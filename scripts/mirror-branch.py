--- conflicted
+++ resolved
@@ -76,13 +76,8 @@
      branch_type_name, oops_prefix) = arguments
 
     branch_type = BranchType.items[branch_type_name]
-<<<<<<< HEAD
     config.setProcess(
         'mirror-branch-%s-lazr.conf' % branch_type_map[branch_type])
-=======
-
-    configure_oops_reporting(branch_type, oops_prefix=False)
->>>>>>> cecd99b6
     shut_up_deprecation_warning()
     force_bzr_to_use_urllib()
 
