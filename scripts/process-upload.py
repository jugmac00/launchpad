--- conflicted
+++ resolved
@@ -52,7 +52,6 @@
     (options, args) = parser.parse_args()
     
     if len(args) != 1:
-<<<<<<< HEAD
         raise ValueError("Need to be given exactly one non-option"
                          "argument, namely the fsroot for the upload.")
     options.base_fsroot = os.path.abspath(args[0])
@@ -61,83 +60,6 @@
         raise ValueError("%s is not a directory" % options.base_fsroot)
     
     return options
-=======
-        log.error("Need to be given exactly one non-option argument. "
-                  "Namely the fsroot for the upload.")
-        return 1
-
-    base_fsroot = os.path.abspath(args[0])
-    if not os.path.isdir(base_fsroot):
-        raise ValueError("%s is not a directory" % base_fsroot)
-    options.base_fsroot = base_fsroot
-
-    for subdir in ["incoming", "accepted", "rejected", "failed"]:
-        full_subdir = os.path.join(base_fsroot, subdir)
-        if not os.path.exists(full_subdir):
-            log.debug("Creating directory %s" % full_subdir)
-            os.mkdir(full_subdir)
-
-    fsroot = os.path.join(base_fsroot, "incoming")
-
-    lock = GlobalLock('/var/lock/launchpad-upload-queue.lock')
-
-    log.debug("Initialising connection.")
-    ztm = initZopeless(dbuser=config.uploader.dbuser)
-
-    execute_zcml_for_scripts()
-
-    try:
-
-        # This is going to process the list of directories in the
-        # given root. For each directory, it tries to acquire an
-        # exclusive lock. If successfully acquired, uploads in that
-        # directory are processed. If the lock is already taken,
-        # it means someone else is already handling it and we don't
-        # have to bother.
-
-        # XXX [1] Daniel, can we run process_upload() in parallel or is
-        # it really not safe?  I'm keeping the lock around it, since I
-        # belive you know about a race condition that would be the reason
-        # why you were originally locking the whole main function (haven't
-        # investigated the code).  If the lock is really meaningful,
-        # there's no reason why we should run two process-upload.py
-        # instances in parallel, and consequently the fine grained
-        # locking below is not useful, and neither is poppy-upload
-        # spawning multiple process-upload.py in parallel, IMO.
-        #
-        # See [2] for the current locking place. Bug 29694 covers this
-        # issue.
-        #
-        # -- Gustavo Niemeyer, 2005-12-19
-
-        fsroot_lock = GlobalLock(os.path.join(fsroot, ".lock"))
-
-        while True:
-
-            # Protecting listdir by a lock ensures that we only get
-            # completely finished directories listed. See
-            # PoppyInterface for the other locking place.
-            fsroot_lock.acquire()
-            entries = os.listdir(fsroot)
-            fsroot_lock.release()
-
-            for entry in entries:
-                if options.leafname is not None:
-                    if entry != options.leafname:
-                        log.debug("Skipping %s -- does not match %s" % (
-                            entry, options.leafname))
-                        continue
-                do_one_entry(ztm, entry, fsroot, lock)
-
-            if not options.loop:
-                break
-
-            # Sleep 5 seconds before scanning the whole root
-            # directory again (that's NOT for each upload).
-            # XXX: untested
-            time.sleep(5)
->>>>>>> d0095a07
-
 
 
 if __name__ == '__main__':
