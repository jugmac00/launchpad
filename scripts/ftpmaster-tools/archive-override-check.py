#!/usr/bin/python2.4
"""Archive Override Check

Given a distribution to run on, report any override inconsistence found.
It basically check if all published source and binaries are coherent.
"""

import _pythonpath

from optparse import OptionParser
import sys

from zope.component import getUtility

from canonical.config import config
from canonical.launchpad.scripts import (
    execute_zcml_for_scripts, logger, logger_options)
from canonical.launchpad.scripts.ftpmaster import  PubSourceChecker
from canonical.launchpad.interfaces import (
<<<<<<< HEAD
    IDistributionSet, NotFoundError, PackagePublishingStatus,
    PackagePublishingPocket)
from canonical.lp import (
    initZopeless, READ_COMMITTED_ISOLATION)
=======
    IDistributionSet, NotFoundError)
from canonical.lp import initZopeless
from canonical.lp.dbschema import (
    PackagePublishingStatus, PackagePublishingPocket)
>>>>>>> 89b1e8f3

from contrib.glock import GlobalLock

def main():
    # Parse command-line arguments
    parser = OptionParser()
    logger_options(parser)

    parser.add_option("-d", "--distribution", action="store",
                      dest="distribution", metavar="DISTRO", default="ubuntu",
                      help="Distribution to consider")

    parser.add_option("-s", "--suite", action="store",
                      dest="suite", metavar="SUITE", default=None,
                      help=("Suite to consider, if not passed consider the "
                            "currentseries and the RELEASE pocket"))

    (options, args) = parser.parse_args()

    log = logger(options, "archive-override-check")

    log.debug("Acquiring lock")
    lock = GlobalLock('/var/lock/archive-override-check.lock')
    lock.acquire(blocking=True)

    log.debug("Initialising connection.")
    ztm = initZopeless(dbuser=config.archivepublisher.dbuser)
    execute_zcml_for_scripts()

    try:
        try:
            distribution = getUtility(IDistributionSet)[options.distribution]
            if options.suite is None:
                distroseries = distribution.currentseries
                pocket = PackagePublishingPocket.RELEASE
            else:
                distroseries, pocket = distribution.getDistroSeriesAndPocket(
                    options.suite)

            log.debug("Considering: %s/%s/%s/%s."
                      % (distribution.name, distroseries.name, pocket.name,
                         distroseries.status.name))

            checkOverrides(distroseries, pocket, log)

        except NotFoundError, info:
            log.error('Not found: %s' % info)

    finally:
        log.debug("Rolling back any remaining transactions.")
        ztm.abort()
        log.debug("Releasing lock")
        lock.release()

    return 0


def checkOverrides(distroseries, pocket, log):
    """Initialize and handle PubSourceChecker.

    Iterate over PUBLISHED sources and perform PubSourceChecker.check()
    on each published Source/Binaries couple.
    """
    spps = distroseries.getSourcePackagePublishing(
        status=PackagePublishingStatus.PUBLISHED,
        pocket=pocket)

    log.debug('%s published sources' % spps.count())

    for spp in spps:
        spr = spp.sourcepackagerelease
        checker = PubSourceChecker(
            spr.name, spr.version, spp.component.name, spp.section.name,
            spr.urgency.name)

        for bpp in spp.publishedBinaries():
            bpr = bpp.binarypackagerelease
            checker.addBinary(
                bpr.name, bpr.version, bpp.distroarchseries.architecturetag,
                bpp.component.name, bpp.section.name, bpr.priority.name)

        checker.check()

        report = checker.renderReport()

        if report:
            print report

if __name__ == '__main__':
    sys.exit(main())
<|MERGE_RESOLUTION|>--- conflicted
+++ resolved
@@ -17,17 +17,9 @@
     execute_zcml_for_scripts, logger, logger_options)
 from canonical.launchpad.scripts.ftpmaster import  PubSourceChecker
 from canonical.launchpad.interfaces import (
-<<<<<<< HEAD
     IDistributionSet, NotFoundError, PackagePublishingStatus,
     PackagePublishingPocket)
-from canonical.lp import (
-    initZopeless, READ_COMMITTED_ISOLATION)
-=======
-    IDistributionSet, NotFoundError)
 from canonical.lp import initZopeless
-from canonical.lp.dbschema import (
-    PackagePublishingStatus, PackagePublishingPocket)
->>>>>>> 89b1e8f3
 
 from contrib.glock import GlobalLock
 
