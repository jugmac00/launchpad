--- conflicted
+++ resolved
@@ -23,32 +23,16 @@
     license='LGPL v3',
     install_requires=[
         'setuptools',
-<<<<<<< HEAD
         'oauth',
         'python-openid',
         'launchpadlib',
         'wadllib',
         'feedvalidator',
-        ],
-=======
     ],
->>>>>>> fd3da288
     url='https://launchpad.net/',
     classifiers=[
         "Development Status :: 5 - Production/Stable",
         "Intended Audience :: Developers",
-<<<<<<< HEAD
-        "Programming Language :: Python"
-        ],
-    extras_require=dict(
-        docs=['Sphinx',
-              'z3c.recipe.sphinxdoc'
-            ]
-    ),
-    entry_points=dict(
-        console_scripts=[ # `console_scripts` is a magic name to zc.recipe.egg
-            'apiindex = lp.scripts.utilities.apiindex:main',
-=======
         "Programming Language :: Python",
     ],
     extras_require=dict(
@@ -59,7 +43,7 @@
     ),
     entry_points=dict(
         console_scripts=[ # `console_scripts` is a magic name to setuptools
->>>>>>> fd3da288
+            'apiindex = lp.scripts.utilities.apiindex:main',
             'killservice = lp.scripts.utilities.killservice:main',
             'run = canonical.launchpad.scripts.runlaunchpad:start_launchpad',
             'harness = canonical.database.harness:python',
