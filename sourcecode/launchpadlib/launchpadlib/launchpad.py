--- conflicted
+++ resolved
@@ -11,10 +11,7 @@
 from launchpadlib._browser import Browser
 from launchpadlib._utils.uri import URI
 from launchpadlib.collection import Collection, Entry
-<<<<<<< HEAD
-=======
 from launchpadlib.credentials import AccessToken, Consumer, Credentials
->>>>>>> bb13f9a7
 from launchpadlib.person import People
 
 
@@ -46,11 +43,7 @@
         # Get the root resource.
         self._browser = Browser(self.credentials)
         response = self._browser.get(self._root)
-<<<<<<< HEAD
         person_set_link = response.get(
-=======
-        self._person_set_link = response.get(
->>>>>>> bb13f9a7
             'PersonSetCollectionAdapter_collection_link')
         bug_set_link = response.get(
             'MaloneApplicationCollectionAdapter_collection_link')
@@ -84,21 +77,8 @@
 
     @property
     def people(self):
-<<<<<<< HEAD
         return self._people
 
     @property
     def bugs(self):
-        return self._bugs
-=======
-        if self._person_set_link is None:
-            return None
-        return People(self._browser, URI(self._person_set_link))
-
-    @property
-    def bugs(self):
-        # XXX Temporary
-        if self._bug_set_link is None:
-            return None
-        return _FakeBugCollection(self._browser, URI(self._bug_set_link))
->>>>>>> bb13f9a7
+        return self._bugs