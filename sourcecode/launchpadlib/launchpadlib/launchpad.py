--- conflicted
+++ resolved
@@ -42,11 +42,7 @@
         # Get the root resource.
         self._browser = Browser(self.credentials)
         response = self._browser.get(self._root)
-<<<<<<< HEAD
-        self._person_set_link = response.get(
-=======
         person_set_link = response.get(
->>>>>>> 09ad86c7
             'PersonSetCollectionAdapter_collection_link')
         bug_set_link = response.get(
             'MaloneApplicationCollectionAdapter_collection_link')
@@ -55,21 +51,8 @@
 
     @property
     def people(self):
-<<<<<<< HEAD
-        if self._person_set_link is None:
-            return None
-        return People(self._browser, URI(self._person_set_link))
-
-    @property
-    def bugs(self):
-        # XXX Temporary
-        if self._bug_set_link is None:
-            return None
-        return _FakeBugCollection(self._browser, URI(self._bug_set_link))
-=======
         return self._people
 
     @property
     def bugs(self):
-        return self._bugs
->>>>>>> 09ad86c7
+        return self._bugs