--- conflicted
+++ resolved
@@ -4,11 +4,7 @@
 # the ones we test.  If we fix them all to have EITHER a good makefile
 # (build and check targets work), or no makefile we can reenable auto
 # detection.
-<<<<<<< HEAD
-build_dirs:=cscvs dulwich lazr-js pygettextpo pygpgme twisted
-=======
-build_dirs:=cscvs dulwich lsprof pygettextpo pygpgme twisted
->>>>>>> bfd775f6
+build_dirs:=cscvs dulwich pygettextpo pygpgme twisted
 test_dirs:=cscvs pygettextpo twisted
 
 TEST_ENV_VARS = \
