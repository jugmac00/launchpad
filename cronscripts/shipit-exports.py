--- conflicted
+++ resolved
@@ -164,17 +164,12 @@
         # Send the file to librarian.
         fileset = getUtility(ILibraryFileAliasSet)
         now = datetime.now(pytz.timezone('UTC'))
-<<<<<<< HEAD
-        filename = ('%s-prio-orders-%s' %
-                    (options.priority, now.strftime('%Y-%m-%d-%H:%M:%S')))
-=======
         filename = 'Ubuntu'
         if options.priority == 'high':
             filename += '-High-Pri'
         filename += '-%s-%d.%s.csv' % (
                 now.strftime('%y-%m-%d'), file_counter, generate_uuid()
                 )
->>>>>>> 6eb521ba
         shippingrun.csvfile = fileset.create(
             name=filename, size=len(csv_file.getvalue()), file=csv_file,
             contentType='text/plain')
