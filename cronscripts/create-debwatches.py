--- conflicted
+++ resolved
@@ -17,13 +17,7 @@
 from zope.component import getUtility
 
 # canonical launchpad modules
-<<<<<<< HEAD
-from lp.soyuz.scripts.debsync import (
-    do_import)
 from lp.services.scripts.base import (
-=======
-from canonical.launchpad.scripts.base import (
->>>>>>> 30e5cde8
     LaunchpadCronScript, LaunchpadScriptFailure)
 from canonical.launchpad.scripts.debsync import do_import
 from canonical.launchpad.interfaces import ILaunchpadCelebrities
