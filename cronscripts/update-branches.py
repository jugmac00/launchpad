--- conflicted
+++ resolved
@@ -65,19 +65,11 @@
         execute_zcml_for_scripts()
         ztm = initZopeless(dbuser=config.branchupdater.dbuser)
 
-<<<<<<< HEAD
-        logger_object.debug('Starting branches update')
-        branchset = getUtility(IBranchSet)
-        for branch in branchset:
-            try:
-                sync_one_branch(logger_object, ztm, branch)
-=======
         log.debug('Starting branches update')
         branchset = getUtility(IBranchSet)
         for branch in branchset:
             try:
                 sync_one_branch(ztm, branch)
->>>>>>> 896dae12
             except (KeyboardInterrupt, SystemExit):
                 # If either was raised, something really wants us to finish.
                 # Any other Exception is an error condition and must not
@@ -86,31 +78,15 @@
             except:
                 # Yes, bare except. Bugs or error conditions when syncing any
                 # given branch must not prevent syncing the other branches.
-<<<<<<< HEAD
-                log_exception(logger_object, with_traceback=True)
-                log_scan_failure(logger_object, branch)
-        logger_object.debug('Finished branches update')
-=======
                 log_scan_failure(branch)
                 log.exception('Unhandled exception')
         log.debug('Finished branches update')
->>>>>>> 896dae12
     finally:
         lockfile.release()
 
     return 0
 
 
-<<<<<<< HEAD
-def sync_one_branch(logger_object, ztm, branch):
-    """Run BzrSync on a single branch and handle expected exceptions."""
-    try:
-        bzrsync = BzrSync(
-            ztm, branch.id, branch_warehouse_url(branch), logger_object)
-    except NotBranchError:
-        # The branch is not present in the Warehouse
-        log_scan_failure(logger_object, branch, "Branch not found")
-=======
 def sync_one_branch(ztm, branch):
     """Run BzrSync on a single branch and handle expected exceptions."""
     try:
@@ -119,33 +95,11 @@
     except NotBranchError:
         # The branch is not present in the Warehouse
         log_scan_failure(branch, "Branch not found")
->>>>>>> 896dae12
         return
     try:
         bzrsync.syncHistory()
     except ConnectionError:
         # A network glitch occured. Yes, that does happen.
-<<<<<<< HEAD
-        log_exception(logger_object, with_traceback=False)
-        log_scan_failure(logger_object, branch)
-
-
-def log_exception(logger_object, with_traceback):
-    """Log the current exception at ERROR level with an optional traceback."""
-    if with_traceback:
-        report = traceback.format_exc()
-    else:
-        exctype, value = sys.exc_info()[:2]
-        report = ''.join(traceback.format_exception_only(exctype, value))
-    logger_object.error(report)
-
-
-def log_scan_failure(logger_object, branch, message="Failed to scan"):
-    """Log diagnostic information for branches that could not be scanned."""
-    logger_object.warning(
-        "%s: %s", message, branch_warehouse_url(branch))
-    logger_object.warning("  branch.url = %r", branch.url)
-=======
         log.shortException("Transient network failure")
         log_scan_failure(branch)
 
@@ -154,7 +108,6 @@
     """Log diagnostic information for branches that could not be scanned."""
     log.warning("%s: %s\n    branch.url = %r",
                 message, branch_warehouse_url(branch), branch.url)
->>>>>>> 896dae12
 
 
 def branch_warehouse_url(branch):
