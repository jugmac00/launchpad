--- conflicted
+++ resolved
@@ -254,7 +254,6 @@
         dbuser tickettracker
     </tickettracker>
 
-<<<<<<< HEAD
     <branchupdater>
         dbuser importd
         prefixurl http://bazaar.launchpad.net/+branches/
@@ -263,14 +262,13 @@
     <supermirror>
         dbuser supermirror
     </supermirror>
-=======
+
     <builddmaster>
         dbuser fiera
         <!-- Staging builds should be processed into the database. -->
         uploader /srv/launchpad.ubuntu.com/staging/launchpad/scripts/process-upload.py --context buildd --buildid BUILDID
     </builddmaster>
 
->>>>>>> eed34746
 </canonical>
 
 
