
# Identify the component configuration used to define the site:
site-definition site.zcml

# Turn on Zope3 developer mode.
devmode on

# number of bytecode instructions to execute between checks for
# interruptions (SIGINTR, thread switches):
interrupt-check-interval 200

<server>
  type HTTP
  address 8085
</server>

# For debugging purposes, you can use this publisher instead/as well
# (obviously if it's as well, use a different port number). If there's
# an exception, Zope will drop into pdb at the point of the exception.
<server>
  type PostmortemDebuggingHTTP
  address 8089
</server>

<server>
  type DebugLayerHTTP
  address 8086
</server>

<server>
  type PrivateXMLRPC
  address 8087
</server>

# non-persistent in-memory storage
<zodb>
  <mappingstorage/>
</zodb>

<accesslog>
  # This sets up logging to both a file (access.log) and to standard
  # output (STDOUT).  The "path" setting can be a relative or absolute
  # filesystem path or the tokens STDOUT or STDERR.

  <logfile>
    path launchpad-access.log
  </logfile>

  <logfile>
    path STDOUT
  </logfile>
</accesslog>

<eventlog>
  # This sets up logging to both a file (z3.log) and to standard
  # output (STDOUT).  The "path" setting can be a relative or absolute
  # filesystem path or the tokens STDOUT or STDERR.

  <logfile>
    path launchpad.log
  </logfile>

  <logfile>
    path STDOUT
  </logfile>
</eventlog>

# Launchpad configuration. Note that we can specify multiple configurations
# in here. Currently, we have configurations named 'testrunner' (used
# by the testrunner), and 'default' (used by everything else)
#
# The section that is used can be specified by setting the LPCONFIG_SECTION
# environment variable
#
<canonical default>
    # DB settings must still match launchpad-sql-configure-normal.zcml
    dbname launchpad_dev
    #dbhost localhost

    # Display tracebacks on error pages.
    # IMPORTANT: Set to false on production servers!
    show_tracebacks true

    # This is the email address used for the Errors-To: header on
    # all outgoing emails. At somepoint a bounce handler will be
    # installed here to detect failing email addresses and flag them
    # in the database.
    bounce_address bounces@canonical.com

    noreply_from_address noreply@launchpad.net

    # PID files for various processes get created in this directory.
    # The format of filenames is %(lpconfig)s-%(service)s.pid, such as
    # default-librarian.pid
    pid_dir /tmp

    <launchpad>
        # PostgreSQL user the launchpad Zope3 instance connects as.
        dbuser launchpad

        # This setting controls two related things:
        # 1. The maximum time a single SQL statement is given to execute
        #    in.
        # 2. The maximum time a web request is given to run in.
        # The time is given in milliseconds.
        #
        # If a statement takes longer than this to execute, then it will
        # fail. If a request is taking longer than this to run, then a
        # RequestExpired exception will be raised, and the transaction
        # hosed, before the next database query would be started.
        #
        # A value of 0 turns off the timeout.  If this value is
        # not set, Postgresql's default statement timeout is used, and
        # requests may run without constraint.
        # db_statement_timeout 12000

        # The soft timeout value.  If a request takes longer than this
        # amount of time to process, then an OOPS is logged.  This value
        # should be less than db_statement_timeout.
        # soft_request_timeout 1000

        # Should the 'demo system' styling be turned on? Should be true
        # for live systems not talking to the production database, and false
        # for all other live systems.
        is_demo false

        # Message to display on the top of every page
        # site_message There is nothing special about this Launchpad instance.

        # Who can use Launchpad as an OpenID provider.
        openid_users all

        # Who do we send OpenID Simple Registration info to?

        # Email address, to which all error reports are sent.
        # Messages should have distinct Subject: or Keywords: headers
        # so they can be filtered easily. Whenever code starts using this,
        # we probably need to setup a new Mailman topic in the
        # launchpad-error-reports mailing list or the error reports will be
        # lost.
        errors_address launchpad-error-reports@lists.canonical.com

        # The default size used in a batched listing of results. See
        # canonical.launchpad.webapp.batching for details. We use a
        # particularly small list here because we don't have a lot of
        # sampledata.
        default_batch_size 5

        # For the same reason, set the batching size for branch listings
        # to be small, but different from the default size so we can confirm
        # that it is using the appropriate setting.
        branchlisting_batch_size 6

        # Domain part of the bugs' email addresses. All email addresses in
        # this domain should get redirected to the MailIntoLaunchpad handler.
        bugs_domain bugs.launchpad.net

        # Domain where incoming email related to specifications are sent
        # to.
        specs_domain specs.launchpad.net

        # OOPS reports root for linking to OOPS reports.
        oops_root_url https://chinstrap.ubuntu.com/~jamesh/oops.cgi/

        # Maximum size of bug attachments in bytes. A value of 0 means
        # no limit.
        max_bug_attachment_size 2097152

        # Maximum size of ProductRelease download files in bytes. A value of 0
        # means no limit.
        max_productrelease_file_size 31457280

        # The minimum notification level displayed to users. Set to 'info'
        # on production and 'debug' on development boxes.
        browser_notification_level debug

        # The maximum number of minutes that feeds should be cached for.
        # This is used to set the Expires and Cache-Control headers.
        max_feed_cache_minutes 60

        # The maximum number of minutes that Bug feeds should be cached for.
        max_bug_feed_cache_minutes 30

        # Disable bug search feed in production until performs concerns 
        # are satisfied.
        is_bug_search_feed_active false

        beta_testers_redirection_host beta.launchpad.net

        <virtual_hosts>
            use_https no
            <mainsite>
                hostname launchpad.dev
                althostnames localhost
            </mainsite>
            <blueprints>
                hostname blueprints.launchpad.dev
            </blueprints>
            <code>
                hostname code.launchpad.dev
            </code>
            <translations>
                hostname translations.launchpad.dev
            </translations>
            <bugs>
                hostname bugs.launchpad.dev
            </bugs>
            <answers>
                hostname answers.launchpad.dev
            </answers>
            <openid>
                hostname openid.launchpad.dev
            </openid>
            <shipitubuntu>
                hostname shipit.ubuntu.dev
            </shipitubuntu>
            <shipitkubuntu>
                hostname shipit.kubuntu.dev
            </shipitkubuntu>
            <shipitedubuntu>
                hostname shipit.edubuntu.dev
            </shipitedubuntu>
            <xmlrpc>
                hostname xmlrpc.launchpad.dev
                rooturl http://launchpad.dev/
            </xmlrpc>
            <xmlrpc-private>
                hostname xmlrpc-private.launchpad.dev
            </xmlrpc-private>
            <feeds>
                hostname feeds.launchpad.dev
            </feeds>
        </virtual_hosts>

        # Connection information to the database we store our server-side
        # session data in.
        <launchpad_session>
            dbuser session
            dbname session_dev
            # dbhost localhost
            # id of the cookie used to store the session token
            cookie launchpad_dev
        </launchpad_session>

        <launchpad_errorreports>
            # Base directory to write error reports to
            errordir /var/tmp/lperr

            # Prefix string for Oops IDs
            oops_prefix X

            # should exceptions also be written to the zope log?
            copy_to_zlog true
        </launchpad_errorreports>
    </launchpad>

    <librarian>
        # Librarian configuration information for both client and server
        dbuser librarian
        upload_host localhost
        upload_port 58090
        download_host localhost
        download_port 58080
        # The base URL used to generate URLs to the Library contents.
        # Note that this might be on a different host or port to what is
        # specified above if access to the Library is via Apache redirects.
        download_url http://localhost:58080/
        # The buildds need to access Librarian files on a different URL
        # to the rest of the world due to network topology.
        # See lib/canonical/launchpad/doc/librarian.txt for a discussion
        # on why this is necessary
        buildd_download_url http://localhost:58000/
        <librarian_server>
            # Configuration used if we are running a librarian server.
            logfile -
            root /var/tmp/fatsam
            # If true, a Librarian server will be launched by the startup
            # script
            launch yes
            # Should Librarian twistd be run with --spew for debugging
            spew no
        </librarian_server>
        <librarian_gc>
            dbuser librariangc
        </librarian_gc>
    </librarian>

    <malone>
        # Where the sample debbugs db is located.
        debbugs_db_location lib/canonical/launchpad/scripts/tests
        # The From address for Malone email interface errors
        bugmail_error_from_address noreply@bugs.launchpad.net
        # Use a small batch size to actually be able to verify batching
        # works with our limited sampledata. Use a different one from
        # the default batch size to be able to actually tell it's being
        # used.
        buglist_batch_size 7
        # The db user used to send bug notifications.
        bugnotification_dbuser bugnotification
        # The number of minutes that at most should pass between
        # changes to a bug to cause them to be grouped together into a
        # single notification.
        bugnotification_interval 1
        # The maximum number of characters a bug comment can be without
        # being truncated when displayed on the main bug page.
        max_comment_size 300
        # Whether comments should be searched when searching bugs.
        search_comments yes
    </malone>

    <shipit>
        prerelease_mode false
    </shipit>

    <rosetta>
        <poimport>
            dbuser poimport
        </poimport>
        <rosettaadmin>
            dbuser rosettaadmin
            email rosetta@launchpad.net
        </rosettaadmin>
    </rosetta>

    <cveupdater>
        dbuser cve
    </cveupdater>

    <answertracker>
        dbuser answertracker
        # The email domain, to which incoming mail should be sent.
        email_domain answers.launchpad.net
    </answertracker>

    <zopeless>
        # Configuration specific for code that is running in the Zopeless
        # environment. Hopefully this section will disappear when the
        # Zope and Zopeless environments grow closer.
        send_email no
        smtp_host localhost
        smtp_port 25
    </zopeless>

    <gpghandler>
        # host and port points to a reliable keyserver (aka our
        # internal one)
        host keyserver.internal
        public_host keyserver.ubuntu.com
        port 11371
    </gpghandler>

    <zeca>
        # Not needed for normal operation
        root /var/tmp/zeca
    </zeca>

    <statistician>
        dbuser statistician
    </statistician>

    <processmail>
        dbuser processmail
    </processmail>

    <productreleasefinder>
        dbuser productreleasefinder
    </productreleasefinder>

    <gina>
        # Configuration used to run gina.
        dbuser gina

        # This is an example gina_target. See GinaUsageGuide for details.
        # Real world examples can be found in the staging and production
        # launchpad.conf files.
        #<gina_target hoary>
        #    distro ubuntu
        #    distroseries hoary
        #    pocketrelease hoary
        #    root /home/debonzi/Warthogs/mirror
        #    keyrings /home/debonzi/Warthogs/keyring.ubuntu.com/keyrings
        #    architectures i386
        #    components main
        #    componentoverride partner
        #</gina_target>
    </gina>

    <targetnamecacheupdater>
        # Configuration used to run the bugtask targetnamecache updater.
        dbuser targetnamecacheupdater
    </targetnamecacheupdater>

    <karmacacheupdater>
        # Configuration used to run the karmacache updater.
        dbuser karma
    </karmacacheupdater>

    <distributionmirrorprober>
        dbuser distributionmirror
        use_proxy false
        cdimage_file_list_url file:lib/canonical/launchpad/doc/ubuntu-releases.testdata
        timeout 10
    </distributionmirrorprober>

    <expiredmembershipsflagger>
        dbuser teammembership
    </expiredmembershipsflagger>

    <buildsequencer>
        mailproblemsto root
        # It makes no sense to allow the sequencer to start by default
        # on a developer machine because they're unlikely to have a
        # build farm of their own. This does not prevent the daemon from
        # ever starting.
        launch no
        logfile -
        <buildsequencer_job slave_scanner>
            command cronscripts/buildd-slave-scanner.py
            mindelay 5
        </buildsequencer_job>
    </buildsequencer>

    <uploader>
        dbuser uploader
        default_recipient_name Local Root
        default_recipient_address root@localhost
        default_sender_name Local Root
        default_sender_address root@localhost
    </uploader>

    <uploadqueue>
        dbuser queued
    </uploadqueue>

    <builddmaster>
        dbuser fiera
        uploader /bin/echo Uploader invocation of build BUILDID in:
        root /var/tmp/builddmaster/
        socket_timeout 600
    </builddmaster>

    <supermirror>
        dbuser supermirror
        branchesdest /var/tmp/sm-ng/mirrors
        masterlock /var/tmp/sm-ng/masterlock
        authserver_url http://localhost:8999/branch/
        warehouse_root_url http://bazaar.launchpad.dev/+branches/
        maximum_workers 4

        <upload_puller_errorreports>
            errordir /var/tmp/codehosting.test
            oops_prefix USMP
            copy_to_zlog false
        </upload_puller_errorreports>
        
        <import_puller_errorreports>
            errordir /var/tmp/codehosting.test
            oops_prefix ISMP
            copy_to_zlog false
        </import_puller_errorreports>
        
        <mirror_puller_errorreports>
            errordir /var/tmp/codehosting.test
            oops_prefix MSMP
            copy_to_zlog false
        </mirror_puller_errorreports>
    </supermirror>

    <branchscanner>
        dbuser branchscanner

        <script_errorreports>
            errordir /var/tmp/codehosting.test
            oops_prefix BS
            copy_to_zlog false
        </script_errorreports>
    </branchscanner>

    <codehosting>
        authserver http://localhost:8999/v2/
        host_key_pair_path lib/canonical/codehosting/tests/keys
        branches_root /var/tmp/sm-ng/push-branches/
        launch yes
        debug_logfile /tmp/sftp-test/codehosting-debug.log
        port tcp:5022:interface=127.0.0.88
        # The local smart server and supermirror.
        supermirror_root http://bazaar.launchpad.dev/
        smartserver_root bzr+ssh://%(user)s@bazaar.launchpad.dev/
        # Point to a local codebrowse.
        codebrowse_root http://codebrowse.launchpad.dev/
    </codehosting>

    <authserver>
        dbuser authserver
        launch yes
    </authserver>

    <importd>
        dbuser importd
        <production_errorreports>
            errordir /var/tmp/lperr
            oops_prefix SMI
            copy_to_zlog false
        </production_errorreports>
        <autotest_errorreports>
            errordir /var/tmp/lperr
            oops_prefix SMIT
            copy_to_zlog false
        </autotest_errorreports>
    </importd>

    <codeimport>
    </codeimport>

    <personalpackagearchive>
        root /var/tmp/ppa/
        base_url http://ppa.launchpad.dev
    </personalpackagearchive>

    <archivepublisher>
        root /var/tmp/archive
        base_url http://launchpad.dev
    </archivepublisher>

    # Mailman configuration.  This is only a shim to the real Mailman
    # configuration system and is primarily used to specify settings that
    # differ from the defaults, or are needed during the build.
    #
    # Configuration items and their defaults are shown below as comments.
    <mailman>
        <mailman-build>
            # If you change anything in this section, you must manually clean
            # and rebuild Mailman.  This will not happen automatically, and
            # Mailman will not build at all if the Mailman package can be
            # imported.

            # Whether Mailman should be built if it is not already.
            #build no

            # The --prefix location for the configure script.  This can be a
            # relative path to indicate a location relative to the
            # runlaunchpad.py script's current working directory.
            #prefix lib/mailman

            # The 'VAR_DIR' location.  This is where Mailman will put and look
            # for variable run time data, such as the list pickles and queue
            # directories.
            #var_dir /var/mailman

            # The user:group names that the Mailman process will run under.
            # You may need to invoke buildmailman.py or "make run" as root via
            # sudo to have the necessary permissions during the build or run
            # phase.  Leave this commented to use the current user and group.
            #user_group mailman:mailman

            # Uncomment this to specify the site list's owner address and
            # password.  Otherwise, a fake email address and random password
            # will be used.
            #site_list_owner you@example.com:password

            # Uncomment this if you want a host_name other than the current
            # machine's `hostname -f`.  This is only used for the email domain
            # part.
            #host_name your.fqdn.hostname
        </mailman-build>

        # Whether Mailman should be started (i.e mailmanctl start).
        #launch yes

        # Host and port for connecting to the outgoing smtp server.  Valid
        # format is [host][:port] where the default is localhost:25
        #smtp localhost:25

        #xmlrpc_url http://xmlrpc-private.launchpad.dev:8087/mailinglists
        #xmlrpc_runner_sleep 10

<<<<<<< HEAD
        beta_testers_team launchpad-beta-testers
=======
        expose_hosted_mailing_lists true
        #archive_url_template http://lists.launchpad.dev/archives/$team_name
>>>>>>> 0f11a3bd
    </mailman>

    <checkwatches>
        dbuser checkwatches
        batch_query_threshold 10
        default_socket_timeout 30
    </checkwatches>
</canonical>

# This is the config used by the test runner.
<canonical testrunner>
    dbname launchpad_ftest
    dbhost localhost
    randomise_select_results true

    show_tracebacks true
    # chunkydiff defaults to off as its results are generally not that
    # useful.
    chunkydiff off

    bounce_address bounces@canonical.com

    <launchpad>
        dbuser launchpad
        openid_users admins
        errors_address launchpad-error-reports@lists.canonical.com
        bugs_domain bugs.launchpad.net
        oops_root_url https://chinstrap.ubuntu.com/~jamesh/oops.cgi/
        # Limit the size to 1024 bytes in order to avoid creating large
        # files for testing.
        max_bug_attachment_size 1024
        browser_notification_level info

        default_batch_size 5
        branchlisting_batch_size 6

        beta_testers_redirection_host beta.launchpad.dev

        # The URL that supermirror-pull.py pulls IMPORTED branches from.
        # Hardcoded for use in acceptance tests.
        bzr_imports_root_url http://localhost:10899

        <virtual_hosts>
            use_https no
            <mainsite>
                hostname launchpad.dev
                althostnames localhost
            </mainsite>
            <blueprints>
                hostname blueprints.launchpad.dev
            </blueprints>
            <code>
                hostname code.launchpad.dev
            </code>
            <translations>
                hostname translations.launchpad.dev
            </translations>
            <bugs>
                hostname bugs.launchpad.dev
            </bugs>
            <answers>
                hostname answers.launchpad.dev
            </answers>
            <openid>
                hostname openid.launchpad.dev
            </openid>
            <shipitubuntu>
                hostname shipit.ubuntu.dev
            </shipitubuntu>
            <shipitkubuntu>
                hostname shipit.kubuntu.dev
            </shipitkubuntu>
            <shipitedubuntu>
                hostname shipit.edubuntu.dev
            </shipitedubuntu>
            <xmlrpc>
                hostname xmlrpc.launchpad.dev
                rooturl http://launchpad.dev/
            </xmlrpc>
            <xmlrpc-private>
                hostname xmlrpc-private.launchpad.dev
            </xmlrpc-private>
            <feeds>
                hostname feeds.launchpad.dev
            </feeds>
        </virtual_hosts>

        <launchpad_session>
            dbuser session
            dbname launchpad_ftest
            dbhost localhost
            cookie launchpad_tests
        </launchpad_session>
        <launchpad_errorreports>
            errordir /var/tmp/lperr.test
            oops_prefix T
            copy_to_zlog false
        </launchpad_errorreports>
    </launchpad>
    <librarian>
        dbuser librarian
        upload_host localhost
        upload_port 59090
        download_host localhost
        download_port 58000
        download_url http://localhost:58000/
        buildd_download_url http://localhost:58000/
        <librarian_server>
            launch no
            root /var/tmp/fatsam.test
        </librarian_server>
        <librarian_gc>
            dbuser librariangc
        </librarian_gc>
    </librarian>
    <malone>
        debbugs_db_location lib/canonical/launchpad/scripts/tests
        # The From address for Malone email interface errors
        bugmail_error_from_address noreply@bugs.launchpad.net
        buglist_batch_size 20
        bugnotification_interval 5
        search_comments yes
    </malone>
    <shipit>
        prerelease_mode false
    </shipit>
    <rosetta>
        <poimport>
            dbuser poimport
        </poimport>
        <rosettaadmin>
            dbuser rosettaadmin
        </rosettaadmin>
    </rosetta>
    <zopeless>
        send_email false
    </zopeless>
    <gpghandler>
        host localhost
        public_host keyserver.ubuntu.com
        port 11371
    </gpghandler>
    <zeca>
        # where the pre-installed key-files will be copied to (every
        # initialization, see lib/zeca/ftest/harness.py)
        root /var/tmp/zeca
    </zeca>

    <gina>
        # Configuration used to test gina.
        dbuser gina
        <gina_target hoary>
            distro ubuntu
            distroseries hoary
            pocketrelease hoary
            root /tmp/gina_test_archive
            keyrings /usr/share/keyrings
            architectures i386
            components main
        </gina_target>
        <gina_target breezy>
            distro ubuntu
            distroseries breezy
            pocketrelease breezy
            root /tmp/gina_test_archive
            keyrings /usr/share/keyrings
            architectures i386
            components main, universe
        </gina_target>
        # A non-existant archive we can test with
        <gina_target dapper>
            distro ubuntu
            distroseries dapper
            pocketrelease dapper
            root /tmp/gina_test_archive
            keyrings /usr/share/keyrings
            architectures i386, powerpc
            components main, universe
        </gina_target>
        <gina_target dapper-updates>
            distro ubuntu
            distroseries dapper
            pocket updates
            pocketrelease dapper-updates
            root /tmp/gina_test_archive
            keyrings /usr/share/keyrings
            architectures i386, powerpc
            components main, universe
        </gina_target>
        <gina_target bogus>
            distro ubuntu
            distroseries bogoland
            pocketrelease bogoland
            root /tmp/gina_test_archive
            keyrings /usr/share/keyrings
            architectures i386
            components main
        </gina_target>
        <gina_target partner>
            distro ubuntu
            distroseries hoary
            pocketrelease hoary
            root /tmp/gina_test_archive
            keyrings /usr/share/keyrings
            architectures i386
            components main
            componentoverride partner
        </gina_target>
    </gina>

    <targetnamecacheupdater>
        dbuser targetnamecacheupdater
    </targetnamecacheupdater>

    <distributionmirrorprober>
        dbuser distributionmirror
        use_proxy false
        cdimage_file_list_url file:lib/canonical/launchpad/doc/ubuntu-releases.testdata
        timeout 10
    </distributionmirrorprober>

    <expiredmembershipsflagger>
        dbuser teammembership
    </expiredmembershipsflagger>

    <karmacacheupdater>
        max_scaling 2
        dbuser karma
    </karmacacheupdater>

    <statistician>
        dbuser statistician
    </statistician>

    <processmail>
        dbuser processmail
    </processmail>

    <productreleasefinder>
        dbuser productreleasefinder
    </productreleasefinder>

    <cveupdater>
        dbuser cve
    </cveupdater>

    <answertracker>
        dbuser answertracker
        email_domain answers.launchpad.net
    </answertracker>

    <buildsequencer>
        mailproblemsto -
        launch no
        logfile -
        <buildsequencer_job slave_scanner>
            command cronscripts/buildd-slave-scanner.py
            mindelay 5
        </buildsequencer_job>
    </buildsequencer>

    <uploader>
        dbuser uploader
        default_recipient_name Root
        default_recipient_address root@localhost
        default_sender_name Root
        default_sender_address root@localhost
    </uploader>

    <uploadqueue>
        dbuser queued
    </uploadqueue>

    <supermirror>
        dbuser supermirror
        branchesdest /var/tmp/sm-ng/mirrors
        masterlock /var/tmp/sm-ng/masterlock
        authserver_url http://localhost:8999/branch/
        warehouse_root_url file:///var/tmp/bzrsync/
        maximum_workers 4

        <upload_puller_errorreports>
            errordir /var/tmp/codehosting.test
            oops_prefix TUSMP
            copy_to_zlog false
        </upload_puller_errorreports>
        
        <import_puller_errorreports>
            errordir /var/tmp/codehosting.test
            oops_prefix TISMP
            copy_to_zlog false
        </import_puller_errorreports>
        
        <mirror_puller_errorreports>
            errordir /var/tmp/codehosting.test
            oops_prefix TMSMP
            copy_to_zlog false
        </mirror_puller_errorreports>
    </supermirror>

    <branchscanner>
        dbuser branchscanner
        <script_errorreports>
            errordir /var/tmp/lperr.test
            oops_prefix TSMS
            copy_to_zlog false
        </script_errorreports>
    </branchscanner>

    <codehosting>
        authserver http://localhost:8999/v2/
        host_key_pair_path /tmp/sftp-test/keys
        branches_root /tmp/sftp-test/branches
        port tcp:22222:interface=127.0.0.1
        # The local smart server and supermirror.
        supermirror_root http://bazaar.launchpad.dev/
        smartserver_root bzr+ssh://%(user)s@bazaar.launchpad.dev/
        # Point to a local codebrowse.
        codebrowse_root http://codebrowse.launchpad.dev/
    </codehosting>

    <authserver>
        port tcp:8999:interface=127.0.0.1
    </authserver>

    <builddmaster>
        dbuser fiera
        uploader scripts/process-upload.py -Mvv --context buildd
        root /var/tmp/builddmaster/
        socket_timeout 10
        crondaily_lockfile /var/tmp/local_cron.daily.lock
    </builddmaster>

    <importd>
        dbuser importd
    </importd>

    <codeimport>
    </codeimport>

    <personalpackagearchive>
        root /var/tmp/ppa.test/
        base_url http://ppa.launchpad.dev
    </personalpackagearchive>

    <archivepublisher>
        root /var/tmp/archive
        base_url http://launchpad.dev
    </archivepublisher>

    # Mailman configuration.  This is only a shim to the real Mailman
    # configuration system and is primarily used to specify settings that
    # differ from the defaults, or are needed during the build.
    #
    # Configuration items and their defaults are shown below as comments.
    <mailman>
        <mailman-build>
            # If you change anything in this section, you must manually clean
            # and rebuild Mailman.  This will not happen automatically, and
            # Mailman will not build at all if the Mailman package can be
            # imported.

            # Whether Mailman should be built if it is not already.
            #build no

            # The --prefix location for the configure script.  This can be a
            # relative path to indicate a location relative to the
            # runlaunchpad.py script's current working directory.
            #prefix lib/mailman

            # The 'VAR_DIR' location.  This is where Mailman will put and look
            # for variable run time data, such as the list pickles and queue
            # directories.
            #var_dir /var/mailman

            # The user:group names that the Mailman process will run under.
            # You may need to invoke buildmailman.py or "make run" as root via
            # sudo to have the necessary permissions during the build or run
            # phase.  Leave this commented to use the current user and group.
            #user_group mailman:mailman

            # Uncomment this to specify the site list's owner address and
            # password.  Otherwise, a fake email address and random password
            # will be used.
            #site_list_owner you@example.com:password

            # Uncomment this if you want a host_name other than the current
            # machine's `hostname -f`.  This is only used for the email domain
            # part.
            #host_name your.fqdn.hostname
        </mailman-build>

        # Whether Mailman should be started (i.e mailmanctl start).
        #launch yes

        # Host and port for connecting to the outgoing smtp server.  Valid
        # format is [host][:port] where the default is localhost:25
        #smtp localhost:25

        #xmlrpc_url http://xmlrpc-private.launchpad.dev:8087/mailinglists
        #xmlrpc_runner_sleep 10

<<<<<<< HEAD
        beta_testers_team launchpad-beta-testers
=======
        expose_hosted_mailing_lists true
        #archive_url_template http://lists.launchpad.dev/archives/$team_name
>>>>>>> 0f11a3bd
    </mailman>

    <checkwatches>
        # XXX: 2007-08-30 Graham Binns
        #      We have a default value for this, but due to bug 50033 we
        #      have to leave this empty section here.
    </checkwatches>
</canonical><|MERGE_RESOLUTION|>--- conflicted
+++ resolved
@@ -574,12 +574,8 @@
         #xmlrpc_url http://xmlrpc-private.launchpad.dev:8087/mailinglists
         #xmlrpc_runner_sleep 10
 
-<<<<<<< HEAD
         beta_testers_team launchpad-beta-testers
-=======
-        expose_hosted_mailing_lists true
         #archive_url_template http://lists.launchpad.dev/archives/$team_name
->>>>>>> 0f11a3bd
     </mailman>
 
     <checkwatches>
@@ -982,12 +978,8 @@
         #xmlrpc_url http://xmlrpc-private.launchpad.dev:8087/mailinglists
         #xmlrpc_runner_sleep 10
 
-<<<<<<< HEAD
         beta_testers_team launchpad-beta-testers
-=======
-        expose_hosted_mailing_lists true
         #archive_url_template http://lists.launchpad.dev/archives/$team_name
->>>>>>> 0f11a3bd
     </mailman>
 
     <checkwatches>
