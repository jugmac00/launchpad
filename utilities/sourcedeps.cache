{
    "testresources": [
        16, 
        "robertc@robertcollins.net-20050911111209-ee5da49011cf936a"
    ], 
    "mailman": [
        976, 
        "launchpad@pqm.canonical.com-20091021010617-prbs2ay6nhxx515v"
    ], 
    "cscvs": [
        432, 
        "launchpad@pqm.canonical.com-20100414131608-cf6jatd9zk6l6wpk"
    ], 
    "pygpgme": [
        49, 
        "launchpad@pqm.canonical.com-20100325120516-q8to5dx3gga4wlvi"
    ], 
    "subvertpy": [
        2046, 
        "launchpad@pqm.canonical.com-20110810142738-q1w4ukw9r0z8q2nz"
    ], 
    "python-debian": [
        186, 
        "launchpad@pqm.canonical.com-20110329053617-irncjfr14k0m00zp"
    ], 
    "pygettextpo": [
        24, 
        "launchpad@pqm.canonical.com-20100601182722-wo7h2fh0fvyw3aaq"
    ], 
    "bzr-git": [
        259, 
        "launchpad@pqm.canonical.com-20110601140035-gl5merbechngjw5s"
    ], 
    "loggerhead": [
        452, 
        "andrew.bennetts@canonical.com-20110628173100-owrifrnckvoi60af"
    ], 
    "bzr-builder": [
        68, 
        "launchpad@pqm.canonical.com-20101123183213-777lz46xgagn1deg"
    ], 
    "bzr-loom": [
        50, 
        "launchpad@pqm.canonical.com-20110722102404-hl1z8uzhhwiol34l"
    ], 
    "old_xmlplus": [
        4, 
        "sinzui-20090526164636-1swugzupwvjgomo4"
    ], 
    "lpreview": [
        23, 
        "launchpad@pqm.canonical.com-20090720061538-euyh68ifavhy0pi8"
    ], 
    "difftacular": [
        6, 
        "aaron@aaronbentley.com-20100715135013-uoi3q430urx9gwb8"
    ], 
    "bzr-svn": [
        2716, 
        "launchpad@pqm.canonical.com-20110813142415-1izlitsieztuzkly"
    ], 
    "bzr-hg": [
<<<<<<< HEAD
        287, 
        "launchpad@pqm.canonical.com-20110722151205-zvse1g7ghie2snt2"
=======
        290, 
        "launchpad@pqm.canonical.com-20110808175904-4gj24x3y21kxepcj"
>>>>>>> df7bd960
    ], 
    "dulwich": [
        426, 
        "launchpad@pqm.canonical.com-20110520175715-e90dzs8os0kotbm9"
    ]
}<|MERGE_RESOLUTION|>--- conflicted
+++ resolved
@@ -60,13 +60,8 @@
         "launchpad@pqm.canonical.com-20110813142415-1izlitsieztuzkly"
     ], 
     "bzr-hg": [
-<<<<<<< HEAD
-        287, 
-        "launchpad@pqm.canonical.com-20110722151205-zvse1g7ghie2snt2"
-=======
         290, 
         "launchpad@pqm.canonical.com-20110808175904-4gj24x3y21kxepcj"
->>>>>>> df7bd960
     ], 
     "dulwich": [
         426, 
