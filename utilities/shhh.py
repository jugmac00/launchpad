<<<<<<< HEAD
#! /usr/bin/python2.4
#
# Copyright 2009 Canonical Ltd.  This software is licensed under the
# GNU Affero General Public License version 3 (see the file LICENSE).

=======
#! /usr/bin/python
# Copyright 2004-2005 Canonical Ltd.  All rights reserved.
>>>>>>> 048c8246
"""
Run a command and suppress output unless it returns a non-zero exit status
"""

__metaclass__ = type

import sys
from subprocess import Popen, PIPE

def shhh(cmd):
    r"""Run a command and suppress output unless it returns a non-zero exitcode

    If output is generated, stderr will be output before stdout, so output
    order may be messed up if the command attempts to control order by
    flushing stdout at points or setting it to unbuffered.


    To test, we invoke both this method and this script with some commands
    and examine the output and exitvalue

    >>> python = sys.executable

    >>> def shhh_script(cmd):
    ...     from subprocess import Popen, PIPE
    ...     script = '%s %s' % (python, __file__)
    ...     cmd = "%s '%s'" % (script, cmd)
    ...     p = Popen(cmd, shell=True, stdout=PIPE, stderr=PIPE)
    ...     (out, err) = p.communicate()
    ...     return (out, err, p.returncode)

    >>> cmd = '''%s -c "import sys; sys.exit(%d)"''' % (python, 0)
    >>> shhh(cmd)
    0
    >>> shhh_script(cmd)
    ('', '', 0)

    >>> cmd = '''%s -c "import sys; sys.exit(%d)"''' % (python, 1)
    >>> shhh(cmd)
    1
    >>> shhh_script(cmd)
    ('', '', 1)

    >>> cmd = '''%s -c "import sys; print 666; sys.exit(%d)"''' % (
    ...     python, 42)
    >>> shhh(cmd)
    666
    42
    >>> shhh_script(cmd)
    ('666\n', '', 42)

    >>> cmd = (
    ...     '''%s -c "import sys; print 666; '''
    ...     '''print >> sys.stderr, 667; sys.exit(42)"''' % python
    ...     )
    >>> shhh_script(cmd)
    ('666\n', '667\n', 42)
    """

    process = Popen(cmd, stdout=PIPE, stderr=PIPE, shell=True)
    (out, err) = process.communicate()
    if process.returncode == 0:
        return 0
    else:
        sys.stderr.write(err)
        sys.stdout.write(out)
        return process.returncode


if __name__ == '__main__':
    cmd = ' '.join(sys.argv[1:])
    sys.exit(shhh(cmd))
<|MERGE_RESOLUTION|>--- conflicted
+++ resolved
@@ -1,13 +1,8 @@
-<<<<<<< HEAD
-#! /usr/bin/python2.4
+#! /usr/bin/python
 #
 # Copyright 2009 Canonical Ltd.  This software is licensed under the
 # GNU Affero General Public License version 3 (see the file LICENSE).
 
-=======
-#! /usr/bin/python
-# Copyright 2004-2005 Canonical Ltd.  All rights reserved.
->>>>>>> 048c8246
 """
 Run a command and suppress output unless it returns a non-zero exit status
 """
