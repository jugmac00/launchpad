--- conflicted
+++ resolved
@@ -225,11 +225,7 @@
     new_series = distribution.newSeries(name=name, title=title,
         displayname=displayname, summary='Ubuntu %s is good.' % version,
         description='%s is awesome.' % version, version=version,
-<<<<<<< HEAD
-        parent_series=parent, registrant=registrant)
-=======
-        parent_series=None, owner=owner)
->>>>>>> e505b620
+        parent_series=None, registrant=registrant)
     new_series.status = status
     notify(ObjectCreatedEvent(new_series))
 
