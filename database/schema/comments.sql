/*
  Add Comments to Launchpad database. Please keep these alphabetical by
  table.
*/

-- Announcement

COMMENT ON TABLE Announcement IS 'A project announcement. This is a single item of news or information that the project is communicating. Announcements can be attached to a Project, a Product or a Distribution.';
COMMENT ON COLUMN Announcement.date_announced IS 'The date at which an announcement will become public, if it is active. If this is not set then the announcement will not become public until someone consciously publishes it (which sets this date).';
COMMENT ON COLUMN Announcement.url IS 'A web location for the announcement itself.';
COMMENT ON COLUMN Announcement.active IS 'Whether or not the announcement is public. This is TRUE by default, but can be set to FALSE if the project "retracts" the announcement.';

-- AnswerContact

COMMENT ON TABLE AnswerContact IS 'Defines the answer contact for a given question target. The answer contact will be automatically notified about changes to any questions filed on the question target.';
COMMENT ON COLUMN AnswerContact.product IS 'The product that the answer contact supports.';
COMMENT ON COLUMN AnswerContact.distribution IS 'The distribution that the answer contact supports.';
COMMENT ON COLUMN AnswerContact.sourcepackagename IS 'The sourcepackagename that the answer contact supports.';
COMMENT ON COLUMN AnswerContact.person IS 'The person or team associated with the question target.';
COMMENT ON COLUMN AnswerContact.date_created IS 'The date the answer contact was submitted.';

-- Branch
COMMENT ON TABLE Branch IS 'Bzr branch';
COMMENT ON COLUMN Branch.registrant IS 'The user that registered the branch.';
COMMENT ON COLUMN Branch.branch_type IS 'Branches are currently one of HOSTED (1), MIRRORED (2), or IMPORTED (3).';
COMMENT ON COLUMN Branch.whiteboard IS 'Notes on the current status of the branch';
COMMENT ON COLUMN Branch.summary IS 'A single paragraph description of the branch';
COMMENT ON COLUMN Branch.lifecycle_status IS 'Authors assesment of the branchs maturity';
COMMENT ON COLUMN Branch.mirror_status_message IS 'The last message we got when mirroring this branch.';
COMMENT ON COLUMN Branch.last_mirrored IS 'The time when the branch was last mirrored.';
COMMENT ON COLUMN Branch.last_mirrored_id IS 'The revision ID of the branch when it was last mirrored.';
COMMENT ON COLUMN Branch.last_scanned IS 'The time when the branch was last scanned.';
COMMENT ON COLUMN Branch.last_scanned_id IS 'The revision ID of the branch when it was last scanned.';
COMMENT ON COLUMN Branch.revision_count IS 'The number of revisions in the associated bazaar branch revision_history.';
COMMENT ON COLUMN Branch.next_mirror_time IS 'The time when we will next mirror this branch (NULL means never). This will be set automatically by pushing to a hosted branch, which, once mirrored, will be set back to NULL.';
COMMENT ON COLUMN Branch.private IS 'If the branch is private, then only the owner and subscribers of the branch can see it.';
COMMENT ON COLUMN Branch.date_last_modified IS 'A branch is modified any time a user updates something using a view, a new revision for the branch is scanned, or the branch is linked to a bug, blueprint or merge proposal.';
COMMENT ON COLUMN Branch.reviewer IS 'The reviewer (person or) team are able to transition merge proposals targetted at the branch throught the CODE_APPROVED state.';
COMMENT ON COLUMN Branch.merge_robot IS 'The robot that controls the automatic landing onto this branch.';
COMMENT ON COLUMN Branch.merge_control_status IS 'When there is no merge_robot set, the merge_control_status must be set to Manual.  If a merge_robot is set, then the branch merge_control_status can be set to Automatic which means that the merge robot will start merging the branches.';
COMMENT ON COLUMN Branch.home_page IS 'This column is deprecated and to be removed soon.';
COMMENT ON COLUMN Branch.branch_format IS 'The bzr branch format';
COMMENT ON COLUMN Branch.repository_format IS 'The bzr repository format';
COMMENT ON COLUMN Branch.metadir_format IS 'The bzr metadir format';
COMMENT ON COLUMN Branch.stacked_on IS 'The Launchpad branch that this branch is stacked on (if any).';

-- BranchMergeProposal

COMMENT ON TABLE BranchMergeProposal IS 'Branch merge proposals record the intent of landing (or merging) one branch on another.';
COMMENT ON COLUMN BranchMergeProposal.registrant IS 'The person that created the merge proposal.';
COMMENT ON COLUMN BranchMergeProposal.source_branch IS 'The branch where the work is being written.  This branch contains the changes that the registrant wants to land.';
COMMENT ON COLUMN BranchMergeProposal.target_branch IS 'The branch where the user wants the changes from the source branch to be merged into.';
COMMENT ON COLUMN BranchMergeProposal.dependent_branch IS 'If the source branch was not branched off the target branch, then this is considered the dependent_branch.';
COMMENT ON COLUMN BranchMergeProposal.date_created IS 'When the registrant created the merge proposal.';
COMMENT ON COLUMN BranchMergeProposal.whiteboard IS 'Used to write other information about the branch, like test URLs.';
COMMENT ON COLUMN BranchMergeProposal.merged_revno IS 'This is the revision number of the revision on the target branch that includes the merge from the source branch.';
COMMENT ON COLUMN BranchMergeProposal.merge_reporter IS 'This is the user that marked the proposal as merged.';
COMMENT ON COLUMN BranchMergeProposal.date_merged IS 'This is the date that merge occurred.';
COMMENT ON COLUMN BranchMergeProposal.commit_message IS 'This is the commit message that is to be used when the branch is landed by a robot.';
COMMENT ON COLUMN BranchMergeProposal.queue_position IS 'The position on the merge proposal in the overall landing queue.  If the branch has a merge_robot set and the merge robot controls multiple branches then the queue position is unique over all the queued merge proposals for the landing robot.';
COMMENT ON COLUMN BranchMergeProposal.queue_status IS 'This is the current state of the merge proposal.';
COMMENT ON COLUMN BranchMergeProposal.date_review_requested IS 'The date that the merge proposal enters the REVIEW_REQUESTED state. This is stored so that we can determine how long a branch has been waiting for code approval.';
COMMENT ON COLUMN BranchMergeProposal.reviewer IS 'The individual who said that the code in this branch is OK to land.';
COMMENT ON COLUMN BranchMergeProposal.date_reviewed IS 'When the reviewer said the code is OK to land.';
COMMENT ON COLUMN BranchMergeProposal.reviewed_revision_id IS 'The Bazaar revision ID that was approved to land.';
COMMENT ON COLUMN BranchMergeProposal.queuer IS 'The individual who submitted the branch to the merge queue. This is usually the merge proposal registrant.';
COMMENT ON COLUMN BranchMergeProposal.date_queued IS 'When the queuer submitted the branch to the merge queue.';
COMMENT ON COLUMN BranchMergeProposal.queued_revision_id IS 'The Bazaar revision ID that is queued to land.';
COMMENT ON COLUMN BranchMergeProposal.merger IS 'The merger is the person who merged the branch.';
COMMENT ON COLUMN BranchMergeProposal.merged_revision_id IS 'The Bazaar revision ID that was actually merged.  If the owner of the source branch is a trusted person, this may be different than the revision_id that was actually queued or reviewed.';
COMMENT ON COLUMN BranchMergeProposal.date_merge_started IS 'If the merge is performed by a bot the time the merge was started is recorded otherwise it is NULL.';
COMMENT ON COLUMN BranchMergeProposal.date_merge_finished IS 'If the merge is performed by a bot the time the merge was finished is recorded otherwise it is NULL.';
COMMENT ON COLUMN BranchMergeProposal.merge_log_file IS 'If the merge is performed by a bot the log file is accessible from the librarian.';
COMMENT ON COLUMN BranchMergeProposal.superseded_by IS 'The proposal to merge has been superceded by this one.';


-- BranchMergeRobot

COMMENT ON TABLE BranchMergeRobot IS 'In order to have a single merge robot be able to control landings on multiple branches, we need some robot entity.';
COMMENT ON COLUMN BranchMergeRobot.registrant IS 'The person that created the merge robot.';
COMMENT ON COLUMN BranchMergeRobot.owner IS 'The person or team that is able to update the robot and manage the landing queue.';
COMMENT ON COLUMN BranchMergeRobot.name IS 'The name of the robot.  This is unique for the owner.';
COMMENT ON COLUMN BranchMergeRobot.whiteboard IS 'Any interesting comments about the robot itself.';
COMMENT ON COLUMN BranchMergeRobot.date_created IS 'When this robot was created.';

-- BranchSubscription

COMMENT ON TABLE BranchSubscription IS 'An association between a person or team and a bazaar branch.';
COMMENT ON COLUMN BranchSubscription.person IS 'The person or team associated with the branch.';
COMMENT ON COLUMN BranchSubscription.branch IS 'The branch associated with the person or team.';
COMMENT ON COLUMN BranchSubscription.notification_level IS 'The level of email the person wants to receive from branch updates.';
COMMENT ON COLUMN BranchSubscription.max_diff_lines IS 'If the generated diff for a revision is larger than this number, then the diff is not sent in the notification email.';
COMMENT ON COLUMN BranchSubscription.review_level IS 'The level of email the person wants to receive from review activity';

-- BranchVisibilityPolicy

COMMENT ON TABLE BranchVisibilityPolicy IS 'Defines the policy for the initial visibility of branches.';
COMMENT ON COLUMN BranchVisibilityPolicy.project IS 'Even though projects don\'t directly have branches themselves, if a product of the project does not specify its own branch visibility policies, those of the project are used.';
COMMENT ON COLUMN BranchVisibilityPolicy.product IS 'The product that the visibility policies apply to.';
COMMENT ON COLUMN BranchVisibilityPolicy.team IS 'Refers to the team that the policy applies to.  NULL is used to indicate ALL people, as there is no team defined for *everybody*.';
COMMENT ON COLUMN BranchVisibilityPolicy.policy IS 'An enumerated type, one of PUBLIC or PRIVATE.  PUBLIC is the default value.';

-- BranchWithSortKeys

COMMENT ON VIEW BranchWithSortKeys IS 'A hack to allow the sorting of queries to Branch by human-meaningful keys in the face of limitations in SQLObject.  Will go away when we start using Storm.  This view has all the columns of Branch with three extra names joined on to it.';
COMMENT ON COLUMN BranchWithSortKeys.product_name IS 'Branch.product.name';
COMMENT ON COLUMN BranchWithSortKeys.author_name IS 'Branch.author.displayname';
COMMENT ON COLUMN BranchWithSortKeys.owner_name IS 'Branch.owner.displayname';

-- Bug

COMMENT ON TABLE Bug IS 'A software bug that requires fixing. This particular bug may be linked to one or more products or source packages to identify the location(s) that this bug is found.';
COMMENT ON COLUMN Bug.name IS 'A lowercase name uniquely identifying the bug';
COMMENT ON COLUMN Bug.private IS 'Is this bug private? If so, only explicit subscribers will be able to see it';
COMMENT ON COLUMN Bug.security_related IS 'Is this bug a security issue?';
COMMENT ON COLUMN Bug.description IS 'A detailed description of the bug. Initially this will be set to the contents of the initial email or bug filing comment, but later it can be edited to give a more accurate description of the bug itself rather than the symptoms observed by the reporter.';
COMMENT ON COLUMN Bug.date_last_message IS 'When the last BugMessage was attached to this Bug. Maintained by a trigger on the BugMessage table.';
COMMENT ON COLUMN Bug.number_of_duplicates IS 'The number of bugs marked as duplicates of this bug, populated by a trigger after setting the duplicateof of bugs.';
COMMENT ON COLUMN Bug.message_count IS 'The number of messages (currently just comments) on this bugbug, maintained by the set_bug_message_count_t trigger.';

-- BugBranch
COMMENT ON TABLE BugBranch IS 'A branch related to a bug, most likely a branch for fixing the bug.';
COMMENT ON COLUMN BugBranch.bug IS 'The bug associated with this branch.';
COMMENT ON COLUMN BugBranch.branch IS 'The branch associated to the bug.';
COMMENT ON COLUMN BugBranch.revision_hint IS 'An optional revision at which this branch became interesting to this bug, and/or may contain a fix for the bug.';
COMMENT ON COLUMN BugBranch.status IS 'The status of the bugfix in this branch.';
COMMENT ON COLUMN BugBranch.whiteboard IS 'Additional information about the status of the bugfix in this branch.';
COMMENT ON COLUMN BugBranch.registrant IS 'The person who linked the bug to the branch.';

-- BugNomination
COMMENT ON TABLE BugNomination IS 'A bug nominated for fixing in a distroseries or productseries';
COMMENT ON COLUMN BugNomination.bug IS 'The bug being nominated.';
COMMENT ON COLUMN BugNomination.distroseries IS 'The distroseries for which the bug is nominated.';
COMMENT ON COLUMN BugNomination.productseries IS 'The productseries for which the bug is nominated.';
COMMENT ON COLUMN BugNomination.status IS 'The status of the nomination.';
COMMENT ON COLUMN BugNomination.date_created IS 'The date the nomination was submitted.';
COMMENT ON COLUMN BugNomination.date_decided IS 'The date the nomination was approved or declined.';
COMMENT ON COLUMN BugNomination.owner IS 'The person that submitted the nomination';
COMMENT ON COLUMN BugNomination.decider IS 'The person who approved or declined the nomination';

-- BugTag
COMMENT ON TABLE BugTag IS 'Attaches simple text tags to a bug.';
COMMENT ON COLUMN BugTag.bug IS 'The bug the tags is attached to.';
COMMENT ON COLUMN BugTag.tag IS 'The text representation of the tag.';

-- OfficialBugTag
COMMENT ON TABLE OfficialBugTag IS 'Bug tags that have been officially endorced by this product''s or distribution''s lead';

-- BugTask
COMMENT ON TABLE BugTask IS 'Links a given Bug to a particular (sourcepackagename, distro) or product.';
COMMENT ON COLUMN BugTask.targetnamecache IS 'A cached value of the target name of this bugtask, to make it easier to sort and search on the target name.';
COMMENT ON COLUMN BugTask.bug IS 'The bug that is assigned to this (sourcepackagename, distro) or product.';
COMMENT ON COLUMN BugTask.product IS 'The product in which this bug shows up.';
COMMENT ON COLUMN BugTask.productseries IS 'The product series to which the bug is targeted';
COMMENT ON COLUMN BugTask.sourcepackagename IS 'The name of the sourcepackage in which this bug shows up.';
COMMENT ON COLUMN BugTask.distribution IS 'The distro of the named sourcepackage.';
COMMENT ON COLUMN BugTask.status IS 'The general health of the bug, e.g. Accepted, Rejected, etc.';
COMMENT ON COLUMN BugTask.importance IS 'The importance of fixing the bug.';
COMMENT ON COLUMN BugTask.priority IS 'Obsolete.';
COMMENT ON COLUMN BugTask.binarypackagename IS 'The name of the binary package built from the source package. This column may only contain a value if this bug task is linked to a sourcepackage (not a product)';
COMMENT ON COLUMN BugTask.assignee IS 'The person who has been assigned to fix this bug in this product or (sourcepackagename, distro)';
COMMENT ON COLUMN BugTask.date_assigned IS 'The date on which the bug in this (sourcepackagename, distro) or product was assigned to someone to fix';
COMMENT ON COLUMN BugTask.datecreated IS 'A timestamp for the creation of this bug assignment. Note that this is not the date the bug was created (though it might be), it''s the date the bug was assigned to this product, which could have come later.';
COMMENT ON COLUMN BugTask.date_confirmed IS 'The date when this bug transitioned from an unconfirmed status to a confirmed one. If the state regresses to a one that logically occurs before Confirmed, e.g., Unconfirmed, this date is cleared.';
COMMENT ON COLUMN BugTask.date_inprogress IS 'The date on which this bug transitioned from not being in progress to a state >= In Progress. If the status moves back to a pre-In Progress state, this date is cleared';
COMMENT ON COLUMN BugTask.date_closed IS 'The date when this bug transitioned to a resolved state, e.g., Rejected, Fix Released, etc. If the state changes back to a pre-closed state, this date is cleared';
COMMENT ON COLUMN BugTask.milestone IS 'A way to mark a bug for grouping purposes, e.g. to say it needs to be fixed by version 1.2';
COMMENT ON COLUMN BugTask.statusexplanation IS 'A place to store bug task specific information as free text';
COMMENT ON COLUMN BugTask.bugwatch IS 'This column allows us to link a bug
task to a bug watch. In other words, we are connecting the state of the task
to the state of the bug in a different bug tracking system. To the best of
our ability we\'ll try and keep the bug task syncronised with the state of
the remote bug watch.';
COMMENT ON COLUMN BugTask.date_left_new IS 'The date when this bug first transitioned out of the NEW status.';
COMMENT ON COLUMN BugTask.date_triaged IS 'The date when this bug transitioned to a status >= TRIAGED.';
COMMENT ON COLUMN BugTask.date_fix_committed IS 'The date when this bug transitioned to a status >= FIXCOMMITTED.';
COMMENT ON COLUMN BugTask.date_fix_released IS 'The date when this bug transitioned to a FIXRELEASED status.';


-- BugNotification

COMMENT ON TABLE BugNotification IS 'The text representation of changes to a bug, which are used to send email notifications to bug changes.';
COMMENT ON COLUMN BugNotification.bug IS 'The bug that was changed.';
COMMENT ON COLUMN BugNotification.message IS 'The message the contains the textual representation of the change.';
COMMENT ON COLUMN BugNotification.is_comment IS 'Is the change a comment addition.';
COMMENT ON COLUMN BugNotification.date_emailed IS 'When this notification was emailed to the bug subscribers.';

-- BugNotificationRecipient
COMMENT ON TABLE BugNotificationRecipient IS 'The recipient for a bug notification.';
COMMENT ON COLUMN BugNotificationRecipient.bug_notification IS 'The notification this recipient should get.';
COMMENT ON COLUMN BugNotificationRecipient.person IS 'The person who should receive this notification.';
COMMENT ON COLUMN BugNotificationRecipient.reason_header IS 'The reason this person is receiving this notification (the value for the X-Launchpad-Message-Rationale header).';
COMMENT ON COLUMN BugNotificationRecipient.reason_body IS 'A line of text describing the reason this person is receiving this notification (to be included in the email message).';


-- BugPackageInfestation

COMMENT ON TABLE BugPackageInfestation IS 'A BugPackageInfestation records the impact that a bug is known to have on a specific sourcepackagerelease. This allows us to track the versions of a package that are known to be affected or unaffected by a bug.';
COMMENT ON COLUMN BugPackageInfestation.bug IS 'The Bug that infests this source package release.';
COMMENT ON COLUMN BugPackageInfestation.sourcepackagerelease IS 'The package (software) release that is infested with the bug. This points at the specific source package release version, such as "apache 2.0.48-1".';
COMMENT ON COLUMN BugPackageInfestation.explicit IS 'This field records whether or not the infestation was documented by a user of the system, or inferred from some other source such as the fact that it is documented to affect prior and subsequent releases of the package.';
COMMENT ON COLUMN BugPackageInfestation.infestationstatus IS 'The nature of the bug infestation for this source package release. Values are documented in dbschema.BugInfestationStatus, and include AFFECTED, UNAFFECTED, FIXED and VICTIMISED. See the dbschema.py file for details.';
COMMENT ON COLUMN BugPackageInfestation.creator IS 'The person who recorded this infestation. Typically, this is the user who reports the specific problem on that specific package release.';
COMMENT ON COLUMN BugPackageInfestation.verifiedby IS 'The person who verified that this infestation affects this specific package.';
COMMENT ON COLUMN BugPackageInfestation.dateverified IS 'The timestamp when the problem was verified on that specific release. This a small step towards a complete workflow for defect verification and management on specific releases.';
COMMENT ON COLUMN BugPackageInfestation.lastmodified IS 'The timestamp when this infestation report was last modified in any way. For example, when the infestation was adjusted, or it was verified, or otherwise modified.';
COMMENT ON COLUMN BugPackageInfestation.lastmodifiedby IS 'The person who touched this infestation report last, in any way.';

-- BugProductInfestation

COMMENT ON TABLE BugProductInfestation IS 'A BugProductInfestation records the impact that a bug is known to have on a specific productrelease. This allows us to track the versions of a product that are known to be affected or unaffected by a bug.';
COMMENT ON COLUMN BugProductInfestation.bug IS 'The Bug that infests this product release.';
COMMENT ON COLUMN BugProductInfestation.productrelease IS 'The product (software) release that is infested with the bug. This points at the specific release version, such as "apache 2.0.48".';
COMMENT ON COLUMN BugProductInfestation.explicit IS 'This field records whether or not the infestation was documented by a user of the system, or inferred from some other source such as the fact that it is documented to affect prior and subsequent releases of the product.';
COMMENT ON COLUMN BugProductInfestation.infestationstatus IS 'The nature of the bug infestation for this product release. Values are documented in dbschema.BugInfestationStatus, and include AFFECTED, UNAFFECTED, FIXED and VICTIMISED. See the dbschema.py file for details.';
COMMENT ON COLUMN BugProductInfestation.creator IS 'The person who recorded this infestation. Typically, this is the user who reports the specific problem on that specific product release.';
COMMENT ON COLUMN BugProductInfestation.verifiedby IS 'The person who verified that this infestation affects this specific product release.';
COMMENT ON COLUMN BugProductInfestation.dateverified IS 'The timestamp when the problem was verified on that specific release. This a small step towards a complete workflow for defect verification and management on specific releases.';
COMMENT ON COLUMN BugProductInfestation.lastmodified IS 'The timestamp when this infestation report was last modified in any way. For example, when the infestation was adjusted, or it was verified, or otherwise modified.';
COMMENT ON COLUMN BugProductInfestation.lastmodifiedby IS 'The person who touched this infestation report last, in any way.';

-- BugTracker

COMMENT ON TABLE BugTracker IS 'A bug tracker in some other project. Malone allows us to link Malone bugs with bugs recorded in other bug tracking systems, and to keep the status of the relevant bug task in sync with the status in that upstream bug tracker. So, for example, you might note that Malone bug #43224 is the same as a bug in the Apache bugzilla, number 534536. Then when the upstream guys mark that bug fixed in their bugzilla, Malone know that the bug is fixed upstream.';
COMMENT ON COLUMN BugTracker.bugtrackertype IS 'The type of bug tracker, a pointer to the table of bug tracker types. Currently we know about debbugs and bugzilla bugtrackers, and plan to support roundup and sourceforge as well.';
COMMENT ON COLUMN BugTracker.name IS 'The unique name of this bugtracker, allowing us to refer to it directly.';
COMMENT ON COLUMN BugTracker.summary IS 'A brief summary of this bug tracker, which might for example list any interesting policies regarding the use of the bug tracker. The summary is displayed in bold at the top of the bug tracker page.';
COMMENT ON COLUMN BugTracker.title IS 'A title for the bug tracker, used in listings of all the bug trackers and also displayed at the top of the descriptive page for the bug tracker.';
COMMENT ON COLUMN BugTracker.contactdetails IS 'The contact details of the people responsible for that bug tracker. This allows us to coordinate the syncing of bugs to and from that bug tracker with the responsible people on the other side.';
COMMENT ON COLUMN BugTracker.baseurl IS 'The base URL for this bug tracker. Using our knowledge of the bugtrackertype, and the details in the BugWatch table we are then able to calculate relative URLs for relevant pages in the bug tracker based on this baseurl.';
COMMENT ON COLUMN BugTracker.owner IS 'The person who created this bugtracker entry and who thus has permission to modify it. Ideally we would like this to be the person who coordinates the running of the actual bug tracker upstream.';
COMMENT ON COLUMN BugTracker.version IS 'The version of the bug tracker software being used.';
COMMENT ON COLUMN BugTracker.block_comment_pushing IS 'Whether to block pushing comments to the bug tracker. Having a value of false means that we will push the comments if the bug tracker supports it.';

-- BugTrackerAlias

COMMENT ON TABLE BugTrackerAlias IS 'A bugtracker alias is a URL that also refers to the same bugtracker as the master bugtracker. For example, a bugtracker might be accessible as both http://www.bugsrus.com/ and http://bugsrus.com/. A bugtracker can have many aliases, and all of them are checked to prevents users registering duplicate bugtrackers inadvertently.';
COMMENT ON COLUMN BugTrackerAlias.bugtracker IS 'The master bugtracker that this alias refers to.';
COMMENT ON COLUMN BugTrackerAlias.base_url IS 'Another base URL for this bug tracker. See BugTracker.baseurl.';

-- BugTrackerPerson

COMMENT ON TABLE BugTrackerPerson IS 'A mapping from a user in an external bug tracker to a Person record in Launchpad. This is used when we can''t get an e-mail address from the bug tracker.';
COMMENT ON COLUMN BugTrackerPerson.date_created IS 'When was this mapping added.';
COMMENT ON COLUMN BugTrackerPerson.bugtracker IS 'The external bug tracker in which this user has an account.';
COMMENT ON COLUMN BugTrackerPerson.name IS 'The (within the bug tracker) unique username in the external bug tracker.';
COMMENT ON COLUMN BugTrackerPerson.person IS 'The Person record in Launchpad this user corresponds to.';

-- BugCve

COMMENT ON TABLE BugCve IS 'A table that records the link between a given malone bug number, and a CVE entry.';


-- BugWatch

COMMENT ON COLUMN BugWatch.last_error_type IS 'The type of error which last prevented this entry from being updated. Legal values are defined by the BugWatchErrorType enumeration.';
COMMENT ON COLUMN BugWatch.remote_importance IS 'The importance of the bug as returned by the remote server. This will be converted into a Launchpad BugTaskImportance value.';


-- CodeImport

COMMENT ON TABLE CodeImport IS 'The persistent record of an import from a foreign version control system to Bazaar, from the initial request to the regularly updated import branch.';
COMMENT ON COLUMN CodeImport.branch IS 'The Bazaar branch produced by the import system.  Always non-NULL: a placeholder branch is created when the import is created.  The import is associated to a Product and Series though the branch.';
COMMENT ON COLUMN CodeImport.registrant IS 'The person who originally requested this import.';
COMMENT ON COLUMN CodeImport.owner IS 'The person who is currently responsible for keeping the import details up to date, initially set to the registrant. This person can edit some of the details of the code import branch.';
COMMENT ON COLUMN CodeImport.review_status IS 'Whether this code import request has been reviewed, and whether it was accepted.';
COMMENT ON COLUMN CodeImport.rcs_type IS 'The revision control system used by the import source. The value is defined in dbschema.RevisionControlSystems.';
COMMENT ON COLUMN CodeImport.svn_branch_url IS 'The URL of the Subversion branch for this import.';
COMMENT ON COLUMN CodeImport.cvs_root IS 'The $CVSROOT details, probably of the form :pserver:user@host:/path.';
COMMENT ON COLUMN CodeImport.cvs_module IS 'The module in cvs_root to import, often the name of the project.';
COMMENT ON COLUMN CodeImport.date_last_successful IS 'When this code import last succeeded. NULL if this import has never succeeded.';
COMMENT ON COLUMN CodeImport.assignee IS 'The person in charge of delivering this code import and interacting with the owner.';
COMMENT ON COLUMN Codeimport.update_interval IS 'How often should this import be updated. If NULL, defaults to a system-wide value set by the Launchpad administrators.';
--COMMENT ON COLUMN CodeImport.modified_by IS 'The user modifying the CodeImport.  This column is never actually set in the database -- it is only present to communicate to the trigger that creates the event, which will intercept and remove the value for this column.';

-- CodeImportEvent

COMMENT ON TABLE CodeImportEvent IS 'A record of events in the code import system.  Rows in this table are created by triggers on other code import tables.';
COMMENT ON COLUMN CodeImportEvent.entry_type IS 'The type of event that is recorded by this entry. Legal values are defined by the CodeImportEventType enumeration.';
COMMENT ON COLUMN CodeImportEvent.code_import IS 'The code import that was associated to this event, if any and if it has not been deleted.';
COMMENT ON COLUMN CodeImportEvent.person IS 'The user who caused the event, if the event is not automatically generated.';
COMMENT ON COLUMN CodeImportEvent.machine IS 'The code import machine that was concerned by this event, if any.';

-- CodeImportEventData

COMMENT ON TABLE CodeImportEventData IS 'Additional data associated to a particular code import event.';
COMMENT ON COLUMN CodeImportEventData.event IS 'The event the data is associated to.';
COMMENT ON COLUMN CodeImportEventData.data_type IS 'The type of additional data, from the CodeImportEventDataType enumeration.';
COMMENT ON COLUMN CodeImportEventData.data_value IS 'The value of the additional data.  A string.';

-- CodeImportJob

COMMENT ON TABLE CodeImportJob IS 'A pending or active code import job.  There is always such a row for any active import, but it will not run until date_due is in the past.';
COMMENT ON COLUMN CodeImportJob.code_import IS 'The code import that is being worked upon.';
COMMENT ON COLUMN CodeImportJob.machine IS 'The machine job is currently scheduled to run on, or where the job is currently running.';
COMMENT ON COLUMN CodeImportJob.date_due IS 'When the import should happen.';
COMMENT ON COLUMN CodeImportJob.state IS 'One of PENDING (waiting until its due or a machine is online), SCHEDULED (assigned to a machine, but not yet running) or RUNNING (actually in the process of being imported now).';
COMMENT ON COLUMN CodeImportJob.requesting_user IS 'The user who requested the import, if any. Set if and only if reason = REQUEST.';
COMMENT ON COLUMN CodeImportJob.ordering IS 'A measure of how urgent the job is -- queue entries with lower "ordering" should be processed first, or in other works "ORDER BY ordering" returns the most import jobs first.';
COMMENT ON COLUMN CodeImportJob.heartbeat IS 'While the job is running, this field should be updated frequently to indicate that the import job hasn''t crashed.';
COMMENT ON COLUMN CodeImportJob.logtail IS 'The last few lines of output produced by the running job. It should be updated at the same time as the heartbeat.';
COMMENT ON COLUMN CodeImportJob.date_started IS 'When the import began to be processed.';

-- CodeImportResult

COMMENT ON TABLE CodeImportResult IS 'A completed code import job.';
COMMENT ON COLUMN CodeImportResult.code_import IS 'The code import for which the job was run.';
COMMENT ON COLUMN CodeImportResult.machine IS 'The machine the job ran on.';
COMMENT ON COLUMN CodeImportResult.log_file IS 'A partial log of the job for users to see. It is normally only recorded if the job failed in a step that interacts with the remote repository. If a job was successful, or failed in a houskeeping step, the log file would not contain information useful to the user.';
COMMENT ON COLUMN CodeImportResult.log_excerpt IS 'The last few lines of the partial log, in case it is set.';
COMMENT ON COLUMN CodeImportResult.status IS 'How the job ended. Success, some kind of failure, or some kind of interruption before completion.';
COMMENT ON COLUMN CodeImportResult.date_job_started IS 'When the job started to run (date_created is when it finished).';
--COMMENT ON COLUMN CodeImportResult.killing_user IS 'The user who killed the job.';

-- CodeImportMachine

COMMENT ON TABLE CodeImportMachine IS 'The record of a machine capable of performing jobs for the code import system.';
COMMENT ON COLUMN CodeImportMachine.hostname IS 'The (unique) hostname of the machine.';
COMMENT ON COLUMN CodeImportMachine.heartbeat IS 'When the code-import-controller daemon was last known to be running on this machine. If it is not updated for a long time the machine state will change to offline.';
COMMENT ON COLUMN CodeImportMachine.state IS 'Whether the controller daemon on this machine is offline, online, or quiescing (running but not accepting new jobs).';
--COMMENT ON COLUMN CodeImportMachine.quiescing_requested_by IS 'The user who put this machine in the quiescing state.';
--COMMENT ON COLUMN CodeImportMachine.quiescing_message IS 'The reason for the quiescing request.';
--COMMENT ON COLUMN CodeImportMachine.offline_reason IS 'The reason the machine was taken offline, from the CodeImportMachineOfflineReason enumeration.';

-- CodeReviewMessage

COMMENT ON TABLE CodeReviewMessage IS 'A message that is part of a code review discussion.';
COMMENT ON COLUMN CodeReviewMessage.branch_merge_proposal IS 'The merge proposal that is being discussed.';
COMMENT ON COLUMN CodeReviewMessage.message IS 'The actual message.';
COMMENT ON COLUMN CodeReviewMessage.vote IS 'The reviewer''s vote for this message.';
COMMENT ON COLUMN CodeReviewMessage.vote_tag IS 'A short description of the vote';

-- CodeReviewVote

COMMENT ON TABLE CodeReviewVote IS 'Reference to a person''s last vote in a code review discussion.';
COMMENT ON COLUMN CodeReviewVote.branch_merge_proposal IS 'The BranchMergeProposal for the code review.';
COMMENT ON COLUMN CodeReviewVote.reviewer IS 'The person performing the review.';
COMMENT ON COLUMN CodeReviewVote.review_type IS 'The aspect of the code being reviewed.';
COMMENT ON COLUMN CodeReviewVote.registrant IS 'The person who registered this vote';
COMMENT ON COLUMN CodeReviewVote.vote_message IS 'The message associated with the vote';
COMMENT ON COLUMN CodeReviewVote.date_created IS 'The date this vote reference was created';

-- CommercialSubscription
COMMENT ON TABLE CommercialSubscription is 'A Commercial Subscription entry for a project.  Projects with licenses of Other/Proprietary must purchase a subscription in order to use Launchpad.';
COMMENT ON COLUMN CommercialSubscription.date_created IS 'The date this subscription was created in Launchpad.';
COMMENT ON COLUMN CommercialSubscription.date_last_modified IS 'The date this subscription was last modified.';
COMMENT ON COLUMN CommercialSubscription.date_starts IS 'The beginning date for this subscription.  It is invalid until that date.';
COMMENT ON COLUMN CommercialSubscription.date_expires IS 'The expiration date for this subscription.  It is invalid after that date.';
COMMENT ON COLUMN CommercialSubscription.status IS 'The current status.  One of: SUBSCRIBED, LAPSED, SUSPENDED.';
COMMENT ON COLUMN CommercialSubscription.product IS 'The product this subscription enables.';
COMMENT ON COLUMN CommercialSubscription.registrant IS 'The person who created this subscription.';
COMMENT ON COLUMN CommercialSubscription.purchaser IS 'The person who purchased this subscription.';
COMMENT ON COLUMN CommercialSubscription.whiteboard IS 'A place for administrators to store comments related to this subscription.';
COMMENT ON COLUMN CommercialSubscription.sales_system_id IS 'A reference in the external sales system (e.g. Salesforce) that can be used to identify this subscription.';

-- CustomLanguageCode
COMMENT ON TABLE CustomLanguageCode IS 'Overrides translation importer''s interpretation of language codes where needed.';
COMMENT ON COLUMN CustomLanguageCode.product IS 'Product for which this custom language code applies (alternative to distribution + source package name).';
COMMENT ON COLUMN CustomLanguageCode.distribution IS 'Distribution in which this custom language code applies (if not a product).';
COMMENT ON COLUMN CustomLanguageCode.sourcepackagename IS 'Source package name to which this custom language code applies; goes with distribution.';
COMMENT ON COLUMN CustomLanguageCode.language_code IS 'Custom language code; need not be for a real language, and typically not for a "useful" language.';
COMMENT ON COLUMN CustomLanguageCode.language IS 'Language to which code really refers in this context, or NULL if files with this code are to be rejected.';

-- CVE

COMMENT ON TABLE CVE IS 'A CVE Entry. The formal database of CVE entries is available at http://cve.mitre.org/ and we sync that database into Launchpad on a regular basis.';
COMMENT ON COLUMN CVE.sequence IS 'The official CVE entry number. It takes the form XXXX-XXXX where the first four digits are a year indicator, like 2004, and the latter four are the sequence number of the vulnerability in that year.';
COMMENT ON COLUMN CVE.status IS 'The current status of the CVE. The values are documented in dbschema.CVEState, and are Entry, Candidate, and Deprecated.';
COMMENT ON COLUMN CVE.datemodified IS 'The last time this CVE entry changed in some way - including addition or modification of references.';


-- CveReference

COMMENT ON TABLE CveReference IS 'A reference in the CVE system that shows what outside tracking numbers are associated with the CVE. These are tracked in the CVE database and extracted from the daily XML dump that we fetch.';
COMMENT ON COLUMN CveReference.source IS 'The SOURCE of the CVE reference. This is a text string, like XF or BUGTRAQ or MSKB. Each string indicates a different kind of reference. The list of known types is documented on the CVE web site. At some future date we might turn this into an enum rather than a text, but for the moment we prefer to keep it fluid and just suck in what CVE gives us. This means that CVE can add new source types without us having to update our code.';
COMMENT ON COLUMN CveReference.url IS 'The URL to this reference out there on the web, if it was present in the CVE database.';
COMMENT ON COLUMN CveReference.content IS 'The content of the ref in the CVE database. This is sometimes a comment, sometimes a description, sometimes a bug number... it is not predictable.';



-- DistributionSourcePackageCache

COMMENT ON TABLE DistributionSourcePackageCache IS 'A cache of the text associated with binary and source packages in the distribution. This table allows for fast queries to find a source packagename that matches a given text.';
COMMENT ON COLUMN DistributionSourcePackageCache.distribution IS 'The distribution in which we are checking.';
COMMENT ON COLUMN DistributionSourcePackageCache.sourcepackagename IS 'The source package name for which we are caching details.';
COMMENT ON COLUMN DistributionSourcePackageCache.name IS 'The source package name itself. This is just a copy of the value of sourcepackagename.name. We have it here so it can be part of the full text index.';
COMMENT ON COLUMN DistributionSourcePackageCache.binpkgnames IS 'The binary package names of binary packages generated from these source packages across all architectures.';
COMMENT ON COLUMN DistributionSourcePackageCache.binpkgsummaries IS 'The aggregated summaries of all the binary packages generated from these source packages in this distribution.';
COMMENT ON COLUMN DistributionSourcePackageCache.binpkgdescriptions IS 'The aggregated description of all the binary packages generated from these source packages in this distribution.';
COMMENT ON COLUMN DistributionSourcePackageCache.changelog IS 'A concatenation of the source package release changelogs for this source package, where the status is not REMOVED.';
COMMENT ON COLUMN DistributionSourcePackageCache.archive IS 'The archive where the source is published.';


-- DistroSeriesPackageCache

COMMENT ON TABLE DistroSeriesPackageCache IS 'A cache of the text associated with binary packages in the distroseries. This table allows for fast queries to find a binary packagename that matches a given text.';
COMMENT ON COLUMN DistroSeriesPackageCache.distroseries IS 'The distroseries in which we are checking.';
COMMENT ON COLUMN DistroSeriesPackageCache.binarypackagename IS 'The binary package name for which we are caching details.';
COMMENT ON COLUMN DistroSeriesPackageCache.name IS 'The binary package name itself. This is just a copy of the value of binarypackagename.name. We have it here so it can be part of the full text index.';
COMMENT ON COLUMN DistroSeriesPackageCache.summary IS 'A single summary for one of the binary packages of this name in this distroseries. We could potentially have binary packages in different architectures with the same name and different summaries, so this is a way of collapsing to one arbitrarily-chosen one, for display purposes. The chances of actually having different summaries and descriptions is pretty small. It could happen, though, because of the way package superseding works when a package does not build on a specific architecture.';
COMMENT ON COLUMN DistroSeriesPackageCache.summaries IS 'The aggregated summaries of all the binary packages with this name in this distroseries.';
COMMENT ON COLUMN DistroSeriesPackageCache.descriptions IS 'The aggregated description of all the binary packages with this name in this distroseries.';
COMMENT ON COLUMN DistroSeriesPackageCache.archive IS 'The archive where the binary is published.';

-- EmailAddress

COMMENT ON COLUMN EmailAddress.email IS 'An email address used by a Person. The email address is stored in a casesensitive way, but must be case insensitivly unique.';
COMMENT ON INDEX emailaddress__person__key IS 'Ensures that a Person only has one preferred email address';
COMMENT ON INDEX emailaddress__account__key IS 'Ensures that an Account only has one preferred email address';


-- FeaturedProject

COMMENT ON TABLE FeaturedProject IS 'A list of featured projects. This table is really just a list of pillarname IDs, if a project\'s pillar name is in this list then it is a featured project and will be listed on the Launchpad home page.';
COMMENT ON COLUMN FeaturedProject.pillar_name IS 'A reference to PillarName.id';

-- KarmaCategory

COMMENT ON TABLE KarmaCategory IS 'A category of karma. This allows us to
present an overall picture of the different areas where a user has been
active.';


-- LaunchpadStatistic

COMMENT ON TABLE LaunchpadStatistic IS 'A store of system-wide statistics or other integer values, keyed by names. The names are unique and the values can be any integer. Each field has a place to store the timestamp when it was last updated, so it is possible to know how far out of date any given statistic is.';

-- MailingList

COMMENT ON TABLE MailingList IS 'The mailing list for a team.  Teams may have zero or one mailing list, and a mailing list is associated with exactly one team.  This table manages the state changes that a team mailing list can go through, and it contains information that will be used to instruct Mailman how to create, delete, and modify mailing lists (via XMLRPC).';
COMMENT ON COLUMN MailingList.team IS 'The team this mailing list is associated with.';
COMMENT ON COLUMN MailingList.registrant IS 'The id of the Person who requested this list be created.';
COMMENT ON COLUMN MailingList.date_registered IS 'Date the list was requested to be created';
COMMENT ON COLUMN MailingList.reviewer IS 'The id of the Person who reviewed the creation request, or NULL if not yet reviewed.';
COMMENT ON COLUMN MailingList.date_reviewed IS 'The date the request was reviewed, or NULL if not yet reviewed.';
COMMENT ON COLUMN MailingList.date_activated IS 'The date the list was (last) activated.  If the list is not yet active, this field will be NULL.';
COMMENT ON COLUMN MailingList.status IS 'The current status of the mailing list, as a dbschema.MailingListStatus value.';
COMMENT ON COLUMN MailingList.welcome_message IS 'Text sent to new members when they are subscribed to the team list.  If NULL, no welcome message is sent.';

-- MailingListSubscription

COMMENT ON TABLE MailingListSubscription IS 'Track the subscriptions of a person to team mailing lists.';
COMMENT ON COLUMN MailingListSubscription.person IS 'The person who is subscribed to the mailing list.';
COMMENT ON COLUMN MailingListSubscription.mailing_list IS 'The mailing list this person is subscribed to.';
COMMENT ON COLUMN MailingListSubscription.date_joined IS 'The date this person subscribed to the mailing list.';
COMMENT ON COLUMN MailingListSubscription.email_address IS 'Which of the person\'s email addresses are subscribed to the mailing list.  This may be NULL to indicate that it\'s the person\'s preferred address.';

-- MailingListBan

COMMENT ON TABLE MailingListBan IS 'Track explicit Launchpad-wide posting bans imposed on people by Launchpad administrators.';
COMMENT ON COLUMN MailingListBan.person IS 'The person who was banned.';
COMMENT ON COLUMN MailingListBan.banned_by IS 'The administrator who imposed the ban.';
COMMENT ON COLUMN MailingListBan.date_banned IS 'When the ban was imposed.';
COMMENT ON COLUMN MailingListBan.reason IS 'The reason for the ban.';

-- MentoringOffer
COMMENT ON TABLE MentoringOffer IS 'An offer to provide mentoring if someone wa nts to help get a specific bug fixed or blueprint implemented. These offers are specifically associated with a team in which the offeror is a member, so it beco mes possible to encourage people who want to join a team to start by working on things that existing team members are willing to mentor.';
COMMENT ON COLUMN MentoringOffer.team IS 'This is the team to which this offer of mentoring is associated. We associate each offer of mentoring with a team, de signated as "the team which will most benefit from the bug fix or spec implement ation", and this then allows us to provide a list of work for which mentoring is available for prospective members of those teams. This is really the "onramp" i dea - the list is the "onramp" to membership in the relevant team.';

-- MessageApproval

COMMENT ON TABLE MessageApproval IS 'Track mailing list postings awaiting approval from the team owner.';
COMMENT ON COLUMN MessageApproval.message_id IS 'The Message-ID header of the held message.';
COMMENT ON COLUMN MessageApproval.posted_by IS 'The person who posted the message.';
COMMENT ON COLUMN MessageApproval.mailing_list IS 'The mailing list to which the message was posted.';
COMMENT ON COLUMN MessageApproval.posted_message IS 'Foreign key to libraryfilealias table pointing to where the posted message\'s text lives.';
COMMENT ON COLUMN MessageApproval.posted_date IS 'The date the message was posted.';
COMMENT ON COLUMN MessageApproval.status IS 'The status of the posted message.  Values are described in dbschema.PostedMessageStatus.';
COMMENT ON COLUMN MessageApproval.reason IS 'The reason for the current status if any. This information will be displayed to the end user and mailing list moderators need to be aware of this - not a private whiteboard.';
COMMENT ON COLUMN MessageApproval.disposed_by IS 'The person who disposed of (i.e. approved or rejected) the message, or NULL if no disposition has yet been made.';
COMMENT ON COLUMN MessageApproval.disposal_date IS 'The date on which this message was disposed, or NULL if no disposition has yet been made.';

-- Product
COMMENT ON TABLE Product IS 'Product: a DOAP Product. This table stores core information about an open source product. In Launchpad, anything that can be shipped as a tarball would be a product, and in some cases there might be products for things that never actually ship, depending on the project. For example, most projects will have a \'website\' product, because that allows you to file a Malone bug against the project website. Note that these are not actual product releases, which are stored in the ProductRelease table.';
COMMENT ON COLUMN Product.owner IS 'The Product owner would typically be the person who created this product in Launchpad. But we will encourage the upstream maintainer of a product to become the owner in Launchpad. The Product owner can edit any aspect of the Product, as well as appointing people to specific roles with regard to the Product. Also, the owner can add a new ProductRelease and also edit Rosetta POTemplates associated with this product.';
COMMENT ON COLUMN Product.registrant IS 'The Product registrant is the Person who created the product in Launchpad.  It is set at creation and is never changed thereafter.';
COMMENT ON COLUMN Product.summary IS 'A brief summary of the product. This will be displayed in bold at the top of the product page, above the description.';
COMMENT ON COLUMN Product.description IS 'A detailed description of the product, highlighting primary features of the product that may be of interest to end-users. The description may also include links and other references to useful information on the web about this product. The description will be displayed on the product page, below the product summary.';
COMMENT ON COLUMN Product.project IS 'Every Product belongs to one and only one Project, which is referenced in this column.';
COMMENT ON COLUMN Product.listurl IS 'This is the URL where information about a mailing list for this Product can be found. The URL might point at a web archive or at the page where one can subscribe to the mailing list.';
COMMENT ON COLUMN Product.programminglang IS 'This field records, in plain text, the name of any significant programming languages used in this product. There are no rules, conventions or restrictions on this field at present, other than basic sanity. Examples might be "Python", "Python, C" and "Java".';
COMMENT ON COLUMN Product.downloadurl IS 'The download URL for a Product should be the best place to download that product, typically off the relevant Project web site. This should not point at the actual file, but at a web page with download information.';
COMMENT ON COLUMN Product.lastdoap IS 'This column stores a cached copy of the last DOAP description we saw for this product. See the Project.lastdoap field for more info.';
COMMENT ON COLUMN Product.sourceforgeproject IS 'The SourceForge project name for this product. This is not unique as SourceForge doesn\'t use the same project/product structure as DOAP.';
COMMENT ON COLUMN Product.freshmeatproject IS 'The FreshMeat project name for this product. This is not unique as FreshMeat does not have the same project/product structure as DOAP';
COMMENT ON COLUMN Product.reviewed IS 'Whether or not someone at Canonical has reviewed this product.';
COMMENT ON COLUMN Product.active IS 'Whether or not this product should be considered active.';
COMMENT ON COLUMN Product.translationgroup IS 'The TranslationGroup that is responsible for translations for this product. Note that the Product may be part of a Project which also has a TranslationGroup, in which case the translators from both the product and project translation group have permission to edit the translations of this product.';
COMMENT ON COLUMN Product.translationpermission IS 'The level of openness of this product\'s translation process. The enum lists different approaches to translation, from the very open (anybody can edit any translation in any language) to the completely closed (only designated translators can make any changes at all).';
COMMENT ON COLUMN Product.official_rosetta IS 'Whether or not this product upstream uses Rosetta for its official translation team and coordination. This is a useful indicator in terms of whether translations in Rosetta for this upstream will quickly move upstream.';
COMMENT ON COLUMN Product.official_malone IS 'Whether or not this product upstream uses Malone for an official bug tracker. This is useful to help indicate whether or not people are likely to pick up on bugs registered in Malone.';
COMMENT ON COLUMN Product.official_answers IS 'Whether or not this product upstream uses Answers officialy. This is useful to help indicate whether or not that a question will receive an answer.';
COMMENT ON COLUMN Product.official_codehosting IS 'Whether or not this product upstream uses codehosting officially.';
COMMENT ON COLUMN Product.bug_supervisor IS 'Person who is responsible for managing bugs on this product.';
COMMENT ON COLUMN Product.security_contact IS 'The person or team who handles security-related issues in the product.';
COMMENT ON COLUMN Product.driver IS 'This is a driver for the overall product. This driver will be able to approve nominations of bugs and specs to any series in the product, including backporting to old stable series. You want the smallest group of "overall drivers" here, because you can add specific drivers to each series individually.';
--COMMENT ON COLUMN Product.bugtracker IS 'The external bug tracker that is used to track bugs primarily for this product, if it\'s different from the project bug tracker.';
COMMENT ON COLUMN Product.development_focus IS 'The product series that is the current focus of development.';
COMMENT ON COLUMN Product.homepage_content IS 'A home page for this product in the Launchpad.';
COMMENT ON COLUMN Product.icon IS 'The library file alias to a small image to be used as an icon whenever we are referring to a product.';
COMMENT ON COLUMN Product.mugshot IS 'The library file alias of a mugshot image to display as the branding of a product, on its home page.';
COMMENT ON COLUMN Product.logo IS 'The library file alias of a smaller version of this product\'s mugshot.';
COMMENT ON COLUMN Product.private_bugs IS 'Indicates whether bugs filed in this product are automatically marked as private.';
COMMENT ON COLUMN Product.private_specs IS 'Indicates whether specs filed in this product are automatically marked as private.';
COMMENT ON COLUMN Product.license_info IS 'Additional information about licenses that are not included in the License enumeration.';
COMMENT ON COLUMN Product.enable_bug_expiration IS 'Indicates whether automatic bug expiration is enabled.';
COMMENT ON COLUMN Product.official_blueprints IS 'Whether or not this product upstream uses Blueprints officially. This is useful to help indicate whether or not the upstream project will be actively watching the blueprints in Launchpad.';
COMMENT ON COLUMN Product.bug_reporting_guidelines IS 'Guidelines to the end user for reporting bugs on this product.';
COMMENT ON COLUMN Product.reviewer_whiteboard IS 'A whiteboard for Launchpad admins, registry experts and the project owners to capture the state of current issues with the project.';
COMMENT ON COLUMN Product.license_approved IS 'The Other/Open Source license has been approved by an administrator.';

-- ProductLicense
COMMENT ON TABLE ProductLicense IS 'The licenses that cover the software for a product.';
COMMENT ON COLUMN ProductLicense.product IS 'Foreign key to the product that has licenses associated with it.';
COMMENT ON COLUMN ProductLicense.license IS 'An integer referencing a value in the License enumeration in product.py';

-- ProductRelease

COMMENT ON TABLE ProductRelease IS 'A Product Release. This is table stores information about a specific \'upstream\' software release, like Apache 2.0.49 or Evolution 1.5.4.';
COMMENT ON COLUMN ProductRelease.version IS 'This is a text field containing the version string for this release, such as \'1.2.4\' or \'2.0.38\' or \'7.4.3\'.';
--COMMENT ON COLUMN ProductRelease.codename IS 'This is the GSV Name of this release, like \'that, and a pair of testicles\' or \'All your base-0 are belong to us\'. Many upstream projects are assigning fun names to their releases - these go in this field.';
COMMENT ON COLUMN ProductRelease.summary IS 'A summary of this ProductRelease. This should be a very brief overview of changes and highlights, just a short paragraph of text. The summary is usually displayed in bold at the top of a page for this product release, above the more detailed description or changelog.';
COMMENT ON COLUMN ProductRelease.productseries IS 'A pointer to the Product Series this release forms part of. Using a Product Series allows us to distinguish between releases on stable and development branches of a product even if they are interspersed in time.';

-- ProductReleaseFile

COMMENT ON TABLE ProductReleaseFile IS 'Links a ProductRelease to one or more files in the Librarian.';
COMMENT ON COLUMN ProductReleaseFile.productrelease IS 'This is the product release this file is associated with';
COMMENT ON COLUMN ProductReleaseFile.libraryfile IS 'This is the librarian entry';
COMMENT ON COLUMN ProductReleaseFile.signature IS 'This is the signature of the librarian entry as uploaded by the user.';
COMMENT ON COLUMN ProductReleaseFile.description IS 'A description of what the file contains';
COMMENT ON COLUMN ProductReleaseFile.filetype IS 'An enum of what kind of file this is. Code tarballs are marked for special treatment (importing into bzr)';
COMMENT ON COLUMN ProductReleaseFile.uploader IS 'The person who uploaded this file.';
COMMENT ON COLUMN ProductReleaseFile.date_uploaded IS 'The date this file was uploaded.';
COMMENT on COLUMN ProductReleaseFile.id IS '';

-- ProductSeries
COMMENT ON TABLE ProductSeries IS 'A ProductSeries is a set of product releases that are related to a specific version of the product. Typically, each major release of the product starts a new ProductSeries. These often map to a branch in the revision control system of the project, such as "2_0_STABLE". A few conventional Series names are "head" for releases of the HEAD branch, "1.0" for releases with version numbers like "1.0.0" and "1.0.1".  Each product has at least one ProductSeries';
COMMENT ON COLUMN ProductSeries.name IS 'The name of the ProductSeries is like a unix name, it should not contain any spaces and should start with a letter or number. Good examples are "2.0", "3.0", "head" and "development".';
COMMENT ON COLUMN ProductSeries.status IS 'The current status of this productseries.';
COMMENT ON COLUMN ProductSeries.summary IS 'A summary of this Product Series. A good example would include the date the series was initiated and whether this is the current recommended series for people to use. The summary is usually displayed at the top of the page, in bold, just beneath the title and above the description, if there is a description field.';
COMMENT ON COLUMN ProductSeries.driver IS 'This is a person or team who can approve spes and bugs for implementation or fixing in this specific series. Note that the product drivers and project drivers can also do this for any series in the product or project, so use this only for the specific team responsible for this specific series.';
COMMENT ON COLUMN ProductSeries.importstatus IS 'A status flag which
gives the state of our efforts to import the upstream code from its revision
control system and publish that in the baz revision control system. The
allowed values are documented in ImportStatus.';
COMMENT ON COLUMN ProductSeries.rcstype IS 'The revision control system used
by upstream for this product series. The value is defined in
dbschema.RevisionControlSystems.  If NULL, then there should be no CVS or
SVN information attached to this productseries, otherwise the relevant
fields for CVS or SVN etc should be filled out.';
COMMENT ON COLUMN ProductSeries.cvsroot IS 'The CVS root where this
productseries hosts its code. Only used if rcstype is CVS.';
COMMENT ON COLUMN ProductSeries.cvsmodule IS 'The CVS module which contains
the upstream code for this productseries. Only used if rcstype is CVS.';
COMMENT ON COLUMN ProductSeries.cvsmodule IS 'The CVS branch that contains
the upstream code for this productseries.  Only used if rcstype is CVS.';
COMMENT ON COLUMN ProductSeries.cvstarfileurl IS 'The URL of a tarfile of
the CVS repository for this productseries. This is an optimisation of the
CVS import process - instead of hitting the server to pass us every set of
changes in history, we can sometimes arrange to be given a tarfile of the
CVS repository and then process it all locally. Once imported, we switch
back to using the CVS server for ongoing syncronization.  Only used if
rcstype is CVS.';
COMMENT ON COLUMN ProductSeries.svnrepository IS 'The URL of the SVN branch
where the upstream productseries code can be found. This single URL is the
equivalent of the cvsroot, cvsmodule and cvsbranch for CVS. Only used if
rcstype is SVN.';
COMMENT ON COLUMN ProductSeries.releasefileglob IS 'A fileglob that lets us
see which URLs are potentially new upstream tarball releases. For example:
http://ftp.gnu.org/gnu/libtool/libtool-1.5.*.gz.';
COMMENT ON COLUMN ProductSeries.releaseverstyle IS 'An enum giving the style
of this product series release version numbering system.  The options are
documented in dbschema.UpstreamReleaseVersionStyle.  Most applications use
Gnu style numbering, but there are other alternatives.';
COMMENT ON COLUMN ProductSeries.dateprocessapproved IS 'The timestamp when
this upstream import was certified for processing. Processing means it has
passed autotesting, and is being moved towards production syncing. If the
sync goes well, it will be approved for sync and then be fully in
production.';
COMMENT ON COLUMN ProductSeries.datesyncapproved IS 'The timestamp when this
upstream import was certified for ongoing syncronisation.';
COMMENT ON COLUMN ProductSeries.dateautotested IS 'This upstream revision
control system target has passed automatic testing. It can probably be moved
towards production sync status. This date is the timestamp when it passed
the autotester. The autotester allows us to find the low hanging fruit that
is easily brought into the bazaar import system by highlighting repositories
which had no apparent difficulty in being imported.';
COMMENT ON COLUMN ProductSeries.datestarted IS 'The timestamp when we last
initiated an import test or sync of this upstream repository.';
COMMENT ON COLUMN ProductSeries.datefinished IS 'The timestamp when we last
completed an import test or sync of this upstream repository.';
COMMENT ON COLUMN ProductSeries.datelastsynced IS 'The timestamp when we last successfully completed a production sync of this upstream repository.';
COMMENT ON COLUMN ProductSeries.date_published_sync IS 'The saved value of datelastsynced from the last time it was older than the corresponding branch\'s last_mirrored timestamp. The timestamp currently published import branch is either datelastsynced or datepublishedsync.';
COMMENT ON COLUMN ProductSeries.import_branch IS 'The VCS imports branch for
this product series.  If user_branch is not set, then this is considered the
product series branch.';
COMMENT ON COLUMN ProductSeries.user_branch IS 'The branch for this product
series, as set by the user.  If this is not set, then import_branch is
considered to be the product series branch';

-- ProductSeriesCodeImport

COMMENT ON TABLE ProductSeriesCodeImport IS 'A record of which ProductSeries'' import data a CodeImport was constructed from.';
COMMENT ON COLUMN ProductSeriesCodeImport.productseries IS 'The source ProductSeries.';
COMMENT ON COLUMN ProductSeriesCodeImport.codeimport IS 'The CodeImport that was constructed from the ProductSeries.';

-- Project
COMMENT ON TABLE Project IS 'Project: A DOAP Project. This table is the core of the DOAP section of the Launchpad database. It contains details of a single open source Project and is the anchor point for products, potemplates, and translationefforts.';
COMMENT ON COLUMN Project.owner IS 'The owner of the project will initially be the person who creates this Project in the system. We will encourage upstream project leaders to take on this role. The Project owner is able to edit the project.';
<<<<<<< HEAD
COMMENT ON COLUMN Product.registrant IS 'The registrant is the Person who created the project in Launchpad.  It is set at creation and is never changed thereafter.';
=======
COMMENT ON COLUMN Project.registrant IS 'The registrant is the Person who created the project in Launchpad.  It is set at creation and is never changed thereafter.';
>>>>>>> 3d869892
COMMENT ON COLUMN Project.driver IS 'This person or team has the ability to approve specs as goals for any series in any product in the project. Similarly, this person or team can approve bugs as targets for fixing in any series, or backporting of fixes to any series.';
COMMENT ON COLUMN Project.summary IS 'A brief summary of this project. This
will be displayed in bold text just above the description and below the
title. It should be a single paragraph of not more than 80 words.';
COMMENT ON COLUMN Project.description IS 'A detailed description of this
project. This should primarily be focused on the organisational aspects of
the project, such as the people involved and the structures that the project
uses to govern itself. It might refer to the primary products of the project
but the detailed descriptions of those products should be in the
Product.description field, not here. So, for example, useful information
such as the dates the project was started and the way the project
coordinates itself are suitable here.';
COMMENT ON COLUMN Project.homepageurl IS 'The home page URL of this project. Note that this could well be the home page of the main product of this project as well, if the project is too small to have a separate home page for project and product.';
COMMENT ON COLUMN Project.wikiurl IS 'This is the URL of a wiki that includes information about the project. It might be a page in a bigger wiki, or it might be the top page of a wiki devoted to this project.';
COMMENT ON COLUMN Project.lastdoap IS 'This column stores a cached copy of the last DOAP description we saw for this project. We cache the last DOAP fragment for this project because there may be some aspects of it which we are unable to represent in the database (such as multiple homepageurl\'s instead of just a single homepageurl) and storing the DOAP file allows us to re-parse it later and recover this information when our database model has been updated appropriately.';
COMMENT ON COLUMN Project.name IS 'A short lowercase name uniquely identifying the product. Use cases include being used as a key in URL traversal.';
COMMENT ON COLUMN Project.sourceforgeproject IS 'The SourceForge project name for this project. This is not unique as SourceForge doesn\'t use the same project/product structure as DOAP.';
COMMENT ON COLUMN Project.freshmeatproject IS 'The FreshMeat project name for this project. This is not unique as FreshMeat does not have the same project/product structure as DOAP';
COMMENT ON COLUMN Project.reviewed IS 'Whether or not someone at Canonical has reviewed this project.';
COMMENT ON COLUMN Project.active IS 'Whether or not this project should be considered active.';
COMMENT ON COLUMN Project.translationgroup IS 'The translation group that has permission to edit translations across all products in this project. Note that individual products may have their own translationgroup, in which case those translators will also have permission to edit translations for that product.';
COMMENT ON COLUMN Project.translationpermission IS 'The level of openness of
this project\'s translation process. The enum lists different approaches to
translation, from the very open (anybody can edit any translation in any
language) to the completely closed (only designated translators can make any
changes at all).';
-- COMMENT ON COLUMN Project.bugtracker IS 'The external bug tracker that is used to track bugs primarily for products within this project.';
COMMENT ON COLUMN Project.homepage_content IS 'A home page for this project in the Launchpad.';
COMMENT ON COLUMN Project.icon IS 'The library file alias to a small image to be used as an icon whenever we are referring to a project.';
COMMENT ON COLUMN Project.mugshot IS 'The library file alias of a mugshot image to display as the branding of a project, on its home page.';
COMMENT ON COLUMN Project.logo IS 'The library file alias of a smaller version of this product\'s mugshot.';
COMMENT ON COLUMN Project.bug_reporting_guidelines IS 'Guidelines to the end user for reporting bugs on products in this project.';
COMMENT ON COLUMN Project.reviewer_whiteboard IS 'A whiteboard for Launchpad admins, registry experts and the project owners to capture the state of current issues with the project.';

-- ProjectRelationship
COMMENT ON TABLE ProjectRelationship IS 'Project Relationships. This table stores information about the way projects are related to one another in the open source world. The actual nature of the relationship is stored in the \'label\' field, and possible values are given by the ProjectRelationship enum in dbschema.py. Examples are AGGREGATES ("the Gnome Project AGGREGATES EOG and Evolution and Gnumeric and AbiWord") and SIMILAR ("the Evolution project is SIMILAR to the Mutt project").';
COMMENT ON COLUMN ProjectRelationship.subject IS 'The subject of the relationship. Relationships are generally unidirectional - A AGGREGATES B is not the same as B AGGREGATES A. In the example "Gnome AGGREGATES Evolution", Gnome is the subject.';
COMMENT ON COLUMN ProjectRelationship.object IS 'The object of the relationship. In the example "Gnome AGGREGATES Evolution", Evolution is the object.';
COMMENT ON COLUMN ProjectRelationship.label IS 'The nature of the relationship. This integer takes one of the values enumerated in dbschema.py ProjectRelationship';


-- POTMsgSet
COMMENT ON TABLE POTMsgSet IS 'This table is stores a collection of msgids
without their translations and all kind of information associated to that set
of messages that could be found in a potemplate file.';
COMMENT ON COLUMN POTMsgSet.context IS 'Context uniquely defining a message when there are messages with same primemsgids.';
COMMENT ON COLUMN POTMsgSet.msgid_singular IS 'The singular msgid for this message.';
COMMENT ON COLUMN POTMsgSet.msgid_plural IS 'The plural msgid for this message.';
COMMENT ON COLUMN POTMsgSet."sequence" IS 'The position of this message set inside the potemplate.';
COMMENT ON COLUMN POTMsgSet.potemplate IS 'The potemplate where this message set is stored.';
COMMENT ON COLUMN POTMsgSet.commenttext IS 'The comment text that is associated to this message set.';
COMMENT ON COLUMN POTMsgSet.filereferences IS 'The list of files and their line number where this message set was extracted from.';
COMMENT ON COLUMN POTMsgSet.sourcecomment IS 'The comment that was extracted from the source code.';
COMMENT ON COLUMN POTMsgSet.flagscomment IS 'The flags associated with this set (like c-format).';

-- POTemplate
COMMENT ON TABLE POTemplate IS 'This table stores a pot file for a given product.';
COMMENT ON COLUMN POTemplate.sourcepackagename IS 'A reference to a sourcepackage name from where this POTemplate comes.';
COMMENT ON COLUMN POTemplate.distroseries IS 'A reference to the distribution from where this POTemplate comes.';
COMMENT ON COLUMN POTemplate.sourcepackageversion IS 'The sourcepackage version string from where this potemplate was imported last time with our buildd <-> Rosetta gateway.';
COMMENT ON COLUMN POTemplate.header IS 'The header of a .pot file when we import it. Most important info from it is POT-Creation-Date and custom headers.';
COMMENT ON COLUMN POTemplate.name IS 'The name of the POTemplate set. It must be unique';
COMMENT ON COLUMN POTemplate.productseries IS 'A reference to a ProductSeries from where this POTemplate comes.';
COMMENT ON COLUMN POTemplate.path IS 'The path to the .pot source file inside the tarball tree, including the filename.';
COMMENT ON COLUMN POTemplate.from_sourcepackagename IS 'The sourcepackagename from where the last .pot file came (only if it\'s different from POTemplate.sourcepackagename)';
COMMENT ON COLUMN POTemplate.source_file IS 'Reference to Librarian file storing the last uploaded template file.';
COMMENT ON COLUMN POTemplate.source_file_format IS 'File format for the Librarian file referenced in "source_file" column.';
COMMENT ON COLUMN POTemplate.translation_domain IS 'The translation domain for this POTemplate';

-- POFile
COMMENT ON TABLE POFile IS 'This table stores a PO file for a given PO template.';
COMMENT ON COLUMN POFile.path IS 'The path (included the filename) inside the tree from where the content was imported.';
COMMENT ON COLUMN POFile.from_sourcepackagename IS 'The sourcepackagename from where the last .po file came (only if it\'s different from POFile.potemplate.sourcepackagename)';
COMMENT ON COLUMN POFile.unreviewed_count IS 'Number of POTMsgSets with new,
unreviewed TranslationMessages for this POFile.';

-- TranslationRelicensingAgreement
COMMENT ON TABLE TranslationRelicensingAgreement IS 'Who of translation contributors wants their translations relicensed and who does not.';
COMMENT ON COLUMN TranslationRelicensingAgreement.person IS 'A translator which has submitted their answer.';
COMMENT ON COLUMN TranslationRelicensingAgreement.allow_relicensing IS 'Does this person want their translations relicensed under BSD.';
COMMENT ON COLUMN TranslationRelicensingAgreement.date_decided IS 'Date when the last change of opinion was registered.';

-- RevisionAuthor
COMMENT ON TABLE RevisionAuthor IS 'All distinct authors for revisions.';
COMMENT ON COLUMN RevisionAuthor.name IS 'The exact text extracted from the branch revision.';
COMMENT ON COLUMN RevisionAuthor.email IS 'A valid email address extracted from the name.  This email address may or may not be associated with a Launchpad user at this stage.';
COMMENT ON COLUMN RevisionAuthor.person IS 'The Launchpad person that has a verified email address that matches the email address of the revision author.';

-- Sprint
COMMENT ON TABLE Sprint IS 'A meeting, sprint or conference. This is a convenient way to keep track of a collection of specs that will be discussed, and the people that will be attending.';
COMMENT ON COLUMN Sprint.driver IS 'The driver (together with the registrant or owner) is responsible for deciding which topics will be accepted onto the agenda of the sprint.';
COMMENT ON COLUMN Sprint.time_zone IS 'The timezone of the sprint, stored in text format from the Olsen database names, like "US/Eastern".';
COMMENT ON COLUMN Sprint.homepage_content IS 'A home page for this sprint in the Launchpad.';
COMMENT ON COLUMN Sprint.icon IS 'The library file alias to a small image to be used as an icon whenever we are referring to a sprint.';
COMMENT ON COLUMN Sprint.mugshot IS 'The library file alias of a mugshot image to display as the branding of a sprint, on its home page.';
COMMENT ON COLUMN Sprint.logo IS 'The library file alias of a smaller version of this sprint\'s mugshot.';

-- SprintAttendance
COMMENT ON TABLE SprintAttendance IS 'The record that someone will be attending a particular sprint or meeting.';
COMMENT ON COLUMN SprintAttendance.time_starts IS 'The time from which the person will be available to participate in meetings at the sprint.';
COMMENT ON COLUMN SprintAttendance.time_ends IS 'The time of departure from the sprint or conference - this is the last time at which the person is available for meetings during the sprint.';


-- SprintSpecification
COMMENT ON TABLE SprintSpecification IS 'The link between a sprint and a specification, so that we know which specs are going to be discussed at which sprint.';
COMMENT ON COLUMN SprintSpecification.status IS 'Whether or not the spec has been approved on the agenda for this sprint.';
COMMENT ON COLUMN SprintSpecification.whiteboard IS 'A place to store comments specifically related to this spec being on the agenda of this meeting.';
COMMENT ON COLUMN SprintSpecification.registrant IS 'The person who nominated this specification for the agenda of the sprint.';
COMMENT ON COLUMN SprintSpecification.decider IS 'The person who approved or declined this specification for the sprint agenda.';
COMMENT ON COLUMN SprintSpecification.date_decided IS 'The date this specification was approved or declined for the agenda.';

-- TeamMembership
COMMENT ON TABLE TeamMembership IS 'The direct membership of a person on a given team.';
COMMENT ON COLUMN TeamMembership.person IS 'The person.';
COMMENT ON COLUMN TeamMembership.team IS 'The team.';
COMMENT ON COLUMN TeamMembership.status IS 'The state of the membership.';
COMMENT ON COLUMN TeamMembership.date_created IS 'The date this membership was created.';
COMMENT ON COLUMN TeamMembership.date_joined IS 'The date this membership was made active for the first time.';
COMMENT ON COLUMN TeamMembership.date_expires IS 'The date this membership will expire, if any.';
COMMENT ON COLUMN TeamMembership.last_changed_by IS 'The person who reviewed the last change to this membership.';
COMMENT ON COLUMN TeamMembership.last_change_comment IS 'The comment left by the reviewer for the change.';
COMMENT ON COLUMN TeamMembership.date_last_changed IS 'The date this membership was last changed.';
COMMENT ON COLUMN TeamMembership.proposed_by IS 'The user who proposed the person as member of the team.';
COMMENT ON COLUMN TeamMembership.proponent_comment IS 'The comment left by the proponent.';
COMMENT ON COLUMN TeamMembership.date_proposed IS 'The date of the proposal.';
COMMENT ON COLUMN TeamMembership.acknowledged_by IS 'The member (or someone acting on his behalf) who accepts an invitation to join a team';
COMMENT ON COLUMN TeamMembership.date_acknowledged IS 'The date of acknowledgement.';
COMMENT ON COLUMN TeamMembership.acknowledger_comment IS 'The comment left by the person who acknowledged the membership.';
COMMENT ON COLUMN TeamMembership.reviewed_by IS 'The team admin who reviewed (approved/declined) the membership.';
COMMENT ON COLUMN TeamMembership.reviewer_comment IS 'The comment left by the approver.';
COMMENT ON COLUMN TeamMembership.date_reviewed IS 'The date the membership was
approved/declined.';

-- TeamParticipation
COMMENT ON TABLE TeamParticipation IS 'The participation of a person on a team, which can be a direct or indirect membership.';
COMMENT ON COLUMN TeamParticipation.person IS 'The member.';
COMMENT ON COLUMN TeamParticipation.team IS 'The team.';

-- TranslationMessage
COMMENT ON TABLE TranslationMessage IS 'This table stores a concrete
translation for a POTMsgSet message. It knows who, when and where did it,
and whether it was reviewed by someone and when was it reviewed.';
COMMENT ON COLUMN TranslationMessage.pofile IS 'The translation file which
this translation message is part of.';
COMMENT ON COLUMN TranslationMessage.potmsgset IS 'The template message which
this translation message is a translation of.';
COMMENT ON COLUMN TranslationMessage.date_created IS 'The date we saw this
translation first.';
COMMENT ON COLUMN TranslationMessage.submitter IS 'The person that made
the submission through the web to Launchpad, or the last translator on the
translation file that we are processing, or the person who uploaded that
pofile to Launchpad. In short, our best guess as to the person who is
contributing that translation.';
COMMENT ON COLUMN TranslationMessage.date_reviewed IS 'The date when this
message was reviewed for last time.';
COMMENT ON COLUMN TranslationMessage.reviewer IS 'The person who did the
review and accepted current translations.';
COMMENT ON COLUMN TranslationMessage.msgstr0 IS 'Translation for plural form 0
(if any).';
COMMENT ON COLUMN TranslationMessage.msgstr1 IS 'Translation for plural form 1
(if any).';
COMMENT ON COLUMN TranslationMessage.msgstr2 IS 'Translation for plural form 2
(if any).';
COMMENT ON COLUMN TranslationMessage.msgstr3 IS 'Translation for plural form 3
(if any).';
COMMENT ON COLUMN TranslationMessage.comment IS 'Text of translator
comment from the translation file.';
COMMENT ON COLUMN TranslationMessage.origin IS 'The source of this
translation. This indicates whether the translation was in a translation file
that we parsed (probably one published in a package or branch or tarball), in
which case its value will be 1, or was submitted through the web, in which
case its value will be 2.';
COMMENT ON COLUMN TranslationMessage.validation_status IS 'Whether we have
validated this translation. Being 0 the value that says this row has not been
validated yet, 1 the value that says it is correct and 2 the value noting that
there was an unknown error with the validation.';
COMMENT ON COLUMN TranslationMessage.is_current IS 'Whether this translation
is being used in Launchpad.';
COMMENT ON COLUMN TranslationMessage.is_fuzzy IS 'Whether this translation
must be checked before use it.';
COMMENT ON COLUMN TranslationMessage.is_imported IS 'Whether this translation
is being used in latest imported file.';
COMMENT ON COLUMN TranslationMessage.was_obsolete_in_last_import IS 'Whether
this translation was obsolete in last imported file.';
COMMENT ON COLUMN TranslationMessage.was_fuzzy_in_last_import IS 'Whether this
imported translation must be checked before use it.';

-- Question
COMMENT ON TABLE Question IS 'A question, or support request, for a distribution or for an application. Such questions are created by end users who need support on a particular feature or package or product.';
COMMENT ON COLUMN Question.assignee IS 'The person who has been assigned to resolve this question. Note that there is no requirement that every question be assigned somebody. Anybody can chip in to help resolve a question, and if they think they have done so we call them the "answerer".';
COMMENT ON COLUMN Question.answerer IS 'The person who last claimed to have "solved" this support question, giving a response that the owner believe should be sufficient to close the question. This will move the status of the question to "SOLVED". Note that the only person who can actually set the status to SOLVED is the person who asked the question.';
COMMENT ON COLUMN Question.answer IS 'The QuestionMessage that was accepted by the submitter as the "answer" to the question';
COMMENT ON COLUMN Question.product IS 'The upstream product to which this quesiton is related. Note that a quesiton MUST be linked either to a product, or to a distribution.';
COMMENT ON COLUMN Question.distribution IS 'The distribution for which a question was filed. Note that a request MUST be linked either to a product or a distribution.';
COMMENT ON COLUMN Question.sourcepackagename IS 'An optional source package name. This only makes sense if the question is bound to a distribution.';
COMMENT ON COLUMN Question.datelastquery IS 'The date we last saw a comment from the requester (owner).';
COMMENT ON COLUMN Question.datelastresponse IS 'The date we last saw a comment from somebody other than the requester.';
COMMENT ON COLUMN Question.dateaccepted IS 'The date we "confirmed" or "accepted" this question. It is usually set to the date of the first response by someone other than the requester. This allows us to track the time between first request and first response.';
COMMENT ON COLUMN Question.datedue IS 'The date this question is "due", if such a date can be established. Usually this will be set automatically on the basis of a support contract SLA commitment.';
COMMENT ON COLUMN Question.date_solved IS 'The date this question was last marked as solved by the requester (owner). The requester either found a solution, or accepted an answer from another user.';
COMMENT ON COLUMN Question.dateclosed IS 'The date the requester marked this question CLOSED.';
COMMENT ON COLUMN Question.language IS 'The language of the question''s title and description.';
COMMENT ON COLUMN Question.whiteboard IS 'A general status whiteboard. This is a scratch space to which arbitrary data can be added (there is only one constant whiteboard with no history). It is displayed at the top of the question. So its a useful way for projects to add their own semantics or metadata to the Answer Tracker.';
COMMENT ON COLUMN Question.faq IS 'The FAQ document that contains the long answer to this question.';

-- QuestionBug

COMMENT ON TABLE QuestionBug IS 'A link between a question and a bug, showing that the bug is somehow related to this question.';

-- QuestionMessage

COMMENT ON TABLE QuestionMessage IS 'A link between a question and a message. This means that the message will be displayed on the question page.';
COMMENT ON COLUMN QuestionMessage.action IS 'The action on the question that was done with this message. This is a value from the QuestionAction enum.';
COMMENT ON COLUMN QuestionMessage.new_status IS 'The status of the question after this message.';

-- QuestionReopening

COMMENT ON TABLE QuestionReopening IS 'A record of the times when a question was re-opened. In each case we store the time that it happened, the person who did it, and the person who had previously answered / rejected the question.';
COMMENT ON COLUMN QuestionReopening.reopener IS 'The person who reopened the question.';
COMMENT ON COLUMN QuestionReopening.answerer IS 'The person who was previously listed as the answerer of the question.';
COMMENT ON COLUMN QuestionReopening.priorstate IS 'The state of the question before it was reopened. You can reopen a question that is ANSWERED, or CLOSED, or REJECTED.';


-- QuestionSubscription

COMMENT ON TABLE QuestionSubscription IS 'A subscription of a person to a particular question.';


-- FAQ
COMMENT ON TABLE FAQ IS 'A technical document containing the answer to a common question.';
COMMENT ON COLUMN FAQ.id IS 'The FAQ document sequence number.';
COMMENT ON COLUMN FAQ.title IS 'The document title.';
COMMENT ON COLUMN FAQ.tags IS 'White-space separated list of tags.';
COMMENT ON COLUMN FAQ.content IS 'The content of FAQ. It can also contain a short summary and a link.';
COMMENT ON COLUMN FAQ.product IS 'The product to which this document is
related. Either "product" or "distribution" must be set.';
COMMENT ON COLUMN FAQ.distribution IS 'The distribution to which this document
is related. Either "product" or "distribution" must be set.';
COMMENT ON COLUMN FAQ.owner IS 'The person who created the document.';
COMMENT ON COLUMN FAQ.date_created IS 'The datetime when the document was created.';
COMMENT ON COLUMN FAQ.last_updated_by IS 'The person who last modified the document.';
COMMENT ON COLUMN FAQ.date_last_updated IS 'The datetime when the document was last modified.';


-- DistroSeriesLanguage

COMMENT ON TABLE DistroSeriesLanguage IS 'A cache of the current translation status of that language across an entire distroseries.';
COMMENT ON COLUMN DistroSeriesLanguage.dateupdated IS 'The date these statistucs were last updated.';
COMMENT ON COLUMN DistroSeriesLanguage.currentcount IS 'As per IRosettaStats.';
COMMENT ON COLUMN DistroSeriesLanguage.updatescount IS 'As per IRosettaStats.';
COMMENT ON COLUMN DistroSeriesLanguage.rosettacount IS 'As per IRosettaStats.';
COMMENT ON COLUMN DistroSeriesLanguage.unreviewed_count IS 'As per IRosettaStats.';
COMMENT ON COLUMN DistroSeriesLanguage.contributorcount IS 'The total number of contributors to the translation of this distroseries into this language.';

COMMENT ON COLUMN SourcePackageName.name IS
    'A lowercase name identifying one or more sourcepackages';
COMMENT ON COLUMN BinaryPackageName.name IS
    'A lowercase name identifying one or more binarypackages';


-- Distribution

COMMENT ON COLUMN Distribution.lucilleconfig IS 'Configuration
information which lucille will use when processing uploads and
generating archives for this distribution';
COMMENT ON COLUMN Distribution.members IS 'Person or team with upload and commit priviledges relating to this distribution. Other rights may be assigned to this role in the future.';
COMMENT ON COLUMN Distribution.mirror_admin IS 'Person or team with privileges to mark a mirror as official.';
COMMENT ON COLUMN Distribution.driver IS 'The team or person responsible for approving goals for each release in the distribution. This should usually be a very small team because the Distribution driver can approve items for backporting to past releases as well as the current release under development. Each distroseries has its own driver too, so you can have the small superset in the Distribution driver, and then specific teams per distroseries for backporting, for example, or for the current release management team on the current development focus release.';
COMMENT ON COLUMN Distribution.translationgroup IS 'The translation group that is responsible for all translation work in this distribution.';
COMMENT ON COLUMN Distribution.translationpermission IS 'The level of openness of this distribution\'s translation process. The enum lists different approaches to translation, from the very open (anybody can edit any translation in any language) to the completely closed (only designated translators can make any changes at all).';
COMMENT ON COLUMN Distribution.bug_supervisor IS 'Person who is responsible for managing bugs on this distribution.';
COMMENT ON COLUMN Distribution.security_contact IS 'The person or team who handles security-related issues in the distribution.';
COMMENT ON COLUMN Distribution.official_rosetta IS 'Whether or not this distribution uses Rosetta for its official translation team and coordination.';
COMMENT ON COLUMN Distribution.official_malone IS 'Whether or not this distribution uses Malone for an official bug tracker.';
COMMENT ON COLUMN Distribution.official_answers IS 'Whether or not this product upstream uses Answers officialy.';

COMMENT ON COLUMN Distribution.translation_focus IS 'The DistroSeries that should get the translation effort focus.';
COMMENT ON COLUMN Distribution.language_pack_admin IS 'The Person or Team that handle language packs for the distro release.';
COMMENT ON COLUMN Distribution.enable_bug_expiration IS 'Indicates whether automatic bug expiration is enabled.';
COMMENT ON COLUMN Distribution.bug_reporting_guidelines IS 'Guidelines to the end user for reporting bugs on this distribution.';
COMMENT ON COLUMN Distribution.reviewer_whiteboard IS 'A whiteboard for Launchpad admins, registry experts and the project owners to capture the state of current issues with the project.';

-- DistroSeries

COMMENT ON COLUMN DistroSeries.lucilleconfig IS 'Configuration
information which lucille will use when processing uploads and
generating archives for this distro release';
COMMENT ON COLUMN DistroSeries.summary IS 'A brief summary of the distro release. This will be displayed in bold at the top of the distroseries page, above the distroseries description. It should include any high points that are particularly important to draw to the attention of users.';
COMMENT ON COLUMN DistroSeries.description IS 'An extensive list of the features in this release of the distribution. This will be displayed on the main distro release page, below the summary.';
COMMENT ON COLUMN DistroSeries.hide_all_translations IS 'Whether we should hid
e all available translations for this distro release to non admin users.';
COMMENT ON COLUMN DistroSeries.messagecount IS 'This is a cached value and may be a few hours out of sync with reality. It should, however, be in sync with the values in DistroSeriesLanguage, and should never be updated separately. The total number of translation messages in this distro release, as per IRosettaStats.';
COMMENT ON COLUMN DistroSeries.nominatedarchindep IS 'This is the DistroArchSeries nominated to build architecture independent packages within this DistroRelase, it is mandatory for buildable distroseries, i.e., Auto Build System will avoid to create build jobs for a DistroSeries with no nominatedarchindep, but the database model allow us to do it (for non-buildable DistroSeries). See further info in NominatedArchIndep specification.';
COMMENT ON COLUMN DistroSeries.binarycount IS 'A cache of the number of distinct binary package names published in this distro release.';
COMMENT ON COLUMN DistroSeries.sourcecount IS 'A cache of the number of distinct source package names published in this distro release.';
COMMENT ON COLUMN DistroSeries.language_pack_base IS 'Current full export language pack for this distribution release.';
COMMENT ON COLUMN DistroSeries.language_pack_delta IS 'Current language pack update based on language_pack_base information.';
COMMENT ON COLUMN DistroSeries.language_pack_proposed IS 'Either a full or update language pack being tested to be used in language_pack_base or language_pack_delta.';
COMMENT ON COLUMN DistroSeries.language_pack_full_export_requested IS 'Whether next language pack export should be a full export or an update.';


-- PackageDiff

COMMENT ON TABLE PackageDiff IS 'This table stores diffs bettwen two scpecific SourcePackageRelease versions.';
COMMENT ON COLUMN PackageDiff.date_requested IS 'Instant when the diff was requested.';
COMMENT ON COLUMN PackageDiff.requester IS 'The Person responsible for the request.';
COMMENT ON COLUMN PackageDiff.from_source IS 'The SourcePackageRelease to diff from.';
COMMENT ON COLUMN PackageDiff.to_source IS 'The SourcePackageRelease to diff to.';
COMMENT ON COLUMN PackageDiff.date_fulfilled IS 'Instant when the diff was completed.';
COMMENT ON COLUMN PackageDiff.diff_content IS 'LibraryFileAlias containing the th diff results.';


-- PackageUpload
COMMENT ON TABLE PackageUpload IS 'An upload. This table stores information pertaining to uploads to a given DistroSeries/Archive.';

COMMENT ON COLUMN PackageUpload.status IS 'This is an integer field containing the current status of the upload. Possible values are given by the UploadStatus class in dbschema.py';

COMMENT ON COLUMN PackageUpload.distroseries IS 'This integer field refers to the DistroSeries to which this upload is targeted';

COMMENT ON COLUMN PackageUpload.pocket IS 'This is the pocket the upload is targeted at.';

COMMENT ON COLUMN PackageUpload.changesfile IS 'The changes file associated with this upload.';

COMMENT ON COLUMN PackageUpload.archive IS 'The archive to which this upload is targetted.';

-- PackageUploadSource
COMMENT ON TABLE PackageUploadSource IS 'Link between an upload and a source package. This table stores information pertaining to the source files in a package upload.';

COMMENT ON COLUMN PackageUploadSource.packageupload IS 'This integer field refers to the PackageUpload row that this source belongs to.';

COMMENT ON COLUMN PackageUploadSource.sourcepackagerelease IS 'This integer field refers to the SourcePackageRelease record related to this upload.';

-- PackageUploadBuild
COMMENT ON TABLE PackageUploadBuild IS 'An upload binary build. This table stores information pertaining to the builds in a package upload.';

COMMENT ON COLUMN PackageUploadBuild.packageupload IS 'This integer field refers to the PackageUpload row that this source belongs to.';

COMMENT ON COLUMN PackageUploadBuild.build IS 'This integer field refers to the Build record related to this upload.';

-- PackageUploadCustom
COMMENT ON TABLE PackageUploadCustom IS 'An uploaded custom format file. This table stores information pertaining to the custom upload formats in a package upload.';

COMMENT ON COLUMN PackageUploadCustom.packageupload IS 'The PackageUpload row this refers to.';

COMMENT ON COLUMN PackageUploadCustom.customformat IS 'The format of this particular custom uploaded file.';

COMMENT ON COLUMN PackageUploadCustom.libraryfilealias IS 'The actual file as a librarian alias.';

-- SourcePackageName
COMMENT ON COLUMN SourcePackageName.name IS
    'A lowercase name identifying one or more sourcepackages';
COMMENT ON COLUMN BinaryPackageName.name IS
    'A lowercase name identifying one or more binarypackages';

-- SecureBinaryPackagePublishingHistory
COMMENT ON TABLE SecureBinaryPackagePublishingHistory IS 'PackagePublishingHistory: The history of a BinaryPackagePublishing record. This table represents the lifetime of a publishing record from inception to deletion. Records are never removed from here and in time the publishing table may become a view onto this table. A column being NULL indicates there''s no data for that state transition. E.g. a package which is removed without being superseded won''t have datesuperseded or supersededby filled in.';
COMMENT ON COLUMN SecureBinaryPackagePublishingHistory.binarypackagerelease IS 'The binarypackage being published.';
COMMENT ON COLUMN SecureBinaryPackagePublishingHistory.distroarchseries IS 'The distroarchseries into which the binarypackage is being published.';
COMMENT ON COLUMN SecureBinaryPackagePublishingHistory.status IS 'The current status of the publishing.';
COMMENT ON COLUMN SecureBinaryPackagePublishingHistory.component IS 'The component into which the publishing takes place.';
COMMENT ON COLUMN SecureBinaryPackagePublishingHistory.section IS 'The section into which the publishing takes place.';
COMMENT ON COLUMN SecureBinaryPackagePublishingHistory.priority IS 'The priority at which the publishing takes place.';
COMMENT ON COLUMN SecureBinaryPackagePublishingHistory.datecreated IS 'The date/time on which the publishing record was created.';
COMMENT ON COLUMN SecureBinaryPackagePublishingHistory.datepublished IS 'The date/time on which the source was actually published into an archive.';
COMMENT ON COLUMN SecureBinaryPackagePublishingHistory.datesuperseded IS 'The date/time on which the source was superseded by a new source.';
COMMENT ON COLUMN SecureBinaryPackagePublishingHistory.supersededby IS 'The build which superseded this package. This seems odd but it is important because a new build may not actually build a given binarypackage and we need to supersede it appropriately';
COMMENT ON COLUMN SecureBinaryPackagePublishingHistory.datemadepending IS 'The date/time on which this publishing record was made to be pending removal from the archive.';
COMMENT ON COLUMN SecureBinaryPackagePublishingHistory.scheduleddeletiondate IS 'The date/time at which the package is/was scheduled to be deleted.';
COMMENT ON COLUMN SecureBinaryPackagePublishingHistory.dateremoved IS 'The date/time at which the package was actually deleted.';
COMMENT ON COLUMN SecureBinaryPackagePublishingHistory.pocket IS 'The pocket into which this record is published. The RELEASE pocket (zero) provides behaviour as normal. Other pockets may append things to the distroseries name such as the UPDATES pocket (-updates) or the SECURITY pocket (-security).';
COMMENT ON COLUMN SecureBinaryPackagePublishingHistory.embargo IS 'The publishing record is embargoed from publication if this is set to TRUE. When TRUE, this column prevents the publication record from even showing up in the publishing tables.';
COMMENT ON COLUMN SecureBinaryPackagePublishingHistory.embargolifted IS 'The date and time when we lifted the embargo on this publishing record. I.E. when embargo was set to FALSE having previously been set to TRUE.';
COMMENT ON COLUMN SecureBinaryPackagePublishingHistory.archive IS 'Target archive for this publishing record.';
COMMENT ON COLUMN SecureBinaryPackagePublishingHistory.removed_by IS 'Person responsible for the removal.';
COMMENT ON COLUMN SecureBinaryPackagePublishingHistory.removal_comment IS 'Reason why the publication was removed.';

-- BinaryPackagePublishingHistory and PublishedPackage Views

COMMENT ON VIEW BinaryPackagePublishingHistory IS 'View on SecureBinaryPackagePublishingHistory that restricts access to embargoed entries';

COMMENT ON VIEW PublishedPackage IS
    'A very large view that brings together all the information about
    packages that are currently being published within a distribution. This
    view was designed for the page which shows packages published in the
    distribution, but may be more widely used.';

-- ProcessorFamily

COMMENT ON TABLE ProcessorFamily IS 'An architecture, that might consist of several actual processors. Different distributions call these architectures different things, so we have an "architecturetag" in DistroArchSeries that might be different to the architecture\'s name.';
COMMENT ON COLUMN ProcessorFamily.name IS 'The name of the architecture. This is a short unix-style name such as i386 or amd64';
COMMENT ON COLUMN ProcessorFamily.title IS 'A title for the architecture. For example "Intel i386 Compatible".';
COMMENT ON COLUMN ProcessorFamily.description IS 'A description for this processor family. It might include any gotchas such as the fact that i386 does not necessarily mean that code would run on a 386... Ubuntu for example requires a 486.';

-- Processor

COMMENT ON TABLE Processor IS 'A single processor for which code might be compiled. For example, i386, P2, P3, P4, Itanium1, Itanium2... each processor belongs to a ProcessorFamily, and it might be that a package is compiled several times for a given Family, with different optimisation settings for each processor.';
COMMENT ON COLUMN Processor.name IS 'The name of this processor, for example, i386, Pentium, P2, P3, P4, Itanium, Itanium2, K7, Athlon, Opteron... it should be short and unique.';
COMMENT ON COLUMN Processor.family IS 'The ProcessorFamily for this Processor.';

-- DistroArchSeries

COMMENT ON COLUMN DistroArchSeries.processorfamily IS 'A link to the ProcessorFamily table, giving the architecture of this DistroArchSeries.';
COMMENT ON COLUMN DistroArchSeries.architecturetag IS 'The name of this architecture in the context of this specific distro release. For example, some distributions might label amd64 as amd64, others might call is x86_64. This information is used, for example, in determining the names of the actual package files... such as the "amd64" part of "apache2_2.0.56-1_amd64.deb"';
COMMENT ON COLUMN DistroArchSeries.official IS 'Whether or not this architecture or "port" is an official release. If it is not official then you may not be able to install it or get all the packages for it.';
COMMENT ON COLUMN DistroArchSeries.package_count IS 'A cache of the number of binary packages published in this distro arch release. The count only includes packages published in the release pocket.';
COMMENT ON COLUMN DistroArchSeries.supports_virtualized IS 'Whether or not
virtualized build support should be provided by this specific distroarchseries';

-- LauncpadDatabaseRevision
COMMENT ON TABLE LaunchpadDatabaseRevision IS 'This table contains a list of the database patches that have been successfully applied to this database.';
COMMENT ON COLUMN LaunchpadDatabaseRevision.major IS 'Major number. This is the version of the baseline schema the patch was made agains.';
COMMENT ON COLUMN LaunchpadDatabaseRevision.minor IS 'Minor number. Patches made during development each increment the minor number.';
COMMENT ON COLUMN LaunchpadDatabaseRevision.patch IS 'The patch number will hopefully always be ''0'', as it exists to support emergency patches made to the production server. eg. If production is running ''4.0.0'' and needs to have a patch applied ASAP, we would create a ''4.0.1'' patch and roll it out. We then may need to refactor all the existing ''4.x.0'' patches.';

-- Karma
COMMENT ON TABLE Karma IS 'Used to quantify all the ''operations'' a user performs inside the system, which maybe reporting and fixing bugs, uploading packages, end-user support, wiki editting, etc.';
COMMENT ON COLUMN Karma.action IS 'A foreign key to the KarmaAction table.';
COMMENT ON COLUMN Karma.datecreated IS 'A timestamp for the assignment of this Karma.';
COMMENT ON COLUMN Karma.Person IS 'The Person for wich this Karma was assigned.';
COMMENT ON COLUMN Karma.product IS 'The Product on which a person performed an action that resulted on this karma.';
COMMENT ON COLUMN Karma.distribution IS 'The Distribution on which a person performed an action that resulted on this karma.';
COMMENT ON COLUMN Karma.sourcepackagename IS 'The SourcePackageName on which a person performed an action that resulted on this karma.';

-- KarmaAction
COMMENT ON TABLE KarmaAction IS 'Stores all the actions that would give karma to the user which performed it.';
COMMENT ON COLUMN KarmaAction.name IS 'The unique name of this action.';
COMMENT ON COLUMN KarmaAction.category IS 'A dbschema value used to group actions together.';
COMMENT ON COLUMN KarmaAction.points IS 'The number of points this action is worth of.';

-- KarmaCache
COMMENT ON TABLE KarmaCache IS 'Stores a cached value of a person\'s karma points, grouped by the action category and the context where that action was performed.';
COMMENT ON COLUMN KarmaCache.Person IS 'The person which performed the actions of this category, and thus got the karma.';
COMMENT ON COLUMN KarmaCache.Category IS 'The category of the actions.';
COMMENT ON COLUMN KarmaCache.KarmaValue IS 'The karma points of all actions of this category performed by this person on this context (product/distribution).';
COMMENT ON COLUMN Karma.product IS 'The Product on which a person performed an action that resulted on this karma.';
COMMENT ON COLUMN Karma.product IS 'The Project to which this Product belongs.  An entry on this table with a non-NULL Project and a NULL Product represents the total karma of the person across all products of that project..';
COMMENT ON COLUMN Karma.distribution IS 'The Distribution on which a person performed an action that resulted on this karma.';
COMMENT ON COLUMN Karma.sourcepackagename IS 'The SourcePackageName on which a person performed an action that resulted on this karma.';


-- Account
COMMENT ON TABLE Account IS 'An account that may be used for authenticating to Canonical or other systems.';
COMMENT ON COLUMN Account.status IS 'The status of the account.';
COMMENT ON COLUMN Account.status_comment IS 'The comment on the status of the account.';
COMMENT ON COLUMN Person.creation_rationale IS 'The rationale for the creation of this Account -- a PersonCreationRationale value.';
COMMENT ON COLUMN Account.date_status_set IS 'When the status was last changed.';
COMMENT ON COLUMN Account.displayname IS 'Name to display when rendering information about this account.';
COMMENT ON COLUMN Account.openid_identifier IS 'The key used to construct an OpenID identity URL for this account.';
COMMENT ON COLUMN Account.old_openid_identifier IS 'The previous openid_identifier, used for transitions to the current openid_identifier.';


-- AccountPassword
COMMENT ON TABLE AccountPassword IS 'A password used to authenticate an Account.';
COMMENT ON COLUMN AccountPassword.password IS 'SSHA digest encrypted password.';


-- Person
COMMENT ON TABLE Person IS 'A row represents a person if teamowner is NULL, and represents a team if teamowner is set.';
COMMENT ON COLUMN Person.account IS 'The Account linked to this Person, if there is one.';
COMMENT ON COLUMN Person.displayname IS 'Person or group''s name as it should be rendered to screen';
COMMENT ON COLUMN Person.teamowner IS 'id of the team owner. Team owners will have authority to add or remove people from the team.';
COMMENT ON COLUMN Person.teamdescription IS 'Informative description of the team. Format and restrictions are as yet undefined.';
COMMENT ON COLUMN Person.name IS 'Short mneumonic name uniquely identifying this person or team. Useful for url traversal or in places where we need to unambiguously refer to a person or team (as displayname is not unique).';
COMMENT ON COLUMN Person.language IS 'Preferred language for this person (unset for teams). UI should be displayed in this language wherever possible.';
COMMENT ON COLUMN Person.homepage_content IS 'A home page for this person in the Launchpad. In short, this is like a personal wiki page. The person will get to edit their own page, and it will be published on /people/foo/. Note that this is in text format, and will migrate to being in Moin format as a sort of mini-wiki-homepage.';
COMMENT ON COLUMN Person.icon IS 'The library file alias to a small image to be used as an icon whenever we are referring to that person.';
COMMENT ON COLUMN Person.mugshot IS 'The library file alias of a hackermugshot image to display as the "face" of a person, on their home page.';
COMMENT ON COLUMN Person.logo IS 'The library file alias of a smaller version of this person\'s mugshot.';
COMMENT ON COLUMN Person.creation_rationale IS 'The rationale for the creation of this person -- a dbschema value.';
COMMENT ON COLUMN Person.creation_comment IS 'A text comment for the creation of this person.';
COMMENT ON COLUMN Person.registrant IS 'The user who created this profile.';
COMMENT ON COLUMN Person.subscriptionpolicy IS 'The policy for new members to join this team.';
COMMENT ON COLUMN Person.renewal_policy IS 'The policy for membership renewal on this team.';
COMMENT ON COLUMN Person.personal_standing IS 'The standing of the person, which indicates (for now, just) whether the person can post to a mailing list without requiring first post moderation.  Values are documented in dbschema.PersonalStanding.';
COMMENT ON COLUMN Person.personal_standing_reason IS 'The reason a person\'s standing has changed.';
COMMENT ON COLUMN Person.mail_resumption_date IS 'A NULL resumption date or a date in the past indicates that there is no vacation in effect.  Vacations are granular to the day, so a datetime is not necessary.';
COMMENT ON COLUMN Person.mailing_list_auto_subscribe_policy IS 'The auto-subscription policy for the person, i.e. whether and how the user is automatically subscribed to mailing lists for teams they join.  Values are described in dbschema.MailingListAutoSubscribePolicy.';
COMMENT ON COLUMN Person.mailing_list_receive_duplicates IS 'True means the user wants to receive list copies of messages on which they are explicitly named as a recipient.';
COMMENT ON COLUMN Person.visibility IS 'person.PersonVisibility enumeration which can be set to Public, Public with Private Membership, or Private.';
COMMENT ON COLUMN Person.verbose_bugnotifications  IS 'If true, all bugnotifications sent to this Person will include the bug description.';

COMMENT ON VIEW ValidPersonCache IS 'A materialized view listing the Person.ids of all valid people (but not teams).';

-- PersonLanguage
COMMENT ON TABLE PersonLanguage IS 'PersonLanguage: This table stores the preferred languages that a Person has, it''s used in Rosetta to select the languages that should be showed to be translated.';
COMMENT ON COLUMN PersonLanguage.person IS 'This field is a reference to a Person object that has this preference.';
COMMENT ON COLUMN PersonLanguage.language IS 'This field is a reference to a Language object that says that the Person associated to this row knows how to translate/understand this language.';

-- PersonLocation
COMMENT ON TABLE PersonLocation IS 'The geographical coordinates and time zone for a person.';
COMMENT ON COLUMN PersonLocation.time_zone IS 'The name of the time zone this person prefers (if unset, UTC is used).  UI should display dates and times in this time zone wherever possible.';
COMMENT ON COLUMN PersonLocation.latitude IS 'The latitude this person has given for their default location.';
COMMENT ON COLUMN PersonLocation.longitude IS 'The longitude this person has given for their default location.';
COMMENT ON COLUMN PersonLocation.last_modified_by IS 'The person who last updated this record. We allow people to provide location and time zone information for other users, when those users have not specified their own location. This allows people to garden the location information for their teams, for example, like a wiki.';
COMMENT ON COLUMN PersonLocation.date_last_modified IS 'The date this record was last modified.';
COMMENT ON COLUMN PersonLocation.locked IS 'Whether or not this record can be modified by someone other than the person himself?';
COMMENT ON COLUMN PersonLocation.visible IS 'Should this person\'s location and time zone be visible to others?';


-- PersonNotification
COMMENT ON TABLE PersonNotification IS 'Notifications to be sent that are related to edits and changes of the details of a specific person or team. Note that these are not keyed against the "person who will be notified", these are notifications "about a person". We use this table to queue up notifications that can then be sent asyncronously - when one user edits information about another person (like the PersonLocation) we want to notify the person concerned that their details have been modified but we do not want to do this during the handling of the form submission. So we store the reminder to notify here, and send it later in a batch. This is modelled on the pattern of BugNotification.';
COMMENT ON COLUMN PersonNotification.person IS 'The Person who has been edited or modified.';
COMMENT ON COLUMN PersonNotification.body IS 'The textual body of the notification to be sent.';
COMMENT ON COLUMN PersonNotification.subject IS 'The subject of the mail to be sent.';
COMMENT ON COLUMN PersonNotification.date_emailed IS 'When this notification was emailed to the relevant people.';


-- Bounty
COMMENT ON TABLE Bounty IS 'A set of bounties for work to be done by the open source community. These bounties will initially be offered only by Canonical, but later we will create the ability for people to offer the bounties themselves, using us as a clearing house.';
COMMENT ON COLUMN Bounty.usdvalue IS 'This is the ESTIMATED value in US Dollars of the bounty. We say "estimated" because the bounty might one day be offered in one of several currencies, or people might contribute different amounts in different currencies to each bounty. This field will reflect an estimate based on recent currency exchange rates of the value of this bounty in USD.';
COMMENT ON COLUMN Bounty.difficulty IS 'An estimate of the difficulty of the bounty, as a dbschema.BountyDifficulty.';
COMMENT ON COLUMN Bounty.bountystatus IS 'The current status of this bounty
- an indicator of whether or not it is open, closed, or withdrawn.';
COMMENT ON COLUMN Bounty.reviewer IS 'The person who will review this bounty regularly for progress. The reviewer is the person who is responsible for establishing when the bounty is complete.';
COMMENT ON COLUMN Bounty.owner IS 'The person who created the bounty. The owner can update the specification of the bounty, and appoints the reviewer.';

COMMENT ON TABLE BountySubscription IS 'This table records whether or not someone it interested in a bounty. Subscribers will show up on the page with the bounty details.';
COMMENT ON COLUMN BountySubscription.bounty IS 'The bounty to which the person is subscribed.';
COMMENT ON COLUMN BountySubscription.person IS 'The person being subscribed to this bounty.';

COMMENT ON TABLE ProductBounty IS 'This table records a simple link between a bounty and a product. This bounty will be listed on the product web page, and the product will be mentioned on the bounty web page.';

COMMENT ON TABLE DistributionBounty IS 'This table records a simple link between a bounty and a distribution. This bounty will be listed on the distribution web page, and the distribution will be mentioned on the bounty web page.';

COMMENT ON TABLE ProjectBounty IS 'This table records a simple link between a bounty and a project. This bounty will be listed on the project web page, and the project will be mentioned on the bounty web page.';

-- Messaging subsytem
COMMENT ON TABLE BugMessage IS 'This table maps a message to a bug. In other words, it shows that a particular message is associated with a particular bug.';
COMMENT ON COLUMN BugMessage.bugwatch IS 'The external bug this bug comment was imported from.';
COMMENT ON COLUMN BugMessage.remote_comment_id IS 'The id this bug comment has in the external bug tracker, if it is an imported comment. If it is NULL while having a bugwatch set, this comment was added in Launchpad and needs to be pushed to the external bug tracker.';
COMMENT ON COLUMN BugMessage.visible IS 'If false, the bug comment is hidden and should not be shown in any UI.';
COMMENT ON TABLE Message IS 'This table stores a single RFC822-style message. Messages can be threaded (using the parent field). These messages can then be referenced from elsewhere in the system, such as the BugMessage table, integrating messageboard facilities with the rest of The Launchpad.';
COMMENT ON COLUMN Message.parent IS 'A "parent message". This allows for some level of threading in Messages.';
COMMENT ON COLUMN Message.subject IS 'The title text of the message, or the subject if it was an email.';
COMMENT ON COLUMN Message.distribution IS 'The distribution in which this message originated, if we know it.';
COMMENT ON COLUMN Message.raw IS 'The original unadulterated message if it arrived via email. This is required to provide access to the original, undecoded message.';

COMMENT ON TABLE MessageChunk IS 'This table stores a single chunk of a possibly multipart message. There will be at least one row in this table for each message. text/* parts are stored in the content column. All other parts are stored in the Librarian and referenced via the blob column. If both content and blob are NULL, then this chunk has been removed (eg. offensive, legal reasons, virus etc.)';
COMMENT ON COLUMN MessageChunk.content IS 'Text content for this chunk of the message. This content is full text searchable.';
COMMENT ON COLUMN MessageChunk.blob IS 'Binary content for this chunk of the message.';
COMMENT ON COLUMN MessageChunk.sequence IS 'Order of a particular chunk. Chunks are orders in ascending order starting from 1.';

-- Comments on Lucille views
COMMENT ON VIEW SourcePackageFilePublishing IS 'This view is used mostly by Lucille while performing publishing and unpublishing operations. It lists all the files associated with a sourcepackagerelease and collates all the textual representations needed for publishing components etc to allow rapid queries from SQLObject.';
COMMENT ON VIEW BinaryPackageFilePublishing IS 'This view is used mostly by Lucille while performing publishing and unpublishing operations. It lists all the files associated with a binarypackage and collates all the textual representations needed for publishing components etc to allow rapid queries from SQLObject.';

-- SourcePackageRelease

COMMENT ON TABLE SourcePackageRelease IS 'SourcePackageRelease: A source
package release. This table represents a specific release of a source
package. Source package releases may be published into a distroseries, or
even multiple distroseries.';
COMMENT ON COLUMN SourcePackageRelease.creator IS 'The creator of this
sourcepackagerelease. This is the person referred to in the top entry in the
package changelog in debian terms. Note that a source package maintainer in
Ubuntu might be person A, but a particular release of that source package
might in fact have been created by a different person B. The maintainer
would be recorded in the Maintainership table, while the creator of THIS
release would be recorded in the SourcePackageRelease.creator field.';
COMMENT ON COLUMN SourcePackageRelease.version IS 'The version string for
this source package release. E.g. "1.0-2" or "1.4-5ubuntu9.1". Note that, in
ubuntu-style and redhat-style distributions, the version+sourcepackagename
is unique, even across distroseries. In other words, you cannot have a
foo-1.2-1 package in Hoary that is different from foo-1.2-1 in Warty.';
COMMENT ON COLUMN SourcePackageRelease.dateuploaded IS 'The date/time that
this sourcepackagerelease was first uploaded to the Launchpad.';
COMMENT ON COLUMN SourcePackageRelease.urgency IS 'The urgency of the
upload. This is generally used to prioritise buildd activity but may also be
used for "testing" systems or security work in the future. The "urgency" is
set by the uploader, in the DSC file.';
COMMENT ON COLUMN SourcePackageRelease.dscsigningkey IS 'The GPG key used to
sign the DSC. This is not necessarily the maintainer\'s key, or the
creator\'s key. For example, it\'s possible to produce a package, then ask a
sponsor to upload it.';
COMMENT ON COLUMN SourcePackageRelease.component IS 'The component in which
this sourcepackagerelease is intended (by the uploader) to reside. E.g.
main, universe, restricted. Note that the distribution managers will often
override this data and publish the package in an entirely different
component.';
COMMENT ON COLUMN SourcePackageRelease.changelog_entry IS 'Changelog text section extracted from the changesfile.';
COMMENT ON COLUMN SourcePackageRelease.builddepends IS 'The build
dependencies for this source package release.';
COMMENT ON COLUMN SourcePackageRelease.builddependsindep IS 'The
architecture-independant build dependancies for this source package release.';
COMMENT ON COLUMN SourcePackageRelease.architecturehintlist IS 'The
architectures which this source package release believes it should be built.
This is used as a hint to the build management system when deciding what
builds are still needed.';
COMMENT ON COLUMN SourcePackageRelease.format IS 'The format of this
sourcepackage release, e.g. DPKG, RPM, EBUILD, etc. This is an enum, and the
values are listed in dbschema.SourcePackageFormat';
COMMENT ON COLUMN SourcePackageRelease.dsc IS 'The "Debian Source Control"
file for the sourcepackagerelease, from its upload into Ubuntu for the
first time.';
COMMENT ON COLUMN SourcePackageRelease.upload_distroseries IS 'The
distroseries into which this source package release was uploaded into
Launchpad / Ubuntu for the first time. In general, this will be the
development Ubuntu release into which this package was uploaded. For a
package which was unchanged between warty and hoary, this would show Warty.
For a package which was uploaded into Hoary, this would show Hoary.';
COMMENT ON COLUMN SourcePackageRelease.upload_archive IS 'The archive into which this sourcepackagerelese was originally uploaded.';
COMMENT ON COLUMN SourcePackageRelease.section IS 'This integer field references the Section which the source package claims to be in';
COMMENT ON COLUMN SourcePackageRelease.maintainer IS 'Reference to the person noted as source package maintainer in the DSC.';
COMMENT ON COLUMN SourcePackageRelease.sourcepackagename IS 'Reference to a SourcePackageName.';
COMMENT ON COLUMN SourcePackageRelease.dsc_maintainer_rfc822 IS 'The original maintainer line in RFC-822 format, to be used in archive indexes.';
COMMENT ON COLUMN SourcePackageRelease.dsc_standards_version IS 'DSC standards version (such as "3.6.2", "3.5.9", etc) used to build this source.';
COMMENT ON COLUMN SourcePackageRelease.dsc_format IS 'DSC format version (such as "1.0").';
COMMENT ON COLUMN SourcePackageRelease.dsc_binaries IS 'DSC binary line, claimed binary-names produce by this source.';
COMMENT ON COLUMN SourcePackageRelease.copyright IS 'The copyright associated with this sourcepackage. Often in the case of debian packages and will be found after the installation in /usr/share/doc/<binarypackagename>/copyright';
COMMENT ON COLUMN SourcePackageRelease.build_conflicts IS 'The list of packages that will conflict with this source while building, as mentioned in the control file "Build-Conflicts:" field.';
COMMENT ON COLUMN SourcePackageRelease.build_conflicts_indep IS 'The list of packages that will conflict with this source while building in architecture independent environment, as mentioned in the control file "Build-Conflicts-Indep:" field.';


-- SourcePackageName

COMMENT ON TABLE SourcePackageName IS 'SourcePackageName: A soyuz source package name.';

-- Specification
COMMENT ON TABLE Specification IS 'A feature specification. At the moment we do not store the actual specification, we store a URL for the spec, which is managed in a wiki somewhere else. We store the overall state of the spec, as well as queueing information about who needs to review the spec, and why.';
COMMENT ON COLUMN Specification.assignee IS 'The person who has been assigned to implement this specification.';
COMMENT ON COLUMN Specification.drafter IS 'The person who has been asked to draft this specification. They are responsible for getting the spec to "approved" state.';
COMMENT ON COLUMN Specification.approver IS 'The person who is responsible for approving the specification in due course, and who will probably be required to review the code itself when it is being implemented.';
COMMENT ON COLUMN Specification.product IS 'The product for which this is a feature specification. The specification must be connected either to a product, or to a distribution.';
COMMENT ON COLUMN Specification.distribution IS 'The distribution for which this is a feature specification. The specification must be connected either to a product, or to a distribution.';
COMMENT ON COLUMN Specification.distroseries IS 'If this is not NULL, then it means that the release managers have targeted this feature to be released in the given distroseries. It is not necessary to target a distroseries, but this is a useful way of know which specifications are, for example, BreezyGoals.';
COMMENT ON COLUMN Specification.productseries IS 'This is an indicator that the specification is planned, or targeted, for implementation in a given product series. It is not necessary to target a spec to a series, but it is a useful way of showing which specs are planned to implement for a given series.';
COMMENT ON COLUMN Specification.milestone IS 'This is an indicator that the feature defined in this specification is expected to be delivered for a given milestone. Note that milestones are not necessarily releases, they are a way of identifying a point in time and grouping bugs and features around that.';
COMMENT ON COLUMN Specification.definition_status IS 'An enum called SpecificationDefinitionStatus that shows what the current status (new, draft, implemented etc) the spec is currently in.';
COMMENT ON COLUMN Specification.priority IS 'An enum that gives the implementation priority (low, medium, high, emergency) of the feature defined in this specification.';
COMMENT ON COLUMN Specification.specurl IS 'The URL where the specification itself can be found. This is usually a wiki page somewhere.';
COMMENT ON COLUMN Specification.whiteboard IS 'As long as the specification is somewhere else (i.e. not in Launchpad) it will be useful to have a place to hold some arbitrary message or status flags that have meaning to the project, not Launchpad. This whiteboard is just the place for it.';
COMMENT ON COLUMN Specification.superseded_by IS 'The specification which replaced this specification.';
COMMENT ON COLUMN Specification.implementation_status IS 'The implementation status of this specification. This field is used to track the actual delivery of the feature (implementing the spec), as opposed to the definition of expected behaviour (writing the spec).';
COMMENT ON COLUMN Specification.goalstatus IS 'Whether or not the drivers for the goal product series or distro release have accepted this specification as a goal.';
COMMENT ON COLUMN Specification.goal_proposer IS 'The person who proposed this spec as a goal for the productseries or distroseries.';
COMMENT ON COLUMN Specification.date_goal_proposed IS 'The date the spec was proposed as a goal.';
COMMENT ON COLUMN Specification.goal_decider IS 'The person who approved or declined this goal.';
COMMENT ON COLUMN Specification.date_goal_decided IS 'The date this goal was accepted or declined.';
COMMENT ON COLUMN Specification.completer IS 'The person who changed the state of the spec in such a way that it was determined to be completed.';
COMMENT ON COLUMN Specification.date_completed IS 'The date this specification was completed or marked obsolete. This lets us chart the progress of a project (or a release) over time in terms of features implemented.';
-- COMMENT ON CONSTRAINT specification_completion_recorded_chk ON Specification IS 'A constraint to ensure that we have recorded the date of completion if the specification is in fact considered completed. The SQL behind the completion test is repeated at a code level in database/specification.py: as Specification.completeness, please ensure that the constraint is kept in sync with the code.';
COMMENT ON CONSTRAINT specification_completion_fully_recorded_chk ON Specification IS 'A constraint that ensures, where we have a date_completed, that we also have a completer. This means that the resolution was fully recorded.';
COMMENT ON COLUMN Specification.private IS 'Specification is private.';

-- SpecificationFeedback
COMMENT ON TABLE SpecificationFeedback IS 'A table representing a review request of a specification, from one user to another, with an optional message.';
COMMENT ON COLUMN SpecificationFeedback.reviewer IS 'The person who has been asked to do the review.';
COMMENT ON COLUMN SpecificationFeedback.requester IS 'The person who made the request.';
COMMENT ON COLUMN SpecificationFeedback.queuemsg IS 'An optional text message for the reviewer, from the requester.';

-- SpecificationBranch
COMMENT ON TABLE SpecificationBranch IS 'A branch related to a specification, most likely a branch for implementing the specification.  It is possible to have multiple branches for a given specification especially in the situation where the specification requires modifying multiple products.';
COMMENT ON COLUMN SpecificationBranch.specification IS 'The specification associated with this branch.';
COMMENT ON COLUMN SpecificationBranch.branch IS 'The branch associated to the specification.';
COMMENT ON COLUMN SpecificationBranch.registrant IS 'The person who linked the specification to the branch.';

-- SpecificationBug
COMMENT ON TABLE SpecificationBug IS 'A table linking a specification and a bug. This is used to provide for easy navigation from bugs to related specs, and vice versa.';

-- SpecificationSubscription
COMMENT ON TABLE SpecificationSubscription IS 'A table capturing a subscription of a person to a specification.';
COMMENT ON COLUMN SpecificationSubscription.essential IS 'A field that indicates whether or not this person is essential to discussions on the planned feature. This is used by the meeting scheduler to ensure that all the essential people are at any automatically scheduled BOFs discussing that spec.';

-- SpecificationDependency
COMMENT ON TABLE SpecificationDependency IS 'A table that stores information about which specification needs to be implemented before another specification can be implemented. We can create a chain of dependencies, and use that information for scheduling and prioritisation of work.';
COMMENT ON COLUMN SpecificationDependency.specification IS 'The spec for which we are creating a dependency.';
COMMENT ON COLUMN SpecificationDependency.dependency IS 'The spec on which it is dependant.';

-- SpecificationMessage
COMMENT ON TABLE SpecificationMessage IS 'Comments and discussion on a Specification.';

-- BinaryPackageRelease

COMMENT ON TABLE BinaryPackageRelease IS 'BinaryPackageRelease: A soyuz binary package representation. This table stores the records for each binary package uploaded into the system. Each sourcepackagerelease may build various binarypackages on various architectures.';
COMMENT ON COLUMN BinaryPackageRelease.binarypackagename IS 'A reference to the name of the binary package';
COMMENT ON COLUMN BinaryPackageRelease.version IS 'The version of the binary package. E.g. "1.0-2"';
COMMENT ON COLUMN BinaryPackageRelease.summary IS 'A summary of the binary package. Commonly used on listings of binary packages';
COMMENT ON COLUMN BinaryPackageRelease.description IS 'A longer more detailed description of the binary package';
COMMENT ON COLUMN BinaryPackageRelease.build IS 'The build in which this binarypackage was produced';
COMMENT ON COLUMN BinaryPackageRelease.binpackageformat IS 'The binarypackage format. E.g. RPM, DEB etc';
COMMENT ON COLUMN BinaryPackageRelease.component IS 'The archive component that this binarypackage is in. E.g. main, universe etc';
COMMENT ON COLUMN BinaryPackageRelease.section IS 'The archive section that this binarypackage is in. E.g. devel, libdevel, editors';
COMMENT ON COLUMN BinaryPackageRelease.priority IS 'The priority that this package has. E.g. Base, Standard, Extra, Optional';
COMMENT ON COLUMN BinaryPackageRelease.shlibdeps IS 'The shared library dependencies of this binary package';
COMMENT ON COLUMN BinaryPackageRelease.depends IS 'The list of packages this binarypackage depends on';
COMMENT ON COLUMN BinaryPackageRelease.recommends IS 'The list of packages this binarypackage recommends. Recommended packages often enhance the behaviour of a package.';
COMMENT ON COLUMN BinaryPackageRelease.suggests IS 'The list of packages this binarypackage suggests.';
COMMENT ON COLUMN BinaryPackageRelease.conflicts IS 'The list of packages this binarypackage conflicts with.';
COMMENT ON COLUMN BinaryPackageRelease.replaces IS 'The list of packages this binarypackage replaces files in. Often this is used to provide an upgrade path between two binarypackages of different names';
COMMENT ON COLUMN BinaryPackageRelease.provides IS 'The list of virtual packages (or real packages under some circumstances) which this binarypackage provides.';
COMMENT ON COLUMN BinaryPackageRelease.essential IS 'Whether or not this binarypackage is essential to the smooth operation of a base system';
COMMENT ON COLUMN BinaryPackageRelease.installedsize IS 'What the installed size of the binarypackage is. This is represented as a number of kilobytes of storage.';
COMMENT ON COLUMN BinaryPackageRelease.architecturespecific IS 'This field indicates whether or not a binarypackage is architecture-specific. If it is not specific to any given architecture then it can automatically be included in all the distroarchseries which pertain.';
COMMENT ON COLUMN BinaryPackageRelease.pre_depends IS 'The list of packages this binary requires to be installed beforehand in apt/dpkg format, as it is in control file "Pre-Depends:" field.';
COMMENT ON COLUMN BinaryPackageRelease.enhances IS 'The list of packages pointed as "enhanced" after the installation of this package, as it is in control file "Enhances:" field.';
COMMENT ON COLUMN BinaryPackageRelease.breaks IS 'The list of packages which will be broken by the installtion of this package, as it is in the control file "Breaks:" field.';


-- BinaryPackageFile

COMMENT ON TABLE BinaryPackageFile IS 'BinaryPackageFile: A soyuz <-> librarian link table. This table represents the ownership in the librarian of a file which represents a binary package';
COMMENT ON COLUMN BinaryPackageFile.binarypackagerelease IS 'The binary package which is represented by the file';
COMMENT ON COLUMN BinaryPackageFile.libraryfile IS 'The file in the librarian which represents the package';
COMMENT ON COLUMN BinaryPackageFile.filetype IS 'The "type" of the file. E.g. DEB, RPM';

-- BinaryPackageName

COMMENT ON TABLE BinaryPackageName IS 'BinaryPackageName: A soyuz binary package name.';

-- Distribution

COMMENT ON TABLE Distribution IS 'Distribution: A soyuz distribution. A distribution is a collection of DistroSeries. Distributions often group together policy and may be referred to by a name such as "Ubuntu" or "Debian"';
COMMENT ON COLUMN Distribution.name IS 'The unique name of the distribution as a short lowercase name suitable for use in a URL.';
COMMENT ON COLUMN Distribution.title IS 'The title of the distribution. More a "display name" as it were. E.g. "Ubuntu" or "Debian GNU/Linux"';
COMMENT ON COLUMN Distribution.description IS 'A description of the distribution. More detailed than the title, this column may also contain information about the project this distribution is run by.';
COMMENT ON COLUMN Distribution.domainname IS 'The domain name of the distribution. This may be used both for linking to the distribution and for context-related stuff.';
COMMENT ON COLUMN Distribution.owner IS 'The person in launchpad who is in ultimate-charge of this distribution within launchpad.';
COMMENT ON COLUMN Distribution.upload_sender IS 'The email address (and name) of the default sender used by the upload processor. If NULL, we fall back to the default sender in the launchpad config.';
COMMENT ON COLUMN Distribution.upload_admin IS 'Person foreign key which have access to modify the queue ui. If NULL, we fall back to launchpad admin members';
COMMENT ON COLUMN Distribution.homepage_content IS 'A home page for this distribution in the Launchpad.';
COMMENT ON COLUMN Distribution.icon IS 'The library file alias to a small image to be used as an icon whenever we are referring to a distribution.';
COMMENT ON COLUMN Distribution.mugshot IS 'The library file alias of a mugshot image to display as the branding of a distribution, on its home page.';
COMMENT ON COLUMN Distribution.logo IS 'The library file alias of a smaller version of this distributions\'s mugshot.';

-- DistroSeries

COMMENT ON TABLE DistroSeries IS 'DistroSeries: A soyuz distribution release. A DistroSeries is a given version of a distribution. E.g. "Warty" "Hoary" "Sarge" etc.';
COMMENT ON COLUMN DistroSeries.distribution IS 'The distribution which contains this distroseries.';
COMMENT ON COLUMN DistroSeries.name IS 'The unique name of the distroseries. This is a short name in lower case and would be used in sources.list configuration and in generated URLs. E.g. "warty" "sarge" "sid"';
COMMENT ON COLUMN DistroSeries.title IS 'The display-name title of the distroseries E.g. "Warty Warthog"';
COMMENT ON COLUMN DistroSeries.description IS 'The long detailed description of the release. This may describe the focus of the release or other related information.';
COMMENT ON COLUMN DistroSeries.version IS 'The version of the release. E.g. warty would be "4.10" and hoary would be "5.4"';
COMMENT ON COLUMN DistroSeries.releasestatus IS 'The current release status of this distroseries. E.g. "pre-release freeze" or "released"';
COMMENT ON COLUMN DistroSeries.datereleased IS 'The date on which this distroseries was released. (obviously only valid for released distributions)';
COMMENT ON COLUMN DistroSeries.parent_series IS 'The parent distroseries on which this distribution is based. This is related to the inheritance stuff.';
COMMENT ON COLUMN DistroSeries.owner IS 'The ultimate owner of this distroseries.';
COMMENT ON COLUMN DistroSeries.driver IS 'This is a person or team who can act as a driver for this specific release - note that the distribution drivers can also set goals for any release.';
COMMENT ON COLUMN DistroSeries.changeslist IS 'The email address (name name) of the changes announcement list for this distroseries. If NULL, no announcement mail will be sent.';
COMMENT ON COLUMN DistroSeries.defer_translation_imports IS 'Don''t accept PO imports for this release just now.';


-- DistroArchSeries

COMMENT ON TABLE DistroArchSeries IS 'DistroArchSeries: A soyuz distribution release for a given architecture. A distroseries runs on various architectures. The distroarchseries groups that architecture-specific stuff.';
COMMENT ON COLUMN DistroArchSeries.distroseries IS 'The distribution which this distroarchseries is part of.';


-- DistroComponentUploader

COMMENT ON TABLE DistroComponentUploader IS 'DistroComponentUploader: A record of who can upload what to where. Distributions are permitted to have multiple components. Those components are often subject to different uploader constraints. This table represents those variable constraints by linking a team to a distribution,component tuple.';
COMMENT ON COLUMN DistroComponentUploader.distribution IS 'The distribution to which this upload permission applies.';
COMMENT ON COLUMN DistroComponentUploader.component IS 'The component to which this upload permission applies.';
COMMENT ON COLUMN DIstroComponentUploader.uploader IS 'The uploader(s) permitted to upload to the given component in the given distribution. This is commonly a team but may be a single person in the case of a simple distribution.';


-- LibraryFileContent

COMMENT ON TABLE LibraryFileContent IS 'LibraryFileContent: A librarian file\'s contents. The librarian stores files in a safe and transactional way. This table represents the contents of those files within the database.';
COMMENT ON COLUMN LibraryFileContent.datecreated IS 'The date on which this librarian file was created';
COMMENT ON COLUMN LibraryFileContent.datemirrored IS 'When the file was mirrored from the librarian onto the backup server';
COMMENT ON COLUMN LibraryFileContent.filesize IS 'The size of the file';
COMMENT ON COLUMN LibraryFileContent.sha1 IS 'The SHA1 sum of the file\'s contents';
COMMENT ON COLUMN LibraryFileContent.md5 IS 'The MD5 sum of the file\'s contents';
COMMENT ON COLUMN LibraryFileContent.deleted IS 'This file has been removed from disk by the librarian garbage collector.';

-- LibraryFileAlias

COMMENT ON TABLE LibraryFileAlias IS 'LibraryFileAlias: A librarian file\'s alias. The librarian stores, along with the file contents, a record stating the file name and mimetype. This table represents it.';
COMMENT ON COLUMN LibraryFileAlias.content IS 'The libraryfilecontent which is the data in this file.';
COMMENT ON COLUMN LibraryFileAlias.filename IS 'The name of the file. E.g. "foo_1.0-1_i386.deb"';
COMMENT ON COLUMN LibraryFileAlias.mimetype IS 'The mime type of the file. E.g. "application/x-debian-package"';
COMMENT ON COLUMN LibraryFileAlias.expires IS 'The expiry date of this file. If NULL, this item may be removed as soon as it is no longer referenced. If set, the item will not be removed until this date. Once the date is passed, the file may be removed from disk even if this item is still being referenced (in which case content.deleted will be true)';
COMMENT ON COLUMN LibraryFileAlias.last_accessed IS 'Roughly when this file was last retrieved from the Librarian. Initially set to this item''s creation date.';
COMMENT ON COLUMN LibraryFileAlias.date_created IS 'The timestamp when this alias was created.';
COMMENT ON COLUMN LibraryFileAlias.restricted IS 'Is this file available only from the restricted librarian?';

-- SourcePackageReleaseFile

COMMENT ON TABLE SourcePackageReleaseFile IS 'SourcePackageReleaseFile: A soyuz source package release file. This table links sourcepackagereleasehistory records to the files which comprise the input.';
COMMENT ON COLUMN SourcePackageReleaseFile.libraryfile IS 'The libraryfilealias embodying this file';
COMMENT ON COLUMN SourcePackageReleaseFile.filetype IS 'The type of the file. E.g. TAR, DIFF, DSC';
COMMENT ON COLUMN SourcePackageReleaseFile.sourcepackagerelease IS 'The sourcepackagerelease that this file belongs to';

COMMENT ON TABLE LoginToken IS 'LoginToken stores one time tokens used for validating email addresses and other tasks that require verifying an email address is valid such as password recovery and account merging. This table will be cleaned occasionally to remove expired tokens. Expiry time is not yet defined.';
COMMENT ON COLUMN LoginToken.requester IS 'The Person that made this request. This will be null for password recovery requests.';
COMMENT ON COLUMN LoginToken.requesteremail IS 'The email address that was used to login when making this request. This provides an audit trail to help the end user confirm that this is a valid request. It is not a link to the EmailAddress table as this may be changed after the request is made. This field will be null for password recovery requests.';
COMMENT ON COLUMN LoginToken.email IS 'The email address that this request was sent to.';
COMMENT ON COLUMN LoginToken.created IS 'The timestamp that this request was made.';
COMMENT ON COLUMN LoginToken.tokentype IS 'The type of request, as per dbschema.TokenType.';
COMMENT ON COLUMN LoginToken.token IS 'The token (not the URL) emailed used to uniquely identify this request. This token will be used to generate a URL that when clicked on will continue a workflow.';
COMMENT ON COLUMN LoginToken.fingerprint IS 'The GPG key fingerprint to be validated on this transaction, it means that a new register will be created relating this given key with the requester in question. The requesteremail still passing for the same usual checks.';
COMMENT ON COLUMN LoginToken.date_consumed IS 'The date and time when this token was consumed. It\'s NULL if it hasn\'t been consumed yet.';

COMMENT ON TABLE Milestone IS 'An identifier that helps a maintainer group together things in some way, e.g. "1.2" could be a Milestone that bazaar developers could use to mark a task as needing fixing in bazaar 1.2.';
COMMENT ON COLUMN Milestone.name IS 'The identifier text, e.g. "1.2."';
COMMENT ON COLUMN Milestone.product IS 'The product for which this is a milestone.';
COMMENT ON COLUMN Milestone.distribution IS 'The distribution to which this milestone belongs, if it is a distro milestone.';
COMMENT ON COLUMN Milestone.distroseries IS 'The distroseries for which this is a milestone. A milestone on a distroseries is ALWAYS also a milestone for the same distribution. This is because milestones started out on products/distributions but are moving to being on series/distroseries.';
COMMENT ON COLUMN Milestone.productseries IS 'The productseries for which this is a milestone. A milestone on a productseries is ALWAYS also a milestone for the same product. This is because milestones started out on products/distributions but are moving to being on series/distroseries.';
COMMENT ON COLUMN Milestone.dateexpected IS 'If set, the date on which we expect this milestone to be delivered. This allows for optional sorting by date.';
COMMENT ON COLUMN Milestone.visible IS 'Whether or not this milestone should be displayed in general listings. All milestones will be visible on the "page of milestones for product foo", but we want to be able to screen out obviously old milestones over time, for the general listings and vocabularies.';
COMMENT ON COLUMN Milestone.description IS 'A description of the milestone. This can be used to summarize the changes included in past milestones and to document the status of current milestones.';

COMMENT ON TABLE PushMirrorAccess IS 'Records which users can update which push mirrors';
COMMENT ON COLUMN PushMirrorAccess.name IS 'Name of an arch archive on the push mirror, e.g. lord@emf.net--2003-example';
COMMENT ON COLUMN PushMirrorAccess.person IS 'A person that has access to update the named archive';

-- Build
COMMENT ON TABLE Build IS 'Build: This table stores the build procedure information of a sourcepackagerelease and its results (binarypackagereleases) for a given distroarchseries.';
COMMENT ON COLUMN Build.datecreated IS 'When the build record was created.';
COMMENT ON COLUMN Build.datebuilt IS 'When the build record was processed.';
COMMENT ON COLUMN Build.buildduration IS 'How long this build took to be processed.';
COMMENT ON COLUMN Build.distroarchseries IS 'Points the target Distroarchrelease for this build.';
COMMENT ON COLUMN Build.processor IS 'Points to the Distroarchrelease available processor target for this build.';
COMMENT ON COLUMN Build.sourcepackagerelease IS 'Sourcepackagerelease which originated this build.';
COMMENT ON COLUMN Build.buildstate IS 'Stores the current build procedure state.';
COMMENT ON COLUMN Build.buildlog IS 'Points to the buildlog file stored in librarian.';
COMMENT ON COLUMN Build.builder IS 'Points to the builder which has once processed it.';
COMMENT ON COLUMN Build.pocket IS 'Stores the target pocket identifier for this build.';
COMMENT ON COLUMN Build.dependencies IS 'Contains a debian-like dependency line specifying the current missing-dependencies for this package.';
COMMENT ON COLUMN Build.archive IS 'Targeted archive for this build.';
COMMENT ON COLUMN Build.estimated_build_duration IS 'How long does the previous attempt to build this source took in this architecture.';
COMMENT ON COLUMN Build.build_warnings IS 'Warnings and diagnosis messages provided by the builder while building this job.';
COMMENT ON COLUMN Build.date_first_dispatched IS 'The instant the build was dispatched the first time. This value will not get overridden if the build is retried.';
COMMENT ON COLUMN Build.upload_log IS 'Reference to a LibraryFileAlias containing the upload log messages generated while processing the binaries resulted from this build.';

-- Builder
COMMENT ON TABLE Builder IS 'Builder: This table stores the build-slave registry and status information as: name, url, trusted, builderok, builderaction, failnotes.';
COMMENT ON COLUMN Builder.builderok IS 'Should a builder fail for any reason, from out-of-disk-space to not responding to the buildd master, the builderok flag is set to false and the failnotes column is filled with a reason.';
COMMENT ON COLUMN Builder.failnotes IS 'This column gets filled out with a textual description of how/why a builder has failed. If the builderok column is true then the value in this column is irrelevant and should be treated as NULL or empty.';
COMMENT ON COLUMN Builder.virtualized IS 'Whether or not the builder is a virtual Xen builder. Packages coming via ubuntu workflow are trusted to build on non-Xen and do not need facist behaviour to be built. Other packages like ppa/grumpy incoming packages can contain malicious code, so are unstrusted and build in a Xen virtual machine.';
COMMENT ON COLUMN Builder.url IS 'The url to the build slave. There may be more than one build slave on a given host so this url includes the port number to use. The default port number for a build slave is 8221';
COMMENT ON COLUMN Builder.manual IS 'Whether or not builder was manual mode, i.e., collect any result from the it, but do not dispach anything to it automatically.';
COMMENT ON COLUMN Builder.vm_host IS 'The virtual machine host associated to this builder. It should be empty for "native" builders (old fashion or architectures not yet supported by XEN).';
COMMENT ON COLUMN Builder.active IS 'Whether to present or not the builder in the public list of builders avaialble. It is used to hide transient or defunct builders while they get fixed.';

-- BuildQueue
COMMENT ON TABLE BuildQueue IS 'BuildQueue: The queue of builds in progress/scheduled to run. This table is the core of the build daemon master. It lists all builds in progress or scheduled to start.';
COMMENT ON COLUMN BuildQueue.build IS 'The build for which this queue item exists. This is how the buildd master will find all the files it needs to perform the build';
COMMENT ON COLUMN BuildQueue.builder IS 'The builder assigned to this build. Some builds will have a builder assigned to queue them up; some will be building on the specified builder already; others will not have a builder yet (NULL) and will be waiting to be assigned into a builder''s queue';
COMMENT ON COLUMN BuildQueue.created IS 'The timestamp of the creation of this row. This is used by the buildd master scheduling algorithm to decide how soon to schedule a build to run on a given builder.';
COMMENT ON COLUMN BuildQueue.buildstart IS 'The timestamp of the start of the build run on the given builder. If this is NULL then the build is not running yet.';
COMMENT ON COLUMN BuildQueue.logtail IS 'The tail end of the log of the current build. This is updated regularly as the buildd master polls the buildd slaves. Once the build is complete; the full log will be lodged with the librarian and linked into the build table.';
COMMENT ON COLUMN BuildQueue.lastscore IS 'The last score ascribed to this build record. This can be used in the UI among other places.';
COMMENT ON COLUMN BuildQueue.manual IS 'Indicates if the current record was or not rescored manually, if so it get skipped from the auto-score procedure.';

-- Mirrors

COMMENT ON TABLE Mirror IS 'Stores general information about mirror sites. Both regular pull mirrors and top tier mirrors are included.';
COMMENT ON COLUMN Mirror.baseurl IS 'The base URL to the mirror, including protocol and optional trailing slash.';
COMMENT ON COLUMN Mirror.country IS 'The country where the mirror is located.';
COMMENT ON COLUMN Mirror.name IS 'Unique name for the mirror, suitable for use in URLs.';
COMMENT ON COLUMN Mirror.description IS 'Description of the mirror.';
COMMENT ON COLUMN Mirror.freshness IS 'dbschema.MirrorFreshness enumeration indicating freshness.';
COMMENT ON COLUMN Mirror.lastcheckeddate IS 'UTC timestamp of when the last check for freshness and consistency was made. NULL indicates no check has ever been made.';
COMMENT ON COLUMN Mirror.approved IS 'True if this mirror has been approved by the Ubuntu/Canonical mirror manager, otherwise False.';

COMMENT ON TABLE MirrorContent IS 'Stores which distroarchseries and compoenents a given mirror has.';
COMMENT ON COLUMN MirrorContent.distroarchseries IS 'A distroarchseries that this mirror contains.';
COMMENT ON COLUMN MirrorContent.component IS 'What component of the distroarchseries that this mirror contains.';

COMMENT ON TABLE MirrorSourceContent IS 'Stores which distroseries and components a given mirror that includes source packages has.';
COMMENT ON COLUMN MirrorSourceContent.distroseries IS 'A distroseries that this mirror contains.';
COMMENT ON COLUMN MirrorSourceContent.component IS 'What component of the distroseries that this sourcepackage mirror contains.';

-- SecureSourcePackagePublishingHistory

COMMENT ON TABLE SecureSourcePackagePublishingHistory IS 'SourcePackagePublishingHistory: The history of a SourcePackagePublishing record. This table represents the lifetime of a publishing record from inception to deletion. Records are never removed from here and in time the publishing table may become a view onto this table. A column being NULL indicates there''s no data for that state transition. E.g. a package which is removed without being superseded won''t have datesuperseded or supersededby filled in.';
COMMENT ON COLUMN SecureSourcePackagePublishingHistory.sourcepackagerelease IS 'The sourcepackagerelease being published.';
COMMENT ON COLUMN SecureSourcePackagePublishingHistory.distroseries IS 'The distroseries into which the sourcepackagerelease is being published.';
COMMENT ON COLUMN SecureSourcePackagePublishingHistory.status IS 'The current status of the publishing.';
COMMENT ON COLUMN SecureSourcePackagePublishingHistory.component IS 'The component into which the publishing takes place.';
COMMENT ON COLUMN SecureSourcePackagePublishingHistory.section IS 'The section into which the publishing takes place.';
COMMENT ON COLUMN SecureSourcePackagePublishingHistory.datecreated IS 'The date/time on which the publishing record was created.';
COMMENT ON COLUMN SecureSourcePackagePublishingHistory.datepublished IS 'The date/time on which the source was actually published into an archive.';
COMMENT ON COLUMN SecureSourcePackagePublishingHistory.datesuperseded IS 'The date/time on which the source was superseded by a new source.';
COMMENT ON COLUMN SecureSourcePackagePublishingHistory.supersededby IS 'The source which superseded this one.';
COMMENT ON COLUMN SecureSourcePackagePublishingHistory.datemadepending IS 'The date/time on which this publishing record was made to be pending removal from the archive.';
COMMENT ON COLUMN SecureSourcePackagePublishingHistory.scheduleddeletiondate IS 'The date/time at which the source is/was scheduled to be deleted.';
COMMENT ON COLUMN SecureSourcePackagePublishingHistory.dateremoved IS 'The date/time at which the source was actually deleted.';
COMMENT ON COLUMN SecureSourcePackagePublishingHistory.pocket IS 'The pocket into which this record is published. The RELEASE pocket (zero) provides behaviour as normal. Other pockets may append things to the distroseries name such as the UPDATES pocket (-updates), the SECURITY pocket (-security) and the PROPOSED pocket (-proposed)';
COMMENT ON COLUMN SecureSourcePackagePublishingHistory.embargo IS 'The publishing record is embargoed from publication if this is set to TRUE. When TRUE, this column prevents the publication record from even showing up in the publishing tables.';
COMMENT ON COLUMN SecureSourcePackagePublishingHistory.embargolifted IS 'The date and time when we lifted the embargo on this publishing record. I.E. when embargo was set to FALSE having previously been set to TRUE.';
COMMENT ON COLUMN SecureSourcePackagePublishingHistory.removed_by IS 'Person responsible for the removal.';
COMMENT ON COLUMN SecureSourcePackagePublishingHistory.removal_comment IS 'Reason why the publication was removed.';

-- SourcePackagePublishingHistory View

COMMENT ON VIEW SourcePackagePublishingHistory IS 'A view on SecureSourcePackagePublishingHistory that restricts access to embargoed entries';
COMMENT ON COLUMN SecureSourcePackagePublishingHistory.archive IS 'The target archive for thi publishing record.';

-- Packaging
COMMENT ON TABLE Packaging IS 'DO NOT JOIN THROUGH THIS TABLE. This is a set
of information linking upstream product series (branches) to distro
packages, but it\'s not planned or likely to be complete, in the sense that
we do not attempt to have information for every branch in every derivative
distro managed in Launchpad. So don\'t join through this table to get from
product to source package, or vice versa. Rather, use the
ProductSeries.sourcepackages attribute, or the
SourcePackage.productseries attribute. You may need to create a
SourcePackage with a given sourcepackagename and distroseries, then use its
.productrelease attribute. The code behind those methods does more than just
join through the tables, it is also smart enough to look at related
distro\'s and parent distroseries, and at Ubuntu in particular.';
COMMENT ON COLUMN Packaging.productseries IS 'The upstream product series
that has been packaged in this distroseries sourcepackage.';
COMMENT ON COLUMN Packaging.sourcepackagename IS 'The source package name for
the source package that includes the upstream productseries described in
this Packaging record. There is no requirement that such a sourcepackage
actually be published in the distro.';
COMMENT ON COLUMN Packaging.distroseries IS 'The distroseries in which the
productseries has been packaged.';
COMMENT ON COLUMN Packaging.packaging IS 'A dbschema Enum (PackagingType)
describing the way the upstream productseries has been packaged. Generally
it will be of type PRIME, meaning that the upstream productseries is the
primary substance of the package, but it might also be INCLUDES, if the
productseries has been included as a statically linked library, for example.
This allows us to say that a given Source Package INCLUDES libneon but is a
PRIME package of tla, for example. By INCLUDES we mean that the code is
actually lumped into the package as ancilliary support material, rather
than simply depending on a separate packaging of that code.';
COMMENT ON COLUMN Packaging.owner IS 'This is not the "owner" in the sense
of giving the person any special privileges to edit the Packaging record,
it is simply a record of who told us about this packaging relationship. Note
that we do not keep a history of these, so if someone sets it correctly,
then someone else sets it incorrectly, we lose the first setting.';

-- Translator / TranslationGroup

COMMENT ON TABLE TranslationGroup IS 'This represents an organised translation group that spans multiple languages. Effectively it consists of a list of people (pointers to Person), and each Person is associated with a Language. So, for each TranslationGroup we can ask the question "in this TranslationGroup, who is responsible for translating into Arabic?", for example.';
COMMENT ON TABLE Translator IS 'A translator is a person in a TranslationGroup who is responsible for a particular language. At the moment, there can only be one person in a TranslationGroup who is the Translator for a particular language. If you want multiple people, then create a launchpad team and assign that team to the language.';
COMMENT ON COLUMN Translator.translationgroup IS 'The TranslationGroup for which this Translator is working.';
COMMENT ON COLUMN Translator.language IS 'The language for which this Translator is responsible in this TranslationGroup. Note that the same person may be responsible for multiple languages, but any given language can only have one Translator within the TranslationGroup.';
COMMENT ON COLUMN Translator.translator IS 'The Person who is responsible for this language in this translation group.';

-- PocketChroot
COMMENT ON TABLE PocketChroot IS 'PocketChroots: Which chroot belongs to which pocket of which distroarchseries. Any given pocket of any given distroarchseries needs a specific chroot in order to be built. This table links it all together.';
COMMENT ON COLUMN PocketChroot.distroarchseries IS 'Which distroarchseries this chroot applies to.';
COMMENT ON COLUMN PocketChroot.pocket IS 'Which pocket of the distroarchseries this chroot applies to. Valid values are specified in dbschema.PackagePublishingPocket';
COMMENT ON COLUMN PocketChroot.chroot IS 'The chroot used by the pocket of the distroarchseries.';

-- POExportRequest
COMMENT ON TABLE POExportRequest IS
'A request from a user that a PO template or a PO file be exported
asynchronously.';
COMMENT ON COLUMN POExportRequest.person IS
'The person who made the request.';
COMMENT ON COLUMN POExportRequest.potemplate IS
'The PO template being requested.';
COMMENT ON COLUMN POExportRequest.pofile IS
'The PO file being requested, or NULL.';
COMMENT ON COLUMN POExportRequest.format IS
'The format the user would like the export to be in. See the RosettaFileFormat DB schema for possible values.';

-- GPGKey
COMMENT ON TABLE GPGKey IS 'A GPG key belonging to a Person';
COMMENT ON COLUMN GPGKey.keyid IS 'The 8 character GPG key id, uppercase and no whitespace';
COMMENT ON COLUMN GPGKey.fingerprint IS 'The 40 character GPG fingerprint, uppercase and no whitespace';
COMMENT ON COLUMN GPGKey.active IS 'True if this key is active for use in Launchpad context, false could be deactivated by user or revoked in the global key ring.';
COMMENT ON COLUMN GPGKey.algorithm IS 'The algorithm used to generate this key. Valid values defined in dbschema.GPGKeyAlgorithms';
COMMENT ON COLUMN GPGKey.keysize IS 'Size of the key in bits, as reported by GPG. We may refuse to deal with keysizes < 768 bits in the future.';
COMMENT ON COLUMN GPGKey.can_encrypt IS 'Whether the key has been validated for use in encryption (as opposed to just signing)';

-- Poll
COMMENT ON TABLE Poll IS 'The polls belonging to teams.';
COMMENT ON COLUMN Poll.team IS 'The team this poll belongs to';
COMMENT ON COLUMN Poll.name IS 'The unique name of this poll.';
COMMENT ON COLUMN Poll.title IS 'The title of this poll.';
COMMENT ON COLUMN Poll.dateopens IS 'The date and time when this poll opens.';
COMMENT ON COLUMN Poll.datecloses IS 'The date and time when this poll closes.';
COMMENT ON COLUMN Poll.proposition IS 'The proposition that is going to be voted.';
COMMENT ON COLUMN Poll.type IS 'The type of this poll (Simple, Preferential, etc).';
COMMENT ON COLUMN Poll.allowspoilt IS 'If people can spoil their votes.';
COMMENT ON COLUMN Poll.secrecy IS 'If people votes are SECRET (no one can see), ADMIN (team administrators can see) or PUBLIC (everyone can see).';

-- PollOption
COMMENT ON TABLE PollOption IS 'The options belonging to polls.';
COMMENT ON COLUMN PollOption.poll IS 'The poll this options belongs to.';
COMMENT ON COLUMN PollOption.name IS 'The name of this option.';
COMMENT ON COLUMN PollOption.title IS 'A short title for this option.';
COMMENT ON COLUMN PollOption.active IS 'If TRUE, people will be able to vote on this option. Otherwise they don\'t.';

-- Vote
COMMENT ON TABLE Vote IS 'The table where we store the actual votes of people.  It may or may not have a reference to the person who voted, depending on the poll\'s secrecy.';
COMMENT ON COLUMN Vote.person IS 'The person who voted. It\'s NULL for secret polls.';
COMMENT ON COLUMN Vote.poll IS 'The poll for which this vote applies.';
COMMENT ON COLUMN Vote.preference IS 'Used to identify in what order the options were chosen by a given user (in case of preferential voting).';
COMMENT ON COLUMN Vote.option IS 'The choosen option.';
COMMENT ON COLUMN Vote.token IS 'A unique token that\'s give to the user so he can change his vote later.';

-- VoteCast
COMMENT ON TABLE VoteCast IS 'Here we store who has already voted in a poll, to ensure they do not vote again, and potentially to notify people that they may still vote.';
COMMENT ON COLUMN VoteCast.person IS 'The person who voted.';
COMMENT ON COLUMN VoteCast.poll IS 'The poll in which this person voted.';

-- ShippingRequest
COMMENT ON TABLE ShippingRequest IS 'A shipping request made through ShipIt.';
COMMENT ON COLUMN ShippingRequest.recipient IS 'The person who requested.';
COMMENT ON COLUMN ShippingRequest.daterequested IS 'The date this request was made.';
COMMENT ON COLUMN ShippingRequest.type IS 'The type of the request.';
COMMENT ON COLUMN ShippingRequest.status IS 'The status of the request.';
COMMENT ON COLUMN ShippingRequest.whoapproved IS 'The person who approved this.';
COMMENT ON COLUMN ShippingRequest.whocancelled IS 'The person who cancelled this.';
COMMENT ON COLUMN ShippingRequest.reason IS 'A comment from the requester explaining why he want the CDs.';
COMMENT ON COLUMN ShippingRequest.highpriority IS 'Is this a high priority request?';
COMMENT ON COLUMN ShippingRequest.city IS 'The city to which this request should be shipped.';
COMMENT ON COLUMN ShippingRequest.phone IS 'The phone number of the requester.';
COMMENT ON COLUMN ShippingRequest.country IS 'The country to which this request should be shipped.';
COMMENT ON COLUMN ShippingRequest.province IS 'The province to which this request should be shipped.';
COMMENT ON COLUMN ShippingRequest.postcode IS 'The postcode to which this request should be shipped.';
COMMENT ON COLUMN ShippingRequest.addressline1 IS 'The address (first line) to which this request should be shipped.';
COMMENT ON COLUMN ShippingRequest.addressline2 IS 'The address (second line) to which this request should be shipped.';
COMMENT ON COLUMN ShippingRequest.organization IS 'The organization requesting the CDs.';
COMMENT ON COLUMN ShippingRequest.recipientdisplayname IS 'Used as the recipient\'s name when a request is made by a ShipIt admin in behalf of someone else';
COMMENT ON COLUMN ShippingRequest.shipment IS 'The corresponding Shipment record for this request, generated on export.';
COMMENT ON COLUMN ShippingRequest.normalized_address IS 'The normalized
address of this request. It is maintained by a trigger because it''s safer than hacking sqlobject''s internals (specially because we sometimes update data behind sqlobject''s back).';

-- RequestedCDs
COMMENT ON TABLE RequestedCDs IS 'The requested CDs of a Shipping Request.';
COMMENT ON COLUMN RequestedCDs.quantity IS 'The number of CDs.';
COMMENT ON COLUMN RequestedCDs.quantityapproved IS 'The number of CDs that were approved for shipping, in case the request was approved.';
COMMENT ON COLUMN RequestedCDs.request IS 'The request itself.';
COMMENT ON COLUMN RequestedCDs.distroseries IS 'The distroseries of the CDs (e.g. Ubuntu Breezy).';
COMMENT ON COLUMN RequestedCDs.architecture IS 'The architecture the CDs are meant to be installed on (e.g. x86).';
COMMENT ON COLUMN RequestedCDs.flavour IS 'The flavour of the distroseries (e.g. EdUbuntu).';

-- StandardShipItRequest
COMMENT ON TABLE StandardShipItRequest IS 'The Standard ShipIt Requests. This is what we want most of the people to choose, having only a few people placing custom requests.';
COMMENT ON COLUMN StandardShipItRequest.flavour IS 'The Distribution Flavour';
COMMENT ON COLUMN StandardShipItRequest.quantityx86 IS 'The quantity of X86 CDs';
COMMENT ON COLUMN StandardShipItRequest.quantityamd64 IS 'The quantity of AMD64 CDs';
COMMENT ON COLUMN StandardShipItRequest.quantityppc IS 'The quantity of PowerPC CDs';
COMMENT ON COLUMN StandardShipItRequest.isdefault IS 'Is this the order that is pre-selected in the options we give for the user?';
COMMENT ON COLUMN StandardShipItRequest.description IS 'The description of this option.';

-- ShipItSurvey*
COMMENT ON TABLE ShipItSurvey IS 'A sequence of questions and their answers given by a ShipIt user.';
COMMENT ON TABLE ShipItSurveyQuestion IS 'The text of a question that is asked of ShipIt users.';
COMMENT ON TABLE ShipItSurveyAnswer IS 'The text of an answer given by ShipIt users. Answers are usually multiple choice, but freeform answers could be stored here too.';
COMMENT ON TABLE ShipItSurveyResult IS 'A single element in a ShipItSurvey.';
COMMENT ON COLUMN ShipItSurveyResult.answer IS 'The given answer. NULL indicates not answered (which may be different to declined to answer).';

-- Shipment
COMMENT ON TABLE Shipment IS 'A shipment is the link between a ShippingRequest and a ShippingRun. When a Shipment is created for a ShippingRequest, it gets locked and can\'t be changed anymore.';
COMMENT ON COLUMN Shipment.logintoken IS 'A unique token used to identify users that come back after receiving CDs as part of an shock and awe campaign.';
COMMENT ON COLUMN Shipment.shippingrun IS 'The shippingrun to which this shipment belongs.';
COMMENT ON COLUMN Shipment.dateshipped IS 'The date when this shipment was shipped by the shipping company.';
COMMENT ON COLUMN Shipment.shippingservice IS 'The shipping service used for this shipment.';
COMMENT ON COLUMN Shipment.trackingcode IS 'A code used to track the shipment after it\'s shipped.';

-- ShippingRun
COMMENT ON TABLE ShippingRun IS 'A shipping run is a set of shipments that are sent to the shipping company in the same date.';
COMMENT ON COLUMN ShippingRun.datecreated IS 'The date this shipping run was created.';
COMMENT ON COLUMN ShippingRun.sentforshipping IS 'The exported file was sent to the shipping company already?';
COMMENT ON COLUMN ShippingRun.csvfile IS 'A csv file with all requests of this shipping run, to be sent to the shipping company.';
COMMENT ON COLUMN ShippingRun.requests_count IS 'A cache of the number of requests that are part of this ShippingRun, to avoid an expensive COUNT(*) query to get this data.';

-- Language
COMMENT ON TABLE Language IS 'A human language.';
COMMENT ON COLUMN Language.code IS 'The ISO 639 code for this language';
COMMENT ON COLUMN Language.uuid IS 'Mozilla language pack unique ID';
COMMENT ON COLUMN Language.englishname IS 'The english name for this language';
COMMENT ON COLUMN Language.nativename IS 'The name of this language in the language itself';
COMMENT ON COLUMN Language.pluralforms IS 'The number of plural forms this language has';
COMMENT ON COLUMN Language.pluralexpression IS 'The plural expression for this language, as used by gettext';
COMMENT ON COLUMN Language.visible IS 'Whether this language should usually be visible or not';
COMMENT ON COLUMN Language.direction IS 'The direction that text is written in this language';

-- ShipItReport
COMMENT ON TABLE ShipItReport IS 'A report generated with the ShipIt data.';
COMMENT ON COLUMN ShipItReport.datecreated IS 'The date this report run was created.';
COMMENT ON COLUMN ShipItReport.csvfile IS 'A csv file with the report';

-- Continent
COMMENT ON TABLE Continent IS 'A continent in this huge world.';
COMMENT ON COLUMN Continent.code IS 'A two-letter code for a continent.';
COMMENT ON COLUMN Continent.name IS 'The name of the continent.';

-- DistributionMirror
COMMENT ON TABLE DistributionMirror IS 'A mirror of a given distribution.';
COMMENT ON COLUMN DistributionMirror.distribution IS 'The distribution to which the mirror refers to.';
COMMENT ON COLUMN DistributionMirror.name IS 'The unique name of the mirror.';
COMMENT ON COLUMN DistributionMirror.http_base_url IS 'The HTTP URL used to access the mirror.';
COMMENT ON COLUMN DistributionMirror.ftp_base_url IS 'The FTP URL used to access the mirror.';
COMMENT ON COLUMN DistributionMirror.rsync_base_url IS 'The Rsync URL used to access the mirror.';
COMMENT ON COLUMN DistributionMirror.displayname IS 'The displayname of the mirror.';
COMMENT ON COLUMN DistributionMirror.description IS 'A description of the mirror.';
COMMENT ON COLUMN DistributionMirror.owner IS 'The owner of the mirror.';
COMMENT ON COLUMN DistributionMirror.reviewer IS 'The person who reviewed the mirror.';
COMMENT ON COLUMN DistributionMirror.speed IS 'The speed of the mirror\'s Internet link.';
COMMENT ON COLUMN DistributionMirror.country IS 'The country where the mirror is located.';
COMMENT ON COLUMN DistributionMirror.content IS 'The content that is mirrored.';
COMMENT ON COLUMN DistributionMirror.official_candidate IS 'Is the mirror a candidate for becoming an official mirror?';
COMMENT ON COLUMN DistributionMirror.enabled IS 'Is this mirror enabled?';
COMMENT ON COLUMN DistributionMirror.status IS 'This mirror\'s status.';
COMMENT ON COLUMN DistributionMirror.whiteboard IS 'Notes on the current status of the mirror';
COMMENT ON COLUMN DistributionMirror.date_created IS 'The date and time the mirror was created.';
COMMENT ON COLUMN DistributionMirror.date_reviewed IS 'The date and time the mirror was reviewed.';

-- MirrorDistroArchSeries
COMMENT ON TABLE MirrorDistroArchSeries IS 'The mirror of the packages of a given Distro Arch Release.';
COMMENT ON COLUMN MirrorDistroArchSeries.distribution_mirror IS 'The distribution mirror.';
COMMENT ON COLUMN MirrorDistroArchSeries.distroarchseries IS 'The distro arch series.';
COMMENT ON COLUMN MirrorDistroArchSeries.freshness IS 'The freshness of the mirror, that is, how up-to-date it is.';
COMMENT ON COLUMN MirrorDistroArchSeries.pocket IS 'The PackagePublishingPocket.';

-- MirrorDistroSeriesSource
COMMENT ON TABLE MirrorDistroSeriesSource IS 'The mirror of a given Distro Release';
COMMENT ON COLUMN MirrorDistroSeriesSource.distribution_mirror IS 'The distribution mirror.';
COMMENT ON COLUMN MirrorDistroSeriesSource.distroseries IS 'The Distribution Release.';
COMMENT ON COLUMN MirrorDistroSeriesSource.freshness IS 'The freshness of the mirror, that is, how up-to-date it is.';

-- MirrorCDImageDistroSeries
COMMENT ON TABLE MirrorCDImageDistroSeries IS 'The mirror of a given CD/DVD image.';
COMMENT ON COLUMN MirrorCDImageDistroSeries.distribution_mirror IS 'The distribution mirror.';
COMMENT ON COLUMN MirrorCDImageDistroSeries.distroseries IS 'The Distribution Release.';
COMMENT ON COLUMN MirrorCDImageDistroSeries.flavour IS 'The Distribution Release Flavour.';

-- MirrorProbeRecord
COMMENT ON TABLE MirrorProbeRecord IS 'Records stored when a mirror is probed.';
COMMENT ON COLUMN MirrorProbeRecord.distribution_mirror IS 'The DistributionMirror.';
COMMENT ON COLUMN MirrorProbeRecord.log_file IS 'The log file of the probe.';
COMMENT ON COLUMN MirrorProbeRecord.date_created IS 'The date and time the probe was performed.';

-- TranslationImportQueueEntry
COMMENT ON TABLE TranslationImportQueueEntry IS 'Queue with translatable resources pending to be imported into Rosetta.';
COMMENT ON COLUMN TranslationImportQueueEntry.path IS 'The path (included the filename) where this file was stored when we imported it.';
COMMENT ON COLUMN TranslationImportQueueEntry.content IS 'The file content that is being imported.';
COMMENT ON COLUMN TranslationImportQueueEntry.format IS 'The file format of the content that is being imported.';
COMMENT ON COLUMN TranslationImportQueueEntry.importer IS 'The person that did the import.';
COMMENT ON COLUMN TranslationImportQueueEntry.dateimported IS 'The timestamp when the import was done.';
COMMENT ON COLUMN TranslationImportQueueEntry.distroseries IS 'The distribution release related to this import.';
COMMENT ON COLUMN TranslationImportQueueEntry.sourcepackagename IS 'The source package name related to this import.';
COMMENT ON COLUMN TranslationImportQueueEntry.productseries IS 'The product series related to this import.';
COMMENT ON COLUMN TranslationImportQueueEntry.is_published IS 'Notes whether is a published upload.';
COMMENT ON COLUMN TranslationImportQueueEntry.pofile IS 'Link to the POFile where this import will end.';
COMMENT ON COLUMN TranslationImportQueueEntry.potemplate IS 'Link to the POTemplate where this import will end.';
COMMENT ON COLUMN TranslationImportQueueEntry.date_status_changed IS 'The date when the status of this entry was changed.';
COMMENT ON COLUMN TranslationImportQueueEntry.status IS 'The status of the import: 1 Approved, 2 Imported, 3 Deleted, 4 Failed, 5 Needs Review, 6 Blocked.';

-- Archive
COMMENT ON TABLE Archive IS 'A package archive. Commonly either a distribution''s main_archive or a ppa''s archive.';
COMMENT ON COLUMN Archive.owner IS 'Identifies the PPA owner when it has one.';
COMMENT ON COLUMN Archive.description IS 'Allow users to describe their PPAs content.';
COMMENT ON COLUMN Archive.enabled IS 'Whether or not the PPA is enabled for accepting uploads.';
COMMENT ON COLUMN Archive.authorized_size IS 'Size, in MiB, allowed for this PPA.';
COMMENT ON COLUMN Archive.whiteboard IS 'Administrator comments about interventions made in the PPA configuration.';
COMMENT ON COLUMN Archive.distribution IS 'The distribution that uses this archive.';
COMMENT ON COLUMN Archive.purpose IS 'The purpose of this archive, e.g. COMMERCIAL.  See the ArchivePurpose DBSchema item.';
COMMENT ON COLUMN Archive.private IS 'Whether or not the archive is private. This affects the global visibility of the archive.';
COMMENT ON COLUMN Archive.package_description_cache IS 'Text blob containing all source and binary names and descriptions concatenated. Used to to build the tsearch indexes on this table.';
COMMENT ON COLUMN Archive.sources_cached IS 'Number of sources already cached for this archive.';
COMMENT ON COLUMN Archive.binaries_cached IS 'Number of binaries already cached for this archive.';
COMMENT ON COLUMN Archive.require_virtualized IS 'Whether this archive has binaries that should be built on a virtual machine, e.g. PPAs';
COMMENT ON COLUMN Archive.name IS 'The name of the archive.';
COMMENT ON COLUMN Archive.name IS 'Whether this archive should be published.';
COMMENT ON COLUMN Archive.date_updated IS 'When were the rebuild statistics last updated?';
COMMENT ON COLUMN Archive.total_count IS 'How many source packages are in the rebuild archive altogether?';
COMMENT ON COLUMN Archive.pending_count IS 'How many packages still need building?';
COMMENT ON COLUMN Archive.succeeded_count IS 'How many source packages were built sucessfully?';
COMMENT ON COLUMN Archive.failed_count IS 'How many packages failed to build?';
COMMENT ON COLUMN Archive.building_count IS 'How many packages are building at present?';


-- ArchiveDependency
COMMENT ON TABLE ArchiveDependency IS 'This table maps a given archive to all other archives it should depend on.';
COMMENT ON COLUMN ArchiveDependency.date_created IS 'Instant when the dependency was created.';
COMMENT ON COLUMN ArchiveDependency.archive IS 'The archive where the dependency should be applied.';
COMMENT ON COLUMN ArchiveDependency.dependency IS 'The archive to depend on.';

-- ArchivePermission

COMMENT ON TABLE ArchivePermission IS 'ArchivePermission: A record of who has permission to upload and approve uploads to an archive (and hence a distribution)';
COMMENT ON COLUMN ArchivePermission.date_created IS 'The date that this permission was created.';
COMMENT ON COLUMN ArchivePermission.archive IS 'The archive to which this permission applies.';
COMMENT ON COLUMN ArchivePermission.permission IS 'The permission type being granted.';
COMMENT ON COLUMN ArchivePermission.person IS 'The person or team to whom the permission is being granted.';
COMMENT ON COLUMN ArchivePermission.component IS 'The component to which this upload permission applies.';
COMMENT ON COLUMN ArchivePermission.sourcepackagename IS 'The source package name to which this permission applies.  This can be used to provide package-level permissions to single users.';

-- ArchiveRebuild

COMMENT ON TABLE ArchiveRebuild IS 'ArchiveRebuild: A link table that ties a "rebuild archive" to a DistroSeries and that captures the rebild life cycle data.';
COMMENT ON COLUMN ArchiveRebuild.archive IS 'The archive to be used for the rebuild.';
COMMENT ON COLUMN ArchiveRebuild.distroseries IS 'The DistroSeries in question.';
COMMENT ON COLUMN ArchiveRebuild.registrant IS 'The person who requested/started the rebuild.';
COMMENT ON COLUMN ArchiveRebuild.status IS 'The rebuild status (in-progress, complete, cancelled, obsolete).';
COMMENT ON COLUMN ArchiveRebuild.reason IS 'The reason why this rebuild was started (one-liner).';
COMMENT ON COLUMN ArchiveRebuild.date_created IS 'Date of creation for this rebuild.';


-- Component
COMMENT ON TABLE Component IS 'Known components in Launchpad';
COMMENT ON COLUMN Component.name IS 'Component name text';
COMMENT ON COLUMN Component.description IS 'Description of this component.';


-- Section
COMMENT ON TABLE Section IS 'Known sections in Launchpad';
COMMENT ON COLUMN Section.name IS 'Section name text';


-- ComponentSelection
COMMENT ON TABLE ComponentSelection IS 'Allowed components in a given distroseries.';
COMMENT ON COLUMN ComponentSelection.distroseries IS 'Refers to the distroseries in question.';
COMMENT ON COLUMN ComponentSelection.component IS 'Refers to the component in qestion.';


-- SectionSelection
COMMENT ON TABLE SectionSelection IS 'Allowed sections in a given distroseries.';
COMMENT ON COLUMN SectionSelection.distroseries IS 'Refers to the distroseries in question.';
COMMENT ON COLUMN SectionSelection.section IS 'Refers to the section in question.';

-- PillarName
COMMENT ON TABLE PillarName IS 'A cache of the names of our "Pillar''s" (distribution, product, project) to ensure uniqueness in this shared namespace. This is a materialized view maintained by database triggers.';
COMMENT ON COLUMN PillarName.alias_for IS 'An alias for another pillarname. Rows with this column set are not maintained by triggers.';

-- POFileTranslator
COMMENT ON TABLE POFileTranslator IS 'A materialized view caching who has translated what pofile.';
COMMENT ON COLUMN POFileTranslator.person IS 'The person who submitted the translation.';
COMMENT ON COLUMN POFileTranslator.pofile IS 'The pofile the translation was submitted for.';
COMMENT ON COLUMN POFileTranslator.latest_message IS 'Latest translation
message added to the translation file.';
COMMENT ON COLUMN POFileTranslator.date_last_touched IS 'When was added latest
translation message.';

-- NameBlacklist
COMMENT ON TABLE NameBlacklist IS 'A list of regular expressions used to blacklist names.';
COMMENT ON COLUMN NameBlacklist.regexp IS 'A Python regular expression. It will be compiled with the IGNORECASE, UNICODE and VERBOSE flags. The Python search method will be used rather than match, so ^ markers should be used to indicate the start of a string.';
COMMENT ON COLUMN NameBlacklist.comment IS 'An optional comment on why this regexp was entered. It should not be displayed to non-admins and its only purpose is documentation.';

-- ScriptActivity
COMMENT ON TABLE ScriptActivity IS 'Records of successful runs of scripts ';
COMMENT ON COLUMN ScriptActivity.name IS 'The name of the script';
COMMENT ON COLUMN ScriptActivity.hostname IS 'The hostname of the machine where the script was run';
COMMENT ON COLUMN ScriptActivity.date_started IS 'The date at which the script started';
COMMENT ON COLUMN ScriptActivity.date_completed IS 'The date at which the script completed';

-- RevisionProperty
COMMENT ON TABLE RevisionProperty IS 'A collection of name and value pairs that appear on a revision.';
COMMENT ON COLUMN RevisionProperty.revision IS 'The revision which has properties.';
COMMENT ON COLUMN RevisionProperty.name IS 'The name of the property.';
COMMENT ON COLUMN RevisionProperty.value IS 'The value of the property.';

-- Entitlement
COMMENT ON TABLE Entitlement IS 'Entitlements and usage of privileged features.';
COMMENT ON COLUMN Entitlement.person IS 'The person to which the entitlements apply.';
COMMENT ON COLUMN Entitlement.registrant IS 'The person (admin) who registered this entitlement.  It is NULL if imported directly from an external sales system.';
COMMENT ON COLUMN Entitlement.approved_by IS 'The person who approved this entitlement.  It is NULL if imported directly from an external sales system.';
COMMENT ON COLUMN Entitlement.date_approved IS 'Approval date of entitlement.  It is NULL if imported directly from an external sales system.';
COMMENT ON COLUMN Entitlement.date_created IS 'Creation date of entitlement.';
COMMENT ON COLUMN Entitlement.date_starts IS 'When this entitlement becomes active.';
COMMENT ON COLUMN Entitlement.date_expires IS 'When this entitlement expires.';
COMMENT ON COLUMN Entitlement.entitlement_type IS 'The type of this entitlement (e.g. private bug).';
COMMENT ON COLUMN Entitlement.quota IS 'Number of this entitlement allowed.';
COMMENT ON COLUMN Entitlement.amount_used IS 'Quantity of this entitlement allocation that is used.';
COMMENT ON COLUMN Entitlement.whiteboard IS 'A place for administrator notes.';
COMMENT ON COLUMN Entitlement.state IS 'The state (REQUESTED, ACTIVE, INACTIVE) of the entitlement.';
COMMENT ON COLUMN Entitlement.is_dirty IS 'This entitlement has been modified and the state needst to be updated on the external system.';
COMMENT ON COLUMN Entitlement.distribution IS 'The distribution to which this entitlement applies.';
COMMENT ON COLUMN Entitlement.product IS 'The product to which this entitlement applies.';
COMMENT ON COLUMN Entitlement.project IS 'The project to which this entitlement applies.';

-- OpenIdRPConfig
COMMENT ON TABLE OpenIdRPConfig IS 'Configuration information for OpenID Relying Parties';
COMMENT ON COLUMN OpenIdRPConfig.trust_root IS 'The trust root for this RP';
COMMENT ON COLUMN OpenIdRPConfig.displayname IS 'The human readable name for this RP';
COMMENT ON COLUMN OpenIDRPConfig.description IS 'A description of the RP.  Should indicate why the RP wants the user to log in';
COMMENT ON COLUMN OpenIdRPConfig.logo IS 'A reference to the logo for this RP';
COMMENT ON COLUMN OpenIdRPConfig.allowed_sreg IS 'A comma separated list of fields that can be sent to the RP via openid.sreg.  The field names should not have the "openid.sreg." prefix';
COMMENT ON COLUMN OpenIdRPConfig.creation_rationale IS 'A person creation rationale to use for users who create an account while logging in to this RP';

--OpenIDRPSummary
COMMENT ON TABLE OpenIDRPSummary IS 'The summary of the activity between a person and an RP.';
COMMENT ON COLUMN OpenIDRPSummary.account IS 'The account who used the RP.';
COMMENT ON COLUMN OpenIDRPSummary.openid_identifier IS 'The OpenID identifier used to login.';
COMMENT ON COLUMN OpenIDRPSummary.trust_root IS 'The trust root for the RP';
COMMENT ON COLUMN OpenIDRPSummary.date_created IS 'The creation date of this summary; the first time the person used the RP.';
COMMENT ON COLUMN OpenIDRPSummary.date_last_used IS 'The date the RP was last used.';
COMMENT ON COLUMN OpenIDRPSummary.total_logins IS 'The total number of times the RP was used by the person.';

-- ProductSubscription
-- COMMENT ON TABLE ProductSubscription IS 'Defines the support contacts for a given product. The support contacts will be automatically subscribed to every support request filed on the product.';

-- LanguagePack
COMMENT ON TABLE LanguagePack IS 'Store exported language packs for DistroSeries.';
COMMENT ON COLUMN LanguagePack.file IS 'Librarian file where the language pack is stored.';
COMMENT ON COLUMN LanguagePack.date_exported IS 'When was exported the language pack.';
COMMENT ON COLUMN LanguagePack.date_last_used IS 'When did we stop using the language pack. It\'s used to decide whether we can remove it completely from the system. When it\'s being used, its value is NULL';
COMMENT ON COLUMN LanguagePack.distroseries IS 'The distribution series from where this language pack was exported.';
COMMENT ON COLUMN LanguagePack.type IS 'Type of language pack. There are two types available, 1: Full export, 2: Update export based on language_pack_that_updates export.';
COMMENT ON COLUMN LanguagePack.updates IS 'The LanguagePack that this one updates.';

-- HWSubmission
COMMENT ON TABLE HWSubmission IS 'Raw HWDB submission data';
COMMENT ON COLUMN HWSubmission.date_created IS 'Date and time of the submission (generated by the client).';
COMMENT ON COLUMN HWSubmission.date_submitted IS 'Date and time of the submission (generated by the server).';
COMMENT ON COLUMN HWSubmission.format IS 'The format version of the submitted data, as given by the HWDB client. See HWSubmissionFormat for valid values.';
COMMENT ON COLUMN HWSubmission.status IS 'The status of the submission. See HWSubmissionProcessingStatus for valid values.';
COMMENT ON COLUMN HWSubmission.private IS 'If false, the submitter allows public access to the data. If true, the data may be used only for statistical purposes.';
COMMENT ON COLUMN HWSubmission.contactable IS 'If True, the submitter agrees to be contacted by upstream developers and package maintainers for tests etc.';
COMMENT ON COLUMN HWSubmission.submission_key IS 'A unique submission ID.';
COMMENT ON COLUMN HWSubmission.owner IS 'A reference to the Person table: The owner/submitter of the data.';
COMMENT ON COLUMN HWSubmission.distroarchseries IS 'A reference to the distroarchseries of the submission. This value is null, if the submitted values for distribution, distroseries and architecture do not match an existing entry in the Distroarchseries table.';
COMMENT ON COLUMN HWSubmission.raw_submission IS 'A reference to a row of LibraryFileAlias. The library file contains the raw submission data.';
COMMENT ON COLUMN HWSubmission.system_fingerprint IS 'A reference to an entry of the HWDBSystemFingerPrint table. This table stores the system name as returned by HAL (system.vendor, system.product)';
COMMENT ON COLUMN HWSubmission.raw_emailaddress IS 'The email address of the submitter.';

COMMENT ON TABLE HWSubmissionBug IS 'Link bugs to HWDB submissions';

COMMENT ON TABLE HWSystemFingerprint IS 'A distinct list of "fingerprints" (HAL system.name, system.vendor) from raw submission data';
COMMENT ON COLUMN HWSystemFingerprint.fingerprint IS 'The fingerprint';

COMMENT ON TABLE HWDriver IS 'Information about a driver for a device';
COMMENT ON COLUMN HWDriver.package_name IS 'The Debian package name a driver is a part of';
COMMENT ON COLUMN HWDriver.name IS 'The name of a driver.';

COMMENT ON TABLE HWVendorName IS 'A list of hardware vendor names.';
COMMENT ON COLUMN HWVendorName.name IS 'The name of a vendor.';

COMMENT ON TABLE HWVendorId IS 'Associates tuples (bus, vendor ID for this bus) with vendor names.';
COMMENT ON COLUMN HWVendorId.bus IS 'The bus.';
COMMENT ON COLUMN HWVendorId.vendor_id_for_bus IS 'The ID of a vendor for the bus given by column `bus`';

COMMENT ON TABLE HWDevice IS 'Basic information on devices.';
COMMENT ON COLUMN HWDevice.bus_vendor_id IS 'A reference to a HWVendorID record.';
COMMENT ON COLUMN HWDevice.bus_product_id IS 'The bus product ID of a device';
COMMENT ON COLUMN HWDevice.variant IS 'An optional additional description for a device that shares its vendor and product ID with another, technically different, device.';
COMMENT ON COLUMN HWDevice.name IS 'The human readable product name of the device.';
COMMENT ON COLUMN HWDevice.submissions IS 'The number of submissions that contain this device.';

COMMENT ON TABLE HWDeviceClass IS 'Capabilities of a device.';
COMMENT ON COLUMN HWDeviceClass.device IS 'A reference to a device.';
COMMENT ON COLUMN HWDeviceClass.main_class IS 'The main class of a device. Legal values are defined by the HWMainClass enumeration.';
COMMENT ON COLUMN HWDeviceClass.sub_class IS 'The sub-class of a device. Legal values are defined by the HWSubClass enumeration.';

COMMENT ON TABLE HWDeviceNameVariant IS 'Alternative vendor and product names of devices.';
COMMENT ON COLUMN HWDeviceNameVariant.vendor_name IS 'The alternative vendor name.';
COMMENT ON COLUMN HWDeviceNameVariant.product_name IS 'The alternative product name.';
COMMENT ON COLUMN HWDeviceNameVariant.device IS 'The device named by this alternative vendor and product names.';
COMMENT ON COLUMN HWDeviceNameVariant.submissions IS 'The number of submissions containing this alternative vendor and product name.';

COMMENT ON TABLE HWDeviceDriverLink IS 'Combinations of devices and drivers mentioned in submissions.';
COMMENT ON COLUMN HWDeviceDriverLink.device IS 'The device controlled by the driver.';
COMMENT ON COLUMN HWDeviceDriverLink.driver IS 'The driver controlling the device.';

COMMENT ON TABLE HWSubmissionDevice IS 'Links between devices and submissions.';
COMMENT ON COLUMN HWSubmissionDevice.device_driver_link IS 'The combination (device, driver) mentioned in a submission.';
COMMENT ON COLUMN HWSubmissionDevice.submission IS 'The submission mentioning this (device, driver) combination.';
COMMENT ON COLUMN HWSubmissionDevice.parent IS 'The parent device of this device.';
COMMENT ON COLUMN HWSubmissionDevice.hal_device_id IS 'The ID of the HAL node of this device in the submitted data.';

COMMENT ON TABLE HWTest IS 'General information about a device test.';
COMMENT ON COLUMN HWTest.namespace IS 'The namespace of a test.';
COMMENT ON COLUMN HWTest.name IS 'The name of a test.';

COMMENT ON TABLE HWTestAnswerChoice IS 'Choice values of multiple choice tests/questions.';
COMMENT ON COLUMN HWTestAnswerChoice.choice IS 'The choice value.';
COMMENT ON COLUMN HWTestAnswerChoice.test IS 'The test this choice belongs to.';

COMMENT ON TABLE HWTestAnswer IS 'The answer for a test from a submission. This can be either a multiple choice selection or a numerical value. Exactly one of the columns choice, intval, floatval must be non-null.';
COMMENT ON COLUMN HWTestAnswer.test IS 'The test answered by this answer.';
COMMENT ON COLUMN HWTestAnswer.choice IS 'The selected value of a multiple choice test.';
COMMENT ON COLUMN HWTestAnswer.intval IS 'The integer result of a test with a numerical result.';
COMMENT ON COLUMN HWTestAnswer.floatval IS 'The double precision floating point number result of a test with a numerical result.';
COMMENT ON COLUMN HWTestAnswer.unit IS 'The physical unit of a test with a numerical result.';

COMMENT ON TABLE HWTestAnswerCount IS 'Accumulated results of tests. Either the column choice or the columns average and sum_square must be non-null.';
COMMENT ON COLUMN HWTestAnswerCount.test IS 'The test.';
COMMENT ON COLUMN HWTestAnswerCount.distroarchseries IS 'The distroarchseries for which results are accumulated,';
COMMENT ON COLUMN HWTestAnswerCount.choice IS 'The choice value of a multiple choice test.';
COMMENT ON COLUMN HWTestAnswerCount.average IS 'The average value of the result of a numerical test.';
COMMENT ON COLUMN HWTestAnswerCount.sum_square IS 'The sum of the squares of the results of a numerical test.';
COMMENT ON COLUMN HWTestAnswerCount.unit IS 'The physical unit of a numerical test result.';
COMMENT ON COLUMN HWTestAnswerCount.num_answers IS 'The number of submissions from which the result is accumulated.';

COMMENT ON TABLE HWTestAnswerDevice IS 'Association of test results and device/driver combinations.';
COMMENT ON COLUMN HWTestAnswerDevice.answer IS 'The test answer.';
COMMENT ON COLUMN HWTestAnswerDevice.device_driver IS 'The device/driver combination.';

COMMENT ON TABLE HWTestAnswerCountDevice IS 'Association of accumulated test results and device/driver combinations.';
COMMENT ON COLUMN HWTestAnswerCountDevice.answer IS 'The test answer.';
COMMENT ON COLUMN HWTestAnswerCountDevice.device_driver IS 'The device/driver combination.';


-- StructuralSubscription
COMMENT ON TABLE StructuralSubscription IS 'A subscription to notifications about a Launchpad structure';
COMMENT ON COLUMN StructuralSubscription.product IS 'The subscription\`s target, when it is a product.';
COMMENT ON COLUMN StructuralSubscription.productseries IS 'The subscription\`s target, when it is a product series.';
COMMENT ON COLUMN StructuralSubscription.project IS 'The subscription\`s target, when it is a project.';
COMMENT ON COLUMN StructuralSubscription.milestone IS 'The subscription\`s target, when it is a milestone.';
COMMENT ON COLUMN StructuralSubscription.distribution IS 'The subscription\`s target, when it is a distribution.';
COMMENT ON COLUMN StructuralSubscription.distroseries IS 'The subscription\`s target, when it is a distribution series.';
COMMENT ON COLUMN StructuralSubscription.sourcepackagename IS 'The subscription\`s target, when it is a source-package';
COMMENT ON COLUMN StructuralSubscription.subscriber IS 'The person subscribed.';
COMMENT ON COLUMN StructuralSubscription.subscribed_by IS 'The person initiating the subscription.';
COMMENT ON COLUMN StructuralSubscription.bug_notification_level IS 'The volume and type of bug notifications this subscription will generate. The value is an item of the enumeration `BugNotificationLevel`.';
COMMENT ON COLUMN StructuralSubscription.blueprint_notification_level IS 'The volume and type of blueprint notifications this subscription will generate. The value is an item of the enumeration `BugNotificationLevel`.';
COMMENT ON COLUMN StructuralSubscription.date_created IS 'The date on which this subscription was created.';
COMMENT ON COLUMN StructuralSubscription.date_last_updated IS 'The date on which this subscription was last updated.';

-- OAuth
COMMENT ON TABLE OAuthConsumer IS 'A third part application that will access Launchpad on behalf of one of our users.';
COMMENT ON COLUMN OAuthConsumer.key IS 'The unique key for this consumer.';
COMMENT ON COLUMN OAuthConsumer.secret IS 'The secret used by this consumer (together with its key) to identify itself with Launchpad.';
COMMENT ON COLUMN OAuthConsumer.date_created IS 'The creation date.';
COMMENT ON COLUMN OAuthConsumer.disabled IS 'Is this consumer disabled?';

COMMENT ON TABLE OAuthRequestToken IS 'A request token which, once authorized by the user, is exchanged for an access token.';
COMMENT ON COLUMN OAuthRequestToken.consumer IS 'The consumer which is going to access the protected resources.';
COMMENT ON COLUMN OAuthRequestToken.person IS 'The person who authorized this token.';
COMMENT ON COLUMN OAuthRequestToken.permission IS 'The permission given by the
person to the consumer.';
COMMENT ON COLUMN OAuthRequestToken.key IS 'This token\'s unique key.';
COMMENT ON COLUMN OAuthRequestToken.secret IS 'The secret used by the consumer (together with the token\'s key) to get an access token once the user has authorized its use.';
COMMENT ON COLUMN OAuthRequestToken.date_created IS 'The date/time in which the token was created.';
COMMENT ON COLUMN OAuthRequestToken.date_expires IS 'When the authorization is to expire.';
COMMENT ON COLUMN OAuthRequestToken.date_reviewed IS 'When the authorization request was authorized or rejected by the person.';
COMMENT ON COLUMN OAuthRequestToken.product IS 'The product associated with this token.';
COMMENT ON COLUMN OAuthRequestToken.project IS 'The project associated with this token.';
COMMENT ON COLUMN OAuthRequestToken.distribution IS 'The distribution associated with this token.';
COMMENT ON COLUMN OAuthRequestToken.sourcepackagename IS 'The sourcepackagename associated with this token.';

COMMENT ON TABLE OAuthAccessToken IS 'An access token used by the consumer to act on behalf of one of our users.';
COMMENT ON COLUMN OAuthAccessToken.consumer IS 'The consumer which is going to access the protected resources.';
COMMENT ON COLUMN OAuthAccessToken.person IS 'The person on whose behalf the
consumer will access Launchpad.';
COMMENT ON COLUMN OAuthAccessToken.permission IS 'The permission given by that person to the consumer.';
COMMENT ON COLUMN OAuthAccessToken.key IS 'This token\'s unique key.';
COMMENT ON COLUMN OAuthAccessToken.secret IS 'The secret used by the consumer (together with the token\'s key) to access Launchpad on behalf of the person.';
COMMENT ON COLUMN OAuthAccessToken.date_created IS 'The date/time in which the token was created.';
COMMENT ON COLUMN OAuthAccessToken.date_expires IS 'The date/time in which this token will stop being accepted by Launchpad.';
COMMENT ON COLUMN OAuthAccessToken.product IS 'The product associated with this token.';
COMMENT ON COLUMN OAuthAccessToken.project IS 'The project associated with this token.';
COMMENT ON COLUMN OAuthAccessToken.distribution IS 'The distribution associated with this token.';
COMMENT ON COLUMN OAuthAccessToken.sourcepackagename IS 'The sourcepackagename associated with this token.';

COMMENT ON TABLE OAuthNonce IS 'The unique nonce for any request with a given timestamp and access token. This is generated by the consumer.';
COMMENT ON COLUMN OAuthNonce.access_token IS 'The access token.';
COMMENT ON COLUMN OAuthNonce.nonce IS 'The nonce itself.';
COMMENT ON COLUMN OAuthNonce.request_timestamp IS 'The date and time (as a timestamp) in which the request was made.';

COMMENT ON TABLE WebServiceBan IS 'A list of specifications of clients which should be denied access on the web service.';
COMMENT ON COLUMN WebServiceBan.person IS 'If set, all access by this person should be denied access.';
COMMENT ON COLUMN WebServiceBan.consumer IS 'If set, all access by this consumer should be denied.';
COMMENT ON COLUMN WebServiceBan.token IS 'If set, all all access using this token should be denied.';
COMMENT ON COLUMN WebServiceBan.ip IS 'If set, all requests from that host or network should be denied. If either person, consumer or token is also set, then only requests matching both the IP and the other constraint will be denied.';
COMMENT ON COLUMN WebServiceBan.date_created IS 'When this ban was created.';
COMMENT ON COLUMN WebServiceBan.active IS 'Is the ban still in effect?';<|MERGE_RESOLUTION|>--- conflicted
+++ resolved
@@ -608,11 +608,7 @@
 -- Project
 COMMENT ON TABLE Project IS 'Project: A DOAP Project. This table is the core of the DOAP section of the Launchpad database. It contains details of a single open source Project and is the anchor point for products, potemplates, and translationefforts.';
 COMMENT ON COLUMN Project.owner IS 'The owner of the project will initially be the person who creates this Project in the system. We will encourage upstream project leaders to take on this role. The Project owner is able to edit the project.';
-<<<<<<< HEAD
-COMMENT ON COLUMN Product.registrant IS 'The registrant is the Person who created the project in Launchpad.  It is set at creation and is never changed thereafter.';
-=======
 COMMENT ON COLUMN Project.registrant IS 'The registrant is the Person who created the project in Launchpad.  It is set at creation and is never changed thereafter.';
->>>>>>> 3d869892
 COMMENT ON COLUMN Project.driver IS 'This person or team has the ability to approve specs as goals for any series in any product in the project. Similarly, this person or team can approve bugs as targets for fixing in any series, or backporting of fixes to any series.';
 COMMENT ON COLUMN Project.summary IS 'A brief summary of this project. This
 will be displayed in bold text just above the description and below the
