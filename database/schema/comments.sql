--- conflicted
+++ resolved
@@ -13,11 +13,7 @@
 COMMENT ON COLUMN Branch.last_scanned_id IS 'The revision ID of the branch when it was last scanned.';
 COMMENT ON COLUMN Branch.revision_count IS 'The number of revisions in the associated bazaar branch revision_history.';
 
-<<<<<<< HEAD
-/* BranchSubscription */
-=======
 /* BranchSubscription*/
->>>>>>> 4a38db60
 
 COMMENT ON TABLE BranchSubscription IS 'An association between a person or team and a bazaar branch.';
 COMMENT ON COLUMN BranchSubscription.person IS 'The person or team associated with the branch.';
