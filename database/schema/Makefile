# Quick hack makefile to (re)create the Launchpad database.
# One day the guts of this will be migrated to Python
#

PYTHON=python2.4

# The database dump to restore on database creation
SAMPLEDATA=../sampledata/current.sql

# The database dump to create
NEWSAMPLEDATA=../sampledata/newsampledata.sql

# The development database
DBNAME=launchpad_dev

# A template for databases used by functional tests.
# It is not used directly, but used as a template in a createdb command
# to quickly build a populated database to run tests against.
TEST_DBNAME=launchpad_ftest_template
EMPTY_DBNAME=launchpad_empty

# The session database name.
SESSION_DBNAME=session_dev

# The command we use to drop a database
DROPDB=${PYTHON} ../../utilities/pgmassacre.py
# The command we use to create a database
CREATEDB=${PYTHON} ../../utilities/pgcreate.py

# The latest schema dump from production. Database patches are relative
# to this baseline. This dump should be updated every production rollout
# to ensure that the development database remains in sync with reality
# on production. It is generated using newbaseline.py in
# sftp://chinstrap/home/warthogs/archives/stub/dbascripts:
# 
REV=67
BASELINE=launchpad-${REV}-00-0.sql
MD5SUM=b0c9e0cc3a0152056e6cf7b98ef7e65c  launchpad-67-00-0.sql
default: all

# NB. Yes - we run fti.py twice. This should be fixed sometime, but
# it is currently needed to get the fti columns populated correctly.
test: create 
	@ echo "* Installing tsearch2 into ts2 schema"
	@ ${PYTHON} fti.py -q --setup-only -d ${TEST_DBNAME}
	@ echo "* Loading base database schema"
	@ psql -d ${TEST_DBNAME} -f ${BASELINE} | grep : | cat
	@ echo "* Patching the database schema"
	@ ${PYTHON} upgrade.py -d ${TEST_DBNAME}
	@ echo "* Setting up full text indexes"
	@ ${PYTHON} fti.py -q -d ${TEST_DBNAME}
	@ echo "* Security setup"
	@ ${PYTHON} security.py -d ${TEST_DBNAME}
	@ echo "* Creating database \"$(EMPTY_DBNAME)\" with no sample data."
	@ sleep 2
<<<<<<< HEAD
	@ ${CREATEDB} ${TEST_DBNAME} ${EMPTY_DBNAME}
=======
	@ createdb -E UTF8 --template ${TEST_DBNAME} ${EMPTY_DBNAME} \
	    | grep : | cat
>>>>>>> 69e850a8
	@ echo "* Loading sample data"
	@ psql -v ON_ERROR_STOP=1 -d ${TEST_DBNAME} -f $(SAMPLEDATA) > /dev/null
	@ echo "* Setting up full text indexes"
	@ ${PYTHON} fti.py -q -d ${EMPTY_DBNAME}
	@ ${PYTHON} fti.py -q -d ${TEST_DBNAME}
	@ echo "* Resetting sequences"
	@ ${PYTHON} reset_sequences.py -d ${TEST_DBNAME}
	@ echo "* Vacuuming"
	@ psql -d ${TEST_DBNAME} -c 'vacuum full analyze' | grep : | cat
	@ echo "* Creating session database '${SESSION_DBNAME}' (if necessary)"
	@if [ "$$((`psql -l | grep ${SESSION_DBNAME} | wc -l`))" = '0' ]; \
<<<<<<< HEAD
	    then ${CREATEDB} template1 ${SESSION_DBNAME} ; \
=======
	    then createdb -E UTF8 ${SESSION_DBNAME} | grep : | cat ; \
	    createlang plpgsql ${SESSION_DBNAME}; \
>>>>>>> 69e850a8
	    psql -q -d ${SESSION_DBNAME} -f launchpad_session.sql ; \
	fi
	@ echo "* Adding session tables to '${TEST_DBNAME}'"
	psql -q -d ${TEST_DBNAME} -f launchpad_session.sql

dev: test
	@ echo "* Creating ${DBNAME}"
	@if [ "$$((`psql -l | grep ${DBNAME} | wc -l`))" = '1' ]; \
	    then ${DROPDB} ${DBNAME} | grep : | cat ; \
	fi
	@ sleep 2
<<<<<<< HEAD
	@ ${CREATEDB} ${TEST_DBNAME} ${DBNAME}
=======
	@ createdb -E UTF8 --template ${TEST_DBNAME} ${DBNAME} | grep : | cat
>>>>>>> 69e850a8

create: check
	@ echo "* If this fails you need to run as the postgresql superuser"
	@ echo "* eg. sudo -u postgres make create"
	@ echo
	@if [ "$$((`psql -l | grep ${TEST_DBNAME} | wc -l`))" = '1' ]; \
	    then ${DROPDB} ${TEST_DBNAME} | grep : | cat ; \
	fi
	@if [ "$$((`psql -l | grep ${EMPTY_DBNAME} | wc -l`))" = '1' ]; \
	    then ${DROPDB} ${EMPTY_DBNAME} | grep : | cat ; \
	fi
	@ echo "* Creating database \"$(TEST_DBNAME)\" with sample data."
	@if [ "$$((`psql -l | grep ${TEST_DBNAME} | wc -l`))" = '0' ]; \
<<<<<<< HEAD
	    then ${CREATEDB} template1 ${TEST_DBNAME} ; \
=======
	    then createdb -E UTF8 ${TEST_DBNAME} | grep : | cat ; \
>>>>>>> 69e850a8
	    else echo ${TEST_DBNAME} already exists; \
	fi
	@ if ! `createlang -l ${TEST_DBNAME} | grep -qs plpythonu`; then \
		echo "* Installing PL/PythonU"; \
		createlang -d ${TEST_DBNAME} plpythonu; \
	fi
	@ if ! `createlang -l ${TEST_DBNAME} | grep -qs plpgsql`; then \
		echo "* Installing PL/PgSQL"; \
	    	createlang -d ${TEST_DBNAME} plpgsql; \
	fi
	@ echo "* Creating functions"
	@ psql -d ${TEST_DBNAME} -f trusted.sql | grep : | cat
	@ psql -d ${TEST_DBNAME} -f testfuncs.sql | grep : | cat

# Confirm that launchpad-XX-00-0.sql hasn't been messed with - this file
# is our baseline telling us what was installed into production
check: search_path
	@if [ "`md5sum ${BASELINE}`" != "${MD5SUM}" ]; then echo "* ${BASELINE} is corrupt or has been modified"; exit 1; else echo "* Using ${BASELINE} as baseline"; fi

search_path:
	@if [ "`(echo '\t'; echo 'show search_path') | psql -d template1 -q -A -f -`" != "\$$user,public,ts2" ]; then \
		echo "* It appears your search path is unconfigured."; \
		echo "	Have you read <https://launchpad.canonical.com/DatabaseSetup>?";  \
		echo; \
		echo "* Add the following to /etc/postgresql/postgresql.conf:"; \
		echo "    search_path='\$$user,public,ts2'"; \
		echo "* Then reload PostgreSQL:";  \
		echo "    sudo /etc/init.d/postgresql reload";  \
		exit 1; \
	 fi


all: dev test
	@ echo "* All done"

doc:
	postgresql_autodoc -d ${DBNAME} -f launchpad -t html
	tidy -asxhtml launchpad.html > ,launchpad.html || mv ,launchpad.html launchpad.html

diagram:
	${PYTHON} diagram.py

newsample-foaf:
	pg_dump -d ${DBNAME} -a -D -O --table=person | grep -v "\(SET \| TOC \)" > ../sampledata/new-foaf.sql
	pg_dump -d ${DBNAME} -a -D -O --table=emailaddress | grep -v "\(SET \| TOC \)" >> ../sampledata/new-foaf.sql
	pg_dump -d ${DBNAME} -a -D -O --table=gpgkey | grep -v "\(SET \| TOC \)" >> ../sampledata/new-foaf.sql
	pg_dump -d ${DBNAME} -a -D -O --table=archuserid | grep -v "\(SET \| TOC \)" >> ../sampledata/new-foaf.sql
	pg_dump -d ${DBNAME} -a -D -O --table=wikiname | grep -v "\(SET \| TOC \)" >> ../sampledata/new-foaf.sql
	pg_dump -d ${DBNAME} -a -D -O --table=jabberid | grep -v "\(SET \| TOC \)" >> ../sampledata/new-foaf.sql
	pg_dump -d ${DBNAME} -a -D -O --table=ircid | grep -v "\(SET \| TOC \)" >> ../sampledata/new-foaf.sql
	pg_dump -d ${DBNAME} -a -D -O --table=membership | grep -v "\(SET \| TOC \)" >> ../sampledata/new-foaf.sql
	pg_dump -d ${DBNAME} -a -D -O --table=teamparticipation | grep -v "\(SET \| TOC \)" >> ../sampledata/new-foaf.sql

newsample-doap:
	pg_dump -d ${DBNAME} -a -D -O --table=licence | grep -v "\(SET \| TOC \)" >> ../sampledata/new-doap.sql
	pg_dump -d ${DBNAME} -a -D -O --table=project | grep -v "\(SET \| TOC \)" > ../sampledata/new-doap.sql
	pg_dump -d ${DBNAME} -a -D -O --table=product | grep -v "\(SET \| TOC \)" >> ../sampledata/new-doap.sql
	pg_dump -d ${DBNAME} -a -D -O --table=productseries | grep -v "\(SET \| TOC \)" >> ../sampledata/new-doap.sql
	pg_dump -d ${DBNAME} -a -D -O --table=productrelease | grep -v "\(SET \| TOC \)" >> ../sampledata/new-doap.sql

newsample-rosetta:
	pg_dump -d ${DBNAME} -a -D -O --table=potemplate | grep -v "\(SET \| TOC \)" > ../sampledata/new-rosetta.sql
	pg_dump -d ${DBNAME} -a -D -O --table=pofile | grep -v "\(SET \| TOC \)" >> ../sampledata/new-rosetta.sql
	pg_dump -d ${DBNAME} -a -D -O --table=pomsgid | grep -v "\(SET \| TOC \)" >> ../sampledata/new-rosetta.sql
	pg_dump -d ${DBNAME} -a -D -O --table=pomsgset | grep -v "\(SET \| TOC \)" >> ../sampledata/new-rosetta.sql
	pg_dump -d ${DBNAME} -a -D -O --table=pomsgidsighting | grep -v "\(SET \| TOC \)" >> ../sampledata/new-rosetta.sql
	pg_dump -d ${DBNAME} -a -D -O --table=potranslation | grep -v "\(SET \| TOC \)" >> ../sampledata/new-rosetta.sql
	pg_dump -d ${DBNAME} -a -D -O --table=potranslationsighting | grep -v "\(SET \| TOC \)" >> ../sampledata/new-rosetta.sql

newsample-soyuz:
	pg_dump -d ${DBNAME} -a -D -O --table=potemplate | grep -v "\(SET \| TOC \)" > ../sampledata/new-rosetta.sql

newsampledata:
	(cd ../..; make rebuildfti)
	pg_dump --schema=public --disable-triggers -a -D -O -d ${DBNAME} \
	| grep -v "\( TOC \|INSERT INTO launchpaddatabaserevision \|sessiondata\|sessionpkgdata\|secret\|SELECT pg_catalog\.setval\|^--\| fticache \|'fticache'\)" \
	| $(PYTHON) sort_sql.py \
	> $(NEWSAMPLEDATA)

.PHONY: default base all
<|MERGE_RESOLUTION|>--- conflicted
+++ resolved
@@ -53,12 +53,7 @@
 	@ ${PYTHON} security.py -d ${TEST_DBNAME}
 	@ echo "* Creating database \"$(EMPTY_DBNAME)\" with no sample data."
 	@ sleep 2
-<<<<<<< HEAD
 	@ ${CREATEDB} ${TEST_DBNAME} ${EMPTY_DBNAME}
-=======
-	@ createdb -E UTF8 --template ${TEST_DBNAME} ${EMPTY_DBNAME} \
-	    | grep : | cat
->>>>>>> 69e850a8
 	@ echo "* Loading sample data"
 	@ psql -v ON_ERROR_STOP=1 -d ${TEST_DBNAME} -f $(SAMPLEDATA) > /dev/null
 	@ echo "* Setting up full text indexes"
@@ -70,12 +65,8 @@
 	@ psql -d ${TEST_DBNAME} -c 'vacuum full analyze' | grep : | cat
 	@ echo "* Creating session database '${SESSION_DBNAME}' (if necessary)"
 	@if [ "$$((`psql -l | grep ${SESSION_DBNAME} | wc -l`))" = '0' ]; \
-<<<<<<< HEAD
 	    then ${CREATEDB} template1 ${SESSION_DBNAME} ; \
-=======
-	    then createdb -E UTF8 ${SESSION_DBNAME} | grep : | cat ; \
 	    createlang plpgsql ${SESSION_DBNAME}; \
->>>>>>> 69e850a8
 	    psql -q -d ${SESSION_DBNAME} -f launchpad_session.sql ; \
 	fi
 	@ echo "* Adding session tables to '${TEST_DBNAME}'"
@@ -87,11 +78,7 @@
 	    then ${DROPDB} ${DBNAME} | grep : | cat ; \
 	fi
 	@ sleep 2
-<<<<<<< HEAD
 	@ ${CREATEDB} ${TEST_DBNAME} ${DBNAME}
-=======
-	@ createdb -E UTF8 --template ${TEST_DBNAME} ${DBNAME} | grep : | cat
->>>>>>> 69e850a8
 
 create: check
 	@ echo "* If this fails you need to run as the postgresql superuser"
@@ -105,11 +92,7 @@
 	fi
 	@ echo "* Creating database \"$(TEST_DBNAME)\" with sample data."
 	@if [ "$$((`psql -l | grep ${TEST_DBNAME} | wc -l`))" = '0' ]; \
-<<<<<<< HEAD
 	    then ${CREATEDB} template1 ${TEST_DBNAME} ; \
-=======
-	    then createdb -E UTF8 ${TEST_DBNAME} | grep : | cat ; \
->>>>>>> 69e850a8
 	    else echo ${TEST_DBNAME} already exists; \
 	fi
 	@ if ! `createlang -l ${TEST_DBNAME} | grep -qs plpythonu`; then \
