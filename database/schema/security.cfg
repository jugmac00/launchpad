--- conflicted
+++ resolved
@@ -584,21 +584,19 @@
 # Librarian stuff
 public.libraryfilealias                 = SELECT
 
-<<<<<<< HEAD
 [supermirror]
 type=user
 # For supermirror-rewritemap cronscript
 public.person                           = SELECT
 public.product                          = SELECT
 public.branch                           = SELECT
-=======
+
 [session]
 # This user doesn't have access to any tables in the main launchpad
 # database - it has permissions on the seperate session database only,
 # which are not maintained by this script. User is just here so it gets
 # created if necessary.
 type=user
->>>>>>> f344043d
 
 # This group is now created automatically
 # Readonly access to everything
