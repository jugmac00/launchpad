--- conflicted
+++ resolved
@@ -52,11 +52,7 @@
 groups=write
 public.is_blacklisted_name(text)        = EXECUTE
 public.name_blacklist_match(text)       = EXECUTE
-<<<<<<< HEAD
-public.archive                          = SELECT
-=======
 public.archive                          = SELECT, INSERT, UPDATE
->>>>>>> 45a51a2d
 public.binaryandsourcepackagenameview   = SELECT
 public.binarypackagepublishinghistory   = SELECT
 public.bountysubscription               = SELECT, INSERT, UPDATE, DELETE
@@ -139,11 +135,7 @@
 public.revisionnumber                   = SELECT
 public.revisionparent                   = SELECT
 public.revisionauthor                   = SELECT
-<<<<<<< HEAD
-public.personalpackagearchive           = SELECT, UPDATE
-=======
 public.personalpackagearchive           = SELECT, INSERT, UPDATE
->>>>>>> 45a51a2d
 
 [statistician]
 type=user
