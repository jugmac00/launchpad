--- conflicted
+++ resolved
@@ -139,11 +139,7 @@
 public.openidassociations               = SELECT, INSERT, DELETE
 public.openidauthorization              = SELECT, INSERT, UPDATE, DELETE
 public.openidrpconfig                   = SELECT, INSERT, UPDATE, DELETE
-<<<<<<< HEAD
-public.openidrpsummary                  = SELECT, INSERT, UPDATE, DELETE
-=======
 public.openidrpsummary                  = SELECT, INSERT, UPDATE
->>>>>>> 0148336d
 public.packagebugsupervisor             = SELECT, INSERT, UPDATE, DELETE
 public.packagediff                      = SELECT, INSERT, UPDATE, DELETE
 public.packaging                        = SELECT, INSERT, UPDATE, DELETE
