--- conflicted
+++ resolved
@@ -411,39 +411,6 @@
 public.productseries                    = SELECT
 public.productseriescodeimport          = SELECT
 
-<<<<<<< HEAD
-[importd]
-type=user
-public.branch                           = SELECT, INSERT, UPDATE
-public.codeimport                       = SELECT, UPDATE
-public.codeimportevent                  = SELECT, INSERT
-public.codeimporteventdata              = SELECT, INSERT
-public.codeimportjob                    = SELECT, INSERT, UPDATE, DELETE
-public.codeimportmachine                = SELECT, UPDATE
-public.codeimportresult                 = SELECT, INSERT, DELETE
-public.branchvisibilitypolicy           = SELECT
-# Karma
-public.karma                            = SELECT, INSERT
-public.karmaaction                      = SELECT
-public.person                           = SELECT
-public.product                          = SELECT
-# XXX: Michael Hudson 2007-07-02: INSERT on ProductSeries is only
-#      needed for tests.
-public.productseries                    = SELECT, INSERT, UPDATE
-public.project                          = SELECT
-# XXX: Michael Hudson 2007-07-02: The following are only excercised
-#      by importd.tests.test_Job.testGetPackageJob, which is not
-#      exactly production code.  The test could be disabled instead.
-public.distribution                     = SELECT
-public.distroseries                     = SELECT
-public.packaging                        = SELECT
-public.sourcepackagerelease             = SELECT
-public.sourcepackagename                = SELECT
-public.validpersoncache                 = SELECT
-public.validpersonorteamcache           = SELECT
-
-=======
->>>>>>> f10bc46f
 [branchscanner]
 type=user
 groups=write
