--- conflicted
+++ resolved
@@ -709,26 +709,13 @@
 # rosetta auto imports
 public.translationimportqueueentry      = SELECT, INSERT, UPDATE
 
-<<<<<<< HEAD
+public.scriptactivity                   = SELECT, INSERT
 
 [ppad]
 type=user
 public.archive                          = SELECT
 public.person                           = SELECT
-=======
-# personal package archive
-public.personalpackagearchive           = SELECT, INSERT, UPDATE
-public.personalsourcepackagepublication = SELECT, INSERT, UPDATE
-
-public.scriptactivity                   = SELECT, INSERT
-
-
-[ppad]
-type=user
-public.personalpackagearchive           = SELECT, INSERT, UPDATE, DELETE
-public.personalsourcepackagepublication = SELECT, INSERT, UPDATE, DELETE
-public.scriptactivity                   = SELECT, INSERT
->>>>>>> c247aa29
+public.scriptactivity                   = SELECT, INSERT
 
 [supermirror]
 type=user
