#
# Possible permissions: SELECT, INSERT, UPDATE, EXECUTE
#
# Note that we can't have INSERT only tables if we are using SQLObject, as it
# creates new entries by first doing an insert (to get the id) and then
# issuing an update
[DEFAULT]
# Objects in these schemas are publicly readable or executable. *not* writable
public_schemas=ts2

[public]
# The public role is automatically granted to all users by PostgreSQL
type=group
public.person_sort_key(text, text)         = EXECUTE
public.debversion_sort_key(text)           = EXECUTE
public.null_count(anyarray)                = EXECUTE
public.valid_name(text)                    = EXECUTE
public.valid_bug_name(text)                = EXECUTE
public.valid_branch_name(text)             = EXECUTE
public.valid_debian_version(text)          = EXECUTE
public.valid_cve(text)                     = EXECUTE
public.valid_absolute_url(text)            = EXECUTE
public.valid_fingerprint(text)             = EXECUTE
public.valid_keyid(text)                   = EXECUTE
public.valid_regexp(text)                  = EXECUTE
public.sane_version(text)                  = EXECUTE
public.sha1(text)                          = EXECUTE
public.is_blacklisted_name(text)           = EXECUTE
public.is_person(text)                     = EXECUTE
public.is_team(integer)                    = EXECUTE
public.is_team(text)                       = EXECUTE
public.is_printable_ascii(text)            = EXECUTE
public.launchpaddatabaserevision           = SELECT
public.name_blacklist_match(text)          = EXECUTE
public.fticache                            =
public.pillarname                          = SELECT
public.ulower(text)                        = EXECUTE
public._killall_backends(text)             =
public.generate_openid_identifier()        = EXECUTE
public.replication_lag()                   = EXECUTE
public.assert_patch_applied(integer, integer, integer) = EXECUTE

[ro]
# A user with full readonly access to the database. Generally used for
# interactive querying
type=user
groups=read

[testadmin]
# A user with full admin privileges used by the test suite
type=user
groups=admin

[authserver]
# authdb replication set access from the main Z3 application.
type=user
public.account                          = SELECT, INSERT, UPDATE, DELETE
public.accountpassword                  = SELECT, INSERT, UPDATE, DELETE
public.authtoken                        = SELECT, INSERT, UPDATE, DELETE
public.emailaddress                     = SELECT, INSERT, UPDATE, DELETE
public.openidrpsummary                  = SELECT, INSERT, UPDATE
public.openidauthorization              = SELECT, INSERT, UPDATE, DELETE
public.language                         = SELECT
public.openidrpconfig                   = SELECT
public.person                           = SELECT
public.personlanguage                   = SELECT
public.teammembership                   = SELECT
public.teamparticipation                = SELECT

[launchpad]
# lpmain replication set access from the main Z3 application.
type=user
groups=write
public.account                          = SELECT
public.announcement                     = SELECT, INSERT, UPDATE, DELETE
public.answercontact                    = SELECT, INSERT, UPDATE, DELETE
public.archive                          = SELECT, INSERT, UPDATE
public.archiveauthtoken                 = SELECT, INSERT, UPDATE
public.archivesubscriber                = SELECT, INSERT, UPDATE
public.archivearch                      = SELECT, INSERT, UPDATE
public.archivedependency                = SELECT, INSERT, DELETE
public.packagecopyrequest               = SELECT, INSERT, UPDATE
public.archivepermission                = SELECT, INSERT, UPDATE, DELETE
public.binaryandsourcepackagenameview   = SELECT
public.binarypackagepublishinghistory   = SELECT
public.bountysubscription               = SELECT, INSERT, UPDATE, DELETE
public.branchrevision                   = SELECT, INSERT, UPDATE, DELETE
public.branch                           = SELECT, INSERT, UPDATE, DELETE
public.branchjob                        = SELECT, INSERT, UPDATE, DELETE
public.branchmergeproposal              = SELECT, INSERT, UPDATE, DELETE
public.branchmergeproposaljob           = SELECT, INSERT, UPDATE, DELETE
public.branchmergerobot                 = SELECT, INSERT, UPDATE, DELETE
public.branchsubscription               = SELECT, INSERT, UPDATE, DELETE
public.branchvisibilitypolicy           = SELECT, INSERT, UPDATE, DELETE
public.branchwithsortkeys               = SELECT
public.bugaffectsperson                 = SELECT, INSERT, UPDATE, DELETE
public.bugattachment                    = SELECT, INSERT, UPDATE, DELETE
public.bugbranch                        = SELECT, INSERT, UPDATE, DELETE
public.bugcve                           = SELECT, INSERT, DELETE
public.bugnomination                    = SELECT, UPDATE
public.bugnotification                  = SELECT, INSERT, UPDATE, DELETE
public.bugnotificationattachment        = SELECT, INSERT
public.bugnotificationrecipient         = SELECT, INSERT, UPDATE, DELETE
public.bugtag                           = SELECT, INSERT, DELETE
public.bugtrackerperson                 = SELECT, UPDATE
public.codeimport                       = SELECT, INSERT, UPDATE, DELETE
public.codeimportevent                  = SELECT, INSERT, UPDATE
public.codeimporteventdata              = SELECT, INSERT
public.codeimportjob                    = SELECT, INSERT, UPDATE, DELETE
public.codeimportmachine                = SELECT, INSERT, UPDATE
public.codeimportresult                 = SELECT, INSERT, UPDATE, DELETE
public.codereviewmessage                = SELECT, INSERT, DELETE
public.codereviewvote                   = SELECT, INSERT, UPDATE, DELETE
public.commercialsubscription           = SELECT, INSERT, UPDATE, DELETE
public.continent                        = SELECT
public.cvereference                     = SELECT, INSERT
public.cve                              = SELECT, INSERT, UPDATE
public.customlanguagecode               = SELECT, INSERT, UPDATE, DELETE
public.diff                             = SELECT, INSERT, UPDATE
public.distributionbounty               = SELECT, INSERT, UPDATE
public.distributionmirror               = SELECT, INSERT, UPDATE, DELETE
public.distributionsourcepackage        = SELECT, INSERT, UPDATE, DELETE
public.distributionsourcepackagecache   = SELECT
public.distroserieslanguage             = SELECT, INSERT, UPDATE
public.distroseriespackagecache         = SELECT
public.emailaddress                     = SELECT
public.entitlement                      = SELECT, INSERT, UPDATE, DELETE
public.faq                              = SELECT, INSERT, UPDATE, DELETE
public.featuredproject                  = SELECT, INSERT, DELETE
public.hwdevicedriverlink               = SELECT
public.hwdevicenamevariant              = SELECT
public.hwdevice                         = SELECT
public.hwdeviceclass                    = SELECT
public.hwdriver                         = SELECT, INSERT
public.hwsubmissiondevice               = SELECT
public.hwsubmission                     = SELECT, INSERT, UPDATE
public.hwsubmissionbug                  = SELECT, INSERT, UPDATE, DELETE
public.hwsystemfingerprint              = SELECT, INSERT
public.hwtestanswerchoice               = SELECT
public.hwtestanswercountdevice          = SELECT
public.hwtestanswercount                = SELECT
public.hwtestanswerdevice               = SELECT
public.hwtestanswer                     = SELECT
public.hwtest                           = SELECT
public.hwvendorid                       = SELECT
public.hwvendorname                     = SELECT
public.job                              = SELECT, INSERT, UPDATE, DELETE
public.karmacache                       = SELECT
public.karmacategory                    = SELECT
public.karmatotalcache                  = SELECT
public.language                         = SELECT
public.languagepack                     = SELECT, INSERT, UPDATE
public.launchpadstatistic               = SELECT
public.libraryfilealias                 = SELECT, INSERT, UPDATE, DELETE
public.libraryfiledownloadcount         = SELECT
public.logintoken                       = SELECT, INSERT, UPDATE, DELETE
public.mailinglist                      = SELECT, INSERT, UPDATE, DELETE
public.mailinglistban                   = SELECT, INSERT, UPDATE, DELETE
public.mailinglistsubscription          = SELECT, INSERT, UPDATE, DELETE
public.mentoringoffer                   = SELECT, INSERT, UPDATE, DELETE
public.mergedirectivejob                = SELECT, INSERT, UPDATE, DELETE
public.messagechunk                     = SELECT, INSERT
public.messageapproval                  = SELECT, INSERT, UPDATE, DELETE
public.mirrorcdimagedistroseries        = SELECT, INSERT, DELETE
public.mirrordistroarchseries           = SELECT, INSERT, DELETE, UPDATE
public.mirrordistroseriessource         = SELECT, INSERT, UPDATE, DELETE
public.mirrorproberecord                = SELECT, INSERT, DELETE
public.nameblacklist                    = SELECT, INSERT, UPDATE, DELETE
public.oauthaccesstoken                 = SELECT, INSERT, UPDATE, DELETE
public.oauthconsumer                    = SELECT, INSERT
public.oauthnonce                       = SELECT, INSERT
public.oauthrequesttoken                = SELECT, INSERT, UPDATE, DELETE
public.officialbugtag                   = SELECT, INSERT, UPDATE, DELETE
public.openidassociations               = SELECT, INSERT, DELETE
public.openidauthorization              = SELECT
public.openidrpconfig                   = SELECT, INSERT, UPDATE, DELETE
public.openidrpsummary                  = SELECT
public.packagebugsupervisor             = SELECT, INSERT, UPDATE, DELETE
public.packagediff                      = SELECT, INSERT, UPDATE, DELETE
public.packaging                        = SELECT, INSERT, UPDATE, DELETE
public.personlanguage                   = SELECT, INSERT, UPDATE, DELETE
public.personlocation                   = SELECT, INSERT, UPDATE, DELETE
public.personnotification               = SELECT, INSERT, UPDATE, DELETE
public.pillarname                       = SELECT, INSERT, DELETE
public.poexportrequest                  = SELECT, INSERT, UPDATE, DELETE
public.poexport                         = SELECT
public.pofiletranslator                 = SELECT
public.pofiletranslator                 = SELECT
public.polloption                       = SELECT, INSERT, UPDATE, DELETE
public.poll                             = SELECT, INSERT, UPDATE
public.potexport                        = SELECT
public.previewdiff                      = SELECT, INSERT, UPDATE, DELETE
public.productbounty                    = SELECT, INSERT, UPDATE
public.productrelease                   = SELECT, INSERT, UPDATE, DELETE
public.productreleasefile               = SELECT, INSERT, DELETE
public.productseriescodeimport          = SELECT, INSERT, UPDATE
public.project                          = SELECT
public.projectbounty                    = SELECT, INSERT, UPDATE
public.questionbug                      = SELECT, INSERT, DELETE
public.questionmessage                  = SELECT, INSERT
public.questionreopening                = SELECT, INSERT, UPDATE
public.question                         = SELECT, INSERT, UPDATE
public.questionsubscription             = SELECT, INSERT, UPDATE, DELETE
public.translationrelicensingagreement  = SELECT, INSERT, UPDATE
public.requestedcds                     = SELECT, INSERT, UPDATE, DELETE
public.revision                         = SELECT, INSERT, UPDATE
public.revisionauthor                   = SELECT, INSERT, UPDATE
public.revisionnumber                   = SELECT, INSERT
public.revisionparent                   = SELECT, INSERT
public.scriptactivity                   = SELECT, INSERT
public.shipitreport                     = SELECT, INSERT
public.shipitsurvey                     = SELECT, INSERT, UPDATE
public.shipitsurveyquestion             = SELECT, INSERT
public.shipitsurveyanswer               = SELECT, INSERT
public.shipitsurveyresult               = SELECT, INSERT
public.shipment                         = SELECT, INSERT, UPDATE
public.shippingrequest                  = SELECT, INSERT, UPDATE, DELETE
public.shippingrun                      = SELECT, INSERT, UPDATE
public.sourcepackagepublishinghistory   = SELECT
public.seriessourcepackagebranch        = SELECT, INSERT, UPDATE, DELETE
public.specificationbranch              = SELECT, INSERT, UPDATE, DELETE
public.specificationbug                 = SELECT, INSERT, DELETE
public.specificationdependency          = SELECT, INSERT, DELETE
public.specificationfeedback            = SELECT, INSERT, UPDATE, DELETE
public.specificationmessage             = SELECT, INSERT
public.specification                    = SELECT, INSERT, UPDATE
public.specificationsubscription        = SELECT, INSERT, UPDATE, DELETE
public.spokenin                         = SELECT, INSERT, DELETE
public.sprintattendance                 = SELECT, INSERT, UPDATE, DELETE
public.sprint                           = SELECT, INSERT, UPDATE
public.sprintspecification              = SELECT, INSERT, UPDATE, DELETE
public.standardshipitrequest            = SELECT, INSERT, UPDATE, DELETE
public.staticdiff                       = SELECT, INSERT, UPDATE
public.structuralsubscription           = SELECT, INSERT, UPDATE, DELETE
public.temporaryblobstorage             = SELECT, INSERT, DELETE
public.translationgroup                 = SELECT, INSERT, UPDATE
public.translationimportqueueentry      = SELECT, INSERT, UPDATE, DELETE
public.translationmessage               = SELECT, INSERT, UPDATE
public.translator                       = SELECT, INSERT, UPDATE, DELETE
public.usertouseremail                  = SELECT, UPDATE
public.validpersoncache                 = SELECT
public.validpersonorteamcache           = SELECT
public.votecast                         = SELECT, INSERT
public.vote                             = SELECT, INSERT, UPDATE
public.webserviceban                    = SELECT, INSERT, UPDATE, DELETE
public.wikiname                         = SELECT, INSERT, UPDATE, DELETE
public.usertouseremail                  = SELECT, INSERT, UPDATE

[statistician]
type=user
public.archive                          = SELECT, UPDATE
public.archivearch                      = SELECT, UPDATE
public.binarypackagename                = SELECT
public.binarypackagepublishinghistory   = SELECT
public.binarypackagerelease             = SELECT
public.branch                           = SELECT
public.bug                              = SELECT
public.bugtask                          = SELECT
public.build                            = SELECT
public.distribution                     = SELECT
public.distributionsourcepackagecache   = SELECT, INSERT, UPDATE, DELETE
public.distroarchseries                 = SELECT, UPDATE
public.distroseries                     = SELECT, UPDATE
public.distroserieslanguage             = SELECT, INSERT, UPDATE, DELETE
public.distroseriespackagecache         = SELECT, INSERT, UPDATE, DELETE
public.language                         = SELECT
public.launchpadstatistic               = SELECT, INSERT, UPDATE, DELETE
public.person                           = SELECT
public.validpersoncache                 = SELECT
public.validpersonorteamcache           = SELECT
public.potemplate                       = SELECT
public.pofile                           = SELECT
public.pofiletranslator                 = SELECT
public.pomsgid                          = SELECT
public.potmsgset                        = SELECT
public.product                          = SELECT
public.productseries                    = SELECT
public.question                         = SELECT
public.scriptactivity                   = SELECT, INSERT
public.sourcepackagename                = SELECT
public.sourcepackagepublishinghistory   = SELECT
public.sourcepackagerelease             = SELECT
public.specification                    = SELECT
public.translationmessage               = SELECT, INSERT, UPDATE
public.translationtemplateitem          = SELECT

[librarian]
type=user
public.libraryfilealias                 = SELECT, INSERT, UPDATE
public.libraryfilecontent               = SELECT, INSERT

[librariangc]
type=user
public.libraryfilealias                 = SELECT, UPDATE, DELETE
public.libraryfilecontent               = SELECT, UPDATE, DELETE
# This user needs select on every table that references LibraryFileAlias
public.binarypackagefile                = SELECT
public.branchmergeproposal              = SELECT
public.bugattachment                    = SELECT
public.build                            = SELECT
public.codeimportresult                 = SELECT
public.diff                             = SELECT
public.distribution                     = SELECT
public.distributionmirror               = SELECT
public.languagepack                     = SELECT
public.hwsubmission                     = SELECT
public.mergedirectivejob                = SELECT
public.message                          = SELECT
public.messagechunk                     = SELECT
public.messageapproval                  = SELECT
public.mirrorproberecord                = SELECT
public.openidrpconfig                   = SELECT
public.packagediff                      = SELECT
public.packageupload                    = SELECT
public.packageuploadcustom              = SELECT
public.person                           = SELECT
public.pocketchroot                     = SELECT
public.pofile                           = SELECT
public.potemplate                       = SELECT
public.product                          = SELECT
public.productreleasefile               = SELECT
public.project                          = SELECT
public.scriptactivity                   = SELECT, INSERT
public.shipitreport                     = SELECT
public.shippingrun                      = SELECT
public.sprint                           = SELECT
public.sourcepackagereleasefile         = SELECT
public.temporaryblobstorage             = SELECT, DELETE
public.translationimportqueueentry      = SELECT

[productreleasefinder]
# Dyson release import script
type=user
public.product                          = SELECT
public.productseries                    = SELECT
public.productrelease                   = SELECT, INSERT, UPDATE
public.productreleasefile               = SELECT, INSERT, UPDATE
# Needed only because SQLobject does things...
public.person                           = SELECT
# Needed to write to the librarian
public.libraryfilealias                 = SELECT, INSERT
public.libraryfilecontent               = SELECT, INSERT
public.scriptactivity                   = SELECT, INSERT

[pofilestats]
# Translations POFile statistics verification/update script
type=user
public.language                         = SELECT
public.pofile                           = SELECT, UPDATE
public.potemplate                       = SELECT
public.potmsgset                        = SELECT
public.scriptactivity                   = SELECT, INSERT
public.translationmessage               = SELECT
public.translationtemplateitem          = SELECT

[poimport]
# Rosetta import script
type=user
groups=write
public.account                          = SELECT, INSERT
public.customlanguagecode               = SELECT
public.scriptactivity                   = SELECT, INSERT
public.translationgroup                 = SELECT
public.translationimportqueueentry      = SELECT, DELETE
public.translationmessage               = SELECT, INSERT, UPDATE
public.translationrelicensingagreement  = SELECT
public.translator                       = SELECT
public.validpersoncache                 = SELECT
public.validpersonorteamcache           = SELECT

[poexport]
# Rosetta export script
type=user
public.distribution                     = SELECT
public.distroseries                     = SELECT
public.emailaddress                     = SELECT
public.language                         = SELECT
public.libraryfilealias                 = SELECT, INSERT
public.libraryfilecontent               = SELECT, INSERT
public.person                           = SELECT
public.poexport                         = SELECT
public.poexportrequest                  = SELECT, DELETE
public.pofile                           = SELECT, UPDATE
public.pofiletranslator                 = SELECT
public.pomsgid                          = SELECT
public.potemplate                       = SELECT
public.potexport                        = SELECT
public.potmsgset                        = SELECT
public.potranslation                    = SELECT
public.product                          = SELECT
public.productseries                    = SELECT
public.scriptactivity                   = SELECT, INSERT
public.sourcepackagename                = SELECT
public.translationgroup                 = SELECT
public.translationmessage               = SELECT
public.translationtemplateitem          = SELECT
public.translator                       = SELECT
public.validpersoncache                 = SELECT
public.validpersonorteamcache           = SELECT

[langpack]
# Language pack exporter script
type=user
public.distribution                     = SELECT
public.distroseries                     = SELECT, UPDATE
public.emailaddress                     = SELECT
public.language                         = SELECT
public.languagepack                     = SELECT, INSERT
public.libraryfilealias                 = SELECT, INSERT
public.libraryfilecontent               = SELECT, INSERT
public.person                           = SELECT
public.poexport                         = SELECT
public.pofile                           = SELECT, UPDATE
public.pofiletranslator                 = SELECT
public.pomsgid                          = SELECT
public.potemplate                       = SELECT
public.potexport                        = SELECT
public.potmsgset                        = SELECT
public.potranslation                    = SELECT
public.product                          = SELECT
public.productseries                    = SELECT
public.scriptactivity                   = SELECT, INSERT
public.sourcepackagename                = SELECT
public.translationgroup                 = SELECT
public.translationmessage               = SELECT
public.translationtemplateitem          = SELECT
public.translator                       = SELECT
public.validpersoncache                 = SELECT
public.validpersonorteamcache           = SELECT

[checkwatches]
# Malone bug watch script
type=user
public.account                          = SELECT, INSERT
public.accountpassword                  = SELECT, INSERT
public.answercontact                    = SELECT
public.bug                              = SELECT, INSERT, UPDATE
public.bugactivity                      = SELECT, INSERT
public.bugcve                           = SELECT, INSERT
public.bugmessage                       = SELECT, INSERT, UPDATE
public.bugnomination                    = SELECT
public.bugnotification                  = SELECT, INSERT
public.bugnotificationrecipient         = SELECT, INSERT
public.bugsubscription                  = SELECT
public.bugtask                          = SELECT, INSERT, UPDATE
public.bugtracker                       = SELECT, INSERT
public.bugtrackeralias                  = SELECT
public.bugtrackerperson                 = SELECT, INSERT
public.bugwatch                         = SELECT, INSERT, UPDATE
public.cve                              = SELECT, INSERT, UPDATE
public.cvereference                     = SELECT, INSERT, UPDATE
public.distribution                     = SELECT
public.distroseries                     = SELECT
public.emailaddress                     = SELECT, INSERT
public.language                         = SELECT
public.libraryfilealias                 = SELECT, INSERT
public.libraryfilecontent               = SELECT, INSERT
public.messagechunk                     = SELECT, INSERT
public.message                          = SELECT, INSERT
public.milestone                        = SELECT
public.openidrpsummary                  = SELECT
public.packagebugsupervisor             = SELECT
public.person                           = SELECT, INSERT, UPDATE
public.personlanguage                   = SELECT
public.product                          = SELECT
public.productseries                    = SELECT
public.project                          = SELECT
public.questionbug                      = SELECT
public.question                         = SELECT
public.questionsubscription             = SELECT
public.scriptactivity                   = SELECT, INSERT
public.sourcepackagename                = SELECT
public.structuralsubscription           = SELECT
public.teammembership                   = SELECT
public.teamparticipation                = SELECT, INSERT
public.validpersoncache                 = SELECT
public.validpersonorteamcache           = SELECT
public.wikiname                         = SELECT, INSERT

[codeimportworker]
type=user
public.branch                           = SELECT, UPDATE
public.codeimport                       = SELECT, UPDATE
public.codeimportevent                  = SELECT, INSERT, UPDATE
public.codeimportmachine                = SELECT
public.codeimportresult                 = SELECT, INSERT, UPDATE
public.codeimportjob                    = SELECT, INSERT, UPDATE, DELETE
public.libraryfilealias                 = SELECT, INSERT, UPDATE
public.libraryfilecontent               = SELECT, INSERT
public.person                           = SELECT
public.product                          = SELECT
public.productseries                    = SELECT
public.productseriescodeimport          = SELECT

[branchscanner]
type=user
groups=write
public.account                          = SELECT, INSERT
public.accountpassword                  = SELECT, INSERT
public.branch                           = SELECT, UPDATE
public.branchjob                        = SELECT, INSERT, UPDATE, DELETE
public.branchmergeproposal              = SELECT, UPDATE
public.branchrevision                   = SELECT, INSERT, UPDATE, DELETE
public.branchsubscription               = SELECT
public.branchvisibilitypolicy           = SELECT
public.bugbranch                        = SELECT, INSERT, UPDATE
public.diff                             = SELECT, INSERT, DELETE
public.distroseries                     = SELECT
public.distribution                     = SELECT
public.emailaddress                     = SELECT
public.job                              = SELECT, INSERT, UPDATE, DELETE
# Karma
public.karma                            = SELECT, INSERT
public.karmaaction                      = SELECT
public.openidrpsummary                  = SELECT
public.person                           = SELECT
public.revision                         = SELECT, INSERT, UPDATE
public.revisionauthor                   = SELECT, INSERT, UPDATE
public.revisionparent                   = SELECT, INSERT
public.revisionproperty                 = SELECT, INSERT
public.scriptactivity                   = SELECT, INSERT
public.sourcepackagename                = SELECT
public.staticdiff                       = SELECT, INSERT, DELETE
public.validpersoncache                 = SELECT
public.validpersonorteamcache           = SELECT

[targetnamecacheupdater]
type=user
public.bugtask                                  = SELECT, UPDATE
public.product                                  = SELECT
public.productseries                            = SELECT
public.distribution                             = SELECT
public.distroseries                             = SELECT
public.sourcepackagename                        = SELECT
public.binarypackagename                        = SELECT
public.potemplate                               = SELECT, UPDATE
public.scriptactivity                           = SELECT, INSERT

[distributionmirror]
type=user
public.archive                                  = SELECT
public.archivearch                              = SELECT
public.binarypackagefile                        = SELECT
public.binarypackagename                        = SELECT
public.binarypackagerelease                     = SELECT
public.build                                    = SELECT
public.component                                = SELECT
public.componentselection                       = SELECT
public.distribution                             = SELECT
public.distributionmirror                       = SELECT, UPDATE
public.distroseries                             = SELECT
public.distroarchseries                         = SELECT
public.emailaddress                             = SELECT
public.libraryfilealias                         = SELECT, INSERT
public.libraryfilecontent                       = SELECT, INSERT
public.mirrorcdimagedistroseries                = SELECT, INSERT, UPDATE, DELETE
public.mirrordistroarchseries                   = SELECT, UPDATE, DELETE, INSERT
public.mirrordistroseriessource                 = SELECT, UPDATE, DELETE, INSERT
public.mirrorproberecord                        = SELECT, INSERT
public.person                                   = SELECT
public.processorfamily                          = SELECT
public.scriptactivity                           = SELECT, INSERT
public.securesourcepackagepublishinghistory     = SELECT
public.securebinarypackagepublishinghistory     = SELECT
public.sourcepackagerelease                     = SELECT
public.sourcepackagereleasefile                 = SELECT
public.sourcepackagename                        = SELECT
public.teammembership                           = SELECT

[teammembership]
# Update the TeamMembership table setting expired members
type=user
public.teammembership                           = SELECT, UPDATE
public.teamparticipation                        = SELECT, DELETE
public.person                                   = SELECT
public.emailaddress                             = SELECT
public.scriptactivity                           = SELECT, INSERT

[karma]
# Update the KarmaCache table
type=user
public.karmacache                               = SELECT, INSERT, UPDATE, DELETE
public.karma                                    = SELECT
public.karmacategory                            = SELECT
public.karmaaction                              = SELECT
public.karmatotalcache                          = SELECT, INSERT, UPDATE, DELETE
public.emailaddress                             = SELECT
public.person                                   = SELECT
public.product                                  = SELECT
public.validpersoncache                         = SELECT
public.validpersonorteamcache                   = SELECT
public.scriptactivity                           = SELECT, INSERT

[revisionkarma]
# Allocate karma for revisions.
type=user
public.branch                                   = SELECT
public.branchrevision                           = SELECT
public.karma                                    = SELECT, INSERT
public.karmacategory                            = SELECT
public.karmaaction                              = SELECT
public.person                                   = SELECT
public.product                                  = SELECT
public.productseries                            = SELECT
public.revision                                 = SELECT, UPDATE
public.revisionauthor                           = SELECT
public.scriptactivity                           = SELECT, INSERT
public.validpersoncache                         = SELECT

[cve]
type=user
public.cve                                      = SELECT, INSERT, UPDATE
public.cvereference                             = SELECT, INSERT, UPDATE, DELETE
public.scriptactivity                           = SELECT, INSERT


[gina]
# Unpack sourcepackages and extract metadata
type=user
groups=write
public.account                                  = SELECT, INSERT
public.accountpassword                          = SELECT, INSERT
public.archive                                  = SELECT, UPDATE
public.archivearch                              = SELECT, UPDATE
public.distribution                             = SELECT
public.openidrpsummary                          = SELECT
public.packagediff                              = SELECT, INSERT, UPDATE
public.scriptactivity                           = SELECT, INSERT
public.securebinarypackagepublishinghistory     = SELECT, INSERT, UPDATE, DELETE
public.securesourcepackagepublishinghistory     = SELECT, INSERT, UPDATE, DELETE

[lucille]
# Soyuz archive publisher.
type=user
groups=write
public.archive                                  = SELECT, UPDATE
public.archivearch                              = SELECT
public.archiveauthtoken                         = SELECT, UPDATE
public.archivesubscriber                        = SELECT, UPDATE
public.binarypackagepublishinghistory           = SELECT
public.gpgkey                                   = SELECT, INSERT, UPDATE
public.packagecopyrequest                       = SELECT, INSERT, UPDATE
public.packagediff                              = SELECT, INSERT, UPDATE
public.scriptactivity                           = SELECT, INSERT
public.securebinarypackagepublishinghistory     = SELECT, INSERT, UPDATE, DELETE
public.securesourcepackagepublishinghistory     = SELECT, INSERT, UPDATE, DELETE
public.sourcepackagepublishinghistory           = SELECT

# Closing bugs for publication copies.
public.bug                              = SELECT, UPDATE
public.bugactivity                      = SELECT, INSERT
public.bugsubscription                  = SELECT
public.bugnotification                  = SELECT, INSERT
public.bugnotificationrecipient         = SELECT, INSERT
public.bugnomination                    = SELECT
public.bugtask                          = SELECT, UPDATE
public.product                          = SELECT
public.project                          = SELECT
public.bugmessage                       = SELECT, INSERT
public.message                          = SELECT, INSERT
public.messagechunk                     = SELECT, INSERT
public.productseries                    = SELECT
public.validpersoncache                 = SELECT
public.validpersonorteamcache           = SELECT
public.karmaaction                      = SELECT
public.karma                            = SELECT, INSERT
public.questionbug                      = SELECT
public.question                         = SELECT
public.packagebugsupervisor             = SELECT
public.milestone                        = SELECT
public.bugwatch                         = SELECT, INSERT
public.bugtracker                       = SELECT, INSERT
public.bugtrackeralias                  = SELECT, INSERT
public.cve                              = SELECT, INSERT
public.bugcve                           = SELECT, INSERT
public.language                         = SELECT
public.questionsubscription             = SELECT
public.answercontact                    = SELECT
public.personlanguage                   = SELECT
public.structuralsubscription           = SELECT

[fiera]
type=user
public.archive                                  = SELECT, UPDATE
public.archivearch                              = SELECT, UPDATE
public.archivedependency                        = SELECT
public.buildqueue                               = SELECT, INSERT, UPDATE, DELETE
public.builder                                  = SELECT, INSERT, UPDATE
public.build                                    = SELECT, INSERT, UPDATE
public.distribution                             = SELECT, UPDATE
public.distroseries                             = SELECT, UPDATE
public.distroarchseries                         = SELECT, UPDATE
public.sourcepackagepublishinghistory           = SELECT
public.securesourcepackagepublishinghistory     = SELECT
public.sourcepackagerelease                     = SELECT
public.sourcepackagereleasefile                 = SELECT
public.sourcepackagename                        = SELECT
public.binarypackagepublishinghistory           = SELECT
public.securebinarypackagepublishinghistory     = SELECT
public.binarypackagerelease                     = SELECT
public.binarypackagefile                        = SELECT
public.binarypackagename                        = SELECT
public.libraryfilealias                         = SELECT, INSERT
public.libraryfilecontent                       = SELECT, INSERT
public.processor                                = SELECT
public.processorfamily                          = SELECT
public.pocketchroot                             = SELECT, INSERT, UPDATE
public.component                                = SELECT
public.section                                  = SELECT
public.publishedpackage                         = SELECT
public.person                                   = SELECT
public.emailaddress                             = SELECT
public.teammembership                           = SELECT
public.scriptactivity                           = SELECT, INSERT
public.gpgkey                                   = SELECT

[sourcerer]
type=user
public.archive                                  = SELECT
public.archivearch                              = SELECT
public.branch                                   = SELECT, INSERT, UPDATE
public.revision                                 = SELECT, INSERT, UPDATE
# Karma
public.karma                                    = SELECT, INSERT
public.karmaaction                              = SELECT
# To get at a source package's manifest
public.distribution                             = SELECT
public.distroseries                             = SELECT
public.sourcepackagename                        = SELECT
public.sourcepackagepublishinghistory           = SELECT
public.sourcepackagerelease                     = SELECT, UPDATE
public.sourcepackagereleasefile                 = SELECT
# To get at an upstream product's manifest
public.product                                  = SELECT
public.productseries                            = SELECT
public.productrelease                           = SELECT, UPDATE
public.productreleasefile                       = SELECT
# To get from source package to upstream
public.packaging                                = SELECT
# To get stuff from the librarian
public.libraryfilealias                         = SELECT
public.libraryfilecontent                       = SELECT
public.scriptactivity                           = SELECT, INSERT

[write]
type=group
# Full access except for tables that are exclusively updated by
# certain processes, such as the librarian tables. This group is deprecated -
# access should be explicitly granted to users.
public.archive                          = SELECT, INSERT, UPDATE
public.archivearch                      = SELECT, INSERT, UPDATE
public.binarypackagerelease             = SELECT, INSERT, UPDATE
public.binarypackagefile                = SELECT, INSERT, UPDATE
public.binarypackagefilepublishing      = SELECT, INSERT, UPDATE
public.binarypackagename                = SELECT, INSERT, UPDATE
public.bounty                           = SELECT, INSERT, UPDATE
public.bountymessage                    = SELECT, INSERT
public.branch                           = SELECT, INSERT, UPDATE
public.bug                              = SELECT, INSERT, UPDATE
public.bugactivity                      = SELECT, INSERT, UPDATE
public.bugattachment                    = SELECT, INSERT, UPDATE
public.bugmessage                       = SELECT, INSERT, UPDATE
public.bugnomination                    = SELECT, INSERT, UPDATE
public.bugpackageinfestation            = SELECT, INSERT, UPDATE
public.bugproductinfestation            = SELECT, INSERT, UPDATE
public.bugsubscription                  = SELECT, INSERT, UPDATE, DELETE
public.bugtask                          = SELECT, INSERT, UPDATE
public.bugtracker                       = SELECT, INSERT, UPDATE, DELETE
public.bugtrackeralias                  = SELECT, INSERT, UPDATE, DELETE
public.bugwatch                         = SELECT, INSERT, UPDATE, DELETE
public.build                            = SELECT, INSERT, UPDATE
public.builder                          = SELECT, INSERT, UPDATE
public.buildqueue                       = SELECT, INSERT, UPDATE, DELETE
public.component                        = SELECT, INSERT, UPDATE
public.componentselection               = SELECT, INSERT, UPDATE
public.country                          = SELECT, INSERT, UPDATE
public.distribution                     = SELECT, INSERT, UPDATE
public.distroarchseries                 = SELECT, INSERT, UPDATE
public.distroseries                     = SELECT, INSERT, UPDATE
public.packageupload                    = SELECT, INSERT, UPDATE
public.packageuploadbuild               = SELECT, INSERT, UPDATE
public.packageuploadsource              = SELECT, INSERT, UPDATE
public.packageuploadcustom              = SELECT, INSERT, UPDATE
public.distrocomponentuploader          = SELECT, INSERT, UPDATE
public.emailaddress                     = SELECT, INSERT, UPDATE
public.ircid                            = SELECT, INSERT, UPDATE, DELETE
public.jabberid                         = SELECT, INSERT, UPDATE, DELETE
public.karma                            = SELECT, INSERT, UPDATE
public.karmaaction                      = SELECT, INSERT, UPDATE
public.language                         = SELECT, INSERT, UPDATE
public.launchpaddatabaserevision        = SELECT, INSERT, UPDATE
public.libraryfilealias                 = SELECT, INSERT
public.libraryfilecontent               = SELECT, INSERT
public.logintoken                       = SELECT, INSERT, UPDATE
public.mirror                           = SELECT, INSERT, UPDATE, DELETE
public.mirrorcontent                    = SELECT, INSERT, UPDATE, DELETE
public.mirrorsourcecontent              = SELECT, INSERT, UPDATE, DELETE
public.teammembership                   = SELECT, INSERT, UPDATE, DELETE
public.message                          = SELECT, INSERT, UPDATE
public.milestone                        = SELECT, INSERT, UPDATE
public.binarypackagepublishinghistory   = SELECT
public.securebinarypackagepublishinghistory = SELECT, INSERT, UPDATE, DELETE
public.openidrpsummary                  = SELECT
public.packageselection                 = SELECT, INSERT, UPDATE
public.packaging                        = SELECT, INSERT, UPDATE
public.person                           = SELECT, INSERT, UPDATE
public.personlanguage                   = SELECT, INSERT, UPDATE
public.pocketchroot                     = SELECT, INSERT, UPDATE
public.pocomment                        = SELECT, INSERT, UPDATE
public.pofile                           = SELECT, INSERT, UPDATE
public.pomsgid                          = SELECT, INSERT, UPDATE
public.posubscription                   = SELECT, INSERT, UPDATE, DELETE
public.potemplate                       = SELECT, INSERT, UPDATE
public.potmsgset                        = SELECT, INSERT, UPDATE
public.potranslation                    = SELECT, INSERT, UPDATE
public.processor                        = SELECT, INSERT, UPDATE
public.processorfamily                  = SELECT, INSERT, UPDATE
public.product                          = SELECT, INSERT, UPDATE
public.productlicense                   = SELECT, INSERT, UPDATE, DELETE
public.productcvsmodule                 = SELECT, INSERT, UPDATE
public.productrelease                   = SELECT, INSERT, UPDATE
public.productreleasefile               = SELECT, INSERT, UPDATE
public.productseries                    = SELECT, INSERT, UPDATE
public.productsvnmodule                 = SELECT, INSERT, UPDATE
public.project                          = SELECT, INSERT, UPDATE
public.projectrelationship              = SELECT, INSERT, UPDATE
public.publishedpackage                 = SELECT
public.pushmirroraccess                 = SELECT, INSERT, UPDATE
public.section                          = SELECT, INSERT, UPDATE
public.sectionselection                 = SELECT, INSERT, UPDATE
public.signedcodeofconduct              = SELECT, INSERT, UPDATE
public.sourcepackagefilepublishing      = SELECT, INSERT, UPDATE
public.sourcepackagename                = SELECT, INSERT, UPDATE
public.sourcepackagepublishinghistory   = SELECT
public.securesourcepackagepublishinghistory = SELECT, INSERT, UPDATE
public.sourcepackagerelease             = SELECT, INSERT, UPDATE
public.sourcepackagereleasefile         = SELECT, INSERT, UPDATE
public.spokenin                         = SELECT, INSERT, UPDATE
public.gpgkey                           = SELECT, INSERT, UPDATE, DELETE
public.sshkey                           = SELECT, INSERT, UPDATE, DELETE
public.teamparticipation                = SELECT, INSERT, UPDATE, DELETE
public.translationimportqueueentry      = SELECT, INSERT, UPDATE, DELETE
public.translationtemplateitem          = SELECT, INSERT, UPDATE, DELETE
public.wikiname                         = SELECT, INSERT, UPDATE, DELETE

[shipit]
type=user
public.continent                        = SELECT
public.country                          = SELECT
public.emailaddress                     = SELECT
public.karma                            = SELECT
public.libraryfilealias                 = SELECT, INSERT
public.libraryfilecontent               = SELECT, INSERT
public.person                           = SELECT
public.requestedcds                     = SELECT, INSERT, UPDATE
public.scriptactivity                   = SELECT, INSERT
public.shipitreport                     = SELECT, INSERT
public.shipment                         = SELECT, INSERT
public.shippingrequest                  = SELECT, UPDATE
public.shippingrun                      = SELECT, INSERT, UPDATE
public.standardshipitrequest            = SELECT
public.validpersoncache                 = SELECT
public.validpersonorteamcache           = SELECT

[standingupdater]
# For the personal standing updater cron script.
type=user
public.emailaddress                     = SELECT
public.mailinglist                      = SELECT
public.message                          = SELECT
public.messageapproval                  = SELECT
public.person                           = SELECT, UPDATE
public.scriptactivity                   = SELECT, INSERT
public.teamparticipation                = SELECT

[answertracker]
# User running expire-questions.py
type=user
public.account                          = SELECT, INSERT
public.accountpassword                  = SELECT, INSERT
public.answercontact                    = SELECT
public.bug                              = SELECT
public.bugtask                          = SELECT
public.distribution                     = SELECT
public.faq                              = SELECT
public.emailaddress                     = SELECT
public.language                         = SELECT
public.message                          = SELECT, INSERT
public.messagechunk                     = SELECT, INSERT
public.openidrpsummary                  = SELECT
public.person                           = SELECT, UPDATE
public.personlanguage                   = SELECT
public.product                          = SELECT
public.question                         = SELECT, UPDATE
public.questionbug                      = SELECT
public.questionmessage                  = SELECT, INSERT
public.questionsubscription             = SELECT
public.scriptactivity                   = SELECT, INSERT
public.sourcepackagename                = SELECT
public.teammembership                   = SELECT
public.validpersoncache                 = SELECT
public.validpersonorteamcache           = SELECT

[uploader]
type=user
# Everything is keyed off an archive
public.archive                          = SELECT, INSERT, UPDATE
public.archivearch                      = SELECT, INSERT, UPDATE

# This block is granted insert in order to be able to create maintainers
# on the fly when we encounter them.
public.account                          = SELECT, INSERT
public.accountpassword                  = SELECT, INSERT
public.openidrpsummary                  = SELECT
public.person                           = SELECT, INSERT, UPDATE
public.emailaddress                     = SELECT, INSERT
public.teamparticipation                = SELECT, INSERT
public.teammembership                   = SELECT
public.wikiname                         = SELECT, INSERT
public.validpersoncache                 = SELECT
public.validpersonorteamcache           = SELECT

# I didn't want to give it INSERT and if someone can fix the gpg-coc story
# So that it works with my key in place then nascentupload.txt won't have
# to insert it.
public.gpgkey                           = SELECT, INSERT
public.signedcodeofconduct              = SELECT
public.distribution                     = SELECT
public.distroseries                     = SELECT, UPDATE
public.distroarchseries                 = SELECT
public.sourcepackagepublishinghistory   = SELECT
public.sourcepackagefilepublishing      = SELECT
public.binarypackagefilepublishing      = SELECT
public.binarypackagepublishinghistory   = SELECT
public.component                        = SELECT, INSERT
public.section                          = SELECT, INSERT
public.componentselection               = SELECT
public.sectionselection                 = SELECT
public.distrocomponentuploader          = SELECT
public.archivepermission                = SELECT
public.processor                        = SELECT
public.processorfamily                  = SELECT

# Source and Binary packages and builds
public.sourcepackagename                = SELECT, INSERT
public.sourcepackagerelease             = SELECT, INSERT
public.binarypackagename                = SELECT, INSERT
public.binarypackagerelease             = SELECT, INSERT
public.sourcepackagereleasefile         = SELECT, INSERT
public.binarypackagefile                = SELECT, INSERT
public.pocketchroot                     = SELECT
public.build                            = SELECT, INSERT, UPDATE
public.buildqueue                       = SELECT, INSERT, UPDATE

# Thusly the librarian
public.libraryfilecontent               = SELECT, INSERT
public.libraryfilealias                 = SELECT, INSERT

# The queue
public.packageupload                    = SELECT, INSERT, UPDATE
public.packageuploadsource              = SELECT, INSERT
public.packageuploadbuild               = SELECT, INSERT
public.packageuploadcustom              = SELECT, INSERT

public.scriptactivity                   = SELECT, INSERT

# For premature source-only publication
public.securesourcepackagepublishinghistory = SELECT, INSERT

# Closing bugs for premature source-only publication
public.bug                              = SELECT, UPDATE
public.bugactivity                      = SELECT, INSERT
public.bugsubscription                  = SELECT
public.bugnotification                  = SELECT, INSERT
public.bugnotificationrecipient         = SELECT, INSERT
public.bugnomination                    = SELECT
public.bugtask                          = SELECT, UPDATE
public.product                          = SELECT
public.project                          = SELECT
public.bugmessage                       = SELECT, INSERT
public.message                          = SELECT, INSERT
public.messagechunk                     = SELECT, INSERT
public.productseries                    = SELECT
public.validpersoncache                 = SELECT
public.validpersonorteamcache           = SELECT
public.karmaaction                      = SELECT
public.karma                            = SELECT, INSERT
public.questionbug                      = SELECT
public.question                         = SELECT
public.packagebugsupervisor             = SELECT
public.milestone                        = SELECT
public.bugwatch                         = SELECT, INSERT
public.bugtracker                       = SELECT, INSERT
public.bugtrackeralias                  = SELECT, INSERT
public.cve                              = SELECT, INSERT
public.bugcve                           = SELECT, INSERT
public.language                         = SELECT
public.questionsubscription             = SELECT
public.answercontact                    = SELECT
public.personlanguage                   = SELECT
public.structuralsubscription           = SELECT

# Diffing against ancestry and maintenance tasks.
public.packagediff                      = SELECT, INSERT, UPDATE, DELETE

[queued]
type=user
# Announce handling
public.person                           = SELECT, INSERT
public.emailaddress                     = SELECT, INSERT
public.teamparticipation                = SELECT, INSERT
public.teammembership                   = SELECT
public.distrocomponentuploader          = SELECT
public.gpgkey                           = SELECT

# The Queue
public.packageupload                    = SELECT, UPDATE
public.packageuploadsource              = SELECT
public.packageuploadbuild               = SELECT
public.packageuploadcustom              = SELECT

# Distribution/Publishing stuff
public.archive                          = SELECT, UPDATE
public.archivearch                      = SELECT, UPDATE
public.archivepermission                = SELECT
public.distribution                     = SELECT
public.distroseries                     = SELECT
public.distroarchseries                 = SELECT
public.processor                        = SELECT
public.processorfamily                  = SELECT
public.distrocomponentuploader          = SELECT
public.build                            = SELECT, INSERT, UPDATE
public.buildqueue                       = SELECT, INSERT, UPDATE
public.pocketchroot                     = SELECT
public.sourcepackagerelease             = SELECT, UPDATE
public.binarypackagerelease             = SELECT, UPDATE
public.sourcepackagereleasefile         = SELECT
public.binarypackagefile                = SELECT
public.sourcepackagename                = SELECT
public.binarypackagename                = SELECT
public.binarypackagepublishinghistory   = SELECT
public.sourcepackagepublishinghistory   = SELECT
public.sourcepackagefilepublishing      = SELECT
public.binarypackagefilepublishing      = SELECT
public.securesourcepackagepublishinghistory = SELECT, INSERT
public.securebinarypackagepublishinghistory = SELECT, INSERT
public.component                        = SELECT
public.section                          = SELECT
public.componentselection               = SELECT
public.sectionselection                 = SELECT

# Librarian stuff
public.libraryfilealias                 = SELECT, INSERT
public.libraryfilecontent               = SELECT, INSERT

# rosetta auto imports
public.translationimportqueueentry      = SELECT, INSERT, UPDATE

public.scriptactivity                   = SELECT, INSERT

# Closing bugs.
public.bug                              = SELECT, UPDATE
public.bugactivity                      = SELECT, INSERT
public.bugsubscription                  = SELECT
public.bugnotification                  = SELECT, INSERT
public.bugnotificationrecipient         = SELECT, INSERT
public.bugnomination                    = SELECT
public.bugtask                          = SELECT, UPDATE
public.product                          = SELECT
public.project                          = SELECT
public.bugmessage                       = SELECT, INSERT
public.message                          = SELECT, INSERT
public.messagechunk                     = SELECT, INSERT
public.productseries                    = SELECT
public.validpersoncache                 = SELECT
public.validpersonorteamcache           = SELECT
public.karmaaction                      = SELECT
public.karma                            = SELECT, INSERT
public.questionbug                      = SELECT
public.question                         = SELECT
public.packagebugsupervisor             = SELECT
public.milestone                        = SELECT
public.bugwatch                         = SELECT, INSERT
public.bugtracker                       = SELECT, INSERT
public.bugtrackeralias                  = SELECT, INSERT
public.cve                              = SELECT, INSERT
public.bugcve                           = SELECT, INSERT
public.language                         = SELECT
public.questionsubscription             = SELECT
public.answercontact                    = SELECT
public.personlanguage                   = SELECT
public.structuralsubscription           = SELECT


[ppad]
type=user
public.archive                          = SELECT
public.archivearch                      = SELECT
public.person                           = SELECT
public.scriptactivity                   = SELECT, INSERT

[session]
# This user doesn't have access to any tables in the main launchpad
# database - it has permissions on the seperate session database only,
# which are not maintained by this script. User is just here so it gets
# created if necessary.
type=user

[bugnotification]
# Sends bug notifications.
# XXX: BjornT 2006-03-31:
#       All the INSERT permissions, and the UPDATE permission for the bug
#       table are necessary only because the test that test
#       send-bug-notifications.py needs them. They should be removed
#       when bug 37456 is fixed.
type=user
public.archive                          = SELECT
public.archivearch                      = SELECT
public.bugnotification                  = SELECT, INSERT, UPDATE
public.bugnotificationrecipient         = SELECT, INSERT, UPDATE
public.bugsubscription                  = SELECT, INSERT
public.bugnomination                    = SELECT
public.bug                              = SELECT, INSERT, UPDATE
public.bugactivity                      = SELECT, INSERT
public.bugmessage                       = SELECT, INSERT
public.bugtag                           = SELECT
public.bugtask                          = SELECT, INSERT, UPDATE
public.bugwatch                         = SELECT
public.component                        = SELECT
public.packagebugsupervisor             = SELECT
public.person                           = SELECT
public.product                          = SELECT
public.project                          = SELECT
public.productseries                    = SELECT
public.question                         = SELECT
public.questionbug                      = SELECT
public.distribution                     = SELECT
public.distroseries                     = SELECT
public.sourcepackagename                = SELECT
public.sourcepackagerelease             = SELECT
public.sourcepackagepublishinghistory   = SELECT
public.emailaddress                     = SELECT
public.libraryfilealias                 = SELECT
public.libraryfilecontent               = SELECT
public.message                          = SELECT, INSERT
public.messagechunk                     = SELECT, INSERT
public.milestone                        = SELECT
public.scriptactivity                   = SELECT, INSERT
public.structuralsubscription           = SELECT
public.teammembership                   = SELECT
public.teamparticipation                = SELECT
public.validpersoncache                 = SELECT
public.validpersonorteamcache           = SELECT

[personnotification]
type=user
public.personnotification               = SELECT, UPDATE, DELETE
public.person                           = SELECT
public.emailaddress                     = SELECT
public.libraryfilealias                 = SELECT
public.libraryfilecontent               = SELECT
public.message                          = SELECT
public.messagechunk                     = SELECT
public.scriptactivity                   = SELECT, INSERT
public.teammembership                   = SELECT
public.teamparticipation                = SELECT
public.validpersoncache                 = SELECT
public.validpersonorteamcache           = SELECT

[rosettaadmin]
type=user
public.customlanguagecode               = SELECT, INSERT, UPDATE, DELETE
public.distribution                     = SELECT
public.distroseries                     = SELECT
public.distroserieslanguage             = SELECT, INSERT, UPDATE
public.language                         = SELECT
public.person                           = SELECT
public.pofile                           = SELECT, INSERT, UPDATE
public.pomsgid                          = SELECT
public.potemplate                       = SELECT, INSERT
public.potmsgset                        = SELECT, INSERT
public.potranslation                    = SELECT
public.product                          = SELECT
public.productseries                    = SELECT
public.scriptactivity                   = SELECT, INSERT
public.sourcepackagename                = SELECT
public.translationmessage               = SELECT, INSERT, UPDATE, DELETE
public.translationrelicensingagreement  = SELECT
public.translationtemplateitem          = SELECT, INSERT, UPDATE, DELETE

[oopsprune]
type=user
public.bug                              = SELECT
public.bugtask                          = SELECT
public.message                          = SELECT
public.messagechunk                     = SELECT
public.question                         = SELECT
public.scriptactivity                   = SELECT, INSERT

[listteammembers]
type=user
public.emailaddress                     = SELECT
public.person                           = SELECT
public.signedcodeofconduct              = SELECT
public.teamparticipation                = SELECT

# This group is now created automatically
# Readonly access to everything
#[read]
#type=group

# This group is now created automatically
# Full access to everything.
# [admin]
# type=group

[processmail]
type=user
public.scriptactivity                   = SELECT, INSERT

# Incoming emails are stored in the librarian
public.libraryfilealias                 = SELECT, INSERT
public.libraryfilecontent               = SELECT, INSERT

# Access to people
public.account                          = SELECT, INSERT
public.accountpassword                  = SELECT, INSERT
public.emailaddress                     = SELECT
public.gpgkey                           = SELECT
public.language                         = SELECT
public.openidrpsummary                  = SELECT
public.person                           = SELECT, UPDATE
public.personlanguage                   = SELECT
public.teammembership                   = SELECT
public.teamparticipation                = SELECT
public.validpersoncache                 = SELECT
public.validpersonorteamcache           = SELECT

# Access to BugTargets, QuestionTarget and SpecTarget
public.archive                          = SELECT
public.archivearch                      = SELECT
public.component                        = SELECT
public.distribution                     = SELECT
public.distrocomponentuploader          = SELECT
public.archivepermission                = SELECT
public.distroseries                     = SELECT
public.project                          = SELECT
public.product                          = SELECT
public.productseries                    = SELECT
public.packagebugsupervisor             = SELECT
public.sourcepackagename                = SELECT
public.sourcepackagerelease             = SELECT
public.sourcepackagepublishinghistory   = SELECT
public.structuralsubscription           = SELECT

# Karma
public.karma                            = SELECT, INSERT
public.karmaaction                      = SELECT

# Creation of messages (bug & question comments)
public.message                          = SELECT, INSERT
public.messagechunk                     = SELECT, INSERT

# Bug update
public.bug                              = SELECT, INSERT, UPDATE
public.bugactivity                      = SELECT, INSERT
public.bugsubscription                  = SELECT, INSERT
public.bugnotification                  = SELECT, INSERT
public.bugnotificationattachment        = SELECT
public.bugnotificationrecipient         = SELECT, INSERT
public.bugnomination                    = SELECT, INSERT, UPDATE
public.bugtag                           = SELECT, INSERT, DELETE
public.bugtask                          = SELECT, INSERT, UPDATE
public.bugmessage                       = SELECT, INSERT
public.bugsubscription                  = SELECT, INSERT, UPDATE, DELETE
public.bugtracker                       = SELECT, INSERT
public.bugtrackeralias                  = SELECT, INSERT
public.bugwatch                         = SELECT, INSERT
public.milestone                        = SELECT

# CVE updates
public.cve                              = SELECT, INSERT
public.bugcve                           = SELECT, INSERT

# Adding comment to question
public.faq                              = SELECT
public.question                         = SELECT, UPDATE
public.questionmessage                  = SELECT, INSERT
public.questionbug                      = SELECT

# Question notifications
public.answercontact                    = SELECT
public.questionsubscription             = SELECT

# Specification notifications
public.specification                    = SELECT
public.specificationsubscription        = SELECT
public.structuralsubscription           = SELECT

# Emails may have files attached.
public.bugattachment                    = SELECT, INSERT

# Emails for code reviews.
public.branch                           = SELECT, INSERT, UPDATE
public.branchmergeproposal              = SELECT, INSERT, UPDATE
public.branchmergeproposaljob           = SELECT, INSERT
public.branchsubscription               = SELECT, INSERT
public.branchvisibilitypolicy           = SELECT
public.codereviewmessage                = SELECT, INSERT
public.codereviewvote                   = SELECT, INSERT, UPDATE
public.diff                             = SELECT, INSERT, UPDATE
public.job                              = SELECT, INSERT, UPDATE
public.mergedirectivejob                = SELECT, INSERT
public.staticdiff                       = SELECT, INSERT, UPDATE


[mlist-sync]
# The mailing list sync user
type=user
public.mailinglist                      = SELECT
public.person                           = SELECT
public.emailaddress                     = SELECT, UPDATE
public.scriptactivity                   = SELECT, INSERT

[mlist-import]
# The mailing list import user
type=user
public.emailaddress                     = SELECT, INSERT, UPDATE
public.mailinglist                      = SELECT, INSERT, UPDATE
public.mailinglistsubscription          = SELECT, INSERT, UPDATE
public.person                           = SELECT, INSERT, UPDATE
public.teammembership                   = SELECT, INSERT, UPDATE
public.teamparticipation                = SELECT, INSERT, UPDATE

[hwdb-submission-processor]
# The user that updates the HWDB with data from new submissions
type=user
public.person                           = SELECT
public.hwdevicedriverlink               = SELECT, INSERT
public.hwdevicenamevariant              = SELECT, INSERT
public.hwdevice                         = SELECT, INSERT
public.hwdeviceclass                    = SELECT, INSERT
public.hwdriver                         = SELECT, INSERT
public.hwsubmissiondevice               = SELECT, INSERT
public.hwsubmission                     = SELECT, UPDATE
public.hwtestanswerchoice               = SELECT
public.hwtestanswercountdevice          = SELECT
public.hwtestanswercount                = SELECT
public.hwtestanswerdevice               = SELECT
public.hwtestanswer                     = SELECT
public.hwtest                           = SELECT
public.hwvendorid                       = SELECT, INSERT
public.hwvendorname                     = SELECT, INSERT
public.libraryfilealias                 = SELECT
public.libraryfilecontent               = SELECT
public.scriptactivity                   = SELECT, INSERT
public.teamparticipation                = SELECT

[builddcontroller]
# The user than runs the buildd controller.
type=user
public.processor                        = SELECT
public.builder                          = SELECT, UPDATE

[binaryfile-expire]
# The user that expires binary files from the librarian.
type=user
public.archive                          = SELECT
public.binarypackagefile                = SELECT
public.binarypackagepublishinghistory   = SELECT
public.binarypackagerelease             = SELECT
public.distribution                     = SELECT
public.person                           = SELECT
public.libraryfilealias                 = SELECT, UPDATE
public.securebinarypackagepublishinghistory = SELECT
public.scriptactivity                   = SELECT, UPDATE, INSERT, DELETE

[create-merge-proposals]
type=user
public.account                          = SELECT
public.accountpassword                  = SELECT
public.branch                           = SELECT
public.branchjob                        = SELECT
public.branchmergeproposal              = SELECT, INSERT, UPDATE
public.branchmergeproposaljob           = SELECT, INSERT
public.branchsubscription               = SELECT
public.codereviewmessage                = SELECT, INSERT
public.codereviewvote                   = SELECT, INSERT
public.diff                             = SELECT, INSERT
public.emailaddress                     = SELECT
public.job                              = SELECT, INSERT, UPDATE
public.karmaaction                      = SELECT
public.karma                            = SELECT, INSERT
public.libraryfilealias                 = SELECT, INSERT
<<<<<<< HEAD
public.libraryfilealias_id_seq          = SELECT, UPDATE
public.libraryfilecontent               = SELECT, INSERT
public.libraryfilecontent_id_seq        = SELECT, UPDATE
=======
public.libraryfilecontent               = SELECT, INSERT
>>>>>>> a86bdc7a
public.mergedirectivejob                = SELECT
public.message                          = SELECT, INSERT
public.messagechunk                     = SELECT, INSERT
public.person                           = SELECT
public.product                          = SELECT
public.productseries                    = SELECT
public.scriptactivity                   = SELECT, INSERT
public.staticdiff                       = SELECT, INSERT
public.teamparticipation                = SELECT
public.validpersoncache                 = SELECT

[mp-creation-job]
type=user
public.account                          = SELECT
public.accountpassword                  = SELECT
public.branch                           = SELECT
public.branchjob                        = SELECT
public.branchmergeproposal              = SELECT, INSERT, UPDATE
public.branchmergeproposaljob           = SELECT, INSERT
public.branchsubscription               = SELECT
public.codereviewmessage                = SELECT, INSERT
public.codereviewvote                   = SELECT, INSERT
public.diff                             = SELECT, INSERT
public.emailaddress                     = SELECT
public.job                              = SELECT, INSERT, UPDATE
public.karmaaction                      = SELECT
public.karma                            = SELECT, INSERT
public.libraryfilealias                 = SELECT, INSERT
<<<<<<< HEAD
public.libraryfilealias_id_seq          = SELECT, UPDATE
public.libraryfilecontent               = SELECT, INSERT
public.libraryfilecontent_id_seq        = SELECT, UPDATE
=======
public.libraryfilecontent               = SELECT, INSERT
>>>>>>> a86bdc7a
public.mergedirectivejob                = SELECT
public.message                          = SELECT, INSERT
public.messagechunk                     = SELECT, INSERT
public.person                           = SELECT
public.product                          = SELECT
public.productseries                    = SELECT
public.scriptactivity                   = SELECT, INSERT
public.staticdiff                       = SELECT, INSERT
public.teamparticipation                = SELECT
public.validpersoncache                 = SELECT

[send-branch-mail]
type=user
public.account                          = SELECT
public.accountpassword                  = SELECT
public.branch                           = SELECT
public.branchjob                        = SELECT
public.branchmergeproposal              = SELECT, INSERT, UPDATE
public.branchmergeproposaljob           = SELECT, INSERT
public.branchsubscription               = SELECT
public.codereviewmessage                = SELECT, INSERT
public.codereviewvote                   = SELECT, INSERT
public.diff                             = SELECT, INSERT
public.emailaddress                     = SELECT
public.job                              = SELECT, INSERT, UPDATE
public.karmaaction                      = SELECT
public.karma                            = SELECT, INSERT
public.libraryfilealias                 = SELECT, INSERT
public.libraryfilecontent               = SELECT, INSERT
public.mergedirectivejob                = SELECT
public.message                          = SELECT, INSERT
public.messagechunk                     = SELECT, INSERT
public.person                           = SELECT
public.product                          = SELECT
public.productseries                    = SELECT
public.scriptactivity                   = SELECT, INSERT
public.staticdiff                       = SELECT, INSERT
public.teamparticipation                = SELECT
public.validpersoncache                 = SELECT

[updateremoteproduct]
# Updates Product.remote_product using bug watch information.
type=user
public.account                          = SELECT, INSERT, UPDATE
public.person                           = SELECT, INSERT
public.product                          = SELECT, INSERT, UPDATE
public.productseries                    = SELECT, INSERT
public.productlicense                   = SELECT, INSERT
public.bugtracker                       = SELECT, INSERT
public.bugwatch                         = SELECT, INSERT
public.bug                              = SELECT, INSERT, UPDATE
public.bugtask                          = SELECT, INSERT, UPDATE
public.openidrpsummary                  = SELECT, INSERT
public.accountpassword                  = SELECT, INSERT
public.teamparticipation                = SELECT, INSERT
public.emailaddress                     = SELECT, INSERT, UPDATE
public.hwsubmission                     = SELECT
public.revisionauthor                   = SELECT
public.bugtrackeralias                  = SELECT
public.message                          = SELECT, INSERT
public.messagechunk                     = SELECT, INSERT
public.bugsubscription                  = SELECT, INSERT
public.bugmessage                       = SELECT, INSERT
public.sourcepackagename                = SELECT
public.scriptactivity                   = SELECT, INSERT

[updatesourceforgeremoteproduct]
# Updates Product.remote_product using SourceForge project data.
type=user
public.product                          = SELECT, UPDATE
public.bugtracker                       = SELECT
public.scriptactivity                   = SELECT, INSERT

[weblogstats]
# For the script that parses our Apache/Squid logfiles and updates statistics
type=user
public.libraryfilealias                 = SELECT
public.libraryfiledownloadcount         = SELECT, INSERT, UPDATE, DELETE<|MERGE_RESOLUTION|>--- conflicted
+++ resolved
@@ -1392,13 +1392,7 @@
 public.karmaaction                      = SELECT
 public.karma                            = SELECT, INSERT
 public.libraryfilealias                 = SELECT, INSERT
-<<<<<<< HEAD
-public.libraryfilealias_id_seq          = SELECT, UPDATE
 public.libraryfilecontent               = SELECT, INSERT
-public.libraryfilecontent_id_seq        = SELECT, UPDATE
-=======
-public.libraryfilecontent               = SELECT, INSERT
->>>>>>> a86bdc7a
 public.mergedirectivejob                = SELECT
 public.message                          = SELECT, INSERT
 public.messagechunk                     = SELECT, INSERT
@@ -1427,13 +1421,7 @@
 public.karmaaction                      = SELECT
 public.karma                            = SELECT, INSERT
 public.libraryfilealias                 = SELECT, INSERT
-<<<<<<< HEAD
-public.libraryfilealias_id_seq          = SELECT, UPDATE
 public.libraryfilecontent               = SELECT, INSERT
-public.libraryfilecontent_id_seq        = SELECT, UPDATE
-=======
-public.libraryfilecontent               = SELECT, INSERT
->>>>>>> a86bdc7a
 public.mergedirectivejob                = SELECT
 public.message                          = SELECT, INSERT
 public.messagechunk                     = SELECT, INSERT
