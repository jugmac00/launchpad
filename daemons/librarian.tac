# Copyright 2004-2005 Canonical Ltd.  All rights reserved.

# Twisted Application Configuration file.
# Use with "twistd2.4 -y <file.tac>", e.g. "twistd -noy server.tac"

import os

from twisted.application import service, internet, strports
from twisted.web import server

from canonical.config import config, dbconfig
from canonical.launchpad.daemons import tachandler
from canonical.launchpad.scripts import execute_zcml_for_scripts

from canonical.librarian.libraryprotocol import FileUploadFactory
from canonical.librarian import storage, db
from canonical.librarian import web as fatweb

# Connect to database
<<<<<<< HEAD
dbconfig.setConfigSection('librarian')
execute_zcml_for_scripts()
=======
initZopeless(
    dbuser=config.librarian.dbuser,
    dbhost=config.database.dbhost,
    dbname=config.database.dbname,
    implicitBegin=False
    )
>>>>>>> f97ada08

application = service.Application('Librarian')
librarianService = service.IServiceCollection(application)

# Service that announces when the daemon is ready
tachandler.ReadyService().setServiceParent(librarianService)

path = config.librarian_server.root
storage = storage.LibrarianStorage(path, db.Library())

f = FileUploadFactory(storage)
uploadPort = str(config.librarian.upload_port)
strports.service(uploadPort, f).setServiceParent(librarianService)

if config.librarian_server.upstream_host:
    upstreamHost = config.librarian_server.upstream_host
    upstreamPort = config.librarian_server.upstream_port
    print 'Using upstream librarian http://%s:%d' % (upstreamHost, upstreamPort)
else:
    upstreamHost = upstreamPort = None
root = fatweb.LibraryFileResource(storage, upstreamHost, upstreamPort)
root.putChild('search', fatweb.DigestSearchResource(storage))
root.putChild('robots.txt', fatweb.robotsTxt)
site = server.Site(root)
site.displayTracebacks = False
webPort = str(config.librarian.download_port)
strports.service(webPort, site).setServiceParent(librarianService)<|MERGE_RESOLUTION|>--- conflicted
+++ resolved
@@ -17,17 +17,8 @@
 from canonical.librarian import web as fatweb
 
 # Connect to database
-<<<<<<< HEAD
 dbconfig.setConfigSection('librarian')
 execute_zcml_for_scripts()
-=======
-initZopeless(
-    dbuser=config.librarian.dbuser,
-    dbhost=config.database.dbhost,
-    dbname=config.database.dbname,
-    implicitBegin=False
-    )
->>>>>>> f97ada08
 
 application = service.Application('Librarian')
 librarianService = service.IServiceCollection(application)
