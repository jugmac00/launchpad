--- conflicted
+++ resolved
@@ -234,15 +234,10 @@
         <table class="listing" tal:condition="batch">
           <tbody>
             <tr tal:repeat="report batch">
-<<<<<<< HEAD
-              <td tal:content="structure report/result/enumvalue:SUCCEEDED/image:boolean" />
+              <td class="icon" tal:content="structure report/image:icon" />
               <td tal:define="url python: report.url if report.url is not None else path('report/latest_log/download_url | nothing')">
                 <a tal:attributes="href url" tal:content="report/title" />
               </td>
-=======
-              <td class="icon" tal:content="structure report/image:icon" />
-              <td><a tal:attributes="href report/url|nothing" tal:content="report/title" /></td>
->>>>>>> d1f33805
               <td tal:content="report/result_summary" />
             </tr>
           </tbody>
