--- conflicted
+++ resolved
@@ -35,32 +35,5 @@
       </div>
     </div>
   </div>
-<<<<<<< HEAD
-  <div id="branch-subscribers-outer">
-    <div tal:replace="structure context/@@+branch-portlet-subscriber-content" />
-  </div>
-=======
-  <tal:script
-    replace="structure
-    string:&lt;script id='milestone-script' type='text/javascript'&gt;" />
-    <!--
-
-    LPS.use('io-base', 'node', 'code.branchsubscription', function(Y) {
-
-    if(Y.UA.ie) {
-        Y.one('#subscriber-list').set('innerHTML',
-            'Could not load subscribers, javascript is disabled.');
-        return;
-    }
-
-    Y.on('domready', function() {
-        Y.code.branchsubscription.update_subscriber_list();
-    });
-
-    });
-    -->
-  <tal:script replace="structure string:&lt;/script&gt;" />
-
->>>>>>> 1d645fa3
 
 </div>