# Copyright 2018 Canonical Ltd.  This software is licensed under the
# GNU Affero General Public License version 3 (see the file LICENSE).

"""Git repository access rules."""

from __future__ import absolute_import, print_function, unicode_literals

__metaclass__ = type
__all__ = [
    'IGitRule',
    'IGitRuleGrant',
    ]

from lazr.restful.fields import Reference
from zope.interface import (
    Attribute,
    Interface,
    )
from zope.schema import (
    Bool,
    Choice,
    Datetime,
    Int,
    TextLine,
    )

from lp import _
from lp.code.enums import GitGranteeType
from lp.code.interfaces.gitrepository import IGitRepository
from lp.services.fields import (
    PersonChoice,
    PublicPersonChoice,
    )


class IGitRuleView(Interface):
    """`IGitRule` attributes that require launchpad.View."""

    id = Int(title=_("ID"), readonly=True, required=True)

    repository = Reference(
        title=_("Repository"), required=True, readonly=True,
        schema=IGitRepository,
        description=_("The repository that this rule is for."))

    position = Int(
        title=_("Position"), required=True, readonly=True,
        description=_(
            "The position of this rule in its repository's rule order."))

    creator = PublicPersonChoice(
        title=_("Creator"), required=True, readonly=True,
        vocabulary="ValidPerson",
        description=_("The user who created this rule."))

    date_created = Datetime(
        title=_("Date created"), required=True, readonly=True,
        description=_("The time when this rule was created."))

<<<<<<< HEAD
    position = Int(
        title=_("Position"), required=True, readonly=True,
        description=_(
            "The position of this rule in its repository's rule order."))

=======
>>>>>>> ee9ff907
    grants = Attribute("The access grants for this rule.")


class IGitRuleEditableAttributes(Interface):
    """`IGitRule` attributes that can be edited.

    These attributes need launchpad.View to see, and launchpad.Edit to change.
    """

    ref_pattern = TextLine(
        title=_("Pattern"), required=True, readonly=False,
        description=_("The pattern of references matched by this rule."))

    date_last_modified = Datetime(
        title=_("Date last modified"), required=True, readonly=True,
        description=_("The time when this rule was last modified."))


class IGitRuleEdit(Interface):
    """`IGitRule` attributes that require launchpad.Edit."""

<<<<<<< HEAD
    def move(position, user):
        """Move this rule to a new position in its repository's rule order.

        :param position: The new position.  For example, 0 puts the rule at
            the start, while `len(repository.rules)` puts the rule at the
            end.
        :param user: The `IPerson` who is moving the rule.
        """

=======
>>>>>>> ee9ff907
    def addGrant(grantee, grantor, can_create=False, can_push=False,
                 can_force_push=False):
        """Add an access grant to this rule.

        :param grantee: The `IPerson` who is being granted permission, or an
            item of `GitGranteeType` other than `GitGranteeType.PERSON` to
            grant permission to some other kind of entity.
        :param grantor: The `IPerson` who is granting permission.
        :param can_create: Whether the grantee can create references
            matching this rule.
        :param can_push: Whether the grantee can push references matching
            this rule.
        :param can_force_push: Whether the grantee can force-push references
            matching this rule.
        """

    def destroySelf(user):
        """Delete this rule.

        :param user: The `IPerson` doing the deletion.
        """


class IGitRule(IGitRuleView, IGitRuleEditableAttributes, IGitRuleEdit):
    """An access rule for a Git repository."""


class IGitRuleGrantView(Interface):
    """`IGitRuleGrant` attributes that require launchpad.View."""

    id = Int(title=_("ID"), readonly=True, required=True)

    repository = Reference(
        title=_("Repository"), required=True, readonly=True,
        schema=IGitRepository,
        description=_("The repository that this grant is for."))

    rule = Reference(
        title=_("Rule"), required=True, readonly=True,
        schema=IGitRule,
        description=_("The rule that this grant is for."))

    grantor = PublicPersonChoice(
        title=_("Grantor"), required=True, readonly=True,
        vocabulary="ValidPerson",
        description=_("The user who created this grant."))

    grantee_type = Choice(
        title=_("Grantee type"), required=True, readonly=True,
        vocabulary=GitGranteeType,
        description=_("The type of grantee for this grant."))

    grantee = PersonChoice(
        title=_("Grantee"), required=False, readonly=True,
        vocabulary="ValidPersonOrTeam",
        description=_("The person being granted access."))

    date_created = Datetime(
        title=_("Date created"), required=True, readonly=True,
        description=_("The time when this grant was created."))


class IGitRuleGrantEditableAttributes(Interface):
    """`IGitRuleGrant` attributes that can be edited.

    These attributes need launchpad.View to see, and launchpad.Edit to change.
    """

    can_create = Bool(
        title=_("Can create"), required=True, readonly=False,
        description=_("Whether creating references is allowed."))

    can_push = Bool(
        title=_("Can push"), required=True, readonly=False,
        description=_("Whether pushing references is allowed."))

    can_force_push = Bool(
        title=_("Can force-push"), required=True, readonly=False,
        description=_("Whether force-pushing references is allowed."))

    date_last_modified = Datetime(
        title=_("Date last modified"), required=True, readonly=True,
        description=_("The time when this grant was last modified."))


class IGitRuleGrantEdit(Interface):
    """`IGitRuleGrant` attributes that require launchpad.Edit."""

    def destroySelf():
        """Delete this access grant."""


class IGitRuleGrant(IGitRuleGrantView, IGitRuleGrantEditableAttributes,
                    IGitRuleGrantEdit):
    """An access grant for a Git repository rule."""<|MERGE_RESOLUTION|>--- conflicted
+++ resolved
@@ -57,14 +57,6 @@
         title=_("Date created"), required=True, readonly=True,
         description=_("The time when this rule was created."))
 
-<<<<<<< HEAD
-    position = Int(
-        title=_("Position"), required=True, readonly=True,
-        description=_(
-            "The position of this rule in its repository's rule order."))
-
-=======
->>>>>>> ee9ff907
     grants = Attribute("The access grants for this rule.")
 
 
@@ -86,18 +78,6 @@
 class IGitRuleEdit(Interface):
     """`IGitRule` attributes that require launchpad.Edit."""
 
-<<<<<<< HEAD
-    def move(position, user):
-        """Move this rule to a new position in its repository's rule order.
-
-        :param position: The new position.  For example, 0 puts the rule at
-            the start, while `len(repository.rules)` puts the rule at the
-            end.
-        :param user: The `IPerson` who is moving the rule.
-        """
-
-=======
->>>>>>> ee9ff907
     def addGrant(grantee, grantor, can_create=False, can_push=False,
                  can_force_push=False):
         """Add an access grant to this rule.
@@ -186,8 +166,12 @@
 class IGitRuleGrantEdit(Interface):
     """`IGitRuleGrant` attributes that require launchpad.Edit."""
 
-    def destroySelf():
-        """Delete this access grant."""
+    def destroySelf(user=None):
+        """Delete this access grant.
+
+        :param user: The `IPerson` doing the deletion, or None if the
+            deletion should not be logged.
+        """
 
 
 class IGitRuleGrant(IGitRuleGrantView, IGitRuleGrantEditableAttributes,
