--- conflicted
+++ resolved
@@ -162,8 +162,6 @@
         """Iterate through ready IRosettaUploadJobs."""
 
 
-<<<<<<< HEAD
-=======
     def findUnfinishedJobs(branch):
         """Find any `IRosettaUploadJob`s for `branch` that haven't run yet.
 
@@ -172,7 +170,6 @@
         """
 
 
->>>>>>> 6027ca1e
 class IReclaimBranchSpaceJob(Interface):
     """A job to delete a branch from disk after its been deleted from the db.
     """
