--- conflicted
+++ resolved
@@ -21,11 +21,7 @@
 from lazr.restful.fields import CollectionField, Reference
 
 from zope.interface import Attribute, Interface
-<<<<<<< HEAD
-from zope.schema import Bool, Datetime, TextLine
-=======
-from zope.schema import Datetime, Text, TextLine
->>>>>>> eb07a5c1
+from zope.schema import Bool, Datetime, Text, TextLine
 
 from canonical.launchpad import _
 from canonical.launchpad.validators.name import name_validator
