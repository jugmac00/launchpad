--- conflicted
+++ resolved
@@ -3,10 +3,6 @@
 
 # pylint: disable-msg=E0211,E0213
 
-<<<<<<< HEAD
-=======
-
->>>>>>> e2bf4aa0
 """Interface of the `SourcePackageRecipe` content type."""
 
 
@@ -25,11 +21,7 @@
 from lazr.restful.fields import CollectionField, Reference
 
 from zope.interface import Attribute, Interface
-<<<<<<< HEAD
-from zope.schema import Datetime, Object, Text, TextLine
-=======
-from zope.schema import Bool, Datetime, Text, TextLine
->>>>>>> e2bf4aa0
+from zope.schema import Bool, Datetime, Object, Text, TextLine
 
 from canonical.launchpad import _
 from canonical.launchpad.validators.name import name_validator
