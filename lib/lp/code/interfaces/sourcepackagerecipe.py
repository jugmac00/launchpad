--- conflicted
+++ resolved
@@ -29,10 +29,7 @@
     mutator_for,
     operation_for_version,
     operation_parameters,
-<<<<<<< HEAD
     operation_returns_entry,
-=======
->>>>>>> 5093509a
     REQUEST_USER,
     )
 from lazr.restful.fields import (
