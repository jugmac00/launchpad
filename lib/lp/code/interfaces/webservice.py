--- conflicted
+++ resolved
@@ -8,29 +8,6 @@
 
 which tells `lazr.restful` that it should look for webservice exports here.
 """
-
-__all__ = [
-    'BranchCreatorNotMemberOfOwnerTeam',
-    'BranchCreatorNotOwner',
-    'BranchExists',
-    'BranchMergeProposalExists',
-    'BuildAlreadyPending',
-    'CodeImportAlreadyRunning',
-    'CodeImportNotInReviewedState',
-    'IBranch',
-    'IBranchMergeProposal',
-    'IBranchSet',
-    'IBranchSubscription',
-    'ICodeImport',
-    'ICodeReviewComment',
-    'ICodeReviewVoteReference',
-    'IDiff',
-    'IPreviewDiff',
-    'ISourcePackageRecipe',
-    'ISourcePackageRecipeBuild',
-    'IStaticDiff',
-    'TooManyBuilds',
-    ]
 
 __all__ = [
     'BranchCreatorNotMemberOfOwnerTeam',
@@ -86,13 +63,11 @@
 from lp.code.interfaces.sourcepackagerecipebuild import (
     ISourcePackageRecipeBuild,
     )
-<<<<<<< HEAD
 
 
 IBranchMergeQueue['branches'].value_type.schema = IBranch
-=======
+
 # XXX: JonathanLange 2010-11-09 bug=673083: Legacy work-around for circular
 # import bugs.  Break this up into a per-package thing.
 from canonical.launchpad.interfaces import _schema_circular_imports
-_schema_circular_imports
->>>>>>> f1c8725e
+_schema_circular_imports