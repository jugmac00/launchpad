--- conflicted
+++ resolved
@@ -61,17 +61,9 @@
     sqlvalues,
     )
 from canonical.launchpad.helpers import shortlist
-<<<<<<< HEAD
 from canonical.launchpad.interfaces.emailaddress import (
     EmailAddressStatus, IEmailAddressSet)
 from canonical.launchpad.interfaces.lpstorm import IMasterStore
-=======
-from canonical.launchpad.interfaces import (
-    EmailAddressStatus,
-    IEmailAddressSet,
-    IMasterStore,
-    )
->>>>>>> a29d2ba1
 from canonical.launchpad.webapp.interfaces import (
     DEFAULT_FLAVOR,
     IStoreSelector,
