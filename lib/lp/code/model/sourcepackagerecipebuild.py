# Copyright 2010-2012 Canonical Ltd.  This software is licensed under the
# GNU Affero General Public License version 3 (see the file LICENSE).

# pylint: disable-msg=F0401,E1002

"""Implementation code for source package builds."""

__metaclass__ = type
__all__ = [
    'SourcePackageRecipeBuild',
    ]

from datetime import (
    datetime,
    timedelta,
    )
import logging

from psycopg2 import ProgrammingError
from pytz import utc
from storm.locals import (
    Int,
    Reference,
    Storm,
    )
from storm.store import (
    EmptyResultSet,
    Store,
    )
from zope.component import getUtility
from zope.interface import (
    classProvides,
    implements,
    )

from lp.app.errors import NotFoundError
from lp.buildmaster.enums import (
    BuildFarmJobType,
    BuildStatus,
    )
from lp.buildmaster.model.buildfarmjob import BuildFarmJobOldDerived
from lp.buildmaster.model.buildqueue import BuildQueue
from lp.buildmaster.model.packagebuild import (
    PackageBuild,
    PackageBuildDerived,
    )
from lp.code.errors import (
    BuildAlreadyPending,
    BuildNotAllowedForDistro,
    )
from lp.code.interfaces.sourcepackagerecipebuild import (
    ISourcePackageRecipeBuild,
    ISourcePackageRecipeBuildJob,
    ISourcePackageRecipeBuildJobSource,
    ISourcePackageRecipeBuildSource,
    )
from lp.code.mail.sourcepackagerecipebuild import (
    SourcePackageRecipeBuildMailer,
    )
from lp.code.model.sourcepackagerecipedata import SourcePackageRecipeData
from lp.registry.interfaces.pocket import PackagePublishingPocket
from lp.registry.model.person import Person
from lp.services.database.bulk import load_related
from lp.services.database.constants import UTC_NOW
from lp.services.database.decoratedresultset import DecoratedResultSet
from lp.services.database.lpstorm import (
    IMasterStore,
    IStore,
    )
from lp.services.job.model.job import Job
from lp.services.librarian.browser import ProxiedLibraryFileAlias
from lp.soyuz.interfaces.archive import CannotUploadToArchive
from lp.soyuz.model.archive import Archive
from lp.soyuz.model.binarypackagebuild import BinaryPackageBuild
from lp.soyuz.model.buildfarmbuildjob import BuildFarmBuildJob
from lp.soyuz.model.sourcepackagerelease import SourcePackageRelease


class SourcePackageRecipeBuild(PackageBuildDerived, Storm):

    __storm_table__ = 'SourcePackageRecipeBuild'

    implements(ISourcePackageRecipeBuild)
    classProvides(ISourcePackageRecipeBuildSource)

    package_build_id = Int(name='package_build', allow_none=False)
    package_build = Reference(package_build_id, 'PackageBuild.id')

    build_farm_job_type = BuildFarmJobType.RECIPEBRANCHBUILD

    id = Int(primary=True)

    is_private = False

    # The list of build status values for which email notifications are
    # allowed to be sent. It is up to each callback as to whether it will
    # consider sending a notification but it won't do so if the status is not
    # in this list.
    ALLOWED_STATUS_NOTIFICATIONS = [
        'OK', 'PACKAGEFAIL', 'DEPFAIL', 'CHROOTFAIL']

    @property
    def binary_builds(self):
        """See `ISourcePackageRecipeBuild`."""
        return Store.of(self).find(
            BinaryPackageBuild,
            BinaryPackageBuild.source_package_release ==
                SourcePackageRelease.id,
            SourcePackageRelease.source_package_recipe_build == self.id)

    @property
    def current_component(self):
        # Only PPAs currently have a sane default component at the
        # moment, but we only support recipes for PPAs.
        component = self.archive.default_component
        assert component is not None
        return component

    distroseries_id = Int(name='distroseries', allow_none=True)
    distroseries = Reference(distroseries_id, 'DistroSeries.id')
    distro_series = distroseries

    @property
    def distribution(self):
        """See `IPackageBuild`."""
        return self.distroseries.distribution

    is_virtualized = True

    recipe_id = Int(name='recipe')
    recipe = Reference(recipe_id, 'SourcePackageRecipe.id')

    manifest = Reference(
        id, 'SourcePackageRecipeData.sourcepackage_recipe_build_id',
        on_remote=True)

    def setManifestText(self, text):
        if text is None:
            if self.manifest is not None:
                IStore(self.manifest).remove(self.manifest)
        elif self.manifest is None:
            SourcePackageRecipeData.createManifestFromText(text, self)
        else:
            from bzrlib.plugins.builder.recipe import RecipeParser
            self.manifest.setRecipe(RecipeParser(text).parse())

    def getManifestText(self):
        if self.manifest is None:
            return None
        return str(self.manifest.getRecipe())

    requester_id = Int(name='requester', allow_none=False)
    requester = Reference(requester_id, 'Person.id')

    def buildqueue_record(self):
        """See `IBuildFarmJob`."""
        store = Store.of(self)
        results = store.find(
            BuildQueue,
            SourcePackageRecipeBuildJob.job == BuildQueue.jobID,
            SourcePackageRecipeBuildJob.build == self.id)
        return results.one()

    @property
    def source_package_release(self):
        """See `ISourcePackageRecipeBuild`."""
        return Store.of(self).find(
            SourcePackageRelease, source_package_recipe_build=self).one()

    @property
    def title(self):
        if self.recipe is None:
            return 'build for deleted recipe'
        else:
            branch_name = self.recipe.base_branch.unique_name
            return '%s recipe build' % branch_name

    def __init__(self, package_build, distroseries, recipe, requester):
        """Construct a SourcePackageRecipeBuild."""
        super(SourcePackageRecipeBuild, self).__init__()
        self.package_build = package_build
        self.distroseries = distroseries
        self.recipe = recipe
        self.requester = requester

    @classmethod
    def new(cls, distroseries, recipe, requester, archive, pocket=None,
            date_created=None, duration=None):
        """See `ISourcePackageRecipeBuildSource`."""
        store = IMasterStore(SourcePackageRecipeBuild)
        if pocket is None:
            pocket = PackagePublishingPocket.RELEASE
        if date_created is None:
            date_created = UTC_NOW
        packagebuild = PackageBuild.new(cls.build_farm_job_type,
            True, archive, pocket, date_created=date_created)
        spbuild = cls(
            packagebuild,
            distroseries,
            recipe,
            requester)
        store.add(spbuild)
        return spbuild

    @staticmethod
    def makeDailyBuilds(logger=None):
        from lp.code.model.sourcepackagerecipe import SourcePackageRecipe
        recipes = SourcePackageRecipe.findStaleDailyBuilds()
        if logger is None:
            logger = logging.getLogger()
        builds = []
        for recipe in recipes:
            recipe.is_stale = False
            logger.debug(
                'Recipe %s/%s is stale', recipe.owner.name, recipe.name)
            if recipe.daily_build_archive is None:
                logger.debug(' - No daily build archive specified.')
                continue
            for distroseries in recipe.distroseries:
                series_name = distroseries.named_version
                try:
                    build = recipe.requestBuild(
                        recipe.daily_build_archive, recipe.owner,
                        distroseries, PackagePublishingPocket.RELEASE)
                except BuildAlreadyPending:
                    logger.debug(
                        ' - build already pending for %s', series_name)
                    continue
                except CannotUploadToArchive, e:
                    # This will catch all PPA related issues -
                    # disabled, security, wrong pocket etc
                    logger.debug(
                        ' - daily build failed for %s: %s',
                        series_name, repr(e))
                except BuildNotAllowedForDistro:
                    logger.debug(
                        ' - cannot build against %s.' % series_name)
                except ProgrammingError:
                    raise
                except:
                    logger.exception(' - problem with %s', series_name)
                else:
                    logger.debug(' - build requested for %s', series_name)
                    builds.append(build)
        return builds

    def _unqueueBuild(self):
        """Remove the build's queue and job."""
        store = Store.of(self)
        if self.buildqueue_record is not None:
            job = self.buildqueue_record.job
            store.remove(self.buildqueue_record)
            store.find(
                SourcePackageRecipeBuildJob,
                SourcePackageRecipeBuildJob.build == self.id).remove()
            store.remove(job)

    def cancelBuild(self):
        """See `ISourcePackageRecipeBuild.`"""
        self._unqueueBuild()
        self.status = BuildStatus.SUPERSEDED

    def destroySelf(self):
        self._unqueueBuild()
        store = Store.of(self)
        releases = store.find(
            SourcePackageRelease,
            SourcePackageRelease.source_package_recipe_build == self.id)
        for release in releases:
            release.source_package_recipe_build = None
        package_build = self.package_build
        store.remove(self)
        package_build.destroySelf()

    @classmethod
    def getByID(cls, build_id):
        """See `ISourcePackageRecipeBuildSource`."""
        store = IMasterStore(SourcePackageRecipeBuild)
        return store.find(cls, cls.id == build_id).one()

    @classmethod
    def getByBuildFarmJob(cls, build_farm_job):
        """See `ISpecificBuildFarmJobSource`."""
        return Store.of(build_farm_job).find(cls,
            cls.package_build_id == PackageBuild.id,
            PackageBuild.build_farm_job_id == build_farm_job.id).one()

    @classmethod
    def preloadBuildsData(cls, builds):
        # Circular imports.
        from lp.code.model.sourcepackagerecipe import SourcePackageRecipe
        from lp.services.librarian.model import LibraryFileAlias
<<<<<<< HEAD
        from lp.buildmaster.model.buildfarmjob import BuildFarmJob
        SourcePackageRecipeBuild.prefetchBuildqueueRecord(builds)
=======
>>>>>>> 0656337b
        package_builds = load_related(
            PackageBuild, builds, ['package_build_id'])
        build_farm_jobs = load_related(
            BuildFarmJob, [build.package_build for build in builds],
            ['build_farm_job_id'])
        load_related(LibraryFileAlias, build_farm_jobs, ['log_id'])
        archives = load_related(Archive, package_builds, ['archive_id'])
        load_related(Person, archives, ['ownerID'])
        sprs = load_related(
            SourcePackageRecipe, builds, ['recipe_id'])
        SourcePackageRecipe.preLoadDataForSourcePackageRecipes(sprs)

    @classmethod
    def getByBuildFarmJobs(cls, build_farm_jobs):
        """See `ISpecificBuildFarmJobSource`."""
        if len(build_farm_jobs) == 0:
            return EmptyResultSet()
        build_farm_job_ids = [
            build_farm_job.id for build_farm_job in build_farm_jobs]

        resultset = Store.of(build_farm_jobs[0]).find(cls,
            cls.package_build_id == PackageBuild.id,
            PackageBuild.build_farm_job_id.is_in(build_farm_job_ids))
        return DecoratedResultSet(
            resultset, pre_iter_hook=cls.preloadBuildsData)

    @classmethod
    def getRecentBuilds(cls, requester, recipe, distroseries, _now=None):
        from lp.buildmaster.model.buildfarmjob import BuildFarmJob
        if _now is None:
            _now = datetime.now(utc)
        store = IMasterStore(SourcePackageRecipeBuild)
        old_threshold = _now - timedelta(days=1)
        return store.find(cls, cls.distroseries_id == distroseries.id,
            cls.requester_id == requester.id, cls.recipe_id == recipe.id,
            BuildFarmJob.date_created > old_threshold,
            BuildFarmJob.id == PackageBuild.build_farm_job_id,
            PackageBuild.id == cls.package_build_id)

    def makeJob(self):
        """See `ISourcePackageRecipeBuildJob`."""
        store = Store.of(self)
        job = Job()
        store.add(job)
        specific_job = getUtility(
            ISourcePackageRecipeBuildJobSource).new(self, job)
        return specific_job

    def estimateDuration(self):
        """See `IPackageBuild`."""
        median = self.recipe.getMedianBuildDuration()
        if median is not None:
            return median
        return timedelta(minutes=10)

    def verifySuccessfulUpload(self):
        return self.source_package_release is not None

    def notify(self, extra_info=None):
        """See `IPackageBuild`."""
        # If our recipe has been deleted, any notification will fail.
        if self.recipe is None:
            return
        if self.status == BuildStatus.FULLYBUILT:
            # Don't send mail for successful recipe builds; it can be just
            # too much.
            return
        mailer = SourcePackageRecipeBuildMailer.forStatus(self)
        mailer.sendAll()

    def lfaUrl(self, lfa):
        """Return the URL for a LibraryFileAlias, in the context of self.
        """
        if lfa is None:
            return None
        return ProxiedLibraryFileAlias(lfa, self).http_url

    @property
    def log_url(self):
        """See `IPackageBuild`.

        Overridden here so that it uses the SourcePackageRecipeBuild as
        context.
        """
        return self.lfaUrl(self.log)

    @property
    def upload_log_url(self):
        """See `IPackageBuild`.

        Overridden here so that it uses the SourcePackageRecipeBuild as
        context.
        """
        return self.lfaUrl(self.upload_log)

    def getFileByName(self, filename):
        """See `ISourcePackageRecipeBuild`."""
        files = dict((lfa.filename, lfa)
                     for lfa in [self.log, self.upload_log]
                     if lfa is not None)
        try:
            return files[filename]
        except KeyError:
            raise NotFoundError(filename)

    def getUploader(self, changes):
        """See `IPackageBuild`."""
        return self.requester


class SourcePackageRecipeBuildJob(BuildFarmJobOldDerived, Storm):
    classProvides(ISourcePackageRecipeBuildJobSource)
    implements(ISourcePackageRecipeBuildJob)

    __storm_table__ = 'sourcepackagerecipebuildjob'

    id = Int(primary=True)

    job_id = Int(name='job', allow_none=False)
    job = Reference(job_id, 'Job.id')

    build_id = Int(name='sourcepackage_recipe_build', allow_none=False)
    build = Reference(
        build_id, 'SourcePackageRecipeBuild.id')

    @property
    def processor(self):
        return self.build.distroseries.nominatedarchindep.default_processor

    @property
    def virtualized(self):
        """See `IBuildFarmJob`."""
        return self.build.is_virtualized

    def __init__(self, build, job):
        self.build = build
        self.job = job
        super(SourcePackageRecipeBuildJob, self).__init__()

    def _set_build_farm_job(self):
        """Setup the IBuildFarmJob delegate.

        We override this to provide a delegate specific to package builds."""
        self.build_farm_job = BuildFarmBuildJob(self.build)

    @staticmethod
    def preloadBuildFarmJobs(jobs):
        from lp.code.model.sourcepackagerecipebuild import (
            SourcePackageRecipeBuild,
            )
        return list(IStore(SourcePackageRecipeBuildJob).find(
            SourcePackageRecipeBuild,
            [SourcePackageRecipeBuildJob.id.is_in([job.id for job in jobs]),
             SourcePackageRecipeBuildJob.build_id ==
                 SourcePackageRecipeBuild.id]))

    @classmethod
    def preloadJobsData(cls, jobs):
        load_related(Job, jobs, ['job_id'])
        builds = load_related(
            SourcePackageRecipeBuild, jobs, ['build_id'])
        SourcePackageRecipeBuild.preloadBuildsData(builds)

    @classmethod
    def new(cls, build, job):
        """See `ISourcePackageRecipeBuildJobSource`."""
        specific_job = cls(build, job)
        store = IMasterStore(cls)
        store.add(specific_job)
        return specific_job

    def getName(self):
        return "%s-%s" % (self.id, self.build_id)

    def score(self):
        return 2505 + self.build.archive.relative_build_score<|MERGE_RESOLUTION|>--- conflicted
+++ resolved
@@ -290,11 +290,7 @@
         # Circular imports.
         from lp.code.model.sourcepackagerecipe import SourcePackageRecipe
         from lp.services.librarian.model import LibraryFileAlias
-<<<<<<< HEAD
         from lp.buildmaster.model.buildfarmjob import BuildFarmJob
-        SourcePackageRecipeBuild.prefetchBuildqueueRecord(builds)
-=======
->>>>>>> 0656337b
         package_builds = load_related(
             PackageBuild, builds, ['package_build_id'])
         build_farm_jobs = load_related(
