# Copyright 2015-2020 Canonical Ltd.  This software is licensed under the
# GNU Affero General Public License version 3 (see the file LICENSE).

"""Communication with the Git hosting service."""

__metaclass__ = type
__all__ = [
    'GitHostingClient',
    'RefCopyOperation',
    ]

import base64
import json
import sys

from lazr.restful.utils import get_current_browser_request
import requests
<<<<<<< HEAD
from six import (
    ensure_text,
    reraise,
    )
=======
import six
from six import reraise
>>>>>>> e48f4367
from six.moves.urllib.parse import (
    quote,
    urljoin,
    )
from zope.interface import implementer

from lp.code.errors import (
    GitReferenceDeletionFault,
    GitRepositoryBlobNotFound,
    GitRepositoryCreationFault,
    GitRepositoryDeletionFault,
    GitRepositoryScanFault,
    GitTargetError,
    NoSuchGitReference,
    )
from lp.code.interfaces.githosting import IGitHostingClient
from lp.services.config import config
from lp.services.timeline.requesttimeline import get_request_timeline
from lp.services.timeout import (
    get_default_timeout_function,
    TimeoutError,
    urlfetch,
    )


class RequestExceptionWrapper(requests.RequestException):
    """A non-requests exception that occurred during a request."""


class RefCopyOperation:
    """A description of a ref (or commit) copy between repositories.

    This class is just a helper to define copy operations parameters on
    IGitHostingClient.copyRefs method.
    """
    def __init__(self, source_ref, target_repo, target_ref):
        self.source_ref = source_ref
        self.target_repo = target_repo
        self.target_ref = target_ref


@implementer(IGitHostingClient)
class GitHostingClient:
    """A client for the internal API provided by the Git hosting system."""

    def __init__(self):
        self.endpoint = config.codehosting.internal_git_api_endpoint

    def _request(self, method, path, **kwargs):
        """Make a request to the Git hosting API."""
        # Fetch the current timeout before starting the timeline action,
        # since making a database query inside this action will result in an
        # OverlappingActionError.
        get_default_timeout_function()()
        timeline = get_request_timeline(get_current_browser_request())
        action = timeline.start(
            "git-hosting-%s" % method, "%s %s" % (path, json.dumps(kwargs)))
        try:
            response = urlfetch(
                urljoin(self.endpoint, path), method=method, **kwargs)
        except TimeoutError:
            # Re-raise this directly so that it can be handled specially by
            # callers.
            raise
        except requests.RequestException:
            raise
        except Exception:
            _, val, tb = sys.exc_info()
            reraise(
                RequestExceptionWrapper, RequestExceptionWrapper(*val.args),
                tb)
        finally:
            action.finish()
        if response.content:
            return response.json()
        else:
            return None

    def _get(self, path, **kwargs):
        return self._request("get", path, **kwargs)

    def _post(self, path, **kwargs):
        return self._request("post", path, **kwargs)

    def _patch(self, path, **kwargs):
        return self._request("patch", path, **kwargs)

    def _delete(self, path, **kwargs):
        return self._request("delete", path, **kwargs)

    def create(self, path, clone_from=None, async_create=False):
        """See `IGitHostingClient`."""
        try:
            if clone_from:
                request = {"repo_path": path, "clone_from": clone_from}
            else:
                request = {"repo_path": path}
            if async_create:
                # XXX pappacena 2020-07-02: async forces to clone_refs
                # because it's only used in situations where this is
                # desirable for now. We might need to add "clone_refs" as
                # parameter in the future.
                request['async'] = True
                request['clone_refs'] = clone_from is not None
            self._post("/repo", json=request)
        except requests.RequestException as e:
            raise GitRepositoryCreationFault(
                "Failed to create Git repository: %s" % six.text_type(e), path)

    def getProperties(self, path):
        """See `IGitHostingClient`."""
        try:
            return self._get("/repo/%s" % path)
        except requests.RequestException as e:
            raise GitRepositoryScanFault(
                "Failed to get properties of Git repository: %s" %
                six.text_type(e))

    def setProperties(self, path, **props):
        """See `IGitHostingClient`."""
        try:
            self._patch("/repo/%s" % path, json=props)
        except requests.RequestException as e:
            raise GitRepositoryScanFault(
                "Failed to set properties of Git repository: %s" %
                six.text_type(e))

    def getRefs(self, path, exclude_prefixes=None):
        """See `IGitHostingClient`."""
        try:
            return self._get(
                "/repo/%s/refs" % path,
                params={"exclude_prefix": exclude_prefixes})
        except requests.RequestException as e:
            raise GitRepositoryScanFault(
                "Failed to get refs from Git repository: %s" %
                six.text_type(e))

    def getCommits(self, path, commit_oids, logger=None):
        """See `IGitHostingClient`."""
        commit_oids = list(commit_oids)
        try:
            if logger is not None:
                logger.info("Requesting commit details for %s" % commit_oids)
            return self._post(
                "/repo/%s/commits" % path, json={"commits": commit_oids})
        except requests.RequestException as e:
            raise GitRepositoryScanFault(
                "Failed to get commit details from Git repository: %s" %
                six.text_type(e))

    def getLog(self, path, start, limit=None, stop=None, logger=None):
        """See `IGitHostingClient`."""
        try:
            if logger is not None:
                logger.info(
                    "Requesting commit log for %s: "
                    "start %s, limit %s, stop %s" %
                    (path, start, limit, stop))
            return self._get(
                "/repo/%s/log/%s" % (path, quote(start)),
                params={"limit": limit, "stop": stop})
        except requests.RequestException as e:
            raise GitRepositoryScanFault(
                "Failed to get commit log from Git repository: %s" %
                six.text_type(e))

    def getDiff(self, path, old, new, common_ancestor=False,
                context_lines=None, logger=None):
        """See `IGitHostingClient`."""
        try:
            if logger is not None:
                logger.info(
                    "Requesting diff for %s from %s to %s" % (path, old, new))
            separator = "..." if common_ancestor else ".."
            url = "/repo/%s/compare/%s%s%s" % (
                path, quote(old), separator, quote(new))
            return self._get(url, params={"context_lines": context_lines})
        except requests.RequestException as e:
            raise GitRepositoryScanFault(
                "Failed to get diff from Git repository: %s" %
                six.text_type(e))

    def getMergeDiff(self, path, base, head, prerequisite=None, logger=None):
        """See `IGitHostingClient`."""
        try:
            if logger is not None:
                logger.info(
                    "Requesting merge diff for %s from %s to %s" % (
                        path, base, head))
            url = "/repo/%s/compare-merge/%s:%s" % (
                path, quote(base), quote(head))
            return self._get(url, params={"sha1_prerequisite": prerequisite})
        except requests.RequestException as e:
            raise GitRepositoryScanFault(
                "Failed to get merge diff from Git repository: %s" %
                six.text_type(e))

    def detectMerges(self, path, target, sources, logger=None):
        """See `IGitHostingClient`."""
        sources = list(sources)
        try:
            if logger is not None:
                logger.info(
                    "Detecting merges for %s from %s to %s" % (
                        path, sources, target))
            return self._post(
                "/repo/%s/detect-merges/%s" % (path, quote(target)),
                json={"sources": sources})
        except requests.RequestException as e:
            raise GitRepositoryScanFault(
                "Failed to detect merges in Git repository: %s" %
                six.text_type(e))

    def delete(self, path, logger=None):
        """See `IGitHostingClient`."""
        try:
            if logger is not None:
                logger.info("Deleting repository %s" % path)
            self._delete("/repo/%s" % path)
        except requests.RequestException as e:
            raise GitRepositoryDeletionFault(
                "Failed to delete Git repository: %s" % six.text_type(e))

    def getBlob(self, path, filename, rev=None, logger=None):
        """See `IGitHostingClient`."""
        try:
            if logger is not None:
                logger.info(
                    "Fetching file %s from repository %s" % (filename, path))
            url = "/repo/%s/blob/%s" % (path, quote(filename))
            response = self._get(url, params={"rev": rev})
        except requests.RequestException as e:
            if (e.response is not None and
                    e.response.status_code == requests.codes.NOT_FOUND):
                raise GitRepositoryBlobNotFound(path, filename, rev=rev)
            else:
                raise GitRepositoryScanFault(
                    "Failed to get file from Git repository: %s" %
                    six.text_type(e))
        try:
            blob = base64.b64decode(response["data"].encode("UTF-8"))
            if len(blob) != response["size"]:
                raise GitRepositoryScanFault(
                    "Unexpected size (%s vs %s)" % (
                        len(blob), response["size"]))
            return blob
        except Exception as e:
            raise GitRepositoryScanFault(
<<<<<<< HEAD
                "Failed to get file from Git repository: %s" % unicode(e))

    def copyRefs(self, path, operations, logger=None):
        """See `IGitHostingClient`."""
        json_data = {
            "operations": [{
                "from": i.source_ref,
                "to": {"repo": i.target_repo, "ref": i.target_ref}
            } for i in operations]
        }
        try:
            if logger is not None:
                logger.info(
                    "Copying refs from %s to %s targets" %
                    (path, len(operations)))
            url = "/repo/%s/refs-copy" % path
            self._post(url, json=json_data)
        except requests.RequestException as e:
            if (e.response is not None and
                    e.response.status_code == requests.codes.NOT_FOUND):
                raise GitTargetError(
                    "Could not find repository %s or one of its refs" %
                    ensure_text(path))
            else:
                raise GitRepositoryScanFault(
                    "Could not copy refs: HTTP %s" % e.response.status_code)

    def deleteRefs(self, refs, logger=None):
        """See `IGitHostingClient`."""
        for path, ref in refs:
            try:
                if logger is not None:
                    logger.info("Delete from repo %s the ref %s" % (path, ref))
                url = "/repo/%s/%s" % (path, ref)
                self._delete(url)
            except requests.RequestException as e:
                raise GitReferenceDeletionFault(
                    "Error deleting %s from repo %s: HTTP %s" %
                    (ref, path, e.response.status_code))
=======
                "Failed to get file from Git repository: %s" %
                six.text_type(e))
>>>>>>> e48f4367
<|MERGE_RESOLUTION|>--- conflicted
+++ resolved
@@ -15,15 +15,11 @@
 
 from lazr.restful.utils import get_current_browser_request
 import requests
-<<<<<<< HEAD
+import six
 from six import (
     ensure_text,
     reraise,
     )
-=======
-import six
-from six import reraise
->>>>>>> e48f4367
 from six.moves.urllib.parse import (
     quote,
     urljoin,
@@ -273,8 +269,8 @@
             return blob
         except Exception as e:
             raise GitRepositoryScanFault(
-<<<<<<< HEAD
-                "Failed to get file from Git repository: %s" % unicode(e))
+                "Failed to get file from Git repository: %s" %
+                six.text_type(e))
 
     def copyRefs(self, path, operations, logger=None):
         """See `IGitHostingClient`."""
@@ -312,8 +308,4 @@
             except requests.RequestException as e:
                 raise GitReferenceDeletionFault(
                     "Error deleting %s from repo %s: HTTP %s" %
-                    (ref, path, e.response.status_code))
-=======
-                "Failed to get file from Git repository: %s" %
-                six.text_type(e))
->>>>>>> e48f4367
+                    (ref, path, e.response.status_code))