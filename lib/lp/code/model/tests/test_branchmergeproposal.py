--- conflicted
+++ resolved
@@ -23,19 +23,7 @@
 from zope.component import getUtility
 from zope.security.proxy import removeSecurityProxy
 
-<<<<<<< HEAD
-from canonical.database.constants import UTC_NOW
-from canonical.launchpad.interfaces.launchpad import IPrivacy
-from canonical.launchpad.webapp import canonical_url
-from canonical.launchpad.webapp.testing import verifyObject
-from canonical.testing.layers import (
-    DatabaseFunctionalLayer,
-    LaunchpadFunctionalLayer,
-    LaunchpadZopelessLayer,
-    )
-=======
 from lp.app.interfaces.launchpad import IPrivacy
->>>>>>> e2c170e4
 from lp.code.enums import (
     BranchMergeProposalStatus,
     BranchSubscriptionNotificationLevel,
@@ -97,14 +85,11 @@
     LaunchpadObjectFactory,
     )
 from lp.testing.gpgkeys import import_secret_test_key
-<<<<<<< HEAD
-=======
 from lp.testing.layers import (
     DatabaseFunctionalLayer,
     LaunchpadFunctionalLayer,
     LaunchpadZopelessLayer,
     )
->>>>>>> e2c170e4
 
 
 class TestBranchMergeProposalInterface(TestCaseWithFactory):
