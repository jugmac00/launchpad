# Copyright 2009 Canonical Ltd.  This software is licensed under the
# GNU Affero General Public License version 3 (see the file LICENSE).

"""Tests for Diff, etc."""

from __future__ import with_statement

__metaclass__ = type


from cStringIO import StringIO
from difflib import unified_diff
import logging
from unittest import TestLoader

from bzrlib import trace
from bzrlib.patches import InsertLine, parse_patches, RemoveLine
import transaction
from zope.security.proxy import removeSecurityProxy

from canonical.launchpad.webapp import canonical_url
from canonical.launchpad.webapp.testing import verifyObject
from canonical.testing import (
    LaunchpadFunctionalLayer,
    LaunchpadZopelessLayer,
    )
from lp.app.errors import NotFoundError
from lp.code.interfaces.diff import (
    IDiff,
    IIncrementalDiff,
    IPreviewDiff,
    IStaticDiff,
    IStaticDiffSource,
    )
from lp.code.model.diff import (
    Diff,
    PreviewDiff,
    StaticDiff,
    )
from lp.code.model.directbranchcommit import DirectBranchCommit
from lp.services.osutils import override_environ
from lp.testing import (
    login,
    login_person,
    TestCaseWithFactory,
    )


class RecordLister(logging.Handler):

    def __init__(self):
        logging.Handler.__init__(self)
        self.records = []

    def emit(self, record):
        self.records.append(record)


def commit_file(branch, path, contents, merge_parents=None):
    """Create a commit that updates a file to specified contents.

    This will create or modify the file, as needed.
    """
    committer = DirectBranchCommit(
        removeSecurityProxy(branch), no_race_check=True,
        merge_parents=merge_parents)
    committer.writeFile(path, contents)
    try:
        return committer.commit('committing')
    finally:
        committer.unlock()


def create_example_merge(test_case):
    """Create a merge proposal with conflicts and updates."""
    bmp = test_case.factory.makeBranchMergeProposal()
    # Make the branches of the merge proposal look good as far as the
    # model is concerned.
    test_case.factory.makeRevisionsForBranch(bmp.source_branch)
    test_case.factory.makeRevisionsForBranch(bmp.target_branch)
    bzr_target = test_case.createBzrBranch(bmp.target_branch)
    commit_file(bmp.target_branch, 'foo', 'a\n')
    test_case.createBzrBranch(bmp.source_branch, bzr_target)
    source_rev_id = commit_file(bmp.source_branch, 'foo', 'd\na\nb\n')
    target_rev_id = commit_file(bmp.target_branch, 'foo', 'c\na\n')
    return bmp, source_rev_id, target_rev_id


class DiffTestCase(TestCaseWithFactory):

    def createExampleMerge(self):
        self.useBzrBranches(direct_database=True)
        return create_example_merge(self)

    def checkExampleMerge(self, diff_text):
        """Ensure the diff text matches the values for ExampleMerge."""
        # The source branch added a line "b".
        self.assertIn('+b\n', diff_text)
        # The line "a" was present before any changes were made, so it's not
        # considered added.
        self.assertNotIn('+a\n', diff_text)
        # There's a conflict because the source branch added a line "d", but
        # the target branch added the line "c" in the same place.
        self.assertIn(
            '+<<<''<<<< TREE\n c\n+=======\n+d\n+>>>>>''>> MERGE-SOURCE\n',
            diff_text)

    def preparePrerequisiteMerge(self, bmp=None):
        """Prepare a merge scenario with a prerequisite branch."""
        self.useBzrBranches(direct_database=True)
        if bmp is None:
            target = self.factory.makeBranch()
            prerequisite = self.factory.makeBranch()
            source = self.factory.makeBranch()
        else:
            target = bmp.target_branch
            source = bmp.source_branch
            prerequisite = bmp.prerequisite_branch
        target_bzr = self.createBzrBranch(target)
        commit_file(target, 'file', 'target text\n')
        prerequisite_bzr = self.createBzrBranch(prerequisite, target_bzr)
        commit_file(
            prerequisite, 'file', 'target text\nprerequisite text\n')
        source_bzr = self.createBzrBranch(source, prerequisite_bzr)
        source_rev_id = commit_file(
            source, 'file',
            'target text\nprerequisite text\nsource text\n')
        return (source_bzr, source_rev_id, target_bzr, prerequisite_bzr,
                prerequisite)


class TestDiff(DiffTestCase):

    layer = LaunchpadFunctionalLayer

    def test_providesInterface(self):
        verifyObject(IDiff, Diff())

    def _create_diff(self, content):
        # Create a Diff object with the content specified.
        sio = StringIO()
        sio.write(content)
        size = sio.tell()
        sio.seek(0)
        diff = Diff.fromFile(sio, size)
        # Commit to make the alias available for reading.
        transaction.commit()
        return diff

    def test_text_reads_librarian_content(self):
        # IDiff.text will read at most config.diff.max_read_size bytes from
        # the librarian.
        content = ''.join(unified_diff('', "1234567890" * 10))
        diff = self._create_diff(content)
        self.assertEqual(content, diff.text)
        self.assertTrue(diff.diff_text.restricted)

    def test_oversized_normal(self):
        # A diff smaller than config.diff.max_read_size is not oversized.
        content = ''.join(unified_diff('', "1234567890" * 10))
        diff = self._create_diff(content)
        self.assertFalse(diff.oversized)

    def test_text_read_limited_by_config(self):
        # IDiff.text will read at most config.diff.max_read_size bytes from
        # the librarian.
        self.pushConfig("diff", max_read_size=25)
        content = ''.join(unified_diff('', "1234567890" * 10))
        diff = self._create_diff(content)
        self.assertEqual(content[:25], diff.text)

    def test_oversized_for_big_diff(self):
        # A diff larger than config.diff.max_read_size is oversized.
        self.pushConfig("diff", max_read_size=25)
        content = ''.join(unified_diff('', "1234567890" * 10))
        diff = self._create_diff(content)
        self.assertTrue(diff.oversized)


class TestDiffInScripts(DiffTestCase):

    layer = LaunchpadZopelessLayer

    def test_mergePreviewFromBranches(self):
        # mergePreviewFromBranches generates the correct diff.
        bmp, source_rev_id, target_rev_id = self.createExampleMerge()
        source_branch = bmp.source_branch.getBzrBranch()
        target_branch = bmp.target_branch.getBzrBranch()
        diff, conflicts = Diff.mergePreviewFromBranches(
            source_branch, source_rev_id, target_branch)
        transaction.commit()
        self.checkExampleMerge(diff.text)

    diff_bytes = (
        "--- bar\t2009-08-26 15:53:34.000000000 -0400\n"
        "+++ bar\t1969-12-31 19:00:00.000000000 -0500\n"
        "@@ -1,3 +0,0 @@\n"
        "-a\n"
        "-b\n"
        "-c\n"
        "--- baz\t1969-12-31 19:00:00.000000000 -0500\n"
        "+++ baz\t2009-08-26 15:53:57.000000000 -0400\n"
        "@@ -0,0 +1,2 @@\n"
        "+a\n"
        "+b\n"
        "--- foo\t2009-08-26 15:53:23.000000000 -0400\n"
        "+++ foo\t2009-08-26 15:56:43.000000000 -0400\n"
        "@@ -1,3 +1,4 @@\n"
        " a\n"
        "-b\n"
        " c\n"
        "+d\n"
        "+e\n")

    diff_bytes_2 = (
        "--- bar\t2009-08-26 15:53:34.000000000 -0400\n"
        "+++ bar\t1969-12-31 19:00:00.000000000 -0500\n"
        "@@ -1,3 +0,0 @@\n"
        "-a\n"
        "-b\n"
        "-c\n"
        "--- baz\t1969-12-31 19:00:00.000000000 -0500\n"
        "+++ baz\t2009-08-26 15:53:57.000000000 -0400\n"
        "@@ -0,0 +1,2 @@\n"
        "+a\n"
        "+b\n"
        "--- foo\t2009-08-26 15:53:23.000000000 -0400\n"
        "+++ foo\t2009-08-26 15:56:43.000000000 -0400\n"
        "@@ -1,3 +1,5 @@\n"
        " a\n"
        "-b\n"
        " c\n"
        "+d\n"
        "+e\n"
        "+f\n")

    def test_mergePreviewWithPrerequisite(self):
        # Changes introduced in the prerequisite branch are ignored.
        (source_bzr, source_rev_id, target_bzr, prerequisite_bzr,
         prerequisite) = self.preparePrerequisiteMerge()
        diff, conflicts = Diff.mergePreviewFromBranches(
            source_bzr, source_rev_id, target_bzr, prerequisite_bzr)
        transaction.commit()
        self.assertIn('+source text\n', diff.text)
        self.assertNotIn('+prerequisite text\n', diff.text)

    def test_mergePreviewWithNewerPrerequisite(self):
        # If the prerequisite branch has unmerged revisions, they do not
        # affect the diff.
        (source_bzr, source_rev_id, target_bzr, prerequisite_bzr,
         prerequisite) = self.preparePrerequisiteMerge()
        commit_file(
            prerequisite, 'file', 'prerequisite text2\n')
        diff, conflicts = Diff.mergePreviewFromBranches(
            source_bzr, source_rev_id, target_bzr, prerequisite_bzr)
        transaction.commit()
        self.assertNotIn('-prerequisite text2\n', diff.text)
        self.assertIn('+source text\n', diff.text)
        self.assertNotIn('+prerequisite text\n', diff.text)

    def test_generateDiffstat(self):
        self.assertEqual(
            {'foo': (2, 1), 'bar': (0, 3), 'baz': (2, 0)},
            Diff.generateDiffstat(self.diff_bytes))

    def test_fromFileSetsDiffstat(self):
        diff = Diff.fromFile(StringIO(self.diff_bytes), len(self.diff_bytes))
        self.assertEqual({'bar': (0, 3), 'baz': (2, 0), 'foo': (2, 1)},
                         diff.diffstat)

    def test_fromFileAcceptsBinary(self):
        diff_bytes = "Binary files a\t and b\t differ\n"
        diff = Diff.fromFile(StringIO(diff_bytes), len(diff_bytes))
        self.assertEqual({}, diff.diffstat)

    def test_fromFileSets_added_removed(self):
        """fromFile sets added_lines_count, removed_lines_count."""
        diff = Diff.fromFile(
            StringIO(self.diff_bytes_2), len(self.diff_bytes_2))
        self.assertEqual(5, diff.added_lines_count)
        self.assertEqual(4, diff.removed_lines_count)

    def test_fromFile_withError(self):
        # If the diff is formatted such that generating the diffstat fails, we
        # want to record an oops but continue.
        diff_bytes = "not a real diff"
        diff = Diff.fromFile(StringIO(diff_bytes), len(diff_bytes))
        oops = self.oopses[0]
        self.assertEqual('MalformedPatchHeader', oops.type)
        self.assertIs(None, diff.diffstat)
        self.assertIs(None, diff.added_lines_count)
        self.assertIs(None, diff.removed_lines_count)


class TestStaticDiff(TestCaseWithFactory):
    """Test that StaticDiff objects work."""

    layer = LaunchpadZopelessLayer

    def test_providesInterface(self):
        verifyObject(IStaticDiff, StaticDiff())

    def test_providesSourceInterface(self):
        verifyObject(IStaticDiffSource, StaticDiff)

    def test_acquire_existing(self):
        """Ensure that acquire returns the existing StaticDiff."""
        self.useBzrBranches(direct_database=True)
        branch, tree = self.create_branch_and_tree()
        # XXX: AaronBentley 2010-08-06 bug=614404: a bzr username is
        # required to generate the revision-id.
        with override_environ(BZR_EMAIL='me@example.com'):
            tree.commit('First commit', rev_id='rev1')
        diff1 = StaticDiff.acquire('null:', 'rev1', tree.branch.repository)
        diff2 = StaticDiff.acquire('null:', 'rev1', tree.branch.repository)
        self.assertIs(diff1, diff2)

    def test_acquire_existing_different_repo(self):
        """The existing object is used even if the repository is different."""
        self.useBzrBranches(direct_database=True)
        branch1, tree1 = self.create_branch_and_tree('tree1')
        # XXX: AaronBentley 2010-08-06 bug=614404: a bzr username is
        # required to generate the revision-id.
        with override_environ(BZR_EMAIL='me@example.com'):
            tree1.commit('First commit', rev_id='rev1')
        branch2, tree2 = self.create_branch_and_tree('tree2')
        tree2.pull(tree1.branch)
        diff1 = StaticDiff.acquire('null:', 'rev1', tree1.branch.repository)
        diff2 = StaticDiff.acquire('null:', 'rev1', tree2.branch.repository)
        self.assertTrue(diff1 is diff2)

    def test_acquire_nonexisting(self):
        """A new object is created if there is no existant matching object."""
        self.useBzrBranches(direct_database=True)
        branch, tree = self.create_branch_and_tree()
        # XXX: AaronBentley 2010-08-06 bug=614404: a bzr username is
        # required to generate the revision-id.
        with override_environ(BZR_EMAIL='me@example.com'):
            tree.commit('First commit', rev_id='rev1')
            tree.commit('Next commit', rev_id='rev2')
        diff1 = StaticDiff.acquire('null:', 'rev1', tree.branch.repository)
        diff2 = StaticDiff.acquire('rev1', 'rev2', tree.branch.repository)
        self.assertIsNot(diff1, diff2)

    def test_acquireFromText(self):
        """acquireFromText works as expected.

        It creates a new object if there is none, but uses the existing one
        if possible.
        """
        diff_a = ''.join(unified_diff('', 'a'))
        diff_b = ''.join(unified_diff('', 'b'))
        static_diff = StaticDiff.acquireFromText(
            'rev1', 'rev2', diff_a)
        self.assertEqual('rev1', static_diff.from_revision_id)
        self.assertEqual('rev2', static_diff.to_revision_id)
        static_diff2 = StaticDiff.acquireFromText(
            'rev1', 'rev2', diff_b)
        self.assertIs(static_diff, static_diff2)

    def test_acquireFromTextEmpty(self):
        static_diff = StaticDiff.acquireFromText('rev1', 'rev2', '')
        self.assertEqual('', static_diff.diff.text)

    def test_acquireFromTextNonEmpty(self):
        diff_bytes = ''.join(unified_diff('', 'abc'))
        static_diff = StaticDiff.acquireFromText(
            'rev1', 'rev2', diff_bytes)
        transaction.commit()
        self.assertEqual(diff_bytes, static_diff.diff.text)


class TestPreviewDiff(DiffTestCase):
    """Test that PreviewDiff objects work."""

    layer = LaunchpadFunctionalLayer

    def _createProposalWithPreviewDiff(self, prerequisite_branch=None,
                                       content=None):
        # Create and return a preview diff.
        mp = self.factory.makeBranchMergeProposal(
            prerequisite_branch=prerequisite_branch)
        login_person(mp.registrant)
        if prerequisite_branch is None:
            prerequisite_revision_id = None
        else:
            prerequisite_revision_id = u'rev-c'
        if content is None:
            content = ''.join(unified_diff('', 'content'))
        mp.updatePreviewDiff(
            content, u'rev-a', u'rev-b',
            prerequisite_revision_id=prerequisite_revision_id)
        # Make sure the librarian file is written.
        transaction.commit()
        return mp

    def test_providesInterface(self):
        # In order to test the interface provision, we need to make sure that
        # the associated diff object that is delegated to is also created.
        mp = self._createProposalWithPreviewDiff()
        verifyObject(IPreviewDiff, mp.preview_diff)

    def test_canonicalUrl(self):
        # The canonical_url of the merge diff is '+preview' after the
        # canonical_url of the merge proposal itself.
        mp = self._createProposalWithPreviewDiff()
        self.assertEqual(
            canonical_url(mp) + '/+preview-diff',
            canonical_url(mp.preview_diff))

    def test_empty_diff(self):
        # Once the source is merged into the target, the diff between the
        # branches will be empty.
        mp = self._createProposalWithPreviewDiff(content='')
        preview = mp.preview_diff
        self.assertIs(None, preview.diff_text)
        self.assertEqual(0, preview.diff_lines_count)
        self.assertEqual(mp, preview.branch_merge_proposal)
        self.assertFalse(preview.has_conflicts)

    def test_stale_allInSync(self):
        # If the revision ids of the preview diff match the source and target
        # branches, then not stale.
        mp = self._createProposalWithPreviewDiff()
        # Log in an admin to avoid the launchpad.Edit needs for last_scanned.
        login('admin@canonical.com')
        mp.source_branch.last_scanned_id = 'rev-a'
        mp.target_branch.last_scanned_id = 'rev-b'
        self.assertEqual(False, mp.preview_diff.stale)

    def test_stale_sourceNewer(self):
        # If the source branch has a different rev id, the diff is stale.
        mp = self._createProposalWithPreviewDiff()
        # Log in an admin to avoid the launchpad.Edit needs for last_scanned.
        login('admin@canonical.com')
        mp.source_branch.last_scanned_id = 'rev-c'
        mp.target_branch.last_scanned_id = 'rev-b'
        self.assertEqual(True, mp.preview_diff.stale)

    def test_stale_targetNewer(self):
        # If the source branch has a different rev id, the diff is stale.
        mp = self._createProposalWithPreviewDiff()
        # Log in an admin to avoid the launchpad.Edit needs for last_scanned.
        login('admin@canonical.com')
        mp.source_branch.last_scanned_id = 'rev-a'
        mp.target_branch.last_scanned_id = 'rev-d'
        self.assertEqual(True, mp.preview_diff.stale)

    def test_stale_prerequisiteBranch(self):
        # If the merge proposal has a prerequisite branch, then the tip
        # revision id of the prerequisite branch is also checked.
        dep_branch = self.factory.makeProductBranch()
        mp = self._createProposalWithPreviewDiff(dep_branch)
        # Log in an admin to avoid the launchpad.Edit needs for last_scanned.
        login('admin@canonical.com')
        mp.source_branch.last_scanned_id = 'rev-a'
        mp.target_branch.last_scanned_id = 'rev-b'
        dep_branch.last_scanned_id = 'rev-c'
        self.assertEqual(False, mp.preview_diff.stale)
        dep_branch.last_scanned_id = 'rev-d'
        self.assertEqual(True, mp.preview_diff.stale)

    def test_fromPreviewDiff_with_no_conflicts(self):
        """Test fromPreviewDiff when no conflicts are present."""
        self.useBzrBranches(direct_database=True)
        bmp = self.factory.makeBranchMergeProposal()
        bzr_target = self.createBzrBranch(bmp.target_branch)
        commit_file(bmp.target_branch, 'foo', 'a\n')
        self.createBzrBranch(bmp.source_branch, bzr_target)
        source_rev_id = commit_file(bmp.source_branch, 'foo', 'a\nb\n')
        target_rev_id = commit_file(bmp.target_branch, 'foo', 'c\na\n')
        diff = PreviewDiff.fromBranchMergeProposal(bmp)
        self.assertEqual('', diff.conflicts)
        self.assertFalse(diff.has_conflicts)

    def test_fromBranchMergeProposal(self):
        # Correctly generates a PreviewDiff from a BranchMergeProposal.
        bmp, source_rev_id, target_rev_id = self.createExampleMerge()
        preview = PreviewDiff.fromBranchMergeProposal(bmp)
        self.assertEqual(source_rev_id, preview.source_revision_id)
        self.assertEqual(target_rev_id, preview.target_revision_id)
        transaction.commit()
        self.checkExampleMerge(preview.text)
        self.assertEqual({'foo': (5, 0)}, preview.diffstat)

    def test_fromBranchMergeProposal_with_prerequisite(self):
        # Correctly generates a PreviewDiff from a BranchMergeProposal.
        prerequisite_branch = self.factory.makeProductBranch()
        bmp = self.factory.makeBranchMergeProposal(
            prerequisite_branch=prerequisite_branch)
        self.preparePrerequisiteMerge(bmp)
        preview = PreviewDiff.fromBranchMergeProposal(bmp)
        transaction.commit()
        self.assertIn('+source text\n', preview.text)
        self.assertNotIn('+prerequisite text\n', preview.text)

    def test_fromBranchMergeProposal_sets_conflicts(self):
        """Conflicts are set on the PreviewDiff."""
        bmp, source_rev_id, target_rev_id = self.createExampleMerge()
        preview = PreviewDiff.fromBranchMergeProposal(bmp)
        self.assertEqual('Text conflict in foo\n', preview.conflicts)
        self.assertTrue(preview.has_conflicts)

    def test_fromBranchMergeProposal_does_not_warn_on_conflicts(self):
        """PreviewDiff generation emits no conflict warnings."""
        reload(trace)
        bmp, source_rev_id, target_rev_id = self.createExampleMerge()
        handler = RecordLister()
        logger = logging.getLogger('bzr')
        logger.addHandler(handler)
        try:
            preview = PreviewDiff.fromBranchMergeProposal(bmp)
            self.assertEqual(handler.records, [])
            # check that our handler would normally intercept warnings.
            trace.warning('foo!')
            self.assertNotEqual(handler.records, [])
        finally:
            logger.removeHandler(handler)

    def test_getFileByName(self):
        diff = self._createProposalWithPreviewDiff().preview_diff
        self.assertEqual(diff.diff_text, diff.getFileByName('preview.diff'))
        self.assertRaises(
            NotFoundError, diff.getFileByName, 'different.name')

    def test_getFileByName_with_no_diff(self):
        diff = self._createProposalWithPreviewDiff(content='').preview_diff
        self.assertRaises(
            NotFoundError, diff.getFileByName, 'preview.diff')


class TestIncrementalDiff(DiffTestCase):
    """Test that IncrementalDiff objects work."""

    layer = LaunchpadFunctionalLayer

    def test_providesInterface(self):
        incremental_diff = self.factory.makeIncrementalDiff()
        verifyObject(IIncrementalDiff, incremental_diff)

    @staticmethod
    def diff_changes(diff_bytes):
        inserted = []
        removed = []
        for patch in parse_patches(diff_bytes.splitlines(True)):
            for hunk in patch.hunks:
                for line in hunk.lines:
                    if isinstance(line, InsertLine):
                        inserted.append(line.contents)
                    if isinstance(line, RemoveLine):
                        removed.append(line.contents)
        return inserted, removed

    def test_generateIncrementalDiff(self):
        """generateIncrementalDiff works.

        Changes merged from the prerequisite and target are ignored in the
        diff.

        We generate an incremental diff from old_revision_id to
        new_revision_id.

        old_revision_id has:
        a
        b
        e

        new_revision_id has:
        d
        a
        c
        e
        f

        Because the prerequisite branch adds "d", this change is ignored.
        Because the target branch adds "f", this change is ignored.
        So the incremental diff shows that "c" was added and "b" was removed.
        """
        self.useBzrBranches(direct_database=True)
        prerequisite_branch = self.factory.makeAnyBranch()
        bmp = self.factory.makeBranchMergeProposal(
            prerequisite_branch=prerequisite_branch)
        target_branch = self.createBzrBranch(bmp.target_branch)
        old_revision_id = commit_file(bmp.target_branch, 'foo', 'a\nb\ne\n')
        old_revision = self.factory.makeRevision(rev_id=old_revision_id)
        source_branch = self.createBzrBranch(
            bmp.source_branch, target_branch)
<<<<<<< HEAD
        commit_file(bmp.source_branch, 'foo', 'a\nc\ne\n')
=======
        self.commitFile(bmp.source_branch, 'foo', 'a\nc\ne\n')
>>>>>>> bbf782af
        prerequisite = self.createBzrBranch(
            bmp.prerequisite_branch, target_branch)
        prerequisite_revision = commit_file(
            bmp.prerequisite_branch, 'foo', 'd\na\nb\ne\n')
        merge_parent = commit_file(bmp.target_branch, 'foo', 'a\nb\ne\nf\n')
        source_branch.repository.fetch(target_branch.repository,
            revision_id=merge_parent)
        commit_file(bmp.source_branch, 'foo', 'a\nc\ne\nf\n', [merge_parent])
        source_branch.repository.fetch(prerequisite.repository,
            revision_id=prerequisite_revision)
        new_revision_id = commit_file(
            bmp.source_branch, 'foo', 'd\na\nc\ne\nf\n',
            [prerequisite_revision])
        new_revision = self.factory.makeRevision(rev_id=new_revision_id)
        incremental_diff = bmp.generateIncrementalDiff(
            old_revision, new_revision)
        transaction.commit()
        inserted, removed = self.diff_changes(incremental_diff.text)
        self.assertEqual(['c\n'], inserted)
        self.assertEqual(['b\n'], removed)


def test_suite():
    return TestLoader().loadTestsFromName(__name__)<|MERGE_RESOLUTION|>--- conflicted
+++ resolved
@@ -585,11 +585,7 @@
         old_revision = self.factory.makeRevision(rev_id=old_revision_id)
         source_branch = self.createBzrBranch(
             bmp.source_branch, target_branch)
-<<<<<<< HEAD
         commit_file(bmp.source_branch, 'foo', 'a\nc\ne\n')
-=======
-        self.commitFile(bmp.source_branch, 'foo', 'a\nc\ne\n')
->>>>>>> bbf782af
         prerequisite = self.createBzrBranch(
             bmp.prerequisite_branch, target_branch)
         prerequisite_revision = commit_file(
