# Copyright 2010 Canonical Ltd.  This software is licensed under the
# GNU Affero General Public License version 3 (see the file LICENSE).

"""Tests for source package builds."""

from __future__ import with_statement

__metaclass__ = type

import datetime
import re
import unittest

from storm.locals import Store
import transaction
from zope.component import getUtility
from zope.security.proxy import removeSecurityProxy

from canonical.launchpad.interfaces.lpstorm import IStore
from canonical.launchpad.webapp.authorization import check_permission
from canonical.launchpad.webapp.testing import verifyObject
from canonical.testing.layers import (
    LaunchpadFunctionalLayer,
    LaunchpadZopelessLayer,
    )
from lp.app.errors import NotFoundError
from lp.buildmaster.interfaces.buildbase import BuildStatus
from lp.buildmaster.interfaces.buildqueue import IBuildQueue
<<<<<<< HEAD
from lp.buildmaster.tests.test_packagebuild import (
    TestGetUploadMethodsMixin, TestHandleStatusMixin)
=======
from lp.buildmaster.tests.test_buildbase import (
    TestGetUploadMethodsMixin,
    TestHandleStatusMixin,
    )
>>>>>>> 808a8ba3
from lp.code.interfaces.sourcepackagerecipebuild import (
    ISourcePackageRecipeBuild,
    ISourcePackageRecipeBuildJob,
    ISourcePackageRecipeBuildSource,
    )
from lp.code.mail.sourcepackagerecipebuild import (
    SourcePackageRecipeBuildMailer,
    )
from lp.code.model.sourcepackagerecipebuild import SourcePackageRecipeBuild
from lp.registry.interfaces.pocket import PackagePublishingPocket
from lp.services.mail.sendmail import format_address
from lp.soyuz.interfaces.processor import IProcessorFamilySet
from lp.soyuz.model.processor import ProcessorFamily
from lp.soyuz.tests.soyuzbuilddhelpers import WaitingSlave
from lp.testing import (
    ANONYMOUS,
    login,
    person_logged_in,
    TestCaseWithFactory,
    )
from lp.testing.fakemethod import FakeMethod
from lp.testing.mail_helpers import pop_notifications


class TestSourcePackageRecipeBuild(TestCaseWithFactory):
    """Test the source package build object."""

    layer = LaunchpadFunctionalLayer

    def makeSourcePackageRecipeBuild(self):
        """Create a `SourcePackageRecipeBuild` for testing."""
        person = self.factory.makePerson()
        distroseries = self.factory.makeDistroSeries()
        distroseries_i386 = distroseries.newArch(
            'i386', ProcessorFamily.get(1), False, person,
            supports_virtualized=True)
        removeSecurityProxy(distroseries).nominatedarchindep = (
            distroseries_i386)

        return getUtility(ISourcePackageRecipeBuildSource).new(
            distroseries=distroseries,
            recipe=self.factory.makeSourcePackageRecipe(
                distroseries=distroseries),
            archive=self.factory.makeArchive(),
            requester=person)

    def test_providesInterfaces(self):
        # SourcePackageRecipeBuild provides IPackageBuild and
        # ISourcePackageRecipeBuild.
        spb = self.makeSourcePackageRecipeBuild()
        self.assertProvides(spb, ISourcePackageRecipeBuild)

    def test_implements_interface(self):
        build = self.makeSourcePackageRecipeBuild()
        verifyObject(ISourcePackageRecipeBuild, build)

    def test_saves_record(self):
        # A source package recipe build can be stored in the database
        spb = self.makeSourcePackageRecipeBuild()
        transaction.commit()
        self.assertProvides(spb, ISourcePackageRecipeBuild)

    def test_makeJob(self):
        # A build farm job can be obtained from a SourcePackageRecipeBuild
        spb = self.makeSourcePackageRecipeBuild()
        job = spb.makeJob()
        self.assertProvides(job, ISourcePackageRecipeBuildJob)

    def test_queueBuild(self):
        spb = self.makeSourcePackageRecipeBuild()
        bq = spb.queueBuild(spb)

        self.assertProvides(bq, IBuildQueue)
        self.assertProvides(bq.specific_job, ISourcePackageRecipeBuildJob)
        self.assertEqual(True, bq.virtualized)

        # The processor for SourcePackageRecipeBuilds should not be None.
        # They do require specific environments.
        self.assertNotEqual(None, bq.processor)
        self.assertEqual(
            spb.distroseries.nominatedarchindep.default_processor,
            bq.processor)
        self.assertEqual(bq, spb.buildqueue_record)

    def test_title(self):
        # A recipe build's title currently consists of the base
        # branch's unique name.
        spb = self.makeSourcePackageRecipeBuild()
        title = "%s recipe build" % spb.recipe.base_branch.unique_name
        self.assertEqual(spb.title, title)

    def test_getTitle(self):
        # A recipe build job's title is the same as its build's title.
        spb = self.makeSourcePackageRecipeBuild()
        job = spb.makeJob()
        self.assertEqual(job.getTitle(), spb.title)

    def test_distribution(self):
        # A source package recipe build has a distribution derived from
        # its series.
        spb = self.makeSourcePackageRecipeBuild()
        self.assertEqual(spb.distroseries.distribution, spb.distribution)

    def test_is_private(self):
        # A source package recipe build is currently always public.
        spb = self.makeSourcePackageRecipeBuild()
        self.assertEqual(False, spb.is_private)

    def test_view_private_branch(self):
        """Recipebuilds with private branches are restricted."""
        owner = self.factory.makePerson()
        branch = self.factory.makeAnyBranch(owner=owner)
        with person_logged_in(owner):
            recipe = self.factory.makeSourcePackageRecipe(branches=[branch])
            build = self.factory.makeSourcePackageRecipeBuild(recipe=recipe)
            self.assertTrue(check_permission('launchpad.View', build))
        removeSecurityProxy(branch).private = True
        with person_logged_in(self.factory.makePerson()):
            self.assertFalse(check_permission('launchpad.View', build))
        login(ANONYMOUS)
        self.assertFalse(check_permission('launchpad.View', build))

    def test_view_private_archive(self):
        """Recipebuilds with private branches are restricted."""
        owner = self.factory.makePerson()
        archive = self.factory.makeArchive(owner=owner, private=True)
        build = self.factory.makeSourcePackageRecipeBuild(archive=archive)
        with person_logged_in(owner):
            self.assertTrue(check_permission('launchpad.View', build))
        with person_logged_in(self.factory.makePerson()):
            self.assertFalse(check_permission('launchpad.View', build))
        login(ANONYMOUS)
        self.assertFalse(check_permission('launchpad.View', build))

    def test_estimateDuration(self):
        # If there are no successful builds, estimate 10 minutes.
        spb = self.makeSourcePackageRecipeBuild()
        cur_date = self.factory.getUniqueDate()
        self.assertEqual(
            datetime.timedelta(minutes=10), spb.estimateDuration())
        for minutes in [20, 5, 1]:
            build = removeSecurityProxy(
                self.factory.makeSourcePackageRecipeBuild(recipe=spb.recipe))
            build.date_started = cur_date
            build.date_finished = (
                cur_date + datetime.timedelta(minutes=minutes))
        self.assertEqual(
            datetime.timedelta(minutes=5), spb.estimateDuration())

    def test_getFileByName(self):
        """getFileByName returns the logs when requested by name."""
        spb = self.factory.makeSourcePackageRecipeBuild()
        removeSecurityProxy(spb).log = (
            self.factory.makeLibraryFileAlias(filename='buildlog.txt.gz'))
        self.assertEqual(spb.log, spb.getFileByName('buildlog.txt.gz'))
        self.assertRaises(NotFoundError, spb.getFileByName, 'foo')
        removeSecurityProxy(spb).log = (
            self.factory.makeLibraryFileAlias(filename='foo'))
        self.assertEqual(spb.log, spb.getFileByName('foo'))
        self.assertRaises(NotFoundError, spb.getFileByName, 'buildlog.txt.gz')
        removeSecurityProxy(spb).upload_log = (
            self.factory.makeLibraryFileAlias(filename='upload.txt.gz'))
        self.assertEqual(spb.upload_log, spb.getFileByName('upload.txt.gz'))

    def test_binary_builds(self):
        """The binary_builds property should be populated automatically."""
        spb = self.factory.makeSourcePackageRecipeBuild()
        multiverse = self.factory.makeComponent(name='multiverse')
        spr = self.factory.makeSourcePackageRelease(
            source_package_recipe_build=spb, component=multiverse)
        self.assertEqual([], list(spb.binary_builds))
        binary = self.factory.makeBinaryPackageBuild(spr)
        self.factory.makeBinaryPackageBuild()
        Store.of(binary).flush()
        self.assertEqual([binary], list(spb.binary_builds))

    def test_manifest(self):
        """Manifest should start empty, but accept SourcePackageRecipeData."""
        recipe = self.factory.makeSourcePackageRecipe()
        build = recipe.requestBuild(
            recipe.daily_build_archive, recipe.owner,
            list(recipe.distroseries)[0], PackagePublishingPocket.RELEASE)
        self.assertIs(None, build.manifest)
        self.assertIs(None, build.getManifestText())
        manifest_text = self.factory.makeRecipeText()
        removeSecurityProxy(build).setManifestText(manifest_text)
        self.assertEqual(manifest_text, build.getManifestText())
        self.assertIsNot(None, build.manifest)
        IStore(build).flush()
        manifest_text = self.factory.makeRecipeText()
        removeSecurityProxy(build).setManifestText(manifest_text)
        self.assertEqual(manifest_text, build.getManifestText())
        removeSecurityProxy(build).setManifestText(None)
        self.assertIs(None, build.manifest)

    def test_makeDailyBuilds(self):
        self.assertEqual([],
            SourcePackageRecipeBuild.makeDailyBuilds())
        recipe = self.factory.makeSourcePackageRecipe(build_daily=True)
        build = SourcePackageRecipeBuild.makeDailyBuilds()[0]
        self.assertEqual(recipe, build.recipe)
        self.assertEqual(list(recipe.distroseries), [build.distroseries])

    def test_makeDailyBuilds_clears_is_stale(self):
        recipe = self.factory.makeSourcePackageRecipe(
            build_daily=True, is_stale=True)
        SourcePackageRecipeBuild.makeDailyBuilds()[0]
        self.assertFalse(recipe.is_stale)

    def test_makeDailyBuilds_skips_pending(self):
        """When creating daily builds, skip ones that are already pending."""
        recipe = self.factory.makeSourcePackageRecipe(
            build_daily=True, is_stale=True)
        first_distroseries = list(recipe.distroseries)[0]
        recipe.requestBuild(
            recipe.daily_build_archive, recipe.owner, first_distroseries,
            PackagePublishingPocket.RELEASE)
        second_distroseries = \
            self.factory.makeSourcePackageRecipeDistroseries("hoary")
        recipe.distroseries.add(second_distroseries)
        builds = SourcePackageRecipeBuild.makeDailyBuilds()
        self.assertEqual(
            [second_distroseries], [build.distroseries for build in builds])

    def test_getRecentBuilds(self):
        """Recent builds match the same person, series and receipe.

        Builds do not match if they are older than 24 hours, or have a
        different requester, series or recipe.
        """
        requester = self.factory.makePerson()
        recipe = self.factory.makeSourcePackageRecipe()
        series = self.factory.makeDistroSeries()
        now = self.factory.getUniqueDate()
        build = self.factory.makeSourcePackageRecipeBuild(recipe=recipe,
            requester=requester)
        self.factory.makeSourcePackageRecipeBuild(
            recipe=recipe, distroseries=series)
        self.factory.makeSourcePackageRecipeBuild(
            requester=requester, distroseries=series)

        def get_recent():
            Store.of(build).flush()
            return SourcePackageRecipeBuild.getRecentBuilds(
                requester, recipe, series, _now=now)
        self.assertContentEqual([], get_recent())
        yesterday = now - datetime.timedelta(days=1)
        recent_build = self.factory.makeSourcePackageRecipeBuild(
            recipe=recipe, distroseries=series, requester=requester,
            date_created=yesterday)
        self.assertContentEqual([], get_recent())
        a_second = datetime.timedelta(seconds=1)
        removeSecurityProxy(recent_build).date_created += a_second
        self.assertContentEqual([recent_build], get_recent())

    def test_destroySelf(self):
        # ISourcePackageRecipeBuild should make sure to remove jobs and build
        # queue entries and then invalidate itself.
        build = self.factory.makeSourcePackageRecipeBuild()
        build.destroySelf()

    def test_cancelBuild(self):
        # ISourcePackageRecipeBuild should make sure to remove jobs and build
        # queue entries and then invalidate itself.
        build = self.factory.makeSourcePackageRecipeBuild()
        build.cancelBuild()

        self.assertEqual(
            BuildStatus.SUPERSEDED,
            build.status)

    def test_getSpecificJob(self):
        # getSpecificJob returns the SourcePackageRecipeBuild
        sprb = self.makeSourcePackageRecipeBuild()
        Store.of(sprb).flush()
        build = sprb.build_farm_job
        job = sprb.build_farm_job.getSpecificJob()
        self.assertEqual(sprb, job)


class TestAsBuildmaster(TestCaseWithFactory):

    layer = LaunchpadZopelessLayer

    def test_notify(self):
        """Notify sends email."""
        person = self.factory.makePerson(name='person')
        cake = self.factory.makeSourcePackageRecipe(
            name=u'recipe', owner=person)
        pantry = self.factory.makeArchive(name='ppa')
        secret = self.factory.makeDistroSeries(name=u'distroseries')
        build = self.factory.makeSourcePackageRecipeBuild(
            recipe=cake, distroseries=secret, archive=pantry)
        removeSecurityProxy(build).status = BuildStatus.FULLYBUILT
        IStore(build).flush()
        build.notify()
        (message, ) = pop_notifications()
        requester = build.requester
        requester_address = format_address(
            requester.displayname, requester.preferredemail.email)
        mailer = SourcePackageRecipeBuildMailer.forStatus(build)
        expected = mailer.generateEmail(
            requester.preferredemail.email, requester)
        self.assertEqual(
            requester_address, re.sub(r'\n\t+', ' ', message['To']))
        self.assertEqual(expected.subject, message['Subject'].replace(
            '\n\t', ' '))
        self.assertEqual(
            expected.body, message.get_payload(decode=True))

    def test_handleStatusNotifies(self):
        """"handleStatus causes notification, even if OK."""

        def prepare_build():
            queue_record = self.factory.makeSourcePackageRecipeBuildJob()
            build = queue_record.specific_job.build
            naked_build = removeSecurityProxy(build)
            naked_build.status = BuildStatus.FULLYBUILT
            naked_build.date_started = self.factory.getUniqueDate()
            queue_record.builder = self.factory.makeBuilder()
            slave = WaitingSlave('BuildStatus.OK')
            queue_record.builder.setSlaveForTesting(slave)
            return build

        def assertNotifyOnce(status, build):
            build.handleStatus(status, None, {'filemap': {}})
            self.assertEqual(1, len(pop_notifications()))
        for status in ['PACKAGEFAIL', 'OK']:
            assertNotifyOnce(status, prepare_build())
        build = prepare_build()
        removeSecurityProxy(build).verifySuccessfulUpload = FakeMethod(
        result=True)
        assertNotifyOnce('OK', prepare_build())


class MakeSPRecipeBuildMixin:
    """Provide the common makeBuild method returning a queued build."""

    def makeBuild(self):
        person = self.factory.makePerson()
        distroseries = self.factory.makeDistroSeries()
        processor_fam = getUtility(IProcessorFamilySet).getByName('x86')
        distroseries_i386 = distroseries.newArch(
            'i386', processor_fam, False, person,
            supports_virtualized=True)
        distroseries.nominatedarchindep = distroseries_i386
        build = self.factory.makeSourcePackageRecipeBuild(
            distroseries=distroseries,
            status=BuildStatus.FULLYBUILT,
            duration=datetime.timedelta(minutes=5))
        build.queueBuild(build)
        return build


class TestGetUploadMethodsForSPRecipeBuild(
    MakeSPRecipeBuildMixin, TestGetUploadMethodsMixin, TestCaseWithFactory):
    """IPackageBuild.getUpload-related methods work with SPRecipe builds."""


class TestHandleStatusForSPRBuild(
    MakeSPRecipeBuildMixin, TestHandleStatusMixin, TestCaseWithFactory):
    """IPackageBuild.handleStatus works with SPRecipe builds."""


def test_suite():
    return unittest.TestLoader().loadTestsFromName(__name__)<|MERGE_RESOLUTION|>--- conflicted
+++ resolved
@@ -26,15 +26,10 @@
 from lp.app.errors import NotFoundError
 from lp.buildmaster.interfaces.buildbase import BuildStatus
 from lp.buildmaster.interfaces.buildqueue import IBuildQueue
-<<<<<<< HEAD
 from lp.buildmaster.tests.test_packagebuild import (
-    TestGetUploadMethodsMixin, TestHandleStatusMixin)
-=======
-from lp.buildmaster.tests.test_buildbase import (
     TestGetUploadMethodsMixin,
     TestHandleStatusMixin,
     )
->>>>>>> 808a8ba3
 from lp.code.interfaces.sourcepackagerecipebuild import (
     ISourcePackageRecipeBuild,
     ISourcePackageRecipeBuildJob,
