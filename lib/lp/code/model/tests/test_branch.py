# Copyright 2009-2010 Canonical Ltd.  This software is licensed under the
# GNU Affero General Public License version 3 (see the file LICENSE).

# pylint: disable-msg=F0401,E1002

"""Tests for Branches."""


from __future__ import with_statement

__metaclass__ = type

from datetime import datetime, timedelta
from unittest import TestLoader

from bzrlib.bzrdir import BzrDir
from bzrlib.revision import NULL_REVISION

from pytz import UTC

from storm.locals import Store
from sqlobject import SQLObjectNotFound

import transaction

from zope.component import getUtility
from zope.security.proxy import removeSecurityProxy

from canonical.config import config
from canonical.database.constants import UTC_NOW
from canonical.launchpad import _
from canonical.launchpad.ftests import (
    ANONYMOUS, login, login_person, logout, syncUpdate)
from canonical.launchpad.interfaces.launchpad import ILaunchpadCelebrities
from canonical.launchpad.webapp.interfaces import IOpenLaunchBag
from canonical.testing import DatabaseFunctionalLayer, LaunchpadZopelessLayer

from lp.buildmaster.model.buildqueue import BuildQueue
from lp.blueprints.interfaces.specification import (
    ISpecificationSet, SpecificationDefinitionStatus)
from lp.blueprints.model.specificationbranch import (
    SpecificationBranch)
from lp.bugs.interfaces.bug import CreateBugParams, IBugSet
from lp.bugs.model.bugbranch import BugBranch
from lp.code.bzr import BranchFormat, ControlFormat, RepositoryFormat
from lp.code.enums import (
    BranchLifecycleStatus, BranchSubscriptionNotificationLevel, BranchType,
    BranchVisibilityRule, CodeReviewNotificationLevel)
from lp.code.errors import (
    BranchCannotBePrivate, BranchCannotBePublic,
    BranchCreatorNotMemberOfOwnerTeam, BranchCreatorNotOwner,
<<<<<<< HEAD
    BranchTargetError, CannotDeleteBranch, DEFAULT_BRANCH_STATUS_IN_LISTING,
    IBranch)
=======
    BranchTargetError, CannotDeleteBranch, InvalidBranchMergeProposal)
from lp.code.interfaces.branch import (
    DEFAULT_BRANCH_STATUS_IN_LISTING, IBranch)
>>>>>>> cd46df85
from lp.code.interfaces.branchjob import (
    IBranchUpgradeJobSource, IBranchScanJobSource)
from lp.code.interfaces.branchlookup import IBranchLookup
from lp.code.interfaces.branchnamespace import IBranchNamespaceSet
from lp.code.interfaces.branchmergeproposal import (
    BRANCH_MERGE_PROPOSAL_FINAL_STATES as FINAL_STATES)
from lp.code.interfaces.branchrevision import IBranchRevision
from lp.code.interfaces.linkedbranch import ICanHasLinkedBranch
from lp.code.interfaces.seriessourcepackagebranch import (
    IFindOfficialBranchLinks)
from lp.code.model.branch import (
    ClearDependentBranch, ClearOfficialPackageBranch, ClearSeriesBranch,
    DeleteCodeImport, DeletionCallable, DeletionOperation,
    update_trigger_modified_fields)
from lp.code.model.branchjob import (
    BranchDiffJob, BranchJob, BranchJobType, ReclaimBranchSpaceJob)
from lp.code.model.branchmergeproposal import (
    BranchMergeProposal)
from lp.code.model.codeimport import CodeImport, CodeImportSet
from lp.code.model.codereviewcomment import CodeReviewComment
from lp.code.tests.helpers import add_revision_to_branch
from lp.codehosting.bzrutils import UnsafeUrlSeen
from lp.registry.interfaces.person import IPersonSet
from lp.registry.model.product import ProductSet
from lp.registry.model.sourcepackage import SourcePackage
from lp.registry.interfaces.pocket import PackagePublishingPocket
from lp.testing import (
    person_logged_in, run_with_login, TestCase, TestCaseWithFactory,
    time_counter)
from lp.testing.factory import LaunchpadObjectFactory
from lp.translations.model.translationtemplatesbuildjob import (
    ITranslationTemplatesBuildJobSource)


class TestCodeImport(TestCase):

    layer = LaunchpadZopelessLayer

    def setUp(self):
        super(TestCodeImport, self).setUp()
        login('test@canonical.com')
        self.factory = LaunchpadObjectFactory()

    def test_branchCodeImport(self):
        """Ensure the codeImport property works correctly."""
        code_import = self.factory.makeCodeImport()
        branch = code_import.branch
        self.assertEqual(code_import, branch.code_import)
        CodeImportSet().delete(code_import)
        self.assertEqual(None, branch.code_import)


class TestBranchChanged(TestCaseWithFactory):
    """Tests for `IBranch.branchChanged`."""

    layer = DatabaseFunctionalLayer

    def setUp(self):
        TestCaseWithFactory.setUp(self)
        self.arbitrary_formats = (
            ControlFormat.BZR_METADIR_1, BranchFormat.BZR_BRANCH_6,
            RepositoryFormat.BZR_CHK_2A)

    def test_branchChanged_sets_last_mirrored_id(self):
        # branchChanged sets the last_mirrored_id attribute on the branch.
        revid = self.factory.getUniqueString()
        branch = self.factory.makeAnyBranch()
        login_person(branch.owner)
        branch.branchChanged('', revid, *self.arbitrary_formats)
        self.assertEqual(revid, branch.last_mirrored_id)

    def test_branchChanged_sets_stacked_on(self):
        # branchChanged sets the stacked_on attribute based on the unique_name
        # passed in.
        branch = self.factory.makeAnyBranch()
        stacked_on = self.factory.makeAnyBranch()
        login_person(branch.owner)
        branch.branchChanged(
            stacked_on.unique_name, '', *self.arbitrary_formats)
        self.assertEqual(stacked_on, branch.stacked_on)

    def test_branchChanged_unsets_stacked_on(self):
        # branchChanged clears the stacked_on attribute on the branch if '' is
        # passed in as the stacked_on location.
        branch = self.factory.makeAnyBranch()
        removeSecurityProxy(branch).stacked_on = self.factory.makeAnyBranch()
        login_person(branch.owner)
        branch.branchChanged('', '', *self.arbitrary_formats)
        self.assertIs(None, branch.stacked_on)

    def test_branchChanged_sets_last_mirrored(self):
        # branchChanged sets the last_mirrored attribute on the branch to the
        # current time.
        branch = self.factory.makeAnyBranch()
        login_person(branch.owner)
        branch.branchChanged('', '', *self.arbitrary_formats)
        self.assertSqlAttributeEqualsDate(
            branch, 'last_mirrored', UTC_NOW)

    def test_branchChanged_records_bogus_stacked_on_url(self):
        # If a bogus location is passed in as the stacked_on parameter,
        # mirror_status_message is set to indicate the problem and stacked_on
        # set to None.
        branch = self.factory.makeAnyBranch()
        login_person(branch.owner)
        branch.branchChanged('~does/not/exist', '', *self.arbitrary_formats)
        self.assertIs(None, branch.stacked_on)
        self.assertTrue('~does/not/exist' in branch.mirror_status_message)

    def test_branchChanged_clears_mirror_status_message_if_no_error(self):
        # branchChanged() clears any error that's currently mentioned in
        # mirror_status_message.
        branch = self.factory.makeAnyBranch()
        removeSecurityProxy(branch).mirror_status_message = 'foo'
        login_person(branch.owner)
        branch.branchChanged('', '', *self.arbitrary_formats)
        self.assertIs(None, branch.mirror_status_message)

    def test_branchChanged_creates_scan_job(self):
        # branchChanged() creates a scan job for the branch.
        branch = self.factory.makeAnyBranch()
        login_person(branch.owner)
        jobs = list(getUtility(IBranchScanJobSource).iterReady())
        self.assertEqual(0, len(jobs))
        branch.branchChanged('', 'rev1', *self.arbitrary_formats)
        jobs = list(getUtility(IBranchScanJobSource).iterReady())
        self.assertEqual(1, len(jobs))

    def test_branchChanged_doesnt_create_scan_job_for_noop_change(self):
        # branchChanged() doesn't create a scan job if the tip revision id
        # hasn't changed.
        branch = self.factory.makeAnyBranch()
        login_person(branch.owner)
        removeSecurityProxy(branch).last_mirrored_id = 'rev1'
        jobs = list(getUtility(IBranchScanJobSource).iterReady())
        self.assertEqual(0, len(jobs))
        branch.branchChanged('', 'rev1', *self.arbitrary_formats)
        jobs = list(getUtility(IBranchScanJobSource).iterReady())
        self.assertEqual(0, len(jobs))

    def test_branchChanged_packs_format(self):
        # branchChanged sets the branch_format etc attributes to the passed in
        # values.
        branch = self.factory.makeAnyBranch()
        login_person(branch.owner)
        branch.branchChanged(
            '', 'rev1', ControlFormat.BZR_METADIR_1,
            BranchFormat.BZR_BRANCH_6, RepositoryFormat.BZR_KNITPACK_1)
        login(ANONYMOUS)
        self.assertEqual(
            (ControlFormat.BZR_METADIR_1, BranchFormat.BZR_BRANCH_6,
             RepositoryFormat.BZR_KNITPACK_1),
            (branch.control_format, branch.branch_format,
             branch.repository_format))


class TestBranchGetRevision(TestCaseWithFactory):
    """Make sure that `Branch.getBranchRevision` works as expected."""

    layer = DatabaseFunctionalLayer

    def setUp(self):
        TestCaseWithFactory.setUp(self)
        self.branch = self.factory.makeAnyBranch()

    def _makeRevision(self, revno):
        # Make a revision and add it to the branch.
        rev = self.factory.makeRevision()
        self.branch.createBranchRevision(revno, rev)
        return rev

    def testGetBySequenceNumber(self):
        rev1 = self._makeRevision(1)
        branch_revision = self.branch.getBranchRevision(sequence=1)
        self.assertEqual(rev1, branch_revision.revision)
        self.assertEqual(1, branch_revision.sequence)

    def testGetByRevision(self):
        rev1 = self._makeRevision(1)
        branch_revision = self.branch.getBranchRevision(revision=rev1)
        self.assertEqual(rev1, branch_revision.revision)
        self.assertEqual(1, branch_revision.sequence)

    def testGetByRevisionId(self):
        rev1 = self._makeRevision(1)
        branch_revision = self.branch.getBranchRevision(
            revision_id=rev1.revision_id)
        self.assertEqual(rev1, branch_revision.revision)
        self.assertEqual(1, branch_revision.sequence)

    def testNonExistant(self):
        self._makeRevision(1)
        self.assertTrue(self.branch.getBranchRevision(sequence=2) is None)
        rev2 = self.factory.makeRevision()
        self.assertTrue(self.branch.getBranchRevision(revision=rev2) is None)
        self.assertTrue(
            self.branch.getBranchRevision(revision_id='not found') is None)

    def testInvalidParams(self):
        self.assertRaises(AssertionError, self.branch.getBranchRevision)
        rev1 = self._makeRevision(1)
        self.assertRaises(AssertionError, self.branch.getBranchRevision,
                          sequence=1, revision=rev1,
                          revision_id=rev1.revision_id)
        self.assertRaises(AssertionError, self.branch.getBranchRevision,
                          sequence=1, revision=rev1)
        self.assertRaises(AssertionError, self.branch.getBranchRevision,
                          revision=rev1, revision_id=rev1.revision_id)
        self.assertRaises(AssertionError, self.branch.getBranchRevision,
                          sequence=1, revision_id=rev1.revision_id)


class TestBranch(TestCaseWithFactory):
    """Test basic properties about Launchpad database branches."""

    layer = DatabaseFunctionalLayer

    def test_pullURLMirrored(self):
        # Mirrored branches are pulled from their actual URLs -- that's the
        # point.
        branch = self.factory.makeAnyBranch(branch_type=BranchType.MIRRORED)
        self.assertEqual(branch.url, branch.getPullURL())

    def test_pullURLImported(self):
        # Imported branches are pulled from the import servers at locations
        # corresponding to the hex id of the branch being mirrored.
        import_server = config.launchpad.bzr_imports_root_url
        branch = self.factory.makeAnyBranch(branch_type=BranchType.IMPORTED)
        self.assertEqual(
            '%s/%08x' % (import_server, branch.id), branch.getPullURL())

    def test_pullURLRemote(self):
        # We cannot mirror remote branches. getPullURL raises an
        # AssertionError.
        branch = self.factory.makeAnyBranch(branch_type=BranchType.REMOTE)
        self.assertRaises(AssertionError, branch.getPullURL)

    def test_owner_name(self):
        # The owner_name attribute is set to be the name of the branch owner
        # through a db trigger.
        branch = self.factory.makeAnyBranch()
        self.assertEqual(
            branch.owner.name, removeSecurityProxy(branch).owner_name)

    def test_owner_name_updated(self):
        # When the owner of a branch is changed, the denormalised owner_name
        # attribute is updated too.
        branch = self.factory.makeAnyBranch()
        new_owner = self.factory.makePerson()
        removeSecurityProxy(branch).owner = new_owner
        # Call the function that is normally called through the event system
        # to auto reload the fields updated by the db triggers.
        update_trigger_modified_fields(branch)
        self.assertEqual(
            new_owner.name, removeSecurityProxy(branch).owner_name)

    def test_target_suffix_product(self):
        # The target_suffix for a product branch is the name of the product.
        branch = self.factory.makeProductBranch()
        self.assertEqual(
            branch.product.name, removeSecurityProxy(branch).target_suffix)

    def test_target_suffix_junk(self):
        # The target_suffix for a junk branch is None.
        branch = self.factory.makePersonalBranch()
        self.assertIs(None, removeSecurityProxy(branch).target_suffix)

    def test_target_suffix_package(self):
        # A package branch has the target_suffix set to the name of the source
        # package.
        branch = self.factory.makePackageBranch()
        self.assertEqual(
            branch.sourcepackagename.name,
            removeSecurityProxy(branch).target_suffix)

    def test_unique_name_product(self):
        branch = self.factory.makeProductBranch()
        self.assertEqual(
            '~%s/%s/%s' % (
                branch.owner.name, branch.product.name, branch.name),
            branch.unique_name)

    def test_unique_name_junk(self):
        branch = self.factory.makePersonalBranch()
        self.assertEqual(
            '~%s/+junk/%s' % (branch.owner.name, branch.name),
            branch.unique_name)

    def test_unique_name_source_package(self):
        branch = self.factory.makePackageBranch()
        self.assertEqual(
            '~%s/%s/%s/%s/%s' % (
                branch.owner.name, branch.distribution.name,
                branch.distroseries.name, branch.sourcepackagename.name,
                branch.name),
            branch.unique_name)

    def test_target_name_junk(self):
        branch = self.factory.makePersonalBranch()
        self.assertEqual('+junk', branch.target.name)

    def test_target_name_product(self):
        branch = self.factory.makeProductBranch()
        self.assertEqual(branch.product.name, branch.target.name)

    def test_target_name_package(self):
        branch = self.factory.makePackageBranch()
        self.assertEqual(
            '%s/%s/%s' % (
                branch.distribution.name, branch.distroseries.name,
                branch.sourcepackagename.name),
            branch.target.name)

    def makeLaunchBag(self):
        return getUtility(IOpenLaunchBag)

    def test_addToLaunchBag_product(self):
        # Branches are not added directly to the launchbag. Instead,
        # information about their target is added.
        branch = self.factory.makeProductBranch()
        launchbag = self.makeLaunchBag()
        branch.addToLaunchBag(launchbag)
        self.assertEqual(branch.product, launchbag.product)

    def test_addToLaunchBag_personal(self):
        # Junk branches may also be added to the launchbag.
        branch = self.factory.makePersonalBranch()
        launchbag = self.makeLaunchBag()
        branch.addToLaunchBag(launchbag)
        self.assertIs(None, launchbag.product)

    def test_addToLaunchBag_package(self):
        # Package branches can be added to the launchbag.
        branch = self.factory.makePackageBranch()
        launchbag = self.makeLaunchBag()
        branch.addToLaunchBag(launchbag)
        self.assertEqual(branch.distroseries, launchbag.distroseries)
        self.assertEqual(branch.distribution, launchbag.distribution)
        self.assertEqual(branch.sourcepackage, launchbag.sourcepackage)
        self.assertIs(None, branch.product)

    def test_distribution_personal(self):
        # The distribution property of a branch is None for personal branches.
        branch = self.factory.makePersonalBranch()
        self.assertIs(None, branch.distribution)

    def test_distribution_product(self):
        # The distribution property of a branch is None for product branches.
        branch = self.factory.makeProductBranch()
        self.assertIs(None, branch.distribution)

    def test_distribution_package(self):
        # The distribution property of a branch is the distribution of the
        # distroseries for package branches.
        branch = self.factory.makePackageBranch()
        self.assertEqual(
            branch.distroseries.distribution, branch.distribution)

    def test_sourcepackage_personal(self):
        # The sourcepackage property of a branch is None for personal
        # branches.
        branch = self.factory.makePersonalBranch()
        self.assertIs(None, branch.sourcepackage)

    def test_sourcepackage_product(self):
        # The sourcepackage property of a branch is None for product branches.
        branch = self.factory.makeProductBranch()
        self.assertIs(None, branch.sourcepackage)

    def test_sourcepackage_package(self):
        # The sourcepackage property of a branch is the ISourcePackage built
        # from the distroseries and sourcepackagename of the branch.
        branch = self.factory.makePackageBranch()
        self.assertEqual(
            SourcePackage(branch.sourcepackagename, branch.distroseries),
            branch.sourcepackage)

    def test_implements_IBranch(self):
        # Instances of Branch provide IBranch.
        branch = self.factory.makeBranch()
        # We don't care about security, we just want to check that it
        # implements the interface.
        self.assertProvides(removeSecurityProxy(branch), IBranch)

    def test_associatedProductSeries_initial(self):
        # By default, a branch has no associated product series.
        branch = self.factory.makeBranch()
        self.assertEqual([], list(branch.associatedProductSeries()))

    def test_associatedProductSeries_linked(self):
        # When a branch is linked to a product series, that product series is
        # included in associatedProductSeries.
        branch = self.factory.makeProductBranch()
        product = removeSecurityProxy(branch.product)
        ICanHasLinkedBranch(product).setBranch(branch)
        self.assertEqual(
            [product.development_focus],
            list(branch.associatedProductSeries()))


class TestBranchUpgrade(TestCaseWithFactory):
    """Test the upgrade functionalities of branches."""

    layer = DatabaseFunctionalLayer

    def test_needsUpgrading_empty_formats(self):
        branch = self.factory.makePersonalBranch()
        self.assertFalse(branch.needs_upgrading)

    def test_needsUpgrade_mirrored_branch(self):
        branch = self.factory.makeBranch(
            branch_type=BranchType.MIRRORED,
            branch_format=BranchFormat.BZR_BRANCH_6,
            repository_format=RepositoryFormat.BZR_REPOSITORY_4)
        self.assertFalse(branch.needs_upgrading)

    def test_needsUpgrade_remote_branch(self):
        branch = self.factory.makeBranch(
            branch_type=BranchType.REMOTE,
            branch_format=BranchFormat.BZR_BRANCH_6,
            repository_format=RepositoryFormat.BZR_REPOSITORY_4)
        self.assertFalse(branch.needs_upgrading)

    def test_needsUpgrade_import_branch(self):
        branch = self.factory.makeBranch(
            branch_type=BranchType.IMPORTED,
            branch_format=BranchFormat.BZR_BRANCH_6,
            repository_format=RepositoryFormat.BZR_REPOSITORY_4)
        self.assertFalse(branch.needs_upgrading)

    def test_needsUpgrading_already_requested(self):
        # A branch has a needs_upgrading attribute that returns whether or not
        # a branch needs to be upgraded or not.  If the format is
        # unrecognized, we don't try to upgrade it.
        branch = self.factory.makePersonalBranch(
            branch_format=BranchFormat.BZR_BRANCH_6,
            repository_format=RepositoryFormat.BZR_CHK_2A)
        owner = removeSecurityProxy(branch).owner
        login_person(owner)
        self.addCleanup(logout)
        branch.requestUpgrade()

        self.assertFalse(branch.needs_upgrading)

    def test_needsUpgrading_branch_format_unrecognized(self):
        # A branch has a needs_upgrading attribute that returns whether or not
        # a branch needs to be upgraded or not.  If the format is
        # unrecognized, we don't try to upgrade it.
        branch = self.factory.makePersonalBranch(
            branch_format=BranchFormat.UNRECOGNIZED,
            repository_format=RepositoryFormat.BZR_CHK_2A)
        self.assertFalse(branch.needs_upgrading)

    def test_needsUpgrading_branch_format_upgrade_not_needed(self):
        # A branch has a needs_upgrading attribute that returns whether or not
        # a branch needs to be upgraded or not.  If a branch is up-to-date, it
        # doesn't need to be upgraded.
        branch = self.factory.makePersonalBranch(
            branch_format=BranchFormat.BZR_BRANCH_8,
            repository_format=RepositoryFormat.BZR_CHK_2A)
        self.assertFalse(branch.needs_upgrading)

    def test_needsUpgrading_branch_format_upgrade_needed(self):
        # A branch has a needs_upgrading attribute that returns whether or not
        # a branch needs to be upgraded or not.  If a branch doesn't support
        # stacking, it needs to be upgraded.
        branch = self.factory.makePersonalBranch(
            branch_format=BranchFormat.BZR_BRANCH_6,
            repository_format=RepositoryFormat.BZR_CHK_2A)
        self.assertTrue(branch.needs_upgrading)

    def test_needsUpgrading_repository_format_unrecognized(self):
        # A branch has a needs_upgrading attribute that returns whether or not
        # a branch needs to be upgraded or not.  In the repo format is
        # unrecognized, we don't try to upgrade it.
        branch = self.factory.makePersonalBranch(
            branch_format=BranchFormat.BZR_BRANCH_8,
            repository_format=RepositoryFormat.UNRECOGNIZED)
        self.assertFalse(branch.needs_upgrading)

    def test_needsUpgrading_repository_format_upgrade_not_needed(self):
        # A branch has a needs_upgrading method that returns whether or not a
        # branch needs to be upgraded or not.  If the repo format is up to
        # date, there's no need to upgrade it.
        branch = self.factory.makePersonalBranch(
            branch_format=BranchFormat.BZR_BRANCH_8,
            repository_format=RepositoryFormat.BZR_CHK_2A)
        self.assertFalse(branch.needs_upgrading)

    def test_needsUpgrading_repository_format_upgrade_needed(self):
        # A branch has a needs_upgrading method that returns whether or not a
        # branch needs to be upgraded or not.  If the format doesn't support
        # stacking, it needs to be upgraded.
        branch = self.factory.makePersonalBranch(
            branch_format=BranchFormat.BZR_BRANCH_8,
            repository_format=RepositoryFormat.BZR_REPOSITORY_4)
        self.assertTrue(branch.needs_upgrading)

    def test_requestUpgrade(self):
        # A BranchUpgradeJob can be created by calling IBranch.requestUpgrade.
        branch = self.factory.makeAnyBranch(
            branch_format=BranchFormat.BZR_BRANCH_6)
        owner = removeSecurityProxy(branch).owner
        login_person(owner)
        self.addCleanup(logout)
        job = removeSecurityProxy(branch.requestUpgrade())

        jobs = list(getUtility(IBranchUpgradeJobSource).iterReady())
        self.assertEqual(
            jobs,
            [job, ])

    def test_requestUpgrade_no_upgrade_needed(self):
        # If a branch doesn't need to be upgraded, requestUpgrade raises an
        # AssertionError.
        branch = self.factory.makeAnyBranch(
            branch_format=BranchFormat.BZR_BRANCH_8,
            repository_format=RepositoryFormat.BZR_CHK_2A)
        owner = removeSecurityProxy(branch).owner
        login_person(owner)
        self.addCleanup(logout)
        self.assertRaises(AssertionError, branch.requestUpgrade)

    def test_requestUpgrade_upgrade_pending(self):
        # If there is a pending upgrade already requested, requestUpgrade
        # raises an AssertionError.
        branch = self.factory.makeAnyBranch(
            branch_format=BranchFormat.BZR_BRANCH_6)
        owner = removeSecurityProxy(branch).owner
        login_person(owner)
        self.addCleanup(logout)
        branch.requestUpgrade()

        self.assertRaises(AssertionError, branch.requestUpgrade)

    def test_upgradePending(self):
        # If there is a BranchUpgradeJob pending for the branch, return True.
        branch = self.factory.makeAnyBranch(
            branch_format=BranchFormat.BZR_BRANCH_6)
        owner = removeSecurityProxy(branch).owner
        login_person(owner)
        self.addCleanup(logout)
        branch.requestUpgrade()

        self.assertTrue(branch.upgrade_pending)

    def test_upgradePending_no_upgrade_requested(self):
        # If the branch never had an upgrade requested, return False.
        branch = self.factory.makeAnyBranch()

        self.assertFalse(branch.upgrade_pending)

    def test_upgradePending_old_job_exists(self):
        # If the branch had an upgrade pending, but then the job was
        # completed, then upgrade_pending should return False.
        branch = self.factory.makeAnyBranch(
            branch_format=BranchFormat.BZR_BRANCH_6)
        owner = removeSecurityProxy(branch).owner
        login_person(owner)
        self.addCleanup(logout)
        branch_job = removeSecurityProxy(branch.requestUpgrade())
        branch_job.job.start()
        branch_job.job.complete()

        self.assertFalse(branch.upgrade_pending)


class TestBranchLinksAndIdentites(TestCaseWithFactory):
    """Test IBranch.branchLinks and IBranch.branchIdentities."""

    layer = DatabaseFunctionalLayer

    def test_default_identities(self):
        # If there are no links, the only branch identity is the unique name.
        branch = self.factory.makeAnyBranch()
        self.assertEqual(
            [('lp://dev/' + branch.unique_name, branch)],
            branch.branchIdentities())

    def test_linked_to_product(self):
        # If a branch is linked to the product, it is also by definition
        # linked to the development focus of the product.
        fooix = removeSecurityProxy(self.factory.makeProduct(name='fooix'))
        fooix.development_focus.name = 'devel'
        eric = self.factory.makePerson(name='eric')
        branch = self.factory.makeProductBranch(
            product=fooix, owner=eric, name='trunk')
        linked_branch = ICanHasLinkedBranch(fooix)
        linked_branch.setBranch(branch)
        self.assertEqual(
            [linked_branch, ICanHasLinkedBranch(fooix.development_focus)],
            branch.branchLinks())
        self.assertEqual(
            [('lp://dev/fooix', fooix),
             ('lp://dev/fooix/devel', fooix.development_focus),
             ('lp://dev/~eric/fooix/trunk', branch)],
            branch.branchIdentities())

    def test_linked_to_product_series(self):
        # If a branch is linked to a non-development series of a product and
        # not linked to the product itself, then only the product series is
        # returned in the links.
        fooix = removeSecurityProxy(self.factory.makeProduct(name='fooix'))
        future = self.factory.makeProductSeries(product=fooix, name='future')
        eric = self.factory.makePerson(name='eric')
        branch = self.factory.makeProductBranch(
            product=fooix, owner=eric, name='trunk')
        linked_branch = ICanHasLinkedBranch(future)
        login_person(fooix.owner)
        linked_branch.setBranch(branch)
        self.assertEqual(
            [linked_branch],
            branch.branchLinks())
        self.assertEqual(
            [('lp://dev/fooix/future', future),
             ('lp://dev/~eric/fooix/trunk', branch)],
            branch.branchIdentities())

    def test_linked_to_package(self):
        # If a branch is linked to a suite source package where the
        # distroseries is the current series for the distribution, there is a
        # link for both the distribution source package and the suite source
        # package.
        mint = self.factory.makeDistribution(name='mint')
        dev = self.factory.makeDistroSeries(
            distribution=mint, version='1.0', name='dev')
        eric = self.factory.makePerson(name='eric')
        branch = self.factory.makePackageBranch(
            distroseries=dev, sourcepackagename='choc', name='tip',
            owner=eric)
        dsp = self.factory.makeDistributionSourcePackage('choc', mint)
        distro_link = ICanHasLinkedBranch(dsp)
        development_package = dsp.development_version
        suite_sourcepackage = development_package.getSuiteSourcePackage(
            PackagePublishingPocket.RELEASE)
        suite_sp_link = ICanHasLinkedBranch(suite_sourcepackage)

        registrant = getUtility(
            ILaunchpadCelebrities).ubuntu_branches.teamowner
        run_with_login(
            registrant,
            suite_sp_link.setBranch, branch, registrant)

        self.assertEqual(
            [distro_link, suite_sp_link],
            branch.branchLinks())
        self.assertEqual(
            [('lp://dev/mint/choc', dsp),
             ('lp://dev/mint/dev/choc', suite_sourcepackage),
             ('lp://dev/~eric/mint/dev/choc/tip', branch)],
            branch.branchIdentities())

    def test_linked_to_package_not_release_pocket(self):
        # If a branch is linked to a suite source package where the
        # distroseries is the current series for the distribution, but the
        # pocket is not the RELEASE pocket, then there is only the link for
        # the suite source package.
        mint = self.factory.makeDistribution(name='mint')
        dev = self.factory.makeDistroSeries(
            distribution=mint, version='1.0', name='dev')
        eric = self.factory.makePerson(name='eric')
        branch = self.factory.makePackageBranch(
            distroseries=dev, sourcepackagename='choc', name='tip',
            owner=eric)
        dsp = self.factory.makeDistributionSourcePackage('choc', mint)
        development_package = dsp.development_version
        suite_sourcepackage = development_package.getSuiteSourcePackage(
            PackagePublishingPocket.BACKPORTS)
        suite_sp_link = ICanHasLinkedBranch(suite_sourcepackage)

        registrant = getUtility(
            ILaunchpadCelebrities).ubuntu_branches.teamowner
        run_with_login(
            registrant,
            suite_sp_link.setBranch, branch, registrant)

        self.assertEqual(
            [suite_sp_link],
            branch.branchLinks())
        self.assertEqual(
            [('lp://dev/mint/dev-backports/choc', suite_sourcepackage),
             ('lp://dev/~eric/mint/dev/choc/tip', branch)],
            branch.branchIdentities())

    def test_linked_to_package_not_current_series(self):
        # If the branch is linked to a suite source package where the distro
        # series is not the current series, only the suite source package is
        # returned in the links.
        mint = self.factory.makeDistribution(name='mint')
        self.factory.makeDistroSeries(
            distribution=mint, version='1.0', name='dev')
        supported = self.factory.makeDistroSeries(
            distribution=mint, version='0.9', name='supported')
        eric = self.factory.makePerson(name='eric')
        branch = self.factory.makePackageBranch(
            distroseries=supported, sourcepackagename='choc', name='tip',
            owner=eric)
        suite_sp = self.factory.makeSuiteSourcePackage(
            distroseries=supported, sourcepackagename='choc',
            pocket=PackagePublishingPocket.RELEASE)
        suite_sp_link = ICanHasLinkedBranch(suite_sp)

        registrant = getUtility(
            ILaunchpadCelebrities).ubuntu_branches.teamowner
        run_with_login(
            registrant,
            suite_sp_link.setBranch, branch, registrant)

        self.assertEqual(
            [suite_sp_link],
            branch.branchLinks())
        self.assertEqual(
            [('lp://dev/mint/supported/choc', suite_sp),
             ('lp://dev/~eric/mint/supported/choc/tip', branch)],
            branch.branchIdentities())

    def test_linked_across_project_to_package(self):
        # If a product branch is linked to a suite source package, the links
        # are the same as if it was a source package branch.
        mint = self.factory.makeDistribution(name='mint')
        self.factory.makeDistroSeries(
            distribution=mint, version='1.0', name='dev')
        eric = self.factory.makePerson(name='eric')
        fooix = self.factory.makeProduct(name='fooix')
        branch = self.factory.makeProductBranch(
            product=fooix, owner=eric, name='trunk')
        dsp = self.factory.makeDistributionSourcePackage('choc', mint)
        distro_link = ICanHasLinkedBranch(dsp)
        development_package = dsp.development_version
        suite_sourcepackage = development_package.getSuiteSourcePackage(
            PackagePublishingPocket.RELEASE)
        suite_sp_link = ICanHasLinkedBranch(suite_sourcepackage)

        registrant = getUtility(
            ILaunchpadCelebrities).ubuntu_branches.teamowner
        run_with_login(
            registrant,
            suite_sp_link.setBranch, branch, registrant)

        self.assertEqual(
            [distro_link, suite_sp_link],
            branch.branchLinks())
        self.assertEqual(
            [('lp://dev/mint/choc', dsp),
             ('lp://dev/mint/dev/choc', suite_sourcepackage),
             ('lp://dev/~eric/fooix/trunk', branch)],
            branch.branchIdentities())

    def test_junk_branch_links(self):
        # If a junk branch has links, those links are returned in the
        # branchLinks, but the branchIdentities just has the branch unique
        # name.
        eric = self.factory.makePerson(name='eric')
        branch = self.factory.makePersonalBranch(owner=eric, name='foo')
        fooix = removeSecurityProxy(self.factory.makeProduct())
        linked_branch = ICanHasLinkedBranch(fooix)
        linked_branch.setBranch(branch)
        self.assertEqual(
            [linked_branch, ICanHasLinkedBranch(fooix.development_focus)],
            branch.branchLinks())
        self.assertEqual(
            [('lp://dev/~eric/+junk/foo', branch)],
            branch.branchIdentities())


class TestBzrIdentity(TestCaseWithFactory):
    """Test IBranch.bzr_identity."""

    layer = DatabaseFunctionalLayer

    def assertBzrIdentity(self, branch, identity_path):
        """Assert that the bzr identity of 'branch' is 'identity_path'.

        Actually, it'll be lp://dev/<identity_path>.
        """
        self.assertEqual(
            'lp://dev/%s' % identity_path, branch.bzr_identity,
            "bzr identity")

    def test_default_identity(self):
        # By default, the bzr identity is an lp URL with the branch's unique
        # name.
        branch = self.factory.makeAnyBranch()
        self.assertBzrIdentity(branch, branch.unique_name)

    def test_linked_to_product(self):
        # If a branch is the development focus branch for a product, then it's
        # bzr identity is lp:product.
        branch = self.factory.makeProductBranch()
        product = removeSecurityProxy(branch.product)
        linked_branch = ICanHasLinkedBranch(product)
        linked_branch.setBranch(branch)
        self.assertBzrIdentity(branch, linked_branch.bzr_path)

    def test_linked_to_product_series(self):
        # If a branch is the development focus branch for a product series,
        # then it's bzr identity is lp:product/series.
        branch = self.factory.makeProductBranch()
        product = branch.product
        series = self.factory.makeProductSeries(product=product)
        linked_branch = ICanHasLinkedBranch(series)
        login_person(series.owner)
        linked_branch.setBranch(branch)
        self.assertBzrIdentity(branch, linked_branch.bzr_path)

    def test_private_linked_to_product(self):
        # If a branch is private, then the bzr identity is the unique name,
        # even if it's linked to a product. Of course, you have to be able to
        # see the branch at all.
        branch = self.factory.makeProductBranch(private=True)
        owner = removeSecurityProxy(branch).owner
        login_person(owner)
        self.addCleanup(logout)
        product = removeSecurityProxy(branch.product)
        ICanHasLinkedBranch(product).setBranch(branch)
        self.assertBzrIdentity(branch, branch.unique_name)

    def test_linked_to_series_and_dev_focus(self):
        # If a branch is the development focus branch for a product and the
        # branch for a series, the bzr identity will be the storter of the two
        # URLs.
        branch = self.factory.makeProductBranch()
        series = self.factory.makeProductSeries(product=branch.product)
        product_link = ICanHasLinkedBranch(
            removeSecurityProxy(branch.product))
        series_link = ICanHasLinkedBranch(series)
        product_link.setBranch(branch)
        login_person(series.owner)
        series_link.setBranch(branch)
        self.assertBzrIdentity(branch, product_link.bzr_path)

    def test_junk_branch_always_unique_name(self):
        # For junk branches, the bzr identity is always based on the unique
        # name of the branch, even if it's linked to a product, product series
        # or whatever.
        branch = self.factory.makePersonalBranch()
        product = removeSecurityProxy(self.factory.makeProduct())
        ICanHasLinkedBranch(product).setBranch(branch)
        self.assertBzrIdentity(branch, branch.unique_name)

    def test_linked_to_package(self):
        # If a branch is linked to a pocket of a package, then the
        # bzr identity is the path to that package.
        branch = self.factory.makePackageBranch()
        # Have to pick something that's not RELEASE in order to guarantee that
        # it's not the dev focus source package.
        pocket = PackagePublishingPocket.BACKPORTS
        linked_branch = ICanHasLinkedBranch(
            branch.sourcepackage.getSuiteSourcePackage(pocket))
        registrant = getUtility(
            ILaunchpadCelebrities).ubuntu_branches.teamowner
        login_person(registrant)
        linked_branch.setBranch(branch, registrant)
        logout()
        login(ANONYMOUS)
        self.assertBzrIdentity(branch, linked_branch.bzr_path)

    def test_linked_to_dev_package(self):
        # If a branch is linked to the development focus version of a package
        # then the bzr identity is distro/package.
        sourcepackage = self.factory.makeSourcePackage()
        distro_package = sourcepackage.distribution_sourcepackage
        branch = self.factory.makePackageBranch(
            sourcepackage=distro_package.development_version)
        linked_branch = ICanHasLinkedBranch(distro_package)
        registrant = getUtility(
            ILaunchpadCelebrities).ubuntu_branches.teamowner
        run_with_login(
            registrant,
            linked_branch.setBranch, branch, registrant)
        self.assertBzrIdentity(branch, linked_branch.bzr_path)


class TestBranchDeletion(TestCaseWithFactory):
    """Test the different cases that makes a branch deletable or not."""

    layer = LaunchpadZopelessLayer

    def setUp(self):
        TestCaseWithFactory.setUp(self, 'test@canonical.com')
        self.product = ProductSet().getByName('firefox')
        self.user = getUtility(IPersonSet).getByEmail('test@canonical.com')
        self.branch = self.factory.makeProductBranch(
            name='to-delete', owner=self.user, product=self.product)
        # The owner of the branch is subscribed to the branch when it is
        # created.  The tests here assume no initial connections, so
        # unsubscribe the branch owner here.
        self.branch.unsubscribe(self.branch.owner, self.branch.owner)

    def test_deletable(self):
        """A newly created branch can be deleted without any problems."""
        self.assertEqual(self.branch.canBeDeleted(), True,
                         "A newly created branch should be able to be "
                         "deleted.")
        branch_id = self.branch.id
        branch_set = getUtility(IBranchLookup)
        self.branch.destroySelf()
        self.assert_(branch_set.get(branch_id) is None,
                     "The branch has not been deleted.")

    def test_stackedBranchDisablesDeletion(self):
        # A branch that is stacked upon cannot be deleted.
        self.factory.makeAnyBranch(stacked_on=self.branch)
        self.assertFalse(self.branch.canBeDeleted())

    def test_subscriptionDoesntDisableDeletion(self):
        """A branch that has a subscription can be deleted."""
        self.branch.subscribe(
            self.user, BranchSubscriptionNotificationLevel.NOEMAIL, None,
            CodeReviewNotificationLevel.NOEMAIL, self.user)
        self.assertEqual(True, self.branch.canBeDeleted())

    def test_codeImportCanStillBeDeleted(self):
        """A branch that has an attached code import can be deleted."""
        code_import = LaunchpadObjectFactory().makeCodeImport()
        branch = code_import.branch
        self.assertEqual(
            branch.canBeDeleted(), True,
            "A branch that has a import is deletable.")

    def test_bugBranchLinkDisablesDeletion(self):
        """A branch linked to a bug cannot be deleted."""
        params = CreateBugParams(
            owner=self.user, title='Firefox bug', comment='blah')
        params.setBugTarget(product=self.product)
        bug = getUtility(IBugSet).createBug(params)
        bug.linkBranch(self.branch, self.user)
        self.assertEqual(self.branch.canBeDeleted(), False,
                         "A branch linked to a bug is not deletable.")
        self.assertRaises(CannotDeleteBranch, self.branch.destroySelf)

    def test_specBranchLinkDisablesDeletion(self):
        """A branch linked to a spec cannot be deleted."""
        spec = getUtility(ISpecificationSet).new(
            name='some-spec', title='Some spec', product=self.product,
            owner=self.user, summary='', specurl=None,
            definition_status=SpecificationDefinitionStatus.NEW)
        spec.linkBranch(self.branch, self.user)
        self.assertEqual(self.branch.canBeDeleted(), False,
                         "A branch linked to a spec is not deletable.")
        self.assertRaises(CannotDeleteBranch, self.branch.destroySelf)

    def test_associatedProductSeriesBranchDisablesDeletion(self):
        """A branch linked as a branch to a product series cannot be
        deleted.
        """
        self.product.development_focus.branch = self.branch
        syncUpdate(self.product.development_focus)
        self.assertEqual(self.branch.canBeDeleted(), False,
                         "A branch that is a user branch for a product series"
                         " is not deletable.")
        self.assertRaises(CannotDeleteBranch, self.branch.destroySelf)

    def test_productSeriesTranslationsBranchDisablesDeletion(self):
        self.product.development_focus.translations_branch = self.branch
        syncUpdate(self.product.development_focus)
        self.assertEqual(self.branch.canBeDeleted(), False,
                         "A branch that is a translations branch for a "
                         "product series is not deletable.")
        self.assertRaises(CannotDeleteBranch, self.branch.destroySelf)

    def test_revisionsDeletable(self):
        """A branch that has some revisions can be deleted."""
        revision = self.factory.makeRevision()
        self.branch.createBranchRevision(0, revision)
        # Need to commit the addition to make sure that the branch revisions
        # are recorded as there and that the appropriate deferred foreign keys
        # are set up.
        transaction.commit()
        self.assertEqual(self.branch.canBeDeleted(), True,
                         "A branch that has a revision is deletable.")
        unique_name = self.branch.unique_name
        self.branch.destroySelf()
        # Commit again to trigger the deferred indices.
        transaction.commit()
        branch_lookup = getUtility(IBranchLookup)
        self.assertEqual(branch_lookup.getByUniqueName(unique_name), None,
                         "Branch was not deleted.")

    def test_landingTargetDisablesDeletion(self):
        """A branch with a landing target cannot be deleted."""
        target_branch = self.factory.makeProductBranch(
            name='landing-target', owner=self.user, product=self.product)
        self.branch.addLandingTarget(self.user, target_branch)
        self.assertEqual(self.branch.canBeDeleted(), False,
                         "A branch with a landing target is not deletable.")
        self.assertRaises(CannotDeleteBranch, self.branch.destroySelf)

    def test_landingCandidateDisablesDeletion(self):
        """A branch with a landing candidate cannot be deleted."""
        source_branch = self.factory.makeProductBranch(
            name='landing-candidate', owner=self.user, product=self.product)
        source_branch.addLandingTarget(self.user, self.branch)
        self.assertEqual(self.branch.canBeDeleted(), False,
                         "A branch with a landing candidate is not"
                         " deletable.")
        self.assertRaises(CannotDeleteBranch, self.branch.destroySelf)

    def test_prerequisiteBranchDisablesDeletion(self):
        """A branch that is a prerequisite branch cannot be deleted."""
        source_branch = self.factory.makeProductBranch(
            name='landing-candidate', owner=self.user, product=self.product)
        target_branch = self.factory.makeProductBranch(
            name='landing-target', owner=self.user, product=self.product)
        source_branch.addLandingTarget(self.user, target_branch, self.branch)
        self.assertEqual(self.branch.canBeDeleted(), False,
                         "A branch with a prerequisite target is not "
                         "deletable.")
        self.assertRaises(CannotDeleteBranch, self.branch.destroySelf)

    def test_relatedBranchJobsDeleted(self):
        # A branch with an associated branch job will delete those jobs.
        branch = self.factory.makeAnyBranch()
        BranchDiffJob.create(branch, 'from-spec', 'to-spec')
        branch.destroySelf()
        # Need to commit the transaction to fire off the constraint checks.
        transaction.commit()

    def test_related_TranslationTemplatesBuildJob_cleaned_out(self):
        # A TranslationTemplatesBuildJob is a type of BranchJob that
        # comes with a BuildQueue entry referring to the same Job.
        # Deleting the branch cleans up the BuildQueue before it can
        # remove the Job and BranchJob.
        branch = self.factory.makeAnyBranch()
        getUtility(ITranslationTemplatesBuildJobSource).create(branch)

        branch.destroySelf(break_references=True)

        Store.of(branch).flush()

    def test_unrelated_TranslationTemplatesBuildJob_intact(self):
        # No innocent BuildQueue entries are harmed in deleting a
        # branch.
        branch = self.factory.makeAnyBranch()
        other_branch = self.factory.makeAnyBranch()
        source = getUtility(ITranslationTemplatesBuildJobSource)
        job = source.create(branch)
        other_job = source.create(other_branch)
        store = Store.of(branch)

        branch.destroySelf(break_references=True)

        # The BuildQueue for the job whose branch we deleted is gone.
        buildqueue = store.find(BuildQueue, BuildQueue.job == job.job)
        self.assertEqual([], list(buildqueue))

        # The other job's BuildQueue entry is still there.
        other_buildqueue = store.find(
            BuildQueue, BuildQueue.job == other_job.job)
        self.assertNotEqual([], list(other_buildqueue))

    def test_createsJobToReclaimSpace(self):
        # When a branch is deleted from the database, a job to remove the
        # branch from disk as well.
        branch = self.factory.makeAnyBranch()
        branch_id = branch.id
        store = Store.of(branch)
        branch.destroySelf()
        jobs = store.find(
            BranchJob,
            BranchJob.job_type == BranchJobType.RECLAIM_BRANCH_SPACE)
        self.assertEqual(
            [branch_id],
            [ReclaimBranchSpaceJob(job).branch_id for job in jobs])

    def test_destroySelf_with_SourcePackageRecipe(self):
        """If branch is a base_branch in a recipe, it is deleted."""
        recipe = self.factory.makeSourcePackageRecipe()
        store = Store.of(recipe)
        recipe.base_branch.destroySelf(break_references=True)
        # show no DB constraints have been violated
        store.flush()

    def test_destroySelf_with_SourcePackageRecipe_as_non_base(self):
        """If branch is referred to by a recipe, it is deleted."""
        branch1 = self.factory.makeAnyBranch()
        branch2 = self.factory.makeAnyBranch()
        recipe = self.factory.makeSourcePackageRecipe(
            branches=[branch1, branch2])
        store = Store.of(recipe)
        branch2.destroySelf(break_references=True)
        # show no DB constraints have been violated
        store.flush()


class TestBranchDeletionConsequences(TestCase):
    """Test determination and application of branch deletion consequences."""

    layer = LaunchpadZopelessLayer

    def setUp(self):
        super(TestBranchDeletionConsequences, self).setUp()
        login('test@canonical.com')
        self.factory = LaunchpadObjectFactory()
        # Has to be a product branch because of merge proposals.
        self.branch = self.factory.makeProductBranch()
        # The owner of the branch is subscribed to the branch when it is
        # created.  The tests here assume no initial connections, so
        # unsubscribe the branch owner here.
        self.branch.unsubscribe(self.branch.owner, self.branch.owner)

    def test_plainBranch(self):
        """Ensure that a fresh branch has no deletion requirements."""
        self.assertEqual({}, self.branch.deletionRequirements())

    def makeMergeProposals(self):
        """Produce a merge proposal for testing purposes."""
        target_branch = self.factory.makeProductBranch(
            product=self.branch.product)
        prerequisite_branch = self.factory.makeProductBranch(
            product=self.branch.product)
        # Remove the implicit subscriptions.
        target_branch.unsubscribe(target_branch.owner, target_branch.owner)
        prerequisite_branch.unsubscribe(
            prerequisite_branch.owner, prerequisite_branch.owner)
        merge_proposal1 = self.branch.addLandingTarget(
            self.branch.owner, target_branch, prerequisite_branch)
        # Disable this merge proposal, to allow creating a new identical one
        lp_admins = getUtility(ILaunchpadCelebrities).admin
        merge_proposal1.rejectBranch(lp_admins, 'null:')
        syncUpdate(merge_proposal1)
        merge_proposal2 = self.branch.addLandingTarget(
            self.branch.owner, target_branch, prerequisite_branch)
        return merge_proposal1, merge_proposal2

    def test_branchWithMergeProposal(self):
        """Ensure that deletion requirements with a merge proposal are right.

        Each branch related to the merge proposal is tested to ensure it
        produces a unique, correct result.
        """
        merge_proposal1, merge_proposal2 = self.makeMergeProposals()
        self.assertEqual({
            merge_proposal1:
            ('delete', _('This branch is the source branch of this merge'
             ' proposal.')),
            merge_proposal2:
            ('delete', _('This branch is the source branch of this merge'
             ' proposal.'))},
                         self.branch.deletionRequirements())
        self.assertEqual({
            merge_proposal1:
            ('delete', _('This branch is the target branch of this merge'
             ' proposal.')),
            merge_proposal2:
            ('delete', _('This branch is the target branch of this merge'
             ' proposal.'))},
            merge_proposal1.target_branch.deletionRequirements())
        self.assertEqual({
            merge_proposal1:
            ('alter', _('This branch is the prerequisite branch of this merge'
             ' proposal.')),
            merge_proposal2:
            ('alter', _('This branch is the prerequisite branch of this merge'
             ' proposal.'))},
            merge_proposal1.prerequisite_branch.deletionRequirements())

    def test_deleteMergeProposalSource(self):
        """Merge proposal source branches can be deleted with break_links."""
        merge_proposal1, merge_proposal2 = self.makeMergeProposals()
        merge_proposal1_id = merge_proposal1.id
        BranchMergeProposal.get(merge_proposal1_id)
        self.branch.destroySelf(break_references=True)
        self.assertRaises(SQLObjectNotFound,
            BranchMergeProposal.get, merge_proposal1_id)

    def test_deleteMergeProposalTarget(self):
        """Merge proposal target branches can be deleted with break_links."""
        merge_proposal1, merge_proposal2 = self.makeMergeProposals()
        merge_proposal1_id = merge_proposal1.id
        BranchMergeProposal.get(merge_proposal1_id)
        merge_proposal1.target_branch.destroySelf(break_references=True)
        self.assertRaises(SQLObjectNotFound,
            BranchMergeProposal.get, merge_proposal1_id)

    def test_deleteMergeProposalDependent(self):
        """break_links enables deleting merge proposal dependant branches."""
        merge_proposal1, merge_proposal2 = self.makeMergeProposals()
        merge_proposal1.prerequisite_branch.destroySelf(break_references=True)
        self.assertEqual(None, merge_proposal1.prerequisite_branch)

    def test_deleteSourceCodeReviewComment(self):
        """Deletion of branches that have CodeReviewComments works."""
        comment = self.factory.makeCodeReviewComment()
        comment_id = comment.id
        branch = comment.branch_merge_proposal.source_branch
        branch.destroySelf(break_references=True)
        self.assertRaises(
            SQLObjectNotFound, CodeReviewComment.get, comment_id)

    def test_deleteTargetCodeReviewComment(self):
        """Deletion of branches that have CodeReviewComments works."""
        comment = self.factory.makeCodeReviewComment()
        comment_id = comment.id
        branch = comment.branch_merge_proposal.target_branch
        branch.destroySelf(break_references=True)
        self.assertRaises(
            SQLObjectNotFound, CodeReviewComment.get, comment_id)

    def test_branchWithBugRequirements(self):
        """Deletion requirements for a branch with a bug are right."""
        bug = self.factory.makeBug()
        bug.linkBranch(self.branch, self.branch.owner)
        self.assertEqual({bug.default_bugtask:
            ('delete', _('This bug is linked to this branch.'))},
            self.branch.deletionRequirements())

    def test_branchWithBugDeletion(self):
        """break_links allows deleting a branch with a bug."""
        bug1 = self.factory.makeBug()
        bug1.linkBranch(self.branch, self.branch.owner)
        bug_branch1 = bug1.linked_branches[0]
        bug_branch1_id = bug_branch1.id
        self.branch.destroySelf(break_references=True)
        self.assertRaises(SQLObjectNotFound, BugBranch.get, bug_branch1_id)

    def test_branchWithSpecRequirements(self):
        """Deletion requirements for a branch with a spec are right."""
        spec = self.factory.makeSpecification()
        spec.linkBranch(self.branch, self.branch.owner)
        self.assertEqual({self.branch.spec_links[0]:
            ('delete', _(
                'This blueprint is linked to this branch.'))},
             self.branch.deletionRequirements())

    def test_branchWithSpecDeletion(self):
        """break_links allows deleting a branch with a spec."""
        spec1 = self.factory.makeSpecification()
        spec1.linkBranch(self.branch, self.branch.owner)
        spec1_branch_id = self.branch.spec_links[0].id
        spec2 = self.factory.makeSpecification()
        spec2.linkBranch(self.branch, self.branch.owner)
        spec2_branch_id = self.branch.spec_links[1].id
        self.branch.destroySelf(break_references=True)
        self.assertRaises(SQLObjectNotFound, SpecificationBranch.get,
                          spec1_branch_id)
        self.assertRaises(SQLObjectNotFound, SpecificationBranch.get,
                          spec2_branch_id)

    def test_branchWithSeriesRequirements(self):
        """Deletion requirements for a series' branch are right."""
        series = self.factory.makeSeries(branch=self.branch)
        self.assertEqual(
            {series: ('alter',
            _('This series is linked to this branch.'))},
            self.branch.deletionRequirements())

    def test_branchWithSeriesDeletion(self):
        """break_links allows deleting a series' branch."""
        series1 = self.factory.makeSeries(branch=self.branch)
        series2 = self.factory.makeSeries(branch=self.branch)
        self.branch.destroySelf(break_references=True)
        self.assertEqual(None, series1.branch)
        self.assertEqual(None, series2.branch)

    def test_official_package_requirements(self):
        # If a branch is officially linked to a source package, then the
        # deletion requirements indicate the fact.
        branch = self.factory.makePackageBranch()
        package = branch.sourcepackage
        pocket = PackagePublishingPocket.RELEASE
        ubuntu_branches = getUtility(ILaunchpadCelebrities).ubuntu_branches
        run_with_login(
            ubuntu_branches.teamowner,
            package.development_version.setBranch,
            pocket, branch, ubuntu_branches.teamowner)
        series_set = getUtility(IFindOfficialBranchLinks)
        [link] = list(series_set.findForBranch(branch))
        self.assertEqual(
            {link: ('alter',
                    _('Branch is officially linked to a source package.'))},
            branch.deletionRequirements())

    def test_official_package_branch_deleted(self):
        # A branch that's an official package branch can be deleted if you are
        # allowed to modify package branch links, and you pass in
        # break_references.
        branch = self.factory.makePackageBranch()
        package = branch.sourcepackage
        pocket = PackagePublishingPocket.RELEASE
        ubuntu_branches = getUtility(ILaunchpadCelebrities).ubuntu_branches
        run_with_login(
            ubuntu_branches.teamowner,
            package.development_version.setBranch,
            pocket, branch, ubuntu_branches.teamowner)
        self.assertEqual(False, branch.canBeDeleted())
        branch.destroySelf(break_references=True)
        self.assertIs(None, package.getBranch(pocket))

    def test_branchWithCodeImportRequirements(self):
        """Deletion requirements for a code import branch are right"""
        code_import = self.factory.makeCodeImport()
        # Remove the implicit branch subscription first.
        code_import.branch.unsubscribe(
            code_import.branch.owner, code_import.branch.owner)
        self.assertEqual({}, code_import.branch.deletionRequirements())

    def test_branchWithCodeImportDeletion(self):
        """break_links allows deleting a code import branch."""
        code_import = self.factory.makeCodeImport()
        code_import_id = code_import.id
        self.factory.makeCodeImportJob(code_import)
        code_import.branch.destroySelf(break_references=True)
        self.assertRaises(
            SQLObjectNotFound, CodeImport.get, code_import_id)

    def test_sourceBranchWithCodeReviewVoteReference(self):
        """Break_references handles CodeReviewVoteReference source branch."""
        merge_proposal = self.factory.makeBranchMergeProposal()
        merge_proposal.nominateReviewer(self.factory.makePerson(),
                                        self.factory.makePerson())
        merge_proposal.source_branch.destroySelf(break_references=True)

    def test_targetBranchWithCodeReviewVoteReference(self):
        """Break_references handles CodeReviewVoteReference target branch."""
        merge_proposal = self.factory.makeBranchMergeProposal()
        merge_proposal.nominateReviewer(self.factory.makePerson(),
                                        self.factory.makePerson())
        merge_proposal.target_branch.destroySelf(break_references=True)

    def test_ClearDependentBranch(self):
        """ClearDependent.__call__ must clear the prerequisite branch."""
        merge_proposal = removeSecurityProxy(self.makeMergeProposals()[0])
        with person_logged_in(merge_proposal.prerequisite_branch.owner):
            ClearDependentBranch(merge_proposal)()
        self.assertEqual(None, merge_proposal.prerequisite_branch)

    def test_ClearOfficialPackageBranch(self):
        # ClearOfficialPackageBranch.__call__ clears the official package
        # branch.
        branch = self.factory.makePackageBranch()
        package = branch.sourcepackage
        pocket = PackagePublishingPocket.RELEASE
        ubuntu_branches = getUtility(ILaunchpadCelebrities).ubuntu_branches
        run_with_login(
            ubuntu_branches.teamowner,
            package.development_version.setBranch,
            pocket, branch, ubuntu_branches.teamowner)
        series_set = getUtility(IFindOfficialBranchLinks)
        [link] = list(series_set.findForBranch(branch))
        ClearOfficialPackageBranch(link)()
        self.assertIs(None, package.getBranch(pocket))

    def test_ClearSeriesBranch(self):
        """ClearSeriesBranch.__call__ must clear the user branch."""
        series = removeSecurityProxy(self.factory.makeSeries(
            branch=self.branch))
        ClearSeriesBranch(series, self.branch)()
        self.assertEqual(None, series.branch)

    def test_DeletionOperation(self):
        """DeletionOperation.__call__ is not implemented."""
        self.assertRaises(NotImplementedError, DeletionOperation('a', 'b'))

    def test_DeletionCallable(self):
        """DeletionCallable must invoke the callable."""
        spec = self.factory.makeSpecification()
        spec_link = spec.linkBranch(self.branch, self.branch.owner)
        spec_link_id = spec_link.id
        DeletionCallable(spec, 'blah', spec_link.destroySelf)()
        self.assertRaises(SQLObjectNotFound, SpecificationBranch.get,
                          spec_link_id)

    def test_DeleteCodeImport(self):
        """DeleteCodeImport.__call__ must delete the CodeImport."""
        code_import = self.factory.makeCodeImport()
        code_import_id = code_import.id
        self.factory.makeCodeImportJob(code_import)
        DeleteCodeImport(code_import)()
        self.assertRaises(
            SQLObjectNotFound, CodeImport.get, code_import_id)

    def test_deletionRequirements_with_SourcePackageRecipe(self):
        """Recipes are listed as deletion requirements."""
        recipe = self.factory.makeSourcePackageRecipe()
        self.assertEqual(
            {recipe: ('delete', 'This recipe uses this branch.')},
            recipe.base_branch.deletionRequirements())


class StackedBranches(TestCaseWithFactory):
    """Tests for showing branches stacked on another."""

    layer = DatabaseFunctionalLayer

    def testNoBranchesStacked(self):
        # getStackedBranches returns an empty collection if there are no
        # branches stacked on it.
        branch = self.factory.makeAnyBranch()
        self.assertEqual(set(), set(branch.getStackedBranches()))

    def testSingleBranchStacked(self):
        # some_branch.getStackedBranches returns a collection of branches
        # stacked on some_branch.
        branch = self.factory.makeAnyBranch()
        stacked_branch = self.factory.makeAnyBranch(stacked_on=branch)
        self.assertEqual(
            set([stacked_branch]), set(branch.getStackedBranches()))

    def testMultipleBranchesStacked(self):
        # some_branch.getStackedBranches returns a collection of branches
        # stacked on some_branch.
        branch = self.factory.makeAnyBranch()
        stacked_a = self.factory.makeAnyBranch(stacked_on=branch)
        stacked_b = self.factory.makeAnyBranch(stacked_on=branch)
        self.assertEqual(
            set([stacked_a, stacked_b]), set(branch.getStackedBranches()))


class BranchAddLandingTarget(TestCaseWithFactory):
    """Exercise all the code paths for adding a landing target."""
    layer = DatabaseFunctionalLayer

    def setUp(self):
        super(BranchAddLandingTarget, self).setUp('admin@canonical.com')
        self.product = self.factory.makeProduct()

        self.user = self.factory.makePerson()
        self.source = self.factory.makeProductBranch(
            name='source-branch', owner=self.user, product=self.product)
        self.target = self.factory.makeProductBranch(
            name='target-branch', owner=self.user, product=self.product)
        self.prerequisite = self.factory.makeProductBranch(
            name='prerequisite-branch', owner=self.user, product=self.product)

    def tearDown(self):
        logout()
        super(BranchAddLandingTarget, self).tearDown()

    def test_junkSource(self):
        """Junk branches cannot be used as a source for merge proposals."""
        self.source.setTarget(user=self.source.owner)
        self.assertRaises(
            InvalidBranchMergeProposal, self.source.addLandingTarget,
            self.user, self.target)

    def test_targetProduct(self):
        """The product of the target branch must match the product of the
        source branch.
        """
        self.target.setTarget(user=self.target.owner)
        self.assertRaises(
            InvalidBranchMergeProposal, self.source.addLandingTarget,
            self.user, self.target)

        project = self.factory.makeProduct()
        self.target.setTarget(user=self.target.owner, project=project)
        self.assertRaises(
            InvalidBranchMergeProposal, self.source.addLandingTarget,
            self.user, self.target)

    def test_targetMustNotBeTheSource(self):
        """The target and source branch cannot be the same."""
        self.assertRaises(
            InvalidBranchMergeProposal, self.source.addLandingTarget,
            self.user, self.source)

    def test_prerequisiteBranchSameProduct(self):
        """The prerequisite branch, if any, must be for the same product.
        """
        self.prerequisite.setTarget(user=self.prerequisite.owner)
        self.assertRaises(
            InvalidBranchMergeProposal, self.source.addLandingTarget,
            self.user, self.target, self.prerequisite)

        project = self.factory.makeProduct()
        self.prerequisite.setTarget(
            user=self.prerequisite.owner, project=project)
        self.assertRaises(
            InvalidBranchMergeProposal, self.source.addLandingTarget,
            self.user, self.target, self.prerequisite)

    def test_prerequisiteMustNotBeTheSource(self):
        """The target and source branch cannot be the same."""
        self.assertRaises(
            InvalidBranchMergeProposal, self.source.addLandingTarget,
            self.user, self.target, self.source)

    def test_prerequisiteMustNotBeTheTarget(self):
        """The target and source branch cannot be the same."""
        self.assertRaises(
            InvalidBranchMergeProposal, self.source.addLandingTarget,
            self.user, self.target, self.target)

    def test_existingMergeProposal(self):
        """If there is an existing merge proposal for the source and target
        branch pair, then another landing target specifying the same pair
        raises.
        """
        self.source.addLandingTarget(
            self.user, self.target, self.prerequisite)

        self.assertRaises(
            InvalidBranchMergeProposal, self.source.addLandingTarget,
            self.user, self.target, self.prerequisite)

    def test_existingRejectedMergeProposal(self):
        """If there is an existing rejected merge proposal for the source and
        target branch pair, then another landing target specifying the same
        pair is fine.
        """
        proposal = self.source.addLandingTarget(
            self.user, self.target, self.prerequisite)
        proposal.rejectBranch(self.user, 'some_revision')
        syncUpdate(proposal)
        self.source.addLandingTarget(
            self.user, self.target, self.prerequisite)

    def test_attributeAssignment(self):
        """Smoke test to make sure the assignments are there."""
        commit_message = u'Some commit message'
        proposal = self.source.addLandingTarget(
            self.user, self.target, self.prerequisite,
            commit_message=commit_message)
        self.assertEqual(proposal.registrant, self.user)
        self.assertEqual(proposal.source_branch, self.source)
        self.assertEqual(proposal.target_branch, self.target)
        self.assertEqual(proposal.prerequisite_branch, self.prerequisite)
        self.assertEqual(proposal.commit_message, commit_message)

    def test__createMergeProposal_with_reviewers(self):
        person1 = self.factory.makePerson()
        person2 = self.factory.makePerson()
        e = self.assertRaises(ValueError,
            self.source._createMergeProposal, self.user, self.target,
            reviewers=[person1, person2])
        self.assertEqual(
            'reviewers and review_types must be equal length.', str(e))
        e = self.assertRaises(ValueError,
            self.source._createMergeProposal, self.user, self.target,
            reviewers=[person1, person2], review_types=['review1'])
        self.assertEqual(
            'reviewers and review_types must be equal length.', str(e))
        bmp = self.source._createMergeProposal(
            self.user, self.target, reviewers=[person1, person2],
            review_types=['review1', 'review2'])
        votes = set((vote.reviewer, vote.review_type) for vote in bmp.votes)
        self.assertEqual(
            set([(person1, 'review1'), (person2, 'review2')]), votes)


class BranchDateLastModified(TestCaseWithFactory):
    """Exercies the situations where date_last_modifed is udpated."""
    layer = DatabaseFunctionalLayer

    def setUp(self):
        TestCaseWithFactory.setUp(self, 'test@canonical.com')

    def test_initialValue(self):
        """Initially the date_last_modifed is the date_created."""
        branch = self.factory.makeAnyBranch()
        self.assertEqual(branch.date_last_modified, branch.date_created)

    def test_bugBranchLinkUpdates(self):
        """Linking a branch to a bug updates the last modified time."""
        date_created = datetime(2000, 1, 1, 12, tzinfo=UTC)
        branch = self.factory.makeAnyBranch(date_created=date_created)
        self.assertEqual(branch.date_last_modified, date_created)

        params = CreateBugParams(
            owner=branch.owner, title='A bug', comment='blah')
        params.setBugTarget(product=branch.product)
        bug = getUtility(IBugSet).createBug(params)

        bug.linkBranch(branch, branch.owner)
        self.assertTrue(branch.date_last_modified > date_created,
                        "Date last modified was not updated.")

    def test_updateScannedDetails_with_null_revision(self):
        # If updateScannedDetails is called with a null revision, it
        # effectively means that there is an empty branch, so we can't use the
        # revision date, so we set the last modified time to UTC_NOW.
        date_created = datetime(2000, 1, 1, 12, tzinfo=UTC)
        branch = self.factory.makeAnyBranch(date_created=date_created)
        branch.updateScannedDetails(None, 0)
        self.assertSqlAttributeEqualsDate(
            branch, 'date_last_modified', UTC_NOW)

    def test_updateScannedDetails_with_revision(self):
        # If updateScannedDetails is called with a revision with which has a
        # revision date set in the past (the usual case), the last modified
        # time of the branch is set to be the date from the Bazaar revision
        # (Revision.revision_date).
        date_created = datetime(2000, 1, 1, 12, tzinfo=UTC)
        branch = self.factory.makeAnyBranch(date_created=date_created)
        revision_date = datetime(2005, 2, 2, 12, tzinfo=UTC)
        revision = self.factory.makeRevision(revision_date=revision_date)
        branch.updateScannedDetails(revision, 1)
        self.assertEqual(revision_date, branch.date_last_modified)

    def test_updateScannedDetails_with_future_revision(self):
        # If updateScannedDetails is called with a revision with which has a
        # revision date set in the future, UTC_NOW is used as the last modifed
        # time.  date_created = datetime(2000, 1, 1, 12, tzinfo=UTC)
        date_created = datetime(2000, 1, 1, 12, tzinfo=UTC)
        branch = self.factory.makeAnyBranch(date_created=date_created)
        revision_date = datetime.now(UTC) + timedelta(days=1000)
        revision = self.factory.makeRevision(revision_date=revision_date)
        branch.updateScannedDetails(revision, 1)
        self.assertSqlAttributeEqualsDate(
            branch, 'date_last_modified', UTC_NOW)


class TestBranchLifecycleStatus(TestCaseWithFactory):
    """Exercises changes in lifecycle status."""
    layer = DatabaseFunctionalLayer

    def checkStatusAfterUpdate(self, initial_state, expected_state):
        # Make sure that the lifecycle status of the branch with the initial
        # lifecycle state to be the expected_state after a revision has been
        # scanned.
        branch = self.factory.makeAnyBranch(lifecycle_status=initial_state)
        revision = self.factory.makeRevision()
        branch.updateScannedDetails(revision, 1)
        self.assertEqual(expected_state, branch.lifecycle_status)

    def test_updateScannedDetails_active_branch(self):
        # If a new revision is scanned, and the branch is in an active state,
        # then the lifecycle status isn't changed.
        for state in DEFAULT_BRANCH_STATUS_IN_LISTING:
            self.checkStatusAfterUpdate(state, state)

    def test_updateScannedDetails_inactive_branch(self):
        # If a branch is inactive (merged or abandonded) and a new revision is
        # scanned, the branch is moved to the development state.
        for state in (BranchLifecycleStatus.MERGED,
                      BranchLifecycleStatus.ABANDONED):
            self.checkStatusAfterUpdate(
                state, BranchLifecycleStatus.DEVELOPMENT)


class TestCreateBranchRevisionFromIDs(TestCaseWithFactory):
    """Tests for `Branch.createBranchRevisionFromIDs`."""

    layer = DatabaseFunctionalLayer

    def test_simple(self):
        # createBranchRevisionFromIDs when passed a single revid, sequence
        # pair, creates the appropriate BranchRevision object.
        branch = self.factory.makeAnyBranch()
        rev = self.factory.makeRevision()
        revision_number = self.factory.getUniqueInteger()
        branch.createBranchRevisionFromIDs(
            [(rev.revision_id, revision_number)])
        branch_revision = branch.getBranchRevision(revision=rev)
        self.assertEqual(revision_number, branch_revision.sequence)

    def test_multiple(self):
        # createBranchRevisionFromIDs when passed multiple revid, sequence
        # pairs, creates the appropriate BranchRevision objects.
        branch = self.factory.makeAnyBranch()
        revision_to_number = {}
        revision_id_sequence_pairs = []
        for i in range(10):
            rev = self.factory.makeRevision()
            revision_number = self.factory.getUniqueInteger()
            revision_to_number[rev] = revision_number
            revision_id_sequence_pairs.append(
                (rev.revision_id, revision_number))
        branch.createBranchRevisionFromIDs(revision_id_sequence_pairs)
        for rev in revision_to_number:
            branch_revision = branch.getBranchRevision(revision=rev)
            self.assertEqual(
                revision_to_number[rev], branch_revision.sequence)

    def test_empty(self):
        # createBranchRevisionFromIDs does not fail when passed no pairs.
        branch = self.factory.makeAnyBranch()
        branch.createBranchRevisionFromIDs([])

    def test_call_twice_in_one_transaction(self):
        # createBranchRevisionFromIDs creates temporary tables, but cleans
        # after itself so that it can safely be called twice in one
        # transaction.
        branch = self.factory.makeAnyBranch()
        rev = self.factory.makeRevision()
        revision_number = self.factory.getUniqueInteger()
        branch.createBranchRevisionFromIDs(
            [(rev.revision_id, revision_number)])
        rev = self.factory.makeRevision()
        revision_number = self.factory.getUniqueInteger()
        # This is just "assertNotRaises"
        branch.createBranchRevisionFromIDs(
            [(rev.revision_id, revision_number)])


class TestRevisionHistory(TestCaseWithFactory):
    """Tests for a branch's revision history."""

    layer = DatabaseFunctionalLayer

    def test_revision_count(self):
        # A branch's revision count is equal to the number of revisions that
        # are associated with it.
        branch = self.factory.makeBranch()
        some_number = 6
        self.factory.makeRevisionsForBranch(branch, count=some_number)
        self.assertEqual(some_number, branch.revision_count)

    def test_revision_history_matches_count(self):
        branch = self.factory.makeBranch()
        some_number = 3
        self.factory.makeRevisionsForBranch(branch, count=some_number)
        self.assertEqual(
            branch.revision_count, branch.revision_history.count())

    def test_revision_history_is_made_of_revisions(self):
        # Branch.revision_history contains IBranchRevision objects.
        branch = self.factory.makeBranch()
        some_number = 6
        self.factory.makeRevisionsForBranch(branch, count=some_number)
        for branch_revision in branch.revision_history:
            self.assertProvides(branch_revision, IBranchRevision)

    def test_continuous_sequence_numbers(self):
        # The revisions in the revision history have sequence numbers which
        # start from 1 at the oldest and don't have any gaps.
        branch = self.factory.makeBranch()
        some_number = 4
        self.factory.makeRevisionsForBranch(branch, count=some_number)
        self.assertEqual(
            [4, 3, 2, 1], [br.sequence for br in branch.revision_history])

    def test_most_recent_first(self):
        # The revisions in the revision history start with the most recent
        # first.
        branch = self.factory.makeBranch()
        some_number = 4
        self.factory.makeRevisionsForBranch(branch, count=some_number)
        revision_history = list(branch.revision_history)
        sorted_by_date = sorted(
            revision_history, key=lambda x: x.revision.revision_date,
            reverse=True)
        self.assertEqual(sorted_by_date, revision_history)

    def test_latest_revisions(self):
        # IBranch.latest_revisions gives only the latest revisions.
        branch = self.factory.makeBranch()
        some_number = 7
        self.factory.makeRevisionsForBranch(branch, count=some_number)
        smaller_number = some_number / 2
        self.assertEqual(
            list(branch.revision_history[:smaller_number]),
            list(branch.latest_revisions(smaller_number)))

    def test_getRevisionsSince(self):
        # IBranch.getRevisionsSince gives all the BranchRevisions for
        # revisions committed since a given timestamp.
        branch = self.factory.makeBranch()
        some_number = 7
        self.factory.makeRevisionsForBranch(branch, count=some_number)
        mid_sequence = some_number - 2
        revisions = list(branch.revision_history)
        mid_revision = revisions[mid_sequence]
        since = branch.getRevisionsSince(mid_revision.revision.revision_date)
        self.assertEqual(revisions[:mid_sequence], list(since))

    def test_top_ancestor_has_no_parents(self):
        # The top-most revision of a branch (i.e. the first one) has no
        # parents.
        branch = self.factory.makeBranch()
        self.factory.makeRevisionsForBranch(branch, count=1)
        revision = list(branch.revision_history)[0].revision
        self.assertEqual([], revision.parent_ids)

    def test_non_first_revisions_have_parents(self):
        # Revisions which are not the first revision of the branch have
        # parent_ids. When there are no merges present, there is only one
        # parent which is the previous revision.
        branch = self.factory.makeBranch()
        some_number = 5
        self.factory.makeRevisionsForBranch(branch, count=some_number)
        revisions = list(branch.revision_history)
        last_rev = revisions[0].revision
        second_last_rev = revisions[1].revision
        self.assertEqual(last_rev.parent_ids, [second_last_rev.revision_id])

    def test_tip_revision_when_no_bazaar_data(self):
        # When a branch has no revisions and no Bazaar data at all, its tip
        # revision is None and its last_scanned_id is None.
        branch = self.factory.makeBranch()
        self.assertIs(None, branch.last_scanned_id)
        self.assertIs(None, branch.getTipRevision())

    def test_tip_revision_when_no_revisions(self):
        # When a branch has no revisions but does have Bazaar data, its tip
        # revision is None and its last_scanned_id is
        # bzrlib.revision.NULL_REVISION.
        branch = self.factory.makeBranch()
        branch.updateScannedDetails(None, 0)
        self.assertEqual(NULL_REVISION, branch.last_scanned_id)
        self.assertIs(None, branch.getTipRevision())

    def test_tip_revision_is_updated(self):
        branch = self.factory.makeBranch()
        revision = self.factory.makeRevision()
        branch.updateScannedDetails(revision, 1)
        self.assertEqual(revision.revision_id, branch.last_scanned_id)
        self.assertEqual(revision, branch.getTipRevision())


class TestCodebrowse(TestCaseWithFactory):
    """Tests for branch codebrowse support."""

    layer = DatabaseFunctionalLayer

    def test_simple(self):
        # The basic codebrowse URL for a public branch is a 'http' url.
        branch = self.factory.makeAnyBranch()
        self.assertEqual(
            'http://bazaar.launchpad.dev/' + branch.unique_name,
            branch.codebrowse_url())

    def test_private(self):
        # The codebrowse URL for a private branch is a 'https' url.
        owner = self.factory.makePerson()
        branch = self.factory.makeAnyBranch(private=True, owner=owner)
        login_person(owner)
        self.assertEqual(
            'https://bazaar.launchpad.dev/' + branch.unique_name,
            branch.codebrowse_url())

    def test_extra_args(self):
        # Any arguments to codebrowse_url are appended to the URL.
        branch = self.factory.makeAnyBranch()
        self.assertEqual(
            'http://bazaar.launchpad.dev/' + branch.unique_name + '/a/b',
            branch.codebrowse_url('a', 'b'))

    def test_source_code_url(self):
        # The source code URL points to the codebrowse URL where you can
        # actually browse the source code.
        branch = self.factory.makeAnyBranch()
        self.assertEqual(
            branch.browse_source_url, branch.codebrowse_url('files'))

    def test_no_revisions_not_browseable(self):
        # A branch with no revisions is not browseable.
        branch = self.factory.makeBranch()
        self.assertFalse(branch.code_is_browseable)

    def test_revisions_means_browseable(self):
        # A branch that has revisions is browseable.
        branch = self.factory.makeBranch()
        self.factory.makeRevisionsForBranch(branch, count=5)
        self.assertTrue(branch.code_is_browseable)


class TestBranchNamespace(TestCaseWithFactory):
    """Tests for `IBranch.namespace`."""

    layer = DatabaseFunctionalLayer

    def assertNamespaceEqual(self, namespace_one, namespace_two):
        """Assert that `namespace_one` equals `namespace_two`."""
        namespace_one = removeSecurityProxy(namespace_one)
        namespace_two = removeSecurityProxy(namespace_two)
        self.assertEqual(namespace_one.__class__, namespace_two.__class__)
        self.assertEqual(namespace_one.owner, namespace_two.owner)
        self.assertEqual(
            getattr(namespace_one, 'sourcepackage', None),
            getattr(namespace_two, 'sourcepackage', None))
        self.assertEqual(
            getattr(namespace_one, 'product', None),
            getattr(namespace_two, 'product', None))

    def test_namespace_personal(self):
        # The namespace attribute of a personal branch points to the namespace
        # that corresponds to ~owner/+junk.
        branch = self.factory.makePersonalBranch()
        namespace = getUtility(IBranchNamespaceSet).get(person=branch.owner)
        self.assertNamespaceEqual(namespace, branch.namespace)

    def test_namespace_package(self):
        # The namespace attribute of a package branch points to the namespace
        # that corresponds to
        # ~owner/distribution/distroseries/sourcepackagename.
        branch = self.factory.makePackageBranch()
        namespace = getUtility(IBranchNamespaceSet).get(
            person=branch.owner, distroseries=branch.distroseries,
            sourcepackagename=branch.sourcepackagename)
        self.assertNamespaceEqual(namespace, branch.namespace)

    def test_namespace_product(self):
        # The namespace attribute of a product branch points to the namespace
        # that corresponds to ~owner/product.
        branch = self.factory.makeProductBranch()
        namespace = getUtility(IBranchNamespaceSet).get(
            person=branch.owner, product=branch.product)
        self.assertNamespaceEqual(namespace, branch.namespace)


class TestPendingWrites(TestCaseWithFactory):
    """Are there changes to this branch not reflected in the database?"""

    layer = DatabaseFunctionalLayer

    def test_new_branch_no_writes(self):
        # New branches have no pending writes.
        branch = self.factory.makeAnyBranch()
        self.assertEqual(False, branch.pending_writes)

    def test_branchChanged_for_hosted(self):
        # If branchChanged has been called with a new tip revision id, there
        # are pending writes.
        branch = self.factory.makeAnyBranch(branch_type=BranchType.HOSTED)
        with person_logged_in(branch.owner):
            branch.branchChanged('', 'new-tip', None, None, None)
        self.assertEqual(True, branch.pending_writes)

    def test_requestMirror_for_imported(self):
        # If an imported branch has a requested mirror, then we've just
        # imported new changes. Therefore, pending writes.
        branch = self.factory.makeAnyBranch(branch_type=BranchType.IMPORTED)
        branch.requestMirror()
        self.assertEqual(True, branch.pending_writes)

    def test_requestMirror_for_mirrored(self):
        # Mirrored branches *always* have a requested mirror. The fact that a
        # mirror is requested has no bearing on whether there are pending
        # writes. Thus, pending_writes is False.
        branch = self.factory.makeAnyBranch(branch_type=BranchType.MIRRORED)
        branch.requestMirror()
        self.assertEqual(False, branch.pending_writes)

    def test_pulled_but_not_scanned(self):
        # If a branch has been pulled (mirrored) but not scanned, then we have
        # yet to load the revisions into the database. This means there are
        # pending writes.
        branch = self.factory.makeAnyBranch(branch_type=BranchType.MIRRORED)
        branch.startMirroring()
        rev_id = self.factory.getUniqueString('rev-id')
        removeSecurityProxy(branch).branchChanged(
            '', rev_id, None, None, None)
        self.assertEqual(True, branch.pending_writes)

    def test_pulled_and_scanned(self):
        # If a branch has been pulled and scanned, then there are no pending
        # writes.
        branch = self.factory.makeAnyBranch(branch_type=BranchType.MIRRORED)
        branch.startMirroring()
        rev_id = self.factory.getUniqueString('rev-id')
        removeSecurityProxy(branch).branchChanged(
            '', rev_id, None, None, None)
        # Cheat! The actual API for marking a branch as scanned is
        # updateScannedDetails. That requires a revision in the database
        # though.
        removeSecurityProxy(branch).last_scanned_id = rev_id
        self.assertEqual(False, branch.pending_writes)

    def test_first_mirror_started(self):
        # If we have started mirroring the branch for the first time, then
        # there are probably pending writes.
        branch = self.factory.makeAnyBranch(branch_type=BranchType.MIRRORED)
        branch.startMirroring()
        self.assertEqual(True, branch.pending_writes)

    def test_following_mirror_started(self):
        # If we have started mirroring the branch, then there are probably
        # pending writes.
        branch = self.factory.makeAnyBranch(branch_type=BranchType.MIRRORED)
        branch.startMirroring()
        rev_id = self.factory.getUniqueString('rev-id')
        removeSecurityProxy(branch).branchChanged(
            '', rev_id, None, None, None)
        # Cheat! The actual API for marking a branch as scanned is
        # updateScannedDetails. That requires a revision in the database
        # though.
        removeSecurityProxy(branch).last_scanned_id = rev_id
        # Cheat again! We can only tell if mirroring has started if the last
        # mirrored attempt is different from the last mirrored time. To ensure
        # this, we start the second mirror in a new transaction.
        transaction.commit()
        branch.startMirroring()
        self.assertEqual(True, branch.pending_writes)


class TestBranchSetPrivate(TestCaseWithFactory):
    """Test IBranch.setPrivate."""

    layer = DatabaseFunctionalLayer

    def setUp(self):
        # Use an admin user as we aren't checking edit permissions here.
        TestCaseWithFactory.setUp(self, 'admin@canonical.com')

    def test_public_to_public(self):
        # Setting a public branch to be public is a no-op.
        branch = self.factory.makeProductBranch()
        self.assertFalse(branch.private)
        branch.setPrivate(False, branch.owner)
        self.assertFalse(branch.private)

    def test_public_to_private_allowed(self):
        # If there is a privacy policy allowing the branch owner to have
        # private branches, then setting the branch private is allowed.
        branch = self.factory.makeProductBranch()
        branch.product.setBranchVisibilityTeamPolicy(
            branch.owner, BranchVisibilityRule.PRIVATE)
        branch.setPrivate(True, branch.owner)
        self.assertTrue(branch.private)

    def test_public_to_private_not_allowed(self):
        # If there are no privacy policies allowing private branches, then
        # BranchCannotBePrivate is rasied.
        branch = self.factory.makeProductBranch()
        self.assertRaises(
            BranchCannotBePrivate,
            branch.setPrivate,
            True, branch.owner)

    def test_public_to_private_for_admins(self):
        # Admins can override the default behaviour and make any public branch
        # private.
        branch = self.factory.makeProductBranch()
        # Grab a random admin, the teamowner is good enough here.
        admins = getUtility(ILaunchpadCelebrities).admin
        branch.setPrivate(True, admins.teamowner)
        self.assertTrue(branch.private)

    def test_private_to_private(self):
        # Setting a private branch to be private is a no-op.
        branch = self.factory.makeProductBranch(private=True)
        self.assertTrue(branch.private)
        branch.setPrivate(True, branch.owner)
        self.assertTrue(branch.private)

    def test_private_to_public_allowed(self):
        # If the namespace policy allows public branches, then changing from
        # private to public is allowed.
        branch = self.factory.makeProductBranch(private=True)
        branch.setPrivate(False, branch.owner)
        self.assertFalse(branch.private)

    def test_private_to_public_not_allowed(self):
        # If the namespace policy does not allow public branches, attempting
        # to change the branch to be public raises BranchCannotBePublic.
        branch = self.factory.makeProductBranch(private=True)
        branch.product.setBranchVisibilityTeamPolicy(
            None, BranchVisibilityRule.FORBIDDEN)
        branch.product.setBranchVisibilityTeamPolicy(
            branch.owner, BranchVisibilityRule.PRIVATE_ONLY)
        self.assertRaises(
            BranchCannotBePublic,
            branch.setPrivate,
            False, branch.owner)


class TestBranchCommitsForDays(TestCaseWithFactory):
    """Tests for `Branch.commitsForDays`."""

    layer = DatabaseFunctionalLayer

    def setUp(self):
        TestCaseWithFactory.setUp(self)
        # Use a 30 day epoch for the tests.
        self.epoch = datetime.now(tz=UTC) - timedelta(days=30)

    def date_generator(self, epoch_offset, delta=None):
        if delta is None:
            delta = timedelta(days=1)
        return time_counter(self.epoch + timedelta(days=epoch_offset), delta)

    def test_empty_branch(self):
        # A branch with no commits returns an empty list.
        branch = self.factory.makeAnyBranch()
        self.assertEqual([], branch.commitsForDays(self.epoch))

    def test_commits_before_epoch_not_returned(self):
        # Commits that occur before the epoch are not returned.
        branch = self.factory.makeAnyBranch()
        self.factory.makeRevisionsForBranch(
            branch, date_generator=self.date_generator(-10))
        self.assertEqual([], branch.commitsForDays(self.epoch))

    def test_commits_after_epoch_are_returned(self):
        # Commits that occur after the epoch are returned.
        branch = self.factory.makeAnyBranch()
        self.factory.makeRevisionsForBranch(
            branch, count=5, date_generator=self.date_generator(1))
        # There is one commit for each day starting from epoch + 1.
        start = self.epoch + timedelta(days=1)
        # Clear off the fractional parts of the day.
        start = datetime(start.year, start.month, start.day)
        commits = []
        for count in range(5):
            commits.append((start + timedelta(days=count), 1))
        self.assertEqual(commits, branch.commitsForDays(self.epoch))

    def test_commits_are_grouped(self):
        # The commits are grouped to give counts of commits for the days.
        branch = self.factory.makeAnyBranch()
        start = self.epoch + timedelta(days=1)
        # Add 8 commits starting from 5pm (+ whatever minutes).
        # 5, 7, 9, 11pm, then 1, 3, 5, 7am for the following day.
        start = start.replace(hour=17)
        date_generator = time_counter(start, timedelta(hours=2))
        self.factory.makeRevisionsForBranch(
            branch, count=8, date_generator=date_generator)
        # The resulting queries return time zone unaware times.
        first_day = datetime(start.year, start.month, start.day)
        commits = [(first_day, 4), (first_day + timedelta(days=1), 4)]
        self.assertEqual(commits, branch.commitsForDays(self.epoch))

    def test_non_mainline_commits_count(self):
        # Non-mainline commits are counted too.
        branch = self.factory.makeAnyBranch()
        start = self.epoch + timedelta(days=1)
        revision = self.factory.makeRevision(revision_date=start)
        branch.createBranchRevision(None, revision)
        day = datetime(start.year, start.month, start.day)
        commits = [(day, 1)]
        self.assertEqual(commits, branch.commitsForDays(self.epoch))


class TestBranchBugLinks(TestCaseWithFactory):
    """Tests for bug linkages in `Branch`"""

    layer = DatabaseFunctionalLayer

    def setUp(self):
        TestCaseWithFactory.setUp(self)
        self.user = self.factory.makePerson()
        login_person(self.user)

    def test_bug_link(self):
        # Branches can be linked to bugs through the Branch interface.
        branch = self.factory.makeAnyBranch()
        bug = self.factory.makeBug()
        branch.linkBug(bug, self.user)

        self.assertEqual(branch.linked_bugs.count(), 1)

        linked_bug = branch.linked_bugs[0]

        self.assertEqual(linked_bug.id, bug.id)

    def test_bug_unlink(self):
        # Branches can be unlinked from the bug as well.
        branch = self.factory.makeAnyBranch()
        bug = self.factory.makeBug()
        branch.linkBug(bug, self.user)

        self.assertEqual(branch.linked_bugs.count(), 1)

        branch.unlinkBug(bug, self.user)

        self.assertEqual(branch.linked_bugs.count(), 0)


class TestBranchSpecLinks(TestCaseWithFactory):
    """Tests for bug linkages in `Branch`"""

    layer = DatabaseFunctionalLayer

    def setUp(self):
        TestCaseWithFactory.setUp(self)
        self.user = self.factory.makePerson()

    def test_spec_link(self):
        # Branches can be linked to specs through the Branch interface.
        branch = self.factory.makeAnyBranch()
        spec = self.factory.makeSpecification()
        branch.linkSpecification(spec, self.user)

        self.assertEqual(branch.spec_links.count(), 1)

        spec_branch = branch.spec_links[0]

        self.assertEqual(spec_branch.specification.id, spec.id)
        self.assertEqual(spec_branch.branch.id, branch.id)

    def test_spec_unlink(self):
        # Branches can be unlinked from the spec as well.
        branch = self.factory.makeAnyBranch()
        spec = self.factory.makeSpecification()
        branch.linkSpecification(spec, self.user)

        self.assertEqual(branch.spec_links.count(), 1)

        branch.unlinkSpecification(spec, self.user)

        self.assertEqual(branch.spec_links.count(), 0)


class TestBranchIsPersonTrustedReviewer(TestCaseWithFactory):
    """Test the `IBranch.isPersonTrustedReviewer` method."""

    layer = DatabaseFunctionalLayer

    def assertTrustedReviewer(self, branch, person):
        """Assert that `person` is a trusted reviewer for the `branch`."""
        self.assertTrue(branch.isPersonTrustedReviewer(person))

    def assertNotTrustedReviewer(self, branch, person):
        """Assert that `person` is not a trusted reviewer for the `branch`."""
        self.assertFalse(branch.isPersonTrustedReviewer(person))

    def test_none_is_not_trusted(self):
        # If None is passed in as the person, the method returns false.
        branch = self.factory.makeAnyBranch()
        self.assertNotTrustedReviewer(branch, None)

    def test_branch_owner_is_trusted(self):
        # The branch owner is a trusted reviewer.
        branch = self.factory.makeAnyBranch()
        self.assertTrustedReviewer(branch, branch.owner)

    def test_non_branch_owner_is_not_trusted(self):
        # Someone other than the branch owner is not a trusted reviewer.
        branch = self.factory.makeAnyBranch()
        reviewer = self.factory.makePerson()
        self.assertNotTrustedReviewer(branch, reviewer)

    def test_lp_admins_always_trusted(self):
        # Launchpad admins are special, and as such, are trusted.
        branch = self.factory.makeAnyBranch()
        admins = getUtility(ILaunchpadCelebrities).admin
        # Grab a random admin, the teamowner is good enough here.
        self.assertTrustedReviewer(branch, admins.teamowner)

    def test_member_of_team_owned_branch(self):
        # If the branch is owned by a team, any team member is a trusted
        # reviewer.
        team = self.factory.makeTeam()
        branch = self.factory.makeAnyBranch(owner=team)
        self.assertTrustedReviewer(branch, team.teamowner)

    def test_review_team_member_is_trusted(self):
        # If the reviewer is a member of the review team, but not the owner
        # they are still trusted.
        team = self.factory.makeTeam()
        branch = self.factory.makeAnyBranch(reviewer=team)
        self.assertTrustedReviewer(branch, team.teamowner)

    def test_branch_owner_not_review_team_member_is_trusted(self):
        # If the owner of the branch is not in the review team, they are still
        # trusted.
        team = self.factory.makeTeam()
        branch = self.factory.makeAnyBranch(reviewer=team)
        self.assertFalse(branch.owner.inTeam(team))
        self.assertTrustedReviewer(branch, branch.owner)

    def test_community_reviewer(self):
        # If the reviewer is not a member of the owner, or the review team,
        # they are not trusted reviewers.
        team = self.factory.makeTeam()
        branch = self.factory.makeAnyBranch(reviewer=team)
        reviewer = self.factory.makePerson()
        self.assertNotTrustedReviewer(branch, reviewer)


class TestBranchSetOwner(TestCaseWithFactory):
    """Tests for IBranch.setOwner."""

    layer = DatabaseFunctionalLayer

    def test_owner_sets_team(self):
        # The owner of the branch can set the owner of the branch to be a team
        # they are a member of.
        branch = self.factory.makeAnyBranch()
        team = self.factory.makeTeam(owner=branch.owner)
        login_person(branch.owner)
        branch.setOwner(team, branch.owner)
        self.assertEqual(team, branch.owner)

    def test_owner_cannot_set_nonmember_team(self):
        # The owner of the branch cannot set the owner to be a team they are
        # not a member of.
        branch = self.factory.makeAnyBranch()
        team = self.factory.makeTeam()
        login_person(branch.owner)
        self.assertRaises(
            BranchCreatorNotMemberOfOwnerTeam,
            branch.setOwner,
            team, branch.owner)

    def test_owner_cannot_set_other_user(self):
        # The owner of the branch cannot set the new owner to be another
        # person.
        branch = self.factory.makeAnyBranch()
        person = self.factory.makePerson()
        login_person(branch.owner)
        self.assertRaises(
            BranchCreatorNotOwner,
            branch.setOwner,
            person, branch.owner)

    def test_admin_can_set_any_team_or_person(self):
        # A Launchpad admin can set the branch to be owned by any team or
        # person.
        branch = self.factory.makeAnyBranch()
        team = self.factory.makeTeam()
        # To get a random administrator, choose the admin team owner.
        admin = getUtility(ILaunchpadCelebrities).admin.teamowner
        login_person(admin)
        branch.setOwner(team, admin)
        self.assertEqual(team, branch.owner)
        person = self.factory.makePerson()
        branch.setOwner(person, admin)
        self.assertEqual(person, branch.owner)

    def test_bazaar_experts_can_set_any_team_or_person(self):
        # A bazaar expert can set the branch to be owned by any team or
        # person.
        branch = self.factory.makeAnyBranch()
        team = self.factory.makeTeam()
        # To get a random administrator, choose the admin team owner.
        experts = getUtility(ILaunchpadCelebrities).bazaar_experts.teamowner
        login_person(experts)
        branch.setOwner(team, experts)
        self.assertEqual(team, branch.owner)
        person = self.factory.makePerson()
        branch.setOwner(person, experts)
        self.assertEqual(person, branch.owner)


class TestBranchSetTarget(TestCaseWithFactory):
    """Tests for IBranch.setTarget."""

    layer = DatabaseFunctionalLayer

    def test_not_both_project_and_source_package(self):
        # Only one of project or source_package can be passed in, not both.
        branch = self.factory.makePersonalBranch()
        project = self.factory.makeProduct()
        source_package = self.factory.makeSourcePackage()
        login_person(branch.owner)
        self.assertRaises(
            BranchTargetError,
            branch.setTarget,
            user=branch.owner, project=project, source_package=source_package)

    def test_junk_branch_to_project_branch(self):
        # A junk branch can be moved to a project.
        branch = self.factory.makePersonalBranch()
        project = self.factory.makeProduct()
        login_person(branch.owner)
        branch.setTarget(user=branch.owner, project=project)
        self.assertEqual(project, branch.target.context)

    def test_junk_branch_to_package_branch(self):
        # A junk branch can be moved to a source package.
        branch = self.factory.makePersonalBranch()
        source_package = self.factory.makeSourcePackage()
        login_person(branch.owner)
        branch.setTarget(user=branch.owner, source_package=source_package)
        self.assertEqual(source_package, branch.target.context)

    def test_project_branch_to_other_project_branch(self):
        # Move a branch from one project to another.
        branch = self.factory.makeProductBranch()
        project = self.factory.makeProduct()
        login_person(branch.owner)
        branch.setTarget(user=branch.owner, project=project)
        self.assertEqual(project, branch.target.context)

    def test_project_branch_to_package_branch(self):
        # Move a branch from a project to a package.
        branch = self.factory.makeProductBranch()
        source_package = self.factory.makeSourcePackage()
        login_person(branch.owner)
        branch.setTarget(user=branch.owner, source_package=source_package)
        self.assertEqual(source_package, branch.target.context)

    def test_project_branch_to_junk_branch(self):
        # Move a branch from a project to junk.
        branch = self.factory.makeProductBranch()
        login_person(branch.owner)
        branch.setTarget(user=branch.owner)
        self.assertEqual(branch.owner, branch.target.context)

    def test_package_branch_to_other_package_branch(self):
        # Move a branch from one package to another.
        branch = self.factory.makePackageBranch()
        source_package = self.factory.makeSourcePackage()
        login_person(branch.owner)
        branch.setTarget(user=branch.owner, source_package=source_package)
        self.assertEqual(source_package, branch.target.context)

    def test_package_branch_to_project_branch(self):
        # Move a branch from a package to a project.
        branch = self.factory.makePackageBranch()
        project = self.factory.makeProduct()
        login_person(branch.owner)
        branch.setTarget(user=branch.owner, project=project)
        self.assertEqual(project, branch.target.context)

    def test_package_branch_to_junk_branch(self):
        # Move a branch from a package to junk.
        branch = self.factory.makePackageBranch()
        login_person(branch.owner)
        branch.setTarget(user=branch.owner)
        self.assertEqual(branch.owner, branch.target.context)


class TestScheduleDiffUpdates(TestCaseWithFactory):

    layer = DatabaseFunctionalLayer

    def test_scheduleDiffUpdates(self):
        """Create jobs for all merge proposals."""
        bmp1 = self.factory.makeBranchMergeProposal()
        bmp2 = self.factory.makeBranchMergeProposal(
            source_branch=bmp1.source_branch)
        removeSecurityProxy(bmp1).target_branch.last_scanned_id = 'rev1'
        removeSecurityProxy(bmp2).target_branch.last_scanned_id = 'rev2'
        jobs = bmp1.source_branch.scheduleDiffUpdates()
        self.assertEqual(2, len(jobs))
        bmps_to_update = set(
            removeSecurityProxy(job).branch_merge_proposal for job in jobs)
        self.assertEqual(set([bmp1, bmp2]), bmps_to_update)

    def test_scheduleDiffUpdates_ignores_final(self):
        """Diffs for proposals in final states aren't updated."""
        source_branch = self.factory.makeBranch()
        for state in FINAL_STATES:
            bmp = self.factory.makeBranchMergeProposal(
                source_branch=source_branch, set_state=state)
            removeSecurityProxy(bmp).target_branch.last_scanned_id = 'rev'
        # Creating a superseded proposal has the side effect of creating a
        # second proposal.  Delete the second proposal.
        for bmp in source_branch.landing_targets:
            if bmp.queue_status not in FINAL_STATES:
                removeSecurityProxy(bmp).deleteProposal()
        jobs = source_branch.scheduleDiffUpdates()
        self.assertEqual(0, len(jobs))

    def test_scheduleDiffUpdates_ignores_unpushed_target(self):
        """Diffs aren't updated if target has no revisions."""
        bmp = self.factory.makeBranchMergeProposal()
        jobs = bmp.source_branch.scheduleDiffUpdates()
        self.assertEqual(0, len(jobs))


class TestBranchGetMainlineBranchRevisions(TestCaseWithFactory):
    """Tests for Branch.getMainlineBranchRevisions."""

    layer = DatabaseFunctionalLayer

    def test_start_date(self):
        # Revisions created before the start date are not returned.
        branch = self.factory.makeAnyBranch()
        epoch = datetime(2009, 9, 10, tzinfo=UTC)
        # Add some revisions before the epoch.
        add_revision_to_branch(
            self.factory, branch, epoch - timedelta(days=1))
        new = add_revision_to_branch(
            self.factory, branch, epoch + timedelta(days=1))
        result = branch.getMainlineBranchRevisions(epoch)
        branch_revisions = [br for br, rev, ra in result]
        self.assertEqual([new], branch_revisions)

    def test_end_date(self):
        # Revisions created after the end date are not returned.
        branch = self.factory.makeAnyBranch()
        epoch = datetime(2009, 9, 10, tzinfo=UTC)
        end_date = epoch + timedelta(days=2)
        in_range = add_revision_to_branch(
            self.factory, branch, end_date - timedelta(days=1))
        # Add some revisions after the end_date.
        add_revision_to_branch(
            self.factory, branch, end_date + timedelta(days=1))
        result = branch.getMainlineBranchRevisions(epoch, end_date)
        branch_revisions = [br for br, rev, ra in result]
        self.assertEqual([in_range], branch_revisions)

    def test_newest_first(self):
        # If oldest_first is False, the newest are returned first.
        branch = self.factory.makeAnyBranch()
        epoch = datetime(2009, 9, 10, tzinfo=UTC)
        old = add_revision_to_branch(
            self.factory, branch, epoch + timedelta(days=1))
        new = add_revision_to_branch(
            self.factory, branch, epoch + timedelta(days=2))
        result = branch.getMainlineBranchRevisions(epoch, oldest_first=False)
        branch_revisions = [br for br, rev, ra in result]
        self.assertEqual([new, old], branch_revisions)

    def test_oldest_first(self):
        # If oldest_first is True, the oldest are returned first.
        branch = self.factory.makeAnyBranch()
        epoch = datetime(2009, 9, 10, tzinfo=UTC)
        old = add_revision_to_branch(
            self.factory, branch, epoch + timedelta(days=1))
        new = add_revision_to_branch(
            self.factory, branch, epoch + timedelta(days=2))
        result = branch.getMainlineBranchRevisions(epoch, oldest_first=True)
        branch_revisions = [br for br, rev, ra in result]
        self.assertEqual([old, new], branch_revisions)

    def test_only_mainline_revisions(self):
        # Only mainline revisions are returned.
        branch = self.factory.makeAnyBranch()
        epoch = datetime(2009, 9, 10, tzinfo=UTC)
        old = add_revision_to_branch(
            self.factory, branch, epoch + timedelta(days=1))
        # Add some non mainline revision.
        add_revision_to_branch(
            self.factory, branch, epoch + timedelta(days=2), mainline=False)
        new = add_revision_to_branch(
            self.factory, branch, epoch + timedelta(days=3))
        result = branch.getMainlineBranchRevisions(epoch)
        branch_revisions = [br for br, rev, ra in result]
        self.assertEqual([new, old], branch_revisions)


class TestGetBzrBranch(TestCaseWithFactory):
    """Tests for `IBranch.safe_open`."""

    layer = DatabaseFunctionalLayer

    def setUp(self):
        TestCaseWithFactory.setUp(self)
        self.useBzrBranches(direct_database=True)

    def test_simple(self):
        # safe_open returns the underlying bzr branch of a database branch in
        # the simple, unstacked, case.
        db_branch, tree = self.create_branch_and_tree()
        revid = tree.commit('')
        bzr_branch = db_branch.getBzrBranch()
        self.assertEqual(revid, bzr_branch.last_revision())

    def test_acceptable_stacking(self):
        # If the underlying bzr branch of a database branch is stacked on
        # another launchpad branch safe_open returns it.
        db_stacked_on, stacked_on_tree = self.create_branch_and_tree()
        db_stacked, stacked_tree = self.create_branch_and_tree()
        stacked_tree.branch.set_stacked_on_url(
            '/' + db_stacked_on.unique_name)
        bzr_branch = db_stacked.getBzrBranch()
        self.assertEqual(
            '/' + db_stacked_on.unique_name, bzr_branch.get_stacked_on_url())

    def test_unacceptable_stacking(self):
        # If the underlying bzr branch of a database branch is stacked on
        # a non-Launchpad url, it cannot be opened.
        branch = BzrDir.create_branch_convenience('local')
        db_stacked, stacked_tree = self.create_branch_and_tree()
        stacked_tree.branch.set_stacked_on_url(branch.base)
        self.assertRaises(UnsafeUrlSeen, db_stacked.getBzrBranch)


def test_suite():
    return TestLoader().loadTestsFromName(__name__)<|MERGE_RESOLUTION|>--- conflicted
+++ resolved
@@ -49,14 +49,9 @@
 from lp.code.errors import (
     BranchCannotBePrivate, BranchCannotBePublic,
     BranchCreatorNotMemberOfOwnerTeam, BranchCreatorNotOwner,
-<<<<<<< HEAD
-    BranchTargetError, CannotDeleteBranch, DEFAULT_BRANCH_STATUS_IN_LISTING,
-    IBranch)
-=======
     BranchTargetError, CannotDeleteBranch, InvalidBranchMergeProposal)
 from lp.code.interfaces.branch import (
     DEFAULT_BRANCH_STATUS_IN_LISTING, IBranch)
->>>>>>> cd46df85
 from lp.code.interfaces.branchjob import (
     IBranchUpgradeJobSource, IBranchScanJobSource)
 from lp.code.interfaces.branchlookup import IBranchLookup
