# Copyright 2009 Canonical Ltd.  This software is licensed under the
# GNU Affero General Public License version 3 (see the file LICENSE).

# pylint: disable-msg=F0401

"""Tests for BranchMergeProposals."""

__metaclass__ = type

from datetime import datetime
from textwrap import dedent
from unittest import TestCase, TestLoader

from bzrlib import errors as bzr_errors
from pytz import UTC
from sqlobject import SQLObjectNotFound
from zope.component import getUtility
import transaction
from zope.security.proxy import removeSecurityProxy

from canonical.database.constants import UTC_NOW
from canonical.testing import (
    DatabaseFunctionalLayer, LaunchpadFunctionalLayer, LaunchpadZopelessLayer)
from lazr.lifecycle.event import ObjectModifiedEvent

from lp.code.model.branchmergeproposaljob import (
    BranchMergeProposalJob, BranchMergeProposalJobType,
    CreateMergeProposalJob, MergeProposalCreatedJob)
from lp.code.model.branchmergeproposal import (
    BranchMergeProposal, BranchMergeProposalGetter, is_valid_transition)
from lp.code.model.diff import StaticDiff
from lp.code.event.branchmergeproposal import (
    NewBranchMergeProposalEvent, NewCodeReviewCommentEvent,
    ReviewerNominatedEvent)
from canonical.launchpad.ftests import (
    ANONYMOUS, import_secret_test_key, login, syncUpdate)
from lp.code.enums import (
    BranchMergeProposalStatus, BranchSubscriptionNotificationLevel,
    BranchType, CodeReviewNotificationLevel, CodeReviewVote)
from lp.code.interfaces.branchmergeproposal import (
    BadStateTransition,
    BRANCH_MERGE_PROPOSAL_FINAL_STATES as FINAL_STATES,
    IBranchMergeProposalGetter, IBranchMergeProposalJob,
    ICreateMergeProposalJob, ICreateMergeProposalJobSource,
    IMergeProposalCreatedJob, notify_modified, WrongBranchMergeProposal)
from canonical.launchpad.interfaces.message import IMessageJob
from lp.registry.interfaces.person import IPersonSet
from lp.registry.interfaces.product import IProductSet
from lp.testing import (
    capture_events, login_person, TestCaseWithFactory, time_counter)
from lp.testing.factory import GPGSigningContext, LaunchpadObjectFactory
from lp.testing.mail_helpers import pop_notifications
from canonical.launchpad.webapp.testing import verifyObject


class TestBranchMergeProposalTransitions(TestCaseWithFactory):
    """Test the state transitions of branch merge proposals."""

    layer = DatabaseFunctionalLayer

    # All transitions between states are handled my method calls
    # on the proposal.
    transition_functions = {
        BranchMergeProposalStatus.WORK_IN_PROGRESS: 'setAsWorkInProgress',
        BranchMergeProposalStatus.NEEDS_REVIEW: 'requestReview',
        BranchMergeProposalStatus.CODE_APPROVED: 'approveBranch',
        BranchMergeProposalStatus.REJECTED: 'rejectBranch',
        BranchMergeProposalStatus.MERGED: 'markAsMerged',
        BranchMergeProposalStatus.MERGE_FAILED: 'mergeFailed',
        BranchMergeProposalStatus.QUEUED: 'enqueue',
        BranchMergeProposalStatus.SUPERSEDED: 'resubmit',
        }

    def setUp(self):
        TestCaseWithFactory.setUp(self)
        self.target_branch = self.factory.makeProductBranch()
        login_person(self.target_branch.owner)

    def assertProposalState(self, proposal, state):
        """Assert that the `queue_status` of the `proposal` is `state`."""
        self.assertEqual(state, proposal.queue_status,
                         "Wrong state, expected %s, got %s"
                         % (state.title, proposal.queue_status.title))

    def _attemptTransition(self, proposal, to_state):
        """Try to transition the proposal into the state `to_state`."""
        method = getattr(proposal, self.transition_functions[to_state])
        if to_state in (BranchMergeProposalStatus.CODE_APPROVED,
                        BranchMergeProposalStatus.REJECTED,
                        BranchMergeProposalStatus.QUEUED):
            args = [proposal.target_branch.owner, 'some_revision_id']
        elif to_state in (BranchMergeProposalStatus.MERGE_FAILED,
                          BranchMergeProposalStatus.SUPERSEDED):
            args = [proposal.registrant]
        else:
            args = []
        method(*args)

    def assertGoodTransition(self, from_state, to_state):
        """Assert that we can go from `from_state` to `to_state`."""
        proposal = self.factory.makeBranchMergeProposal(
            target_branch=self.target_branch,
            set_state=from_state)
        self.assertProposalState(proposal, from_state)
        self._attemptTransition(proposal, to_state)
        self.assertProposalState(proposal, to_state)

    def assertBadTransition(self, from_state, to_state):
        """Assert that trying to go from `from_state` to `to_state` fails."""
        proposal = self.factory.makeBranchMergeProposal(
            target_branch=self.target_branch,
            set_state=from_state)
        self.assertProposalState(proposal, from_state)
        self.assertRaises(BadStateTransition,
                          self._attemptTransition,
                          proposal, to_state)

    def prepareDupeTransition(self, from_state):
        proposal = self.factory.makeBranchMergeProposal(
            target_branch=self.target_branch,
            set_state=from_state)
        if from_state == BranchMergeProposalStatus.SUPERSEDED:
            # Setting a proposal SUPERSEDED has the side effect of creating
            # an active duplicate proposal, so make it inactive.
            proposal.superseded_by.rejectBranch(self.target_branch.owner,
                                                None)
        self.assertProposalState(proposal, from_state)
        dupe = self.factory.makeBranchMergeProposal(
            target_branch=proposal.target_branch,
            source_branch=proposal.source_branch)
        return proposal

    def assertBadDupeTransition(self, from_state, to_state):
        """Assert that trying to go from `from_state` to `to_state` fails."""
        proposal = self.prepareDupeTransition(from_state)
        self.assertRaises(BadStateTransition,
                          self._attemptTransition,
                          proposal, to_state)


    def assertGoodDupeTransition(self, from_state, to_state):
        """Trying to go from `from_state` to `to_state` succeeds."""
        proposal = self.prepareDupeTransition(from_state)
        self._attemptTransition(proposal, to_state)
        self.assertProposalState(proposal, to_state)

    def assertAllTransitionsGood(self, from_state):
        """Assert that we can go from `from_state` to any state."""
        for status in BranchMergeProposalStatus.items:
            self.assertGoodTransition(from_state, status)

    def test_transitions_from_wip(self):
        """We can go from work in progress to any other state."""
        self.assertAllTransitionsGood(
            BranchMergeProposalStatus.WORK_IN_PROGRESS)

    def test_transitions_from_needs_review(self):
        """We can go from needs review to any other state."""
        self.assertAllTransitionsGood(
            BranchMergeProposalStatus.NEEDS_REVIEW)

    def test_transitions_from_code_approved(self):
        """We can go from code_approved to any other state."""
        self.assertAllTransitionsGood(
            BranchMergeProposalStatus.CODE_APPROVED)

    def test_transitions_from_rejected(self):
        """Rejected proposals can only be resubmitted."""
        # Test the transitions from rejected.
        self.assertAllTransitionsGood(BranchMergeProposalStatus.REJECTED)

    def test_transition_from_final_with_dupes(self):
        """Proposals cannot be set active if there are similar active ones.

        So transitioning from a final state to an active one should cause
        an exception, but transitioning from a final state to a different
        final state should be fine.
        """
        for from_status in FINAL_STATES:
            for to_status in BranchMergeProposalStatus.items:
                if to_status == BranchMergeProposalStatus.SUPERSEDED:
                    continue
                if to_status in FINAL_STATES:
                    self.assertGoodDupeTransition(from_status, to_status)
                else:
                    self.assertBadDupeTransition(from_status, to_status)

    def assertValidTransitions(self, expected, proposal, to_state, by_user):
        # Check the valid transitions for the merge proposal by the specified
        # user.
        valid = set()
        for state in BranchMergeProposalStatus.items:
            if is_valid_transition(proposal, state, to_state, by_user):
                valid.add(state)
        self.assertEqual(expected, valid)

    def test_transition_to_rejected_by_reviewer(self):
        # A proposal should be able to go from any states to rejected if the
        # user is a reviewer.
        valid_transitions = set(BranchMergeProposalStatus.items)
        proposal = self.factory.makeBranchMergeProposal()
        self.assertValidTransitions(
            valid_transitions, proposal, BranchMergeProposalStatus.REJECTED,
            proposal.target_branch.owner)

    def test_transition_to_rejected_by_non_reviewer(self):
        # A non-reviewer should not be able to set a proposal as rejected.
        proposal = self.factory.makeBranchMergeProposal()
        # It is always valid to go to the same state.
        self.assertValidTransitions(
            set([BranchMergeProposalStatus.REJECTED]),
            proposal, BranchMergeProposalStatus.REJECTED,
            proposal.source_branch.owner)

    def test_transitions_from_merge_failed(self):
        """We can go from merge failed to any other state."""
        self.assertAllTransitionsGood(BranchMergeProposalStatus.MERGE_FAILED)

    def test_transitions_from_queued_dequeue(self):
        # When a proposal is dequeued it is set to code approved, and the
        # queue position is reset.
        proposal = self.factory.makeBranchMergeProposal(
            target_branch=self.target_branch,
            set_state=BranchMergeProposalStatus.QUEUED)
        proposal.dequeue()
        self.assertProposalState(
            proposal, BranchMergeProposalStatus.CODE_APPROVED)
        self.assertIs(None, proposal.queue_position)
        self.assertIs(None, proposal.queuer)
        self.assertIs(None, proposal.queued_revision_id)
        self.assertIs(None, proposal.date_queued)

    def test_transitions_from_queued_to_merged(self):
        # When a proposal is marked as merged from queued, the queue_position
        # is reset.
        proposal = self.factory.makeBranchMergeProposal(
            target_branch=self.target_branch,
            set_state=BranchMergeProposalStatus.QUEUED)
        proposal.markAsMerged()
        self.assertProposalState(
            proposal, BranchMergeProposalStatus.MERGED)
        self.assertIs(None, proposal.queue_position)

    def test_transitions_from_queued_to_merge_failed(self):
        # When a proposal is marked as merged from queued, the queue_position
        # is reset.
        proposal = self.factory.makeBranchMergeProposal(
            target_branch=self.target_branch,
            set_state=BranchMergeProposalStatus.QUEUED)
        proposal.mergeFailed(None)
        self.assertProposalState(
            proposal, BranchMergeProposalStatus.MERGE_FAILED)
        self.assertIs(None, proposal.queue_position)

    def test_transitions_to_wip_resets_reviewer(self):
        # When a proposal was approved and is moved back into work in progress
        # the reviewer, date reviewed, and reviewed revision are all reset.
        proposal = self.factory.makeBranchMergeProposal(
            target_branch=self.target_branch,
            set_state=BranchMergeProposalStatus.CODE_APPROVED)
        self.assertIsNot(None, proposal.reviewer)
        self.assertIsNot(None, proposal.date_reviewed)
        self.assertIsNot(None, proposal.reviewed_revision_id)
        proposal.setAsWorkInProgress()
        self.assertIs(None, proposal.reviewer)
        self.assertIs(None, proposal.date_reviewed)
        self.assertIs(None, proposal.reviewed_revision_id)


class TestBranchMergeProposalSetStatus(TestCaseWithFactory):
    """Test the setStatus method of BranchMergeProposal."""

    layer = DatabaseFunctionalLayer

    def setUp(self):
        TestCaseWithFactory.setUp(self)
        self.target_branch = self.factory.makeProductBranch()
        login_person(self.target_branch.owner)

    def test_set_status_approved_to_work_in_progress(self):
        # setState can change an approved merge proposal to Work In Progress.
        proposal = self.factory.makeBranchMergeProposal(
            target_branch=self.target_branch,
            set_state=BranchMergeProposalStatus.CODE_APPROVED)
        proposal.setStatus(BranchMergeProposalStatus.WORK_IN_PROGRESS)
        self.assertEqual(proposal.queue_status,
            BranchMergeProposalStatus.WORK_IN_PROGRESS)

    def test_set_status_wip_to_needs_review(self):
        # setState can change the merge proposal to Needs Review.
        proposal = self.factory.makeBranchMergeProposal(
            target_branch=self.target_branch,
            set_state=BranchMergeProposalStatus.WORK_IN_PROGRESS)
        proposal.setStatus(BranchMergeProposalStatus.NEEDS_REVIEW)
        self.assertEqual(proposal.queue_status,
            BranchMergeProposalStatus.NEEDS_REVIEW)

    def test_set_status_wip_to_code_approved(self):
        # setState can change the merge proposal to Approved, which will
        # also set the reviewed_revision_id to the approved revision id.
        proposal = self.factory.makeBranchMergeProposal(
            target_branch=self.target_branch,
            set_state=BranchMergeProposalStatus.WORK_IN_PROGRESS)
        proposal.setStatus(BranchMergeProposalStatus.CODE_APPROVED,
            user=self.target_branch.owner, revision_id='500')
        self.assertEqual(proposal.queue_status,
            BranchMergeProposalStatus.CODE_APPROVED)
        self.assertEqual(proposal.reviewed_revision_id, '500')

    def test_set_status_wip_to_queued(self):
        # setState can change the merge proposal to Queued, which will
        # also set the queued_revision_id to the specified revision id.
        proposal = self.factory.makeBranchMergeProposal(
            target_branch=self.target_branch,
            set_state=BranchMergeProposalStatus.WORK_IN_PROGRESS)
        proposal.setStatus(BranchMergeProposalStatus.QUEUED,
            user=self.target_branch.owner, revision_id='250')
        self.assertEqual(proposal.queue_status,
            BranchMergeProposalStatus.QUEUED)
        self.assertEqual(proposal.queued_revision_id, '250')

    def test_set_status_wip_to_rejected(self):
        # setState can change the merge proposal to Rejected, which also
        # marks the reviewed_revision_id to the rejected revision id.
        proposal = self.factory.makeBranchMergeProposal(
            target_branch=self.target_branch,
            set_state=BranchMergeProposalStatus.WORK_IN_PROGRESS)
        proposal.setStatus(BranchMergeProposalStatus.REJECTED,
            user=self.target_branch.owner, revision_id='1000')
        self.assertEqual(proposal.queue_status,
            BranchMergeProposalStatus.REJECTED)
        self.assertEqual(proposal.reviewed_revision_id, '1000')

    def test_set_status_wip_to_merged(self):
        # setState can change the merge proposal to Merged.
        proposal = self.factory.makeBranchMergeProposal(
            target_branch=self.target_branch,
            set_state=BranchMergeProposalStatus.WORK_IN_PROGRESS)
        proposal.setStatus(BranchMergeProposalStatus.MERGED)
        self.assertEqual(proposal.queue_status,
            BranchMergeProposalStatus.MERGED)

    def test_set_status_invalid_status(self):
        # IBranchMergeProposal.setStatus doesn't work in the case of
        # superseded branches since a superseded branch requires more than
        # just changing a few settings.  Because it's unknown, it should
        # raise an AssertionError.
        proposal = self.factory.makeBranchMergeProposal(
            target_branch=self.target_branch,
            set_state=BranchMergeProposalStatus.WORK_IN_PROGRESS)
        self.assertRaises(AssertionError, proposal.setStatus,
            BranchMergeProposalStatus.SUPERSEDED)


class TestBranchMergeProposalRequestReview(TestCaseWithFactory):
    """Test the resetting of date_review_reqeuested."""

    layer = DatabaseFunctionalLayer

    def _createMergeProposal(self, needs_review):
        # Create and return a merge proposal.
        source_branch = self.factory.makeProductBranch()
        target_branch = self.factory.makeProductBranch(
            product=source_branch.product)
        login_person(target_branch.owner)
        return source_branch.addLandingTarget(
            source_branch.owner, target_branch,
            date_created=datetime(2000, 1, 1, 12, tzinfo=UTC),
            needs_review=needs_review)

    def test_date_set_on_change(self):
        # When the proposal changes to needs review state the date is
        # recoreded.
        proposal = self._createMergeProposal(needs_review=False)
        self.assertEqual(
            BranchMergeProposalStatus.WORK_IN_PROGRESS,
            proposal.queue_status)
        self.assertIs(None, proposal.date_review_requested)
        # Requesting the merge then sets the date review requested.
        proposal.requestReview()
        self.assertSqlAttributeEqualsDate(
            proposal, 'date_review_requested', UTC_NOW)

    def test_date_not_reset_on_rerequest(self):
        # When the proposal changes to needs review state the date is
        # recoreded.
        proposal = self._createMergeProposal(needs_review=True)
        self.assertEqual(
            BranchMergeProposalStatus.NEEDS_REVIEW,
            proposal.queue_status)
        self.assertEqual(
            proposal.date_created, proposal.date_review_requested)
        # Requesting the merge again will not reset the date review requested.
        proposal.requestReview()
        self.assertEqual(
            proposal.date_created, proposal.date_review_requested)


class TestBranchMergeProposalQueueing(TestCase):
    """Test the enqueueing and dequeueing of merge proposals."""

    layer = DatabaseFunctionalLayer

    def setUp(self):
        TestCase.setUp(self)
        login(ANONYMOUS)
        factory = LaunchpadObjectFactory()
        owner = factory.makePerson()
        self.target_branch = factory.makeProductBranch(owner=owner)
        login(self.target_branch.owner.preferredemail.email)
        self.proposals = [
            factory.makeBranchMergeProposal(self.target_branch)
            for x in range(4)]

    def test_empty_target_queue(self):
        """If there are no proposals targeted to the branch, the queue has
        nothing in it."""
        queued_proposals = list(self.target_branch.getMergeQueue())
        self.assertEqual(0, len(queued_proposals),
                         "The initial merge queue should be empty.")

    def test_single_item_in_queue(self):
        """Enqueing a proposal makes it visible in the target branch queue."""
        proposal = self.proposals[0]
        proposal.enqueue(self.target_branch.owner, 'some-revision-id')
        queued_proposals = list(self.target_branch.getMergeQueue())
        self.assertEqual(1, len(queued_proposals),
                         "Should have one entry in the queue, got %s."
                         % len(queued_proposals))

    def test_queue_ordering(self):
        """Assert that the queue positions are based on the order the
        proposals were enqueued."""
        enqueued_order = []
        for proposal in self.proposals[:-1]:
            enqueued_order.append(proposal.source_branch.unique_name)
            proposal.enqueue(self.target_branch.owner, 'some-revision')
        queued_proposals = list(self.target_branch.getMergeQueue())
        queue_order = [proposal.source_branch.unique_name
                       for proposal in queued_proposals]
        self.assertEqual(
            enqueued_order, queue_order,
            "The queue should be in the order they were added. "
            "Expected %s, got %s" % (enqueued_order, queue_order))

        # Move the last one to the front.
        proposal = queued_proposals[-1]
        proposal.moveToFrontOfQueue()

        new_queue_order = enqueued_order[-1:] + enqueued_order[:-1]

        queued_proposals = list(self.target_branch.getMergeQueue())
        queue_order = [proposal.source_branch.unique_name
                       for proposal in queued_proposals]
        self.assertEqual(
            new_queue_order, queue_order,
            "The last should now be at the front. "
            "Expected %s, got %s" % (new_queue_order, queue_order))

        # Remove the proposal from the middle of the queue.
        proposal = queued_proposals[1]
        proposal.dequeue()
        syncUpdate(proposal)

        del new_queue_order[1]

        queued_proposals = list(self.target_branch.getMergeQueue())
        queue_order = [proposal.source_branch.unique_name
                       for proposal in queued_proposals]
        self.assertEqual(
            new_queue_order, queue_order,
            "There should be only two queued items now. "
            "Expected %s, got %s" % (new_queue_order, queue_order))


class TestRootComment(TestCase):
    """Test the behavior of the root_comment attribute"""

    layer = DatabaseFunctionalLayer

    def setUp(self):
        TestCase.setUp(self)
        login('foo.bar@canonical.com')
        self.factory = LaunchpadObjectFactory()
        self.merge_proposal = self.factory.makeBranchMergeProposal()

    def test_orderedByDateNotInsertion(self):
        """Root is determined by create date, not insert order"""
        counter = time_counter()
        oldest_date, middle_date, newest_date = [counter.next() for index in
            (1, 2, 3)]
        comment1 = self.merge_proposal.createComment(
            self.merge_proposal.registrant, "Subject",
            _date_created=middle_date)
        self.assertEqual(comment1, self.merge_proposal.root_comment)
        comment2 = self.merge_proposal.createComment(
            self.merge_proposal.registrant, "Subject",
            _date_created=newest_date)
        self.assertEqual(comment1, self.merge_proposal.root_comment)
        comment3 = self.merge_proposal.createComment(
            self.merge_proposal.registrant, "Subject",
            _date_created=oldest_date)
        self.assertEqual(comment3, self.merge_proposal.root_comment)


class TestCreateCommentNotifications(TestCaseWithFactory):
    """Test the notifications are raised at the right times."""

    layer = DatabaseFunctionalLayer

    def test_notify_on_nominate(self):
        # Ensure that a notification is emitted when a new comment is added.
        merge_proposal = self.factory.makeBranchMergeProposal()
        commenter = self.factory.makePerson()
        login_person(commenter)
        result, event = self.assertNotifies(
            NewCodeReviewCommentEvent,
            merge_proposal.createComment,
            owner=commenter,
            subject='A review.')
        self.assertEqual(result, event.object)

    def test_notify_on_nominate_suppressed_if_requested(self):
        # Ensure that the notification is supressed if the notify listeners
        # parameger is set to False.
        merge_proposal = self.factory.makeBranchMergeProposal()
        commenter = self.factory.makePerson()
        login_person(commenter)
        self.assertNoNotification(
            merge_proposal.createComment,
            owner=commenter,
            subject='A review.',
            _notify_listeners=False)


class TestMergeProposalAllComments(TestCase):
    """Tester for `BranchMergeProposal.all_comments`."""

    layer = DatabaseFunctionalLayer

    def setUp(self):
        TestCase.setUp(self)
        # Testing behavior, not permissions here.
        login('foo.bar@canonical.com')
        self.factory = LaunchpadObjectFactory()
        self.merge_proposal = self.factory.makeBranchMergeProposal()

    def test_all_comments(self):
        """Ensure all comments associated with the proposal are returned."""
        comment1 = self.merge_proposal.createComment(
            self.merge_proposal.registrant, "Subject")
        comment2 = self.merge_proposal.createComment(
            self.merge_proposal.registrant, "Subject")
        comment3 = self.merge_proposal.createComment(
            self.merge_proposal.registrant, "Subject")
        self.assertEqual(
            set([comment1, comment2, comment3]),
            set(self.merge_proposal.all_comments))


class TestMergeProposalGetComment(TestCase):
    """Tester for `BranchMergeProposal.getComment`."""

    layer = DatabaseFunctionalLayer

    def setUp(self):
        TestCase.setUp(self)
        # Testing behavior, not permissions here.
        login('foo.bar@canonical.com')
        self.factory = LaunchpadObjectFactory()
        self.merge_proposal = self.factory.makeBranchMergeProposal()
        self.merge_proposal2 = self.factory.makeBranchMergeProposal()
        self.comment = self.merge_proposal.createComment(
            self.merge_proposal.registrant, "Subject")

    def test_getComment(self):
        """Tests that we can get a comment."""
        self.assertEqual(
            self.comment, self.merge_proposal.getComment(self.comment.id))

    def test_getCommentWrongBranchMergeProposal(self):
        """Tests that we can get a comment."""
        self.assertRaises(WrongBranchMergeProposal,
                          self.merge_proposal2.getComment, self.comment.id)


class TestMergeProposalGetVoteReference(TestCaseWithFactory):
    """Tester for `BranchMergeProposal.getComment`."""

    layer = DatabaseFunctionalLayer

    def setUp(self):
        TestCaseWithFactory.setUp(self)
        # Testing behavior, not permissions here.
        login('foo.bar@canonical.com')
        self.merge_proposal = self.factory.makeBranchMergeProposal()
        self.merge_proposal2 = self.factory.makeBranchMergeProposal()
        self.vote = self.merge_proposal.nominateReviewer(
            reviewer=self.merge_proposal.registrant,
            registrant=self.merge_proposal.registrant)

    def test_getVoteReference(self):
        """Tests that we can get a comment."""
        self.assertEqual(
            self.vote, self.merge_proposal.getVoteReference(
                self.vote.id))

    def test_getVoteReferenceWrongBranchMergeProposal(self):
        """Tests that we can get a comment."""
        self.assertRaises(WrongBranchMergeProposal,
                          self.merge_proposal2.getVoteReference,
                          self.vote.id)


class TestMergeProposalNotification(TestCaseWithFactory):
    """Test that events are created when merge proposals are manipulated"""

    layer = DatabaseFunctionalLayer

    def setUp(self):
        TestCaseWithFactory.setUp(self, user='test@canonical.com')

    def test_notifyOnCreate(self):
        """Ensure that a notification is emitted on creation"""
        source_branch = self.factory.makeProductBranch()
        target_branch = self.factory.makeProductBranch(
            product=source_branch.product)
        registrant = self.factory.makePerson()
        result, event = self.assertNotifies(
            NewBranchMergeProposalEvent,
            source_branch.addLandingTarget, registrant, target_branch)
        self.assertEqual(result, event.object)

    def test_getNotificationRecipients(self):
        """Ensure that recipients can be added/removed with subscribe"""
        bmp = self.factory.makeBranchMergeProposal()
        # Both of the branch owners are now subscribed to their own
        # branches with full code review notification level set.
        source_owner = bmp.source_branch.owner
        target_owner = bmp.target_branch.owner
        recipients = bmp.getNotificationRecipients(
            CodeReviewNotificationLevel.STATUS)
        subscriber_set = set([source_owner, target_owner])
        self.assertEqual(subscriber_set, set(recipients.keys()))
        source_subscriber = self.factory.makePerson()
        bmp.source_branch.subscribe(source_subscriber,
            BranchSubscriptionNotificationLevel.NOEMAIL, None,
            CodeReviewNotificationLevel.FULL)
        recipients = bmp.getNotificationRecipients(
            CodeReviewNotificationLevel.STATUS)
        subscriber_set.add(source_subscriber)
        self.assertEqual(subscriber_set, set(recipients.keys()))
        bmp.source_branch.subscribe(source_subscriber,
            BranchSubscriptionNotificationLevel.NOEMAIL, None,
            CodeReviewNotificationLevel.NOEMAIL)
        # By specifying no email, they will no longer get email.
        subscriber_set.remove(source_subscriber)
        recipients = bmp.getNotificationRecipients(
            CodeReviewNotificationLevel.STATUS)
        self.assertEqual(subscriber_set, set(recipients.keys()))

    def test_getNotificationRecipientLevels(self):
        """Ensure that only recipients with the right level are returned"""
        bmp = self.factory.makeBranchMergeProposal()
        full_subscriber = self.factory.makePerson()
        bmp.source_branch.subscribe(full_subscriber,
            BranchSubscriptionNotificationLevel.NOEMAIL, None,
            CodeReviewNotificationLevel.FULL)
        status_subscriber = self.factory.makePerson()
        bmp.source_branch.subscribe(status_subscriber,
            BranchSubscriptionNotificationLevel.NOEMAIL, None,
            CodeReviewNotificationLevel.STATUS)
        recipients = bmp.getNotificationRecipients(
            CodeReviewNotificationLevel.STATUS)
        # Both of the branch owners are now subscribed to their own
        # branches with full code review notification level set.
        source_owner = bmp.source_branch.owner
        target_owner = bmp.target_branch.owner
        self.assertEqual(set([full_subscriber, status_subscriber,
                              source_owner, target_owner]),
                         set(recipients.keys()))
        recipients = bmp.getNotificationRecipients(
            CodeReviewNotificationLevel.FULL)
        self.assertEqual(set([full_subscriber, source_owner, target_owner]),
                         set(recipients.keys()))

    def test_getNotificationRecipientsAnyBranch(self):
        dependent_branch = self.factory.makeProductBranch()
        bmp = self.factory.makeBranchMergeProposal(
            dependent_branch=dependent_branch)
        recipients = bmp.getNotificationRecipients(
            CodeReviewNotificationLevel.NOEMAIL)
        source_owner = bmp.source_branch.owner
        target_owner = bmp.target_branch.owner
        dependent_owner = bmp.dependent_branch.owner
        self.assertEqual(set([source_owner, target_owner, dependent_owner]),
                         set(recipients.keys()))
        source_subscriber = self.factory.makePerson()
        bmp.source_branch.subscribe(source_subscriber,
            BranchSubscriptionNotificationLevel.NOEMAIL, None,
            CodeReviewNotificationLevel.FULL)
        target_subscriber = self.factory.makePerson()
        bmp.target_branch.subscribe(target_subscriber,
            BranchSubscriptionNotificationLevel.NOEMAIL, None,
            CodeReviewNotificationLevel.FULL)
        dependent_subscriber = self.factory.makePerson()
        bmp.dependent_branch.subscribe(dependent_subscriber,
            BranchSubscriptionNotificationLevel.NOEMAIL, None,
            CodeReviewNotificationLevel.FULL)
        recipients = bmp.getNotificationRecipients(
            CodeReviewNotificationLevel.FULL)
        self.assertEqual(
            set([source_subscriber, target_subscriber, dependent_subscriber,
                 source_owner, target_owner, dependent_owner]),
            set(recipients.keys()))

    def test_getNotificationRecipientsIncludesReviewers(self):
        bmp = self.factory.makeBranchMergeProposal()
        # Both of the branch owners are now subscribed to their own
        # branches with full code review notification level set.
        source_owner = bmp.source_branch.owner
        target_owner = bmp.target_branch.owner
        login_person(source_owner)
        reviewer = self.factory.makePerson()
        bmp.nominateReviewer(reviewer, registrant=source_owner)
        recipients = bmp.getNotificationRecipients(
            CodeReviewNotificationLevel.STATUS)
        subscriber_set = set([source_owner, target_owner, reviewer])
        self.assertEqual(subscriber_set, set(recipients.keys()))

    def test_getNotificationRecipients_Registrant(self):
        # If the registrant of the proposal is being notified of the
        # proposals, they get their rationale set to "Registrant".
        registrant = self.factory.makePerson()
        bmp = self.factory.makeBranchMergeProposal(registrant=registrant)
        # Make sure that the registrant is subscribed.
        bmp.source_branch.subscribe(registrant,
            BranchSubscriptionNotificationLevel.NOEMAIL, None,
            CodeReviewNotificationLevel.FULL)
        recipients = bmp.getNotificationRecipients(
            CodeReviewNotificationLevel.STATUS)
        reason = recipients[registrant]
        self.assertEqual("Registrant", reason.mail_header)
        self.assertEqual(
            "You proposed %s for merging." % bmp.source_branch.bzr_identity,
            reason.getReason())

    def test_getNotificationRecipients_Registrant_not_subscribed(self):
        # If the registrant of the proposal is not subscribed, we don't send
        # them any email.
        registrant = self.factory.makePerson()
        bmp = self.factory.makeBranchMergeProposal(registrant=registrant)
        recipients = bmp.getNotificationRecipients(
            CodeReviewNotificationLevel.STATUS)
        self.assertFalse(registrant in recipients)

    def test_getNotificationRecipients_Owner(self):
        # If the owner of the source branch is subscribed (which is the
        # default), then they get a rationale telling them they are the Owner.
        bmp = self.factory.makeBranchMergeProposal()
        recipients = bmp.getNotificationRecipients(
            CodeReviewNotificationLevel.STATUS)
        reason = recipients[bmp.source_branch.owner]
        self.assertEqual("Owner", reason.mail_header)
        self.assertEqual(
            "You are the owner of %s." % bmp.source_branch.bzr_identity,
            reason.getReason())

    def test_getNotificationRecipients_team_owner(self):
        # If the owner of the source branch is subscribed (which is the
        # default), but the owner is a team, then none of the headers will say
        # Owner.
        team = self.factory.makeTeam()
        branch = self.factory.makeProductBranch(owner=team)
        bmp = self.factory.makeBranchMergeProposal(source_branch=branch)
        recipients = bmp.getNotificationRecipients(
            CodeReviewNotificationLevel.STATUS)
        headers = set([reason.mail_header for reason in recipients.values()])
        self.assertFalse("Owner" in headers)

    def test_getNotificationRecipients_Owner_not_subscribed(self):
        # If the owner of the source branch has unsubscribed themselves, then
        # we don't send them eamil.
        bmp = self.factory.makeBranchMergeProposal()
        owner = bmp.source_branch.owner
        bmp.source_branch.unsubscribe(owner)
        recipients = bmp.getNotificationRecipients(
            CodeReviewNotificationLevel.STATUS)
        self.assertFalse(owner in recipients)


class TestGetAddress(TestCaseWithFactory):
    """Test that the address property gives expected results."""

    layer = DatabaseFunctionalLayer

    def setUp(self):
        TestCaseWithFactory.setUp(self, user='test@canonical.com')

    def test_address(self):
        merge_proposal = self.factory.makeBranchMergeProposal()
        expected = 'mp+%d@code.launchpad.dev' % merge_proposal.id
        self.assertEqual(expected, merge_proposal.address)


class TestBranchMergeProposalGetter(TestCaseWithFactory):
    """Test that the BranchMergeProposalGetter behaves as expected."""

    layer = DatabaseFunctionalLayer

    def setUp(self):
        TestCaseWithFactory.setUp(self, user='test@canonical.com')

    def test_get(self):
        """Ensure the correct merge proposal is returned."""
        merge_proposal = self.factory.makeBranchMergeProposal()
        self.assertEqual(merge_proposal,
            BranchMergeProposalGetter().get(merge_proposal.id))

    def test_get_as_utility(self):
        """Ensure the correct merge proposal is returned."""
        merge_proposal = self.factory.makeBranchMergeProposal()
        utility = getUtility(IBranchMergeProposalGetter)
        retrieved = utility.get(merge_proposal.id)
        self.assertEqual(merge_proposal, retrieved)

    def test_getVotesForProposals(self):
        # Check the resulting format of the dict.  getVotesForProposals
        # returns a dict mapping merge proposals to a list of votes for that
        # proposal.
        mp_no_reviews = self.factory.makeBranchMergeProposal()
        mp_with_reviews = self.factory.makeBranchMergeProposal()
        reviewer = self.factory.makePerson()
        login_person(mp_with_reviews.registrant)
        vote_reference = mp_with_reviews.nominateReviewer(
            reviewer, mp_with_reviews.registrant)
        self.assertEqual(
            {mp_no_reviews: [],
             mp_with_reviews: [vote_reference]},
            getUtility(IBranchMergeProposalGetter).getVotesForProposals(
                [mp_with_reviews, mp_no_reviews]))

    def test_activeProposalsForBranches_different_branches(self):
        """Only proposals for the correct branches are returned."""
        mp = self.factory.makeBranchMergeProposal()
        mp2 = self.factory.makeBranchMergeProposal()
        active = BranchMergeProposalGetter.activeProposalsForBranches(
            mp.source_branch, mp.target_branch)
        self.assertEqual([mp], list(active))
        active2 = BranchMergeProposalGetter.activeProposalsForBranches(
            mp2.source_branch, mp2.target_branch)
        self.assertEqual([mp2], list(active2))

    def test_activeProposalsForBranches_different_states(self):
        """Only proposals for active states are returned."""
        for state in BranchMergeProposalStatus.items:
            mp = self.factory.makeBranchMergeProposal(set_state=state)
            active = BranchMergeProposalGetter.activeProposalsForBranches(
                mp.source_branch, mp.target_branch)
            # If a proposal is superseded, there is an active proposal which
            # supersedes it.
            if state == BranchMergeProposalStatus.SUPERSEDED:
                self.assertEqual([mp.superseded_by], list(active))
            elif state in FINAL_STATES:
                self.assertEqual([], list(active))
            else:
                self.assertEqual([mp], list(active))

class TestBranchMergeProposalGetterGetProposals(TestCaseWithFactory):
    """Test the getProposalsForContext method."""

    layer = DatabaseFunctionalLayer

    def setUp(self):
        # Use an administrator so the permission checks for things
        # like adding landing targets and setting privacy on the branches
        # are allowed.
        TestCaseWithFactory.setUp(self, user='foo.bar@canonical.com')

    def _make_merge_proposal(self, owner_name, product_name, branch_name,
                             needs_review=False, registrant=None):
        # A helper method to make the tests readable.
        owner = getUtility(IPersonSet).getByName(owner_name)
        if owner is None:
            owner = self.factory.makePerson(name=owner_name)
        product = getUtility(IProductSet).getByName(product_name)
        if product is None:
            product = self.factory.makeProduct(name=product_name)
        branch = self.factory.makeProductBranch(
            product=product, owner=owner, registrant=registrant,
            name=branch_name)
        if registrant is None:
            registrant = owner
        bmp = branch.addLandingTarget(
            registrant=registrant,
            target_branch=self.factory.makeProductBranch(product=product,
            owner=owner))
        if needs_review:
            bmp.requestReview()
        return bmp

    def _get_merge_proposals(self, context, status=None,
                             visible_by_user=None):
        # Helper method to return tuples of source branch details.
        results = BranchMergeProposalGetter.getProposalsForContext(
            context, status, visible_by_user)
        return sorted([bmp.source_branch.unique_name for bmp in results])

    def test_getProposalsForParticipant(self):
        # It's possible to get all the merge proposals for a single
        # participant.
        wally = self.factory.makePerson(name='wally')
        beaver = self.factory.makePerson(name='beaver')
        name12 = getUtility(IPersonSet).getByName('name12')

        bmp1 = self._make_merge_proposal('wally', 'gokart', 'turbo', True)
        bmp1.nominateReviewer(beaver, wally)
        bmp2 = self._make_merge_proposal('beaver', 'gokart', 'brakes', True)

        getter = BranchMergeProposalGetter
        wally_proposals = getter.getProposalsForParticipant(
            wally, [BranchMergeProposalStatus.NEEDS_REVIEW], wally)
        self.assertEqual(wally_proposals.count(), 1)

        beave_proposals = getter.getProposalsForParticipant(
            beaver, [BranchMergeProposalStatus.NEEDS_REVIEW], beaver)
        self.assertEqual(beave_proposals.count(), 2)

        bmp1.rejectBranch(wally, '1')

        beave_proposals = getter.getProposalsForParticipant(
            beaver, [BranchMergeProposalStatus.NEEDS_REVIEW], beaver)
        self.assertEqual(beave_proposals.count(), 1)

        beave_proposals = getter.getProposalsForParticipant(
            beaver, [BranchMergeProposalStatus.REJECTED], beaver)
        self.assertEqual(beave_proposals.count(), 1)


    def test_created_proposal_default_status(self):
        # When we create a merge proposal using the helper method, the default
        # status of the proposal is work in progress.
        in_progress = self._make_merge_proposal('albert', 'november', 'work')
        self.assertEqual(
            BranchMergeProposalStatus.WORK_IN_PROGRESS,
            in_progress.queue_status)

    def test_created_proposal_review_status(self):
        # If needs_review is set to True, the created merge proposal is set in
        # the needs review state.
        needs_review = self._make_merge_proposal(
            'bob', 'november', 'work', needs_review=True)
        self.assertEqual(
            BranchMergeProposalStatus.NEEDS_REVIEW,
            needs_review.queue_status)

    def test_all_for_product_restrictions(self):
        # Queries on product should limit results to that product.
        self._make_merge_proposal('albert', 'november', 'work')
        self._make_merge_proposal('bob', 'november', 'work')
        # And make a proposal for another product to make sure that it doesn't
        # appear
        self._make_merge_proposal('charles', 'mike', 'work')

        self.assertEqual(
            ['~albert/november/work', '~bob/november/work'],
            self._get_merge_proposals(
                getUtility(IProductSet).getByName('november')))

    def test_wip_for_product_restrictions(self):
        # Check queries on product limited on status.
        in_progress = self._make_merge_proposal('albert', 'november', 'work')
        needs_review = self._make_merge_proposal(
            'bob', 'november', 'work', needs_review=True)
        self.assertEqual(
            ['~albert/november/work'],
            self._get_merge_proposals(
                getUtility(IProductSet).getByName('november'),
                status=[BranchMergeProposalStatus.WORK_IN_PROGRESS]))

    def test_all_for_person_restrictions(self):
        # Queries on person should limit results to that person.
        self._make_merge_proposal('albert', 'november', 'work')
        self._make_merge_proposal('albert', 'mike', 'work')
        # And make a proposal for another product to make sure that it doesn't
        # appear
        self._make_merge_proposal('charles', 'mike', 'work')

        self.assertEqual(
            ['~albert/mike/work', '~albert/november/work'],
            self._get_merge_proposals(
                getUtility(IPersonSet).getByName('albert')))

    def test_wip_for_person_restrictions(self):
        # If looking for the merge proposals for a person, and the status is
        # specified, then the resulting proposals will have one of the states
        # specified.
        self._make_merge_proposal('albert', 'november', 'work')
        self._make_merge_proposal(
            'albert', 'november', 'review', needs_review=True)
        self.assertEqual(
            ['~albert/november/work'],
            self._get_merge_proposals(
                getUtility(IPersonSet).getByName('albert'),
                status=[BranchMergeProposalStatus.WORK_IN_PROGRESS]))

    def test_private_branches(self):
        # The resulting list of merge proposals is filtered by the actual
        # proposals that the logged in user is able to see.
        proposal = self._make_merge_proposal('albert', 'november', 'work')
        # Mark the source branch private.
        removeSecurityProxy(proposal.source_branch).private = True
        self._make_merge_proposal('albert', 'mike', 'work')

        albert = getUtility(IPersonSet).getByName('albert')
        # Albert can see his private branch.
        self.assertEqual(
            ['~albert/mike/work', '~albert/november/work'],
            self._get_merge_proposals(albert, visible_by_user=albert))
        # Anonymous people can't.
        self.assertEqual(
            ['~albert/mike/work'],
            self._get_merge_proposals(albert))
        # Other people can't.
        self.assertEqual(
            ['~albert/mike/work'],
            self._get_merge_proposals(
                albert, visible_by_user=self.factory.makePerson()))
        # A branch subscribers can.
        subscriber = self.factory.makePerson()
        proposal.source_branch.subscribe(
            subscriber,
            BranchSubscriptionNotificationLevel.NOEMAIL, None,
            CodeReviewNotificationLevel.NOEMAIL)
        self.assertEqual(
            ['~albert/mike/work', '~albert/november/work'],
            self._get_merge_proposals(albert, visible_by_user=subscriber))

    def test_team_private_branches(self):
        # If both charles and albert are a member team xray, and albert
        # creates a branch in the team namespace, charles will be able to see
        # it.
        albert = self.factory.makePerson(name='albert')
        charles = self.factory.makePerson(name='charles')
        xray = self.factory.makeTeam(name='xray', owner=albert)
        xray.addMember(person=charles, reviewer=albert)

        proposal = self._make_merge_proposal(
            'xray', 'november', 'work', registrant=albert)
        # Mark the source branch private.
        removeSecurityProxy(proposal.source_branch).private = True

        november = getUtility(IProductSet).getByName('november')
        # The proposal is visible to charles.
        self.assertEqual(
            ['~xray/november/work'],
            self._get_merge_proposals(november, visible_by_user=charles))
        # Not visible to anonymous people.
        self.assertEqual([], self._get_merge_proposals(november))
        # Not visible to non team members.
        self.assertEqual(
            [],
            self._get_merge_proposals(
                november, visible_by_user=self.factory.makePerson()))


class TestBranchMergeProposalDeletion(TestCaseWithFactory):
    """Deleting a branch merge proposal deletes relevant objects."""

    layer = DatabaseFunctionalLayer

    def test_deleteProposal_deletes_job(self):
        """Deleting a branch merge proposal deletes all related jobs."""
        proposal = self.factory.makeBranchMergeProposal()
        job = MergeProposalCreatedJob.create(proposal)
        job.context.sync()
        job_id = job.context.id
        login_person(proposal.registrant)
        proposal.deleteProposal()
        self.assertRaises(
            SQLObjectNotFound, BranchMergeProposalJob.get, job_id)


<<<<<<< HEAD
class TestBranchMergeProposalBugs(TestCaseWithFactory):

    layer = DatabaseFunctionalLayer

    def test_related_bugs_includes_source_bugs(self):
        """related_bugs includes bugs linked to the source branch."""
        bmp = self.factory.makeBranchMergeProposal()
        source_branch = bmp.source_branch
        bug = self.factory.makeBug()
        source_branch.linkBug(bug, bmp.registrant)
        self.assertEqual(
            list(source_branch.linked_bugs), list(bmp.related_bugs))

    def test_related_bugs_excludes_target_bugs(self):
        """related_bugs ignores bugs linked to the source branch."""
        bmp = self.factory.makeBranchMergeProposal()
        bug = self.factory.makeBug()
        bmp.target_branch.linkBug(bug, bmp.registrant)
        self.assertEqual([], list(bmp.related_bugs))

    def test_related_bugs_excludes_mutual_bugs(self):
        """related_bugs ignores bugs linked to both branches."""
        bmp = self.factory.makeBranchMergeProposal()
        bug = self.factory.makeBug()
        bmp.source_branch.linkBug(bug, bmp.registrant)
        bmp.target_branch.linkBug(bug, bmp.registrant)
        self.assertEqual([], list(bmp.related_bugs))
=======
class TestNotifyModified(TestCaseWithFactory):

    layer = DatabaseFunctionalLayer

    def test_notify_modified_generates_notification(self):
        """notify_modified generates an event.

        notify_modified runs the callable with the specified args and kwargs,
        and generates a ObjectModifiedEvent.
        """
        bmp = self.factory.makeBranchMergeProposal()
        login_person(bmp.target_branch.owner)
        # Approve branch to prevent enqueue from approving it, which would
        # generate an undesired event.
        bmp.approveBranch(bmp.target_branch.owner, revision_id='abc')
        self.assertNotifies(
            ObjectModifiedEvent, notify_modified, bmp, bmp.enqueue,
            bmp.target_branch.owner, revision_id='abc')
        self.assertEqual(BranchMergeProposalStatus.QUEUED, bmp.queue_status)
        self.assertEqual('abc', bmp.queued_revision_id)
>>>>>>> 05e396f0


class TestBranchMergeProposalJob(TestCaseWithFactory):

    layer = DatabaseFunctionalLayer

    def test_providesInterface(self):
        """BranchMergeProposalJob implements expected interfaces."""
        bmp = self.factory.makeBranchMergeProposal()
        job = BranchMergeProposalJob(
            bmp, BranchMergeProposalJobType.MERGE_PROPOSAL_CREATED, {})
        job.sync()
        verifyObject(IBranchMergeProposalJob, job)


class TestMergeProposalCreatedJob(TestCaseWithFactory):

    layer = LaunchpadFunctionalLayer

    def test_providesInterface(self):
        """MergeProposalCreatedJob provides the expected interfaces."""
        bmp = self.factory.makeBranchMergeProposal()
        job = MergeProposalCreatedJob.create(bmp)
        verifyObject(IMergeProposalCreatedJob, job)
        verifyObject(IBranchMergeProposalJob, job)

    def test_run_makes_diff(self):
        """MergeProposalCreationJob.run creates a diff."""
        self.useBzrBranches()
        target, target_tree = self.create_branch_and_tree('target')
        target_tree.bzrdir.root_transport.put_bytes('foo', 'foo\n')
        target_tree.add('foo')
        rev1 = target_tree.commit('added foo')
        source, source_tree = self.create_branch_and_tree('source')
        source_tree.pull(target_tree.branch, stop_revision=rev1)
        source_tree.bzrdir.root_transport.put_bytes('foo', 'foo\nbar\n')
        source_tree.commit('added bar')
        target_tree.merge_from_branch(source_tree.branch)
        target_tree.commit('merged from source')
        source_tree.bzrdir.root_transport.put_bytes('foo', 'foo\nbar\nqux\n')
        source_tree.commit('added qux')
        bmp = BranchMergeProposal(
            source_branch=source, target_branch=target,
            registrant=source.owner)
        job = MergeProposalCreatedJob.create(bmp)
        diff = job.run()
        self.assertIsNot(None, diff)
        transaction.commit()
        self.assertNotIn('+bar', diff.diff.text)
        self.assertIn('+qux', diff.diff.text)
        self.assertEqual(diff, bmp.review_diff)

    def test_run_skips_diff_if_present(self):
        """The review diff is only generated if not already assigned."""
        # We want to make sure that we don't try to do anything with the
        # bzr branch if there's already a diff.  So here, we create a
        # database branch that has no bzr branch.
        self.useBzrBranches()
        bmp = self.factory.makeBranchMergeProposal()
        job = MergeProposalCreatedJob.create(bmp)
        self.assertRaises(bzr_errors.NotBranchError, job.run)
        review_diff = StaticDiff.acquireFromText('rev1', 'rev2', 'foo')
        transaction.commit()
        removeSecurityProxy(bmp).review_diff = review_diff
        # If job.run were trying to use the bzr branch, it would error.
        job.run()

    def test_run_sends_email(self):
        """MergeProposalCreationJob.run sends an email."""
        review_diff = StaticDiff.acquireFromText('rev1', 'rev2', 'foo')
        transaction.commit()
        bmp = self.factory.makeBranchMergeProposal(review_diff=review_diff)
        job = MergeProposalCreatedJob.create(bmp)
        self.assertEqual([], pop_notifications())
        job.run()
        self.assertEqual(2, len(pop_notifications()))

    def test_iterReady_includes_ready_jobs(self):
        """Ready jobs should be listed."""
        # Suppress events to avoid creating a MergeProposalCreatedJob early.
        bmp = capture_events(self.factory.makeBranchMergeProposal)[0]
        self.factory.makeRevisionsForBranch(bmp.source_branch, count=1)
        job = MergeProposalCreatedJob.create(bmp)
        job.job.sync()
        job.context.sync()
        self.assertEqual([job], list(MergeProposalCreatedJob.iterReady()))

    def test_iterReady_excludes_unready_jobs(self):
        """Unready jobs should not be listed."""
        # Suppress events to avoid creating a MergeProposalCreatedJob early.
        bmp = capture_events(self.factory.makeBranchMergeProposal)[0]
        job = MergeProposalCreatedJob.create(bmp)
        job.job.start()
        job.job.complete()
        self.assertEqual([], list(MergeProposalCreatedJob.iterReady()))

    def test_iterReady_excludes_hosted_needing_mirror(self):
        """Skip Jobs with a hosted source branch that needs mirroring."""
        # Suppress events to avoid creating a MergeProposalCreatedJob early.
        bmp = capture_events(self.factory.makeBranchMergeProposal)[0]
        bmp.source_branch.requestMirror()
        job = MergeProposalCreatedJob.create(bmp)
        self.assertEqual([], list(MergeProposalCreatedJob.iterReady()))

    def test_iterReady_includes_mirrored_needing_mirror(self):
        """Skip Jobs with a hosted source branch that needs mirroring."""
        source_branch = self.factory.makeProductBranch(
            branch_type=BranchType.MIRRORED)
        self.factory.makeRevisionsForBranch(source_branch, count=1)
        # Suppress events to avoid creating a MergeProposalCreatedJob early.
        bmp = capture_events(
            self.factory.makeBranchMergeProposal,
            source_branch=source_branch)[0]
        bmp.source_branch.requestMirror()
        job = MergeProposalCreatedJob.create(bmp)
        self.assertEqual([job], list(MergeProposalCreatedJob.iterReady()))

    def test_iterReady_excludes_branches_with_no_revisions(self):
        """Skip Jobs with a source branch that has no revisions."""
        # Suppress events to avoid creating a MergeProposalCreatedJob early.
        bmp = capture_events(self.factory.makeBranchMergeProposal)[0]
        bmp.source_branch.requestMirror()
        self.assertEqual(0, bmp.source_branch.revision_count)
        job = MergeProposalCreatedJob.create(bmp)
        self.assertEqual([], list(MergeProposalCreatedJob.iterReady()))

    def test_getOopsMailController(self):
        """The registrant is notified about merge proposal creation issues."""
        bmp = self.factory.makeBranchMergeProposal()
        bmp.source_branch.requestMirror()
        job = MergeProposalCreatedJob.create(bmp)
        ctrl = job.getOopsMailController('1234')
        self.assertEqual([bmp.registrant.preferredemail.email], ctrl.to_addrs)
        message = (
            'notifying people about the proposal to merge %s into %s' %
            (bmp.source_branch.bzr_identity, bmp.target_branch.bzr_identity))
        self.assertIn(message, ctrl.body)


class TestBranchMergeProposalNominateReviewer(TestCaseWithFactory):
    """Test that the appropriate vote references get created."""

    layer = DatabaseFunctionalLayer

    def setUp(self):
        TestCaseWithFactory.setUp(self, user='test@canonical.com')

    def test_notify_on_nominate(self):
        # Ensure that a notification is emitted on nomination.
        merge_proposal = self.factory.makeBranchMergeProposal()
        login_person(merge_proposal.source_branch.owner)
        reviewer = self.factory.makePerson()
        result, event = self.assertNotifies(
            ReviewerNominatedEvent,
            merge_proposal.nominateReviewer,
            reviewer=reviewer,
            registrant=merge_proposal.source_branch.owner)
        self.assertEqual(result, event.object)

    def test_notify_on_nominate_suppressed_if_requested(self):
        # Ensure that a notification is suppressed if notify listeners is set
        # to False.
        merge_proposal = self.factory.makeBranchMergeProposal()
        login_person(merge_proposal.source_branch.owner)
        reviewer = self.factory.makePerson()
        self.assertNoNotification(
            merge_proposal.nominateReviewer,
            reviewer=reviewer,
            registrant=merge_proposal.source_branch.owner,
            _notify_listeners=False)

    def test_no_initial_votes(self):
        """A new merge proposal has no votes."""
        merge_proposal = self.factory.makeBranchMergeProposal()
        self.assertEqual([], list(merge_proposal.votes))

    def test_nominate_creates_reference(self):
        """A new vote reference is created when a reviewer is nominated."""
        merge_proposal = self.factory.makeBranchMergeProposal()
        login_person(merge_proposal.source_branch.owner)
        reviewer = self.factory.makePerson()
        merge_proposal.nominateReviewer(
            reviewer=reviewer,
            registrant=merge_proposal.source_branch.owner,
            review_type='General')
        votes = list(merge_proposal.votes)
        self.assertEqual(1, len(votes))
        vote_reference = votes[0]
        self.assertEqual(reviewer, vote_reference.reviewer)
        self.assertEqual(merge_proposal.source_branch.owner,
                         vote_reference.registrant)
        self.assertEqual('general', vote_reference.review_type)

    def test_nominate_multiple_with_different_types(self):
        # While an individual can only be requested to do one review
        # (test_nominate_updates_reference) a team can have multiple
        # nominations for different review types.
        merge_proposal = self.factory.makeBranchMergeProposal()
        login_person(merge_proposal.source_branch.owner)
        reviewer = self.factory.makePerson()
        review_team = self.factory.makeTeam(owner=reviewer)
        merge_proposal.nominateReviewer(
            reviewer=review_team,
            registrant=merge_proposal.source_branch.owner,
            review_type='general-1')
        # Second nomination of the same type fails.
        merge_proposal.nominateReviewer(
            reviewer=review_team,
            registrant=merge_proposal.source_branch.owner,
            review_type='general-2')

        votes = list(merge_proposal.votes)
        self.assertEqual(
            ['general-1', 'general-2'],
            sorted([review.review_type for review in votes]))

    def test_nominate_updates_reference(self):
        """The existing reference is updated on re-nomination."""
        merge_proposal = self.factory.makeBranchMergeProposal()
        login_person(merge_proposal.source_branch.owner)
        reviewer = self.factory.makePerson()
        reference = merge_proposal.nominateReviewer(
            reviewer=reviewer,
            registrant=merge_proposal.source_branch.owner,
            review_type='General')
        self.assertEqual('general', reference.review_type)
        merge_proposal.nominateReviewer(
            reviewer=reviewer,
            registrant=merge_proposal.source_branch.owner,
            review_type='Specific')
        # Note we're using the reference from the first call
        self.assertEqual('specific', reference.review_type)

    def test_comment_with_vote_creates_reference(self):
        """A comment with a vote creates a vote reference."""
        merge_proposal = self.factory.makeBranchMergeProposal()
        reviewer = self.factory.makePerson()
        comment = merge_proposal.createComment(
            reviewer, 'Message subject', 'Message content',
            vote=CodeReviewVote.APPROVE)
        votes = list(merge_proposal.votes)
        self.assertEqual(1, len(votes))
        vote_reference = votes[0]
        self.assertEqual(reviewer, vote_reference.reviewer)
        self.assertEqual(reviewer, vote_reference.registrant)
        self.assertTrue(vote_reference.review_type is None)
        self.assertEqual(comment, vote_reference.comment)

    def test_comment_without_a_vote_does_not_create_reference(self):
        """A comment with a vote creates a vote reference."""
        merge_proposal = self.factory.makeBranchMergeProposal()
        reviewer = self.factory.makePerson()
        comment = merge_proposal.createComment(
            reviewer, 'Message subject', 'Message content')
        self.assertEqual([], list(merge_proposal.votes))

    def test_second_vote_by_person_just_alters_reference(self):
        """A second vote changes the comment reference only."""
        merge_proposal = self.factory.makeBranchMergeProposal()
        reviewer = self.factory.makePerson()
        comment1 = merge_proposal.createComment(
            reviewer, 'Message subject', 'Message content',
            vote=CodeReviewVote.DISAPPROVE)
        comment2 = merge_proposal.createComment(
            reviewer, 'Message subject', 'Message content',
            vote=CodeReviewVote.APPROVE)
        votes = list(merge_proposal.votes)
        self.assertEqual(1, len(votes))
        vote_reference = votes[0]
        self.assertEqual(reviewer, vote_reference.reviewer)
        self.assertEqual(reviewer, vote_reference.registrant)
        self.assertTrue(vote_reference.review_type is None)
        self.assertEqual(comment2, vote_reference.comment)

    def test_vote_by_nominated_reuses_reference(self):
        """A comment with a vote for a nominated reviewer alters reference."""
        merge_proposal = self.factory.makeBranchMergeProposal()
        login(merge_proposal.source_branch.owner.preferredemail.email)
        reviewer = self.factory.makePerson()
        merge_proposal.nominateReviewer(
            reviewer=reviewer,
            registrant=merge_proposal.source_branch.owner,
            review_type='general')
        comment = merge_proposal.createComment(
            reviewer, 'Message subject', 'Message content',
            vote=CodeReviewVote.APPROVE, review_type='general')

        votes = list(merge_proposal.votes)
        self.assertEqual(1, len(votes))
        vote_reference = votes[0]
        self.assertEqual(reviewer, vote_reference.reviewer)
        self.assertEqual(merge_proposal.source_branch.owner,
                         vote_reference.registrant)
        self.assertEqual('general', vote_reference.review_type)
        self.assertEqual(comment, vote_reference.comment)

    def test_claiming_team_review(self):
        # A person in a team claims a team review of the same type.
        merge_proposal = self.factory.makeBranchMergeProposal()
        login(merge_proposal.source_branch.owner.preferredemail.email)
        reviewer = self.factory.makePerson()
        team = self.factory.makeTeam(owner=reviewer)
        merge_proposal.nominateReviewer(
            reviewer=team,
            registrant=merge_proposal.source_branch.owner,
            review_type='general')
        [vote] = list(merge_proposal.votes)
        self.assertEqual(team, vote.reviewer)
        comment = merge_proposal.createComment(
            reviewer, 'Message subject', 'Message content',
            vote=CodeReviewVote.APPROVE, review_type='general')
        self.assertEqual(reviewer, vote.reviewer)
        self.assertEqual('general', vote.review_type)
        self.assertEqual(comment, vote.comment)

    def test_claiming_tagless_team_review_with_tag(self):
        # A person in a team claims a team review of the same type, or if
        # there isn't a team review with that specified type, but there is a
        # team review that doesn't have a review type set, then claim that
        # one.
        merge_proposal = self.factory.makeBranchMergeProposal()
        login(merge_proposal.source_branch.owner.preferredemail.email)
        reviewer = self.factory.makePerson()
        team = self.factory.makeTeam(owner=reviewer)
        merge_proposal.nominateReviewer(
            reviewer=team,
            registrant=merge_proposal.source_branch.owner,
            review_type=None)
        [vote] = list(merge_proposal.votes)
        self.assertEqual(team, vote.reviewer)
        comment = merge_proposal.createComment(
            reviewer, 'Message subject', 'Message content',
            vote=CodeReviewVote.APPROVE, review_type='general')
        self.assertEqual(reviewer, vote.reviewer)
        self.assertEqual('general', vote.review_type)
        self.assertEqual(comment, vote.comment)
        # Still only one vote.
        self.assertEqual(1, len(list(merge_proposal.votes)))


class TestCreateMergeProposalJob(TestCaseWithFactory):
    """Tests for CreateMergeProposalJob."""

    layer = LaunchpadZopelessLayer

    def setUp(self):
        TestCaseWithFactory.setUp(self, user='test@canonical.com')

    def test_providesInterface(self):
        """The class and instances correctly implement their interfaces."""
        verifyObject(ICreateMergeProposalJobSource, CreateMergeProposalJob)
        file_alias = self.factory.makeMergeDirectiveEmail()[1]
        job = CreateMergeProposalJob.create(file_alias)
        job.context.sync()
        verifyObject(IMessageJob, job)
        verifyObject(ICreateMergeProposalJob, job)

    def test_run_creates_proposal(self):
        """CreateMergeProposalJob.run should create a merge proposal."""
        key = import_secret_test_key()
        signing_context = GPGSigningContext(key.fingerprint, password='test')
        message, file_alias, source, target = (
            self.factory.makeMergeDirectiveEmail(
                signing_context=signing_context))
        job = CreateMergeProposalJob.create(file_alias)
        transaction.commit()
        proposal, comment = job.run()
        self.assertEqual(proposal.source_branch, source)
        self.assertEqual(proposal.target_branch, target)

    def test_getOopsMailController(self):
        """The sender is notified when creating a bmp from email fails."""
        key = import_secret_test_key()
        signing_context = GPGSigningContext(key.fingerprint, password='test')
        message, file_alias, source, target = (
            self.factory.makeMergeDirectiveEmail(
                signing_context=signing_context))
        job = CreateMergeProposalJob.create(file_alias)
        transaction.commit()
        ctrl = job.getOopsMailController('1234')
        self.assertEqual([message['From']], ctrl.to_addrs)
        desc = ('creating a merge proposal from message with subject %s' %
                message['Subject'])
        self.assertIn(desc, ctrl.body)

    def test_iterReady_includes_ready_jobs(self):
        """Ready jobs should be listed."""
        file_alias = self.factory.makeMergeDirectiveEmail()[1]
        job = CreateMergeProposalJob.create(file_alias)
        self.assertEqual([job], list(CreateMergeProposalJob.iterReady()))

    def test_iterReady_excludes_unready_jobs(self):
        """Unready jobs should not be listed."""
        file_alias = self.factory.makeMergeDirectiveEmail()[1]
        job = CreateMergeProposalJob.create(file_alias)
        job.job.start()
        job.job.complete()
        self.assertEqual([], list(CreateMergeProposalJob.iterReady()))


class TestUpdatePreviewDiff(TestCaseWithFactory):
    """Test the updateMergeDiff method of BranchMergeProposal."""

    layer = LaunchpadFunctionalLayer

    def _updatePreviewDiff(self, merge_proposal):
        # Update the preview diff for the merge proposal.
        diff_text = dedent("""\
            === modified file 'sample.py'
            --- sample     2009-01-15 23:44:22 +0000
            +++ sample     2009-01-29 04:10:57 +0000
            @@ -19,7 +19,7 @@
             from zope.interface import implements

             from storm.expr import Desc, Join, LeftJoin
            -from storm.references import Reference
            +from storm.locals import Int, Reference
             from sqlobject import ForeignKey, IntCol

             from canonical.config import config
            """)
        diff_stat = u"M sample.py"
        login_person(merge_proposal.registrant)
        merge_proposal.updatePreviewDiff(
            diff_text, diff_stat, u"source_id", u"target_id")
        # Have to commit the transaction to make the Librarian file
        # available.
        transaction.commit()
        return diff_text, diff_stat

    def test_new_diff(self):
        # Test that both the PreviewDiff and the Diff get created.
        merge_proposal = self.factory.makeBranchMergeProposal()
        diff_text, diff_stat = self._updatePreviewDiff(merge_proposal)
        self.assertEqual(diff_text, merge_proposal.preview_diff.text)
        self.assertEqual(diff_stat, merge_proposal.preview_diff.diffstat)

    def test_update_diff(self):
        # Test that both the PreviewDiff and the Diff get updated.
        merge_proposal = self.factory.makeBranchMergeProposal()
        login_person(merge_proposal.registrant)
        merge_proposal.updatePreviewDiff("random text", u"junk", u"a", u"b")
        transaction.commit()
        # Extract the primary key ids for the preview diff and the diff to
        # show that we are reusing the objects.
        preview_diff_id = removeSecurityProxy(
            merge_proposal.preview_diff).id
        diff_id = removeSecurityProxy(
            merge_proposal.preview_diff).diff_id
        diff_text, diff_stat = self._updatePreviewDiff(merge_proposal)
        self.assertEqual(diff_text, merge_proposal.preview_diff.text)
        self.assertEqual(diff_stat, merge_proposal.preview_diff.diffstat)
        self.assertEqual(
            preview_diff_id,
            removeSecurityProxy(merge_proposal.preview_diff).id)
        self.assertEqual(
            diff_id,
            removeSecurityProxy(merge_proposal.preview_diff).diff_id)


def test_suite():
    return TestLoader().loadTestsFromName(__name__)<|MERGE_RESOLUTION|>--- conflicted
+++ resolved
@@ -1081,7 +1081,6 @@
             SQLObjectNotFound, BranchMergeProposalJob.get, job_id)
 
 
-<<<<<<< HEAD
 class TestBranchMergeProposalBugs(TestCaseWithFactory):
 
     layer = DatabaseFunctionalLayer
@@ -1109,7 +1108,8 @@
         bmp.source_branch.linkBug(bug, bmp.registrant)
         bmp.target_branch.linkBug(bug, bmp.registrant)
         self.assertEqual([], list(bmp.related_bugs))
-=======
+
+
 class TestNotifyModified(TestCaseWithFactory):
 
     layer = DatabaseFunctionalLayer
@@ -1130,7 +1130,6 @@
             bmp.target_branch.owner, revision_id='abc')
         self.assertEqual(BranchMergeProposalStatus.QUEUED, bmp.queue_status)
         self.assertEqual('abc', bmp.queued_revision_id)
->>>>>>> 05e396f0
 
 
 class TestBranchMergeProposalJob(TestCaseWithFactory):
