--- conflicted
+++ resolved
@@ -49,13 +49,7 @@
     BranchMergeProposalGetter, is_valid_transition)
 from lp.registry.interfaces.person import IPersonSet
 from lp.registry.interfaces.product import IProductSet
-<<<<<<< HEAD
 from lp.testing import login_person, TestCaseWithFactory
-=======
-from lp.services.job.runner import JobRunner
-from lp.testing import (
-    capture_events, login_person, TestCaseWithFactory)
->>>>>>> a3c1b021
 from lp.testing.factory import GPGSigningContext, LaunchpadObjectFactory
 
 
@@ -1634,38 +1628,6 @@
             removeSecurityProxy(merge_proposal.preview_diff).diff_id)
 
 
-<<<<<<< HEAD
-=======
-class TestUpdatePreviewDiffJob(DiffTestCase):
-
-    layer = LaunchpadZopelessLayer
-
-    def test_implement_interface(self):
-        """UpdatePreviewDiffJob implements IUpdatePreviewDiffJobSource."""
-        verifyObject(IUpdatePreviewDiffJobSource, UpdatePreviewDiffJob)
-
-    def test_run(self):
-        self.useBzrBranches()
-        bmp = self.createExampleMerge()[0]
-        job = UpdatePreviewDiffJob.create(bmp)
-        self.factory.makeRevisionsForBranch(bmp.source_branch, count=1)
-        bmp.source_branch.next_mirror_time = None
-        transaction.commit()
-        self.layer.switchDbUser(config.update_preview_diffs.dbuser)
-        JobRunner.fromReady(UpdatePreviewDiffJob).runAll()
-        transaction.commit()
-        self.checkExampleMerge(bmp.preview_diff.text)
-
-    def test_10_minute_lease(self):
-        self.useBzrBranches()
-        bmp = self.createExampleMerge()[0]
-        job = UpdatePreviewDiffJob.create(bmp)
-        job.acquireLease()
-        expiry_delta = job.lease_expires - datetime.now(UTC)
-        self.assertTrue(500 <= expiry_delta.seconds, expiry_delta)
-
-
->>>>>>> a3c1b021
 class TestNextPreviewDiffJob(TestCaseWithFactory):
 
     layer = DatabaseFunctionalLayer
