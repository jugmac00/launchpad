# Copyright 2009, 2010 Canonical Ltd.  This software is licensed under the
# GNU Affero General Public License version 3 (see the file LICENSE).

"""Tests for the SourcePackageRecipe content type."""

from __future__ import with_statement

__metaclass__ = type

from datetime import datetime, timedelta
import textwrap
import unittest

from bzrlib.plugins.builder.recipe import RecipeParser

from pytz import UTC
from storm.locals import Store

import transaction
from zope.component import getUtility
from zope.security.interfaces import Unauthorized
from zope.security.proxy import removeSecurityProxy

from canonical.testing.layers import DatabaseFunctionalLayer, AppServerLayer

from canonical.launchpad.webapp.authorization import check_permission
from lp.soyuz.interfaces.archive import (
    ArchiveDisabled, ArchivePurpose, CannotUploadToArchive,
    InvalidPocketForPPA)
from lp.buildmaster.interfaces.buildqueue import IBuildQueue
from lp.buildmaster.model.buildqueue import BuildQueue
from lp.code.interfaces.sourcepackagerecipe import (
    ForbiddenInstruction, ISourcePackageRecipe, ISourcePackageRecipeSource,
    TooManyBuilds, TooNewRecipeFormat, MINIMAL_RECIPE_TEXT)
from lp.code.interfaces.sourcepackagerecipebuild import (
    ISourcePackageRecipeBuild, ISourcePackageRecipeBuildJob)
from lp.code.model.sourcepackagerecipebuild import (
    SourcePackageRecipeBuildJob)
from lp.code.model.sourcepackagerecipe import (
    NonPPABuildRequest)
from lp.registry.interfaces.pocket import PackagePublishingPocket
from lp.services.job.interfaces.job import (
    IJob, JobStatus)
from lp.soyuz.model.processor import ProcessorFamily
from lp.testing import (
    ANONYMOUS, launchpadlib_for, login, login_person, person_logged_in,
    TestCaseWithFactory, ws_object)


class TestSourcePackageRecipe(TestCaseWithFactory):
    """Tests for `SourcePackageRecipe` objects."""

    layer = DatabaseFunctionalLayer

    def makeSourcePackageRecipeFromBuilderRecipe(self, builder_recipe):
        """Make a SourcePackageRecipe from a recipe with arbitrary other data.
        """
        registrant = self.factory.makePerson()
        owner = self.factory.makeTeam(owner=registrant)
        distroseries = self.factory.makeDistroSeries()
        name = self.factory.getUniqueString(u'recipe-name')
        description = self.factory.getUniqueString(u'recipe-description')
        return getUtility(ISourcePackageRecipeSource).new(
            registrant=registrant, owner=owner, distroseries=[distroseries],
            name=name, description=description, builder_recipe=builder_recipe)

    def test_creation(self):
        # The metadata supplied when a SourcePackageRecipe is created is
        # present on the new object.
        registrant = self.factory.makePerson()
        owner = self.factory.makeTeam(owner=registrant)
        distroseries = self.factory.makeDistroSeries()
        name = self.factory.getUniqueString(u'recipe-name')
        description = self.factory.getUniqueString(u'recipe-description')
        builder_recipe = self.factory.makeRecipe()
        recipe = getUtility(ISourcePackageRecipeSource).new(
            registrant=registrant, owner=owner, distroseries=[distroseries],
            name=name, description=description, builder_recipe=builder_recipe)
        self.assertEquals(
            (registrant, owner, set([distroseries]), name),
            (recipe.registrant, recipe.owner, set(recipe.distroseries),
             recipe.name))

    def test_exists(self):
        # Test ISourcePackageRecipeSource.exists
        recipe = self.factory.makeSourcePackageRecipe()

        self.assertTrue(
            getUtility(ISourcePackageRecipeSource).exists(
                recipe.owner, recipe.name))

        self.assertFalse(
            getUtility(ISourcePackageRecipeSource).exists(
                recipe.owner, u'daily'))

    def test_source_implements_interface(self):
        # The SourcePackageRecipe class implements ISourcePackageRecipeSource.
        self.assertProvides(
            getUtility(ISourcePackageRecipeSource),
            ISourcePackageRecipeSource)

    def test_recipe_implements_interface(self):
        # SourcePackageRecipe objects implement ISourcePackageRecipe.
        recipe = self.makeSourcePackageRecipeFromBuilderRecipe(
            self.factory.makeRecipe())
        self.assertProvides(recipe, ISourcePackageRecipe)

    def test_base_branch(self):
        # When a recipe is created, we can access its base branch.
        branch = self.factory.makeAnyBranch()
        builder_recipe = self.factory.makeRecipe(branch)
        sp_recipe = self.makeSourcePackageRecipeFromBuilderRecipe(
            builder_recipe)
        self.assertEquals(branch, sp_recipe.base_branch)

    def test_branch_links_created(self):
        # When a recipe is created, we can query it for links to the branch
        # it references.
        branch = self.factory.makeAnyBranch()
        builder_recipe = self.factory.makeRecipe(branch)
        sp_recipe = self.makeSourcePackageRecipeFromBuilderRecipe(
            builder_recipe)
        self.assertEquals([branch], list(sp_recipe.getReferencedBranches()))

    def test_multiple_branch_links_created(self):
        # If a recipe links to more than one branch, getReferencedBranches()
        # returns all of them.
        branch1 = self.factory.makeAnyBranch()
        branch2 = self.factory.makeAnyBranch()
        builder_recipe = self.factory.makeRecipe(branch1, branch2)
        sp_recipe = self.makeSourcePackageRecipeFromBuilderRecipe(
            builder_recipe)
        self.assertEquals(
            sorted([branch1, branch2]),
            sorted(sp_recipe.getReferencedBranches()))

    def test_random_user_cant_edit(self):
        # An arbitrary user can't set attributes.
        branch1 = self.factory.makeAnyBranch()
        builder_recipe1 = self.factory.makeRecipe(branch1)
        sp_recipe = self.makeSourcePackageRecipeFromBuilderRecipe(
            builder_recipe1)
        branch2 = self.factory.makeAnyBranch()
        builder_recipe2 = self.factory.makeRecipe(branch2)
        login_person(self.factory.makePerson())
        self.assertRaises(
            Unauthorized, setattr, sp_recipe, 'builder_recipe',
            builder_recipe2)

    def test_set_recipe_text_resets_branch_references(self):
        # When the recipe_text is replaced, getReferencedBranches returns
        # (only) the branches referenced by the new recipe.
        branch1 = self.factory.makeAnyBranch()
        builder_recipe1 = self.factory.makeRecipe(branch1)
        sp_recipe = self.makeSourcePackageRecipeFromBuilderRecipe(
            builder_recipe1)
        branch2 = self.factory.makeAnyBranch()
        builder_recipe2 = self.factory.makeRecipe(branch2)
        login_person(sp_recipe.owner.teamowner)
        #import pdb; pdb.set_trace()
        sp_recipe.builder_recipe = builder_recipe2
        self.assertEquals([branch2], list(sp_recipe.getReferencedBranches()))

    def test_rejects_run_command(self):
        recipe_text = '''\
        # bzr-builder format 0.2 deb-version 0.1-{revno}
        %(base)s
        run touch test
        ''' % dict(base=self.factory.makeAnyBranch().bzr_identity)
        parser = RecipeParser(textwrap.dedent(recipe_text))
        builder_recipe = parser.parse()
        self.assertRaises(
            ForbiddenInstruction,
            self.makeSourcePackageRecipeFromBuilderRecipe, builder_recipe)

    def test_run_rejected_without_mangling_recipe(self):
        branch1 = self.factory.makeAnyBranch()
        builder_recipe1 = self.factory.makeRecipe(branch1)
        sp_recipe = self.makeSourcePackageRecipeFromBuilderRecipe(
            builder_recipe1)
        recipe_text = '''\
        # bzr-builder format 0.2 deb-version 0.1-{revno}
        %(base)s
        run touch test
        ''' % dict(base=self.factory.makeAnyBranch().bzr_identity)
        parser = RecipeParser(textwrap.dedent(recipe_text))
        builder_recipe2 = parser.parse()
        login_person(sp_recipe.owner.teamowner)
        self.assertRaises(
            ForbiddenInstruction, setattr, sp_recipe, 'builder_recipe',
            builder_recipe2)
        self.assertEquals([branch1], list(sp_recipe.getReferencedBranches()))

    def test_reject_newer_formats(self):
        builder_recipe = self.factory.makeRecipe()
        builder_recipe.format = 0.3
        self.assertRaises(
            TooNewRecipeFormat,
            self.makeSourcePackageRecipeFromBuilderRecipe, builder_recipe)

    def test_requestBuild(self):
        recipe = self.factory.makeSourcePackageRecipe()
        (distroseries,) = list(recipe.distroseries)
        ppa = self.factory.makeArchive()
        build = recipe.requestBuild(ppa, ppa.owner, distroseries,
                PackagePublishingPocket.RELEASE)
        self.assertProvides(build, ISourcePackageRecipeBuild)
        self.assertEqual(build.archive, ppa)
        self.assertEqual(build.distroseries, distroseries)
        self.assertEqual(build.requester, ppa.owner)
        store = Store.of(build)
        store.flush()
        build_job = store.find(SourcePackageRecipeBuildJob,
                SourcePackageRecipeBuildJob.build_id==build.id).one()
        self.assertProvides(build_job, ISourcePackageRecipeBuildJob)
        self.assertTrue(build_job.virtualized)
        job = build_job.job
        self.assertProvides(job, IJob)
        self.assertEquals(job.status, JobStatus.WAITING)
        build_queue = store.find(BuildQueue, BuildQueue.job==job.id).one()
        self.assertProvides(build_queue, IBuildQueue)
        self.assertTrue(build_queue.virtualized)

    def test_requestBuildRejectsNotPPA(self):
        recipe = self.factory.makeSourcePackageRecipe()
        not_ppa = self.factory.makeArchive(purpose=ArchivePurpose.PRIMARY)
        (distroseries,) = list(recipe.distroseries)
        self.assertRaises(NonPPABuildRequest, recipe.requestBuild, not_ppa,
                not_ppa.owner, distroseries, PackagePublishingPocket.RELEASE)

    def test_requestBuildRejectsNoPermission(self):
        recipe = self.factory.makeSourcePackageRecipe()
        ppa = self.factory.makeArchive()
        requester = self.factory.makePerson()
        (distroseries,) = list(recipe.distroseries)
        self.assertRaises(CannotUploadToArchive, recipe.requestBuild, ppa,
                requester, distroseries, PackagePublishingPocket.RELEASE)

    def test_requestBuildRejectsInvalidPocket(self):
        recipe = self.factory.makeSourcePackageRecipe()
        ppa = self.factory.makeArchive()
        (distroseries,) = list(recipe.distroseries)
        self.assertRaises(InvalidPocketForPPA, recipe.requestBuild, ppa,
                ppa.owner, distroseries, PackagePublishingPocket.BACKPORTS)

    def test_requestBuildRejectsDisabledArchive(self):
        recipe = self.factory.makeSourcePackageRecipe()
        ppa = self.factory.makeArchive()
        removeSecurityProxy(ppa).disable()
        (distroseries,) = list(recipe.distroseries)
        self.assertRaises(ArchiveDisabled, recipe.requestBuild, ppa,
                ppa.owner, distroseries, PackagePublishingPocket.RELEASE)

<<<<<<< HEAD
    def test_requestBuildHonoursConfig(self):
        recipe = self.factory.makeSourcePackageRecipe()
        (distroseries,) = list(recipe.distroseries)
        ppa = self.factory.makeArchive()
        self.pushConfig('build_from_branch', enabled=False)
        self.assertRaises(
            ValueError, recipe.requestBuild, ppa, ppa.owner, distroseries,
            PackagePublishingPocket.RELEASE)
=======
    def test_requestBuildRejectsOverQuota(self):
        """Build requests that exceed quota raise an exception."""
        requester = self.factory.makePerson(name='requester')
        recipe = self.factory.makeSourcePackageRecipe(
            name=u'myrecipe', owner=requester)
        series = list(recipe.distroseries)[0]
        archive = self.factory.makeArchive(owner=requester)
        def request_build():
            recipe.requestBuild(archive, requester, series,
                    PackagePublishingPocket.RELEASE)
        [request_build() for num in range(5)]
        e = self.assertRaises(TooManyBuilds, request_build)
        self.assertIn(
            'You have exceeded your quota for recipe requester/myrecipe',
            str(e))
>>>>>>> 295460e3

    def test_sourcepackagerecipe_description(self):
        """Ensure that the SourcePackageRecipe has a proper description."""
        description = u'The whoozits and whatzits.'
        source_package_recipe = self.factory.makeSourcePackageRecipe(
            description=description)
        self.assertEqual(description, source_package_recipe.description)

    def test_distroseries(self):
        """Test that the distroseries behaves as a set."""
        recipe = self.factory.makeSourcePackageRecipe()
        distroseries = self.factory.makeDistroSeries()
        (old_distroseries,) = recipe.distroseries
        recipe.distroseries.add(distroseries)
        self.assertEqual(
            set([distroseries, old_distroseries]), set(recipe.distroseries))
        recipe.distroseries.remove(distroseries)
        self.assertEqual([old_distroseries], list(recipe.distroseries))
        recipe.distroseries.clear()
        self.assertEqual([], list(recipe.distroseries))

    def test_build_daily(self):
        """Test that build_daily behaves as a bool."""
        recipe = self.factory.makeSourcePackageRecipe()
        self.assertFalse(recipe.build_daily)
        login_person(recipe.owner)
        recipe.build_daily = True
        self.assertTrue(recipe.build_daily)

    def test_view_public(self):
        """Anyone can view a recipe with public branches."""
        owner = self.factory.makePerson()
        branch = self.factory.makeAnyBranch(owner=owner)
        with person_logged_in(owner):
            recipe = self.factory.makeSourcePackageRecipe(branches=[branch])
            self.assertTrue(check_permission('launchpad.View', recipe))
        with person_logged_in(self.factory.makePerson()):
            self.assertTrue(check_permission('launchpad.View', recipe))
        self.assertTrue(check_permission('launchpad.View', recipe))

    def test_view_private(self):
        """Recipes with private branches are restricted."""
        owner = self.factory.makePerson()
        branch = self.factory.makeAnyBranch(owner=owner, private=True)
        with person_logged_in(owner):
            recipe = self.factory.makeSourcePackageRecipe(branches=[branch])
            self.assertTrue(check_permission('launchpad.View', recipe))
        with person_logged_in(self.factory.makePerson()):
            self.assertFalse(check_permission('launchpad.View', recipe))
        self.assertFalse(check_permission('launchpad.View', recipe))

    def test_edit(self):
        """Only the owner can edit a sourcepackagerecipe."""
        recipe = self.factory.makeSourcePackageRecipe()
        self.assertFalse(check_permission('launchpad.Edit', recipe))
        with person_logged_in(self.factory.makePerson()):
            self.assertFalse(check_permission('launchpad.Edit', recipe))
        with person_logged_in(recipe.owner):
            self.assertTrue(check_permission('launchpad.Edit', recipe))

    def test_destroySelf(self):
        """Should destroy associated builds, distroseries, etc."""
        # Recipe should have at least one datainstruction.
        branches = [self.factory.makeBranch() for count in range(2)]
        recipe = self.factory.makeSourcePackageRecipe(branches=branches)
        pending_build = self.factory.makeSourcePackageRecipeBuild(
            recipe=recipe)
        self.factory.makeSourcePackageRecipeBuildJob(
            recipe_build=pending_build)
        past_build = self.factory.makeSourcePackageRecipeBuild(
            recipe=recipe)
        self.factory.makeSourcePackageRecipeBuildJob(
            recipe_build=past_build)
        removeSecurityProxy(past_build).datebuilt = datetime.now(UTC)
        recipe.destroySelf()
        # Show no database constraints were violated
        Store.of(recipe).flush()

    def test_getMedianBuildDuration(self):
        recipe = removeSecurityProxy(self.factory.makeSourcePackageRecipe())
        self.assertIs(None, recipe.getMedianBuildDuration())
        build = removeSecurityProxy(
            self.factory.makeSourcePackageRecipeBuild(recipe=recipe))
        build.buildduration = timedelta(minutes=10)
        self.assertEqual(
            timedelta(minutes=10), recipe.getMedianBuildDuration())
        def addBuild(minutes):
            build = removeSecurityProxy(
                self.factory.makeSourcePackageRecipeBuild(recipe=recipe))
            build.buildduration = timedelta(minutes=minutes)
        addBuild(20)
        self.assertEqual(
            timedelta(minutes=10), recipe.getMedianBuildDuration())
        addBuild(11)
        self.assertEqual(
            timedelta(minutes=11), recipe.getMedianBuildDuration())


class TestRecipeBranchRoundTripping(TestCaseWithFactory):

    layer = DatabaseFunctionalLayer

    def setUp(self):
        super(TestRecipeBranchRoundTripping, self).setUp()
        self.base_branch = self.factory.makeAnyBranch()
        self.nested_branch = self.factory.makeAnyBranch()
        self.merged_branch = self.factory.makeAnyBranch()
        self.branch_identities = {
            'base': self.base_branch.bzr_identity,
            'nested': self.nested_branch.bzr_identity,
            'merged': self.merged_branch.bzr_identity,
            }

    def get_recipe(self, recipe_text):
        builder_recipe = RecipeParser(textwrap.dedent(recipe_text)).parse()
        registrant = self.factory.makePerson()
        owner = self.factory.makeTeam(owner=registrant)
        distroseries = self.factory.makeDistroSeries()
        name = self.factory.getUniqueString(u'recipe-name')
        description = self.factory.getUniqueString(u'recipe-description')
        recipe = getUtility(ISourcePackageRecipeSource).new(
            registrant=registrant, owner=owner, distroseries=[distroseries],
            name=name, description=description, builder_recipe=builder_recipe)
        return recipe.builder_recipe

    def check_base_recipe_branch(self, branch, url, revspec=None,
            num_child_branches=0, revid=None, deb_version=None):
        self.check_recipe_branch(branch, None, url, revspec=revspec,
                num_child_branches=num_child_branches, revid=revid)
        self.assertEqual(deb_version, branch.deb_version)

    def check_recipe_branch(self, branch, name, url, revspec=None,
            num_child_branches=0, revid=None):
        self.assertEqual(name, branch.name)
        self.assertEqual(url, branch.url)
        self.assertEqual(revspec, branch.revspec)
        self.assertEqual(revid, branch.revid)
        self.assertEqual(num_child_branches, len(branch.child_branches))

    def test_builds_simplest_recipe(self):
        recipe_text = '''\
        # bzr-builder format 0.2 deb-version 0.1-{revno}
        %(base)s
        ''' % self.branch_identities
        base_branch = self.get_recipe(recipe_text)
        self.check_base_recipe_branch(
            base_branch, self.base_branch.bzr_identity,
            deb_version='0.1-{revno}')

    def test_builds_recipe_with_merge(self):
        recipe_text = '''\
        # bzr-builder format 0.2 deb-version 0.1-{revno}
        %(base)s
        merge bar %(merged)s
        ''' % self.branch_identities
        base_branch = self.get_recipe(recipe_text)
        self.check_base_recipe_branch(
            base_branch, self.base_branch.bzr_identity, num_child_branches=1,
            deb_version='0.1-{revno}')
        child_branch, location = base_branch.child_branches[0].as_tuple()
        self.assertEqual(None, location)
        self.check_recipe_branch(
            child_branch, "bar", self.merged_branch.bzr_identity)

    def test_builds_recipe_with_nest(self):
        recipe_text = '''\
        # bzr-builder format 0.2 deb-version 0.1-{revno}
        %(base)s
        nest bar %(nested)s baz
        ''' % self.branch_identities
        base_branch = self.get_recipe(recipe_text)
        self.check_base_recipe_branch(
            base_branch, self.base_branch.bzr_identity, num_child_branches=1,
            deb_version='0.1-{revno}')
        child_branch, location = base_branch.child_branches[0].as_tuple()
        self.assertEqual("baz", location)
        self.check_recipe_branch(
            child_branch, "bar", self.nested_branch.bzr_identity)

    def test_builds_recipe_with_nest_then_merge(self):
        recipe_text = '''\
        # bzr-builder format 0.2 deb-version 0.1-{revno}
        %(base)s
        nest bar %(nested)s baz
        merge zam %(merged)s
        ''' % self.branch_identities
        base_branch = self.get_recipe(recipe_text)
        self.check_base_recipe_branch(
            base_branch, self.base_branch.bzr_identity, num_child_branches=2,
            deb_version='0.1-{revno}')
        child_branch, location = base_branch.child_branches[0].as_tuple()
        self.assertEqual("baz", location)
        self.check_recipe_branch(
            child_branch, "bar", self.nested_branch.bzr_identity)
        child_branch, location = base_branch.child_branches[1].as_tuple()
        self.assertEqual(None, location)
        self.check_recipe_branch(
            child_branch, "zam", self.merged_branch.bzr_identity)

    def test_builds_recipe_with_merge_then_nest(self):
        recipe_text = '''\
        # bzr-builder format 0.2 deb-version 0.1-{revno}
        %(base)s
        merge zam %(merged)s
        nest bar %(nested)s baz
        ''' % self.branch_identities
        base_branch = self.get_recipe(recipe_text)
        self.check_base_recipe_branch(
            base_branch, self.base_branch.bzr_identity, num_child_branches=2,
            deb_version='0.1-{revno}')
        child_branch, location = base_branch.child_branches[0].as_tuple()
        self.assertEqual(None, location)
        self.check_recipe_branch(
            child_branch, "zam", self.merged_branch.bzr_identity)
        child_branch, location = base_branch.child_branches[1].as_tuple()
        self.assertEqual("baz", location)
        self.check_recipe_branch(
            child_branch, "bar", self.nested_branch.bzr_identity)

    def test_builds_a_merge_in_to_a_nest(self):
        recipe_text = '''\
        # bzr-builder format 0.2 deb-version 0.1-{revno}
        %(base)s
        nest bar %(nested)s baz
          merge zam %(merged)s
        ''' % self.branch_identities
        base_branch = self.get_recipe(recipe_text)
        self.check_base_recipe_branch(
            base_branch, self.base_branch.bzr_identity, num_child_branches=1,
            deb_version='0.1-{revno}')
        child_branch, location = base_branch.child_branches[0].as_tuple()
        self.assertEqual("baz", location)
        self.check_recipe_branch(
            child_branch, "bar", self.nested_branch.bzr_identity,
            num_child_branches=1)
        child_branch, location = child_branch.child_branches[0].as_tuple()
        self.assertEqual(None, location)
        self.check_recipe_branch(
            child_branch, "zam", self.merged_branch.bzr_identity)

    def tests_builds_nest_into_a_nest(self):
        nested2 = self.factory.makeAnyBranch()
        self.branch_identities['nested2'] = nested2.bzr_identity
        recipe_text = '''\
        # bzr-builder format 0.2 deb-version 0.1-{revno}
        %(base)s
        nest bar %(nested)s baz
          nest zam %(nested2)s zoo
        ''' % self.branch_identities
        base_branch = self.get_recipe(recipe_text)
        self.check_base_recipe_branch(
            base_branch, self.base_branch.bzr_identity, num_child_branches=1,
            deb_version='0.1-{revno}')
        child_branch, location = base_branch.child_branches[0].as_tuple()
        self.assertEqual("baz", location)
        self.check_recipe_branch(
            child_branch, "bar", self.nested_branch.bzr_identity,
            num_child_branches=1)
        child_branch, location = child_branch.child_branches[0].as_tuple()
        self.assertEqual("zoo", location)
        self.check_recipe_branch(child_branch, "zam", nested2.bzr_identity)

    def tests_builds_recipe_with_revspecs(self):
        recipe_text = '''\
        # bzr-builder format 0.2 deb-version 0.1-{revno}
        %(base)s revid:a
        nest bar %(nested)s baz tag:b
        merge zam %(merged)s 2
        ''' % self.branch_identities
        base_branch = self.get_recipe(recipe_text)
        self.check_base_recipe_branch(
            base_branch, self.base_branch.bzr_identity, num_child_branches=2,
            revspec="revid:a", deb_version='0.1-{revno}')
        instruction = base_branch.child_branches[0]
        child_branch = instruction.recipe_branch
        location = instruction.nest_path
        self.assertEqual("baz", location)
        self.check_recipe_branch(
            child_branch, "bar", self.nested_branch.bzr_identity,
            revspec="tag:b")
        child_branch, location = base_branch.child_branches[1].as_tuple()
        self.assertEqual(None, location)
        self.check_recipe_branch(
            child_branch, "zam", self.merged_branch.bzr_identity, revspec="2")


class TestWebservice(TestCaseWithFactory):

    layer = AppServerLayer

    def makeRecipeText(self):
        branch = self.factory.makeBranch()
        return MINIMAL_RECIPE_TEXT % branch.bzr_identity

    def makeRecipe(self, user=None, owner=None, recipe_text=None):
        if user is None:
            user = self.factory.makePerson()
        if owner is None:
            owner = user
        db_distroseries = self.factory.makeDistroSeries()
        if recipe_text is None:
            recipe_text = self.makeRecipeText()
        launchpad = launchpadlib_for('test', user,
                service_root="http://api.launchpad.dev:8085")
        login(ANONYMOUS)
        distroseries = ws_object(launchpad, db_distroseries)
        ws_owner = ws_object(launchpad, owner)
        recipe = ws_owner.createRecipe(
            name='toaster-1', description='a recipe',
            distroseries=[distroseries.self_link], recipe_text=recipe_text)
        # at the moment, distroseries is not exposed in the API.
        transaction.commit()
        db_recipe = owner.getRecipe(name=u'toaster-1')
        self.assertEqual(set([db_distroseries]), set(db_recipe.distroseries))
        return recipe, ws_owner, launchpad

    def test_createRecipe(self):
        """Ensure recipe creation works."""
        team = self.factory.makeTeam()
        recipe_text = self.makeRecipeText()
        recipe, user = self.makeRecipe(user=team.teamowner, owner=team,
            recipe_text=recipe_text)[:2]
        self.assertEqual(team.name, recipe.owner.name)
        self.assertEqual(team.teamowner.name, recipe.registrant.name)
        self.assertEqual('toaster-1', recipe.name)
        self.assertEqual(recipe_text, recipe.recipe_text)

    def test_recipe_text(self):
        recipe_text2 = self.makeRecipeText()
        recipe = self.makeRecipe()[0]
        recipe.setRecipeText(recipe_text=recipe_text2)
        self.assertEqual(recipe_text2, recipe.recipe_text)

    def test_getRecipe(self):
        """Person.getRecipe returns the named recipe."""
        recipe, user = self.makeRecipe()[:-1]
        self.assertEqual(recipe, user.getRecipe(name=recipe.name))

    def test_requestBuild(self):
        """Build requests can be performed."""
        person = self.factory.makePerson()
        archive = self.factory.makeArchive(owner=person)
        distroseries = self.factory.makeDistroSeries()
        distroseries_i386 = distroseries.newArch(
            'i386', ProcessorFamily.get(1), False, person,
            supports_virtualized=True)
        distroseries.nominatedarchindep = distroseries_i386

        recipe, user, launchpad = self.makeRecipe(person)
        distroseries = ws_object(launchpad, distroseries)
        archive = ws_object(launchpad, archive)
        recipe.requestBuild(
            archive=archive, distroseries=distroseries,
            pocket=PackagePublishingPocket.RELEASE.title)


def test_suite():
    return unittest.TestLoader().loadTestsFromName(__name__)<|MERGE_RESOLUTION|>--- conflicted
+++ resolved
@@ -251,7 +251,6 @@
         self.assertRaises(ArchiveDisabled, recipe.requestBuild, ppa,
                 ppa.owner, distroseries, PackagePublishingPocket.RELEASE)
 
-<<<<<<< HEAD
     def test_requestBuildHonoursConfig(self):
         recipe = self.factory.makeSourcePackageRecipe()
         (distroseries,) = list(recipe.distroseries)
@@ -260,7 +259,7 @@
         self.assertRaises(
             ValueError, recipe.requestBuild, ppa, ppa.owner, distroseries,
             PackagePublishingPocket.RELEASE)
-=======
+
     def test_requestBuildRejectsOverQuota(self):
         """Build requests that exceed quota raise an exception."""
         requester = self.factory.makePerson(name='requester')
@@ -276,7 +275,6 @@
         self.assertIn(
             'You have exceeded your quota for recipe requester/myrecipe',
             str(e))
->>>>>>> 295460e3
 
     def test_sourcepackagerecipe_description(self):
         """Ensure that the SourcePackageRecipe has a proper description."""
