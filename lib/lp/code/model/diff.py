# Copyright 2009-2013 Canonical Ltd.  This software is licensed under the
# GNU Affero General Public License version 3 (see the file LICENSE).

"""Implementation classes for IDiff, etc."""

__metaclass__ = type
__all__ = [
    'Diff',
    'IncrementalDiff',
    'PreviewDiff',
    ]

from contextlib import nested
from cStringIO import StringIO
import sys
from uuid import uuid1

from bzrlib import trace
from bzrlib.diff import show_diff_trees
from bzrlib.merge import Merge3Merger
from bzrlib.patches import (
    parse_patches,
    Patch,
    )
from bzrlib.plugins.difftacular.generate_diff import diff_ignore_branches
from lazr.delegates import delegates
import simplejson
from sqlobject import (
    ForeignKey,
    IntCol,
    StringCol,
    )
from storm.locals import (
    Int,
    Reference,
    Storm,
    Unicode,
    )
from zope.component import getUtility
from zope.error.interfaces import IErrorReportingUtility
from zope.interface import implements

from lp.app.errors import NotFoundError
from lp.code.interfaces.diff import (
    IDiff,
    IIncrementalDiff,
    IPreviewDiff,
    )
from lp.codehosting.bzrutils import read_locked
from lp.services.config import config
from lp.services.database.constants import UTC_NOW
from lp.services.database.datetimecol import UtcDateTimeCol
from lp.services.database.sqlbase import SQLBase
from lp.services.librarian.interfaces import ILibraryFileAliasSet
from lp.services.librarian.interfaces.client import (
    LIBRARIAN_SERVER_DEFAULT_TIMEOUT,
    )
from lp.services.propertycache import get_property_cache
from lp.services.webapp.adapter import get_request_remaining_seconds


class Diff(SQLBase):
    """See `IDiff`."""

    implements(IDiff)

    diff_text = ForeignKey(foreignKey='LibraryFileAlias')

    diff_lines_count = IntCol()

    _diffstat = StringCol(dbName='diffstat')

    def _get_diffstat(self):
        if self._diffstat is None:
            return None
        return dict((key, tuple(value))
                    for key, value
                    in simplejson.loads(self._diffstat).items())

    def _set_diffstat(self, diffstat):
        if diffstat is None:
            self._diffstat = None
            return
        # diffstats should be mappings of path to line counts.
        assert isinstance(diffstat, dict)
        self._diffstat = simplejson.dumps(diffstat)

    diffstat = property(_get_diffstat, _set_diffstat)

    added_lines_count = IntCol()

    removed_lines_count = IntCol()

    @property
    def text(self):
        if self.diff_text is None:
            return ''
        else:
            self.diff_text.open(self._getDiffTimeout())
            try:
                return self.diff_text.read(config.diff.max_read_size)
            finally:
                self.diff_text.close()

    def _getDiffTimeout(self):
        """Return the seconds allocated to get the diff from the librarian.

         the value will be Non for scripts, 2 for the webapp, or if thre is
         little request time left, the number will be smaller or equal to
         the remaining request time.
        """
        remaining = get_request_remaining_seconds()
        if remaining is None:
            return LIBRARIAN_SERVER_DEFAULT_TIMEOUT
        elif remaining > 2.0:
            # The maximum permitted time for webapp requests.
            return 2.0
        elif remaining > 0.01:
            # Shave off 1 hundreth of a second off so that the call site
            # has a chance to recover.
            return remaining - 0.01
        else:
            return remaining

    @property
    def oversized(self):
        # If the size of the content of the librarian file is over the
        # config.diff.max_read_size, then we have an oversized diff.
        if self.diff_text is None:
            return False
        diff_size = self.diff_text.content.filesize
        return diff_size > config.diff.max_read_size

    @classmethod
    def mergePreviewFromBranches(cls, source_branch, source_revision,
                                 target_branch, prerequisite_branch=None):
        """Generate a merge preview diff from the supplied branches.

        :param source_branch: The branch that will be merged.
        :param source_revision: The revision_id of the revision that will be
            merged.
        :param target_branch: The branch that the source will merge into.
        :param prerequisite_branch: The branch that should be merged before
            merging the source.
        :return: A tuple of (`Diff`, `ConflictList`) for a merge preview.
        """
        cleanups = []
        try:
            for branch in [source_branch, target_branch, prerequisite_branch]:
                if branch is not None:
                    branch.lock_read()
                    cleanups.append(branch.unlock)
            merge_target = target_branch.basis_tree()
            if prerequisite_branch is not None:
                prereq_revision = cls._getLCA(
                    source_branch, source_revision, prerequisite_branch)
                from_tree, _ignored_conflicts = cls._getMergedTree(
                    prerequisite_branch, prereq_revision, target_branch,
                    merge_target, cleanups)
            else:
                from_tree = merge_target
            to_tree, conflicts = cls._getMergedTree(
                source_branch, source_revision, target_branch,
                merge_target, cleanups)
            return cls.fromTrees(from_tree, to_tree), conflicts
        finally:
            for cleanup in reversed(cleanups):
                cleanup()

    @classmethod
    def _getMergedTree(cls, source_branch, source_revision, target_branch,
                  merge_target, cleanups):
        """Return a tree that is the result of a merge.

        :param source_branch: The branch to merge.
        :param source_revision: The revision_id of the revision to merge.
        :param target_branch: The branch to merge into.
        :param merge_target: The tree to merge into.
        :param cleanups: A list of cleanup operations to run when all
            operations are complete.  This will be appended to.
        :return: a tuple of a tree and the resulting conflicts.
        """
        lca = cls._getLCA(source_branch, source_revision, target_branch)
        merge_base = source_branch.repository.revision_tree(lca)
        merge_source = source_branch.repository.revision_tree(
            source_revision)
        merger = Merge3Merger(
            merge_target, merge_target, merge_base, merge_source,
            this_branch=target_branch, do_merge=False)

        def dummy_warning(self, *args, **kwargs):
            pass

        real_warning = trace.warning
        trace.warning = dummy_warning
        try:
            transform = merger.make_preview_transform()
        finally:
            trace.warning = real_warning
        cleanups.append(transform.finalize)
        return transform.get_preview_tree(), merger.cooked_conflicts

    @staticmethod
    def _getLCA(source_branch, source_revision, target_branch):
        """Return the unique LCA of two branches.

        :param source_branch: The branch to merge.
        :param source_revision: The revision of the source branch.
        :param target_branch: The branch to merge into.
        """
        graph = target_branch.repository.get_graph(
            source_branch.repository)
        return graph.find_unique_lca(
            source_revision, target_branch.last_revision())

    @classmethod
    def fromTrees(klass, from_tree, to_tree, filename=None):
        """Create a Diff from two Bazaar trees.

        :from_tree: The old tree in the diff.
        :to_tree: The new tree in the diff.
        """
        diff_content = StringIO()
        show_diff_trees(from_tree, to_tree, diff_content, old_label='',
                        new_label='')
        return klass.fromFileAtEnd(diff_content, filename)

    @classmethod
    def fromFileAtEnd(cls, diff_content, filename=None):
        """Make a Diff from a file object that is currently at its end."""
        size = diff_content.tell()
        diff_content.seek(0)
        return cls.fromFile(diff_content, size, filename)

    @classmethod
    def fromFile(cls, diff_content, size, filename=None):
        """Create a Diff from a textual diff.

        :diff_content: The diff text
        :size: The number of bytes in the diff text.
        :filename: The filename to store the content with.  Randomly generated
            if not supplied.
        """
        if size == 0:
            diff_text = None
            diff_lines_count = 0
            diff_content_bytes = ''
        else:
            if filename is None:
                filename = str(uuid1()) + '.txt'
            diff_text = getUtility(ILibraryFileAliasSet).create(
                filename, size, diff_content, 'text/x-diff', restricted=True)
            diff_content.seek(0)
            diff_content_bytes = diff_content.read(size)
            diff_lines_count = len(diff_content_bytes.strip().split('\n'))
        try:
            diffstat = cls.generateDiffstat(diff_content_bytes)
        except Exception:
            getUtility(IErrorReportingUtility).raising(sys.exc_info())
            # Set the diffstat to be empty.
            diffstat = None
            added_lines_count = None
            removed_lines_count = None
        else:
            added_lines_count = 0
            removed_lines_count = 0
            for path, (added, removed) in diffstat.items():
                added_lines_count += added
                removed_lines_count += removed
        return cls(diff_text=diff_text, diff_lines_count=diff_lines_count,
                   diffstat=diffstat, added_lines_count=added_lines_count,
                   removed_lines_count=removed_lines_count)

    @staticmethod
    def generateDiffstat(diff_bytes):
        """Generate statistics about the provided diff.

        :param diff_bytes: A unified diff, as bytes.
        :return: A map of {filename: (added_line_count, removed_line_count)}
        """
        file_stats = {}
        # Set allow_dirty, so we don't raise exceptions for dirty patches.
        patches = parse_patches(diff_bytes.splitlines(True), allow_dirty=True)
        for patch in patches:
            if not isinstance(patch, Patch):
                continue
            path = patch.newname.split('\t')[0]
            file_stats[path] = tuple(patch.stats_values()[:2])
        return file_stats

    @classmethod
    def generateIncrementalDiff(cls, old_revision, new_revision,
            source_branch, ignore_branches):
        """Return a Diff whose contents are an incremental diff.

        The Diff's contents will show the changes made between old_revision
        and new_revision, except those changes introduced by the
        ignore_branches.

        :param old_revision: The `Revision` to show changes from.
        :param new_revision: The `Revision` to show changes to.
        :param source_branch: The bzr branch containing these revisions.
        :param ignore_brances: A collection of branches to ignore merges from.
        :return: a `Diff`.
        """
        diff_content = StringIO()
        read_locks = [read_locked(branch) for branch in [source_branch] +
                ignore_branches]
        with nested(*read_locks):
            diff_ignore_branches(
                source_branch, ignore_branches, old_revision.revision_id,
                new_revision.revision_id, diff_content)
        return cls.fromFileAtEnd(diff_content)


class IncrementalDiff(Storm):
    """See `IIncrementalDiff."""

    implements(IIncrementalDiff)

    delegates(IDiff, context='diff')

    __storm_table__ = 'IncrementalDiff'

    id = Int(primary=True, allow_none=False)

    diff_id = Int(name='diff', allow_none=False)

    diff = Reference(diff_id, 'Diff.id')

    branch_merge_proposal_id = Int(
        name='branch_merge_proposal', allow_none=False)

    branch_merge_proposal = Reference(
        branch_merge_proposal_id, "BranchMergeProposal.id")

    old_revision_id = Int(name='old_revision', allow_none=False)

    old_revision = Reference(old_revision_id, 'Revision.id')

    new_revision_id = Int(name='new_revision', allow_none=False)

    new_revision = Reference(new_revision_id, 'Revision.id')


class PreviewDiff(Storm):
    """See `IPreviewDiff`."""
    implements(IPreviewDiff)
    delegates(IDiff, context='diff')
    __storm_table__ = 'PreviewDiff'

    id = Int(primary=True)

    diff_id = Int(name='diff')
    diff = Reference(diff_id, 'Diff.id')

    source_revision_id = Unicode(allow_none=False)

    target_revision_id = Unicode(allow_none=False)

    prerequisite_revision_id = Unicode(name='dependent_revision_id')

    branch_merge_proposal_id = Int(
        name='branch_merge_proposal', allow_none=False)
    branch_merge_proposal = Reference(
        branch_merge_proposal_id, 'BranchMergeProposal.id')

    date_created = UtcDateTimeCol(
        dbName='date_created', default=UTC_NOW, notNull=True)

    conflicts = Unicode()

    @property
    def displayname(self):
        """See `IPreviewDiff`."""
        bmp = self.branch_merge_proposal
<<<<<<< HEAD

        source_branch = bmp.source_branch.getBranchRevision(
            revision_id=self.source_revision_id)
        if source_branch is not None:
            source_revno = source_branch.sequence
        else:
            source_revno = u'?' 

        target_branch = bmp.target_branch.getBranchRevision(
            revision_id=self.target_revision_id)
        if target_branch is not None:
            target_revno = target_branch.sequence
        else:
            target_revno = u'?' 
=======
        source_branch = bmp.source_branch.getBranchRevision(
            revision_id=self.source_revision_id).sequence
        target_branch = bmp.target_branch.getBranchRevision(
            revision_id=self.target_revision_id).sequence
>>>>>>> a0a98fc6

        return u'r{0} into r{1}'.format(source_revno, target_revno)

    @property
    def has_conflicts(self):
        return self.conflicts is not None and self.conflicts != ''

    @classmethod
    def fromBranchMergeProposal(cls, bmp):
        """Create a `PreviewDiff` from a `BranchMergeProposal`.

        Includes a diff from the source to the target.
        :param bmp: The `BranchMergeProposal` to generate a `PreviewDiff` for.
        :return: A `PreviewDiff`.
        """
        source_branch = bmp.source_branch.getBzrBranch()
        source_revision = source_branch.last_revision()
        target_branch = bmp.target_branch.getBzrBranch()
        target_revision = target_branch.last_revision()
        if bmp.prerequisite_branch is not None:
            prerequisite_branch = bmp.prerequisite_branch.getBzrBranch()
        else:
            prerequisite_branch = None
        diff, conflicts = Diff.mergePreviewFromBranches(
            source_branch, source_revision, target_branch, prerequisite_branch)
        preview = cls()
        preview.source_revision_id = source_revision.decode('utf-8')
        preview.target_revision_id = target_revision.decode('utf-8')
        preview.branch_merge_proposal = bmp
        preview.diff = diff
        preview.conflicts = u''.join(
            unicode(conflict) + '\n' for conflict in conflicts)
        del get_property_cache(bmp).preview_diffs
        del get_property_cache(bmp).preview_diff
        return preview

    @classmethod
    def create(cls, bmp, diff_content, source_revision_id, target_revision_id,
               prerequisite_revision_id, conflicts):
        """Create a PreviewDiff with specified values.

        :param bmp: The `BranchMergeProposal` this diff references.
        :param diff_content: The text of the dift, as bytes.
        :param source_revision_id: The revision_id of the source branch.
        :param target_revision_id: The revision_id of the target branch.
        :param prerequisite_revision_id: The revision_id of the prerequisite
            branch.
        :param conflicts: The conflicts, as text.
        :return: A `PreviewDiff` with specified values.
        """
        filename = str(uuid1()) + '.txt'
        size = len(diff_content)
        diff = Diff.fromFile(StringIO(diff_content), size, filename)

        preview = cls()
        preview.branch_merge_proposal = bmp
        preview.source_revision_id = source_revision_id
        preview.target_revision_id = target_revision_id
        preview.prerequisite_revision_id = prerequisite_revision_id
        preview.conflicts = conflicts
        preview.diff = diff

        return preview

    @property
    def stale(self):
        """See `IPreviewDiff`."""
        # A preview diff is stale if the revision ids used to make the diff
        # are different from the tips of the source or target branches.
        bmp = self.branch_merge_proposal
        if (self.source_revision_id != bmp.source_branch.last_scanned_id or
            self.target_revision_id != bmp.target_branch.last_scanned_id):
            # This is the simple frequent case.
            return True

        # More complex involves the prerequisite branch too.
        if (bmp.prerequisite_branch is not None and
            (self.prerequisite_revision_id !=
             bmp.prerequisite_branch.last_scanned_id)):
            return True
        else:
            return False

    def getFileByName(self, filename):
        """See `IPreviewDiff`."""
        if filename == 'preview.diff' and self.diff_text is not None:
            return self.diff_text
        else:
            raise NotFoundError(filename)<|MERGE_RESOLUTION|>--- conflicted
+++ resolved
@@ -374,27 +374,10 @@
     def displayname(self):
         """See `IPreviewDiff`."""
         bmp = self.branch_merge_proposal
-<<<<<<< HEAD
-
-        source_branch = bmp.source_branch.getBranchRevision(
-            revision_id=self.source_revision_id)
-        if source_branch is not None:
-            source_revno = source_branch.sequence
-        else:
-            source_revno = u'?' 
-
-        target_branch = bmp.target_branch.getBranchRevision(
-            revision_id=self.target_revision_id)
-        if target_branch is not None:
-            target_revno = target_branch.sequence
-        else:
-            target_revno = u'?' 
-=======
         source_branch = bmp.source_branch.getBranchRevision(
             revision_id=self.source_revision_id).sequence
         target_branch = bmp.target_branch.getBranchRevision(
             revision_id=self.target_revision_id).sequence
->>>>>>> a0a98fc6
 
         return u'r{0} into r{1}'.format(source_revno, target_revno)
 
