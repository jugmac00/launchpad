--- conflicted
+++ resolved
@@ -463,11 +463,7 @@
     def getErrorRecipients(self):
         """Return a list of email-ids to notify about user errors."""
         commenter = self.code_review_comment.message.owner
-<<<<<<< HEAD
-        return format_address_for_person(commenter)
-=======
         return [format_address_for_person(commenter)]
->>>>>>> 56f8aaa4
 
 
 class ReviewRequestedEmailJob(BranchMergeProposalJobDerived):
@@ -594,7 +590,6 @@
         recipients = []
         if self.editor is not None:
             recipients.append(format_address_for_person(self.editor))
-<<<<<<< HEAD
         return recipients
 
 
@@ -696,7 +691,4 @@
                     if job.date_created > cut_off_time:
                         continue
             ready_jobs.append(derived_job)
-        return ready_jobs
-=======
-        return recipients
->>>>>>> 56f8aaa4
+        return ready_jobs