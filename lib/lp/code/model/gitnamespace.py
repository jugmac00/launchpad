--- conflicted
+++ resolved
@@ -32,8 +32,8 @@
 from lp.code.enums import (
     BranchSubscriptionDiffSize,
     BranchSubscriptionNotificationLevel,
-    CodeReviewNotificationLevel,
-    )
+    CodeReviewNotificationLevel, GitRepositoryStatus,
+)
 from lp.code.errors import (
     GitDefaultConflict,
     GitRepositoryCreationForbidden,
@@ -75,11 +75,8 @@
                          reviewer=None, information_type=None,
                          date_created=DEFAULT, description=None,
                          target_default=False, owner_default=False,
-<<<<<<< HEAD
-                         with_hosting=False, async_hosting=False):
-=======
-                         with_hosting=False, status=None):
->>>>>>> 256ae97a
+                         with_hosting=False, async_hosting=False,
+                         status=GitRepositoryStatus.AVAILABLE):
         """See `IGitNamespace`."""
         repository_set = getUtility(IGitRepositorySet)
 
