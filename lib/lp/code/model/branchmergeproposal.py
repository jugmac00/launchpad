# Copyright 2009-2010 Canonical Ltd.  This software is licensed under the
# GNU Affero General Public License version 3 (see the file LICENSE).

# pylint: disable-msg=E0611,W0212,F0401

"""Database class for branch merge prosals."""

__metaclass__ = type
__all__ = [
    'BranchMergeProposal',
    'BranchMergeProposalGetter',
    'is_valid_transition',
    ]

from email.Utils import make_msgid
from itertools import groupby
from operator import attrgetter

from sqlobject import (
    ForeignKey,
    IntCol,
    SQLMultipleJoin,
    StringCol,
    )
from storm.expr import (
    And,
    Desc,
    Join,
    LeftJoin,
    Or,
    Select,
    )
from storm.info import ClassAlias
from storm.locals import (
    Int,
    Reference,
    )
from storm.store import Store
from zope.component import getUtility
from zope.event import notify
from zope.interface import implements

from canonical.config import config
from canonical.database.constants import (
    DEFAULT,
    UTC_NOW,
    )
from canonical.database.datetimecol import UtcDateTimeCol
from canonical.database.enumcol import EnumCol
from canonical.database.sqlbase import (
    quote,
    SQLBase,
    sqlvalues,
    )
from canonical.launchpad.interfaces.lpstorm import IMasterStore
from lp.code.enums import (
    BranchMergeProposalStatus,
    CodeReviewVote,
    )
from lp.code.errors import (
    BadBranchMergeProposalSearchContext,
    BadStateTransition,
    UserNotBranchReviewer,
    WrongBranchMergeProposal,
    )
from lp.code.event.branchmergeproposal import (
    BranchMergeProposalStatusChangeEvent,
    NewCodeReviewCommentEvent,
    ReviewerNominatedEvent,
    )
from lp.code.interfaces.branch import IBranchNavigationMenu
from lp.code.interfaces.branchcollection import IAllBranches
from lp.code.interfaces.branchmergeproposal import (
    BRANCH_MERGE_PROPOSAL_FINAL_STATES as FINAL_STATES,
    IBranchMergeProposal,
    IBranchMergeProposalGetter,
    )
from lp.code.interfaces.branchtarget import IHasBranchTarget
from lp.code.interfaces.revision import IRevision
from lp.code.mail.branch import RecipientReason
from lp.code.model.branchrevision import BranchRevision
from lp.code.model.codereviewcomment import CodeReviewComment
from lp.code.model.codereviewvote import CodeReviewVoteReference
from lp.code.model.diff import Diff, IncrementalDiff, PreviewDiff
from lp.registry.interfaces.person import (
    IPerson,
    validate_public_person,
    )
from lp.registry.interfaces.product import IProduct
from lp.registry.model.person import Person
from lp.services.job.interfaces.job import JobStatus
from lp.services.job.model.job import Job
from lp.services.mail.sendmail import validate_message


def is_valid_transition(proposal, from_state, next_state, user=None):
    """Is it valid for this user to move this proposal to to next_state?

    :param proposal: The merge proposal.
    :param from_state: The previous state
    :param to_state: The new state to change to
    :param user: The user who may change the state
    """
    # Trivial acceptance case.
    if from_state == next_state:
        return True
    if from_state in FINAL_STATES and next_state not in FINAL_STATES:
        dupes = BranchMergeProposalGetter.activeProposalsForBranches(
            proposal.source_branch, proposal.target_branch)
        if dupes.count() > 0:
            return False

    [
        wip,
        needs_review,
        code_approved,
        rejected,
        merged,
        merge_failed,
        queued,
        superseded,
    ] = BranchMergeProposalStatus.items

    # Transitioning to code approved, rejected, failed or queued from
    # work in progress, needs review or merge failed needs the
    # user to be a valid reviewer, other states are fine.
    valid_reviewer = proposal.target_branch.isPersonTrustedReviewer(user)
    reviewed_ok_states = (code_approved, queued, merge_failed)
    if not valid_reviewer:
        # Non reviewers cannot reject proposals [XXX: what about their own?]
        if next_state == rejected:
            return False
        # Non-reviewers can toggle within the reviewed ok states
        # (approved/queued/failed): they can dequeue something they spot an
        # environmental issue with (queued or failed to approved). Retry
        # things that had an environmental issue (failed or approved to
        # queued) and note things as failing (approved and queued to failed).
        # This is perhaps more generous than needed, but its not clearly wrong
        # - a key concern is to prevent non reviewers putting things in the
        # queue that haven't been approved (and thus moved to approved or one
        # of the workflow states that approved leads to).
        elif (next_state in reviewed_ok_states and
              from_state not in reviewed_ok_states):
            return False
        else:
            return True
    else:
        return True


class BranchMergeProposal(SQLBase):
    """A relationship between a person and a branch."""

    implements(IBranchMergeProposal, IBranchNavigationMenu, IHasBranchTarget)

    _table = 'BranchMergeProposal'
    _defaultOrder = ['-date_created', 'id']

    registrant = ForeignKey(
        dbName='registrant', foreignKey='Person',
        storm_validator=validate_public_person, notNull=True)

    source_branch = ForeignKey(
        dbName='source_branch', foreignKey='Branch', notNull=True)

    target_branch = ForeignKey(
        dbName='target_branch', foreignKey='Branch', notNull=True)

    prerequisite_branch = ForeignKey(
        dbName='dependent_branch', foreignKey='Branch', notNull=False)

    description = StringCol(default=None)

    whiteboard = StringCol(default=None)

    queue_status = EnumCol(
        enum=BranchMergeProposalStatus, notNull=True,
        default=BranchMergeProposalStatus.WORK_IN_PROGRESS)

    @property
    def private(self):
        return (
            self.source_branch.private or self.target_branch.private or
            (self.prerequisite_branch is not None and
             self.prerequisite_branch.private))

    reviewer = ForeignKey(
        dbName='reviewer', foreignKey='Person',
        storm_validator=validate_public_person, notNull=False,
        default=None)

    review_diff = ForeignKey(
        foreignKey='StaticDiff', notNull=False, default=None)

    @property
    def next_preview_diff_job(self):
        # circular dependencies
        from lp.code.model.branchmergeproposaljob import (
            BranchMergeProposalJob, BranchMergeProposalJobFactory,
            BranchMergeProposalJobType)
        jobs = Store.of(self).find(
            BranchMergeProposalJob,
            BranchMergeProposalJob.branch_merge_proposal == self,
            BranchMergeProposalJob.job_type ==
            BranchMergeProposalJobType.UPDATE_PREVIEW_DIFF,
            BranchMergeProposalJob.job == Job.id,
            Job._status.is_in([JobStatus.WAITING, JobStatus.RUNNING]))
        job = jobs.order_by(Job.scheduled_start, Job.date_created).first()
        if job is not None:
            return BranchMergeProposalJobFactory.create(job)
        else:
            return None

    preview_diff_id = Int(name='merge_diff')
    preview_diff = Reference(preview_diff_id, 'PreviewDiff.id')

    reviewed_revision_id = StringCol(default=None)

    commit_message = StringCol(default=None)

    queue_position = IntCol(default=None)

    queuer = ForeignKey(
        dbName='queuer', foreignKey='Person', notNull=False,
        default=None)
    queued_revision_id = StringCol(default=None)

    date_merged = UtcDateTimeCol(default=None)
    merged_revno = IntCol(default=None)

    merge_reporter = ForeignKey(
        dbName='merge_reporter', foreignKey='Person',
        storm_validator=validate_public_person, notNull=False,
        default=None)

    @property
    def related_bugs(self):
        """Bugs which are linked to the source but not the target.

        Implies that these bugs would be fixed, in the target, by the merge.
        """
        return (bug for bug in self.source_branch.linked_bugs
                if bug not in self.target_branch.linked_bugs)

    @property
    def address(self):
        return 'mp+%d@%s' % (self.id, config.launchpad.code_domain)

    superseded_by = ForeignKey(
        dbName='superseded_by', foreignKey='BranchMergeProposal',
        notNull=False, default=None)

    supersedes = Reference("<primary key>", "superseded_by", on_remote=True)

    date_created = UtcDateTimeCol(notNull=True, default=DEFAULT)
    date_review_requested = UtcDateTimeCol(notNull=False, default=None)
    date_reviewed = UtcDateTimeCol(notNull=False, default=None)

    @property
    def target(self):
        """See `IHasBranchTarget`."""
        return self.source_branch.target

    root_message_id = StringCol(default=None)

    @property
    def title(self):
        """See `IBranchMergeProposal`."""
        return "[Merge] %(source)s into %(target)s" % {
            'source': self.source_branch.bzr_identity,
            'target': self.target_branch.bzr_identity}

    @property
    def all_comments(self):
        """See `IBranchMergeProposal`."""
        return CodeReviewComment.selectBy(branch_merge_proposal=self.id)

    def getComment(self, id):
        """See `IBranchMergeProposal`.

        This function can raise WrongBranchMergeProposal."""
        comment = CodeReviewComment.get(id)
        if comment.branch_merge_proposal != self:
            raise WrongBranchMergeProposal
        return comment

    def getVoteReference(self, id):
        """See `IBranchMergeProposal`.

        This function can raise WrongBranchMergeProposal."""
        vote = CodeReviewVoteReference.get(id)
        if vote.branch_merge_proposal != self:
            raise WrongBranchMergeProposal
        return vote

    date_queued = UtcDateTimeCol(notNull=False, default=None)

    votes = SQLMultipleJoin(
        'CodeReviewVoteReference', joinColumn='branch_merge_proposal')

    def getNotificationRecipients(self, min_level):
        """See IBranchMergeProposal.getNotificationRecipients"""
        recipients = {}
        branch_identity_cache = {
            self.source_branch: self.source_branch.bzr_identity,
            self.target_branch: self.target_branch.bzr_identity,
            }
        branches = [self.source_branch, self.target_branch]
        if self.prerequisite_branch is not None:
            branches.append(self.prerequisite_branch)
        for branch in branches:
            branch_recipients = branch.getNotificationRecipients()
            for recipient in branch_recipients:
                # If the recipient cannot see either of the branches, skip
                # them.
                if (not self.source_branch.visibleByUser(recipient) or
                    not self.target_branch.visibleByUser(recipient)):
                    continue
                subscription, rationale = branch_recipients.getReason(
                    recipient)
                if (subscription.review_level < min_level):
                    continue
                recipients[recipient] = RecipientReason.forBranchSubscriber(
                    subscription, recipient, rationale, self,
                    branch_identity_cache=branch_identity_cache)
        # Add in all the individuals that have been asked for a review,
        # or who have reviewed.  These people get added to the recipients
        # with the rationale of "Reviewer".
        # Don't add a team reviewer to the recipients as they are only going
        # to get emails normally if they are subscribed to one of the
        # branches, and if they are subscribed, they'll be getting this email
        # aleady.
        for review in self.votes:
            reviewer = review.reviewer
            pending = review.comment is None
            recipients[reviewer] = RecipientReason.forReviewer(
                self, pending, reviewer,
                branch_identity_cache=branch_identity_cache)
        # If the registrant of the proposal is getting emails, update the
        # rationale to say that they registered it.  Don't however send them
        # emails if they aren't asking for any.
        if self.registrant in recipients:
            recipients[self.registrant] = RecipientReason.forRegistrant(
                self, branch_identity_cache=branch_identity_cache)
        # If the owner of the source branch is getting emails, override the
        # rationale to say they are the owner of the souce branch.
        source_owner = self.source_branch.owner
        if source_owner in recipients:
            reason = RecipientReason.forSourceOwner(
                self, branch_identity_cache=branch_identity_cache)
            if reason is not None:
                recipients[source_owner] = reason

        return recipients

    def isValidTransition(self, next_state, user=None):
        """See `IBranchMergeProposal`."""
        return is_valid_transition(self, self.queue_status, next_state, user)

    def _transitionToState(self, next_state, user=None):
        """Update the queue_status of the proposal.

        Raise an error if the proposal is in a final state.
        """
        if not self.isValidTransition(next_state, user):
            raise BadStateTransition(
                'Invalid state transition for merge proposal: %s -> %s'
                % (self.queue_status.title, next_state.title))
        # Transition to the same state occur in two particular
        # situations:
        #  * stale posts
        #  * approving a later revision
        # In both these cases, there is no real reason to disallow
        # transitioning to the same state.
        self.queue_status = next_state

    def setStatus(self, status, user=None, revision_id=None):
        """See `IBranchMergeProposal`."""
        # XXX - rockstar - 9 Oct 2008 - jml suggested in a review that this
        # would be better as a dict mapping.
        # See bug #281060.
        if (self.queue_status == BranchMergeProposalStatus.QUEUED and
            status != BranchMergeProposalStatus.QUEUED):
            self.dequeue()
        if status == BranchMergeProposalStatus.WORK_IN_PROGRESS:
            self.setAsWorkInProgress()
        elif status == BranchMergeProposalStatus.NEEDS_REVIEW:
            self.requestReview()
        elif status == BranchMergeProposalStatus.CODE_APPROVED:
            self.approveBranch(user, revision_id)
        elif status == BranchMergeProposalStatus.REJECTED:
            self.rejectBranch(user, revision_id)
        elif status == BranchMergeProposalStatus.QUEUED:
            self.enqueue(user, revision_id)
        elif status == BranchMergeProposalStatus.MERGED:
            self.markAsMerged(merge_reporter=user)
        elif status == BranchMergeProposalStatus.MERGE_FAILED:
            self._transitionToState(status, user=user)
        else:
            raise AssertionError('Unexpected queue status: ' % status)

    def setAsWorkInProgress(self):
        """See `IBranchMergeProposal`."""
        self._transitionToState(BranchMergeProposalStatus.WORK_IN_PROGRESS)
        self.reviewer = None
        self.date_reviewed = None
        self.reviewed_revision_id = None

    def requestReview(self, _date_requested=None):
        """See `IBranchMergeProposal`.

        :param _date_requested: used only for testing purposes to override
            the normal UTC_NOW for when the review was requested.
        """
        # Don't reset the date_review_requested if we are already in the
        # review state.
        if _date_requested is None:
            _date_requested = UTC_NOW
        if self.queue_status != BranchMergeProposalStatus.NEEDS_REVIEW:
            self._transitionToState(BranchMergeProposalStatus.NEEDS_REVIEW)
            self.date_review_requested = _date_requested
            # Clear out any reviewed or queued values.
            self.reviewer = None
            self.reviewed_revision_id = None
            self.queuer = None
            self.queued_revision_id = None

    def isMergable(self):
        """See `IBranchMergeProposal`."""
        # As long as the source branch has not been merged, rejected
        # or superseded, then it is valid to be merged.
        return (self.queue_status not in FINAL_STATES)

    def _reviewProposal(self, reviewer, next_state, revision_id,
                        _date_reviewed=None):
        """Set the proposal to next_state."""
        # Check the reviewer can review the code for the target branch.
        old_state = self.queue_status
        if not self.target_branch.isPersonTrustedReviewer(reviewer):
            raise UserNotBranchReviewer
        # Check the current state of the proposal.
        self._transitionToState(next_state, reviewer)
        # Record the reviewer
        self.reviewer = reviewer
        if _date_reviewed is None:
            _date_reviewed = UTC_NOW
        self.date_reviewed = _date_reviewed
        # Record the reviewed revision id
        self.reviewed_revision_id = revision_id
        notify(BranchMergeProposalStatusChangeEvent(
                self, reviewer, old_state, next_state))

    def approveBranch(self, reviewer, revision_id, _date_reviewed=None):
        """See `IBranchMergeProposal`."""
        self._reviewProposal(
            reviewer, BranchMergeProposalStatus.CODE_APPROVED, revision_id,
            _date_reviewed)

    def rejectBranch(self, reviewer, revision_id, _date_reviewed=None):
        """See `IBranchMergeProposal`."""
        self._reviewProposal(
            reviewer, BranchMergeProposalStatus.REJECTED, revision_id,
            _date_reviewed)

    def enqueue(self, queuer, revision_id):
        """See `IBranchMergeProposal`."""
        if self.queue_status != BranchMergeProposalStatus.CODE_APPROVED:
            self.approveBranch(queuer, revision_id)

        last_entry = BranchMergeProposal.selectOne("""
            BranchMergeProposal.queue_position = (
                SELECT coalesce(MAX(queue_position), 0)
                FROM BranchMergeProposal)
            """)

        # The queue_position will wrap if we ever get to
        # two billion queue entries where the queue has
        # never become empty.  Perhaps sometime in the future
        # we may want to (maybe) consider keeping track of
        # the maximum value here.  I doubt that it'll ever be
        # a problem -- thumper.
        if last_entry is None:
            position = 1
        else:
            position = last_entry.queue_position + 1

        self.queue_status = BranchMergeProposalStatus.QUEUED
        self.queue_position = position
        self.queuer = queuer
        self.queued_revision_id = revision_id or self.reviewed_revision_id
        self.date_queued = UTC_NOW
        self.syncUpdate()

    def dequeue(self):
        """See `IBranchMergeProposal`."""
        if self.queue_status != BranchMergeProposalStatus.QUEUED:
            raise BadStateTransition(
                'Invalid state transition for merge proposal: %s -> %s'
                % (self.queue_state.title,
                   BranchMergeProposalStatus.QUEUED.title))
        self.queue_status = BranchMergeProposalStatus.CODE_APPROVED
        # Clear out the queued values.
        self.queuer = None
        self.queued_revision_id = None
        self.date_queued = None
        # Remove from the queue.
        self.queue_position = None

    def moveToFrontOfQueue(self):
        """See `IBranchMergeProposal`."""
        if self.queue_status != BranchMergeProposalStatus.QUEUED:
            return
        first_entry = BranchMergeProposal.selectOne("""
            BranchMergeProposal.queue_position = (
                SELECT MIN(queue_position)
                FROM BranchMergeProposal)
            """)

        self.queue_position = first_entry.queue_position - 1
        self.syncUpdate()

    def markAsMerged(self, merged_revno=None, date_merged=None,
                     merge_reporter=None):
        """See `IBranchMergeProposal`."""
        self._transitionToState(
            BranchMergeProposalStatus.MERGED, merge_reporter)
        self.merged_revno = merged_revno
        self.merge_reporter = merge_reporter
        # Remove from the queue.
        self.queue_position = None

        if merged_revno is not None:
            branch_revision = Store.of(self).find(
                BranchRevision,
                BranchRevision.branch == self.target_branch,
                BranchRevision.sequence == merged_revno).one()
            if branch_revision is not None:
                date_merged = branch_revision.revision.revision_date

        if date_merged is None:
            date_merged = UTC_NOW
        self.date_merged = date_merged

    def resubmit(self, registrant):
        """See `IBranchMergeProposal`."""
        # You can transition from REJECTED to SUPERSEDED, but
        # not from MERGED or SUPERSEDED.
        self._transitionToState(
            BranchMergeProposalStatus.SUPERSEDED, registrant)
        # This sync update is needed as the add landing target does
        # a database query to identify if there are any active proposals
        # with the same source and target branches.
        self.syncUpdate()
        review_requests = set(
            (vote.reviewer, vote.review_type) for vote in self.votes)
        proposal = self.source_branch.addLandingTarget(
            registrant=registrant,
            target_branch=self.target_branch,
            prerequisite_branch=self.prerequisite_branch,
            description=self.description,
            needs_review=True, review_requests=review_requests)
        self.superseded_by = proposal
        # This sync update is needed to ensure that the transitive
        # properties of supersedes and superseded_by are visible to
        # the old and the new proposal.
        self.syncUpdate()
        return proposal

    def _normalizeReviewType(self, review_type):
        """Normalse the review type.

        If review_type is None, it stays None.  Otherwise the review_type is
        converted to lower case, and if the string is empty is gets changed to
        None.
        """
        if review_type is not None:
            review_type = review_type.strip()
            if review_type == '':
                review_type = None
            else:
                review_type = review_type.lower()
        return review_type

    def nominateReviewer(self, reviewer, registrant, review_type=None,
                         _date_created=DEFAULT, _notify_listeners=True):
        """See `IBranchMergeProposal`."""
        # Return the existing vote reference or create a new one.
        # Lower case the review type.
        review_type = self._normalizeReviewType(review_type)
        vote_reference = self.getUsersVoteReference(reviewer, review_type)
        # If there is no existing review for the reviewer, then create a new
        # one.  If the reviewer is a team, then we don't care if there is
        # already an existing pending review, as some projects expect multiple
        # reviews from a team.
        if vote_reference is None or reviewer.is_team:
            vote_reference = CodeReviewVoteReference(
                branch_merge_proposal=self,
                registrant=registrant,
                reviewer=reviewer,
                date_created=_date_created)
        vote_reference.review_type = review_type
        if _notify_listeners:
            notify(ReviewerNominatedEvent(vote_reference))
        return vote_reference

    def deleteProposal(self):
        """See `IBranchMergeProposal`."""
        # Delete this proposal, but keep the superseded chain linked.
        if self.supersedes is not None:
            self.supersedes.superseded_by = self.superseded_by
        # Delete the related CodeReviewVoteReferences.
        for vote in self.votes:
            vote.destroySelf()
        # Delete the related CodeReviewComments.
        for comment in self.all_comments:
            comment.destroySelf()
        # Delete all jobs referring to the BranchMergeProposal, whether
        # or not they have completed.
        from lp.code.model.branchmergeproposaljob import (
            BranchMergeProposalJob)
        for job in BranchMergeProposalJob.selectBy(
            branch_merge_proposal=self.id):
            job.destroySelf()
        self.destroySelf()

    def getUnlandedSourceBranchRevisions(self):
        """See `IBranchMergeProposal`."""
        store = Store.of(self)
        SourceRevision = ClassAlias(BranchRevision)
        TargetRevision = ClassAlias(BranchRevision)
        target_join = LeftJoin(
            TargetRevision, And(
                TargetRevision.revision_id == SourceRevision.revision_id,
                TargetRevision.branch_id == self.target_branch.id))
        origin = [SourceRevision, target_join]
        result = store.using(*origin).find(
            SourceRevision,
            SourceRevision.branch_id == self.source_branch.id,
            SourceRevision.sequence != None,
            TargetRevision.id == None)
        return result.order_by(Desc(SourceRevision.sequence)).config(limit=10)

    def createComment(self, owner, subject, content=None, vote=None,
                      review_type=None, parent=None, _date_created=DEFAULT,
                      _notify_listeners=True):
        """See `IBranchMergeProposal`."""
        #:param _date_created: The date the message was created.  Provided
        #    only for testing purposes, as it can break
        # BranchMergeProposal.root_message.
        review_type = self._normalizeReviewType(review_type)
        assert owner is not None, 'Merge proposal messages need a sender'
        parent_message = None
        if parent is not None:
            assert parent.branch_merge_proposal == self, \
                    'Replies must use the same merge proposal as their parent'
            parent_message = parent.message
        if not subject:
            # Get the subject from the parent if there is one, or use a nice
            # default.
            if parent is None:
                subject = self.title
            else:
                subject = parent.message.subject
            if not subject.startswith('Re: '):
                subject = 'Re: ' + subject

        # Until these are moved into the lp module, import here to avoid
        # circular dependencies from canonical.launchpad.database.__init__.py
        from canonical.launchpad.database.message import Message, MessageChunk
        msgid = make_msgid('codereview')
        message = Message(
            parent=parent_message, owner=owner, rfc822msgid=msgid,
            subject=subject, datecreated=_date_created)
        MessageChunk(message=message, content=content, sequence=1)
        return self.createCommentFromMessage(
            message, vote, review_type, original_email=None,
            _notify_listeners=_notify_listeners, _validate=False)

    def getUsersVoteReference(self, user, review_type=None):
        """Get the existing vote reference for the given user."""
        # Lower case the review type.
        review_type = self._normalizeReviewType(review_type)
        if user is None:
            return None
        if user.is_team:
            query = And(CodeReviewVoteReference.reviewer == user,
                        CodeReviewVoteReference.review_type == review_type)
        else:
            query = CodeReviewVoteReference.reviewer == user
        return Store.of(self).find(
            CodeReviewVoteReference,
            CodeReviewVoteReference.branch_merge_proposal == self,
            query).order_by(CodeReviewVoteReference.date_created).first()

    def _getTeamVoteReference(self, user, review_type):
        """Get a vote reference where the user is in the review team.

        Only return those reviews where the review_type matches.
        """
        refs = Store.of(self).find(
            CodeReviewVoteReference,
            CodeReviewVoteReference.branch_merge_proposal == self,
            CodeReviewVoteReference.review_type == review_type,
            CodeReviewVoteReference.comment == None)
        for ref in refs.order_by(CodeReviewVoteReference.date_created):
            if user.inTeam(ref.reviewer):
                return ref
        return None

    def _getVoteReference(self, user, review_type):
        """Get the vote reference for the user.

        The returned vote reference will either:
          * the existing vote reference for the user
          * a vote reference of the same type that has been requested of a
            team that the user is a member of
          * a new vote reference for the user
        """
        # Firstly look for a vote reference for the user.
        ref = self.getUsersVoteReference(user)
        if ref is not None:
            return ref
        # Get all the unclaimed CodeReviewVoteReferences with the review_type
        # specified.
        team_ref = self._getTeamVoteReference(user, review_type)
        if team_ref is not None:
            return team_ref
        # If the review_type is not None, check to see if there is an
        # outstanding team review requested with no specified type.
        if review_type is not None:
            team_ref = self._getTeamVoteReference(user, None)
            if team_ref is not None:
                return team_ref
        # Create a new reference.
        return CodeReviewVoteReference(
            branch_merge_proposal=self,
            registrant=user,
            reviewer=user,
            review_type=review_type)

    def createCommentFromMessage(self, message, vote, review_type,
                                 original_email, _notify_listeners=True,
                                 _validate=True):
        """See `IBranchMergeProposal`."""
        if _validate:
            validate_message(original_email)
        review_type = self._normalizeReviewType(review_type)
        code_review_message = CodeReviewComment(
            branch_merge_proposal=self, message=message, vote=vote,
            vote_tag=review_type)
        # Get the appropriate CodeReviewVoteReference for the reviewer.
        # If there isn't one, then create one, otherwise set the comment
        # reference.
        if vote is not None:
            vote_reference = self._getVoteReference(
                message.owner, review_type)
            # Just set the reviewer and review type again on the off chance
            # that the user has edited the review_type or claimed a team
            # review.
            vote_reference.reviewer = message.owner
            vote_reference.review_type = review_type
            vote_reference.comment = code_review_message
        if _notify_listeners:
            notify(NewCodeReviewCommentEvent(
                    code_review_message, original_email))
        return code_review_message

    def updatePreviewDiff(self, diff_content, source_revision_id,
                          target_revision_id, prerequisite_revision_id=None,
                          conflicts=None):
        """See `IBranchMergeProposal`."""
        # Create the PreviewDiff.
        self.preview_diff = PreviewDiff.create(
            diff_content, source_revision_id, target_revision_id,
            prerequisite_revision_id, conflicts)

        # XXX: TimPenhey 2009-02-19 bug 324724
        # Since the branch_merge_proposal attribute of the preview_diff
        # is a on_remote reference, it may not be found unless we flush
        # the storm store.
        Store.of(self).flush()
        return self.preview_diff

<<<<<<< HEAD
=======
    def generateIncrementalDiff(self, old_revision, new_revision, diff=None):
        if diff is None:
            source_branch = self.source_branch.getBzrBranch()
            ignore_branches = [self.target_branch.getBzrBranch()]
            if self.prerequisite_branch is not None:
                ignore_branches.append(
                    self.prerequisite_branch.getBzrBranch())
            diff = Diff.generateIncrementalDiff(
                old_revision, new_revision, source_branch, ignore_branches)
        incremental_diff = IncrementalDiff()
        incremental_diff.diff = diff
        incremental_diff.branch_merge_proposal = self
        incremental_diff.old_revision = old_revision
        incremental_diff.new_revision = new_revision
        IMasterStore(IncrementalDiff).add(incremental_diff)
        return incremental_diff

    def getIncrementalDiffs(self, revision_list):
        diffs = Store.of(self).find(IncrementalDiff,
            IncrementalDiff.branch_merge_proposal_id == self.id)
        diff_dict = dict(
            ((diff.old_revision, diff.new_revision), diff)
            for diff in diffs)
        return [diff_dict.get(revisions) for revisions in revision_list]

>>>>>>> 9e1c8422
    @property
    def revision_end_date(self):
        """The cutoff date for showing revisions.

        If the proposal has been merged, then we stop at the merged date. If
        it is rejected, we stop at the reviewed date. For superseded
        proposals, it should ideally use the non-existant date_last_modified,
        but could use the last comment date.
        """
        status = self.queue_status
        if status == BranchMergeProposalStatus.MERGED:
            return self.date_merged
        if status == BranchMergeProposalStatus.REJECTED:
            return self.date_reviewed
        # Otherwise return None representing an open end date.
        return None

    def _getNewerRevisions(self):
        start_date = self.date_review_requested
        if start_date is None:
            start_date = self.date_created
        return self.source_branch.getMainlineBranchRevisions(
            start_date, self.revision_end_date, oldest_first=True)

    def getRevisionsSinceReviewStart(self):
        """Get the grouped revisions since the review started."""
        resultset = self._getNewerRevisions()
        # Work out the start of the review.
        branch_revisions = (
            branch_revision for branch_revision, revision, revision_author
            in resultset)
        # Now group by date created.
        gby = groupby(branch_revisions, lambda r: r.revision.date_created)
        # Use a generator expression to wrap the custom iterator so it doesn't
        # get security-proxied.
        return (
            (date, (revision for revision in revisions))
            for date, revisions in gby)

    def getIncrementalDiffRanges(self):
        entries = list(self.all_comments)
        revisions = self._getNewerRevisions()
        entries.extend(
            revision for branch_revision, revision, revision_author
            in revisions)
        entries.sort(key=attrgetter('date_created'))
        ranges = []
        old_revision = None
        for entry in entries:
            if IRevision.providedBy(entry):
                cur_revision = entry
                if old_revision is None:
                    old_revision = cur_revision.getLefthandParent()
            else:
                if cur_revision is not None:
                    ranges.append(old_revision, cur_revision)
                cur_revision, old_revision = None, None
        if cur_revision is not None:
            ranges.append((old_revision, cur_revision))
        return ranges

    def generateIncrementalDiff(self, old_revision, new_revision, diff=None):
        if diff is None:
            source_branch = self.source_branch.getBzrBranch()
            ignore_branches = [self.target_branch.getBzrBranch()]
            if self.prerequisite_branch is not None:
                ignore_branches.append(self.prerequisite_branch.getBzrBranch())
            diff = Diff.generateIncrementalDiff(
                old_revision, new_revision, source_branch, ignore_branches)
        incremental_diff = IncrementalDiff()
        incremental_diff.diff = diff
        incremental_diff.branch_merge_proposal = self
        incremental_diff.old_revision = old_revision
        incremental_diff.new_revision = new_revision
        IMasterStore(IncrementalDiff).add(incremental_diff)
        return incremental_diff

    def getIncrementalDiffs(self, revision_list):
        diffs = Store.of(self).find(IncrementalDiff,
            IncrementalDiff.branch_merge_proposal_id == self.id)
        diff_dict = dict(
            ((diff.old_revision, diff.new_revision), diff)
            for diff in diffs)
        return [diff_dict.get(revisions) for revisions in revision_list]

    def getCurrentIncrementalDiffs(self):
        ranges = self.getIncrementalDiffs(self.getIncrementalDiffRanges())
        return [diff for diff in ranges if diff is not None]


class BranchMergeProposalGetter:
    """See `IBranchMergeProposalGetter`."""

    implements(IBranchMergeProposalGetter)

    @staticmethod
    def get(id):
        """See `IBranchMergeProposalGetter`."""
        return BranchMergeProposal.get(id)

    @staticmethod
    def getProposalsForContext(context, status=None, visible_by_user=None):
        """See `IBranchMergeProposalGetter`."""
        collection = getUtility(IAllBranches).visibleByUser(visible_by_user)
        if context is None:
            pass
        elif IProduct.providedBy(context):
            collection = collection.inProduct(context)
        elif IPerson.providedBy(context):
            collection = collection.ownedBy(context)
        else:
            raise BadBranchMergeProposalSearchContext(context)
        return collection.getMergeProposals(status)

    @staticmethod
    def getProposalsForParticipant(participant, status=None,
        visible_by_user=None):
        """See `IBranchMergeProposalGetter`."""
        registrant_select = Select(
            BranchMergeProposal.id,
            BranchMergeProposal.registrantID == participant.id)

        review_select = Select(
                [CodeReviewVoteReference.branch_merge_proposalID],
                [CodeReviewVoteReference.reviewerID == participant.id])

        query = Store.of(participant).find(
            BranchMergeProposal,
            BranchMergeProposal.queue_status.is_in(status),
            Or(BranchMergeProposal.id.is_in(registrant_select),
                BranchMergeProposal.id.is_in(review_select)))
        return query

    @staticmethod
    def getVotesForProposals(proposals):
        """See `IBranchMergeProposalGetter`."""
        if len(proposals) == 0:
            return {}
        ids = [proposal.id for proposal in proposals]
        store = Store.of(proposals[0])
        result = dict([(proposal, []) for proposal in proposals])
        # Make sure that the Person and the review comment are loaded in the
        # storm cache as the reviewer is displayed in a title attribute on the
        # merge proposal listings page, and the message is needed to get to
        # the actual vote for that person.
        tables = [
            CodeReviewVoteReference,
            Join(Person, CodeReviewVoteReference.reviewerID == Person.id),
            LeftJoin(
                CodeReviewComment,
                CodeReviewVoteReference.commentID == CodeReviewComment.id)]
        results = store.using(*tables).find(
            (CodeReviewVoteReference, Person, CodeReviewComment),
            CodeReviewVoteReference.branch_merge_proposalID.is_in(ids))
        for reference, person, comment in results:
            result[reference.branch_merge_proposal].append(reference)
        return result

    @staticmethod
    def getVoteSummariesForProposals(proposals):
        """See `IBranchMergeProposalGetter`."""
        if len(proposals) == 0:
            return {}
        ids = quote([proposal.id for proposal in proposals])
        store = Store.of(proposals[0])
        # First get the count of comments.
        query = """
            SELECT bmp.id, count(crm.*)
            FROM BranchMergeProposal bmp, CodeReviewMessage crm,
                 Message m, MessageChunk mc
            WHERE bmp.id IN %s
              AND bmp.id = crm.branch_merge_proposal
              AND crm.message = m.id
              AND mc.message = m.id
              AND mc.content is not NULL
            GROUP BY bmp.id
            """ % ids
        comment_counts = dict(store.execute(query))
        # Now get the vote counts.
        query = """
            SELECT bmp.id, crm.vote, count(crv.*)
            FROM BranchMergeProposal bmp, CodeReviewVote crv,
                 CodeReviewMessage crm
            WHERE bmp.id IN %s
              AND bmp.id = crv.branch_merge_proposal
              AND crv.vote_message = crm.id
            GROUP BY bmp.id, crm.vote
            """ % ids
        vote_counts = {}
        for proposal_id, vote_value, count in store.execute(query):
            vote = CodeReviewVote.items[vote_value]
            vote_counts.setdefault(proposal_id, {})[vote] = count
        # Now assemble the resulting dict.
        result = {}
        for proposal in proposals:
            summary = result.setdefault(proposal, {})
            summary['comment_count'] = (
                comment_counts.get(proposal.id, 0))
            summary.update(vote_counts.get(proposal.id, {}))
        return result

    @staticmethod
    def activeProposalsForBranches(source_branch, target_branch):
        return BranchMergeProposal.select("""
            BranchMergeProposal.source_branch = %s AND
            BranchMergeProposal.target_branch = %s AND
            BranchMergeProposal.queue_status NOT IN %s
                """ % sqlvalues(source_branch, target_branch, FINAL_STATES))<|MERGE_RESOLUTION|>--- conflicted
+++ resolved
@@ -781,34 +781,6 @@
         Store.of(self).flush()
         return self.preview_diff
 
-<<<<<<< HEAD
-=======
-    def generateIncrementalDiff(self, old_revision, new_revision, diff=None):
-        if diff is None:
-            source_branch = self.source_branch.getBzrBranch()
-            ignore_branches = [self.target_branch.getBzrBranch()]
-            if self.prerequisite_branch is not None:
-                ignore_branches.append(
-                    self.prerequisite_branch.getBzrBranch())
-            diff = Diff.generateIncrementalDiff(
-                old_revision, new_revision, source_branch, ignore_branches)
-        incremental_diff = IncrementalDiff()
-        incremental_diff.diff = diff
-        incremental_diff.branch_merge_proposal = self
-        incremental_diff.old_revision = old_revision
-        incremental_diff.new_revision = new_revision
-        IMasterStore(IncrementalDiff).add(incremental_diff)
-        return incremental_diff
-
-    def getIncrementalDiffs(self, revision_list):
-        diffs = Store.of(self).find(IncrementalDiff,
-            IncrementalDiff.branch_merge_proposal_id == self.id)
-        diff_dict = dict(
-            ((diff.old_revision, diff.new_revision), diff)
-            for diff in diffs)
-        return [diff_dict.get(revisions) for revisions in revision_list]
-
->>>>>>> 9e1c8422
     @property
     def revision_end_date(self):
         """The cutoff date for showing revisions.
@@ -875,7 +847,8 @@
             source_branch = self.source_branch.getBzrBranch()
             ignore_branches = [self.target_branch.getBzrBranch()]
             if self.prerequisite_branch is not None:
-                ignore_branches.append(self.prerequisite_branch.getBzrBranch())
+                ignore_branches.append(
+                    self.prerequisite_branch.getBzrBranch())
             diff = Diff.generateIncrementalDiff(
                 old_revision, new_revision, source_branch, ignore_branches)
         incremental_diff = IncrementalDiff()
