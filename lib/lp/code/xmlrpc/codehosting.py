# Copyright 2009 Canonical Ltd.  This software is licensed under the
# GNU Affero General Public License version 3 (see the file LICENSE).

"""Implementations of the XML-RPC APIs for codehosting."""

__metaclass__ = type
__all__ = [
    'CodehostingAPI',
    'datetime_from_tuple',
    ]


import datetime

import pytz

from bzrlib.urlutils import escape, unescape

from zope.component import getUtility
from zope.interface import implements
from zope.security.interfaces import Unauthorized
from zope.security.proxy import removeSecurityProxy
from zope.security.management import endInteraction

from canonical.launchpad.validators import LaunchpadValidationError
from canonical.launchpad.webapp import LaunchpadXMLRPCView
from canonical.launchpad.webapp.authorization import check_permission
from canonical.launchpad.webapp.interaction import setupInteractionForPerson
from canonical.launchpad.webapp.interfaces import (
    NameLookupFailed, NotFoundError)
from canonical.launchpad.xmlrpc import faults
from canonical.launchpad.xmlrpc.helpers import return_fault

from lp.code.errors import UnknownBranchTypeError
from lp.code.bzr import BranchFormat, ControlFormat, RepositoryFormat
from lp.code.enums import BranchType
from lp.code.interfaces.branch import BranchCreationException
from lp.code.interfaces.branchlookup import IBranchLookup
from lp.code.interfaces.branchnamespace import (
    InvalidNamespace, lookup_branch_namespace, split_unique_name)
from lp.code.interfaces import branchpuller
from lp.code.interfaces.codehosting import (
    BRANCH_TRANSPORT, CONTROL_TRANSPORT, ICodehostingAPI, LAUNCHPAD_ANONYMOUS,
    LAUNCHPAD_SERVICES)
from lp.registry.interfaces.person import IPersonSet, NoSuchPerson
from lp.registry.interfaces.product import NoSuchProduct
from lp.services.scripts.interfaces.scriptactivity import IScriptActivitySet
from lp.services.utils import iter_split


UTC = pytz.timezone('UTC')


def datetime_from_tuple(time_tuple):
    """Create a datetime from a sequence that quacks like time.struct_time.

    The tm_isdst is (index 8) is ignored. The created datetime uses
    tzinfo=UTC.
    """
    [year, month, day, hour, minute, second, unused, unused, unused] = (
        time_tuple)
    return datetime.datetime(
        year, month, day, hour, minute, second, tzinfo=UTC)


def run_with_login(login_id, function, *args, **kwargs):
    """Run 'function' logged in with 'login_id'.

    The first argument passed to 'function' will be the Launchpad
    `Person` object corresponding to 'login_id'.

    The exception is when the requesting login ID is `LAUNCHPAD_SERVICES`. In
    that case, we'll pass through the `LAUNCHPAD_SERVICES` variable and the
    method will do whatever security proxy hackery is required to provide read
    privileges to the Launchpad services.
    """
    if login_id == LAUNCHPAD_SERVICES or login_id == LAUNCHPAD_ANONYMOUS:
        # Don't pass in an actual user. Instead pass in LAUNCHPAD_SERVICES
        # and expect `function` to use `removeSecurityProxy` or similar.
        return function(login_id, *args, **kwargs)
    if isinstance(login_id, basestring):
        requester = getUtility(IPersonSet).getByName(login_id)
    else:
        requester = getUtility(IPersonSet).get(login_id)
    if requester is None:
        raise NotFoundError("No person with id %s." % login_id)
    setupInteractionForPerson(requester)
    try:
        return function(requester, *args, **kwargs)
    finally:
        endInteraction()



class CodehostingAPI(LaunchpadXMLRPCView):
    """See `ICodehostingAPI`."""

    implements(ICodehostingAPI)

    def acquireBranchToPull(self, branch_type_names):
        """See `ICodehostingAPI`."""
        branch_types = []
        for branch_type_name in branch_type_names:
            try:
                branch_types.append(BranchType.items[branch_type_name])
            except KeyError:
                raise UnknownBranchTypeError(
                    'Unknown branch type: %r' % (branch_type_name,))
        branch = getUtility(branchpuller.IBranchPuller).acquireBranchToPull(
            *branch_types)
        if branch is not None:
            branch = removeSecurityProxy(branch)
            default_branch = branch.target.default_stacked_on_branch
            if default_branch is None:
                default_branch_name = ''
            elif (branch.branch_type == BranchType.MIRRORED
                  and default_branch.private):
                default_branch_name = ''
            else:
                default_branch_name = '/' + default_branch.unique_name
            return (branch.id, branch.getPullURL(), branch.unique_name,
                    default_branch_name, branch.branch_type.name)
        else:
            return ()

    def mirrorComplete(self, branch_id, last_revision_id):
        """See `ICodehostingAPI`."""
        branch = getUtility(IBranchLookup).get(branch_id)
        if branch is None:
            return faults.NoBranchWithID(branch_id)
        # See comment in startMirroring.
        branch = removeSecurityProxy(branch)
        branch.mirrorComplete(last_revision_id)
        return True

    def mirrorFailed(self, branch_id, reason):
        """See `ICodehostingAPI`."""
        branch = getUtility(IBranchLookup).get(branch_id)
        if branch is None:
            return faults.NoBranchWithID(branch_id)
        # See comment in startMirroring.
        removeSecurityProxy(branch).mirrorFailed(reason)
        return True

    def recordSuccess(self, name, hostname, started_tuple, completed_tuple):
        """See `ICodehostingAPI`."""
        date_started = datetime_from_tuple(started_tuple)
        date_completed = datetime_from_tuple(completed_tuple)
        getUtility(IScriptActivitySet).recordSuccess(
            name=name, date_started=date_started,
            date_completed=date_completed, hostname=hostname)
        return True

    def startMirroring(self, branch_id):
        """See `ICodehostingAPI`."""
        branch = getUtility(IBranchLookup).get(branch_id)
        if branch is None:
            return faults.NoBranchWithID(branch_id)
        # The puller runs as no user and may pull private branches. We need to
        # bypass Zope's security proxy to set the mirroring information.
        removeSecurityProxy(branch).startMirroring()
        return True

    def setStackedOn(self, branch_id, stacked_on_location):
        """See `ICodehostingAPI`."""
        # We don't want the security proxy on the branch set because this
        # method should be able to see all branches and set stacking
        # information on any of them.
        branch_set = removeSecurityProxy(getUtility(IBranchLookup))
        if stacked_on_location == '':
            stacked_on_branch = None
        else:
            if stacked_on_location.startswith('/'):
                stacked_on_branch = branch_set.getByUniqueName(
                    stacked_on_location.strip('/'))
            else:
                stacked_on_branch = branch_set.getByUrl(
                    stacked_on_location.rstrip('/'))
            if stacked_on_branch is None:
                return faults.NoSuchBranch(stacked_on_location)
        stacked_branch = branch_set.get(branch_id)
        if stacked_branch is None:
            return faults.NoBranchWithID(branch_id)
        stacked_branch.stacked_on = stacked_on_branch
        return True

    def createBranch(self, login_id, branch_path):
        """See `ICodehostingAPI`."""
        def create_branch(requester):
            if not branch_path.startswith('/'):
                return faults.InvalidPath(branch_path)
            escaped_path = unescape(branch_path.strip('/'))
            try:
                namespace_name, branch_name = split_unique_name(escaped_path)
            except ValueError:
                return faults.PermissionDenied(
                    "Cannot create branch at '%s'" % branch_path)
            try:
                namespace = lookup_branch_namespace(namespace_name)
            except InvalidNamespace:
                return faults.PermissionDenied(
                    "Cannot create branch at '%s'" % branch_path)
            except NoSuchPerson, e:
                return faults.NotFound(
                    "User/team '%s' does not exist." % e.name)
            except NoSuchProduct, e:
                return faults.NotFound(
                    "Project '%s' does not exist." % e.name)
            except NameLookupFailed, e:
                return faults.NotFound(str(e))
            try:
                branch = namespace.createBranch(
                    BranchType.HOSTED, branch_name, requester)
            except LaunchpadValidationError, e:
                msg = e.args[0]
                if isinstance(msg, unicode):
                    msg = msg.encode('utf-8')
                return faults.PermissionDenied(msg)
            except BranchCreationException, e:
                return faults.PermissionDenied(str(e))
            else:
                return branch.id
        return run_with_login(login_id, create_branch)

    def _canWriteToBranch(self, requester, branch):
        """Can `requester` write to `branch`?"""
        if requester == LAUNCHPAD_SERVICES:
            return False
        return (branch.branch_type == BranchType.HOSTED
                and check_permission('launchpad.Edit', branch))

    def requestMirror(self, login_id, branchID):
        """See `ICodehostingAPI`."""
        def request_mirror(requester):
            branch = getUtility(IBranchLookup).get(branchID)
            # We don't really care who requests a mirror of a branch.
            branch.requestMirror()
            return True
        return run_with_login(login_id, request_mirror)

    def branchChanged(self, login_id, branch_id, stacked_on_location,
                      last_revision_id, control_string, branch_string,
                      repository_string):
<<<<<<< HEAD
=======
        """See `ICodehostingAPI`."""
>>>>>>> 6ff0c1d9
        def branch_changed(request_mirror):
            branch_set = getUtility(IBranchLookup)
            branch = branch_set.get(branch_id)
            if branch is None:
                return faults.NoBranchWithID(branch_id)

            def match_title(enum, title, default):
                for value in enum.items:
                    if value.title == title:
                        return value
                else:
                    return default

            control_format = match_title(
                ControlFormat, control_string, ControlFormat.UNRECOGNIZED)
            branch_format = match_title(
                BranchFormat, branch_string, BranchFormat.UNRECOGNIZED)
            repository_format = match_title(
                RepositoryFormat, repository_string,
                RepositoryFormat.UNRECOGNIZED)

            branch.branchChanged(
                stacked_on_location, last_revision_id, control_format,
                branch_format, repository_format)

            return True

        return run_with_login(login_id, branch_changed)

    def _serializeBranch(self, requester, branch, trailing_path):
        if requester == LAUNCHPAD_SERVICES:
            branch = removeSecurityProxy(branch)
        try:
            branch_id = branch.id
        except Unauthorized:
            raise faults.PermissionDenied()
        if branch.branch_type == BranchType.REMOTE:
            return None
        return (
            BRANCH_TRANSPORT,
            {'id': branch_id,
             'writable': self._canWriteToBranch(requester, branch)},
            trailing_path)

    def _serializeControlDirectory(self, requester, product_path,
                                   trailing_path):
        try:
            namespace = lookup_branch_namespace(product_path)
        except (InvalidNamespace, NotFoundError):
            return
        if not ('.bzr' == trailing_path or trailing_path.startswith('.bzr/')):
            # '.bzr' is OK, '.bzr/foo' is OK, '.bzrfoo' is not.
            return
        default_branch = namespace.target.default_stacked_on_branch
        if default_branch is None:
            return
        try:
            unique_name = default_branch.unique_name
        except Unauthorized:
            return
        return (
            CONTROL_TRANSPORT,
            {'default_stack_on': escape('/' + unique_name)},
            trailing_path)

    def translatePath(self, requester_id, path):
        """See `ICodehostingAPI`."""
        @return_fault
        def translate_path(requester):
            if not path.startswith('/'):
                return faults.InvalidPath(path)
            stripped_path = path.strip('/')
            for first, second in iter_split(stripped_path, '/'):
                first = unescape(first)
                # Is it a branch?
                branch = getUtility(IBranchLookup).getByUniqueName(first)
                if branch is not None:
                    branch = self._serializeBranch(requester, branch, second)
                    if branch is None:
                        break
                    return branch
                # Is it a product control directory?
                product = self._serializeControlDirectory(
                    requester, first, second)
                if product is not None:
                    return product
            raise faults.PathTranslationError(path)
        return run_with_login(requester_id, translate_path)
<|MERGE_RESOLUTION|>--- conflicted
+++ resolved
@@ -241,10 +241,7 @@
     def branchChanged(self, login_id, branch_id, stacked_on_location,
                       last_revision_id, control_string, branch_string,
                       repository_string):
-<<<<<<< HEAD
-=======
-        """See `ICodehostingAPI`."""
->>>>>>> 6ff0c1d9
+        """See `ICodehostingAPI`."""
         def branch_changed(request_mirror):
             branch_set = getUtility(IBranchLookup)
             branch = branch_set.get(branch_id)
