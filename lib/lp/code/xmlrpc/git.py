# Copyright 2015-2019 Canonical Ltd.  This software is licensed under the
# GNU Affero General Public License version 3 (see the file LICENSE).

"""Implementations of the XML-RPC APIs for Git."""

__metaclass__ = type
__all__ = [
    'GitAPI',
    ]

import sys

from pymacaroons import Macaroon
import six
from six.moves import xmlrpc_client
from storm.store import Store
import transaction
from zope.component import (
    ComponentLookupError,
    getUtility,
    )
from zope.error.interfaces import IErrorReportingUtility
from zope.interface import implementer
from zope.security.interfaces import Unauthorized
from zope.security.proxy import removeSecurityProxy

from lp.app.errors import NameLookupFailed
from lp.app.validators import LaunchpadValidationError
from lp.code.enums import (
    GitGranteeType,
    GitPermissionType,
    GitRepositoryType,
    )
from lp.code.errors import (
    GitRepositoryCreationException,
    GitRepositoryCreationFault,
    GitRepositoryCreationForbidden,
    GitRepositoryExists,
    GitTargetError,
    InvalidNamespace,
    )
from lp.code.interfaces.codehosting import (
    LAUNCHPAD_ANONYMOUS,
    LAUNCHPAD_SERVICES,
    )
from lp.code.interfaces.gitapi import IGitAPI
from lp.code.interfaces.githosting import IGitHostingClient
from lp.code.interfaces.gitjob import IGitRefScanJobSource
from lp.code.interfaces.gitlookup import (
    IGitLookup,
    IGitTraverser,
    )
from lp.code.interfaces.gitnamespace import (
    get_git_namespace,
    split_git_unique_name,
    )
from lp.code.interfaces.gitrepository import IGitRepositorySet
from lp.code.xmlrpc.codehosting import run_with_login
from lp.registry.errors import (
    InvalidName,
    NoSuchSourcePackageName,
    )
from lp.registry.interfaces.person import (
    IPersonSet,
    NoSuchPerson,
    )
from lp.registry.interfaces.product import (
    InvalidProductName,
    NoSuchProduct,
    )
from lp.registry.interfaces.sourcepackagename import ISourcePackageNameSet
from lp.services.macaroons.interfaces import IMacaroonIssuer
from lp.services.webapp import LaunchpadXMLRPCView
from lp.services.webapp.authorization import check_permission
from lp.services.webapp.errorlog import ScriptRequest
from lp.xmlrpc import faults
from lp.xmlrpc.helpers import return_fault


def _get_requester_id(auth_params):
    """Get the requester ID from authentication parameters.

    The pack frontend layer authenticates using either the authserver (SSH)
    or `GitAPI.authenticateWithPassword` (HTTP), and then sends a
    corresponding dictionary of authentication parameters to other methods.
    For a real user, it sends a "uid" item with the person's ID; for
    internal services, it sends "user": "+launchpad-services"; for anonymous
    requests, it sends neither.
    """
    requester_id = auth_params.get("uid")
    if requester_id is not None:
        return requester_id
    # We never need to identify other users by name, so limit the "user"
    # item to just internal services.
    if auth_params.get("user") == LAUNCHPAD_SERVICES:
        return LAUNCHPAD_SERVICES
    else:
        return LAUNCHPAD_ANONYMOUS


def _is_issuer_internal(verified):
    """Was the authorising macaroon issued by an internal-only issuer?

    These macaroons are privileged in various ways, and are used by internal
    services.

    :param verified: An `IMacaroonVerificationResult`.
    """
    return verified.issuer_name in ("code-import-job", "snap-build")


def _can_internal_issuer_write(verified):
    """Does this internal-only issuer have write access?

    Some macaroons used by internal services are intended for writing to the
    repository; others only allow read access.

    :param verified: An `IMacaroonVerificationResult`.
    """
    return verified.issuer_name == "code-import-job"


@implementer(IGitAPI)
class GitAPI(LaunchpadXMLRPCView):
    """See `IGitAPI`."""

    def __init__(self, *args, **kwargs):
        super(GitAPI, self).__init__(*args, **kwargs)
        self.repository_set = getUtility(IGitRepositorySet)

    def _verifyMacaroon(self, macaroon_raw, repository=None, user=None):
        try:
            macaroon = Macaroon.deserialize(macaroon_raw)
        # XXX cjwatson 2019-04-23: Restrict exceptions once
        # https://github.com/ecordell/pymacaroons/issues/50 is fixed.
        except Exception:
            return False
        try:
            issuer = getUtility(IMacaroonIssuer, macaroon.identifier)
        except ComponentLookupError:
            return False
        return issuer.verifyMacaroon(
            macaroon, repository, require_context=False, user=user)

    def _performLookup(self, requester, path, auth_params):
        repository, extra_path = getUtility(IGitLookup).getByPath(path)
        if repository is None:
            return None

        macaroon_raw = auth_params.get("macaroon")
        naked_repository = removeSecurityProxy(repository)
        writable = None

        if macaroon_raw is not None:
<<<<<<< HEAD
            if not self._verifyMacaroon(
                    macaroon_raw, naked_repository, user=requester):
=======
            verified = self._verifyMacaroon(macaroon_raw, naked_repository)
            if not verified:
>>>>>>> 8f4ff5fc
                # Macaroon authentication failed.  Don't fall back to the
                # requester's permissions, since macaroons typically have
                # additional constraints.  Instead, just return
                # "authorisation required", thus preventing probing for the
                # existence of repositories without presenting valid
                # credentials.
                raise faults.Unauthorized()
<<<<<<< HEAD
            # We have a macaroon that grants a subset of the requester's
            # permissions.  If the requester is None (the code import case),
            # then we ordinarily map that to the anonymous principal, but
            # that doesn't have any useful write access; in this case we're
            # really starting from a principal with all permissions and
            # constraining that, so just bypass other checks and say what we
            # mean directly.  If the requester is not None, then fall
            # through and do ordinary permission checks for them.
            if requester is None:
                hosting_path = naked_repository.getInternalPath()
                writable = True
                private = naked_repository.private

        if writable is None:
=======

            # Internal macaroons may only be used by internal services, and
            # user macaroons may only be used by real users.  Forbid
            # potential confusion.
            internal = _is_issuer_internal(verified)
            if (requester == LAUNCHPAD_SERVICES) != internal:
                raise faults.Unauthorized()

            if internal:
                # We know that the authentication parameters specifically
                # grant access to this repository because we were able to
                # verify the macaroon using the repository as its context,
                # so we can bypass other checks.  This is only permitted for
                # selected macaroon issuers used by internal services.
                hosting_path = naked_repository.getInternalPath()
                writable = _can_internal_issuer_write(verified)
                private = naked_repository.private

            # In any other case, the macaroon constrains the permissions of
            # the principal, so fall through to doing normal user
            # authorisation.
        elif requester == LAUNCHPAD_SERVICES:
            # Internal services must authenticate using a macaroon.
            raise faults.Unauthorized()

        if writable is None:
            # This isn't an authorised internal service, so perform normal
            # user authorisation.
>>>>>>> 8f4ff5fc
            try:
                hosting_path = repository.getInternalPath()
            except Unauthorized:
                return None
            writable = (
                repository.repository_type == GitRepositoryType.HOSTED and
                check_permission("launchpad.Edit", repository))
            # If we have any grants to this user, they are declared to have
            # write access at this point. `_checkRefPermissions` will
            # sort out access to individual refs at a later point in the push.
            if not writable:
                grants = naked_repository.findRuleGrantsByGrantee(requester)
                if not grants.is_empty():
                    writable = True
            private = repository.private

        return {
            "path": hosting_path,
            "writable": writable,
            "trailing": extra_path,
            "private": private,
            }

    def _getGitNamespaceExtras(self, path, requester):
        """Get the namespace, repository name, and callback for the path.

        If the path defines a full Git repository path including the owner
        and repository name, then the namespace that is returned is the
        namespace for the owner and the repository target specified.

        If the path uses a shortcut name, then we only allow the requester
        to create a repository if they have permission to make the newly
        created repository the default for the shortcut target.  If there is
        an existing default repository, then GitRepositoryExists is raised.
        The repository name that is used is determined by the namespace as
        the first unused name starting with the leaf part of the namespace
        name.  In this case, the repository owner will be set to the
        namespace owner, and distribution source package namespaces are
        currently disallowed due to the complexities of ownership there.
        """
        try:
            namespace_name, repository_name = split_git_unique_name(path)
        except InvalidNamespace:
            namespace_name = path
            repository_name = None
        owner, target, repository = getUtility(IGitTraverser).traverse_path(
            namespace_name)
        # split_git_unique_name should have left us without a repository name.
        assert repository is None
        if owner is None:
            if not get_git_namespace(target, None).allow_push_to_set_default:
                raise GitRepositoryCreationForbidden(
                    "Cannot automatically set the default repository for this "
                    "target; push to a named repository instead.")
            repository_owner = target.owner
        else:
            repository_owner = owner
        namespace = get_git_namespace(target, repository_owner)
        if repository_name is None and not namespace.has_defaults:
            raise InvalidNamespace(path)
        if repository_name is None:
            def default_func(new_repository):
                if owner is None:
                    self.repository_set.setDefaultRepository(
                        target, new_repository)
                if (owner is not None or
                    self.repository_set.getDefaultRepositoryForOwner(
                        repository_owner, target) is None):
                    self.repository_set.setDefaultRepositoryForOwner(
                        repository_owner, target, new_repository, requester)

            repository_name = namespace.findUnusedName(target.name)
            return namespace, repository_name, default_func
        else:
            return namespace, repository_name, None

    def _reportError(self, path, exception, hosting_path=None):
        properties = [
            ("path", path),
            ("error-explanation", unicode(exception)),
            ]
        if hosting_path is not None:
            properties.append(("hosting_path", hosting_path))
        request = ScriptRequest(properties)
        getUtility(IErrorReportingUtility).raising(sys.exc_info(), request)
        raise faults.OopsOccurred("creating a Git repository", request.oopsid)

    def _createRepository(self, requester, path, clone_from=None):
        try:
            namespace, repository_name, default_func = (
                self._getGitNamespaceExtras(path, requester))
        except InvalidNamespace:
            raise faults.PermissionDenied(
                "'%s' is not a valid Git repository path." % path)
        except NoSuchPerson as e:
            raise faults.NotFound("User/team '%s' does not exist." % e.name)
        except (NoSuchProduct, InvalidProductName) as e:
            raise faults.NotFound("Project '%s' does not exist." % e.name)
        except NoSuchSourcePackageName as e:
            try:
                getUtility(ISourcePackageNameSet).new(e.name)
            except InvalidName:
                raise faults.InvalidSourcePackageName(e.name)
            return self._createRepository(requester, path)
        except NameLookupFailed as e:
            raise faults.NotFound(unicode(e))
        except GitRepositoryCreationForbidden as e:
            raise faults.PermissionDenied(unicode(e))

        try:
            repository = namespace.createRepository(
                GitRepositoryType.HOSTED, requester, repository_name)
        except LaunchpadValidationError as e:
            # Despite the fault name, this just passes through the exception
            # text so there's no need for a new Git-specific fault.
            raise faults.InvalidBranchName(e)
        except GitRepositoryExists as e:
            # We should never get here, as we just tried to translate the
            # path and found nothing (not even an inaccessible private
            # repository).  Log an OOPS for investigation.
            self._reportError(path, e)
        except GitRepositoryCreationException as e:
            raise faults.PermissionDenied(unicode(e))

        try:
            if default_func:
                try:
                    default_func(repository)
                except Unauthorized:
                    raise faults.PermissionDenied(
                        "You cannot set the default Git repository for '%s'." %
                        path)

            # Flush to make sure that repository.id is populated.
            Store.of(repository).flush()
            assert repository.id is not None

            # If repository has target_default, clone from default.
            target_path = None
            try:
                default = self.repository_set.getDefaultRepository(
                    repository.target)
                if default is not None and default.visibleByUser(requester):
                    target_path = default.getInternalPath()
                else:
                    default = self.repository_set.getDefaultRepositoryForOwner(
                        repository.owner, repository.target)
                    if (default is not None and
                            default.visibleByUser(requester)):
                        target_path = default.getInternalPath()
            except GitTargetError:
                pass  # Ignore Personal repositories.

            hosting_path = repository.getInternalPath()
            try:
                getUtility(IGitHostingClient).create(
                    hosting_path, clone_from=target_path)
            except GitRepositoryCreationFault as e:
                # The hosting service failed.  Log an OOPS for investigation.
                self._reportError(path, e, hosting_path=hosting_path)
        except Exception:
            # We don't want to keep the repository we created.
            transaction.abort()
            raise

    @return_fault
    def _translatePath(self, requester, path, permission, auth_params):
        if requester == LAUNCHPAD_ANONYMOUS:
            requester = None
        try:
            result = self._performLookup(requester, path, auth_params)
            if (result is None and requester is not None and
                permission == "write"):
                self._createRepository(requester, path)
                result = self._performLookup(requester, path, auth_params)
            if result is None:
                raise faults.GitRepositoryNotFound(path)
            if permission != "read" and not result["writable"]:
                raise faults.PermissionDenied()
            return result
        except (faults.PermissionDenied, faults.GitRepositoryNotFound):
            # Turn lookup errors for anonymous HTTP requests into
            # "authorisation required", so that the user-agent has a
            # chance to try HTTP basic auth.
            can_authenticate = auth_params.get("can-authenticate", False)
            if can_authenticate and requester is None:
                raise faults.Unauthorized()
            else:
                raise

    def translatePath(self, path, permission, auth_params):
        """See `IGitAPI`."""
        return run_with_login(
            _get_requester_id(auth_params), self._translatePath,
            six.ensure_text(path).strip("/"), permission, auth_params)

    def notify(self, translated_path):
        """See `IGitAPI`."""
        repository = getUtility(IGitLookup).getByHostingPath(translated_path)
        if repository is None:
            return faults.NotFound(
                "No repository found for '%s'." % translated_path)
        getUtility(IGitRefScanJobSource).create(
            removeSecurityProxy(repository))

    @return_fault
    def authenticateWithPassword(self, username, password):
        """See `IGitAPI`."""
<<<<<<< HEAD
        user = getUtility(IPersonSet).getByName(username) if username else None
        if self._verifyMacaroon(password, user=user):
            params = {"macaroon": password}
            if user is not None:
                params["uid"] = user.id
            return params
        else:
            # Only macaroons are supported for password authentication.
            return faults.Unauthorized()
=======
        # XXX cjwatson 2016-10-06: We only support free-floating macaroons
        # at the moment, not ones bound to a user.
        if not username:
            verified = self._verifyMacaroon(password)
            if verified:
                auth_params = {"macaroon": password}
                if _is_issuer_internal(verified):
                    auth_params["user"] = LAUNCHPAD_SERVICES
                return auth_params
        # Only macaroons are supported for password authentication.
        return faults.Unauthorized()
>>>>>>> 8f4ff5fc

    def _renderPermissions(self, set_of_permissions):
        """Render a set of permission strings for XML-RPC output."""
        permissions = []
        if GitPermissionType.CAN_CREATE in set_of_permissions:
            permissions.append('create')
        if GitPermissionType.CAN_PUSH in set_of_permissions:
            permissions.append('push')
        if GitPermissionType.CAN_FORCE_PUSH in set_of_permissions:
            permissions.append('force_push')
        return permissions

    @return_fault
    def _checkRefPermissions(self, requester, translated_path, ref_paths,
                             auth_params):
        if requester == LAUNCHPAD_ANONYMOUS:
            requester = None
        repository = removeSecurityProxy(
            getUtility(IGitLookup).getByHostingPath(translated_path))
        if repository is None:
            raise faults.GitRepositoryNotFound(translated_path)

<<<<<<< HEAD
        macaroon_raw = auth_params.get("macaroon")
        if macaroon_raw is not None:
            if not self._verifyMacaroon(
                    macaroon_raw, repository, user=requester):
                # Macaroon authentication failed.  Don't fall back to the
                # requester's permissions, since macaroons typically have
                # additional constraints.
                return [
                    (xmlrpc_client.Binary(ref_path.data), [])
                    for ref_path in ref_paths]
            # If we don't have a requester, then the authentication
            # parameters grant access as an anonymous repository owner.
            if requester is None:
                requester = GitGranteeType.REPOSITORY_OWNER
=======
        try:
            macaroon_raw = auth_params.get("macaroon")
            if macaroon_raw is not None:
                verified = self._verifyMacaroon(macaroon_raw, repository)
                if not verified:
                    # Macaroon authentication failed.  Don't fall back to
                    # the requester's permissions, since macaroons typically
                    # have additional constraints.
                    raise faults.Unauthorized()

                # Internal macaroons may only be used by internal services,
                # and user macaroons may only be used by real users.  Forbid
                # potential confusion.
                internal = _is_issuer_internal(verified)
                if (requester == LAUNCHPAD_SERVICES) != internal:
                    raise faults.Unauthorized()

                if internal:
                    if not _can_internal_issuer_write(verified):
                        raise faults.Unauthorized()

                    # We know that the authentication parameters
                    # specifically grant access to this repository because
                    # we were able to verify the macaroon using the
                    # repository as its context, so we can bypass other
                    # checks and grant access as an anonymous repository
                    # owner.  This is only permitted for selected macaroon
                    # issuers used by internal services.
                    requester = GitGranteeType.REPOSITORY_OWNER
            elif requester == LAUNCHPAD_SERVICES:
                # Internal services must authenticate using a macaroon.
                raise faults.Unauthorized()
        except faults.Unauthorized:
            # XXX cjwatson 2019-05-09: It would be simpler to just raise
            # this directly, but turnip won't handle it very gracefully at
            # the moment.  It's possible to reach this by being very unlucky
            # about the timing of a push.
            return [
                (xmlrpc_client.Binary(ref_path.data), [])
                for ref_path in ref_paths]
>>>>>>> 8f4ff5fc

        if all(isinstance(ref_path, xmlrpc_client.Binary)
               for ref_path in ref_paths):
            # New protocol: caller sends paths as bytes; Launchpad returns a
            # list of (path, permissions) tuples.  (XML-RPC doesn't support
            # dict keys being bytes.)
            ref_paths = [ref_path.data for ref_path in ref_paths]
            return [
                (xmlrpc_client.Binary(ref_path),
                 self._renderPermissions(permissions))
                for ref_path, permissions in repository.checkRefPermissions(
                    requester, ref_paths).items()
                ]
        else:
            # Old protocol: caller sends paths as text; Launchpad returns a
            # dict of {path: permissions}.
            # XXX cjwatson 2018-11-21: Remove this once turnip has migrated
            # to the new protocol.  git ref paths are not required to be
            # valid UTF-8.
            return {
                ref_path: self._renderPermissions(permissions)
                for ref_path, permissions in repository.checkRefPermissions(
                    requester, ref_paths).items()
                }

    def checkRefPermissions(self, translated_path, ref_paths, auth_params):
        """See `IGitAPI`."""
        return run_with_login(
            _get_requester_id(auth_params),
            self._checkRefPermissions,
            translated_path,
            ref_paths,
            auth_params)<|MERGE_RESOLUTION|>--- conflicted
+++ resolved
@@ -152,13 +152,11 @@
         writable = None
 
         if macaroon_raw is not None:
-<<<<<<< HEAD
-            if not self._verifyMacaroon(
-                    macaroon_raw, naked_repository, user=requester):
-=======
-            verified = self._verifyMacaroon(macaroon_raw, naked_repository)
+            verify_user = (
+                None if requester == LAUNCHPAD_SERVICES else requester)
+            verified = self._verifyMacaroon(
+                macaroon_raw, naked_repository, user=verify_user)
             if not verified:
->>>>>>> 8f4ff5fc
                 # Macaroon authentication failed.  Don't fall back to the
                 # requester's permissions, since macaroons typically have
                 # additional constraints.  Instead, just return
@@ -166,22 +164,6 @@
                 # existence of repositories without presenting valid
                 # credentials.
                 raise faults.Unauthorized()
-<<<<<<< HEAD
-            # We have a macaroon that grants a subset of the requester's
-            # permissions.  If the requester is None (the code import case),
-            # then we ordinarily map that to the anonymous principal, but
-            # that doesn't have any useful write access; in this case we're
-            # really starting from a principal with all permissions and
-            # constraining that, so just bypass other checks and say what we
-            # mean directly.  If the requester is not None, then fall
-            # through and do ordinary permission checks for them.
-            if requester is None:
-                hosting_path = naked_repository.getInternalPath()
-                writable = True
-                private = naked_repository.private
-
-        if writable is None:
-=======
 
             # Internal macaroons may only be used by internal services, and
             # user macaroons may only be used by real users.  Forbid
@@ -210,7 +192,6 @@
         if writable is None:
             # This isn't an authorised internal service, so perform normal
             # user authorisation.
->>>>>>> 8f4ff5fc
             try:
                 hosting_path = repository.getInternalPath()
             except Unauthorized:
@@ -419,29 +400,17 @@
     @return_fault
     def authenticateWithPassword(self, username, password):
         """See `IGitAPI`."""
-<<<<<<< HEAD
         user = getUtility(IPersonSet).getByName(username) if username else None
-        if self._verifyMacaroon(password, user=user):
-            params = {"macaroon": password}
+        verified = self._verifyMacaroon(password, user=user)
+        if verified:
+            auth_params = {"macaroon": password}
             if user is not None:
-                params["uid"] = user.id
-            return params
-        else:
-            # Only macaroons are supported for password authentication.
-            return faults.Unauthorized()
-=======
-        # XXX cjwatson 2016-10-06: We only support free-floating macaroons
-        # at the moment, not ones bound to a user.
-        if not username:
-            verified = self._verifyMacaroon(password)
-            if verified:
-                auth_params = {"macaroon": password}
-                if _is_issuer_internal(verified):
-                    auth_params["user"] = LAUNCHPAD_SERVICES
-                return auth_params
+                auth_params["uid"] = user.id
+            elif _is_issuer_internal(verified):
+                auth_params["user"] = LAUNCHPAD_SERVICES
+            return auth_params
         # Only macaroons are supported for password authentication.
         return faults.Unauthorized()
->>>>>>> 8f4ff5fc
 
     def _renderPermissions(self, set_of_permissions):
         """Render a set of permission strings for XML-RPC output."""
@@ -464,26 +433,13 @@
         if repository is None:
             raise faults.GitRepositoryNotFound(translated_path)
 
-<<<<<<< HEAD
-        macaroon_raw = auth_params.get("macaroon")
-        if macaroon_raw is not None:
-            if not self._verifyMacaroon(
-                    macaroon_raw, repository, user=requester):
-                # Macaroon authentication failed.  Don't fall back to the
-                # requester's permissions, since macaroons typically have
-                # additional constraints.
-                return [
-                    (xmlrpc_client.Binary(ref_path.data), [])
-                    for ref_path in ref_paths]
-            # If we don't have a requester, then the authentication
-            # parameters grant access as an anonymous repository owner.
-            if requester is None:
-                requester = GitGranteeType.REPOSITORY_OWNER
-=======
         try:
             macaroon_raw = auth_params.get("macaroon")
             if macaroon_raw is not None:
-                verified = self._verifyMacaroon(macaroon_raw, repository)
+                verify_user = (
+                    None if requester == LAUNCHPAD_SERVICES else requester)
+                verified = self._verifyMacaroon(
+                    macaroon_raw, repository, user=verify_user)
                 if not verified:
                     # Macaroon authentication failed.  Don't fall back to
                     # the requester's permissions, since macaroons typically
@@ -520,7 +476,6 @@
             return [
                 (xmlrpc_client.Binary(ref_path.data), [])
                 for ref_path in ref_paths]
->>>>>>> 8f4ff5fc
 
         if all(isinstance(ref_path, xmlrpc_client.Binary)
                for ref_path in ref_paths):
