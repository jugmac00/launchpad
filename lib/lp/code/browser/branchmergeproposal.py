# Copyright 2009 Canonical Ltd.  This software is licensed under the
# GNU Affero General Public License version 3 (see the file LICENSE).

# pylint: disable-msg=C0322,F0401

"""Views, navigation and actions for BranchMergeProposals."""

__metaclass__ = type
__all__ = [
    'BranchMergeCandidateView',
    'BranchMergeProposalAddVoteView',
    'BranchMergeProposalChangeStatusView',
    'BranchMergeProposalCommitMessageEditView',
    'BranchMergeProposalContextMenu',
    'BranchMergeProposalDeleteView',
    'BranchMergeProposalDequeueView',
    'BranchMergeProposalEditView',
    'BranchMergeProposalEnqueueView',
    'BranchMergeProposalInlineDequeueView',
    'BranchMergeProposalJumpQueueView',
    'BranchMergeProposalNavigation',
    'BranchMergeProposalMergedView',
    'BranchMergeProposalPrimaryContext',
    'BranchMergeProposalRequestReviewView',
    'BranchMergeProposalResubmitView',
    'BranchMergeProposalSubscribersView',
    'BranchMergeProposalView',
    'BranchMergeProposalVoteView',
    ]

import operator

from zope.app.form.browser import TextAreaWidget
from zope.component import getUtility
from zope.event import notify as zope_notify
from zope.formlib import form
from zope.interface import Interface, implements
from zope.schema import Choice, Int, Text
from zope.schema.vocabulary import SimpleVocabulary, SimpleTerm

from lazr.lifecycle.event import ObjectModifiedEvent

from canonical.cachedproperty import cachedproperty
from canonical.config import config

from canonical.launchpad import _
from canonical.launchpad.fields import PublicPersonChoice
from lp.code.adapters.branch import BranchMergeProposalDelta
from lp.code.browser.codereviewcomment import CodeReviewDisplayComment
from canonical.launchpad.fields import Summary, Whiteboard
from canonical.launchpad.interfaces.message import IMessageSet
from lp.code.enums import (
    BranchMergeProposalStatus, BranchType, CodeReviewNotificationLevel,
    CodeReviewVote)
from lp.code.interfaces.branchmergeproposal import (
    IBranchMergeProposal, WrongBranchMergeProposal)
from lp.code.interfaces.codereviewcomment import ICodeReviewComment
from lp.code.interfaces.codereviewvote import (
    ICodeReviewVoteReference)
from lp.registry.interfaces.person import IPersonSet
from lp.services.comments.interfaces.conversation import IConversation
from canonical.launchpad.webapp import (
    canonical_url, ContextMenu, custom_widget, Link, enabled_with_permission,
    LaunchpadEditFormView, LaunchpadFormView, LaunchpadView, action,
    stepthrough, stepto, Navigation)
from canonical.launchpad.webapp.authorization import check_permission
from canonical.launchpad.webapp.interfaces import IPrimaryContext

from lazr.delegates import delegates
from lazr.restful.interface import copy_field


class BranchMergeProposalPrimaryContext:
    """The primary context is the proposal is that of the source branch."""

    implements(IPrimaryContext)

    def __init__(self, branch_merge_proposal):
        self.context = IPrimaryContext(
            branch_merge_proposal.source_branch).context


def notify(func):
    """Decorate a view method to send a notification."""
    def decorator(view, *args, **kwargs):
        snapshot = BranchMergeProposalDelta.snapshot(view.context)
        result = func(view, *args, **kwargs)
        zope_notify(ObjectModifiedEvent(view.context, snapshot, []))
        return result
    return decorator


def update_and_notify(func):
    """Decorate an action to update from a form and send a notification."""
    @notify
    def decorator(view, action, data):
        result = func(view, action, data)
        form.applyChanges(
            view.context, view.form_fields, data, view.adapters)
        return result
    return decorator


class BranchMergeCandidateView(LaunchpadView):
    """Provides a small fragment of landing targets"""

    def friendly_text(self):
        """Prints friendly text for a branch."""
        friendly_texts = {
            BranchMergeProposalStatus.WORK_IN_PROGRESS : 'On hold',
            BranchMergeProposalStatus.NEEDS_REVIEW : 'Ready for review',
            BranchMergeProposalStatus.CODE_APPROVED : 'Approved',
            BranchMergeProposalStatus.REJECTED : 'Rejected',
            BranchMergeProposalStatus.MERGED : 'Merged',
            BranchMergeProposalStatus.MERGE_FAILED :
                'Approved [Merge Failed]',
            BranchMergeProposalStatus.QUEUED : 'Queued',
            BranchMergeProposalStatus.SUPERSEDED : 'Superseded'
            }
        return friendly_texts[self.context.queue_status]


class BranchMergeProposalContextMenu(ContextMenu):
    """Context menu for branches."""

    usedfor = IBranchMergeProposal
    links = [
        'edit',
        'edit_commit_message',
        'delete',
        'request_review',
        'add_comment',
        'merge',
        'enqueue',
        'dequeue',
        'resubmit',
        'update_merge_revno',
        'edit_status',
        ]

    @enabled_with_permission('launchpad.AnyPerson')
    def add_comment(self):
        # Can't add a comment to Merged, Superseded or Rejected.
        enabled = self.context.isMergable()
        return Link('+comment', 'Add a review or comment', icon='add',
                    enabled=enabled)

    @enabled_with_permission('launchpad.Edit')
    def edit(self):
        text = 'Edit details'
        enabled = self.context.isMergable()
        return Link('+edit', text, icon='edit', enabled=enabled)

    @enabled_with_permission('launchpad.Edit')
    def edit_commit_message(self):
        text = 'Edit commit message'
        enabled = self.context.isMergable()
        return Link('+edit-commit-message', text, icon='edit',
                    enabled=enabled)

    @enabled_with_permission('launchpad.Edit')
    def edit_status(self):
        text = 'Change status'
        status = self.context.queue_status
        return Link('+edit-status', text, icon='edit')

    @enabled_with_permission('launchpad.Edit')
    def delete(self):
        text = 'Delete proposal to merge'
        return Link('+delete', text, icon='remove')

    def _enabledForStatus(self, next_state):
        """True if the next_state is a valid transition for the current user.

        Return False if the current state is next_state.
        """
        status = self.context.queue_status
        if status == next_state:
            return False
        else:
            return self.context.isValidTransition(next_state, self.user)

    @enabled_with_permission('launchpad.Edit')
    def request_review(self):
        text = 'Request a review'
        enabled = self._enabledForStatus(
            BranchMergeProposalStatus.NEEDS_REVIEW)
        if (self.context.queue_status ==
            BranchMergeProposalStatus.NEEDS_REVIEW):
            enabled = True
            if (self.context.votes.count()) > 0:
                text = 'Request another review'
        return Link('+request-review', text, icon='add', enabled=enabled)

    @enabled_with_permission('launchpad.Edit')
    def merge(self):
        text = 'Mark as merged'
        enabled = self._enabledForStatus(
            BranchMergeProposalStatus.MERGED)
        return Link('+merged', text, enabled=enabled)

    @enabled_with_permission('launchpad.Edit')
    def update_merge_revno(self):
        text = 'Update revision number'
        return Link('+merged', text)

    @enabled_with_permission('launchpad.Edit')
    def enqueue(self):
        text = 'Queue for merging'
        enabled = self._enabledForStatus(
            BranchMergeProposalStatus.QUEUED)
        return Link('+enqueue', text, enabled=enabled)

    @enabled_with_permission('launchpad.Edit')
    def dequeue(self):
        text = 'Remove from queue'
        enabled = (self.context.queue_status ==
                   BranchMergeProposalStatus.QUEUED)
        return Link('+dequeue', text, enabled=enabled)

    @enabled_with_permission('launchpad.Edit')
    def resubmit(self):
        text = 'Resubmit proposal'
        enabled = self._enabledForStatus(
            BranchMergeProposalStatus.SUPERSEDED)
        return Link('+resubmit', text, enabled=enabled)


class UnmergedRevisionsMixin:
    """Provides the methods needed to show unmerged revisions."""

    @cachedproperty
    def unlanded_revisions(self):
        """Return the unlanded revisions from the source branch."""
        return self.context.getUnlandedSourceBranchRevisions()

    @property
    def pending_writes(self):
        """Needed to make the branch-revisions metal macro work."""
        return False

    @property
    def codebrowse_url(self):
        """Return the link to codebrowse for this branch."""
        return self.context.source_branch.codebrowse_url()


class BranchMergeProposalRevisionIdMixin:
    """A mixin class to provide access to the revision ids."""

    def _getRevisionNumberForRevisionId(self, revision_id):
        """Find the revision number that corresponds to the revision id.

        If there was no last reviewed revision, None is returned.

        If the reviewed revision is no longer in the revision history of
        the source branch, then a message is returned.
        """
        if revision_id is None:
            return None
        # If the source branch is REMOTE, then there won't be any ids.
        source_branch = self.context.source_branch
        if source_branch.branch_type == BranchType.REMOTE:
            return revision_id
        else:
            branch_revision = source_branch.getBranchRevision(
                revision_id=revision_id)
            if branch_revision is None:
                return "no longer in the source branch."
            elif branch_revision.sequence is None:
                return (
                    "no longer in the revision history of the source branch.")
            else:
                return branch_revision.sequence

    @cachedproperty
    def reviewed_revision_number(self):
        """Return the number of the reviewed revision."""
        return self._getRevisionNumberForRevisionId(
            self.context.reviewed_revision_id)

    @cachedproperty
    def queued_revision_number(self):
        """Return the number of the queued revision."""
        return self._getRevisionNumberForRevisionId(
            self.context.queued_revision_id)


class BranchMergeProposalNavigation(Navigation):
    """Navigation from BranchMergeProposal to CodeReviewComment views."""

    usedfor = IBranchMergeProposal

    @stepthrough('reviews')
    def traverse_review(self, id):
        try:
            id = int(id)
        except ValueError:
            return None
        try:
            return self.context.getVoteReference(id)
        except WrongBranchMergeProposal:
            return None


    @stepthrough('comments')
    def traverse_comment(self, id):
        try:
            id = int(id)
        except ValueError:
            return None
        try:
            return self.context.getComment(id)
        except WrongBranchMergeProposal:
            return None

    @stepto("+preview-diff")
    def preview_diff(self):
        """Step to the preview diff."""
        return self.context.preview_diff

    @stepthrough('+review')
    def review(self, id):
        """Step to the CodeReviewVoteReference."""
        try:
            id = int(id)
        except ValueError:
            return None
        try:
            return self.context.getVoteReference(id)
        except WrongBranchMergeProposal:
            return None


class CodeReviewConversation:
    """A code review conversation."""

    implements(IConversation)

    def __init__(self, comments):
        self.comments = comments

class ClaimButton(Interface):
    """A simple interface to populate the form to enqueue a proposal."""

    review_id = Int(required=True)


class BranchMergeProposalView(LaunchpadFormView, UnmergedRevisionsMixin,
                              BranchMergeProposalRevisionIdMixin):
    """A basic view used for the index page."""

    label = "Proposal to merge branches"
    __used_for__ = IBranchMergeProposal
    schema = ClaimButton

    @action('Claim', name='claim')
    def claim_action(self, action, data):
        """Claim this proposal."""
        request = self.context.getVoteReference(data['review_id'])
        if request.reviewer == self.user:
            return
        request.reviewer = self.user
        self.next_url = canonical_url(self.context)

    @property
    def comment_location(self):
        """Location of page for commenting on this proposal."""
        return canonical_url(self.context, view_name='+comment')

    @cachedproperty
    def conversation(self):
        """Return a conversation that is to be rendered."""
        # Sort the comments by date order.
        comments = [
            CodeReviewDisplayComment(comment)
            for comment in self.context.all_comments]
        comments = sorted(comments, key=operator.attrgetter('date'))
        return CodeReviewConversation(comments)

    @property
    def comments(self):
        """Return comments associated with this proposal, plus styling info.

        Comments are in threaded order, and the style indicates indenting
        for use with threads.
        """
        message_to_comment = {}
        messages = []
        for comment in self.context.all_comments:
            message_to_comment[comment.message] = comment
            messages.append(comment.message)
        message_set = getUtility(IMessageSet)
        threads = message_set.threadMessages(messages)
        result = []
        for depth, message in message_set.flattenThreads(threads):
            comment = message_to_comment[message]
            style = 'margin-left: %dem;' % (2 * depth)
            result.append(dict(style=style, comment=comment))
        return result

    @cachedproperty
    def review_diff(self):
        """Return a (hopefully) intelligently encoded review diff."""
        if self.context.review_diff is None:
            return None
        try:
            diff = self.context.review_diff.diff.text.decode('utf-8')
        except UnicodeDecodeError:
            diff = self.context.review_diff.diff.text.decode('windows-1252',
                                                             'replace')
        # Strip off the trailing carriage returns.
        return diff.rstrip('\n')

    @cachedproperty
    def review_diff_oversized(self):
        """Return True if the review_diff is over the configured size limit.

        The diff can be over the limit in two ways.  If the diff is oversized
        in bytes it will be cut off at the Diff.text method.  If the number of
        lines is over the max_format_lines, then it is cut off at the fmt:diff
        processing.
        """
        review_diff = self.context.review_diff
        if review_diff is None:
            return False
        if review_diff.diff.oversized:
            return True
        diff_text = self.review_diff
        return diff_text.count('\n') >= config.diff.max_format_lines

    @property
    def has_bug_or_spec(self):
        """Return whether or not the merge proposal has a linked bug or spec.
        """
        branch = self.context.source_branch
        return branch.linked_bugs or branch.spec_links

    @cachedproperty
    def linked_bugs(self):
        """Return DecoratedBugs linked to the source branch."""
        # Avoid import loop
        from lp.code.browser.branch import DecoratedBug
        branch = self.context.source_branch
        return [DecoratedBug(bug, branch) for bug in branch.linked_bugs]


class DecoratedCodeReviewVoteReference:
    """Provide a code review vote that knows if it is important or not."""

    delegates(ICodeReviewVoteReference)

    status_text_map = {
        CodeReviewVote.DISAPPROVE: CodeReviewVote.DISAPPROVE.title,
        CodeReviewVote.APPROVE: CodeReviewVote.APPROVE.title,
        CodeReviewVote.ABSTAIN: CodeReviewVote.ABSTAIN.title,
        CodeReviewVote.NEEDS_INFO: CodeReviewVote.NEEDS_INFO.title,
        CodeReviewVote.NEEDS_FIXING: CodeReviewVote.NEEDS_FIXING.title,
        CodeReviewVote.RESUBMIT: CodeReviewVote.RESUBMIT.title,
        }

    def __init__(self, context, user, users_vote):
        self.context = context
        proposal = self.context.branch_merge_proposal
        is_mergable = proposal.isMergable()
        self.can_change_review = (user == context.reviewer) and is_mergable
        self.trusted = proposal.target_branch.isPersonTrustedReviewer(
            context.reviewer)
        if user is None:
            self.user_can_review = False
        else:
            # The user cannot review for a requested team review if the user
            # has already reviewed this proposal.
            self.user_can_review = (
                is_mergable and (self.can_change_review or
                 (user.inTeam(context.reviewer) and (users_vote is None))))
        if context.reviewer == user:
            self.user_can_claim = False
        else:
            self.user_can_claim = self.user_can_review
<<<<<<< HEAD
=======
        if user in (context.reviewer, context.registrant):
            self.user_can_reassign = True
        else:
            self.user_can_reassign = False
>>>>>>> fc47c71a

    @property
    def show_date_requested(self):
        """Show the requested date if the reviewer is not the requester."""
        return self.context.registrant != self.context.reviewer

    @property
    def date_requested(self):
        """When the review was requested or None."""
        return self.context.date_created

    @property
    def review_type_str(self):
        """We want '' not 'None' if no type set."""
        if self.context.review_type is None:
            return ''
        return self.context.review_type

    @property
    def date_of_comment(self):
        """The date of the comment, not the date_created of the vote."""
        return self.context.comment.message.datecreated

    @property
    def status_text(self):
        """The text shown in the table of the users vote."""
        return self.status_text_map[self.context.comment.vote]

class ReassignSchema(Interface):

    reviewer = PublicPersonChoice( title=_('Reviewer'), required=True,
            description=_('A person who you want to review this.'),
            vocabulary='ValidPersonOrTeam')


class CodeReviewVoteReassign(LaunchpadFormView):

    schema = ReassignSchema

    @action('Reassign', name='reassign')
    def reassign_action(self, action, data):
        self.context.reviewer = data['reviewer']
        self.next_url = canonical_url(self.context.branch_merge_proposal)


class BranchMergeProposalVoteView(LaunchpadView):
    """The view used for the tables of votes and requested reviews."""

    __used_for__ = IBranchMergeProposal

    @property
    def show_table(self):
        """Should the reviewer table be shown at all?

        We want to show the table when there is something for the user to do
        with it. If the user can request a review, or is a reviewer with
        reviews to do, then show the table.
        """
        # The user can request a review if the user has edit permissions, and
        # the branch is not in a final state.  We want to show the table as
        # the menu link is now shown in the table itself.
        can_request_review = (
            check_permission('launchpad.Edit', self.context) and
            self.context.isMergable())

        # Show the table if there are review to show, or the user can review,
        # or if the user can request a review.
        return (len(self.reviews) > 0 or
                self.show_user_review_link or
                can_request_review)

    @cachedproperty
    def reviews(self):
        """Return the decorated votes for the proposal."""
        users_vote = self.context.getUsersVoteReference(self.user)
        return [DecoratedCodeReviewVoteReference(vote, self.user, users_vote)
                for vote in self.context.votes]

    @cachedproperty
    def current_reviews(self):
        """The current votes ordered by vote then date."""
        # We want the reviews in a specific order.
        # Disapprovals first, then approvals, then abstentions.
        reviews = [review for review in self.reviews
                   if review.comment is not None]
        return sorted(reviews, key=operator.attrgetter('date_of_comment'),
                      reverse=True)

    @cachedproperty
    def requested_reviews(self):
        """Reviews requested but not yet done."""
        reviews = [review for review in self.reviews
                   if review.comment is None]
        # Now sort so the most recently created is first.
        return sorted(reviews, key=operator.attrgetter('date_created'),
                      reverse=True)

    @cachedproperty
    def show_user_review_link(self):
        """Show self in the review table if can review and not asked."""
        if self.user is None or not self.context.isMergable():
            return False
        reviewers = [review.reviewer for review in self.reviews]
        # The owner of the source branch should not get a review link.
        return self.user not in reviewers


class IReviewRequest(Interface):
    """Schema for requesting a review."""

    reviewer = copy_field(ICodeReviewVoteReference['reviewer'])

    review_type = copy_field(ICodeReviewVoteReference['review_type'])


class BranchMergeProposalRequestReviewView(LaunchpadEditFormView):
    """The view used to request a review of the merge proposal."""

    schema = IReviewRequest
    label = "Request review"

    @property
    def initial_values(self):
        """Force the non-BMP values to None."""
        return {'reviewer': None, 'review_type': None}

    @property
    def adapters(self):
        """Force IReviewRequest handling for BranchMergeProposal."""
        return {IReviewRequest: self.context}

    @property
    def is_needs_review(self):
        """Return True if queue status is NEEDS_REVIEW."""
        return (self.context.queue_status ==
            BranchMergeProposalStatus.NEEDS_REVIEW)

    @property
    def next_url(self):
        return canonical_url(self.context)

    cancel_url = next_url

    def requestReview(self, candidate, review_type):
        """Request a `review_type` review from `candidate` and email them."""
        vote_reference = self.context.nominateReviewer(
            candidate, self.user, review_type)

    @action('Request Review', name='review')
    @notify
    def review_action(self, action, data):
        """Set 'Needs review' status, nominate reviewers, send emails."""
        self.context.requestReview()
        candidate = data.pop('reviewer', None)
        review_type = data.pop('review_type', None)
        if candidate is not None:
            self.requestReview(candidate, review_type)

    def validate(self, data):
        """Ensure that the proposal is in an appropriate state."""
        if not self.context.isMergable():
            self.addError("The merge proposal is not an a valid state to "
                          "mark as 'Needs review'.")


class ReviewForm(Interface):
    """A simple interface to define the revision number field."""

    revision_number = Int(
        title=_("Reviewed Revision"), required=True,
        description=_("The revision number on the source branch which "
                      "has been reviewed."))

    whiteboard = Whiteboard(
        title=_('Whiteboard'), required=False,
        description=_('Notes about the merge.'))


class MergeProposalEditView(LaunchpadEditFormView,
                            BranchMergeProposalRevisionIdMixin):
    """A base class for merge proposal edit views."""

    def initialize(self):
        # Record next_url and cancel url now
        self.next_url = canonical_url(self.context)
        self.cancel_url = self.next_url
        super(MergeProposalEditView, self).initialize()


    def _getRevisionId(self, data):
        """Translate the revision number that was entered into a revision id.

        If the branch is REMOTE we won't have any scanned revisions to compare
        against, so store the raw integer revision number as the revision id.
        """
        source_branch = self.context.source_branch
        # Get the revision number out of the data.
        if source_branch.branch_type == BranchType.REMOTE:
            return str(data.pop('revision_number'))
        else:
            branch_revision = source_branch.getBranchRevision(
                sequence=data.pop('revision_number'))
            return branch_revision.revision.revision_id

    def _validateRevisionNumber(self, data, revision_name):
        """Check to make sure that the revision number entered is valid."""
        rev_no = data.get('revision_number')
        if rev_no is not None:
            try:
                rev_no = int(rev_no)
            except ValueError:
                self.setFieldError(
                    'revision_number',
                    'The %s revision must be a positive number.'
                    % revision_name)
            else:
                if rev_no < 1:
                    self.setFieldError(
                        'revision_number',
                        'The %s revision must be a positive number.'
                        % revision_name)
                # Accept any positive integer for a REMOTE branch.
                source_branch = self.context.source_branch
                if (source_branch.branch_type != BranchType.REMOTE and
                    rev_no > source_branch.revision_count):
                    self.setFieldError(
                        'revision_number',
                        'The %s revision cannot be larger than the '
                        'tip revision of the source branch.'
                        % revision_name)


class BranchMergeProposalResubmitView(MergeProposalEditView,
                                      UnmergedRevisionsMixin):
    """The view to resubmit a proposal to merge."""

    schema = IBranchMergeProposal
    label = "Resubmit proposal to merge"
    field_names = []

    @action('Resubmit', name='resubmit')
    @update_and_notify
    def resubmit_action(self, action, data):
        """Resubmit this proposal."""
        proposal = self.context.resubmit(self.user)
        self.next_url = canonical_url(proposal)


class BranchMergeProposalEditView(MergeProposalEditView):
    """The view to control the editing of merge proposals."""
    schema = IBranchMergeProposal
    label = "Edit branch merge proposal"
    field_names = ["commit_message", "whiteboard"]

    @action('Update', name='update')
    def update_action(self, action, data):
        """Update the whiteboard and go back to the source branch."""
        self.updateContextFromData(data)


class BranchMergeProposalCommitMessageEditView(MergeProposalEditView):
    """The view to edit the commit message of merge proposals."""

    schema = IBranchMergeProposal
    label = "Edit merge proposal commit message"
    page_title = label
    field_names = ['commit_message']

    @action('Update', name='update')
    def update_action(self, action, data):
        """Update the commit message."""
        self.updateContextFromData(data)


class BranchMergeProposalDeleteView(MergeProposalEditView):
    """The view to control the deletion of merge proposals."""
    schema = IBranchMergeProposal
    label = "Delete branch merge proposal"
    field_names = []

    def initialize(self):
        # Store the source branch for `next_url` to make sure that
        # it is available in the situation where the merge proposal
        # is deleted.
        self.source_branch = self.context.source_branch
        super(BranchMergeProposalDeleteView, self).initialize()

    @action('Delete proposal', name='delete')
    def delete_action(self, action, data):
        """Delete the merge proposal and go back to the source branch."""
        self.context.deleteProposal()
        # Override the next url to be the source branch.
        self.next_url = canonical_url(self.source_branch)


class BranchMergeProposalMergedView(LaunchpadEditFormView):
    """The view to mark a merge proposal as merged."""
    schema = IBranchMergeProposal
    label = "Edit branch merge proposal"
    field_names = ["merged_revno"]
    for_input = True

    @property
    def initial_values(self):
        # Default to the tip of the target branch, on the assumption that the
        # source branch has just been merged into it.
        if self.context.merged_revno is not None:
            revno = self.context.merged_revno
        else:
            revno = self.context.target_branch.revision_count
        return {'merged_revno': revno}

    @property
    def next_url(self):
        return canonical_url(self.context)

    cancel_url = next_url

    @action('Mark as Merged', name='mark_merged')
    @notify
    def mark_merged_action(self, action, data):
        """Update the whiteboard and go back to the source branch."""
        revno = data['merged_revno']
        if self.context.queue_status == BranchMergeProposalStatus.MERGED:
            self.context.markAsMerged(merged_revno=revno)
            self.request.response.addNotification(
                'The proposal\'s merged revision has been updated.')
        else:
            self.context.markAsMerged(revno, merge_reporter=self.user)
            self.request.response.addNotification(
                'The proposal has now been marked as merged.')

    def validate(self, data):
        # Ensure a positive integer value.
        revno = data.get('merged_revno')
        if revno is not None:
            if revno <= 0:
                self.setFieldError(
                    'merged_revno',
                    'Revision numbers must be positive integers.')


class EnqueueForm(Interface):
    """A simple interface to populate the form to enqueue a proposal."""

    revision_number = Int(
        title=_("Queue Revision"), required=True,
        description=_("The revision number of the source branch "
                      "which is to be merged into the target branch."))

    commit_message = Summary(
        title=_("Commit Message"), required=True,
        description=_("The commit message to be used when merging "
                      "the source branch."))

    whiteboard = Whiteboard(
        title=_('Whiteboard'), required=False,
        description=_('Notes about the merge.'))


class BranchMergeProposalEnqueueView(MergeProposalEditView,
                                     UnmergedRevisionsMixin):
    """The view to submit a merge proposal for merging."""

    schema = EnqueueForm
    label = "Queue branch for merging"

    @property
    def initial_values(self):
        # If the user is a valid reviewer, then default the revision
        # number to be the tip.
        if self.context.target_branch.isPersonTrustedReviewer(self.user):
            revision_number = self.context.source_branch.revision_count
        else:
            revision_number = self._getRevisionNumberForRevisionId(
                self.context.reviewed_revision_id)

        return {'revision_number': revision_number}

    @property
    def adapters(self):
        """See `LaunchpadFormView`"""
        return {EnqueueForm: self.context}

    def setUpFields(self):
        super(BranchMergeProposalEnqueueView, self).setUpFields()
        # If the user is not a valid reviewer for the target branch,
        # then the revision number should be read only, so an
        # untrusted user cannot land changes that have not bee reviewed.
        if not self.context.target_branch.isPersonTrustedReviewer(self.user):
            self.form_fields['revision_number'].for_display = True

    @action('Enqueue', name='enqueue')
    @update_and_notify
    def enqueue_action(self, action, data):
        """Update the whiteboard and enqueue the merge proposal."""
        if self.context.target_branch.isPersonTrustedReviewer(self.user):
            revision_id = self._getRevisionId(data)
        else:
            revision_id = self.context.reviewed_revision_id
        self.context.enqueue(self.user, revision_id)

    def validate(self, data):
        """Make sure that the proposal has been reviewed.

        Or that the logged in user is able to review the branch as well.
        """
        if not self.context.isValidTransition(
            BranchMergeProposalStatus.QUEUED, self.user):
            self.addError(
                "The merge proposal is cannot be queued as it has not "
                "been reviewed.")

        self._validateRevisionNumber(data, 'enqueued')


class BranchMergeProposalDequeueView(LaunchpadEditFormView):
    """The view to remove a merge proposal from the merge queue."""

    schema = IBranchMergeProposal
    field_names = ["whiteboard"]

    @property
    def next_url(self):
        return canonical_url(self.context)

    cancel_url = next_url

    @action('Dequeue', name='dequeue')
    @update_and_notify
    def dequeue_action(self, action, data):
        """Update the whiteboard and remove the proposal from the queue."""
        self.context.dequeue()

    def validate(self, data):
        """Make sure the proposal is queued before removing."""
        if self.context.queue_status != BranchMergeProposalStatus.QUEUED:
            self.addError("The merge proposal is not queued.")


class BranchMergeProposalInlineDequeueView(LaunchpadEditFormView):
    """The view to provide a 'dequeue' button to the queue view."""

    schema = IBranchMergeProposal
    field_names = []

    @property
    def next_url(self):
        return canonical_url(self.context.target_branch) + '/+merge-queue'

    cancel_url = next_url

    @action('Dequeue', name='dequeue')
    @notify
    def dequeue_action(self, action, data):
        """Remove the proposal from the queue if queued."""
        if self.context.queue_status == BranchMergeProposalStatus.QUEUED:
            self.context.dequeue()

    @property
    def prefix(self):
        return "field%s" % self.context.id

    @property
    def action_url(self):
        return "%s/+dequeue-inline" % canonical_url(self.context)


class BranchMergeProposalJumpQueueView(LaunchpadEditFormView):
    """The view to provide a move the proposal to the front of the queue."""

    schema = IBranchMergeProposal
    field_names = []

    @property
    def next_url(self):
        return canonical_url(self.context.target_branch) + '/+merge-queue'

    @action('Move to front', name='move')
    @notify
    def move_action(self, action, data):
        """Move the proposal to the front of the queue (if queued)."""
        if (self.context.queue_status == BranchMergeProposalStatus.QUEUED and
            check_permission('launchpad.Edit', self.context.target_branch)):
            self.context.moveToFrontOfQueue()

    @property
    def prefix(self):
        return "field%s" % self.context.id

    @property
    def action_url(self):
        return "%s/+jump-queue" % canonical_url(self.context)


class BranchMergeProposalSubscribersView(LaunchpadView):
    """Used to show the pagelet subscribers on the main proposal page."""

    __used_for__ = IBranchMergeProposal

    def initialize(self):
        """See `LaunchpadView`."""
        # Get the subscribers and dump them into two sets.
        self._full_subscribers = set()
        self._status_subscribers = set()
        # Add subscribers from the source and target branches.
        self._add_subscribers_for_branch(self.context.source_branch)
        self._add_subscribers_for_branch(self.context.target_branch)
        # Remove all the people from the comment_subscribers from the
        # status_and_vote_subscribers as they recipients will get the email
        # only once, and for the most detailed subscription from the source
        # and target branches.
        self._status_subscribers = (
            self._status_subscribers - self._full_subscribers)

    def _add_subscribers_for_branch(self, branch):
        """Add the subscribers to the subscription sets for the branch."""
        for subscription in branch.subscriptions:
            level = subscription.review_level
            if level == CodeReviewNotificationLevel.FULL:
                self._full_subscribers.add(subscription.person)
            elif level == CodeReviewNotificationLevel.STATUS:
                self._status_subscribers.add(subscription.person)
            else:
                # We don't do anything right now with people who say they
                # don't want to see anything.
                pass

    @cachedproperty
    def full_subscribers(self):
        """A list of full subscribers ordered by displayname."""
        return sorted(
            self._full_subscribers, key=operator.attrgetter('displayname'))

    @cachedproperty
    def status_subscribers(self):
        """A list of full subscribers ordered by displayname."""
        return sorted(
            self._status_subscribers, key=operator.attrgetter('displayname'))

    @property
    def has_subscribers(self):
        """True if there are subscribers to the branch."""
        return len(self.full_subscribers) + len(self.status_subscribers)


class BranchMergeProposalChangeStatusView(MergeProposalEditView):

    label = "Change merge proposal status"
    schema = IBranchMergeProposal
    field_names = []

    def _createStatusVocabulary(self):
        # Create the vocabulary that is used for the status widget.
        curr_status = self.context.queue_status
        possible_next_states = (
            BranchMergeProposalStatus.WORK_IN_PROGRESS,
            BranchMergeProposalStatus.NEEDS_REVIEW,
            BranchMergeProposalStatus.CODE_APPROVED,
            BranchMergeProposalStatus.REJECTED,
            # BranchMergeProposalStatus.QUEUED,
            BranchMergeProposalStatus.MERGED,
            BranchMergeProposalStatus.SUPERSEDED,
            )
        terms = []
        for status in possible_next_states:
            if not self.context.isValidTransition(status, self.user):
                continue
            if status == BranchMergeProposalStatus.SUPERSEDED:
                title = 'Resubmit'
            else:
                title = status.title
            terms.append(SimpleTerm(status, status.name, title))
        return SimpleVocabulary(terms)

    def setUpFields(self):
        MergeProposalEditView.setUpFields(self)
        # Add the custom restricted queue status widget.
        status_field = self.schema['queue_status']

        status_choice = Choice(
                __name__='queue_status', title=status_field.title,
                required=True, vocabulary=self._createStatusVocabulary())
        status_field = form.Fields(
            status_choice, render_context=self.render_context)
        self.form_fields = status_field + self.form_fields

    @action('Change Status', name='update')
    @notify
    def update_action(self, action, data):
        """Update the status."""

        curr_status = self.context.queue_status
        # Assume for now that the queue_status in the data is a valid
        # transition from where we are.
        rev_id = self.request.form['revno']
        new_status = data['queue_status']
        # Don't do anything if the user hasn't changed the status.
        if new_status == curr_status:
            return

        if new_status == BranchMergeProposalStatus.SUPERSEDED:
            # Redirect the user to the resubmit view.
            self.next_url = canonical_url(self.context, view_name="+resubmit")
        else:
            self.context.setStatus(new_status, self.user, rev_id)


class IAddVote(Interface):
    """Interface for use as a schema for CodeReviewComment forms."""

    vote = copy_field(ICodeReviewComment['vote'], required=True)

    review_type = copy_field(ICodeReviewVoteReference['review_type'])

    comment = Text(title=_('Comment'), required=False)


class BranchMergeProposalAddVoteView(LaunchpadFormView):
    """View for adding a CodeReviewComment."""

    schema = IAddVote
    field_names = ['vote', 'review_type', 'comment']

    custom_widget('comment', TextAreaWidget, cssClass='codereviewcomment')

    @cachedproperty
    def initial_values(self):
        """The initial values are used to populate the form fields."""
        # Look to see if there is a vote reference already for the user.
        if self.users_vote_ref is None:
            # Look at the request to see if there is something there.
            review_type = self.request.form.get('review_type', '')
        else:
            review_type = self.users_vote_ref.review_type
        # We'll be positive here and default the vote to approve.
        return {'vote': CodeReviewVote.APPROVE,
                'review_type': review_type}

    def initialize(self):
        """Get the users existing vote reference."""
        self.users_vote_ref = self.context.getUsersVoteReference(self.user)
        # If the user is not in the review team, nor in any team that has been
        # requested to review and doesn't already have a vote reference, then
        # error out as the user must have URL hacked to get here.

        # XXX: Tim Penhey, 2008-10-02, bug=277000
        # Move valid_voter db class to expose for API.

        if self.user is None:
            # Anonymous users are not valid voters.
            raise AssertionError('Invalid voter')
        LaunchpadFormView.initialize(self)

    def setUpFields(self):
        LaunchpadFormView.setUpFields(self)
        self.reviewer = self.user.name
        # claim_review is set in situations where a user is reviewing on
        # behalf of a team.
        claim_review = self.request.form.get('claim')
        if claim_review and self.users_vote_ref is None:
            team = getUtility(IPersonSet).getByName(claim_review)
            if team is not None and self.user.inTeam(team):
                # If the review type is None, then don't show the field.
                if self.initial_values['review_type'] == '':
                    self.form_fields = self.form_fields.omit('review_type')
                else:
                    # Disable the review_type field
                    self.reviewer = team.name
                    self.form_fields['review_type'].for_display = True

    @property
    def label(self):
        """The pagetitle and heading."""
        return "Review merge proposal for %s" % (
            self.context.source_branch.bzr_identity)

    @action('Save Review', name='vote')
    def vote_action(self, action, data):
        """Create the comment."""
        # Get the review type from the data dict.  If the setUpFields set the
        # review_type field as for_display then 'review_type' will not be in
        # the data dict.  If this is the case, get the review_type from the
        # hidden field that we so cunningly added to the form.
        review_type = data.get(
            'review_type',
            self.request.form.get('review_type'))
        # Translate the request parameter back into what our object model
        # needs.
        if review_type == '':
            review_type = None
        # Get the reviewer from the hidden input.
        reviewer_name = self.request.form.get('reviewer')
        reviewer = getUtility(IPersonSet).getByName(reviewer_name)
        if (reviewer.is_team and self.user.inTeam(reviewer) and
            self.users_vote_ref is None):
            vote_ref = self.context.getUsersVoteReference(
                reviewer, review_type)
            if vote_ref is not None:
                # Claim this vote reference, i.e. say that the individual
                # self. user is doing this review ond behalf of the 'reviewer'
                # team.
                vote_ref.reviewer = self.user

        comment = self.context.createComment(
            self.user, subject=None, content=data['comment'],
            vote=data['vote'], review_type=review_type)

    @property
    def next_url(self):
        """Always take the user back to the merge proposal itself."""
        return canonical_url(self.context)

    cancel_url = next_url<|MERGE_RESOLUTION|>--- conflicted
+++ resolved
@@ -478,13 +478,10 @@
             self.user_can_claim = False
         else:
             self.user_can_claim = self.user_can_review
-<<<<<<< HEAD
-=======
         if user in (context.reviewer, context.registrant):
             self.user_can_reassign = True
         else:
             self.user_can_reassign = False
->>>>>>> fc47c71a
 
     @property
     def show_date_requested(self):
