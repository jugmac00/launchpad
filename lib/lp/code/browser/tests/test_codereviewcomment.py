# Copyright 2009 Canonical Ltd.  This software is licensed under the
# GNU Affero General Public License version 3 (see the file LICENSE).

"""Unit tests for CodeReviewComments."""

from __future__ import with_statement

__metaclass__ = type

import unittest

from canonical.launchpad.webapp.interfaces import IPrimaryContext
<<<<<<< HEAD
from canonical.launchpad.webapp.testing import verifyObject
from canonical.testing import DatabaseFunctionalLayer
from lp.code.browser.codereviewcomment import (
    CodeReviewDisplayComment,
    ICodeReviewDisplayComment,
    )
=======
from canonical.testing.layers import DatabaseFunctionalLayer
>>>>>>> 8f2915b0
from lp.testing import (
    person_logged_in,
    TestCaseWithFactory,
    )


class TestCodeReviewComments(TestCaseWithFactory):

    layer = DatabaseFunctionalLayer

    def testPrimaryContext(self):
        # Tests the adaptation of a code review comment into a primary
        # context.
        # We need a person to make a comment.
        with person_logged_in(self.factory.makePerson()):
            # The primary context of a code review comment is the same
            # as the primary context for the branch merge proposal that
            # the comment is for.
            comment = self.factory.makeCodeReviewComment()

        self.assertEqual(
            IPrimaryContext(comment).context,
            IPrimaryContext(comment.branch_merge_proposal).context)

    def test_display_comment_provides_icodereviewdisplaycomment(self):
        # The CodeReviewDisplayComment class provides IComment.
        with person_logged_in(self.factory.makePerson()):
            comment = self.factory.makeCodeReviewComment()

        display_comment = CodeReviewDisplayComment(comment)

        verifyObject(ICodeReviewDisplayComment, display_comment)


def test_suite():
    return unittest.TestLoader().loadTestsFromName(__name__)<|MERGE_RESOLUTION|>--- conflicted
+++ resolved
@@ -10,16 +10,12 @@
 import unittest
 
 from canonical.launchpad.webapp.interfaces import IPrimaryContext
-<<<<<<< HEAD
 from canonical.launchpad.webapp.testing import verifyObject
-from canonical.testing import DatabaseFunctionalLayer
+from canonical.testing.layers import DatabaseFunctionalLayer
 from lp.code.browser.codereviewcomment import (
     CodeReviewDisplayComment,
     ICodeReviewDisplayComment,
     )
-=======
-from canonical.testing.layers import DatabaseFunctionalLayer
->>>>>>> 8f2915b0
 from lp.testing import (
     person_logged_in,
     TestCaseWithFactory,
