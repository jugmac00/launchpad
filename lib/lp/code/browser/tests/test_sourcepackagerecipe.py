# Copyright 2010 Canonical Ltd.  This software is licensed under the
# GNU Affero General Public License version 3 (see the file LICENSE).
# pylint: disable-msg=F0401,E1002

"""Tests for the source package recipe view classes and templates."""

__metaclass__ = type


from datetime import datetime, timedelta
from textwrap import dedent

import transaction
from pytz import utc
from zope.security.interfaces import Unauthorized
from zope.security.proxy import removeSecurityProxy

from canonical.launchpad.webapp import canonical_url
from canonical.launchpad.testing.pages import (
    extract_text, find_main_content, find_tags_by_class)
from canonical.testing import (
    DatabaseFunctionalLayer, LaunchpadFunctionalLayer)
from lp.buildmaster.interfaces.buildbase import BuildStatus
from lp.code.browser.sourcepackagerecipe import (
    SourcePackageRecipeView, SourcePackageRecipeRequestBuildsView)
from lp.code.browser.sourcepackagerecipebuild import (
    SourcePackageRecipeBuildView)
from lp.code.interfaces.sourcepackagerecipe import MINIMAL_RECIPE_TEXT
from lp.registry.interfaces.pocket import PackagePublishingPocket
from lp.soyuz.model.processor import ProcessorFamily
from lp.testing import (
    ANONYMOUS, BrowserTestCase, login, logout)


class TestCaseForRecipe(BrowserTestCase):
    """Create some sample data for recipe tests."""

    def setUp(self):
        """Provide useful defaults."""
        super(TestCaseForRecipe, self).setUp()
        self.chef = self.factory.makePerson(
            displayname='Master Chef', name='chef', password='test')
        self.user = self.chef
        self.ppa = self.factory.makeArchive(
            displayname='Secret PPA', owner=self.chef, name='ppa')
        self.squirrel = self.factory.makeDistroSeries(
            displayname='Secret Squirrel', name='secret', version='100.04',
            distribution=self.ppa.distribution)
        self.squirrel.nominatedarchindep = self.squirrel.newArch(
            'i386', ProcessorFamily.get(1), False, self.chef,
            supports_virtualized=True)

    def makeRecipe(self):
        """Create and return a specific recipe."""
        chocolate = self.factory.makeProduct(name='chocolate')
        cake_branch = self.factory.makeProductBranch(
            owner=self.chef, name='cake', product=chocolate)
        return self.factory.makeSourcePackageRecipe(
            owner=self.chef, distroseries=self.squirrel, name=u'cake_recipe',
            description=u'This recipe builds a foo for disto bar, with my'
            ' Secret Squirrel changes.', branches=[cake_branch],
            daily_build_archive=self.ppa)


def get_message_text(browser, index):
    """Return the text of a message, specified by index."""
    tags = find_tags_by_class(browser.contents, 'message')[index]
    return extract_text(tags)


class TestSourcePackageRecipeAddView(TestCaseForRecipe):

    layer = DatabaseFunctionalLayer

    def makeBranch(self):
        product = self.factory.makeProduct(
            name='ratatouille', displayname='Ratatouille')
        branch = self.factory.makeBranch(
            owner=self.chef, product=product, name='veggies')
        self.factory.makeSourcePackage(sourcepackagename='ratatouille')
        return branch

    def test_create_new_recipe_not_logged_in(self):
        from canonical.launchpad.testing.pages import setupBrowser
        product = self.factory.makeProduct(
            name='ratatouille', displayname='Ratatouille')
        branch = self.factory.makeBranch(
            owner=self.chef, product=product, name='veggies')
        branch_url = canonical_url(branch)
        logout()

        browser = setupBrowser()
        browser.open(branch_url)

        self.assertRaises(
            Unauthorized, browser.getLink('Create packaging recipe').click)

    def test_create_new_recipe(self):
        branch = self.makeBranch()
        # A new recipe can be created from the branch page.
        browser = self.getUserBrowser(canonical_url(branch), user=self.chef)
        browser.getLink('Create packaging recipe').click()

        browser.getControl(name='field.name').value = 'daily'
        browser.getControl('Description').value = 'Make some food!'
        browser.getControl('Secret Squirrel').click()
        browser.getControl('Build daily').click()
        browser.getControl('Create Recipe').click()

        pattern = """\
            Master Chef's daily recipe
            .*

            Description
            Make some food!

            Recipe information
            Build schedule: Built daily
            Owner: Master Chef
            Base branch: lp://dev/~chef/ratatouille/veggies
            Debian version: 0\+\{revno\}
            Daily build archive: Secret PPA
            Distribution series: Secret Squirrel
            .*

            Recipe contents
            # bzr-builder format 0.2 deb-version 0\+\{revno\}
            lp://dev/~chef/ratatouille/veggies"""
        main_text = extract_text(find_main_content(browser.contents))
        self.assertTextMatchesExpressionIgnoreWhitespace(
            pattern, main_text)

    def test_create_recipe_forbidden_instruction(self):
        # We don't allow the "run" instruction in our recipes.  Make sure this
        # is communicated to the user properly.
        product = self.factory.makeProduct(
            name='ratatouille', displayname='Ratatouille')
        branch = self.factory.makeBranch(
            owner=self.chef, product=product, name='veggies')

        # A new recipe can be created from the branch page.
        browser = self.getUserBrowser(canonical_url(branch), user=self.chef)
        browser.getLink('Create packaging recipe').click()

        browser.getControl(name='field.name').value = 'daily'
        browser.getControl('Description').value = 'Make some food!'
        browser.getControl('Secret Squirrel').click()

        browser.getControl('Recipe text').value = (
            browser.getControl('Recipe text').value + 'run cat /etc/passwd')

        browser.getControl('Create Recipe').click()

        self.assertEqual(
            get_message_text(browser, 2),
            'The bzr-builder instruction "run" is not permitted here.')

    def test_create_new_recipe_empty_name(self):
        # Leave off the name and make sure that the widgets validate before
        # the content validates.
        product = self.factory.makeProduct(
            name='ratatouille', displayname='Ratatouille')
        branch = self.factory.makeBranch(
            owner=self.chef, product=product, name='veggies')

        # A new recipe can be created from the branch page.
        browser = self.getUserBrowser(canonical_url(branch), user=self.chef)
        browser.getLink('Create packaging recipe').click()

        browser.getControl('Description').value = 'Make some food!'
        browser.getControl('Secret Squirrel').click()
        browser.getControl('Create Recipe').click()

        self.assertEqual(
            get_message_text(browser, 2), 'Required input is missing.')

    def createRecipe(self, recipe_text, branch=None):
        if branch is None:
            product = self.factory.makeProduct(
                name='ratatouille', displayname='Ratatouille')
            branch = self.factory.makeBranch(
                owner=self.chef, product=product, name='veggies')

        # A new recipe can be created from the branch page.
        browser = self.getUserBrowser(canonical_url(branch), user=self.chef)
        browser.getLink('Create packaging recipe').click()

        browser.getControl(name='field.name').value = 'daily'
        browser.getControl('Description').value = 'Make some food!'
        browser.getControl('Recipe text').value = recipe_text
        browser.getControl('Create Recipe').click()
        return browser

    def test_create_recipe_bad_text(self):
        # If a user tries to create source package recipe with bad text, they
        # should get an error.
        branch = self.factory.makeBranch(name='veggies')
        package_branch = self.factory.makeBranch(name='packaging')

        browser = self.createRecipe(
            dedent('''
                # bzr-builder format 0.2 deb-version 0+{revno}
                %(branch)s
                merge %(package_branch)s
                ''' % {
                    'branch': branch.bzr_identity,
                    'package_branch': package_branch.bzr_identity,}),
            branch=branch)
        self.assertEqual(
            get_message_text(browser, 2),
            "The recipe text is not a valid bzr-builder recipe. "
            "End of line while looking for '#'")

    def test_create_recipe_no_distroseries(self):
        browser = self.getViewBrowser(self.makeBranch(), '+new-recipe')
        browser.getControl(name='field.name').value = 'daily'
        browser.getControl('Description').value = 'Make some food!'

        browser.getControl('Build daily').click()
        browser.getControl('Create Recipe').click()
        self.assertEqual(
            extract_text(find_tags_by_class(browser.contents, 'message')[2]),
            'You must specify at least one series for daily builds.')

    def test_create_recipe_bad_base_branch(self):
        # If a user tries to create source package recipe with a bad base
        # branch location, they should get an error.
        browser = self.createRecipe(MINIMAL_RECIPE_TEXT % 'foo')
        self.assertEqual(
            get_message_text(browser, 2), 'foo is not a branch on Launchpad.')

    def test_create_recipe_bad_instruction_branch(self):
        # If a user tries to create source package recipe with a bad
        # instruction branch location, they should get an error.
        product = self.factory.makeProduct(
            name='ratatouille', displayname='Ratatouille')
        branch = self.factory.makeBranch(
            owner=self.chef, product=product, name='veggies')
        recipe = MINIMAL_RECIPE_TEXT % branch.bzr_identity
        recipe += 'nest packaging foo debian'
        browser = self.createRecipe(recipe, branch)
        self.assertEqual(
            get_message_text(browser, 2), 'foo is not a branch on Launchpad.')

    def test_create_dupe_recipe(self):
        # You shouldn't be able to create a duplicate recipe owned by the same
        # person with the same name.
        recipe = self.factory.makeSourcePackageRecipe(owner=self.chef)
        transaction.commit()
        recipe_name = recipe.name

        product = self.factory.makeProduct(
            name='ratatouille', displayname='Ratatouille')
        branch = self.factory.makeBranch(
            owner=self.chef, product=product, name='veggies')

        # A new recipe can be created from the branch page.
        browser = self.getUserBrowser(canonical_url(branch), user=self.chef)
        browser.getLink('Create packaging recipe').click()

        browser.getControl(name='field.name').value = recipe_name
        browser.getControl('Description').value = 'Make some food!'
        browser.getControl('Secret Squirrel').click()
        browser.getControl('Create Recipe').click()

        self.assertEqual(
            get_message_text(browser, 2),
            'There is already a recipe owned by Master Chef with this name.')


class TestSourcePackageRecipeEditView(TestCaseForRecipe):
    """Test the editing behaviour of a source package recipe."""

    layer = DatabaseFunctionalLayer

    def test_edit_recipe(self):
        self.factory.makeDistroSeries(
            displayname='Mumbly Midget', name='mumbly',
            distribution=self.ppa.distribution)
        product = self.factory.makeProduct(
            name='ratatouille', displayname='Ratatouille')
        veggie_branch = self.factory.makeBranch(
            owner=self.chef, product=product, name='veggies')
        meat_branch = self.factory.makeBranch(
            owner=self.chef, product=product, name='meat')
        recipe = self.factory.makeSourcePackageRecipe(
            owner=self.chef, registrant=self.chef,
            name=u'things', description=u'This is a recipe',
            distroseries=self.squirrel, branches=[veggie_branch],
            daily_build_archive=self.ppa)
        self.factory.makeArchive(
            distribution=self.ppa.distribution, name='ppa2',
            displayname="PPA 2", owner=self.chef)

        meat_path = meat_branch.bzr_identity

        browser = self.getUserBrowser(canonical_url(recipe), user=self.chef)
        browser.getLink('Edit recipe').click()
        browser.getControl(name='field.name').value = 'fings'
        browser.getControl('Description').value = 'This is stuff'
        browser.getControl('Recipe text').value = (
            MINIMAL_RECIPE_TEXT % meat_path)
        browser.getControl('Secret Squirrel').click()
        browser.getControl('Mumbly Midget').click()
        browser.getControl('PPA 2').click()
        browser.getControl('Update Recipe').click()

        pattern = """\
            Master Chef's fings recipe
            .*

            Description
            This is stuff

            Recipe information
            Build schedule: Built on request
            Owner: Master Chef
            Base branch: lp://dev/~chef/ratatouille/meat
            Debian version: 0\+\{revno\}
            Daily build archive:
            PPA 2
            Distribution series: Mumbly Midget
            .*

            Recipe contents
            # bzr-builder format 0.2 deb-version 0\+\{revno\}
            lp://dev/~chef/ratatouille/meat"""
        main_text = extract_text(find_main_content(browser.contents))
        self.assertTextMatchesExpressionIgnoreWhitespace(
            pattern, main_text)

    def test_edit_recipe_forbidden_instruction(self):
        self.factory.makeDistroSeries(
            displayname='Mumbly Midget', name='mumbly',
            distribution=self.ppa.distribution)
        product = self.factory.makeProduct(
            name='ratatouille', displayname='Ratatouille')
        veggie_branch = self.factory.makeBranch(
            owner=self.chef, product=product, name='veggies')
        recipe = self.factory.makeSourcePackageRecipe(
            owner=self.chef, registrant=self.chef,
            name=u'things', description=u'This is a recipe',
            distroseries=self.squirrel, branches=[veggie_branch])

        browser = self.getUserBrowser(canonical_url(recipe), user=self.chef)
        browser.getLink('Edit recipe').click()
        browser.getControl('Recipe text').value = (
            browser.getControl('Recipe text').value + 'run cat /etc/passwd')
        browser.getControl('Update Recipe').click()

        self.assertEqual(
            extract_text(find_tags_by_class(browser.contents, 'message')[1]),
            'The bzr-builder instruction "run" is not permitted here.')

    def test_edit_recipe_already_exists(self):
        self.factory.makeDistroSeries(
            displayname='Mumbly Midget', name='mumbly',
            distribution=self.ppa.distribution)
        product = self.factory.makeProduct(
            name='ratatouille', displayname='Ratatouille')
        veggie_branch = self.factory.makeBranch(
            owner=self.chef, product=product, name='veggies')
        meat_branch = self.factory.makeBranch(
            owner=self.chef, product=product, name='meat')
        recipe = self.factory.makeSourcePackageRecipe(
            owner=self.chef, registrant=self.chef,
            name=u'things', description=u'This is a recipe',
            distroseries=self.squirrel, branches=[veggie_branch])
        self.factory.makeSourcePackageRecipe(
            owner=self.chef, registrant=self.chef,
            name=u'fings', description=u'This is a recipe',
            distroseries=self.squirrel, branches=[veggie_branch])

        meat_path = meat_branch.bzr_identity

        browser = self.getUserBrowser(canonical_url(recipe), user=self.chef)
        browser.getLink('Edit recipe').click()
        browser.getControl(name='field.name').value = 'fings'
        browser.getControl('Description').value = 'This is stuff'
        browser.getControl('Recipe text').value = (
            MINIMAL_RECIPE_TEXT % meat_path)
        browser.getControl('Secret Squirrel').click()
        browser.getControl('Mumbly Midget').click()
        browser.getControl('Update Recipe').click()

        self.assertEqual(
            extract_text(find_tags_by_class(browser.contents, 'message')[1]),
            'There is already a recipe owned by Master Chef with this name.')

    def test_edit_recipe_but_not_name(self):
        self.factory.makeDistroSeries(
            displayname='Mumbly Midget', name='mumbly',
            distribution=self.ppa.distribution)
        product = self.factory.makeProduct(
            name='ratatouille', displayname='Ratatouille')
        veggie_branch = self.factory.makeBranch(
            owner=self.chef, product=product, name='veggies')
        meat_branch = self.factory.makeBranch(
            owner=self.chef, product=product, name='meat')
        ppa = self.factory.makeArchive(name='ppa')
        recipe = self.factory.makeSourcePackageRecipe(
            owner=self.chef, registrant=self.chef,
            name=u'things', description=u'This is a recipe',
            distroseries=self.squirrel, branches=[veggie_branch],
            daily_build_archive=ppa)

        meat_path = meat_branch.bzr_identity

        browser = self.getUserBrowser(canonical_url(recipe), user=self.chef)
        browser.getLink('Edit recipe').click()
        browser.getControl('Description').value = 'This is stuff'
        browser.getControl('Recipe text').value = (
            MINIMAL_RECIPE_TEXT % meat_path)
        browser.getControl('Secret Squirrel').click()
        browser.getControl('Mumbly Midget').click()
        browser.getControl('Update Recipe').click()

        pattern = """\
            Master Chef's things recipe
            .*

            Description
            This is stuff

            Recipe information
            Build schedule: Built on request
            Owner: Master Chef
            Base branch: lp://dev/~chef/ratatouille/meat
            Debian version: 0\+\{revno\}
            Daily build archive:
            Secret PPA
            Distribution series: Mumbly Midget
            .*

            Recipe contents
            # bzr-builder format 0.2 deb-version 0\+\{revno\}
            lp://dev/~chef/ratatouille/meat"""
        main_text = extract_text(find_main_content(browser.contents))
        self.assertTextMatchesExpressionIgnoreWhitespace(
            pattern, main_text)


class TestSourcePackageRecipeView(TestCaseForRecipe):

    layer = DatabaseFunctionalLayer

    def test_index(self):
        recipe = self.makeRecipe()
        build = removeSecurityProxy(self.factory.makeSourcePackageRecipeBuild(
            recipe=recipe, distroseries=self.squirrel, archive=self.ppa))
        build.status = BuildStatus.FULLYBUILT
        build.date_finished = datetime(2010, 03, 16, tzinfo=utc)

        self.assertTextMatchesExpressionIgnoreWhitespace("""\
            Master Chef Recipes cake_recipe
            .*
            Description
            This recipe .*changes.

            Recipe information
            Build schedule: Built on request
            Owner: Master Chef
            Base branch: lp://dev/~chef/chocolate/cake
            Debian version: 0\+\{revno\}
            Daily build archive: Secret PPA
            Distribution series: Secret Squirrel

            Build records
            Status Time Distribution series Archive
            Successful build on 2010-03-16 Secret Squirrel Secret PPA
            Request build\(s\)

            Recipe contents
            # bzr-builder format 0.2 deb-version 0\+\{revno\}
            lp://dev/~chef/chocolate/cake""", self.getMainText(recipe))

    def test_index_no_builds(self):
        """A message should be shown when there are no builds."""
        recipe = self.makeRecipe()
        self.assertTextMatchesExpressionIgnoreWhitespace("""\
            Build records
            Status Time Distribution series Archive
            This recipe has not been built yet.""", self.getMainText(recipe))

    def test_index_no_suitable_builders(self):
        recipe = self.makeRecipe()
        removeSecurityProxy(self.factory.makeSourcePackageRecipeBuild(
            recipe=recipe, distroseries=self.squirrel, archive=self.ppa))
        self.assertTextMatchesExpressionIgnoreWhitespace("""
            Build records
            Status Time Distribution series Archive
            No suitable builders Secret Squirrel Secret PPA
            Request build\(s\)""", self.getMainText(recipe))

    def makeBuildJob(self, recipe):
        """Return a build associated with a buildjob."""
        build = self.factory.makeSourcePackageRecipeBuild(
            recipe=recipe, distroseries=self.squirrel, archive=self.ppa)
        self.factory.makeSourcePackageRecipeBuildJob(recipe_build=build)
        return build

    def test_index_pending(self):
        """Test the listing of a pending build."""
        recipe = self.makeRecipe()
        self.makeBuildJob(recipe)
        self.factory.makeBuilder()
        pattern = """\
            Build records
            Status Time Distribution series Archive
            Pending build in .* \(estimated\) Secret Squirrel Secret PPA
            Request build\(s\)

            Recipe contents"""
        main_text = self.getMainText(recipe)
        self.assertTextMatchesExpressionIgnoreWhitespace(
            pattern, main_text)

    def test_builds(self):
        """Ensure SourcePackageRecipeView.builds is as described."""
        recipe = self.makeRecipe()
        build1 = self.makeBuildJob(recipe=recipe)
        build2 = self.makeBuildJob(recipe=recipe)
        build3 = self.makeBuildJob(recipe=recipe)
        build4 = self.makeBuildJob(recipe=recipe)
        build5 = self.makeBuildJob(recipe=recipe)
        build6 = self.makeBuildJob(recipe=recipe)
        view = SourcePackageRecipeView(recipe, None)
        self.assertEqual(
            set([build1, build2, build3, build4, build5, build6]),
            set(view.builds))
        def set_day(build, day):
            removeSecurityProxy(build).date_finished = datetime(
                2010, 03, day, tzinfo=utc)
        set_day(build1, 16)
        set_day(build2, 15)
        # When there are 4+ pending builds, only the the most
        # recently-completed build is returned (i.e. build1, not build2)
        self.assertEqual(
            set([build1, build3, build4, build5, build6]),
            set(view.builds))
        set_day(build3, 14)
        set_day(build4, 13)
        set_day(build5, 12)
        set_day(build6, 11)
        self.assertEqual(
            [build5, build4, build3, build2, build1], view.builds)

    def test_request_builds_page(self):
        """Ensure the +request-builds page is sane."""
        recipe = self.makeRecipe()
        pattern = dedent("""\
            Request builds for cake_recipe
            Master Chef
            Recipes
            cake_recipe
            Request builds for cake_recipe
            Archive:
            Secret PPA (chef/ppa)
            Distribution series:
            Secret Squirrel
            Hoary
            Warty
            or
            Cancel""")
        main_text = self.getMainText(recipe, '+request-builds')
        self.assertEqual(pattern, main_text)

    def test_request_builds_action(self):
        """Requesting a build creates pending builds."""
        woody = self.factory.makeDistroSeries(
            name='woody', displayname='Woody',
            distribution=self.ppa.distribution)
        woody.nominatedarchindep = woody.newArch(
            'i386', ProcessorFamily.get(1), False, self.factory.makePerson(),
            supports_virtualized=True)

        recipe = self.makeRecipe()
        browser = self.getViewBrowser(recipe, '+request-builds')
        browser.getControl('Woody').click()
        browser.getControl('Request builds').click()

        login(ANONYMOUS)
        builds = recipe.getBuilds(True)
        build_distros = [
            build.distroseries.displayname for build in builds]
        build_distros.sort()
        # Secret Squirrel is checked by default.
        self.assertEqual(['Secret Squirrel', 'Woody'], build_distros)
        self.assertEqual(
            set([1000]),
            set(build.buildqueue_record.lastscore for build in builds))

    def test_request_builds_archive(self):
        recipe = self.factory.makeSourcePackageRecipe()
        ppa2 = self.factory.makeArchive(
            displayname='Secret PPA', owner=self.chef, name='ppa2')
        view = SourcePackageRecipeRequestBuildsView(recipe, None)
        self.assertIs(None, view.initial_values.get('archive'))
        self.factory.makeSourcePackageRecipeBuild(recipe=recipe, archive=ppa2)
        self.assertEqual(ppa2, view.initial_values.get('archive'))

    def test_request_build_rejects_over_quota(self):
        """Over-quota build requests cause validation failures."""
        woody = self.factory.makeDistroSeries(
            name='woody', displayname='Woody',
            distribution=self.ppa.distribution)
        woody.nominatedarchindep = woody.newArch(
            'i386', ProcessorFamily.get(1), False, self.factory.makePerson(),
            supports_virtualized=True)

        recipe = self.makeRecipe()
        for x in range(5):
            build = recipe.requestBuild(
                self.ppa, self.chef, woody, PackagePublishingPocket.RELEASE)
            removeSecurityProxy(build).status = BuildStatus.FULLYBUILT

        browser = self.getViewBrowser(recipe, '+request-builds')
        browser.getControl('Woody').click()
        browser.getControl('Request builds').click()
        self.assertIn("You have exceeded today's quota for ubuntu woody.",
                extract_text(find_main_content(browser.contents)))

    def test_request_builds_rejects_duplicate(self):
        """Over-quota build requests cause validation failures."""
        woody = self.factory.makeDistroSeries(
            name='woody', displayname='Woody',
            distribution=self.ppa.distribution)
        woody.nominatedarchindep = woody.newArch(
            'i386', ProcessorFamily.get(1), False, self.factory.makePerson(),
            supports_virtualized=True)

        recipe = self.makeRecipe()
        recipe.requestBuild(
            self.ppa, self.chef, woody, PackagePublishingPocket.RELEASE)

        browser = self.getViewBrowser(recipe, '+request-builds')
        browser.getControl('Woody').click()
        browser.getControl('Request builds').click()
        self.assertIn(
            "An identical build is already pending for ubuntu woody.",
            extract_text(find_main_content(browser.contents)))


class TestSourcePackageRecipeBuildView(BrowserTestCase):
    """Test behaviour of SourcePackageReciptBuildView."""

    layer = LaunchpadFunctionalLayer

    def setUp(self):
        """Provide useful defaults."""
        super(TestSourcePackageRecipeBuildView, self).setUp()
        self.user = self.factory.makePerson(
            displayname='Owner', name='build-owner', password='test')

    def makeBuild(self):
        """Make a build suitabe for testing."""
        archive = self.factory.makeArchive(name='build',
            owner=self.user)
        recipe = self.factory.makeSourcePackageRecipe(
            owner=self.user, name=u'my-recipe')
        distro_series = self.factory.makeDistroSeries(
            name='squirrel', distribution=archive.distribution)
        build = self.factory.makeSourcePackageRecipeBuild(
            requester=self.user, archive=archive, recipe=recipe,
            distroseries=distro_series)
        self.factory.makeSourcePackageRecipeBuildJob(recipe_build=build)
        self.factory.makeBuilder()
        return build

    def makeBuildView(self):
        """Return a view of a build suitable for testing."""
        return SourcePackageRecipeBuildView(self.makeBuild(), None)

    def test_estimate(self):
        """Time should be estimated until the job is completed."""
        view = self.makeBuildView()
        self.assertTrue(view.estimate)
        view.context.buildqueue_record.job.start()
        self.assertTrue(view.estimate)
        removeSecurityProxy(view.context).date_finished = datetime.now(utc)
        self.assertFalse(view.estimate)

    def test_eta(self):
        """ETA should be reasonable.

        It should be None if there is no builder or queue entry.
        It should be getEstimatedJobStartTime + estimated duration for jobs
        that have not started.
        It should be job.date_started + estimated duration for jobs that have
        started.
        """
        build = self.factory.makeSourcePackageRecipeBuild()
        view = SourcePackageRecipeBuildView(build, None)
        self.assertIs(None, view.eta)
        queue_entry = self.factory.makeSourcePackageRecipeBuildJob(
            recipe_build=build)
        queue_entry._now = lambda: datetime(1970, 1, 1, 0, 0, 0, 0, utc)
        self.factory.makeBuilder()
        self.assertIsNot(None, view.eta)
        self.assertEqual(
            queue_entry.getEstimatedJobStartTime() +
            queue_entry.estimated_duration, view.eta)
        queue_entry.job.start()
        self.assertEqual(
            queue_entry.job.date_started + queue_entry.estimated_duration,
            view.eta)

    def getBuildBrowser(self, build, view_name=None):
        """Return a browser for the specified build, opened as owner."""
        login(ANONYMOUS)
        url = canonical_url(build, view_name=view_name)
        return self.getUserBrowser(url, self.build_owner)

    def test_render_index(self):
        """Test the basic index page."""
        main_text = self.getMainText(self.makeBuild(), '+index')
        self.assertTextMatchesExpressionIgnoreWhitespace("""\
            Code
            my-recipe
            Build status
            Needs building
            Start in .*
            Estimated finish in .*
            Build details
            Recipe:        Recipe my-recipe for Owner
            Archive:       PPA named build for Owner
            Series:        Squirrel
            Pocket:        Release
            Binary builds: None""", main_text)

    def test_render_index_completed(self):
        """Test the index page of a completed build."""
        release = self.makeBuildAndRelease()
        self.makeBinaryBuild(release, 'itanic')
        naked_build = removeSecurityProxy(release.source_package_recipe_build)
        naked_build.status = BuildStatus.FULLYBUILT
        naked_build.date_finished = datetime(2009, 1, 1, tzinfo=utc)
        naked_build.date_started = (
            naked_build.date_finished - timedelta(minutes=1))
        naked_build.buildqueue_record.destroySelf()
        naked_build.log = self.factory.makeLibraryFileAlias(
            content='buildlog')
        naked_build.upload_log = self.factory.makeLibraryFileAlias(
            content='upload_log')
        main_text = self.getMainText(
            release.source_package_recipe_build, '+index')
        self.assertTextMatchesExpressionIgnoreWhitespace("""\
            Code
            my-recipe
            Build status
            Successfully built
            Started on .*
            Finished on .*
            \(took 1 minute, 0.0 seconds\)
            buildlog \(8 bytes\)
            uploadlog \(10 bytes\)
            Build details
            Recipe:        Recipe my-recipe for Owner
            Archive:       PPA named build for Owner
            Series:        Squirrel
            Pocket:        Release
            Binary builds:
            itanic build of .* 3.14 in ubuntu squirrel RELEASE""",
            main_text)

    def makeBuildAndRelease(self):
        """Make a build and release suitable for testing."""
        build = self.makeBuild()
        multiverse = self.factory.makeComponent(name='multiverse')
        return self.factory.makeSourcePackageRelease(
            source_package_recipe_build=build, version='3.14',
            component=multiverse)

    def makeBinaryBuild(self, release, architecturetag):
        """Make a binary build with specified release and architecturetag."""
        distroarchseries = self.factory.makeDistroArchSeries(
            architecturetag=architecturetag,
            distroseries=release.upload_distroseries,
            processorfamily=self.factory.makeProcessorFamily())
        return self.factory.makeBinaryPackageBuild(
            source_package_release=release, distroarchseries=distroarchseries)

    def test_render_binary_builds(self):
        """BinaryBuilds for this source build are shown if they exist."""
        release = self.makeBuildAndRelease()
        self.makeBinaryBuild(release, 'itanic')
        self.makeBinaryBuild(release, 'x87-64')
        main_text = self.getMainText(
            release.source_package_recipe_build, '+index')
        self.assertTextMatchesExpressionIgnoreWhitespace("""\
            Binary builds:
            itanic build of .* 3.14 in ubuntu squirrel RELEASE
            x87-64 build of .* 3.14 in ubuntu squirrel RELEASE$""",
            main_text)

    def test_logtail(self):
        """Logtail is shown for BUILDING builds."""
        build = self.makeBuild()
        build.buildqueue_record.logtail = 'Logs have no tails!'
        build.buildqueue_record.builder = self.factory.makeBuilder()
        main_text = self.getMainText(build, '+index')
        self.assertNotIn('Logs have no tails!', main_text)
        removeSecurityProxy(build).status = BuildStatus.BUILDING
        main_text = self.getMainText(build, '+index')
        self.assertIn('Logs have no tails!', main_text)
        removeSecurityProxy(build).status = BuildStatus.FULLYBUILT
        self.assertIn('Logs have no tails!', main_text)

    def getMainText(self, build, view_name=None):
        """"Return the main text of a view's web page."""
        browser = self.getViewBrowser(build, '+index')
        return extract_text(find_main_content(browser.contents))

    def test_buildlog(self):
        """A link to the build log is shown if available."""
        build = self.makeBuild()
        removeSecurityProxy(build).log = (
            self.factory.makeLibraryFileAlias())
        build_log_url = build.build_log_url
        browser = self.getViewBrowser(build)
        link = browser.getLink('buildlog')
<<<<<<< HEAD
        self.assertEqual(build.log_url, link.url)
=======
        self.assertEqual(build_log_url, link.url)
>>>>>>> 1b5fe8b3

    def test_uploadlog(self):
        """A link to the upload log is shown if available."""
        build = self.makeBuild()
        removeSecurityProxy(build).upload_log = (
            self.factory.makeLibraryFileAlias())
        upload_log_url = build.upload_log_url
        browser = self.getViewBrowser(build)
        link = browser.getLink('uploadlog')
        self.assertEqual(upload_log_url, link.url)


class TestSourcePackageRecipeDeleteView(TestCaseForRecipe):

    layer = DatabaseFunctionalLayer

    def test_delete_recipe(self):
        recipe = self.factory.makeSourcePackageRecipe(owner=self.chef)

        browser = self.getUserBrowser(
            canonical_url(recipe), user=self.chef)

        browser.getLink('Delete recipe').click()
        browser.getControl('Delete recipe').click()

        self.assertEqual(
            'http://code.launchpad.dev/~chef',
            browser.url)<|MERGE_RESOLUTION|>--- conflicted
+++ resolved
@@ -816,14 +816,9 @@
         build = self.makeBuild()
         removeSecurityProxy(build).log = (
             self.factory.makeLibraryFileAlias())
-        build_log_url = build.build_log_url
         browser = self.getViewBrowser(build)
         link = browser.getLink('buildlog')
-<<<<<<< HEAD
         self.assertEqual(build.log_url, link.url)
-=======
-        self.assertEqual(build_log_url, link.url)
->>>>>>> 1b5fe8b3
 
     def test_uploadlog(self):
         """A link to the upload log is shown if available."""
