# Copyright 2010 Canonical Ltd.  This software is licensed under the
# GNU Affero General Public License version 3 (see the file LICENSE).
# pylint: disable-msg=F0401

"""Tests for the product view classes and templates."""

__metaclass__ = type


from datetime import datetime
from textwrap import dedent
import re

from pytz import utc
from canonical.testing import DatabaseFunctionalLayer
from zope.security.proxy import removeSecurityProxy

from canonical.launchpad.webapp import canonical_url
from canonical.launchpad.testing.pages import extract_text, find_main_content
from lp.buildmaster.interfaces.buildbase import BuildStatus
from lp.code.browser.sourcepackagerecipe import SourcePackageRecipeView
from lp.testing import (ANONYMOUS, login, TestCaseWithFactory)


class TestSourcePackageRecipeView(TestCaseWithFactory):

    layer = DatabaseFunctionalLayer

    def setUp(self):
        """Provide useful defaults."""
        super(TestSourcePackageRecipeView, self).setUp()
        self.chef = self.factory.makePersonNoCommit(
            displayname='Master Chef', name='chef', password='test')
        self.ppa = self.factory.makeArchive(
            displayname='Secret PPA', owner=self.chef)
        self.squirrel = self.factory.makeDistroSeries(
            displayname='Secret Squirrel', name='secret')

    def makeRecipe(self):
<<<<<<< HEAD
        """Create and return a specific recipe."""
=======
        chef = self.factory.makePerson(displayname='Master Chef',
                name='chef')
>>>>>>> 925111b4
        chocolate = self.factory.makeProduct(name='chocolate')
        cake_branch = self.factory.makeProductBranch(
            owner=self.chef, name='cake', product=chocolate)
        return self.factory.makeSourcePackageRecipe(
            None, self.chef, self.squirrel, None, u'cake_recipe',
            u'This recipe builds a foo for disto bar, with my Secret Squirrel'
            ' changes.', cake_branch)

    def getRecipeBrowser(self, recipe, view_name=None):
        """Return a browser for the specified recipe, opened as Chef."""
        login(ANONYMOUS)
        url = canonical_url(recipe, view_name=view_name)
        return self.getUserBrowser(url, self.chef)

    def getMainText(self, recipe, view_name=None):
        """Return the main text of a recipe page, as seen by Chef."""
        browser = self.getRecipeBrowser(recipe, view_name)
        return extract_text(find_main_content(browser.contents))

    def test_index(self):
        recipe = self.makeRecipe()
        build = removeSecurityProxy(self.factory.makeSourcePackageRecipeBuild(
            recipe=recipe, distroseries=self.squirrel, archive=self.ppa))
        build.buildstate = BuildStatus.FULLYBUILT
        build.datebuilt = datetime(2010, 03, 16, tzinfo=utc)
        pattern = re.compile(dedent("""\
            Master Chef
            Branches
            Description
            This recipe .*changes.
            Recipe information
            Owner:
            Master Chef
            Base branch:
            lp://dev/~chef/chocolate/cake
            Debian version:
            1.0
            Distribution series:
            Secret Squirrel
            Build records
            Status
            Time
            Distribution series
            Archive
            Successful build
            on 2010-03-16
            Secret Squirrel
            Secret PPA
            Request build\(s\)
            Recipe contents
            # bzr-builder format 0.2 deb-version 1.0
            lp://dev/~chef/chocolate/cake"""), re.S)
        main_text = self.getMainText(recipe)
        self.assertTrue(pattern.search(main_text), repr(main_text))

    def test_index_no_suitable_builders(self):
        recipe = self.makeRecipe()
        removeSecurityProxy(self.factory.makeSourcePackageRecipeBuild(
            recipe=recipe, distroseries=self.squirrel, archive=self.ppa))
        pattern = re.compile(dedent("""\
            Build records
            Status
            Time
            Distribution series
            Archive
            No suitable builders
            Secret Squirrel
            Secret PPA
            Request build\(s\)"""), re.S)
        main_text = self.getMainText(recipe)
        self.assertTrue(pattern.search(main_text), main_text)

    def makeBuildJob(self, recipe):
        """Return a build associated with a buildjob."""
        build = self.factory.makeSourcePackageRecipeBuild(
            recipe=recipe, distroseries=self.squirrel, archive=self.ppa )
        self.factory.makeSourcePackageRecipeBuildJob(recipe_build=build)
        return build

    def test_index_pending(self):
        """Test the listing of a pending build."""
        recipe = self.makeRecipe()
        self.makeBuildJob(recipe)
        self.factory.makeBuilder()
        pattern = re.compile(dedent("""\
            Build records
            Status
            Time
            Distribution series
            Archive
            Pending build
            in .*
            \(estimated\)
            Secret Squirrel
            Secret PPA
            Request build\(s\)
            Recipe contents"""), re.S)
        main_text = self.getMainText(recipe)
        self.assertTrue(pattern.search(main_text), main_text)

    def test_builds(self):
        """Ensure SourcePackageRecipeView.builds is as described."""
        recipe = self.makeRecipe()
        build1 = self.makeBuildJob(recipe=recipe)
        build2 = self.makeBuildJob(recipe=recipe)
        build3 = self.makeBuildJob(recipe=recipe)
        build4 = self.makeBuildJob(recipe=recipe)
        build5 = self.makeBuildJob(recipe=recipe)
        build6 = self.makeBuildJob(recipe=recipe)
        view = SourcePackageRecipeView(recipe, None)
        self.assertEqual(
            set([build1, build2, build3, build4, build5, build6]),
            set(view.builds))
        def set_day(build, day):
            removeSecurityProxy(build).datebuilt = datetime(
                2010, 03, day, tzinfo=utc)
        set_day(build1, 16)
        set_day(build2, 15)
        # When there are 4+ pending builds, only the the most
        # recently-completed build is returned (i.e. build1, not build2)
        self.assertEqual(
            set([build1, build3, build4, build5, build6]),
            set(view.builds))
        set_day(build3, 14)
        set_day(build4, 13)
        set_day(build5, 12)
        set_day(build6, 11)
        self.assertEqual(
            [build5, build4, build3, build2, build1], view.builds)

    def test_request_builds_page(self):
        """Ensure the +request-builds page is sane."""
        recipe = self.makeRecipe()
        text = self.getMainText(recipe, '+request-builds')
        self.assertEqual(dedent(u"""\
            Request builds for cake_recipe
            Master Chef
            Branches
            Request builds for cake_recipe
            Archive:
            Secret PPA (chef/ppa)
            Distribution series:
            Warty
            Hoary
            Six
            7.0
            Woody
            Sarge
            Guada2005
            Secret Squirrel
            or
            Cancel"""), text)

    def test_request_builds_action(self):
        """Requesting a build creates pending builds."""
        recipe = self.makeRecipe()
        browser = self.getRecipeBrowser(recipe, '+request-builds')
        browser.getControl('Woody').click()
        browser.getControl('Request builds').click()
        build_distros = [
            build.distroseries.displayname for build in
            recipe.getBuilds(True)]
        build_distros.sort()
        # Secret Squirrel is checked by default.
        self.assertEqual(['Secret Squirrel', 'Woody'], build_distros)<|MERGE_RESOLUTION|>--- conflicted
+++ resolved
@@ -29,7 +29,7 @@
     def setUp(self):
         """Provide useful defaults."""
         super(TestSourcePackageRecipeView, self).setUp()
-        self.chef = self.factory.makePersonNoCommit(
+        self.chef = self.factory.makePerson(
             displayname='Master Chef', name='chef', password='test')
         self.ppa = self.factory.makeArchive(
             displayname='Secret PPA', owner=self.chef)
@@ -37,12 +37,7 @@
             displayname='Secret Squirrel', name='secret')
 
     def makeRecipe(self):
-<<<<<<< HEAD
         """Create and return a specific recipe."""
-=======
-        chef = self.factory.makePerson(displayname='Master Chef',
-                name='chef')
->>>>>>> 925111b4
         chocolate = self.factory.makeProduct(name='chocolate')
         cake_branch = self.factory.makeProductBranch(
             owner=self.chef, name='cake', product=chocolate)
