# Copyright 2010 Canonical Ltd.  This software is licensed under the
# GNU Affero General Public License version 3 (see the file LICENSE).
# pylint: disable-msg=F0401,E1002

"""Tests for the source package recipe view classes and templates."""

__metaclass__ = type


from datetime import datetime, timedelta
from textwrap import dedent

from pytz import utc
from zope.security.interfaces import Unauthorized
from zope.security.proxy import removeSecurityProxy

from canonical.launchpad.webapp import canonical_url
from canonical.launchpad.testing.pages import (
    extract_text, find_main_content, find_tags_by_class)
from canonical.testing import (
    DatabaseFunctionalLayer, LaunchpadFunctionalLayer)
from lp.buildmaster.interfaces.buildbase import BuildStatus
from lp.code.browser.sourcepackagerecipe import (
    SourcePackageRecipeView, SourcePackageRecipeRequestBuildsView,
    SourcePackageRecipeBuildView
)
from lp.code.interfaces.sourcepackagerecipe import MINIMAL_RECIPE_TEXT
from lp.registry.interfaces.pocket import PackagePublishingPocket
from lp.soyuz.model.processor import ProcessorFamily
from lp.testing import ANONYMOUS, BrowserTestCase, login, logout


class TestCaseForRecipe(BrowserTestCase):
    """Create some sample data for recipe tests."""

    def setUp(self):
        """Provide useful defaults."""
        super(TestCaseForRecipe, self).setUp()
        self.chef = self.factory.makePerson(
            displayname='Master Chef', name='chef', password='test')
        self.user = self.chef
        self.ppa = self.factory.makeArchive(
            displayname='Secret PPA', owner=self.chef, name='ppa')
        self.squirrel = self.factory.makeDistroSeries(
            displayname='Secret Squirrel', name='secret',
            distribution=self.ppa.distribution)
        self.squirrel.nominatedarchindep = self.squirrel.newArch(
            'i386', ProcessorFamily.get(1), False, self.chef,
            supports_virtualized=True)

    def makeRecipe(self):
        """Create and return a specific recipe."""
        chocolate = self.factory.makeProduct(name='chocolate')
        cake_branch = self.factory.makeProductBranch(
            owner=self.chef, name='cake', product=chocolate)
        return self.factory.makeSourcePackageRecipe(
            owner=self.chef, distroseries=self.squirrel, name=u'cake_recipe',
            description=u'This recipe builds a foo for disto bar, with my'
            ' Secret Squirrel changes.', branches=[cake_branch],
            daily_build_archive=self.ppa)

    def getMainText(self, recipe, view_name=None):
        """Return the main text of a recipe page, as seen by Chef."""
        browser = self.getViewBrowser(recipe, view_name)
        return extract_text(find_main_content(browser.contents))


class TestSourcePackageRecipeAddView(TestCaseForRecipe):

    layer = DatabaseFunctionalLayer

    def makeBranch(self):
        product = self.factory.makeProduct(
            name='ratatouille', displayname='Ratatouille')
        branch = self.factory.makeBranch(
            owner=self.chef, product=product, name='veggies')
        self.factory.makeSourcePackage(sourcepackagename='ratatouille')
        return branch

    def test_create_new_recipe_not_logged_in(self):
        from canonical.launchpad.testing.pages import setupBrowser
        product = self.factory.makeProduct(
            name='ratatouille', displayname='Ratatouille')
        branch = self.factory.makeBranch(
            owner=self.chef, product=product, name='veggies')
        branch_url = canonical_url(branch)
        logout()

        browser = setupBrowser()
        browser.open(branch_url)

        self.assertRaises(
            Unauthorized, browser.getLink('Create packaging recipe').click)

    def test_create_new_recipe(self):
<<<<<<< HEAD
        branch = self.makeBranch()
=======
        product = self.factory.makeProduct(
            name='ratatouille', displayname='Ratatouille')
        branch = self.factory.makeBranch(
            owner=self.chef, product=product, name='veggies')

>>>>>>> 4eb58cd1
        # A new recipe can be created from the branch page.
        browser = self.getUserBrowser(canonical_url(branch), user=self.chef)
        browser.getLink('Create packaging recipe').click()

        browser.getControl(name='field.name').value = 'daily'
        browser.getControl('Description').value = 'Make some food!'
        browser.getControl('Secret Squirrel').click()
        browser.getControl('Build daily').click()
        browser.getControl('Create Recipe').click()

        pattern = """\
            Master Chef's daily recipe
            .*

            Description
            Make some food!

            Recipe information
            Build daily: True
            Owner: Master Chef
            Base branch: lp://dev/~chef/ratatouille/veggies
            Debian version: 1.0
            Daily build archive: Secret PPA
            Distribution series: Secret Squirrel
            .*

            Recipe contents
            # bzr-builder format 0.2 deb-version 1.0
            lp://dev/~chef/ratatouille/veggies"""
        main_text = extract_text(find_main_content(browser.contents))
        self.assertTextMatchesExpressionIgnoreWhitespace(
            pattern, main_text)

    def test_create_recipe_forbidden_instruction(self):
        # We don't allow the "run" instruction in our recipes.  Make sure this
        # is communicated to the user properly.
        product = self.factory.makeProduct(
            name='ratatouille', displayname='Ratatouille')
        branch = self.factory.makeBranch(
            owner=self.chef, product=product, name='veggies')

        # A new recipe can be created from the branch page.
        browser = self.getUserBrowser(canonical_url(branch), user=self.chef)
        browser.getLink('Create packaging recipe').click()

        browser.getControl(name='field.name').value = 'daily'
        browser.getControl('Description').value = 'Make some food!'
        browser.getControl('Secret Squirrel').click()

        browser.getControl('Recipe text').value = (
            browser.getControl('Recipe text').value + 'run cat /etc/passwd')

        browser.getControl('Create Recipe').click()

        self.assertEqual(
            extract_text(find_tags_by_class(browser.contents, 'message')[1]),
            'The bzr-builder instruction "run" is not permitted here.')

    def test_create_new_recipe_empty_name(self):
        # Leave off the name and make sure that the widgets validate before
        # the content validates.
        product = self.factory.makeProduct(
            name='ratatouille', displayname='Ratatouille')
        branch = self.factory.makeBranch(
            owner=self.chef, product=product, name='veggies')

        # A new recipe can be created from the branch page.
        browser = self.getUserBrowser(canonical_url(branch), user=self.chef)
        browser.getLink('Create packaging recipe').click()

        browser.getControl('Description').value = 'Make some food!'
        browser.getControl('Secret Squirrel').click()
        browser.getControl('Create Recipe').click()

        self.assertEqual(
            extract_text(find_tags_by_class(browser.contents, 'message')[1]),
            'Required input is missing.')

    def test_create_recipe_bad_text(self):
        # If a user tries to create source package recipe with bad text, they
        # should get an error.
<<<<<<< HEAD
        branch = self.makeBranch()
=======
        product = self.factory.makeProduct(
            name='ratatouille', displayname='Ratatouille')
        branch = self.factory.makeBranch(
            owner=self.chef, product=product, name='veggies')
>>>>>>> 4eb58cd1

        # A new recipe can be created from the branch page.
        browser = self.getUserBrowser(canonical_url(branch), user=self.chef)
        browser.getLink('Create packaging recipe').click()

        browser.getControl(name='field.name').value = 'daily'
        browser.getControl('Description').value = 'Make some food!'
        browser.getControl('Recipe text').value = 'Foo bar baz'
        browser.getControl('Create Recipe').click()

        self.assertEqual(
            extract_text(find_tags_by_class(browser.contents, 'message')[1]),
            'The recipe text is not a valid bzr-builder recipe.')

    def test_create_recipe_no_distroseries(self):
        browser = self.getViewBrowser(self.makeBranch(), '+new-recipe')
        browser.getControl(name='field.name').value = 'daily'
        browser.getControl('Description').value = 'Make some food!'

        browser.getControl('Build daily').click()
        browser.getControl('Create Recipe').click()
        self.assertEqual(
            extract_text(find_tags_by_class(browser.contents, 'message')[1]),
            'You must specify at least one series for daily builds.')

    def test_create_dupe_recipe(self):
        # You shouldn't be able to create a duplicate recipe owned by the same
        # person with the same name.
        recipe = self.factory.makeSourcePackageRecipe(owner=self.chef)

        product = self.factory.makeProduct(
            name='ratatouille', displayname='Ratatouille')
        branch = self.factory.makeBranch(
            owner=self.chef, product=product, name='veggies')

        # A new recipe can be created from the branch page.
        browser = self.getUserBrowser(canonical_url(branch), user=self.chef)
        browser.getLink('Create packaging recipe').click()

        browser.getControl(name='field.name').value = recipe.name
        browser.getControl('Description').value = 'Make some food!'
        browser.getControl('Secret Squirrel').click()
        browser.getControl('Create Recipe').click()

        self.assertEqual(
            extract_text(find_tags_by_class(browser.contents, 'message')[1]),
            'There is already a recipe owned by Master Chef with this name.')


class TestSourcePackageRecipeEditView(TestCaseForRecipe):
    """Test the editing behaviour of a source package recipe."""

    layer = DatabaseFunctionalLayer

    def test_edit_recipe(self):
        self.factory.makeDistroSeries(
            displayname='Mumbly Midget', name='mumbly',
            distribution=self.ppa.distribution)
        product = self.factory.makeProduct(
            name='ratatouille', displayname='Ratatouille')
        veggie_branch = self.factory.makeBranch(
            owner=self.chef, product=product, name='veggies')
        meat_branch = self.factory.makeBranch(
            owner=self.chef, product=product, name='meat')
        recipe = self.factory.makeSourcePackageRecipe(
            owner=self.chef, registrant=self.chef,
            name=u'things', description=u'This is a recipe',
            distroseries=self.squirrel, branches=[veggie_branch],
            daily_build_archive=self.ppa)
        self.factory.makeArchive(
            distribution=self.ppa.distribution, name='ppa2',
            displayname="PPA 2", owner=self.chef)

        meat_path = meat_branch.bzr_identity

        browser = self.getUserBrowser(canonical_url(recipe), user=self.chef)
        browser.getLink('Edit recipe').click()
        browser.getControl(name='field.name').value = 'fings'
        browser.getControl('Description').value = 'This is stuff'
        browser.getControl('Recipe text').value = (
            MINIMAL_RECIPE_TEXT % meat_path)
        browser.getControl('Secret Squirrel').click()
        browser.getControl('Mumbly Midget').click()
        browser.getControl('PPA 2').click()
        browser.getControl('Update Recipe').click()

        pattern = """\
            Master Chef's fings recipe
            .*

            Description
            This is stuff

            Recipe information
            Build daily: False
            Owner: Master Chef
            Base branch: lp://dev/~chef/ratatouille/meat
            Debian version: 1.0
            Daily build archive:
            PPA 2
            Distribution series: Mumbly Midget
            .*

            Recipe contents
            # bzr-builder format 0.2 deb-version 1.0
            lp://dev/~chef/ratatouille/meat"""
        main_text = extract_text(find_main_content(browser.contents))
        self.assertTextMatchesExpressionIgnoreWhitespace(
            pattern, main_text)

    def test_edit_recipe_forbidden_instruction(self):
        self.factory.makeDistroSeries(
            displayname='Mumbly Midget', name='mumbly',
            distribution=self.ppa.distribution)
        product = self.factory.makeProduct(
            name='ratatouille', displayname='Ratatouille')
        veggie_branch = self.factory.makeBranch(
            owner=self.chef, product=product, name='veggies')
        recipe = self.factory.makeSourcePackageRecipe(
            owner=self.chef, registrant=self.chef,
            name=u'things', description=u'This is a recipe',
            distroseries=self.squirrel, branches=[veggie_branch])

        browser = self.getUserBrowser(canonical_url(recipe), user=self.chef)
        browser.getLink('Edit recipe').click()
        browser.getControl('Recipe text').value = (
            browser.getControl('Recipe text').value + 'run cat /etc/passwd')
        browser.getControl('Update Recipe').click()

        self.assertEqual(
            extract_text(find_tags_by_class(browser.contents, 'message')[1]),
            'The bzr-builder instruction "run" is not permitted here.')

    def test_edit_recipe_already_exists(self):
        self.factory.makeDistroSeries(
            displayname='Mumbly Midget', name='mumbly',
            distribution=self.ppa.distribution)
        product = self.factory.makeProduct(
            name='ratatouille', displayname='Ratatouille')
        veggie_branch = self.factory.makeBranch(
            owner=self.chef, product=product, name='veggies')
        meat_branch = self.factory.makeBranch(
            owner=self.chef, product=product, name='meat')
        recipe = self.factory.makeSourcePackageRecipe(
            owner=self.chef, registrant=self.chef,
            name=u'things', description=u'This is a recipe',
            distroseries=self.squirrel, branches=[veggie_branch])
        self.factory.makeSourcePackageRecipe(
            owner=self.chef, registrant=self.chef,
            name=u'fings', description=u'This is a recipe',
            distroseries=self.squirrel, branches=[veggie_branch])

        meat_path = meat_branch.bzr_identity

        browser = self.getUserBrowser(canonical_url(recipe), user=self.chef)
        browser.getLink('Edit recipe').click()
        browser.getControl(name='field.name').value = 'fings'
        browser.getControl('Description').value = 'This is stuff'
        browser.getControl('Recipe text').value = (
            MINIMAL_RECIPE_TEXT % meat_path)
        browser.getControl('Secret Squirrel').click()
        browser.getControl('Mumbly Midget').click()
        browser.getControl('Update Recipe').click()

        self.assertEqual(
            extract_text(find_tags_by_class(browser.contents, 'message')[1]),
            'There is already a recipe owned by Master Chef with this name.')

    def test_edit_recipe_but_not_name(self):
        self.factory.makeDistroSeries(
            displayname='Mumbly Midget', name='mumbly',
            distribution=self.ppa.distribution)
        product = self.factory.makeProduct(
            name='ratatouille', displayname='Ratatouille')
        veggie_branch = self.factory.makeBranch(
            owner=self.chef, product=product, name='veggies')
        meat_branch = self.factory.makeBranch(
            owner=self.chef, product=product, name='meat')
        recipe = self.factory.makeSourcePackageRecipe(
            owner=self.chef, registrant=self.chef,
            name=u'things', description=u'This is a recipe',
            distroseries=self.squirrel, branches=[veggie_branch])

        meat_path = meat_branch.bzr_identity

        browser = self.getUserBrowser(canonical_url(recipe), user=self.chef)
        browser.getLink('Edit recipe').click()
        browser.getControl('Description').value = 'This is stuff'
        browser.getControl('Recipe text').value = (
            MINIMAL_RECIPE_TEXT % meat_path)
        browser.getControl('Secret Squirrel').click()
        browser.getControl('Mumbly Midget').click()
        browser.getControl('Update Recipe').click()

        pattern = """\
            Master Chef's things recipe
            .*

            Description
            This is stuff

            Recipe information
            Owner: Master Chef
            Base branch: lp://dev/~chef/ratatouille/meat
            Debian version: 1.0
            Distribution series: Mumbly Midget
            .*

            Recipe contents
            # bzr-builder format 0.2 deb-version 1.0
            lp://dev/~chef/ratatouille/meat"""
        main_text = extract_text(find_main_content(browser.contents))
        self.assertTextMatchesExpressionIgnoreWhitespace(
            pattern, main_text)



class TestSourcePackageRecipeView(TestCaseForRecipe):

    layer = DatabaseFunctionalLayer

    def test_index(self):
        recipe = self.makeRecipe()
        build = removeSecurityProxy(self.factory.makeSourcePackageRecipeBuild(
            recipe=recipe, distroseries=self.squirrel, archive=self.ppa))
        build.buildstate = BuildStatus.FULLYBUILT
        build.datebuilt = datetime(2010, 03, 16, tzinfo=utc)

        self.assertTextMatchesExpressionIgnoreWhitespace("""\
            Master Chef Recipes cake_recipe
            Description
            This recipe .*changes.

            Recipe information
            Build daily: False
            Owner: Master Chef
            Base branch: lp://dev/~chef/chocolate/cake
            Debian version: 1.0
            Daily build archive: Secret PPA
            Distribution series: Secret Squirrel

            Build records
            Status Time Distribution series Archive
            Successful build on 2010-03-16 Secret Squirrel Secret PPA
            Request build\(s\)

            Recipe contents
            # bzr-builder format 0.2 deb-version 1.0
            lp://dev/~chef/chocolate/cake""", self.getMainText(recipe))

    def test_index_no_builds(self):
        """A message should be shown when there are no builds."""
        recipe = self.makeRecipe()
        self.assertTextMatchesExpressionIgnoreWhitespace("""\
            Build records
            Status Time Distribution series Archive
            This recipe has not been built yet.""", self.getMainText(recipe))

    def test_index_no_suitable_builders(self):
        recipe = self.makeRecipe()
        removeSecurityProxy(self.factory.makeSourcePackageRecipeBuild(
            recipe=recipe, distroseries=self.squirrel, archive=self.ppa))
        self.assertTextMatchesExpressionIgnoreWhitespace("""
            Build records
            Status Time Distribution series Archive
            No suitable builders Secret Squirrel Secret PPA
            Request build\(s\)""", self.getMainText(recipe))

    def makeBuildJob(self, recipe):
        """Return a build associated with a buildjob."""
        build = self.factory.makeSourcePackageRecipeBuild(
            recipe=recipe, distroseries=self.squirrel, archive=self.ppa )
        self.factory.makeSourcePackageRecipeBuildJob(recipe_build=build)
        return build

    def test_index_pending(self):
        """Test the listing of a pending build."""
        recipe = self.makeRecipe()
        self.makeBuildJob(recipe)
        self.factory.makeBuilder()
        pattern = """\
            Build records
            Status Time Distribution series Archive
            Pending build in .* \(estimated\) Secret Squirrel Secret PPA
            Request build\(s\)

            Recipe contents"""
        main_text = self.getMainText(recipe)
        self.assertTextMatchesExpressionIgnoreWhitespace(
            pattern, main_text)

    def test_builds(self):
        """Ensure SourcePackageRecipeView.builds is as described."""
        recipe = self.makeRecipe()
        build1 = self.makeBuildJob(recipe=recipe)
        build2 = self.makeBuildJob(recipe=recipe)
        build3 = self.makeBuildJob(recipe=recipe)
        build4 = self.makeBuildJob(recipe=recipe)
        build5 = self.makeBuildJob(recipe=recipe)
        build6 = self.makeBuildJob(recipe=recipe)
        view = SourcePackageRecipeView(recipe, None)
        self.assertEqual(
            set([build1, build2, build3, build4, build5, build6]),
            set(view.builds))
        def set_day(build, day):
            removeSecurityProxy(build).datebuilt = datetime(
                2010, 03, day, tzinfo=utc)
        set_day(build1, 16)
        set_day(build2, 15)
        # When there are 4+ pending builds, only the the most
        # recently-completed build is returned (i.e. build1, not build2)
        self.assertEqual(
            set([build1, build3, build4, build5, build6]),
            set(view.builds))
        set_day(build3, 14)
        set_day(build4, 13)
        set_day(build5, 12)
        set_day(build6, 11)
        self.assertEqual(
            [build5, build4, build3, build2, build1], view.builds)

    def test_request_builds_page(self):
        """Ensure the +request-builds page is sane."""
        recipe = self.makeRecipe()
        pattern = dedent("""\
            Request builds for cake_recipe
            Master Chef
            Recipes
            cake_recipe
            Request builds for cake_recipe
            Archive:
            Secret PPA (chef/ppa)
            Distribution series:
            Secret Squirrel
            Warty
            Hoary
            or
            Cancel""")
        main_text = self.getMainText(recipe, '+request-builds')
        self.assertEqual(pattern, main_text)

    def test_request_builds_action(self):
        """Requesting a build creates pending builds."""
        woody = self.factory.makeDistroSeries(
            name='woody', displayname='Woody',
            distribution=self.ppa.distribution)
        woody.nominatedarchindep = woody.newArch(
            'i386', ProcessorFamily.get(1), False, self.factory.makePerson(),
            supports_virtualized=True)

        recipe = self.makeRecipe()
        browser = self.getViewBrowser(recipe, '+request-builds')
        browser.getControl('Woody').click()
        browser.getControl('Request builds').click()
        builds = recipe.getBuilds(True)
        build_distros = [
            build.distroseries.displayname for build in builds]
        build_distros.sort()
        # Secret Squirrel is checked by default.
        self.assertEqual(['Secret Squirrel', 'Woody'], build_distros)
        self.assertEqual(
            set([1000]),
            set(build.buildqueue_record.lastscore for build in builds))

    def test_request_builds_archive(self):
        recipe = self.factory.makeSourcePackageRecipe()
        ppa2 = self.factory.makeArchive(
            displayname='Secret PPA', owner=self.chef, name='ppa2')
        view = SourcePackageRecipeRequestBuildsView(recipe, None)
        self.assertIs(None, view.initial_values.get('archive'))
        self.factory.makeSourcePackageRecipeBuild(recipe=recipe, archive=ppa2)
        self.assertEqual(ppa2, view.initial_values.get('archive'))

    def test_request_build_rejects_over_quota(self):
        """Over-quota build requests cause validation failures."""
        woody = self.factory.makeDistroSeries(
            name='woody', displayname='Woody',
            distribution=self.ppa.distribution)
        woody.nominatedarchindep = woody.newArch(
            'i386', ProcessorFamily.get(1), False, self.factory.makePerson(),
            supports_virtualized=True)

        recipe = self.makeRecipe()
        [recipe.requestBuild(
            self.ppa, self.chef, woody, PackagePublishingPocket.RELEASE)
            for x in range(5)]

        browser = self.getViewBrowser(recipe, '+request-builds')
        browser.getControl('Woody').click()
        browser.getControl('Request builds').click()
        self.assertIn("You have exceeded today's quota for ubuntu woody.",
                extract_text(find_main_content(browser.contents)))


class TestSourcePackageRecipeBuildView(BrowserTestCase):
    """Test behaviour of SourcePackageReciptBuildView."""

    layer = LaunchpadFunctionalLayer

    def setUp(self):
        """Provide useful defaults."""
        super(TestSourcePackageRecipeBuildView, self).setUp()
        self.user = self.factory.makePerson(
            displayname='Owner', name='build-owner', password='test')

    def makeBuild(self, buildstate=None):
        """Make a build suitabe for testing."""
        archive = self.factory.makeArchive(name='build',
            owner=self.user)
        recipe = self.factory.makeSourcePackageRecipe(
            owner=self.user, name=u'my-recipe')
        distro_series = self.factory.makeDistroSeries(
            name='squirrel', distribution=archive.distribution)
        build = self.factory.makeSourcePackageRecipeBuild(
            requester=self.user, archive=archive, recipe=recipe,
            distroseries=distro_series)
        self.factory.makeSourcePackageRecipeBuildJob(recipe_build=build)
        self.factory.makeBuilder()
        return build

    def makeBuildView(self):
        """Return a view of a build suitable for testing."""
        return SourcePackageRecipeBuildView(self.makeBuild(), None)

    def test_estimate(self):
        """Time should be estimated until the job is completed."""
        view = self.makeBuildView()
        self.assertTrue(view.estimate)
        view.context.buildqueue_record.job.start()
        self.assertTrue(view.estimate)
        removeSecurityProxy(view.context).datebuilt = datetime.now(utc)
        self.assertFalse(view.estimate)

    def test_eta(self):
        """ETA should be reasonable.

        It should be None if there is no builder or queue entry.
        It should be getEstimatedJobStartTime + estimated duration for jobs
        that have not started.
        It should be job.date_started + estimated duration for jobs that have
        started.
        """
        build = self.factory.makeSourcePackageRecipeBuild()
        view = SourcePackageRecipeBuildView(build, None)
        self.assertIs(None, view.eta)
        queue_entry = self.factory.makeSourcePackageRecipeBuildJob(
            recipe_build=build)
        queue_entry._now = lambda: datetime(1970, 1, 1, 0, 0, 0, 0, utc)
        self.factory.makeBuilder()
        self.assertIsNot(None, view.eta)
        self.assertEqual(
            queue_entry.getEstimatedJobStartTime() +
            queue_entry.estimated_duration, view.eta)
        queue_entry.job.start()
        self.assertEqual(
            queue_entry.job.date_started + queue_entry.estimated_duration,
            view.eta)

    def getBuildBrowser(self, build, view_name=None):
        """Return a browser for the specified build, opened as owner."""
        login(ANONYMOUS)
        url = canonical_url(build, view_name=view_name)
        return self.getUserBrowser(url, self.build_owner)

    def test_render_index(self):
        """Test the basic index page."""
        main_text = self.getMainText(self.makeBuild(), '+index')
        self.assertTextMatchesExpressionIgnoreWhitespace("""\
            Code
            my-recipe
            Build status
            Needs building
            Start in .*
            Estimated finish in .*
            Build details
            Recipe:        Recipe my-recipe for Owner
            Archive:       PPA named build for Owner
            Series:        Squirrel
            Pocket:        Release
            Binary builds: None""", main_text)

    def test_render_index_completed(self):
        """Test the index page of a completed build."""
        release = self.makeBuildAndRelease()
        self.makeBinaryBuild(release, 'itanic')
        naked_build = removeSecurityProxy(release.source_package_recipe_build)
        naked_build.buildstate = BuildStatus.FULLYBUILT
        naked_build.buildduration = timedelta(minutes=1)
        naked_build.datebuilt = datetime(2009, 1, 1, tzinfo=utc)
        naked_build.buildqueue_record.destroySelf()
        naked_build.buildlog = self.factory.makeLibraryFileAlias(
            content='buildlog')
        naked_build.upload_log = self.factory.makeLibraryFileAlias(
            content='upload_log')
        main_text = self.getMainText(
            release.source_package_recipe_build, '+index')
        self.assertTextMatchesExpressionIgnoreWhitespace("""\
            Code
            my-recipe
            Build status
            Successfully built
            Started on .*
            Finished on .*
            \(took 1 minute, 0.0 seconds\)
            buildlog \(8 bytes\)
            uploadlog \(10 bytes\)
            Build details
            Recipe:        Recipe my-recipe for Owner
            Archive:       PPA named build for Owner
            Series:        Squirrel
            Pocket:        Release
            Result:        .* in ubuntu 3.14
            Binary builds:
            itanic build of .* 3.14 in ubuntu squirrel RELEASE""",
            main_text)

    def makeBuildAndRelease(self):
        """Make a build and release suitable for testing."""
        build = self.makeBuild()
        multiverse = self.factory.makeComponent(name='multiverse')
        return self.factory.makeSourcePackageRelease(
            source_package_recipe_build=build, version='3.14',
            component=multiverse)

    def test_render_sourcepackage_release(self):
        """SourcePackageReleases are shown if set."""
        release = self.makeBuildAndRelease()
        main_text = self.getMainText(
            release.source_package_recipe_build, '+index')
        self.assertTextMatchesExpressionIgnoreWhitespace("""\
            Result: .* in ubuntu 3.14""", main_text)

    def makeBinaryBuild(self, release, architecturetag):
        """Make a binary build with specified release and architecturetag."""
        distroarchseries = self.factory.makeDistroArchSeries(
            architecturetag=architecturetag,
            distroseries=release.upload_distroseries,
            processorfamily=self.factory.makeProcessorFamily())
        return self.factory.makeBinaryPackageBuild(
            source_package_release=release, distroarchseries=distroarchseries)

    def test_render_binary_builds(self):
        """BinaryBuilds for this source build are shown if they exist."""
        release = self.makeBuildAndRelease()
        self.makeBinaryBuild(release, 'itanic')
        self.makeBinaryBuild(release, 'x87-64')
        main_text = self.getMainText(
            release.source_package_recipe_build, '+index')
        self.assertTextMatchesExpressionIgnoreWhitespace("""\
            Binary builds:
            itanic build of .* 3.14 in ubuntu squirrel RELEASE
            x87-64 build of .* 3.14 in ubuntu squirrel RELEASE$""",
            main_text)

    def test_logtail(self):
        """Logtail is shown for BUILDING builds."""
        build = self.makeBuild()
        build.buildqueue_record.logtail = 'Logs have no tails!'
        build.buildqueue_record.builder = self.factory.makeBuilder()
        main_text = self.getMainText(build, '+index')
        self.assertNotIn('Logs have no tails!', main_text)
        removeSecurityProxy(build).buildstate = BuildStatus.BUILDING
        main_text = self.getMainText(build, '+index')
        self.assertIn('Logs have no tails!', main_text)
        removeSecurityProxy(build).buildstate = BuildStatus.FULLYBUILT
        self.assertIn('Logs have no tails!', main_text)

    def getMainText(self, build, view_name=None):
        """"Return the main text of a view's web page."""
        browser = self.getViewBrowser(build, '+index')
        return extract_text(find_main_content(browser.contents))

    def test_buildlog(self):
        """A link to the build log is shown if available."""
        build = self.makeBuild()
        removeSecurityProxy(build).buildlog = (
            self.factory.makeLibraryFileAlias())
        browser = self.getViewBrowser(build)
        link = browser.getLink('buildlog')
        self.assertEqual(build.build_log_url, link.url)

    def test_uploadlog(self):
        """A link to the upload log is shown if available."""
        build = self.makeBuild()
        removeSecurityProxy(build).upload_log = (
            self.factory.makeLibraryFileAlias())
        browser = self.getViewBrowser(build)
        link = browser.getLink('uploadlog')
        self.assertEqual(build.upload_log_url, link.url)


class TestSourcePackageRecipeDeleteView(TestCaseForRecipe):

    layer = DatabaseFunctionalLayer

    def test_delete_recipe(self):
        recipe = self.factory.makeSourcePackageRecipe(owner=self.chef)

        browser = self.getUserBrowser(
            canonical_url(recipe), user=self.chef)

        browser.getLink('Delete recipe').click()
        browser.getControl('Delete recipe').click()

        self.assertEqual(
            'http://code.launchpad.dev/~chef',
            browser.url)<|MERGE_RESOLUTION|>--- conflicted
+++ resolved
@@ -93,15 +93,7 @@
             Unauthorized, browser.getLink('Create packaging recipe').click)
 
     def test_create_new_recipe(self):
-<<<<<<< HEAD
         branch = self.makeBranch()
-=======
-        product = self.factory.makeProduct(
-            name='ratatouille', displayname='Ratatouille')
-        branch = self.factory.makeBranch(
-            owner=self.chef, product=product, name='veggies')
-
->>>>>>> 4eb58cd1
         # A new recipe can be created from the branch page.
         browser = self.getUserBrowser(canonical_url(branch), user=self.chef)
         browser.getLink('Create packaging recipe').click()
@@ -183,14 +175,7 @@
     def test_create_recipe_bad_text(self):
         # If a user tries to create source package recipe with bad text, they
         # should get an error.
-<<<<<<< HEAD
         branch = self.makeBranch()
-=======
-        product = self.factory.makeProduct(
-            name='ratatouille', displayname='Ratatouille')
-        branch = self.factory.makeBranch(
-            owner=self.chef, product=product, name='veggies')
->>>>>>> 4eb58cd1
 
         # A new recipe can be created from the branch page.
         browser = self.getUserBrowser(canonical_url(branch), user=self.chef)
