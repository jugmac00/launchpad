--- conflicted
+++ resolved
@@ -51,6 +51,7 @@
     PreviewDiff,
     StaticDiff,
     )
+from lp.code.tests.helpers import add_revision_to_branch
 from lp.testing import (
     BrowserTestCase,
     login_person,
@@ -582,40 +583,6 @@
         self.bmp.target_branch.linkBug(bug, self.bmp.registrant)
         view = create_initialized_view(self.bmp, '+index')
         self.assertEqual([], view.linked_bugs)
-
-<<<<<<< HEAD
-    def test_revision_end_date_active(self):
-        # An active merge proposal will have None as an end date.
-        bmp = self.factory.makeBranchMergeProposal()
-        view = create_initialized_view(bmp, '+index')
-        self.assertIs(None, view.revision_end_date)
-
-    def test_revision_end_date_merged(self):
-        # An merged proposal will have the date merged as an end date.
-        bmp = self.factory.makeBranchMergeProposal(
-            set_state=BranchMergeProposalStatus.MERGED)
-        view = create_initialized_view(bmp, '+index')
-        self.assertEqual(bmp.date_merged, view.revision_end_date)
-
-    def test_revision_end_date_rejected(self):
-        # An rejected proposal will have the date reviewed as an end date.
-        bmp = self.factory.makeBranchMergeProposal(
-            set_state=BranchMergeProposalStatus.REJECTED)
-        view = create_initialized_view(bmp, '+index')
-        self.assertEqual(bmp.date_reviewed, view.revision_end_date)
-
-    def assertRevisionGroups(self, bmp, expected_groups):
-        """Get the groups for the merge proposal and check them."""
-        view = create_initialized_view(bmp, '+index')
-        groups = view._getRevisionsSinceReviewStart()
-        view_groups = [
-            obj.revisions for obj in groups]
-        self.assertEqual(expected_groups, view_groups)
-
-    def test_getRevisionsSinceReviewStart_no_revisions(self):
-        # If there have been no revisions pushed since the start of the
-        # review, the method returns an empty list.
-        self.assertRevisionGroups(self.bmp, [])
 
     def makeRevisionGroups(self):
         review_date = datetime(2009, 9, 10, tzinfo=pytz.UTC)
@@ -638,32 +605,18 @@
             revision_date += timedelta(days=1)
         return bmp, revisions
 
-    def test_getRevisionsSinceReviewStart_groups(self):
-        # Revisions that were scanned at the same time have the same
-        # date_created.  These revisions are grouped together.
-        bmp, revisions = self.makeRevisionGroups()
-        expected_groups = [
-            [revisions[0], revisions[1]],
-            [revisions[2], revisions[3]]]
-        self.assertRevisionGroups(bmp, expected_groups)
-
     def test_getRevisionsIncludesIncrementalDiffs(self):
         bmp, revisions = self.makeRevisionGroups()
-        diff1 = self.factory.makeIncrementalDiff(merge_proposal=bmp,
-                old_revision=revisions[0].revision.getLefthandParent(),
-                new_revision=revisions[1].revision)
-        diff2 = self.factory.makeIncrementalDiff(merge_proposal=bmp,
-                old_revision=revisions[2].revision.getLefthandParent(),
+        diff = self.factory.makeIncrementalDiff(merge_proposal=bmp,
+                old_revision=revisions[1].revision.getLefthandParent(),
                 new_revision=revisions[3].revision)
         view = create_initialized_view(bmp, '+index')
-        comments = view.conversation
-        self.assertEqual(
-            [diff1, diff2],
-            [comment for comment in comments
-             if zisinstance(IncrementalDiffComment, comment)])
-
-=======
->>>>>>> 66511736
+        comments = view.conversation.comments
+        self.assertEqual(
+            [diff],
+            [comment.incremental_diff for comment in comments
+             if zisinstance(comment, IncrementalDiffComment)])
+
     def test_include_superseded_comments(self):
         for x, time in zip(range(3), time_counter()):
             if x != 0:
