--- conflicted
+++ resolved
@@ -11,10 +11,7 @@
     timedelta,
     )
 from difflib import unified_diff
-<<<<<<< HEAD
 import re
-=======
->>>>>>> 58bc30b5
 
 from lazr.lifecycle.event import ObjectModifiedEvent
 from lazr.restful.interfaces import IJSONRequestCache
@@ -1488,7 +1485,6 @@
         self.assertThat(browser.contents, HTMLContains(expected_meta))
 
 
-<<<<<<< HEAD
 class TestBranchMergeProposalBrowserView(BrowserTestCase):
 
     layer = DatabaseFunctionalLayer
@@ -1512,12 +1508,8 @@
             'Prerequisite: ' + re.escape(identity), text)
 
 
-class TestBranchMergeProposalChangeStatusOptions(TestCaseWithFactory):
-    """Test the status vocabulary generated for then +edit-status view."""
-=======
 class TestBranchMergeProposalChangeStatusView(TestCaseWithFactory):
     """Test the +edit-status view."""
->>>>>>> 58bc30b5
 
     layer = DatabaseFunctionalLayer
 
