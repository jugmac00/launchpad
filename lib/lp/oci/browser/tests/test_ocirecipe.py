--- conflicted
+++ resolved
@@ -37,14 +37,10 @@
     OCIRecipeEditView,
     OCIRecipeView,
     )
-<<<<<<< HEAD
-from lp.oci.interfaces.ocipushrule import IOCIPushRuleSet
-=======
 from lp.oci.interfaces.ocipushrule import (
     IOCIPushRuleSet,
     OCIPushRuleAlreadyExists,
     )
->>>>>>> 880f4bd1
 from lp.oci.interfaces.ocirecipe import (
     CannotModifyOCIRecipeProcessor,
     IOCIRecipeSet,
@@ -54,10 +50,7 @@
     IOCIRegistryCredentialsSet,
     )
 from lp.oci.tests.helpers import OCIConfigHelperMixin
-<<<<<<< HEAD
 from lp.registry.interfaces.person import IPersonSet
-=======
->>>>>>> 880f4bd1
 from lp.services.database.constants import UTC_NOW
 from lp.services.features.testing import FeatureFixture
 from lp.services.propertycache import get_property_cache
@@ -853,15 +846,6 @@
             extract_text(find_main_content(browser.contents)))
 
 
-<<<<<<< HEAD
-class TestOCIRecipePushRulesView(OCIConfigHelperMixin,
-                                 BaseTestOCIRecipeView):
-    def setUp(self):
-        super(TestOCIRecipePushRulesView, self).setUp()
-        self.ubuntu = getUtility(ILaunchpadCelebrities).ubuntu
-        self.distroseries = self.factory.makeDistroSeries(
-            distribution=self.ubuntu, name="shiny", displayname="Shiny")
-=======
 class TestOCIRecipeEditPushRulesView(OCIConfigHelperMixin,
                                      BaseTestOCIRecipeView):
     def setUp(self):
@@ -869,14 +853,7 @@
         self.ubuntu = getUtility(ILaunchpadCelebrities).ubuntu
         self.distroseries = self.factory.makeDistroSeries(
             distribution=self.ubuntu, name="shiny", displayname="Shiny")
-        self.architectures = []
-        for processor, architecture in ("386", "i386"), ("amd64", "amd64"):
-            das = self.factory.makeDistroArchSeries(
-                distroseries=self.distroseries, architecturetag=architecture,
-                processor=getUtility(IProcessorSet).getByName(processor))
-            das.addOrUpdateChroot(self.factory.makeLibraryFileAlias())
-            self.architectures.append(das)
->>>>>>> 880f4bd1
+
         self.useFixture(FeatureFixture({
             OCI_RECIPE_ALLOW_CREATE: "on",
             "oci.build_series.%s" % self.distroseries.distribution.name:
@@ -888,16 +865,10 @@
         self.recipe = self.factory.makeOCIRecipe(
             name="recipe-name", registrant=self.person, owner=self.person,
             oci_project=oci_project)
-<<<<<<< HEAD
+
         self.setConfig()
 
-    def test_view_oci_push_rules(self):
-=======
-
-        self.setConfig()
-
-    def test_edit_oci_push_rules(self):
->>>>>>> 880f4bd1
+    def test_view_oci_push_rules_owner(self):
         url = unicode(self.factory.getUniqueURL())
         credentials = {'username': 'foo', 'password': 'bar'}
         registry_credentials = getUtility(IOCIRegistryCredentialsSet).new(
@@ -909,7 +880,6 @@
             recipe=self.recipe,
             registry_credentials=registry_credentials,
             image_name=image_name)
-<<<<<<< HEAD
         view = create_initialized_view(
                 self.recipe, "+index", principal=self.person)
 
@@ -934,7 +904,98 @@
                         "Image name", "td", text=image_name))))
 
     def test_view_oci_push_rules_non_owner(self):
-=======
+        url = unicode(self.factory.getUniqueURL())
+        credentials = {'username': 'foo', 'password': 'bar'}
+        registry_credentials = getUtility(IOCIRegistryCredentialsSet).new(
+            owner=self.person,
+            url=url,
+            credentials=credentials)
+        image_name = self.factory.getUniqueUnicode()
+        push_rule = getUtility(IOCIPushRuleSet).new(
+            recipe=self.recipe,
+            registry_credentials=registry_credentials,
+            image_name=image_name)
+        non_owner = self.factory.makePerson()
+        admin = self.factory.makePerson(
+            member_of=[getUtility(IPersonSet).getByName('admins')])
+        view = create_initialized_view(
+                self.recipe, "+index", principal=non_owner)
+
+        # Display only the image name for users
+        # who are not the registry credentials owner
+        with person_logged_in(non_owner):
+            rendered_view = view.render()
+            row = soupmatchers.Tag("push rule row", "tr",
+                                   attrs={"id": "rule-%d" % push_rule.id})
+            self.assertThat(rendered_view, soupmatchers.HTMLContains(
+                soupmatchers.Within(
+                    row,
+                    soupmatchers.Tag("Registry URL", "td",
+                                     text=soupmatchers._not_passed)),
+                soupmatchers.Within(
+                    row,
+                    soupmatchers.Tag("Username", "td",
+                                     text=soupmatchers._not_passed)),
+                soupmatchers.Within(
+                    row,
+                    soupmatchers.Tag(
+                        "Image name", "td", text=image_name))))
+
+        # Anonymous users can't see registry credentials
+        # even though they can see the push rule
+        with anonymous_logged_in():
+            rendered_view = view.render()
+            row = soupmatchers.Tag("push rule row", "tr",
+                                   attrs={"id": "rule-%d" % push_rule.id})
+            self.assertThat(rendered_view, soupmatchers.HTMLContains(
+                soupmatchers.Within(
+                    row,
+                    soupmatchers.Tag("Registry URL", "td",
+                                     text=soupmatchers._not_passed)),
+                soupmatchers.Within(
+                    row,
+                    soupmatchers.Tag("Username", "td",
+                                     text=soupmatchers._not_passed)),
+                soupmatchers.Within(
+                    row,
+                    soupmatchers.Tag(
+                        "Image name", "td", text=image_name))))
+
+        # Although not the owner of the registry credentials
+        # the admin user has launchpad.View permission on
+        # OCI registry credentials and should be able to see
+        # the registry URL and username of the owner.
+        # see ViewOCIRegistryCredentials
+        with person_logged_in(admin):
+            rendered_view = view.render()
+            row = soupmatchers.Tag("push rule row", "tr",
+                                   attrs={"id": "rule-%d" % push_rule.id})
+            self.assertThat(rendered_view, soupmatchers.HTMLContains(
+                soupmatchers.Within(
+                    row,
+                    soupmatchers.Tag("Registry URL", "td",
+                                     text=registry_credentials.url)),
+                soupmatchers.Within(
+                    row,
+                    soupmatchers.Tag("Username", "td",
+                                     text=registry_credentials.username)),
+                soupmatchers.Within(
+                    row,
+                    soupmatchers.Tag(
+                        "Image name", "td", text=image_name))))
+
+    def test_edit_oci_push_rules(self):
+        url = unicode(self.factory.getUniqueURL())
+        credentials = {'username': 'foo', 'password': 'bar'}
+        registry_credentials = getUtility(IOCIRegistryCredentialsSet).new(
+            owner=self.person,
+            url=url,
+            credentials=credentials)
+        image_name = self.factory.getUniqueUnicode()
+        push_rule = getUtility(IOCIPushRuleSet).new(
+            recipe=self.recipe,
+            registry_credentials=registry_credentials,
+            image_name=image_name)
         browser = self.getViewBrowser(self.recipe, user=self.person)
         browser.getLink("Edit push rules").click()
         # assert image name is displayed correctly
@@ -989,7 +1050,6 @@
                           browser.getControl("Save").click)
 
     def test_delete_oci_push_rules(self):
->>>>>>> 880f4bd1
         url = unicode(self.factory.getUniqueURL())
         credentials = {'username': 'foo', 'password': 'bar'}
         registry_credentials = getUtility(IOCIRegistryCredentialsSet).new(
@@ -1001,76 +1061,6 @@
             recipe=self.recipe,
             registry_credentials=registry_credentials,
             image_name=image_name)
-<<<<<<< HEAD
-        non_owner = self.factory.makePerson()
-        admin = self.factory.makePerson(
-            member_of=[getUtility(IPersonSet).getByName('admins')])
-        view = create_initialized_view(
-                self.recipe, "+index", principal=non_owner)
-
-        # Display only the image name for users
-        # who are not the registry credentials owner
-        with person_logged_in(non_owner):
-            rendered_view = view.render()
-            row = soupmatchers.Tag("push rule row", "tr",
-                                   attrs={"id": "rule-%d" % push_rule.id})
-            self.assertThat(rendered_view, soupmatchers.HTMLContains(
-                soupmatchers.Within(
-                    row,
-                    soupmatchers.Tag("Registry URL", "td",
-                                     text=soupmatchers._not_passed)),
-                soupmatchers.Within(
-                    row,
-                    soupmatchers.Tag("Username", "td",
-                                     text=soupmatchers._not_passed)),
-                soupmatchers.Within(
-                    row,
-                    soupmatchers.Tag(
-                        "Image name", "td", text=image_name))))
-
-        # Anonymous users can't see registry credentials
-        # even though they can see the push rule
-        with anonymous_logged_in():
-            rendered_view = view.render()
-            row = soupmatchers.Tag("push rule row", "tr",
-                                   attrs={"id": "rule-%d" % push_rule.id})
-            self.assertThat(rendered_view, soupmatchers.HTMLContains(
-                soupmatchers.Within(
-                    row,
-                    soupmatchers.Tag("Registry URL", "td",
-                                     text=soupmatchers._not_passed)),
-                soupmatchers.Within(
-                    row,
-                    soupmatchers.Tag("Username", "td",
-                                     text=soupmatchers._not_passed)),
-                soupmatchers.Within(
-                    row,
-                    soupmatchers.Tag(
-                        "Image name", "td", text=image_name))))
-
-        # Although not the owner of the registry credentials
-        # the admin user has launchpad.View permission on
-        # OCI registry credentials and should be able to see
-        # the registry URL and username of the owner.
-        # see ViewOCIRegistryCredentials
-        with person_logged_in(admin):
-            rendered_view = view.render()
-            row = soupmatchers.Tag("push rule row", "tr",
-                                   attrs={"id": "rule-%d" % push_rule.id})
-            self.assertThat(rendered_view, soupmatchers.HTMLContains(
-                soupmatchers.Within(
-                    row,
-                    soupmatchers.Tag("Registry URL", "td",
-                                     text=registry_credentials.url)),
-                soupmatchers.Within(
-                    row,
-                    soupmatchers.Tag("Username", "td",
-                                     text=registry_credentials.username)),
-                soupmatchers.Within(
-                    row,
-                    soupmatchers.Tag(
-                        "Image name", "td", text=image_name))))
-=======
         browser = self.getViewBrowser(self.recipe, user=self.person)
         browser.getLink("Edit push rules").click()
         with person_logged_in(self.person):
@@ -1115,7 +1105,6 @@
                 (creds[1]).getCredentials(),
                 MatchesDict({"username": Equals("new_username"),
                              "password": Equals("password")}))
->>>>>>> 880f4bd1
 
 
 class TestOCIProjectRecipesView(BaseTestOCIRecipeView):
