--- conflicted
+++ resolved
@@ -861,7 +861,6 @@
         """
         dar = self.policy.distroseries[self.archtag]
 
-<<<<<<< HEAD
         # Check if there's a suitable existing build.
         build = sourcepackagerelease.getBuildByArch(
             dar, self.policy.archive)
@@ -876,36 +875,10 @@
                 dar, self.policy.pocket, self.policy.archive,
                 status=BuildStatus.FULLYBUILT)
             self.logger.debug("Build %s created" % build.id)
-=======
-        if build_id is None:
-            # Check if there's a suitable existing build.
-            build = sourcepackagerelease.getBuildByArch(
-                dar, self.policy.archive)
-            if build is not None:
-                build.status = BuildStatus.FULLYBUILT
-                self.logger.debug("Updating build for %s: %s" % (
-                    dar.architecturetag, build.id))
-            else:
-                # No luck. Make one.
-                # Usually happen for security binary uploads.
-                build = sourcepackagerelease.createBuild(
-                    dar, self.policy.pocket, self.policy.archive,
-                    status=BuildStatus.FULLYBUILT)
-                self.logger.debug("Build %s created" % build.id)
-        else:
-            build = getUtility(IBinaryPackageBuildSet).getByBuildID(build_id)
-            self.logger.debug("Build %s found" % build.id)
-            # Ensure gathered binary is related to a FULLYBUILT build
-            # record. It will be check in slave-scanner procedure to
-            # certify that the build was processed correctly.
->>>>>>> 046961da
         return build
 
     def checkBuild(self, build):
         """See PackageUploadFile."""
-<<<<<<< HEAD
-        dar = self.policy.distroseries[self.archtag]
-=======
         try:
             dar = self.policy.distroseries[self.archtag]
         except NotFoundError:
@@ -913,7 +886,6 @@
                 "Upload to unknown architecture %s for distroseries %s" %
                 (self.archtag, self.policy.distroseries))
 
->>>>>>> 046961da
         # Ensure gathered binary is related to a FULLYBUILT build
         # record. It will be check in slave-scanner procedure to
         # certify that the build was processed correctly.
