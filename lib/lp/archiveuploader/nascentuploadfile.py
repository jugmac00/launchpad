# Copyright 2009 Canonical Ltd.  This software is licensed under the
# GNU Affero General Public License version 3 (see the file LICENSE).

"""Specific models for uploaded files"""

__metaclass__ = type

__all__ = [
    'BaseBinaryUploadFile',
    'CustomUploadFile',
    'DdebBinaryUploadFile',
    'DebBinaryUploadFile',
    'NascentUploadFile',
    'PackageUploadFile',
    'SourceUploadFile',
    'UdebBinaryUploadFile',
    'UploadError',
    'UploadWarning',
    'splitComponentAndSection',
    ]

import apt_inst
import apt_pkg
from debian.deb822 import Deb822Dict
import hashlib
import os
import subprocess
import sys
import time

from zope.component import getUtility

from canonical.encoding import guess as guess_encoding
from canonical.launchpad.interfaces.librarian import ILibraryFileAliasSet
from canonical.librarian.utils import filechunks
from lp.archiveuploader.utils import (
    determine_source_file_type,
    prefix_multi_line_string,
    re_extract_src_version,
    re_isadeb,
    re_issource,
    re_no_epoch,
    re_no_revision,
    re_taint_free,
    re_valid_pkg_name,
    re_valid_version,
    )
from lp.buildmaster.enums import BuildStatus
from lp.soyuz.enums import (
    BinaryPackageFormat,
    PackagePublishingPriority,
    PackageUploadCustomFormat,
    PackageUploadStatus,
    )
from lp.soyuz.interfaces.binarypackagename import IBinaryPackageNameSet
from lp.soyuz.interfaces.component import IComponentSet
from lp.soyuz.interfaces.section import ISectionSet
from lp.soyuz.model.files import SourceFileMixin


apt_pkg.InitSystem()


class UploadError(Exception):
    """All upload errors are returned in this form."""


class UploadWarning(Warning):
    """All upload warnings are returned in this form."""


class TarFileDateChecker:
    """Verify all files in a tar in a deb are within a given date range.

    This was taken from jennifer in the DAK suite.
    """

    def __init__(self, future_cutoff, past_cutoff):
        """Setup timestamp limits """
        self.reset()
        self.future_cutoff = future_cutoff
        self.past_cutoff = past_cutoff

    def reset(self):
        """Reset local values."""
        self.future_files = {}
        self.ancient_files = {}

    def callback(self, kind, name, link, mode, uid, gid, size, mtime,
                 major, minor):
        """Callback designed to cope with apt_inst.debExtract.

        It check and store timestamp details of the extracted DEB.
        """
        self.check_cutoff(name, mtime)

    def check_cutoff(self, name, mtime):
        """Check the timestamp details of the supplied file.

        Store the name of the file with its mtime timestamp if it's
        outside the required date range.
        """
        if mtime > self.future_cutoff:
            self.future_files[name] = mtime
        if mtime < self.past_cutoff:
            self.ancient_files[name] = mtime


def splitComponentAndSection(component_and_section):
    """Split the component out of the section."""
    if "/" not in component_and_section:
        return "main", component_and_section
    return component_and_section.split("/", 1)


class NascentUploadFile:
    """A nascent uploaded file is a file on disk that is part of an upload.

    The filename, along with information about it, is kept here.
    """
    new = False
    sha_digest = None

    # Files need their content type for creating in the librarian.
    # This maps endings of filenames onto content types we may encounter
    # in the processing of an upload.
    filename_ending_content_type_map = {
        ".dsc": "text/x-debian-source-package",
        ".deb": "application/x-debian-package",
        ".udeb": "application/x-micro-debian-package",
        ".diff.gz": "application/gzipped-patch",
        ".tar.gz": "application/gzipped-tar",
        }

    def __init__(self, filepath, digest, size, component_and_section,
                 priority_name, policy, logger):
        self.filepath = filepath
        self.digest = digest
        self.priority_name = priority_name
        self.policy = policy
        self.logger = logger

        self.size = int(size)
        self.component_name, self.section_name = (
            splitComponentAndSection(component_and_section))

        self.librarian = getUtility(ILibraryFileAliasSet)

    #
    # Helpers used quen inserting into queue
    #
    @property
    def content_type(self):
        """The content type for this file.

        Return a value ready for adding to the librarian.
        """
        for content_type_map in self.filename_ending_content_type_map.items():
            ending, content_type = content_type_map
            if self.filename.endswith(ending):
                return content_type
        return "application/octet-stream"

    #
    # Useful properties.
    #
    @property
    def filename(self):
        """Return the NascentUpload filename."""
        return os.path.basename(self.filepath)

    @property
    def dirname(self):
        """Return the NascentUpload filename."""
        return os.path.dirname(self.filepath)

    @property
    def exists_on_disk(self):
        """Whether or not the file is present on disk."""
        return os.path.exists(self.filepath)

    #
    # DB storage helpers
    #
    def storeInDatabase(self):
        """Implement this to store this representation in the database."""
        raise NotImplementedError

    #
    # Verification
    #
    def verify(self):
        """Implemented locally.

        It does specific checks acording the subclass type and returns
        an iterator over all the encountered errors and warnings.
        """
        raise NotImplementedError

    def checkNameIsTaintFree(self):
        """Verify if the filename contains forbidden characters."""
        if not re_taint_free.match(self.filename):
            raise UploadError(
                "Invalid character(s) in filename: '%s'." % self.filename)

    def checkSizeAndCheckSum(self):
        """Check the md5sum and size of the nascent file.

        Raise UploadError if the digest or size does not match or if the
        file is not found on the disk.

        Populate self.sha_digest with the calculated sha1 digest of the
        file on disk.
        """
        if not self.exists_on_disk:
            raise UploadError(
                "File %s mentioned in the changes file was not found."
                % self.filename)

        # Read in the file and compute its md5 and sha1 checksums and remember
        # the size of the file as read-in.
        digest = hashlib.md5()
        sha_cksum = hashlib.sha1()
        ckfile = open(self.filepath, "r")
        size = 0
        for chunk in filechunks(ckfile):
            digest.update(chunk)
            sha_cksum.update(chunk)
            size += len(chunk)
        ckfile.close()

        # Check the size and checksum match what we were told in __init__
        if digest.hexdigest() != self.digest:
            raise UploadError(
                "File %s mentioned in the changes has a checksum mismatch. "
                "%s != %s" % (self.filename, digest.hexdigest(), self.digest))
        if size != self.size:
            raise UploadError(
                "File %s mentioned in the changes has a size mismatch. "
                "%s != %s" % (self.filename, size, self.size))

        # The sha_digest is used later when verifying packages mentioned
        # in the DSC file; it's used to compare versus files in the
        # Librarian.
        self.sha_digest = sha_cksum.hexdigest()


class CustomUploadFile(NascentUploadFile):
    """NascentUpload file for Custom uploads.

    Custom uploads are anything else than source or binaries that are meant
    to be published in the archive.

    They are usually Tarballs which are processed according its type and
    results in new archive files.
    """

    # This is a marker as per the comment in dbschema.py: ##CUSTOMFORMAT##
    # Essentially if you change anything to do with custom formats, grep for
    # the marker in the codebase and make sure the same changes are made
    # everywhere which needs them.
    custom_sections = {
        'raw-installer': PackageUploadCustomFormat.DEBIAN_INSTALLER,
        'raw-translations': PackageUploadCustomFormat.ROSETTA_TRANSLATIONS,
        'raw-dist-upgrader': PackageUploadCustomFormat.DIST_UPGRADER,
        'raw-ddtp-tarball': PackageUploadCustomFormat.DDTP_TARBALL,
        'raw-translations-static':
            PackageUploadCustomFormat.STATIC_TRANSLATIONS,
        'raw-meta-data':
            PackageUploadCustomFormat.META_DATA,
        }

    @property
    def custom_type(self):
        """The custom upload type for this file. (None if not custom)."""
        return self.custom_sections[self.section_name]

    def verify(self):
        """Verify CustomUploadFile.

        Simply check is the given section is allowed for custom uploads.
        It returns an iterator over all the encountered errors and warnings.
        """
        if self.section_name not in self.custom_sections:
            yield UploadError(
                "Unsupported custom section name %r" % self.section_name)

    def storeInDatabase(self):
        """Create and return the corresponding LibraryFileAlias reference."""
        libraryfile = self.librarian.create(
            self.filename, self.size,
            open(self.filepath, "rb"),
            self.content_type,
            restricted=self.policy.archive.private)
        return libraryfile


class PackageUploadFile(NascentUploadFile):
    """Base class to model sources and binary files contained in a upload. """

    def __init__(self, filepath, digest, size, component_and_section,
                 priority_name, package, version, changes, policy, logger):
        """Check presence of the component and section from an uploaded_file.

        They need to satisfy at least the NEW queue constraints that includes
        SourcePackageRelease creation, so component and section need to exist.
        Even if they might be overriden in the future.
        """
        NascentUploadFile.__init__(
            self, filepath, digest, size, component_and_section,
            priority_name, policy, logger)
        self.package = package
        self.version = version
        self.changes = changes

        valid_components = [component.name for component in
                            getUtility(IComponentSet)]
        valid_sections = [section.name for section in getUtility(ISectionSet)]

        if self.section_name not in valid_sections:
            raise UploadError(
                "%s: Unknown section %r" % (
                self.filename, self.section_name))

        if self.component_name not in valid_components:
            raise UploadError(
                "%s: Unknown component %r" % (
                self.filename, self.component_name))

    @property
    def component(self):
        """Return an IComponent for self.component.name."""
        return getUtility(IComponentSet)[self.component_name]

    @property
    def section(self):
        """Return an ISection for self.section_name."""
        return getUtility(ISectionSet)[self.section_name]

<<<<<<< HEAD
    def checkBuild(self, build):
        """Check the status of the build this file is part of.

        :param build: an `IPackageBuild` instance
        """
        raise NotImplementedError(self.checkBuild)
=======
    def extractUserDefinedFields(self, control):
        """Extract the user defined fields out of a control file list.
        """
        return [
            (field, contents)
            for (field, contents) in
            control if field not in self.known_fields]
>>>>>>> c497a3ec


class SourceUploadFile(SourceFileMixin, PackageUploadFile):
    """Files mentioned in changesfile as source (orig, diff, tar).

    This class only check consistency on information contained in
    changesfile (CheckSum, Size, component, section, filename).
    Further checks on file contents and package consistency are done
    in DSCFile.
    """

    @property
    def filetype(self):
        return determine_source_file_type(self.filename)

    def verify(self):
        """Verify the uploaded source file.

        It returns an iterator over all the encountered errors and warnings.
        """
        self.logger.debug("Verifying source file %s" % self.filename)

        if 'source' not in self.changes.architectures:
            yield UploadError("%s: changes file doesn't list 'source' in "
                "Architecture field." % (self.filename))

        version_chopped = re_no_epoch.sub('', self.version)
        if self.is_orig:
            version_chopped = re_no_revision.sub('', version_chopped)

        source_match = re_issource.match(self.filename)
        filename_version = source_match.group(2)
        if filename_version != version_chopped:
            yield UploadError("%s: should be %s according to changes file."
                % (filename_version, version_chopped))

    def checkBuild(self, build):
        """See PackageUploadFile."""
        # The master verifies the status to confirm successful upload.
        build.status = BuildStatus.FULLYBUILT
        # If this upload is successful, any existing log is wrong and
        # unuseful.
        build.upload_log = None

        # Sanity check; raise an error if the build we've been
        # told to link to makes no sense.
        if (build.pocket != self.policy.pocket or
            build.distroseries != self.policy.distroseries or
            build.archive != self.policy.archive):
            raise UploadError(
                "Attempt to upload source specifying "
                "recipe build %s, where it doesn't fit." % build.id)


class BaseBinaryUploadFile(PackageUploadFile):
    """Base methods for binary upload modeling."""

    format = None
    ddeb_file = None

    # Capitalised because we extract these directly from the control file.
    mandatory_fields = set(["Package", "Architecture", "Version"])

    known_fields = mandatory_fields.union(set([
        "Depends",
        "Conflicts",
        "Breaks",
        "Recommends",
        "Suggests",
        "Replaces",
        "Provides",
        "Pre-Depends",
        "Enhances",
        "Essential",
        "Description",
        "Installed-Size",
        "Priority",
        "Section",
        "Maintainer",
        "Source",
        "Homepage",
        ]))

    # Map priorities to their dbschema valuesa
    # We treat a priority of '-' as EXTRA since some packages in some distros
    # are broken and we can't fix the world.
    priority_map = {
        "required": PackagePublishingPriority.REQUIRED,
        "important": PackagePublishingPriority.IMPORTANT,
        "standard": PackagePublishingPriority.STANDARD,
        "optional": PackagePublishingPriority.OPTIONAL,
        "extra": PackagePublishingPriority.EXTRA,
        "-": PackagePublishingPriority.EXTRA,
        }

    # These are divined when parsing the package file in verify(), and
    # then used to locate or create the relevant sources and build.
    control = None
    control_version = None
    sourcepackagerelease = None
    source_name = None
    source_version = None

    def __init__(self, filepath, digest, size, component_and_section,
                 priority_name, package, version, changes, policy, logger):

        PackageUploadFile.__init__(
            self, filepath, digest, size, component_and_section,
            priority_name, package, version, changes, policy, logger)

        if self.priority_name not in self.priority_map:
            default_priority = 'extra'
            self.logger.warn(
                 "Unable to grok priority %r, overriding it with %s"
                 % (self.priority_name, default_priority))
            self.priority_name = default_priority

        # Yeah, this is weird. Where else can I discover this without
        # unpacking the deb file, though?
        binary_match = re_isadeb.match(self.filename)
        self.architecture = binary_match.group(3)

    #
    # Useful properties.
    #
    @property
    def is_archindep(self):
        """Check if the binary is targeted to architecture 'all'.

        We call binaries in this condition 'architecture-independent', i.e.
        They can be build in any architecture and the result will fit all
        architectures available.
        """
        return self.architecture.lower() == 'all'

    @property
    def archtag(self):
        """Return the binary target architecture.

        If the binary is architecture independent, return the architecture
        of the machine that has built it (it is encoded in the changesfile
        name).
        """
        archtag = self.architecture
        if archtag == 'all':
            return self.changes.filename_archtag
        return archtag

    @property
    def priority(self):
        """Checks whether the priority indicated is valid"""
        return self.priority_map[self.priority_name]

    #
    # Binary file checks
    #
    @property
    def local_checks(self):
        """Should be implemented locally."""
        raise NotImplementedError

    def verify(self):
        """Verify the contents of the .deb or .udeb as best we can.

        It returns an iterator over all the encountered errors and warnings.
        """
        self.logger.debug("Verifying binary %s" % self.filename)

        # Run mandatory and local checks and collect errors.
        mandatory_checks = [
            self.extractAndParseControl,
            ]
        checks = mandatory_checks + self.local_checks
        for check in checks:
            for error in check():
                yield error

    def extractAndParseControl(self):
        """Extract and parse tcontrol information."""
        deb_file = open(self.filepath, "r")
        try:
            control_file = apt_inst.debExtractControl(deb_file)
            control_lines = apt_pkg.ParseSection(control_file)
        except (SystemExit, KeyboardInterrupt):
            raise
        except:
            deb_file.close()
            yield UploadError(
                "%s: debExtractControl() raised %s, giving up."
                 % (self.filename, sys.exc_type))
            return

        for mandatory_field in self.mandatory_fields:
            if control_lines.Find(mandatory_field) is None:
                yield UploadError(
                    "%s: control file lacks mandatory field %r"
                     % (self.filename, mandatory_field))
        control = {}
        for key in control_lines.keys():
            control[key] = control_lines.Find(key)
        self.parseControl(control)

    def parseControl(self, control):
        # XXX kiko 2007-02-15: We never use the Maintainer information in
        # the control file for anything. Should we? --
        self.control = control

        control_source = self.control.get("Source", None)
        if control_source is not None:
            if "(" in control_source:
                src_match = re_extract_src_version.match(control_source)
                self.source_name = src_match.group(1)
                self.source_version = src_match.group(2)
            else:
                self.source_name = control_source
                self.source_version = self.control.get("Version")
        else:
            self.source_name = self.control.get("Package")
            self.source_version = self.control.get("Version")

        # Store control_version for external use (archive version consistency
        # checks in nascentupload.py)
        self.control_version = self.control.get("Version")

    def verifyPackage(self):
        """Check if the binary is in changesfile and its name is valid."""
        control_package = self.control.get("Package", '')

        # Since DDEBs are generated after the original DEBs are processed
        # and considered by `dpkg-genchanges` they are only half-incorporated
        # the the binary upload changes file. DDEBs are only listed in the
        # Files/Checksums-Sha1/ChecksumsSha256 sections and missing from
        # Binary/Description.
        if not self.filename.endswith('.ddeb'):
            if control_package not in self.changes.binaries:
                yield UploadError(
                    "%s: control file lists name as %r, which isn't in "
                    "changes file." % (self.filename, control_package))

        if not re_valid_pkg_name.match(control_package):
            yield UploadError("%s: invalid package name %r." % (
                self.filename, control_package))

        # Ensure the filename matches the contents of the .deb
        # First check the file package name matches the deb contents.
        binary_match = re_isadeb.match(self.filename)
        file_package = binary_match.group(1)
        if control_package != file_package:
            yield UploadError(
                "%s: package part of filename %r does not match "
                "package name in the control fields %r"
                % (self.filename, file_package, control_package))

    def verifyVersion(self):
        """Check if control version is valid matches the filename version.

        Binary version  doesn't need to match the changesfile version,
        because the changesfile version refers to the SOURCE version.
        """
        if not re_valid_version.match(self.control_version):
            yield UploadError("%s: invalid version number %r."
                              % (self.filename, self.control_version))

        binary_match = re_isadeb.match(self.filename)
        filename_version = binary_match.group(2)
        control_version_chopped = re_no_epoch.sub('', self.control_version)
        if filename_version != control_version_chopped:
            yield UploadError("%s: should be %s according to control file."
                              % (filename_version, control_version_chopped))

    def verifyArchitecture(self):
        """Check if the control architecture matches the changesfile.

        Also check if it is a valid architecture in LP context.
        """
        control_arch = self.control.get("Architecture", '')
        valid_archs = [a.architecturetag
                       for a in self.policy.distroseries.architectures]

        if control_arch not in valid_archs and control_arch != "all":
            yield UploadError(
                "%s: Unknown architecture: %r" % (
                self.filename, control_arch))

        if control_arch not in self.changes.architectures:
            yield UploadError(
                "%s: control file lists arch as %r which isn't "
                "in the changes file." % (self.filename, control_arch))

        if control_arch != self.architecture:
            yield UploadError(
                "%s: control file lists arch as %r which doesn't "
                "agree with version %r in the filename."
                % (self.filename, control_arch, self.architecture))

    def verifyDepends(self):
        """Check if control depends field is present and not empty."""
        control_depends = self.control.get('Depends', "--unset-marker--")
        if not control_depends:
            yield UploadError(
                "%s: Depends field present and empty." % self.filename)

    def verifySection(self):
        """Check the section & priority match those in changesfile."""
        control_section_and_component = self.control.get('Section', '')
        control_component, control_section = splitComponentAndSection(
            control_section_and_component)
        if ((control_component, control_section) !=
            (self.component_name, self.section_name)):
            yield UploadError(
                "%s control file lists section as %s/%s but changes file "
                "has %s/%s." % (self.filename, control_component,
                                control_section, self.component_name,
                                self.section_name))

    def verifyPriority(self):
        """Check if priority matches changesfile."""
        control_priority = self.control.get('Priority', '')
        if control_priority and self.priority_name != control_priority:
            yield UploadError(
                "%s control file lists priority as %s but changes file has "
                "%s." % (self.filename, control_priority, self.priority_name))

    def verifyFormat(self):
        """Check if the DEB format is sane.

        Debian packages are in fact 'ar' files. Thus we run '/usr/bin/ar'
        to look at the contents of the deb files to confirm they make sense.
        """
        ar_process = subprocess.Popen(
            ["/usr/bin/ar", "t", self.filepath],
            stdout=subprocess.PIPE)
        output = ar_process.stdout.read()
        result = ar_process.wait()
        if result != 0:
            yield UploadError(
                "%s: 'ar t' invocation failed." % self.filename)
            yield UploadError(
                prefix_multi_line_string(output, " [ar output:] "))

        chunks = output.strip().split("\n")
        if len(chunks) != 3:
            yield UploadError(
                "%s: found %d chunks, expecting 3. %r" % (
                self.filename, len(chunks), chunks))

        debian_binary, control_tar, data_tar = chunks
        if debian_binary != "debian-binary":
            yield UploadError(
                "%s: first chunk is %s, expected debian-binary." % (
                self.filename, debian_binary))
        if control_tar != "control.tar.gz":
            yield UploadError(
                "%s: second chunk is %s, expected control.tar.gz." % (
                self.filename, control_tar))
        if data_tar not in ("data.tar.gz", "data.tar.bz2", "data.tar.lzma"):
            yield UploadError(
                "%s: third chunk is %s, expected data.tar.gz, "
                "data.tar.bz2 or data.tar.lzma." % (self.filename, data_tar))

    def verifyDebTimestamp(self):
        """Check specific DEB format timestamp checks."""
        self.logger.debug("Verifying timestamps in %s" % (self.filename))

        future_cutoff = time.time() + self.policy.future_time_grace
        earliest_year = time.strptime(str(self.policy.earliest_year), "%Y")
        past_cutoff = time.mktime(earliest_year)

        tar_checker = TarFileDateChecker(future_cutoff, past_cutoff)
        tar_checker.reset()
        try:
            deb_file = open(self.filepath, "rb")
            apt_inst.debExtract(deb_file, tar_checker.callback,
                                "control.tar.gz")
            # Only one of these files is present in the archive, so loop
            # until we find one of them, otherwise fail.
            data_files = ("data.tar.gz", "data.tar.bz2", "data.tar.lzma")
            for file in data_files:
                deb_file.seek(0)
                try:
                    apt_inst.debExtract(deb_file, tar_checker.callback, file)
                except SystemError:
                    continue
                else:
                    deb_file.close()

                    future_files = tar_checker.future_files.keys()
                    if future_files:
                        first_file = future_files[0]
                        timestamp = time.ctime(
                            tar_checker.future_files[first_file])
                        yield UploadError(
                            "%s: has %s file(s) with a time stamp too "
                            "far into the future (e.g. %s [%s])."
                             % (self.filename, len(future_files), first_file,
                                timestamp))

                    ancient_files = tar_checker.ancient_files.keys()
                    if ancient_files:
                        first_file = ancient_files[0]
                        timestamp = time.ctime(
                            tar_checker.ancient_files[first_file])
                        yield UploadError(
                            "%s: has %s file(s) with a time stamp too "
                            "far in the past (e.g. %s [%s])."
                             % (self.filename, len(ancient_files), first_file,
                                timestamp))
                    return

            deb_file.close()
            yield UploadError(
                "Could not find data tarball in %s" % self.filename)

        except (SystemExit, KeyboardInterrupt):
            raise
        except Exception, error:
            # There is a very large number of places where we
            # might get an exception while checking the timestamps.
            # Many of them come from apt_inst/apt_pkg and they are
            # terrible in giving sane exceptions. We thusly capture
            # them all and make them into rejection messages instead
            yield UploadError("%s: deb contents timestamp check failed: %s"
                 % (self.filename, error))


    #
    #   Database relationship methods
    #
    def findSourcePackageRelease(self):
        """Return the respective ISourcePackagRelease for this binary upload.

        It inspect publication in the targeted DistroSeries and also the
        ACCEPTED queue for sources matching stored
        (source_name, source_version).

        It raises UploadError if the source was not found.

        Verifications on the designed source are delayed because for
        mixed_uploads (source + binary) we do not have the source stored
        in DB yet (see verifySourcepackagerelease).
        """
        distroseries = self.policy.distroseries
        spphs = distroseries.getPublishedSources(
            self.source_name, version=self.source_version,
            include_pending=True, archive=self.policy.archive)

        sourcepackagerelease = None
        if spphs:
            # We know there's only going to be one release because
            # version is unique.
            assert spphs.count() == 1, "Duplicated ancestry"
            sourcepackagerelease = spphs[0].sourcepackagerelease
        else:
            # XXX cprov 2006-08-09 bug=55774: Building from ACCEPTED is
            # special condition, not really used in production. We should
            # remove the support for this use case.
            self.logger.debug(
                "No source published, checking the ACCEPTED queue")

            queue_candidates = distroseries.getQueueItems(
                status=PackageUploadStatus.ACCEPTED,
                name=self.source_name, version=self.source_version,
                archive=self.policy.archive, exact_match=True)

            for queue_item in queue_candidates:
                if queue_item.sources.count():
                    sourcepackagerelease = queue_item.sourcepackagerelease

        if sourcepackagerelease is None:
            # At this point, we can't really do much more to try
            # building this package. If we look in the NEW queue it is
            # possible that multiple versions of the package exist there
            # and we know how bad that can be. Time to give up!
            raise UploadError(
                "Unable to find source package %s/%s in %s" % (
                self.source_name, self.source_version, distroseries.name))

        return sourcepackagerelease

    def verifySourcePackageRelease(self, sourcepackagerelease):
        """Check if the given ISourcePackageRelease matches the context."""
        assert 'source' in self.changes.architectures, (
            "It should be a mixed upload, but no source part was found.")

        if self.source_version != sourcepackagerelease.version:
            raise UploadError(
                "source version %r for %s does not match version %r "
                "from control file" % (sourcepackagerelease.version,
                self.source_version, self.filename))

        if self.source_name != sourcepackagerelease.name:
            raise UploadError(
                "source name %r for %s does not match name %r in "
                "control file" % (sourcepackagerelease.name, self.filename,
                                  self.source_name))

    def findBuild(self, sourcepackagerelease):
        """Find and return a build for the given archtag, cached on policy.

        To find the right build, we try these steps, in order, until we have
        one:
        - Check first if a build id was provided. If it was, load that build.
        - Try to locate an existing suitable build, and use that. We also,
        in this case, change this build to be FULLYBUILT.
        - Create a new build in FULLYBUILT status.

        If by any chance an inconsistent build was found this method will
        raise UploadError resulting in a upload rejection.
        """
        dar = self.policy.distroseries[self.archtag]

        # Check if there's a suitable existing build.
        build = sourcepackagerelease.getBuildByArch(
            dar, self.policy.archive)
        if build is not None:
            build.status = BuildStatus.FULLYBUILT
            self.logger.debug("Updating build for %s: %s" % (
                dar.architecturetag, build.id))
        else:
            # No luck. Make one.
            # Usually happen for security binary uploads.
            build = sourcepackagerelease.createBuild(
                dar, self.policy.pocket, self.policy.archive,
                status=BuildStatus.FULLYBUILT)
            self.logger.debug("Build %s created" % build.id)
        return build

    def checkBuild(self, build):
        """See PackageUploadFile."""
        dar = self.policy.distroseries[self.archtag]
        # Ensure gathered binary is related to a FULLYBUILT build
        # record. It will be check in slave-scanner procedure to
        # certify that the build was processed correctly.
        build.status = BuildStatus.FULLYBUILT
        # Also purge any previous failed upload_log stored, so its
        # content can be garbage-collected since it's not useful
        # anymore.
        build.upload_log = None

        # Sanity check; raise an error if the build we've been
        # told to link to makes no sense.
        if (build.pocket != self.policy.pocket or
            build.distro_arch_series != dar or
            build.archive != self.policy.archive):
            raise UploadError(
                "Attempt to upload binaries specifying "
                "build %s, where they don't fit." % build.id)

    def storeInDatabase(self, build):
        """Insert this binary release and build into the database."""
        # Reencode everything we are supplying, because old packages
        # contain latin-1 text and that sucks.
        encoded = Deb822Dict()
        for key, value in self.control.items():
            encoded[key] = guess_encoding(value)

        desclines = encoded['Description'].split("\n")
        summary = desclines[0]
        description = "\n".join(desclines[1:])

        # XXX: dsilvers 2005-10-14 bug 3160: erm, need to work shlibdeps out.
        shlibdeps = ""

        is_essential = encoded.get('Essential', '').lower() == 'yes'
        architecturespecific = not self.is_archindep
        installedsize = int(self.control.get('Installed-Size', '0'))
        binary_name = getUtility(
            IBinaryPackageNameSet).getOrCreateByName(self.package)

        if self.ddeb_file:
            debug_package = build.getBinaryPackageFileByName(
                self.ddeb_file.filename).binarypackagerelease
        else:
            debug_package = None

        user_defined_fields = self.extractUserDefinedFields(
            [(field, encoded[field]) for field in self.control.iterkeys()])

        binary = build.createBinaryPackageRelease(
            binarypackagename=binary_name,
            version=self.control_version,
            summary=summary,
            description=description,
            binpackageformat=self.format,
            component=self.component,
            section=self.section,
            priority=self.priority,
            shlibdeps=shlibdeps,
            depends=encoded.get('Depends', ''),
            recommends=encoded.get('Recommends', ''),
            suggests=encoded.get('Suggests', ''),
            conflicts=encoded.get('Conflicts', ''),
            replaces=encoded.get('Replaces', ''),
            provides=encoded.get('Provides', ''),
            pre_depends=encoded.get('Pre-Depends', ''),
            enhances=encoded.get('Enhances', ''),
            breaks=encoded.get('Breaks', ''),
            homepage=encoded.get('Homepage'),
            essential=is_essential,
            installedsize=installedsize,
            architecturespecific=architecturespecific,
            user_defined_fields=user_defined_fields,
            debug_package=debug_package)

        library_file = self.librarian.create(self.filename,
             self.size, open(self.filepath, "rb"), self.content_type,
             restricted=self.policy.archive.private)
        binary.addFile(library_file)
        return binary


class UdebBinaryUploadFile(BaseBinaryUploadFile):
    """Represents an uploaded binary package file in udeb format."""
    format = BinaryPackageFormat.UDEB

    @property
    def local_checks(self):
        """Checks to be executed on UDEBs."""
        return [
            self.verifyPackage,
            self.verifyVersion,
            self.verifyArchitecture,
            self.verifyDepends,
            self.verifySection,
            self.verifyPriority,
            self.verifyFormat,
            ]


class DebBinaryUploadFile(BaseBinaryUploadFile):
    """Represents an uploaded binary package file in deb format."""
    format = BinaryPackageFormat.DEB

    @property
    def local_checks(self):
        """Checks to be executed on DEBs."""
        return [
            self.verifyPackage,
            self.verifyVersion,
            self.verifyArchitecture,
            self.verifyDepends,
            self.verifySection,
            self.verifyPriority,
            self.verifyFormat,
            self.verifyDebTimestamp,
            ]


class DdebBinaryUploadFile(DebBinaryUploadFile):
    """Represents an uploaded binary package file in ddeb format."""
    format = BinaryPackageFormat.DDEB
    deb_file = None<|MERGE_RESOLUTION|>--- conflicted
+++ resolved
@@ -337,14 +337,13 @@
         """Return an ISection for self.section_name."""
         return getUtility(ISectionSet)[self.section_name]
 
-<<<<<<< HEAD
     def checkBuild(self, build):
         """Check the status of the build this file is part of.
 
         :param build: an `IPackageBuild` instance
         """
         raise NotImplementedError(self.checkBuild)
-=======
+
     def extractUserDefinedFields(self, control):
         """Extract the user defined fields out of a control file list.
         """
@@ -352,7 +351,6 @@
             (field, contents)
             for (field, contents) in
             control if field not in self.known_fields]
->>>>>>> c497a3ec
 
 
 class SourceUploadFile(SourceFileMixin, PackageUploadFile):
