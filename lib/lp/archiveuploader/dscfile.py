# Copyright 2009 Canonical Ltd.  This software is licensed under the
# GNU Affero General Public License version 3 (see the file LICENSE).

""" DSCFile and related.

Class representing a DSC file, which encapsulates collections of
files representing a source uploaded.
"""

__metaclass__ = type

__all__ = [
    'SignableTagFile',
    'DSCFile',
    'DSCUploadedFile',
    ]

import apt_pkg
import errno
import glob
import os
import shutil
import subprocess
import tempfile

from zope.component import getUtility

from lp.archiveuploader.nascentuploadfile import (
    UploadWarning, UploadError, NascentUploadFile, SourceUploadFile)
from lp.archiveuploader.tagfiles import (
    parse_tagfile, TagFileParseError)
from lp.archiveuploader.utils import (
    prefix_multi_line_string, safe_fix_maintainer, ParseMaintError,
    re_valid_pkg_name, re_valid_version, re_issource,
    determine_source_file_type)
from canonical.encoding import guess as guess_encoding
from lp.registry.interfaces.person import IPersonSet, PersonCreationRationale
<<<<<<< HEAD
from lp.registry.interfaces.sourcepackage import SourcePackageFileType
from lp.soyuz.interfaces.archive import ArchivePurpose
from lp.soyuz.interfaces.sourcepackageformat import SourcePackageFormat
=======
from lp.soyuz.interfaces.archive import ArchivePurpose, IArchiveSet
>>>>>>> 4e2f504d
from canonical.launchpad.interfaces import (
    GPGVerificationError, IGPGHandler, IGPGKeySet,
    ISourcePackageNameSet, NotFoundError)
from canonical.librarian.utils import copy_and_close


class SignableTagFile:
    """Base class for signed file verification."""

    fingerprint = None
    signingkey = None
    signer = None

    def processSignature(self):
        """Verify the signature on the filename.

        Stores the fingerprint, the IGPGKey used to sign, the owner of
        the key and a dictionary containing

        Raise UploadError if the signing key cannot be found in launchpad
        or if the GPG verification failed for any other reason.

        Returns the key owner (person object), the key (gpgkey object) and
        the pyme signature as a three-tuple
        """
        self.logger.debug("Verifying signature on %s" % self.filename)
        assert os.path.exists(self.filepath), (
            "File not found: %s" % self.filepath)

        try:
            sig = getUtility(IGPGHandler).getVerifiedSignatureResilient(
                file(self.filepath, "rb").read())
        except GPGVerificationError, error:
            raise UploadError(
                "GPG verification of %s failed: %s" % (
                self.filename, str(error)))

        key = getUtility(IGPGKeySet).getByFingerprint(sig.fingerprint)
        if key is None:
            raise UploadError("Signing key %s not registered in launchpad."
                              % sig.fingerprint)

        if key.active == False:
            raise UploadError("File %s is signed with a deactivated key %s"
                              % (self.filename, key.keyid))

        self.fingerprint = sig.fingerprint
        self.signingkey = key
        self.signer = key.owner
        self.signer_address = self.parseAddress("%s <%s>" % (
            self.signer.displayname, self.signer.preferredemail.email))

    def parseAddress(self, addr, fieldname="Maintainer"):
        """Parse an address, using the policy to decide if we should add a
        non-existent person or not.

        Raise an UploadError if the parsing of the maintainer string fails
        for any reason, or if the email address then cannot be found within
        the launchpad database.

        Return a dict containing the rfc822 and rfc2047 formatted forms of
        the address, the person's name, email address and person record within
        the launchpad database.
        """
        try:
            (rfc822, rfc2047, name, email) = safe_fix_maintainer(
                addr, fieldname)
        except ParseMaintError, error:
            raise UploadError(str(error))

        person = getUtility(IPersonSet).getByEmail(email)
        if person is None and self.policy.create_people:
            package = self._dict['source']
            version = self._dict['version']
            if self.policy.distroseries and self.policy.pocket:
                policy_suite = ('%s/%s' % (self.policy.distroseries.name,
                                           self.policy.pocket.name))
            else:
                policy_suite = '(unknown)'
            person = getUtility(IPersonSet).ensurePerson(
                email, name, PersonCreationRationale.SOURCEPACKAGEUPLOAD,
                comment=('when the %s_%s package was uploaded to %s'
                         % (package, version, policy_suite)))

        if person is None:
            raise UploadError("Unable to identify '%s':<%s> in launchpad"
                              % (name, email))

        return {
            "rfc822": rfc822,
            "rfc2047": rfc2047,
            "name": name,
            "email": email,
            "person": person
            }


class DSCFile(SourceUploadFile, SignableTagFile):
    """Models a given DSC file and its content."""

    mandatory_fields = set([
        "source",
        "version",
        "binary",
        "maintainer",
        "architecture",
        "files"])

    # Note that files is actually only set inside verify().
    files = None
    # Copyrigth is only set inside unpackAndCheckSource().
    copyright = None

    def __init__(self, filepath, digest, size, component_and_section,
                 priority, package, version, changes, policy, logger):
        """Construct a DSCFile instance.

        This takes all NascentUploadFile constructor parameters plus package
        and version.

        Can raise UploadError.
        """
        SourceUploadFile.__init__(
            self, filepath, digest, size, component_and_section, priority,
            package, version, changes, policy, logger)
        try:
            self._dict = parse_tagfile(
                self.filepath, dsc_whitespace_rules=1,
                allow_unsigned=self.policy.unsigned_dsc_ok)
        except (IOError, TagFileParseError), error:
            raise UploadError(
                "Unable to parse the dsc %s: %s" % (self.filename, error))

        self.logger.debug("Performing DSC verification.")
        for mandatory_field in self.mandatory_fields:
            if mandatory_field not in self._dict:
                raise UploadError(
                    "Unable to find mandatory field %s in %s" % (
                    mandatory_field, self.filename))

        self.maintainer = self.parseAddress(self._dict['maintainer'])

        # If format is not present, assume 1.0. At least one tool in
        # the wild generates dsc files with format missing, and we need
        # to accept them.
        if 'format' not in self._dict:
            self._dict['format'] = "1.0"

        if self.policy.unsigned_dsc_ok:
            self.logger.debug("DSC file can be unsigned.")
        else:
            self.processSignature()

    #
    # Useful properties.
    #

    @property
    def source(self):
        """Return the DSC source name."""
        return self._dict['source']

    @property
    def dsc_version(self):
        """Return the DSC source version."""
        return self._dict['version']

    @property
    def format(self):
        """Return the DSC format."""
        return self._dict['format']

    @property
    def architecture(self):
        """Return the DSC source architecture."""
        return self._dict['architecture']

    @property
    def binary(self):
        """Return the DSC claimed binary line."""
        return self._dict['binary']


    #
    # DSC file checks.
    #

    def verify(self):
        """Verify the uploaded .dsc file.

        This method is an error generator, i.e, it returns an iterator over all
        exceptions that are generated while processing DSC file checks.
        """
        # Avoid circular imports.
        from lp.archiveuploader.nascentupload import EarlyReturnUploadError

        for error in SourceUploadFile.verify(self):
            yield error

        # Check size and checksum of the DSC file itself
        try:
            self.checkSizeAndCheckSum()
        except UploadError, error:
            yield error

        files = []
        for fileline in self._dict['files'].strip().split("\n"):
            # DSC lines are always of the form: CHECKSUM SIZE FILENAME
            digest, size, filename = fileline.strip().split()
            if not re_issource.match(filename):
                # DSC files only really hold on references to source
                # files; they are essentially a description of a source
                # package. Anything else is crack.
                yield UploadError("%s: File %s does not look sourceful." % (
                                  self.filename, filename))
                continue
            filepath = os.path.join(self.dirname, filename)
            try:
                file_instance = DSCUploadedFile(
                    filepath, digest, size, self.policy, self.logger)
            except UploadError, error:
                yield error
            else:
                files.append(file_instance)
        self.files = files

        if not re_valid_pkg_name.match(self.source):
            yield UploadError(
                "%s: invalid source name %s" % (self.filename, self.source))
        if not re_valid_version.match(self.dsc_version):
            yield UploadError(
                "%s: invalid version %s" % (self.filename, self.dsc_version))

        try:
            format_term = SourcePackageFormat.getTermByToken(self.format)
        except LookupError:
            raise EarlyReturnUploadError(
                "Unsupported source format: %s" % self.format)

        if not self.policy.distroseries.isSourcePackageFormatPermitted(
            format_term.value):
            yield UploadError(
                "%s: format '%s' is not permitted in %s." %
                (self.filename, self.format, self.policy.distroseries.name))

        # Validate the build dependencies
        for field_name in ['build-depends', 'build-depends-indep']:
            field = self._dict.get(field_name, None)
            if field is not None:
                if field.startswith("ARRAY"):
                    yield UploadError(
                        "%s: invalid %s field produced by a broken version "
                        "of dpkg-dev (1.10.11)" % (self.filename, field_name))
                try:
                    apt_pkg.ParseSrcDepends(field)
                except (SystemExit, KeyboardInterrupt):
                    raise
                except Exception, error:
                    # Swallow everything apt_pkg throws at us because
                    # it is not desperately pythonic and can raise odd
                    # or confusing exceptions at times and is out of
                    # our control.
                    yield UploadError(
                        "%s: invalid %s field; cannot be parsed by apt: %s"
                        % (self.filename, field_name, error))

        # Verify if version declared in changesfile is the same than that
        # in DSC (including epochs).
        if self.dsc_version != self.version:
            yield UploadError(
                "%s: version ('%s') in .dsc does not match version "
                "('%s') in .changes."
                % (self.filename, self.dsc_version, self.version))

        for error in self.checkFiles():
            yield error

    def _getFileByName(self, filename):
        """Return the corresponding file reference in the policy context.

        If the filename ends in '.orig.tar.gz', then we look for it in the
        distribution primary archive as well, with the PPA file taking
        precedence in case it's found in both archives.

        This is needed so that PPA uploaders don't have to waste bandwidth
        uploading huge upstream tarballs that are already published in the
        target distribution.

        When the file reference is found, its corresponding LibraryFileAlias
        and Archive are returned.

        :param filename: string containing the exact name of the wanted file.

        :return: a tuple containing a `ILibraryFileAlias` corresponding to
            the matching file and an `Archive` where it was published.

        :raise: `NotFoundError` when the wanted file could not be found.
        """
<<<<<<< HEAD
        if (self.policy.archive.purpose == ArchivePurpose.PPA and
            determine_source_file_type(filename) ==
                SourcePackageFileType.ORIG_TARBALL):
=======
        # We cannot check the archive purpose for partner archives here,
        # because the archive override rules have not been applied yet.
        # Uploads destined for the Ubuntu main archive and the 'partner'
        # component will eventually end up in the partner archive though.
        if (self.policy.archive.purpose == ArchivePurpose.PRIMARY and
            self.component_name == 'partner'):
            archives = [
                getUtility(IArchiveSet).getByDistroPurpose(
                distribution=self.policy.distro,
                purpose=ArchivePurpose.PARTNER)]
        elif (self.policy.archive.purpose == ArchivePurpose.PPA and
            filename.endswith('.orig.tar.gz')):
>>>>>>> 4e2f504d
            archives = [self.policy.archive, self.policy.distro.main_archive]
        else:
            archives = [self.policy.archive]

        library_file = None
        for archive in archives:
            try:
                library_file = self.policy.distro.getFileByName(
                    filename, source=True, binary=False, archive=archive)
                self.logger.debug(
                    "%s found in %s" % (filename, archive.displayname))
                return library_file, archive
            except NotFoundError:
                pass

        raise NotFoundError(filename)

    def checkFiles(self):
        """Check if mentioned files are present and match.

        We don't use the NascentUploadFile.verify here, only verify size
        and checksum.
        """

        diff_count = 0
        orig_tar_count = 0
        native_tar_count = 0

        files_missing = False
        for sub_dsc_file in self.files:
            filetype = determine_source_file_type(sub_dsc_file.filename)

            if filetype == SourcePackageFileType.DIFF:
                diff_count += 1
            elif filetype == SourcePackageFileType.ORIG_TARBALL:
                orig_tar_count += 1
            elif filetype == SourcePackageFileType.NATIVE_TARBALL:
                native_tar_count += 1
            else:
                yield UploadError('Unknown file: ' + sub_dsc_file.filename)
                continue

            try:
                library_file, file_archive = self._getFileByName(
                    sub_dsc_file.filename)
            except NotFoundError, error:
                library_file = None
                file_archive = None
            else:
                # try to check dsc-mentioned file against its copy already
                # in librarian, if it's new (aka not found in librarian)
                # dismiss. It prevent us to have scary duplicated filenames
                # in Librarian and missapplied files in archive, fixes
                # bug # 38636 and friends.
                if sub_dsc_file.digest != library_file.content.md5:
                    yield UploadError(
                        "File %s already exists in %s, but uploaded version "
                        "has different contents. See more information about "
                        "this error in "
                        "https://help.launchpad.net/Packaging/UploadErrors." %
                        (sub_dsc_file.filename, file_archive.displayname))
                    files_missing = True
                    continue

            if not sub_dsc_file.exists_on_disk:
                if library_file is None:
                    # Raises an error if the mentioned DSC file isn't
                    # included in the upload neither published in the
                    # context Distribution.
                    yield UploadError(
                        "Unable to find %s in upload or distribution."
                        % (sub_dsc_file.filename))
                    files_missing = True
                    continue

                # Pump the file through.
                self.logger.debug("Pumping %s out of the librarian" % (
                    sub_dsc_file.filename))
                library_file.open()
                target_file = open(sub_dsc_file.filepath, "wb")
                copy_and_close(library_file, target_file)

            for error in sub_dsc_file.verify():
                yield error
                files_missing = True

        # Reject if we have more than one file of any type.
        if orig_tar_count > 1:
            yield UploadError(
                "%s: has more than one orig.tar.*."
                % self.filename)
        if native_tar_count > 1:
            yield UploadError(
                "%s: has more than one tar.*."
                % self.filename)
        if diff_count > 1:
            yield UploadError(
                "%s: has more than one diff.gz."
                % self.filename)

        if ((orig_tar_count == 0 and native_tar_count == 0) or
            (orig_tar_count > 0 and native_tar_count > 0)):
            yield UploadError(
                "%s: must have exactly one tar.* or orig.tar.*."
                % self.filename)

        # Format 1.0 must be native (exactly one tar.gz), or
        # have an orig.tar.gz and a diff.gz. It cannot have
        # compression types other than 'gz'.
        if self.format == '1.0':
            if ((diff_count == 0 and native_tar_count == 0) or
                (diff_count > 0 and native_tar_count > 0)):
                yield UploadError(
                    "%s: must have exactly one diff.gz or tar.gz."
                    % self.filename)
        else:
            raise AssertionError("Unknown source format.")

        if files_missing:
            yield UploadError(
                "Files specified in DSC are broken or missing, "
                "skipping package unpack verification.")
        else:
            for error in self.unpackAndCheckSource():
                # Pass on errors found when unpacking the source.
                yield error

    def unpackAndCheckSource(self):
        """Verify uploaded source using dpkg-source."""
        self.logger.debug(
            "Verifying uploaded source package by unpacking it.")

        # Get a temporary dir together.
        tmpdir = tempfile.mkdtemp(dir=self.dirname)

        # chdir into it
        cwd = os.getcwd()
        os.chdir(tmpdir)
        dsc_in_tmpdir = os.path.join(tmpdir, self.filename)

        package_files = self.files + [self]
        try:
            for source_file in package_files:
                os.symlink(source_file.filepath,
                           os.path.join(tmpdir, source_file.filename))
            args = ["dpkg-source", "-sn", "-x", dsc_in_tmpdir]
            dpkg_source = subprocess.Popen(args, stdout=subprocess.PIPE,
                                           stderr=subprocess.PIPE)
            output, unused = dpkg_source.communicate()
            result = dpkg_source.wait()
        finally:
            # When all is said and done, chdir out again so that we can
            # clean up the tree with shutil.rmtree without leaving the
            # process in a directory we're trying to remove.
            os.chdir(cwd)

        if result != 0:
            dpkg_output = prefix_multi_line_string(output, "  ")
            yield UploadError(
                "dpkg-source failed for %s [return: %s]\n"
                "[dpkg-source output: %s]"
                % (self.filename, result, dpkg_output))

        # Copy debian/copyright file content. It will be stored in the
        # SourcePackageRelease records.

        # Check if 'dpkg-source' created only one directory.
        temp_directories = [dirname for dirname in os.listdir(tmpdir)
                            if os.path.isdir(dirname)]
        if len(temp_directories) > 1:
            yield UploadError(
                'Unpacked source contains more than one directory: %r'
                % temp_directories)

        # XXX cprov 20070713: We should access only the expected directory
        # name (<sourcename>-<no_epoch(no_revision(version))>).

        # Instead of trying to predict the unpacked source directory name,
        # we simply use glob to retrive everything like:
        # 'tempdir/*/debian/copyright'
        globpath = os.path.join(tmpdir, "*", "debian/copyright")
        for fullpath in glob.glob(globpath):
            if not os.path.exists(fullpath):
                continue
            self.logger.debug("Copying copyright contents.")
            self.copyright = open(fullpath).read().strip()

        if self.copyright is None:
            yield UploadWarning("No copyright file found.")

        self.logger.debug("Cleaning up source tree.")
        try:
            shutil.rmtree(tmpdir)
        except OSError, error:
            # XXX: dsilvers 2006-03-15: We currently lack a test for this.
            if errno.errorcode[error.errno] != 'EACCES':
                yield UploadError(
                    "%s: couldn't remove tmp dir %s: code %s" % (
                    self.filename, tmpdir, error.errno))
            else:
                yield UploadWarning(
                    "%s: Couldn't remove tree, fixing up permissions." %
                    self.filename)
                result = os.system("chmod -R u+rwx " + tmpdir)
                if result != 0:
                    yield UploadError("chmod failed with %s" % result)
                shutil.rmtree(tmpdir)

        self.logger.debug("Done")

    def storeInDatabase(self):
        """Store DSC information as a SourcePackageRelease record.

        It reencodes all fields extracted from DSC, the simulated_changelog
        and the copyright, because old packages contain latin-1 text and
        that sucks.
        """
        # Organize all the parameters requiring encoding transformation.
        pending = self._dict.copy()
        pending['simulated_changelog'] = self.changes.simulated_changelog
        pending['copyright'] = self.copyright

        # We have no way of knowing what encoding the original copyright
        # file is in, unfortunately, and there is no standard, so guess.
        encoded = {}
        for key, value in pending.items():
            if value is not None:
                encoded[key] = guess_encoding(value)
            else:
                encoded[key] = None

        source_name = getUtility(
            ISourcePackageNameSet).getOrCreateByName(self.source)

        release = self.policy.distroseries.createUploadedSourcePackageRelease(
            sourcepackagename=source_name,
            version=self.dsc_version,
            maintainer=self.maintainer['person'],
            builddepends=encoded.get('build-depends', ''),
            builddependsindep=encoded.get('build-depends-indep', ''),
            build_conflicts=encoded.get('build-conflicts', ''),
            build_conflicts_indep=encoded.get('build-conflicts-indep', ''),
            architecturehintlist=encoded.get('architecture', ''),
            creator=self.changes.changed_by['person'],
            urgency=self.changes.converted_urgency,
            dsc=encoded['filecontents'],
            dscsigningkey=self.signingkey,
            dsc_maintainer_rfc822=encoded['maintainer'],
            dsc_format=encoded['format'],
            dsc_binaries=encoded['binary'],
            dsc_standards_version=encoded.get('standards-version'),
            component=self.component,
            changelog_entry=encoded.get('simulated_changelog'),
            section=self.section,
            archive=self.policy.archive,
            copyright=encoded.get('copyright'),
            # dateuploaded by default is UTC:now in the database
            )

        # SourcePackageFiles should contain also the DSC
        source_files = self.files + [self]
        for uploaded_file in source_files:
            library_file = self.librarian.create(
                uploaded_file.filename,
                uploaded_file.size,
                open(uploaded_file.filepath, "rb"),
                uploaded_file.content_type,
                restricted=self.policy.archive.private)
            release.addFile(library_file)

        return release


class DSCUploadedFile(NascentUploadFile):
    """Represents a file referred to in a DSC.

    The DSC holds references to files, and it's easier to use regular
    NascentUploadFiles to represent them, since they are in many ways
    similar to a regular NU. However, there are the following warts:
        - Component, section and priority are set to a bogus value and
          do not apply.
        - The actual file instance isn't used for anything but
          validation inside DSCFile.verify(); there is no
          store_in_database() method.
    """
    def __init__(self, filepath, digest, size, policy, logger):
        component_and_section = priority = "--no-value--"
        NascentUploadFile.__init__(
            self, filepath, digest, size, component_and_section,
            priority, policy, logger)

    def verify(self):
        """Check Sub DSCFile mentioned size & checksum."""
        try:
            self.checkSizeAndCheckSum()
        except UploadError, error:
            yield error

<|MERGE_RESOLUTION|>--- conflicted
+++ resolved
@@ -35,13 +35,9 @@
     determine_source_file_type)
 from canonical.encoding import guess as guess_encoding
 from lp.registry.interfaces.person import IPersonSet, PersonCreationRationale
-<<<<<<< HEAD
 from lp.registry.interfaces.sourcepackage import SourcePackageFileType
-from lp.soyuz.interfaces.archive import ArchivePurpose
+from lp.soyuz.interfaces.archive import ArchivePurpose, IArchiveSet
 from lp.soyuz.interfaces.sourcepackageformat import SourcePackageFormat
-=======
-from lp.soyuz.interfaces.archive import ArchivePurpose, IArchiveSet
->>>>>>> 4e2f504d
 from canonical.launchpad.interfaces import (
     GPGVerificationError, IGPGHandler, IGPGKeySet,
     ISourcePackageNameSet, NotFoundError)
@@ -340,11 +336,6 @@
 
         :raise: `NotFoundError` when the wanted file could not be found.
         """
-<<<<<<< HEAD
-        if (self.policy.archive.purpose == ArchivePurpose.PPA and
-            determine_source_file_type(filename) ==
-                SourcePackageFileType.ORIG_TARBALL):
-=======
         # We cannot check the archive purpose for partner archives here,
         # because the archive override rules have not been applied yet.
         # Uploads destined for the Ubuntu main archive and the 'partner'
@@ -356,8 +347,8 @@
                 distribution=self.policy.distro,
                 purpose=ArchivePurpose.PARTNER)]
         elif (self.policy.archive.purpose == ArchivePurpose.PPA and
-            filename.endswith('.orig.tar.gz')):
->>>>>>> 4e2f504d
+            determine_source_file_type(filename) ==
+                SourcePackageFileType.ORIG_TARBALL):
             archives = [self.policy.archive, self.policy.distro.main_archive]
         else:
             archives = [self.policy.archive]
