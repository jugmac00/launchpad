# Copyright 2009 Canonical Ltd.  This software is licensed under the
# GNU Affero General Public License version 3 (see the file LICENSE).

""" DSCFile and related.

Class representing a DSC file, which encapsulates collections of
files representing a source uploaded.
"""

__metaclass__ = type

__all__ = [
    'SignableTagFile',
    'DSCFile',
    'DSCUploadedFile',
    'find_changelog',
    'find_copyright',
    ]

<<<<<<< HEAD
import apt_pkg
from cStringIO import StringIO
=======
>>>>>>> 808a8ba3
import errno
import glob
import os
import shutil
import subprocess
import tempfile

import apt_pkg
from zope.component import getUtility

from canonical.encoding import guess as guess_encoding
from canonical.launchpad.interfaces import (
    GPGVerificationError,
    IGPGHandler,
    IGPGKeySet,
    ISourcePackageNameSet,
    )
from canonical.librarian.utils import copy_and_close
from lp.app.errors import NotFoundError
from lp.archiveuploader.nascentuploadfile import (
    NascentUploadFile,
    SourceUploadFile,
    UploadError,
    UploadWarning,
    )
from lp.archiveuploader.tagfiles import (
    parse_tagfile,
    TagFileParseError,
    )
from lp.archiveuploader.utils import (
    determine_source_file_type,
    get_source_file_extension,
    ParseMaintError,
    prefix_multi_line_string,
    re_is_component_orig_tar_ext,
    re_issource,
    re_valid_pkg_name,
    re_valid_version,
    safe_fix_maintainer,
    )
from lp.buildmaster.interfaces.buildbase import BuildStatus
from lp.code.interfaces.sourcepackagerecipebuild import (
    ISourcePackageRecipeBuildSource,
    )
from lp.registry.interfaces.person import (
    IPersonSet,
    PersonCreationRationale,
    )
from lp.registry.interfaces.sourcepackage import SourcePackageFileType
from lp.soyuz.interfaces.archive import (
    ArchivePurpose,
    IArchiveSet,
    )
from lp.soyuz.interfaces.sourcepackageformat import SourcePackageFormat


class DpkgSourceError(Exception):

    _fmt = "Unable to unpack source package (%(result)s): %(output)s"

    def __init__(self, output, result):
        Exception.__init__(
            self, self._fmt % {"output": output, "result": result})
        self.output = output
        self.result = result


def unpack_source(dsc_filepath):
    """Unpack a source package into a temporary directory

    :param dsc_filepath: Path to the dsc file
    :return: Path to the temporary directory with the unpacked sources
    """
    # Get a temporary dir together.
    unpacked_dir = tempfile.mkdtemp()
    try:
        # chdir into it
        cwd = os.getcwd()
        os.chdir(unpacked_dir)
        try:
            args = ["dpkg-source", "-sn", "-x", dsc_filepath]
            dpkg_source = subprocess.Popen(args, stdout=subprocess.PIPE,
                                           stderr=subprocess.PIPE)
            output, unused = dpkg_source.communicate()
            result = dpkg_source.wait()
        finally:
            # When all is said and done, chdir out again so that we can
            # clean up the tree with shutil.rmtree without leaving the
            # process in a directory we're trying to remove.
            os.chdir(cwd)

        if result != 0:
            dpkg_output = prefix_multi_line_string(output, "  ")
            raise DpkgSourceError(result=result, output=dpkg_output)
    except:
        shutil.rmtree(unpacked_dir)
        raise

    return unpacked_dir


def cleanup_unpacked_dir(unpacked_dir):
    """Remove the directory with an unpacked source package.

    :param unpacked_dir: Path to the directory.
    """
    try:
        shutil.rmtree(unpacked_dir)
    except OSError, error:
        if errno.errorcode[error.errno] != 'EACCES':
            raise UploadError(
                "couldn't remove tmp dir %s: code %s" % (
                unpacked_dir, error.errno))
        else:
            result = os.system("chmod -R u+rwx " + unpacked_dir)
            if result != 0:
                raise UploadError("chmod failed with %s" % result)
            shutil.rmtree(unpacked_dir)


class SignableTagFile:
    """Base class for signed file verification."""

    fingerprint = None
    signingkey = None
    signer = None

    def processSignature(self):
        """Verify the signature on the filename.

        Stores the fingerprint, the IGPGKey used to sign, the owner of
        the key and a dictionary containing

        Raise UploadError if the signing key cannot be found in launchpad
        or if the GPG verification failed for any other reason.

        Returns the key owner (person object), the key (gpgkey object) and
        the pyme signature as a three-tuple
        """
        self.logger.debug("Verifying signature on %s" % self.filename)
        assert os.path.exists(self.filepath), (
            "File not found: %s" % self.filepath)

        try:
            sig = getUtility(IGPGHandler).getVerifiedSignatureResilient(
                file(self.filepath, "rb").read())
        except GPGVerificationError, error:
            raise UploadError(
                "GPG verification of %s failed: %s" % (
                self.filename, str(error)))

        key = getUtility(IGPGKeySet).getByFingerprint(sig.fingerprint)
        if key is None:
            raise UploadError("Signing key %s not registered in launchpad."
                              % sig.fingerprint)

        if key.active == False:
            raise UploadError("File %s is signed with a deactivated key %s"
                              % (self.filename, key.keyid))

        self.fingerprint = sig.fingerprint
        self.signingkey = key
        self.signer = key.owner
        self.signer_address = self.parseAddress("%s <%s>" % (
            self.signer.displayname, self.signer.preferredemail.email))

    def parseAddress(self, addr, fieldname="Maintainer"):
        """Parse an address, using the policy to decide if we should add a
        non-existent person or not.

        Raise an UploadError if the parsing of the maintainer string fails
        for any reason, or if the email address then cannot be found within
        the launchpad database.

        Return a dict containing the rfc822 and rfc2047 formatted forms of
        the address, the person's name, email address and person record within
        the launchpad database.
        """
        try:
            (rfc822, rfc2047, name, email) = safe_fix_maintainer(
                addr, fieldname)
        except ParseMaintError, error:
            raise UploadError(str(error))

        person = getUtility(IPersonSet).getByEmail(email)
        if person is None and self.policy.create_people:
            package = self._dict['source']
            version = self._dict['version']
            if self.policy.distroseries and self.policy.pocket:
                policy_suite = ('%s/%s' % (self.policy.distroseries.name,
                                           self.policy.pocket.name))
            else:
                policy_suite = '(unknown)'
            person = getUtility(IPersonSet).ensurePerson(
                email, name, PersonCreationRationale.SOURCEPACKAGEUPLOAD,
                comment=('when the %s_%s package was uploaded to %s'
                         % (package, version, policy_suite)))

        if person is None:
            raise UploadError("Unable to identify '%s':<%s> in launchpad"
                              % (name, email))

        return {
            "rfc822": rfc822,
            "rfc2047": rfc2047,
            "name": name,
            "email": email,
            "person": person,
            }


class DSCFile(SourceUploadFile, SignableTagFile):
    """Models a given DSC file and its content."""

    mandatory_fields = set([
        "source",
        "version",
        "binary",
        "maintainer",
        "architecture",
        "files"])

    # Note that files is actually only set inside verify().
    files = None
    # Copyright and changelog are only set inside unpackAndCheckSource().
    copyright = None
    changelog = None

    def __init__(self, filepath, digest, size, component_and_section,
                 priority, package, version, changes, policy, logger):
        """Construct a DSCFile instance.

        This takes all NascentUploadFile constructor parameters plus package
        and version.

        Can raise UploadError.
        """
        # Avoid circular imports.
        from lp.archiveuploader.nascentupload import EarlyReturnUploadError

        SourceUploadFile.__init__(
            self, filepath, digest, size, component_and_section, priority,
            package, version, changes, policy, logger)
        try:
            self._dict = parse_tagfile(
                self.filepath, dsc_whitespace_rules=1,
                allow_unsigned=self.policy.unsigned_dsc_ok)
        except (IOError, TagFileParseError), error:
            raise UploadError(
                "Unable to parse the dsc %s: %s" % (self.filename, error))

        self.logger.debug("Performing DSC verification.")
        for mandatory_field in self.mandatory_fields:
            if mandatory_field not in self._dict:
                raise UploadError(
                    "Unable to find mandatory field %s in %s" % (
                    mandatory_field, self.filename))

        self.maintainer = self.parseAddress(self._dict['maintainer'])

        # If format is not present, assume 1.0. At least one tool in
        # the wild generates dsc files with format missing, and we need
        # to accept them.
        if 'format' not in self._dict:
            self._dict['format'] = "1.0"

        if self.format is None:
            raise EarlyReturnUploadError(
                "Unsupported source format: %s" % self._dict['format'])

        if self.policy.unsigned_dsc_ok:
            self.logger.debug("DSC file can be unsigned.")
        else:
            self.processSignature()

    #
    # Useful properties.
    #
    @property
    def source(self):
        """Return the DSC source name."""
        return self._dict['source']

    @property
    def dsc_version(self):
        """Return the DSC source version."""
        return self._dict['version']

    @property
    def format(self):
        """Return the DSC format."""
        try:
            return SourcePackageFormat.getTermByToken(
                self._dict['format']).value
        except LookupError:
            return None

    @property
    def architecture(self):
        """Return the DSC source architecture."""
        return self._dict['architecture']

    @property
    def binary(self):
        """Return the DSC claimed binary line."""
        return self._dict['binary']


    #
    # DSC file checks.
    #
    def verify(self):
        """Verify the uploaded .dsc file.

        This method is an error generator, i.e, it returns an iterator over
        all exceptions that are generated while processing DSC file checks.
        """

        for error in SourceUploadFile.verify(self):
            yield error

        # Check size and checksum of the DSC file itself
        try:
            self.checkSizeAndCheckSum()
        except UploadError, error:
            yield error

        files = []
        for fileline in self._dict['files'].strip().split("\n"):
            # DSC lines are always of the form: CHECKSUM SIZE FILENAME
            digest, size, filename = fileline.strip().split()
            if not re_issource.match(filename):
                # DSC files only really hold on references to source
                # files; they are essentially a description of a source
                # package. Anything else is crack.
                yield UploadError("%s: File %s does not look sourceful." % (
                                  self.filename, filename))
                continue
            filepath = os.path.join(self.dirname, filename)
            try:
                file_instance = DSCUploadedFile(
                    filepath, digest, size, self.policy, self.logger)
            except UploadError, error:
                yield error
            else:
                files.append(file_instance)
        self.files = files

        if not re_valid_pkg_name.match(self.source):
            yield UploadError(
                "%s: invalid source name %s" % (self.filename, self.source))
        if not re_valid_version.match(self.dsc_version):
            yield UploadError(
                "%s: invalid version %s" % (self.filename, self.dsc_version))

        if not self.policy.distroseries.isSourcePackageFormatPermitted(
            self.format):
            yield UploadError(
                "%s: format '%s' is not permitted in %s." %
                (self.filename, self.format, self.policy.distroseries.name))

        # Validate the build dependencies
        for field_name in ['build-depends', 'build-depends-indep']:
            field = self._dict.get(field_name, None)
            if field is not None:
                if field.startswith("ARRAY"):
                    yield UploadError(
                        "%s: invalid %s field produced by a broken version "
                        "of dpkg-dev (1.10.11)" % (self.filename, field_name))
                try:
                    apt_pkg.ParseSrcDepends(field)
                except (SystemExit, KeyboardInterrupt):
                    raise
                except Exception, error:
                    # Swallow everything apt_pkg throws at us because
                    # it is not desperately pythonic and can raise odd
                    # or confusing exceptions at times and is out of
                    # our control.
                    yield UploadError(
                        "%s: invalid %s field; cannot be parsed by apt: %s"
                        % (self.filename, field_name, error))

        # Verify if version declared in changesfile is the same than that
        # in DSC (including epochs).
        if self.dsc_version != self.version:
            yield UploadError(
                "%s: version ('%s') in .dsc does not match version "
                "('%s') in .changes."
                % (self.filename, self.dsc_version, self.version))

        for error in self.checkFiles():
            yield error

    def _getFileByName(self, filename):
        """Return the corresponding file reference in the policy context.

        If the filename ends in '.orig.tar.gz', then we look for it in the
        distribution primary archive as well, with the PPA file taking
        precedence in case it's found in both archives.

        This is needed so that PPA uploaders don't have to waste bandwidth
        uploading huge upstream tarballs that are already published in the
        target distribution.

        When the file reference is found, its corresponding LibraryFileAlias
        and Archive are returned.

        :param filename: string containing the exact name of the wanted file.

        :return: a tuple containing a `ILibraryFileAlias` corresponding to
            the matching file and an `Archive` where it was published.

        :raise: `NotFoundError` when the wanted file could not be found.
        """
        # We cannot check the archive purpose for partner archives here,
        # because the archive override rules have not been applied yet.
        # Uploads destined for the Ubuntu main archive and the 'partner'
        # component will eventually end up in the partner archive though.
        if (self.policy.archive.purpose == ArchivePurpose.PRIMARY and
            self.component_name == 'partner'):
            archives = [
                getUtility(IArchiveSet).getByDistroPurpose(
                distribution=self.policy.distro,
                purpose=ArchivePurpose.PARTNER)]
        elif (self.policy.archive.purpose == ArchivePurpose.PPA and
            determine_source_file_type(filename) in (
                SourcePackageFileType.ORIG_TARBALL,
                SourcePackageFileType.COMPONENT_ORIG_TARBALL)):
            archives = [self.policy.archive, self.policy.distro.main_archive]
        else:
            archives = [self.policy.archive]

        library_file = None
        for archive in archives:
            try:
                library_file = self.policy.distro.getFileByName(
                    filename, source=True, binary=False, archive=archive)
                self.logger.debug(
                    "%s found in %s" % (filename, archive.displayname))
                return library_file, archive
            except NotFoundError:
                pass

        raise NotFoundError(filename)

    def checkFiles(self):
        """Check if mentioned files are present and match.

        We don't use the NascentUploadFile.verify here, only verify size
        and checksum.
        """

        file_type_counts = {
            SourcePackageFileType.DIFF: 0,
            SourcePackageFileType.ORIG_TARBALL: 0,
            SourcePackageFileType.DEBIAN_TARBALL: 0,
            SourcePackageFileType.NATIVE_TARBALL: 0,
            }
        component_orig_tar_counts = {}
        bzip2_count = 0
        files_missing = False

        for sub_dsc_file in self.files:
            file_type = determine_source_file_type(sub_dsc_file.filename)

            if file_type is None:
                yield UploadError('Unknown file: ' + sub_dsc_file.filename)
                continue

            if file_type == SourcePackageFileType.COMPONENT_ORIG_TARBALL:
                # Split the count by component name.
                component = re_is_component_orig_tar_ext.match(
                    get_source_file_extension(sub_dsc_file.filename)).group(1)
                if component not in component_orig_tar_counts:
                    component_orig_tar_counts[component] = 0
                component_orig_tar_counts[component] += 1
            else:
                file_type_counts[file_type] += 1

            if sub_dsc_file.filename.endswith('.bz2'):
                bzip2_count += 1

            try:
                library_file, file_archive = self._getFileByName(
                    sub_dsc_file.filename)
            except NotFoundError, error:
                library_file = None
                file_archive = None
            else:
                # try to check dsc-mentioned file against its copy already
                # in librarian, if it's new (aka not found in librarian)
                # dismiss. It prevent us to have scary duplicated filenames
                # in Librarian and missapplied files in archive, fixes
                # bug # 38636 and friends.
                if sub_dsc_file.digest != library_file.content.md5:
                    yield UploadError(
                        "File %s already exists in %s, but uploaded version "
                        "has different contents. See more information about "
                        "this error in "
                        "https://help.launchpad.net/Packaging/UploadErrors." %
                        (sub_dsc_file.filename, file_archive.displayname))
                    files_missing = True
                    continue

            if not sub_dsc_file.exists_on_disk:
                if library_file is None:
                    # Raises an error if the mentioned DSC file isn't
                    # included in the upload neither published in the
                    # context Distribution.
                    yield UploadError(
                        "Unable to find %s in upload or distribution."
                        % (sub_dsc_file.filename))
                    files_missing = True
                    continue

                # Pump the file through.
                self.logger.debug("Pumping %s out of the librarian" % (
                    sub_dsc_file.filename))
                library_file.open()
                target_file = open(sub_dsc_file.filepath, "wb")
                copy_and_close(library_file, target_file)

            for error in sub_dsc_file.verify():
                yield error
                files_missing = True

        try:
            file_checker = format_to_file_checker_map[self.format]
        except KeyError:
            raise AssertionError(
                "No file checker for source format %s." % self.format)

        for error in file_checker(
            self.filename, file_type_counts, component_orig_tar_counts,
            bzip2_count):
            yield error

        if files_missing:
            yield UploadError(
                "Files specified in DSC are broken or missing, "
                "skipping package unpack verification.")
        else:
            for error in self.unpackAndCheckSource():
                # Pass on errors found when unpacking the source.
                yield error

    def unpackAndCheckSource(self):
        """Verify uploaded source using dpkg-source."""
        self.logger.debug(
            "Verifying uploaded source package by unpacking it.")

        try:
            unpacked_dir = unpack_source(self.filepath)
        except DpkgSourceError, e:
            yield UploadError(
                "dpkg-source failed for %s [return: %s]\n"
                "[dpkg-source output: %s]"
                % (self.filename, e.result, e.output))
            return

        try:
            # Copy debian/copyright file content. It will be stored in the
            # SourcePackageRelease records.

            # Check if 'dpkg-source' created only one directory.
            temp_directories = [
                dirname for dirname in os.listdir(unpacked_dir)
                if os.path.isdir(dirname)]
            if len(temp_directories) > 1:
                yield UploadError(
                    'Unpacked source contains more than one directory: %r'
                    % temp_directories)

            # XXX cprov 20070713: We should access only the expected directory
            # name (<sourcename>-<no_epoch(no_revision(version))>).

            # Locate both the copyright and changelog files for later
            # processing.
            try:
                self.copyright = find_copyright(unpacked_dir, self.logger)
            except UploadError, error:
                yield error
                return
            except UploadWarning, warning:
                yield warning

            try:
                self.changelog = find_changelog(unpacked_dir, self.logger)
            except UploadError, error:
                yield error
                return
            except UploadWarning, warning:
                yield warning
        finally:
            self.logger.debug("Cleaning up source tree.")
            cleanup_unpacked_dir(unpacked_dir)
        self.logger.debug("Done")

    def findBuild(self):
        """Find and return the SourcePackageRecipeBuild, if one is specified.

        If by any chance an inconsistent build was found this method will
        raise UploadError resulting in a upload rejection.
        """
        build_id = getattr(self.policy.options, 'buildid', None)
        if build_id is None:
            return None

        build = getUtility(ISourcePackageRecipeBuildSource).getById(build_id)

        # The master verifies the status to confirm successful upload.
        build.status = BuildStatus.FULLYBUILT
        # If this upload is successful, any existing log is wrong and
        # unuseful.
        build.upload_log = None

        # Sanity check; raise an error if the build we've been
        # told to link to makes no sense.
        if (build.pocket != self.policy.pocket or
            build.distroseries != self.policy.distroseries or
            build.archive != self.policy.archive):
            raise UploadError(
                "Attempt to upload source specifying "
                "recipe build %s, where it doesn't fit." % build.id)

        return build

    def storeInDatabase(self, build):
        """Store DSC information as a SourcePackageRelease record.

        It reencodes all fields extracted from DSC, the simulated_changelog
        and the copyright, because old packages contain latin-1 text and
        that sucks.
        """
        # Organize all the parameters requiring encoding transformation.
        pending = self._dict.copy()
        pending['simulated_changelog'] = self.changes.simulated_changelog
        pending['copyright'] = self.copyright

        # We have no way of knowing what encoding the original copyright
        # file is in, unfortunately, and there is no standard, so guess.
        encoded = {}
        for key, value in pending.items():
            if value is not None:
                encoded[key] = guess_encoding(value)
            else:
                encoded[key] = None

        # Lets upload the changelog file to librarian

        # We have to do this separately because we need the librarian file
        # alias id to embed in the SourceReleasePackage

        changelog_lfa = self.librarian.create(
            "changelog",
            len(self.changelog),
            StringIO(self.changelog),
            "text/x-debian-source-changelog",
            restricted=self.policy.archive.private)

        source_name = getUtility(
            ISourcePackageNameSet).getOrCreateByName(self.source)

        release = self.policy.distroseries.createUploadedSourcePackageRelease(
            sourcepackagename=source_name,
            version=self.dsc_version,
            maintainer=self.maintainer['person'],
            builddepends=encoded.get('build-depends', ''),
            builddependsindep=encoded.get('build-depends-indep', ''),
            build_conflicts=encoded.get('build-conflicts', ''),
            build_conflicts_indep=encoded.get('build-conflicts-indep', ''),
            architecturehintlist=encoded.get('architecture', ''),
            creator=self.changes.changed_by['person'],
            urgency=self.changes.converted_urgency,
            dsc=encoded['filecontents'],
            dscsigningkey=self.signingkey,
            dsc_maintainer_rfc822=encoded['maintainer'],
            dsc_format=encoded['format'],
            dsc_binaries=encoded['binary'],
            dsc_standards_version=encoded.get('standards-version'),
            component=self.component,
            changelog=changelog_lfa,
            changelog_entry=encoded.get('simulated_changelog'),
            section=self.section,
            archive=self.policy.archive,
            source_package_recipe_build=build,
            copyright=encoded.get('copyright'),
            # dateuploaded by default is UTC:now in the database
            )

        # SourcePackageFiles should contain also the DSC
        source_files = self.files + [self]
        for uploaded_file in source_files:
            library_file = self.librarian.create(
                uploaded_file.filename,
                uploaded_file.size,
                open(uploaded_file.filepath, "rb"),
                uploaded_file.content_type,
                restricted=self.policy.archive.private)
            release.addFile(library_file)

        return release


class DSCUploadedFile(NascentUploadFile):
    """Represents a file referred to in a DSC.

    The DSC holds references to files, and it's easier to use regular
    NascentUploadFiles to represent them, since they are in many ways
    similar to a regular NU. However, there are the following warts:
        - Component, section and priority are set to a bogus value and
          do not apply.
        - The actual file instance isn't used for anything but
          validation inside DSCFile.verify(); there is no
          store_in_database() method.
    """

    def __init__(self, filepath, digest, size, policy, logger):
        component_and_section = priority = "--no-value--"
        NascentUploadFile.__init__(
            self, filepath, digest, size, component_and_section,
            priority, policy, logger)

    def verify(self):
        """Check Sub DSCFile mentioned size & checksum."""
        try:
            self.checkSizeAndCheckSum()
        except UploadError, error:
            yield error


def findFile(source_dir, filename):
    """Find and return any file under source_dir

    :param source_file: The directory where the source was extracted
    :param source_dir: The directory where the source was extracted.
    :return fullpath: The full path of the file, else return None if the
                      file is not found.
    """
    # Instead of trying to predict the unpacked source directory name,
    # we simply use glob to retrieve everything like:
    # 'tempdir/*/debian/filename'
    globpath = os.path.join(source_dir, "*", filename)
    for fullpath in glob.glob(globpath):
        if not os.path.exists(fullpath):
            continue
        if os.path.islink(fullpath):
            raise UploadError(
                "Symbolic link for %s not allowed" % filename)
        # Anything returned by this method should be less than 10MiB since it
        # will be stored in the database assuming the source package isn't
        # rejected before hand
        if os.stat(fullpath).st_size > 10485760:
            raise UploadError(
                "%s file too large, 10MiB max" % filename)
        else:
            return fullpath
    return None


def find_copyright(source_dir, logger):
    """Find and store any debian/copyright.

    :param source_dir: The directory where the source was extracted.
    :param logger: A logger object for debug output.
    :return: Contents of copyright file
    """
    copyright_file = findFile(source_dir, 'debian/copyright')
    if copyright_file is None:
        raise UploadWarning("No copyright file found.")

    logger.debug("Copying copyright contents.")
    return open(copyright_file).read().strip()


def find_changelog(source_dir, logger):
    """Find and move any debian/changelog.

    This function finds the changelog file within the source package. The
    changelog file is later uploaded to the librarian by
    DSCFile.storeInDatabase().

    :param source_dir: The directory where the source was extracted.
    :param logger: A logger object for debug output.
    :return: Changelog contents
    """
    changelog_file = findFile(source_dir, 'debian/changelog')
    if changelog_file is None:
        # Policy requires debian/changelog to always exist.
        raise UploadError("No changelog file found.")

    # Move the changelog file out of the package direcotry
    logger.debug("Found changelog")
    return open(changelog_file, 'r').read()


def check_format_1_0_files(filename, file_type_counts, component_counts,
                           bzip2_count):
    """Check that the given counts of each file type suit format 1.0.

    A 1.0 source must be native (with only one tar.gz), or have an orig.tar.gz
    and a diff.gz. It cannot use bzip2 compression.
    """
    if bzip2_count > 0:
        yield UploadError(
            "%s: is format 1.0 but uses bzip2 compression."
            % filename)

    valid_file_type_counts = [
        {
            SourcePackageFileType.NATIVE_TARBALL: 1,
            SourcePackageFileType.ORIG_TARBALL: 0,
            SourcePackageFileType.DEBIAN_TARBALL: 0,
            SourcePackageFileType.DIFF: 0,
        },
        {
            SourcePackageFileType.ORIG_TARBALL: 1,
            SourcePackageFileType.DIFF: 1,
            SourcePackageFileType.NATIVE_TARBALL: 0,
            SourcePackageFileType.DEBIAN_TARBALL: 0,
        },
    ]

    if (file_type_counts not in valid_file_type_counts or
        len(component_counts) > 0):
        yield UploadError(
            "%s: must have exactly one tar.gz, or an orig.tar.gz and diff.gz"
            % filename)


def check_format_3_0_native_files(filename, file_type_counts,
                                  component_counts, bzip2_count):
    """Check that the given counts of each file type suit format 3.0 (native).

    A 3.0 (native) source must have only one tar.*. Both gzip and bzip2
    compression are permissible.
    """

    valid_file_type_counts = [
        {
            SourcePackageFileType.NATIVE_TARBALL: 1,
            SourcePackageFileType.ORIG_TARBALL: 0,
            SourcePackageFileType.DEBIAN_TARBALL: 0,
            SourcePackageFileType.DIFF: 0,
        },
    ]

    if (file_type_counts not in valid_file_type_counts or
        len(component_counts) > 0):
        yield UploadError("%s: must have only a tar.*." % filename)


def check_format_3_0_quilt_files(filename, file_type_counts,
                                 component_counts, bzip2_count):
    """Check that the given counts of each file type suit format 3.0 (native).

    A 3.0 (quilt) source must have exactly one orig.tar.*, one debian.tar.*,
    and at most one orig-COMPONENT.tar.* for each COMPONENT. Both gzip and
    bzip2 compression are permissible.
    """

    valid_file_type_counts = [
        {
            SourcePackageFileType.ORIG_TARBALL: 1,
            SourcePackageFileType.DEBIAN_TARBALL: 1,
            SourcePackageFileType.NATIVE_TARBALL: 0,
            SourcePackageFileType.DIFF: 0,
        },
    ]

    if file_type_counts not in valid_file_type_counts:
        yield UploadError(
            "%s: must have only an orig.tar.*, a debian.tar.*, and "
            "optionally orig-*.tar.*" % filename)

    for component in component_counts:
        if component_counts[component] > 1:
            yield UploadError(
                "%s: has more than one orig-%s.tar.*."
                % (filename, component))


format_to_file_checker_map = {
    SourcePackageFormat.FORMAT_1_0: check_format_1_0_files,
    SourcePackageFormat.FORMAT_3_0_NATIVE: check_format_3_0_native_files,
    SourcePackageFormat.FORMAT_3_0_QUILT: check_format_3_0_quilt_files,
    }<|MERGE_RESOLUTION|>--- conflicted
+++ resolved
@@ -17,11 +17,7 @@
     'find_copyright',
     ]
 
-<<<<<<< HEAD
-import apt_pkg
 from cStringIO import StringIO
-=======
->>>>>>> 808a8ba3
 import errno
 import glob
 import os
