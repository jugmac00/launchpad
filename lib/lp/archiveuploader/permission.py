# Copyright 2009 Canonical Ltd.  This software is licensed under the
# GNU Affero General Public License version 3 (see the file LICENSE).

"""Permissions for uploading a package to an archive."""

__metaclass__ = type
__all__ = [
    'CannotUploadToArchive',
    'CannotUploadToPPA',
    'can_upload_to_archive',
    'check_upload_to_archive',
    'components_valid_for',
    'verify_upload',
    ]

from zope.component import getUtility

<<<<<<< HEAD
from lp.registry.interfaces.pocket import PackagePublishingPocket
=======
from lp.registry.interfaces.distribution import IDistributionSet
>>>>>>> 33792fde
from lp.soyuz.interfaces.archivepermission import IArchivePermissionSet
from lp.soyuz.interfaces.archive import ArchivePurpose


class CannotUploadToArchive:
    """A reason for not being able to upload to an archive."""

    _fmt = '%(person)s has no upload rights to %(archive)s.'

    def __init__(self, **args):
        """Construct a `CannotUploadToArchive`."""
        self._message = self._fmt % args

    def __str__(self):
        return self._message


class CannotUploadToPocket:
    """Returned when a pocket is closed for uploads."""

    def __init__(self, distroseries, pocket):
        super(CannotUploadToPocket, self).__init__(
            "Not permitted to upload to the %s pocket in a series in the "
            "'%s' state." % (pocket.name, distroseries.status.name))


class CannotUploadToPPA(CannotUploadToArchive):
    """Raised when a person cannot upload to a PPA."""

    _fmt = 'Signer has no upload rights to this PPA.'


class NoRightsForArchive(CannotUploadToArchive):
    """Raised when a person has absolutely no upload rights to an archive."""

    _fmt = (
        "The signer of this package has no upload rights to this "
        "distribution's primary archive.  Did you mean to upload to "
        "a PPA?")


class InsufficientUploadRights(CannotUploadToArchive):
    """Raised when a person has insufficient upload rights."""
    _fmt = (
        "The signer of this package is lacking the upload rights for "
        "the source package, component or package set in question.")


class NoRightsForComponent(CannotUploadToArchive):
    """Raised when a person tries to upload to a component without permission.
    """

    _fmt = (
        "Signer is not permitted to upload to the component '%(component)s'.")

    def __init__(self, component):
        super(NoRightsForComponent, self).__init__(component=component.name)


class InvalidPocketForPPA(CannotUploadToArchive):
    """PPAs only support some pockets."""

    _fmt = "PPA uploads must be for the RELEASE pocket."


class InvalidPocketForPartnerArchive(CannotUploadToArchive):
    """Partner archives only support some pockets."""

    _fmt = "Partner uploads must be for the RELEASE or PROPOSED pocket."


def components_valid_for(archive, person):
    """Return the components that 'person' can upload to 'archive'.

    :param archive: The `IArchive` than 'person' wishes to upload to.
    :param person: An `IPerson` wishing to upload to an archive.
    :return: A `set` of `IComponent`s that 'person' can upload to.
    """
    permission_set = getUtility(IArchivePermissionSet)
    permissions = permission_set.componentsForUploader(archive, person)
    return set(permission.component for permission in permissions)


def can_upload_to_archive(person, suitesourcepackage, archive=None):
    """Check if 'person' upload 'suitesourcepackage' to 'archive'.

    :param person: An `IPerson` who might be uploading.
    :param suitesourcepackage: An `ISuiteSourcePackage` to be uploaded.
    :param archive: The `IArchive` to upload to. If not provided, defaults
        to the default archive for the source package. (See
        `ISourcePackage.get_default_archive`).
    :return: True if they can, False if they cannot.
    """
    sourcepackage = suitesourcepackage.sourcepackage
    if archive is None:
        archive = sourcepackage.get_default_archive()
    pocket = suitesourcepackage.pocket
    distroseries = sourcepackage.distroseries
    sourcepackagename = sourcepackage.sourcepackagename
    component = sourcepackage.latest_published_component
    # strict_component is True because the source package already exists
    # (otherwise we couldn't have a suitesourcepackage object) and
    # nascentupload passes True as a matter of policy when the package exists.
    reason = check_upload_to_archive(
        person, distroseries, sourcepackagename, archive, component, pocket,
        strict_component=True)
    return reason is None


def check_upload_to_archive(person, distroseries, sourcepackagename, archive,
                            component, pocket, strict_component=True):
    """Check if 'person' upload 'suitesourcepackage' to 'archive'.

    :param person: An `IPerson` who might be uploading.
    :param distroseries: The `IDistroSeries` being uploaded to.
    :param sourcepackagename: The `ISourcePackageName` being uploaded.
    :param archive: The `IArchive` to upload to. If not provided, defaults
        to the default archive for the source package. (See
        `ISourcePackage.get_default_archive`).
    :param component: The `Component` being uploaded to.
    :param pocket: The `PackagePublishingPocket` of 'distroseries' being
        uploaded to.
    :return: The reason for not being able to upload, None otherwise.
    """
    if archive.purpose == ArchivePurpose.PARTNER:
        if pocket not in (
            PackagePublishingPocket.RELEASE,
            PackagePublishingPocket.PROPOSED):
            return InvalidPocketForPartnerArchive()
    else:
        # Uploads to the partner archive are allowed in any distroseries
        # state.
        # XXX julian 2005-05-29 bug=117557:
        # This is a greasy hack until bug #117557 is fixed.
        if not distroseries.canUploadToPocket(pocket):
            return CannotUploadToPocket(distroseries, pocket)

    if archive.is_ppa and pocket != PackagePublishingPocket.RELEASE:
        return InvalidPocketForPPA()
    return verify_upload(
        person, sourcepackagename, archive, component, strict_component)


def packagesets_valid_for(archive, person):
    """Return the package sets that 'person' can upload to 'archive'.

    :param archive: The `IArchive` than 'person' wishes to upload to.
    :param person: An `IPerson` wishing to upload to an archive.
    :return: A `set` of `IPackageset`s that 'person' can upload to.
    """
    permission_set = getUtility(IArchivePermissionSet)
    permissions = permission_set.packagesetsForUploader(archive, person)
    return set(permission.packageset for permission in permissions)


def verify_upload(person, sourcepackagename, archive, component,
                  distroseries, strict_component=True):
    """Can 'person' upload 'sourcepackagename' to 'archive'?

    :param person: The `IPerson` trying to upload to the package. Referred to
        as 'the signer' in upload code.
    :param sourcepackagename: The source package being uploaded. None if the
        package is new.
    :param archive: The `IArchive` being uploaded to.
    :param component: The `IComponent` that the source package belongs to.
    :param distroseries: The upload's target distro series.
    :param strict_component: True if access to the specific component for the
        package is needed to upload to it. If False, then access to any
        package will do.
    :return: CannotUploadToArchive if 'person' cannot upload to the archive,
        None otherwise.
    """
    # For PPAs...
    if archive.is_ppa:
        if not archive.canUpload(person):
            return CannotUploadToPPA()
        else:
            return None

    # For any other archive...
    ap_set = getUtility(IArchivePermissionSet)

    if sourcepackagename is not None:
        # Check whether user may upload because he holds a permission for
        #   - the given source package directly
        #   - a package set in the correct distro series that includes the
        #     given source package
        source_allowed = archive.canUpload(person, sourcepackagename)
        set_allowed = ap_set.isSourceUploadAllowed(
            archive, sourcepackagename, person, distroseries)
        if source_allowed or set_allowed:
            return None

    if not components_valid_for(archive, person):
        if not packagesets_valid_for(archive, person):
            return NoRightsForArchive()
        else:
            return InsufficientUploadRights()

    if (component is not None
        and strict_component
        and not archive.canUpload(person, component)):
        return NoRightsForComponent(component)

    return None<|MERGE_RESOLUTION|>--- conflicted
+++ resolved
@@ -15,11 +15,7 @@
 
 from zope.component import getUtility
 
-<<<<<<< HEAD
 from lp.registry.interfaces.pocket import PackagePublishingPocket
-=======
-from lp.registry.interfaces.distribution import IDistributionSet
->>>>>>> 33792fde
 from lp.soyuz.interfaces.archivepermission import IArchivePermissionSet
 from lp.soyuz.interfaces.archive import ArchivePurpose
 
@@ -160,7 +156,8 @@
     if archive.is_ppa and pocket != PackagePublishingPocket.RELEASE:
         return InvalidPocketForPPA()
     return verify_upload(
-        person, sourcepackagename, archive, component, strict_component)
+        person, sourcepackagename, archive, component, distroseries,
+        strict_component)
 
 
 def packagesets_valid_for(archive, person):
