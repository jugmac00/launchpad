# Copyright 2009-2011 Canonical Ltd.  This software is licensed under the
# GNU Affero General Public License version 3 (see the file LICENSE).

"""Functional tests for uploadprocessor.py."""

__metaclass__ = type
__all__ = [
    "MockOptions",
    "TestUploadProcessorBase",
    ]

from email import message_from_string
import os
import shutil
from StringIO import StringIO
import tempfile

from storm.locals import Store
from zope.component import (
    getGlobalSiteManager,
    getUtility,
    )
from zope.security.proxy import removeSecurityProxy

from canonical.config import config
from canonical.database.constants import UTC_NOW
from canonical.launchpad.ftests import import_public_test_keys
from canonical.launchpad.interfaces.librarian import ILibraryFileAliasSet
from canonical.launchpad.testing.fakepackager import FakePackager
from canonical.launchpad.webapp.errorlog import ErrorReportingUtility
from canonical.testing.layers import LaunchpadZopelessLayer
from lp.app.errors import NotFoundError
from lp.archiveuploader.uploadpolicy import (
    AbstractUploadPolicy,
    findPolicyByName,
    IArchiveUploadPolicy,
    )
from lp.archiveuploader.uploadprocessor import (
    BuildUploadHandler,
    CannotGetBuild,
    parse_build_upload_leaf_name,
    UploadHandler,
    UploadProcessor,
    )
from lp.buildmaster.enums import (
    BuildFarmJobType,
    BuildStatus,
    )
from lp.registry.interfaces.distribution import IDistributionSet
from lp.registry.interfaces.person import IPersonSet
from lp.registry.interfaces.pocket import PackagePublishingPocket
from lp.registry.interfaces.series import SeriesStatus
from lp.registry.interfaces.sourcepackage import SourcePackageFileType
from lp.registry.interfaces.sourcepackagename import ISourcePackageNameSet
from lp.registry.model.sourcepackagename import SourcePackageName
from lp.services.log.logger import BufferLogger
from lp.services.mail import stub
from lp.soyuz.enums import (
    ArchivePermissionType,
    ArchivePurpose,
    PackageUploadStatus,
    SourcePackageFormat,
    )
from lp.soyuz.interfaces.archive import IArchiveSet
from lp.soyuz.interfaces.archivepermission import IArchivePermissionSet
from lp.soyuz.interfaces.component import IComponentSet
from lp.soyuz.interfaces.packageset import IPackagesetSet
from lp.soyuz.interfaces.publishing import (
    IPublishingSet,
    PackagePublishingStatus,
    )
from lp.soyuz.interfaces.queue import QueueInconsistentStateError
from lp.soyuz.interfaces.sourcepackageformat import (
    ISourcePackageFormatSelectionSet,
    )
from lp.soyuz.model.archivepermission import ArchivePermission
from lp.soyuz.model.binarypackagename import BinaryPackageName
from lp.soyuz.model.binarypackagerelease import BinaryPackageRelease
from lp.soyuz.model.component import Component
from lp.soyuz.model.publishing import (
    BinaryPackagePublishingHistory,
    SourcePackagePublishingHistory,
    )
from lp.soyuz.model.sourcepackagerelease import SourcePackageRelease
from lp.soyuz.scripts.initialize_distroseries import InitializeDistroSeries
from lp.testing import (
    TestCase,
    TestCaseWithFactory,
    )
from lp.testing.mail_helpers import pop_notifications


class MockOptions:
    """Use in place of an options object, adding more attributes if needed."""
    keep = False
    dryrun = False


class BrokenUploadPolicy(AbstractUploadPolicy):
    """A broken upload policy, to test error handling."""

    def __init__(self):
        AbstractUploadPolicy.__init__(self)
        self.name = "broken"
        self.unsigned_changes_ok = True
        self.unsigned_dsc_ok = True

    def checkUpload(self, upload):
        """Raise an exception upload processing is not expecting."""
        raise Exception("Exception raised by BrokenUploadPolicy for testing.")


class TestUploadProcessorBase(TestCaseWithFactory):
    """Base class for functional tests over uploadprocessor.py."""
    layer = LaunchpadZopelessLayer

    def setUp(self):
        super(TestUploadProcessorBase, self).setUp()

        self.queue_folder = tempfile.mkdtemp()
        self.incoming_folder = os.path.join(self.queue_folder, "incoming")
        os.makedirs(self.incoming_folder)

        self.test_files_dir = os.path.join(config.root,
            "lib/lp/archiveuploader/tests/data/suite")

        import_public_test_keys()

        self.options = MockOptions()
        self.options.base_fsroot = self.queue_folder
        self.options.builds = False
        self.options.leafname = None
        self.options.distro = "ubuntu"
        self.options.distroseries = None
        self.options.nomails = False
        self.options.context = 'insecure'

        # common recipients
        self.kinnison_recipient = (
            "Daniel Silverstone <daniel.silverstone@canonical.com>")
        self.name16_recipient = "Foo Bar <foo.bar@canonical.com>"

        self.log = BufferLogger()

    def tearDown(self):
        shutil.rmtree(self.queue_folder)
        super(TestUploadProcessorBase, self).tearDown()

    def getUploadProcessor(self, txn, builds=None):
        if builds is None:
            builds = self.options.builds

        def getPolicy(distro, build):
            self.options.distro = distro.name
            policy = findPolicyByName(self.options.context)
            if builds:
                policy.distroseries = build.distro_series
                policy.pocket = build.pocket
                policy.archive = build.archive
            policy.setOptions(self.options)
            return policy

        return UploadProcessor(
            self.options.base_fsroot, self.options.dryrun,
            self.options.nomails, builds, self.options.keep, getPolicy, txn,
            self.log)

    def publishPackage(self, packagename, version, source=True, archive=None):
        """Publish a single package that is currently NEW in the queue."""
        packagename = unicode(packagename)
        if version is not None:
            version = unicode(version)
        queue_items = self.breezy.getPackageUploads(
            status=PackageUploadStatus.NEW, name=packagename,
            version=version, exact_match=True, archive=archive)
        self.assertEqual(queue_items.count(), 1)
        queue_item = queue_items[0]
        queue_item.setAccepted()
        if source:
            pubrec = queue_item.sources[0].publish(self.log)
        else:
            pubrec = queue_item.builds[0].publish(self.log)
        return pubrec

    def assertLogContains(self, line):
        """Assert if a given line is present in the log messages."""
        log_lines = self.log.getLogBuffer()
        self.assertTrue(line in log_lines,
                        "'%s' is not in logged output\n\n%s"
                        % (line, log_lines))

    def assertRaisesAndReturnError(self, excClass, callableObj, *args,
                                   **kwargs):
        """See `TestCase.assertRaises`.

        Unlike `TestCase.assertRaises`, this method returns the exception
        object when it is raised.  Callsites can then easily check the
        exception contents.
        """
        try:
            callableObj(*args, **kwargs)
        except excClass, error:
            return error
        else:
            if getattr(excClass, '__name__', None) is not None:
                excName = excClass.__name__
            else:
                excName = str(excClass)
            raise self.failureException, "%s not raised" % excName

    def setupBreezy(self, name="breezy", permitted_formats=None):
        """Create a fresh distroseries in ubuntu.

        Use *initializeFromParent* procedure to create 'breezy'
        on ubuntu based on the last 'breezy-autotest'.

        Also sets 'changeslist' and 'nominatedarchindep' properly and
        creates a chroot for breezy-autotest/i386 distroarchseries.

        :param name: supply the name of the distroseries if you don't want
            it to be called "breezy"
        :param permitted_formats: list of SourcePackageFormats to allow
            in the new distroseries. Only permits '1.0' by default.
        """
        self.ubuntu = getUtility(IDistributionSet).getByName('ubuntu')
        bat = self.ubuntu['breezy-autotest']
        self.breezy = self.ubuntu.newSeries(
            name, 'Breezy Badger',
            'The Breezy Badger', 'Black and White', 'Someone',
            '5.10', None, bat.owner)

        self.breezy.changeslist = 'breezy-changes@ubuntu.com'
<<<<<<< HEAD
        ids = InitialiseDistroSeries(self.breezy, [bat.id])
        ids.initialise()
=======
        ids = InitializeDistroSeries(self.breezy, [bat.id])
        ids.initialize()
>>>>>>> cabb49b5

        fake_chroot = self.addMockFile('fake_chroot.tar.gz')
        self.breezy['i386'].addOrUpdateChroot(fake_chroot)

        if permitted_formats is None:
            permitted_formats = [SourcePackageFormat.FORMAT_1_0]

        for format in permitted_formats:
            if not self.breezy.isSourcePackageFormatPermitted(format):
                getUtility(ISourcePackageFormatSelectionSet).add(
                    self.breezy, format)

    def addMockFile(self, filename, content="anything"):
        """Return a librarian file."""
        return getUtility(ILibraryFileAliasSet).create(
            filename, len(content), StringIO(content),
            'application/x-gtar')

    def queueUpload(self, upload_name, relative_path="", test_files_dir=None,
            queue_entry=None):
        """Queue one of our test uploads.

        upload_name is the name of the test upload directory. If there
        is no explicit queue entry name specified, it is also
        the name of the queue entry directory we create.
        relative_path is the path to create inside the upload, eg
        ubuntu/~malcc/default. If not specified, defaults to "".

        Return the path to the upload queue entry directory created.
        """
        if queue_entry is None:
            queue_entry = upload_name
        target_path = os.path.join(
            self.incoming_folder, queue_entry, relative_path)
        if test_files_dir is None:
            test_files_dir = self.test_files_dir
        upload_dir = os.path.join(test_files_dir, upload_name)
        if relative_path:
            os.makedirs(os.path.dirname(target_path))
        shutil.copytree(upload_dir, target_path)
        return os.path.join(self.incoming_folder, queue_entry)

    def processUpload(self, processor, upload_dir, build=None):
        """Process an upload queue entry directory.

        There is some duplication here with logic in UploadProcessor,
        but we need to be able to do this without error handling here,
        so that we can debug failing tests effectively.
        """
        results = []
        self.assertEqual(processor.builds, build is not None)
        handler = UploadHandler.forProcessor(
            processor, '.', upload_dir, build)
        changes_files = handler.locateChangesFiles()
        for changes_file in changes_files:
            result = handler.processChangesFile(changes_file)
            results.append(result)
        return results

    def setupBreezyAndGetUploadProcessor(self, policy=None):
        """Setup Breezy and return an upload processor for it."""
        self.setupBreezy()
        self.layer.txn.commit()
        if policy is not None:
            self.options.context = policy
        return self.getUploadProcessor(self.layer.txn)

    def assertEmail(self, contents=None, recipients=None):
        """Check last email content and recipients.

        :param contents: A list of lines; assert that each is in the email.
        :param recipients: A list of recipients that must be on the email.
                           Supply an empty list if you don't want them
                           checked.  Default action is to check that the
                           recipient is foo.bar@canonical.com, which is the
                           signer on most of the test data uploads.
        """
        if recipients is None:
            recipients = [self.name16_recipient]
        if contents is None:
            contents = []

        self.assertEqual(
            len(stub.test_emails), 1,
            'Unexpected number of emails sent: %s' % len(stub.test_emails))

        from_addr, to_addrs, raw_msg = stub.test_emails.pop()
        msg = message_from_string(raw_msg)
        # This is now a MIMEMultipart message.
        body = msg.get_payload(0)
        body = body.get_payload(decode=True)

        # Only check recipients if callsite didn't provide an empty list.
        if recipients != []:
            clean_recipients = [r.strip() for r in to_addrs]
            for recipient in list(recipients):
                self.assertTrue(
                    recipient in clean_recipients,
                    "%s not found in %s" % (recipients, clean_recipients))
            self.assertEqual(
                len(recipients), len(clean_recipients),
                "Email recipients do not match exactly. Expected %s, got %s" %
                    (recipients, clean_recipients))

        subject = "Subject: %s\n" % msg['Subject']
        body = subject + body

        for content in list(contents):
            self.assertTrue(
                content in body,
                "Expect: '%s'\nGot:\n%s" % (content, body))

    def PGPSignatureNotPreserved(self, archive=None):
        """PGP signatures should be removed from .changes files.

        Email notifications and the librarian file for .changes file should
        both have the PGP signature removed.
        """
        bar = archive.getPublishedSources(
            name='bar', version="1.0-1", exact_match=True)
        changes_lfa = getUtility(IPublishingSet).getChangesFileLFA(
            bar.first().sourcepackagerelease)
        changes_file = changes_lfa.read()
        self.assertTrue(
            "Format: " in changes_file, "Does not look like a changes file")
        self.assertTrue(
            "-----BEGIN PGP SIGNED MESSAGE-----" not in changes_file,
            "Unexpected PGP header found")
        self.assertTrue(
            "-----BEGIN PGP SIGNATURE-----" not in changes_file,
            "Unexpected start of PGP signature found")
        self.assertTrue(
            "-----END PGP SIGNATURE-----" not in changes_file,
            "Unexpected end of PGP signature found")


class TestUploadProcessor(TestUploadProcessorBase):
    """Basic tests on uploadprocessor class.

    * Check if the rejection message is send even when an unexpected
      exception occur when processing the upload.
    * Check if known uploads targeted to a FROZEN distroseries
      end up in UNAPPROVED queue.

    This test case is able to setup a fresh distroseries in Ubuntu.
    """

    def _checkPartnerUploadEmailSuccess(self):
        """Ensure partner uploads generate the right email."""
        from_addr, to_addrs, raw_msg = stub.test_emails.pop()
        foo_bar = "Foo Bar <foo.bar@canonical.com>"
        self.assertEqual([e.strip() for e in to_addrs], [foo_bar])
        self.assertTrue(
            "rejected" not in raw_msg,
            "Expected acceptance email not rejection. Actually Got:\n%s"
                % raw_msg)

    def testInstantiate(self):
        """UploadProcessor should instantiate"""
        self.getUploadProcessor(None)

    def testLocateDirectories(self):
        """Return a sorted list of subdirs in a directory.

        We don't test that we block on the lockfile, as this is trivial
        code but tricky to test.
        """
        testdir = tempfile.mkdtemp()
        try:
            os.mkdir("%s/dir3" % testdir)
            os.mkdir("%s/dir1" % testdir)
            os.mkdir("%s/dir2" % testdir)

            up = self.getUploadProcessor(None)
            located_dirs = up.locateDirectories(testdir)
            self.assertEqual(located_dirs, ['dir1', 'dir2', 'dir3'])
        finally:
            shutil.rmtree(testdir)

    def _makeUpload(self, testdir):
        """Create a dummy upload for testing the move/remove methods."""
        upload = tempfile.mkdtemp(dir=testdir)
        distro = upload + ".distro"
        f = open(distro, mode="w")
        f.write("foo")
        f.close()
        return upload, distro

    def testMoveUpload(self):
        """moveUpload should move the upload directory and .distro file."""
        testdir = tempfile.mkdtemp()
        try:
            # Create an upload, a .distro and a target to move it to.
            upload, distro = self._makeUpload(testdir)
            target = tempfile.mkdtemp(dir=testdir)
            target_name = os.path.basename(target)
            upload_name = os.path.basename(upload)

            # Move it
            self.options.base_fsroot = testdir
            up = self.getUploadProcessor(None)
            handler = UploadHandler(up, '.', upload)
            handler.moveUpload(target_name, self.log)

            # Check it moved
            self.assertTrue(os.path.exists(os.path.join(target, upload_name)))
            self.assertTrue(os.path.exists(os.path.join(
                target, upload_name + ".distro")))
            self.assertFalse(os.path.exists(upload))
            self.assertFalse(os.path.exists(distro))
        finally:
            shutil.rmtree(testdir)

    def testMoveProcessUploadAccepted(self):
        testdir = tempfile.mkdtemp()
        try:
            # Create an upload, a .distro and a target to move it to.
            upload, distro = self._makeUpload(testdir)
            upload_name = os.path.basename(upload)

            # Remove it
            self.options.base_fsroot = testdir
            up = self.getUploadProcessor(None)
            handler = UploadHandler(up, '.', upload)
            handler.moveProcessedUpload("accepted", self.log)

            # Check it was removed, not moved
            self.assertFalse(os.path.exists(os.path.join(
                testdir, "accepted")))
            self.assertFalse(os.path.exists(os.path.join(testdir,
                "accepted", upload_name + ".distro")))
            self.assertFalse(os.path.exists(upload))
            self.assertFalse(os.path.exists(distro))
        finally:
            shutil.rmtree(testdir)

    def testMoveProcessUploadFailed(self):
        """moveProcessedUpload moves if the result was not successful."""
        testdir = tempfile.mkdtemp()
        try:
            # Create an upload, a .distro and a target to move it to.
            upload, distro = self._makeUpload(testdir)
            upload_name = os.path.basename(upload)

            # Move it
            self.options.base_fsroot = testdir
            up = self.getUploadProcessor(None)
            handler = UploadHandler(up, '.', upload)
            handler.moveProcessedUpload("rejected", self.log)

            # Check it moved
            self.assertTrue(os.path.exists(os.path.join(testdir,
                "rejected", upload_name)))
            self.assertTrue(os.path.exists(os.path.join(testdir,
                "rejected", upload_name + ".distro")))
            self.assertFalse(os.path.exists(upload))
            self.assertFalse(os.path.exists(distro))
        finally:
            shutil.rmtree(testdir)

    def testRemoveUpload(self):
        """RemoveUpload removes the upload directory and .distro file."""
        testdir = tempfile.mkdtemp()
        try:
            # Create an upload, a .distro and a target to move it to.
            upload, distro = self._makeUpload(testdir)
            os.path.basename(upload)

            # Remove it
            self.options.base_fsroot = testdir
            up = self.getUploadProcessor(None)
            handler = UploadHandler(up, '.', upload)
            handler.removeUpload(self.log)

            # Check it was removed, not moved
            self.assertFalse(os.path.exists(os.path.join(
                testdir, "accepted")))
            self.assertFalse(os.path.exists(upload))
            self.assertFalse(os.path.exists(distro))
        finally:
            shutil.rmtree(testdir)

    def testRejectionEmailForUnhandledException(self):
        """Test there's a rejection email when nascentupload breaks.

        If a developer makes an upload which finds a bug in nascentupload,
        and an unhandled exception occurs, we should try to send a
        rejection email. We'll test that this works, in a case where we
        will have the right information to send the email before the
        error occurs.

        If we haven't extracted enough information to send a rejection
        email when things break, trying to send one will raise a new
        exception, and the upload will fail silently as before. We don't
        test this case.

        See bug 35965.
        """
        self.options.context = u'broken'
        # Register our broken upload policy.
        getGlobalSiteManager().registerUtility(
            component=BrokenUploadPolicy, provided=IArchiveUploadPolicy,
            name=self.options.context)

        uploadprocessor = self.getUploadProcessor(self.layer.txn)

        # Upload a package to Breezy.
        upload_dir = self.queueUpload("baz_1.0-1")
        self.processUpload(uploadprocessor, upload_dir)

        # Check the mailer stub has a rejection email for Daniel
        from_addr, to_addrs, raw_msg = stub.test_emails.pop()
        # This is now a MIMEMultipart message.
        msg = message_from_string(raw_msg)
        body = msg.get_payload(0)
        body = body.get_payload(decode=True)

        daniel = "Daniel Silverstone <daniel.silverstone@canonical.com>"
        self.assertEqual(to_addrs, [daniel])
        self.assertTrue("Unhandled exception processing upload: Exception "
                        "raised by BrokenUploadPolicy for testing."
                        in body)

    def testUploadToFrozenDistro(self):
        """Uploads to a frozen distroseries should work, but be unapproved.

        The rule for a frozen distroseries is that uploads should still
        be permitted, but that the usual rule for auto-accepting uploads
        of existing packages should be suspended. New packages will still
        go into NEW, but new versions will be UNAPPROVED, rather than
        ACCEPTED.

        To test this, we will upload two versions of the same package,
        accepting and publishing the first, and freezing the distroseries
        before the second. If all is well, the second upload should go
        through ok, but end up in status UNAPPROVED, and with the
        appropriate email contents.

        See bug 58187.
        """
        # Set up the uploadprocessor with appropriate options and logger
        uploadprocessor = self.setupBreezyAndGetUploadProcessor()

        # Upload a package for Breezy.
        upload_dir = self.queueUpload("bar_1.0-1")
        self.processUpload(uploadprocessor, upload_dir)

        # Check it went ok to the NEW queue and all is going well so far.
        from_addr, to_addrs, raw_msg = stub.test_emails.pop()
        foo_bar = "Foo Bar <foo.bar@canonical.com>"
        daniel = "Daniel Silverstone <daniel.silverstone@canonical.com>"
        self.assertEqual([e.strip() for e in to_addrs], [foo_bar, daniel])
        self.assertTrue(
            "NEW" in raw_msg, "Expected email containing 'NEW', got:\n%s"
            % raw_msg)

        # Accept and publish the upload.
        # This is required so that the next upload of a later version of
        # the same package will work correctly.
        queue_items = self.breezy.getPackageUploads(
            status=PackageUploadStatus.NEW, name=u"bar",
            version=u"1.0-1", exact_match=True)
        self.assertEqual(queue_items.count(), 1)
        queue_item = queue_items[0]

        queue_item.setAccepted()
        pubrec = queue_item.sources[0].publish(self.log)
        pubrec.status = PackagePublishingStatus.PUBLISHED
        pubrec.datepublished = UTC_NOW

        # Make ubuntu/breezy a frozen distro, so a source upload for an
        # existing package will be allowed, but unapproved.
        self.breezy.status = SeriesStatus.FROZEN
        self.layer.txn.commit()

        # Upload a newer version of bar.
        upload_dir = self.queueUpload("bar_1.0-2")
        self.processUpload(uploadprocessor, upload_dir)

        # Verify we get an email talking about awaiting approval.
        from_addr, to_addrs, raw_msg = stub.test_emails.pop()
        daniel = "Daniel Silverstone <daniel.silverstone@canonical.com>"
        foo_bar = "Foo Bar <foo.bar@canonical.com>"
        self.assertEqual([e.strip() for e in to_addrs], [foo_bar, daniel])
        self.assertTrue("Waiting for approval" in raw_msg,
                        "Expected an 'upload awaits approval' email.\n"
                        "Got:\n%s" % raw_msg)

        # And verify that the queue item is in the unapproved state.
        queue_items = self.breezy.getPackageUploads(
            status=PackageUploadStatus.UNAPPROVED, name=u"bar",
            version=u"1.0-2", exact_match=True)
        self.assertEqual(queue_items.count(), 1)
        queue_item = queue_items[0]
        self.assertEqual(
            queue_item.status, PackageUploadStatus.UNAPPROVED,
            "Expected queue item to be in UNAPPROVED status.")

    def _checkCopyArchiveUploadToDistro(self, pocket_to_check,
                                        status_to_check):
        """Check binary copy archive uploads for given pocket and status.

        This helper method tests that buildd binary uploads to copy
        archives work when the
            * destination pocket is `pocket_to_check`
            * associated distroseries is in state `status_to_check`.

        See bug 369512.
        """
        # Set up the uploadprocessor with appropriate options and logger
        uploadprocessor = self.setupBreezyAndGetUploadProcessor()

        # Upload 'bar-1.0-1' source and binary to ubuntu/breezy.
        upload_dir = self.queueUpload("bar_1.0-1")
        self.processUpload(uploadprocessor, upload_dir)
        bar_source_pub = self.publishPackage('bar', '1.0-1')
        [bar_original_build] = bar_source_pub.createMissingBuilds()

        # Move the source from the accepted queue.
        [queue_item] = self.breezy.getPackageUploads(
            status=PackageUploadStatus.ACCEPTED,
            version=u"1.0-1",
            name=u"bar")
        queue_item.setDone()

        # Upload and accept a binary for the primary archive source.
        shutil.rmtree(upload_dir)
        self.options.context = 'buildd'
        self.layer.txn.commit()
        upload_dir = self.queueUpload("bar_1.0-1_binary")
        build_uploadprocessor = self.getUploadProcessor(
            self.layer.txn, builds=True)
        self.processUpload(build_uploadprocessor, upload_dir,
            build=bar_original_build)
        self.assertEqual(
            uploadprocessor.last_processed_upload.is_rejected, False)
        bar_bin_pubs = self.publishPackage('bar', '1.0-1', source=False)
        # Mangle its publishing component to "restricted" so we can check
        # the copy archive ancestry override later.
        restricted = getUtility(IComponentSet)["restricted"]
        for pub in bar_bin_pubs:
            pub.component = restricted

        # Create a COPY archive for building in non-virtual builds.
        uploader = getUtility(IPersonSet).getByName('name16')
        copy_archive = getUtility(IArchiveSet).new(
            owner=uploader, purpose=ArchivePurpose.COPY,
            distribution=self.ubuntu, name='the-copy-archive')
        copy_archive.require_virtualized = False

        # Copy 'bar-1.0-1' source to the COPY archive.
        bar_copied_source = bar_source_pub.copyTo(
            bar_source_pub.distroseries, pocket_to_check, copy_archive)
        [bar_copied_build] = bar_copied_source.createMissingBuilds()

        # Make ubuntu/breezy the current distro.
        self.breezy.status = status_to_check
        self.layer.txn.commit()

        shutil.rmtree(upload_dir)
        self.options.context = 'buildd'
        upload_dir = self.queueUpload(
            "bar_1.0-1_binary", "%s/ubuntu" % copy_archive.id)
        self.processUpload(build_uploadprocessor, upload_dir,
             build=bar_copied_build)

        # Make sure the upload succeeded.
        self.assertEqual(
            build_uploadprocessor.last_processed_upload.is_rejected, False)

        # The upload should also be auto-accepted even though there's no
        # ancestry.  This means items should go to ACCEPTED and not NEW.
        queue_items = self.breezy.getPackageUploads(
            status=PackageUploadStatus.ACCEPTED,
            version=u"1.0-1",
            name=u"bar",
            archive=copy_archive)
        self.assertEqual(
            queue_items.count(), 1,
            "Binary upload was not accepted when it should have been.")

        # The copy archive binary published component should have been
        # inherited from the main archive's.
        copy_bin_pubs = queue_items[0].realiseUpload()
        for pub in copy_bin_pubs:
            self.assertEqual(pub.component.name, restricted.name)

    def testCopyArchiveUploadToCurrentDistro(self):
        """Check binary copy archive uploads to RELEASE pockets.

        Buildd binary uploads to COPY archives (resulting from successful
        builds) should be allowed to go to the RELEASE pocket even though
        the distro series has a CURRENT status.

        See bug 369512.
        """
        self._checkCopyArchiveUploadToDistro(
            PackagePublishingPocket.RELEASE, SeriesStatus.CURRENT)

    def testCopyArchiveUploadToSupportedDistro(self):
        """Check binary copy archive uploads to RELEASE pockets.

        Buildd binary uploads to COPY archives (resulting from successful
        builds) should be allowed to go to the RELEASE pocket even though
        the distro series has a SUPPORTED status.

        See bug 369512.
        """
        self._checkCopyArchiveUploadToDistro(
            PackagePublishingPocket.RELEASE, SeriesStatus.SUPPORTED)

    def testDuplicatedBinaryUploadGetsRejected(self):
        """The upload processor rejects duplicated binary uploads.

        Duplicated binary uploads should be rejected, because they can't
        be published on disk, since it will be introducing different contents
        to the same filename in the archive.

        Such situation happens when a source gets copied to another suite in
        the same archive. The binary rebuild will have the same
        (name, version) of the original binary and will certainly have a
        different content (at least, the ar-compressed timestamps) making it
        impossible to be published in the archive.
        """
        uploadprocessor = self.setupBreezyAndGetUploadProcessor()

        # Upload 'bar-1.0-1' source and binary to ubuntu/breezy.
        upload_dir = self.queueUpload("bar_1.0-1")
        self.processUpload(uploadprocessor, upload_dir)
        bar_source_pub = self.publishPackage('bar', '1.0-1')
        [bar_original_build] = bar_source_pub.createMissingBuilds()

        self.options.context = 'buildd'
        upload_dir = self.queueUpload("bar_1.0-1_binary")
        build_uploadprocessor = self.getUploadProcessor(
            self.layer.txn, builds=True)
        self.processUpload(
            build_uploadprocessor, upload_dir, build=bar_original_build)
        [bar_binary_pub] = self.publishPackage("bar", "1.0-1", source=False)

        # Prepare ubuntu/breezy-autotest to build sources in i386.
        breezy_autotest = self.ubuntu['breezy-autotest']
        breezy_autotest_i386 = breezy_autotest['i386']
        breezy_autotest.nominatedarchindep = breezy_autotest_i386
        fake_chroot = self.addMockFile('fake_chroot.tar.gz')
        breezy_autotest_i386.addOrUpdateChroot(fake_chroot)
        self.layer.txn.commit()

        # Copy 'bar-1.0-1' source from breezy to breezy-autotest and
        # create a build there (this would never happen in reality, it
        # just suits the purposes of this test).
        bar_copied_source = bar_source_pub.copyTo(
            breezy_autotest, PackagePublishingPocket.RELEASE,
            self.ubuntu.main_archive)
        bar_copied_build = bar_copied_source.sourcepackagerelease.createBuild(
            breezy_autotest_i386, PackagePublishingPocket.RELEASE,
            self.ubuntu.main_archive)

        # Re-upload the same 'bar-1.0-1' binary as if it was rebuilt
        # in breezy-autotest context.
        shutil.rmtree(upload_dir)
        self.options.distroseries = breezy_autotest.name
        upload_dir = self.queueUpload("bar_1.0-1_binary")
        self.processUpload(build_uploadprocessor, upload_dir,
            build=bar_copied_build)
        [duplicated_binary_upload] = breezy_autotest.getPackageUploads(
            status=PackageUploadStatus.NEW, name=u'bar',
            version=u'1.0-1', exact_match=True)

        # The just uploaded binary cannot be accepted because its
        # filename 'bar_1.0-1_i386.deb' is already published in the
        # archive.
        error = self.assertRaisesAndReturnError(
            QueueInconsistentStateError,
            duplicated_binary_upload.setAccepted)
        self.assertEqual(
            str(error),
            "The following files are already published in Primary "
            "Archive for Ubuntu Linux:\nbar_1.0-1_i386.deb")

    def testBinaryUploadToCopyArchive(self):
        """Copy archive binaries are not checked against the primary archive.

        When a buildd binary upload to a copy archive is performed the
        version should not be checked against the primary archive but
        against the copy archive in question.
        """
        uploadprocessor = self.setupBreezyAndGetUploadProcessor()

        # Upload 'bar-1.0-1' source and binary to ubuntu/breezy.
        upload_dir = self.queueUpload("bar_1.0-1")
        self.processUpload(uploadprocessor, upload_dir)
        bar_source_old = self.publishPackage('bar', '1.0-1')

        # Upload 'bar-1.0-1' source and binary to ubuntu/breezy.
        upload_dir = self.queueUpload("bar_1.0-2")
        self.processUpload(uploadprocessor, upload_dir)
        bar_source_pub = self.ubuntu.main_archive.getPublishedSources(
            name='bar', version='1.0-2', exact_match=True).one()
        [bar_original_build] = bar_source_pub.getBuilds()

        self.options.context = 'buildd'
        upload_dir = self.queueUpload("bar_1.0-2_binary")
        build_uploadprocessor = self.getUploadProcessor(
            self.layer.txn, builds=True)
        self.processUpload(build_uploadprocessor, upload_dir,
            build=bar_original_build)
        [bar_binary_pub] = self.publishPackage("bar", "1.0-2", source=False)

        # Create a COPY archive for building in non-virtual builds.
        uploader = getUtility(IPersonSet).getByName('name16')
        copy_archive = getUtility(IArchiveSet).new(
            owner=uploader, purpose=ArchivePurpose.COPY,
            distribution=self.ubuntu, name='no-source-uploads')
        copy_archive.require_virtualized = False

        # Copy 'bar-1.0-1' source to the COPY archive.
        bar_copied_source = bar_source_old.copyTo(
            bar_source_pub.distroseries, bar_source_pub.pocket,
            copy_archive)
        [bar_copied_build] = bar_copied_source.createMissingBuilds()

        shutil.rmtree(upload_dir)
        upload_dir = self.queueUpload(
            "bar_1.0-1_binary", "%s/ubuntu" % copy_archive.id)
        self.processUpload(build_uploadprocessor, upload_dir,
            build=bar_copied_build)

        # The binary just uploaded is accepted because it's destined for a
        # copy archive and the PRIMARY and the COPY archives are isolated
        # from each other.
        self.assertEqual(
            build_uploadprocessor.last_processed_upload.is_rejected, False)

    def testPartnerArchiveMissingForPartnerUploadFails(self):
        """A missing partner archive should produce a rejection email.

        If the partner archive is missing (i.e. there is a data problem)
        when a partner package is uploaded to it, a sensible rejection
        error email should be generated.
        """
        uploadprocessor = self.setupBreezyAndGetUploadProcessor(
            policy='anything')

        # Fudge the partner archive in the sample data temporarily so that
        # it's now a PPA instead.
        archive = getUtility(IArchiveSet).getByDistroPurpose(
            distribution=self.ubuntu, purpose=ArchivePurpose.PARTNER)
        removeSecurityProxy(archive).purpose = ArchivePurpose.PPA

        self.layer.txn.commit()

        # Upload a package.
        upload_dir = self.queueUpload("foocomm_1.0-1")
        self.processUpload(uploadprocessor, upload_dir)

        # Check that it was rejected appropriately.
        from_addr, to_addrs, raw_msg = stub.test_emails.pop()
        self.assertTrue(
            "Partner archive for distro '%s' not found" % self.ubuntu.name
                in raw_msg)

    def testMixedPartnerUploadFails(self):
        """Uploads with partner and non-partner files are rejected.

        Test that a package that has partner and non-partner files in it
        is rejected.  Partner uploads should be entirely partner.
        """
        uploadprocessor = self.setupBreezyAndGetUploadProcessor(
            policy='anything')

        # Upload a package for Breezy.
        upload_dir = self.queueUpload("foocomm_1.0-1-illegal-component-mix")
        self.processUpload(uploadprocessor, upload_dir)

        # Check that it was rejected.
        from_addr, to_addrs, raw_msg = stub.test_emails.pop()
        foo_bar = "Foo Bar <foo.bar@canonical.com>"
        self.assertEqual([e.strip() for e in to_addrs], [foo_bar])
        self.assertTrue(
            "Cannot mix partner files with non-partner." in raw_msg,
            "Expected email containing 'Cannot mix partner files with "
            "non-partner.', got:\n%s" % raw_msg)

    def testPartnerReusingOrigFromPartner(self):
        """Partner uploads reuse 'orig.tar.gz' from the partner archive."""
        # Make the official bar orig.tar.gz available in the system.
        uploadprocessor = self.setupBreezyAndGetUploadProcessor(
            policy='absolutely-anything')

        upload_dir = self.queueUpload("foocomm_1.0-1")
        self.processUpload(uploadprocessor, upload_dir)

        self.assertEqual(
            uploadprocessor.last_processed_upload.queue_root.status,
            PackageUploadStatus.NEW)

        [queue_item] = self.breezy.getPackageUploads(
            status=PackageUploadStatus.NEW, name=u"foocomm",
            version=u"1.0-1", exact_match=True)
        queue_item.setAccepted()
        queue_item.realiseUpload()
        self.layer.commit()

        archive = getUtility(IArchiveSet).getByDistroPurpose(
            distribution=self.ubuntu, purpose=ArchivePurpose.PARTNER)
        try:
            self.ubuntu.getFileByName(
                'foocomm_1.0.orig.tar.gz', archive=archive, source=True,
                binary=False)
        except NotFoundError:
            self.fail('foocomm_1.0.orig.tar.gz is not yet published.')

        # Please note: this upload goes to the Ubuntu main archive.
        upload_dir = self.queueUpload("foocomm_1.0-3")
        self.processUpload(uploadprocessor, upload_dir)
        # Discard the announcement email and check the acceptance message
        # content.
        from_addr, to_addrs, raw_msg = stub.test_emails.pop()
        msg = message_from_string(raw_msg)
        # This is now a MIMEMultipart message.
        body = msg.get_payload(0)
        body = body.get_payload(decode=True)

        self.assertEqual(
            '[ubuntu/breezy] foocomm 1.0-3 (Accepted)', msg['Subject'])
        self.assertFalse(
            'Unable to find foocomm_1.0.orig.tar.gz in upload or '
            'distribution.' in body,
            'Unable to find foocomm_1.0.orig.tar.gz')

    def testPartnerUpload(self):
        """Partner packages should be uploaded to the partner archive.

        Packages that have files in the 'partner' component should be
        uploaded to a separate IArchive that has a purpose of
        ArchivePurpose.PARTNER.
        """
        uploadprocessor = self.setupBreezyAndGetUploadProcessor(
            policy='anything')

        # Upload a package for Breezy.
        upload_dir = self.queueUpload("foocomm_1.0-1")
        self.processUpload(uploadprocessor, upload_dir)

        # Check it went ok to the NEW queue and all is going well so far.
        self._checkPartnerUploadEmailSuccess()

        # Find the sourcepackagerelease and check its component.
        foocomm_name = SourcePackageName.selectOneBy(name="foocomm")
        foocomm_spr = SourcePackageRelease.selectOneBy(
           sourcepackagename=foocomm_name)
        self.assertEqual(foocomm_spr.component.name, 'partner')

        # Check that the right archive was picked.
        self.assertEqual(foocomm_spr.upload_archive.description,
            'Partner archive')

        # Accept and publish the upload.
        partner_archive = getUtility(IArchiveSet).getByDistroPurpose(
            self.ubuntu, ArchivePurpose.PARTNER)
        self.assertTrue(partner_archive)
        self.publishPackage("foocomm", "1.0-1", archive=partner_archive)

        # Check the publishing record's archive and component.
        foocomm_spph = SourcePackagePublishingHistory.selectOneBy(
            sourcepackagerelease=foocomm_spr)
        self.assertEqual(foocomm_spph.archive.description,
            'Partner archive')
        self.assertEqual(foocomm_spph.component.name,
            'partner')

        # Fudge a build for foocomm so that it's not in the partner archive.
        # We can then test that uploading a binary package must match the
        # build's archive.
        foocomm_build = foocomm_spr.createBuild(
            self.breezy['i386'], PackagePublishingPocket.RELEASE,
            self.ubuntu.main_archive)
        self.layer.txn.commit()
        upload_dir = self.queueUpload("foocomm_1.0-1_binary")
        build_uploadprocessor = self.getUploadProcessor(
            self.layer.txn, builds=True)
        self.processUpload(
            build_uploadprocessor, upload_dir, build=foocomm_build)

        contents = [
            "Subject: foocomm_1.0-1_i386.changes rejected",
            "Attempt to upload binaries specifying build 31, "
            "where they don't fit."]
        self.assertEmail(contents)

        # Reset upload queue directory for a new upload.
        shutil.rmtree(upload_dir)

        # Now upload a binary package of 'foocomm', letting a new build record
        # with appropriate data be created by the uploadprocessor.
        upload_dir = self.queueUpload("foocomm_1.0-1_binary")
        self.processUpload(uploadprocessor, upload_dir)

        # Find the binarypackagerelease and check its component.
        foocomm_binname = BinaryPackageName.selectOneBy(name="foocomm")
        foocomm_bpr = BinaryPackageRelease.selectOneBy(
            binarypackagename=foocomm_binname)
        self.assertEqual(foocomm_bpr.component.name, 'partner')

        # Publish the upload so we can check the publishing record.
        self.publishPackage("foocomm", "1.0-1", source=False)

        # Check the publishing record's archive and component.
        foocomm_bpph = BinaryPackagePublishingHistory.selectOneBy(
            binarypackagerelease=foocomm_bpr)
        self.assertEqual(foocomm_bpph.archive.description,
            'Partner archive')
        self.assertEqual(foocomm_bpph.component.name,
            'partner')

    def testUploadAncestry(self):
        """Check that an upload correctly finds any file ancestors.

        When uploading a package, any previous versions will have
        ancestor files which affects whether this upload is NEW or not.
        In particular, when an upload's archive has been overridden,
        we must make sure that the ancestry check looks in all the
        distro archives.  This can be done by two partner package
        uploads, as partner packages have their archive overridden.
        """
        # Use the 'absolutely-anything' policy which allows unsigned
        # DSC and changes files.
        uploadprocessor = self.setupBreezyAndGetUploadProcessor(
            policy='absolutely-anything')

        # Upload a package for Breezy.
        upload_dir = self.queueUpload("foocomm_1.0-1")
        self.processUpload(uploadprocessor, upload_dir)

        # Check it went ok to the NEW queue and all is going well so far.
        from_addr, to_addrs, raw_msg = stub.test_emails.pop()
        self.assertTrue(
            "NEW" in raw_msg,
            "Expected email containing 'NEW', got:\n%s"
            % raw_msg)

        # Accept and publish the upload.
        partner_archive = getUtility(IArchiveSet).getByDistroPurpose(
            self.ubuntu, ArchivePurpose.PARTNER)
        self.publishPackage("foocomm", "1.0-1", archive=partner_archive)

        # Now do the same thing with a binary package.
        upload_dir = self.queueUpload("foocomm_1.0-1_binary")
        self.processUpload(uploadprocessor, upload_dir)

        # Accept and publish the upload.
        self.publishPackage("foocomm", "1.0-1", source=False,
                             archive=partner_archive)

        # Upload the next source version of the package.
        upload_dir = self.queueUpload("foocomm_1.0-2")
        self.processUpload(uploadprocessor, upload_dir)

        # Check the upload is in the DONE queue since single source uploads
        # with ancestry (previously uploaded) will skip the ACCEPTED state.
        queue_items = self.breezy.getPackageUploads(
            status=PackageUploadStatus.DONE,
            version=u"1.0-2",
            name=u"foocomm")
        self.assertEqual(queue_items.count(), 1)

        # Single source uploads also get their corrsponding builds created
        # at upload-time. 'foocomm' only builds in 'i386', thus only one
        # build gets created.
        foocomm_source = partner_archive.getPublishedSources(
            name='foocomm', version='1.0-2').one()
        [build] = foocomm_source.sourcepackagerelease.builds
        self.assertEqual(
            build.title,
            'i386 build of foocomm 1.0-2 in ubuntu breezy RELEASE')
        self.assertEqual(build.status.name, 'NEEDSBUILD')
        self.assertTrue(build.buildqueue_record.lastscore is not None)

        # Upload the next binary version of the package.
        upload_dir = self.queueUpload("foocomm_1.0-2_binary")
        self.processUpload(uploadprocessor, upload_dir)

        # Check that the binary upload was accepted:
        queue_items = self.breezy.getPackageUploads(
            status=PackageUploadStatus.ACCEPTED,
            version=u"1.0-2",
            name=u"foocomm")
        self.assertEqual(queue_items.count(), 1)

    def testPartnerUploadToProposedPocket(self):
        """Upload a partner package to the proposed pocket."""
        self.setupBreezy()
        self.breezy.status = SeriesStatus.CURRENT
        self.layer.txn.commit()
        self.options.context = 'insecure'
        uploadprocessor = self.getUploadProcessor(self.layer.txn)

        # Upload a package for Breezy.
        upload_dir = self.queueUpload("foocomm_1.0-1_proposed")
        self.processUpload(uploadprocessor, upload_dir)

        self._checkPartnerUploadEmailSuccess()

    def testPartnerUploadToReleasePocketInStableDistroseries(self):
        """Partner package upload to release pocket in stable distroseries.

        Uploading a partner package to the release pocket in a stable
        distroseries is allowed.
        """
        self.setupBreezy()
        self.breezy.status = SeriesStatus.CURRENT
        self.layer.txn.commit()
        self.options.context = 'insecure'
        uploadprocessor = self.getUploadProcessor(self.layer.txn)

        # Upload a package for Breezy.
        upload_dir = self.queueUpload("foocomm_1.0-1")
        self.processUpload(uploadprocessor, upload_dir)

        self._checkPartnerUploadEmailSuccess()

    def _uploadPartnerToNonReleasePocketAndCheckFail(self):
        """Upload partner package to non-release pocket.

        Helper function to upload a partner package to a non-release
        pocket and ensure it fails."""
        # Set up the uploadprocessor with appropriate options and logger.
        self.options.context = 'insecure'
        uploadprocessor = self.getUploadProcessor(self.layer.txn)

        # Upload a package for Breezy.
        upload_dir = self.queueUpload("foocomm_1.0-1_updates")
        self.processUpload(uploadprocessor, upload_dir)

        # Check it is rejected.
        expect_msg = ("Partner uploads must be for the RELEASE or "
                      "PROPOSED pocket.")
        from_addr, to_addrs, raw_msg = stub.test_emails.pop()
        self.assertTrue(
            expect_msg in raw_msg,
            "Expected email with %s, got:\n%s" % (expect_msg, raw_msg))

        # And an oops should be filed for the error.
        error_utility = ErrorReportingUtility()
        error_report = error_utility.getLastOopsReport()
        fp = StringIO()
        error_report.write(fp)
        error_text = fp.getvalue()
        expected_explanation = (
            "Verification failed 3 times: ['No data', 'No data', 'No data']")
        self.assertIn(expected_explanation, error_text)

        # Housekeeping so the next test won't fail.
        shutil.rmtree(upload_dir)

    def testPartnerUploadToNonReleaseOrProposedPocket(self):
        """Test partner upload pockets.

        Partner uploads must be targeted to the RELEASE pocket only,
        """
        self.setupBreezy()

        # Check unstable states:

        self.breezy.status = SeriesStatus.DEVELOPMENT
        self.layer.txn.commit()
        self._uploadPartnerToNonReleasePocketAndCheckFail()

        self.breezy.status = SeriesStatus.EXPERIMENTAL
        self.layer.txn.commit()
        self._uploadPartnerToNonReleasePocketAndCheckFail()

        # Check stable states:

        self.breezy.status = SeriesStatus.CURRENT
        self.layer.txn.commit()
        self._uploadPartnerToNonReleasePocketAndCheckFail()

        self.breezy.status = SeriesStatus.SUPPORTED
        self.layer.txn.commit()
        self._uploadPartnerToNonReleasePocketAndCheckFail()

    def testUploadWithUnknownSectionIsRejected(self):
        uploadprocessor = self.setupBreezyAndGetUploadProcessor()
        upload_dir = self.queueUpload("bar_1.0-1_bad_section")
        self.processUpload(uploadprocessor, upload_dir)
        self.assertEqual(
            uploadprocessor.last_processed_upload.rejection_message,
            "bar_1.0-1.dsc: Unknown section 'badsection'\n"
            "bar_1.0.orig.tar.gz: Unknown section 'badsection'\n"
            "bar_1.0-1.diff.gz: Unknown section 'badsection'\n"
            "Further error processing not possible because of a "
            "critical previous error.")

    def testUploadWithUnknownComponentIsRejected(self):
        uploadprocessor = self.setupBreezyAndGetUploadProcessor()
        upload_dir = self.queueUpload("bar_1.0-1_contrib_component")
        self.processUpload(uploadprocessor, upload_dir)
        self.assertEqual(
            uploadprocessor.last_processed_upload.rejection_message,
            "bar_1.0-1.dsc: Unknown component 'contrib'\n"
            "bar_1.0.orig.tar.gz: Unknown component 'contrib'\n"
            "bar_1.0-1.diff.gz: Unknown component 'contrib'\n"
            "Further error processing not possible because of a "
            "critical previous error.")

    def testSourceUploadToBuilddPath(self):
        """Source uploads to buildd upload paths are not permitted."""
        ubuntu = getUtility(IDistributionSet).getByName('ubuntu')
        primary = ubuntu.main_archive

        uploadprocessor = self.setupBreezyAndGetUploadProcessor()
        upload_dir = self.queueUpload("bar_1.0-1", "%s/ubuntu" % primary.id)
        self.processUpload(uploadprocessor, upload_dir)

        # Check that the sourceful upload to the copy archive is rejected.
        contents = [
            "Invalid upload path (1/ubuntu) for this policy (insecure)"]
        self.assertEmail(contents=contents, recipients=[])

    # Uploads that are new should have the component overridden
    # such that:
    #   'contrib' -> 'multiverse'
    #   'non-free' -> 'multiverse'
    #   everything else -> 'universe'
    #
    # This is to relieve the archive admins of some work where this is
    # the default action taken anyway.
    #
    # The following three tests check this.
    def checkComponentOverride(self, upload_dir_name,
                               expected_component_name):
        """Helper function to check overridden component names.

        Upload a 'bar' package from upload_dir_name, then
        inspect the package 'bar' in the NEW queue and ensure its
        overridden component matches expected_component_name.

        The original component comes from the source package contained
        in upload_dir_name.
        """
        uploadprocessor = self.setupBreezyAndGetUploadProcessor()
        upload_dir = self.queueUpload(upload_dir_name)
        self.processUpload(uploadprocessor, upload_dir)

        queue_items = self.breezy.getPackageUploads(
            status=PackageUploadStatus.NEW, name=u"bar",
            version=u"1.0-1", exact_match=True)
        [queue_item] = queue_items
        self.assertEqual(
            queue_item.sourcepackagerelease.component.name,
            expected_component_name)

    def testUploadContribComponentOverride(self):
        """Test the overriding of the contrib component on uploads."""
        # The component contrib does not exist in the sample data, so
        # add it here.
        Component(name='contrib')

        # Test it.
        self.checkComponentOverride(
            "bar_1.0-1_contrib_component", "multiverse")

    def testUploadNonfreeComponentOverride(self):
        """Test the overriding of the non-free component on uploads."""
        # The component non-free does not exist in the sample data, so
        # add it here.
        Component(name='non-free')

        # Test it.
        self.checkComponentOverride(
            "bar_1.0-1_nonfree_component", "multiverse")

    def testUploadDefaultComponentOverride(self):
        """Test the overriding of the component on uploads.

        Components other than non-free and contrib should override to
        universe.
        """
        self.checkComponentOverride("bar_1.0-1", "universe")

    def testOopsCreation(self):
        """Test the the creation of an OOPS upon upload processing failure.

        In order to trigger the exception needed a bogus changes file will be
        used.
        That exception will then initiate the creation of an OOPS report.
        """
        self.options.builds = False
        processor = self.getUploadProcessor(self.layer.txn)

        upload_dir = self.queueUpload("foocomm_1.0-1_proposed")
        bogus_changesfile_data = '''
        Ubuntu is a community developed, Linux-based operating system that is
        perfect for laptops, desktops and servers. It contains all the
        applications you need - a web browser, presentation, document and
        spreadsheet software, instant messaging and much more.
        '''
        file_handle = open(
            '%s/%s' % (upload_dir, 'bogus.changes'), 'w')
        file_handle.write(bogus_changesfile_data)
        file_handle.close()

        processor.processUploadQueue()

        error_utility = ErrorReportingUtility()
        error_report = error_utility.getLastOopsReport()
        fp = StringIO()
        error_report.write(fp)
        error_text = fp.getvalue()
        self.failUnless(
            error_text.find('Exception-Type: FatalUploadError') >= 0,
            'Expected Exception type not found in OOPS report:\n%s'
            % error_text)

        # The upload policy requires a signature but none is present, so
        # we get gpg verification errors.
        expected_explanation = (
            "Verification failed 3 times: ['No data', 'No data', 'No data']")
        self.failUnless(
            error_text.find(expected_explanation) >= 0,
            'Expected Exception text not found in OOPS report:\n%s'
            % error_text)

    def testLZMADebUpload(self):
        """Make sure that data files compressed with lzma in Debs work.

        Each Deb contains a data.tar.xxx file where xxx is one of gz, bz2
        or lzma.  Here we make sure that lzma works.
        """
        # Setup the test.
        self.setupBreezy()
        self.layer.txn.commit()
        self.options.context = 'absolutely-anything'
        uploadprocessor = self.getUploadProcessor(self.layer.txn)

        # Upload the source first to enable the binary later:
        upload_dir = self.queueUpload("bar_1.0-1_lzma")
        self.processUpload(uploadprocessor, upload_dir)
        # Make sure it went ok:
        from_addr, to_addrs, raw_msg = stub.test_emails.pop()
        self.assertTrue(
            "rejected" not in raw_msg,
            "Failed to upload bar source:\n%s" % raw_msg)
        self.publishPackage("bar", "1.0-1")
        # Clear out emails generated during upload.
        pop_notifications()

        # Upload a binary lzma-compressed package.
        upload_dir = self.queueUpload("bar_1.0-1_lzma_binary")
        self.processUpload(uploadprocessor, upload_dir)

        # Successful binary uploads won't generate any email.
        if len(stub.test_emails) != 0:
            from_addr, to_addrs, raw_msg = stub.test_emails.pop()
        self.assertEqual(
            len(stub.test_emails), 0,
            "Expected no emails!  Actually got:\n%s" % raw_msg)

        # Check in the queue to see if it really made it:
        queue_items = self.breezy.getPackageUploads(
            status=PackageUploadStatus.NEW, name=u"bar",
            version=u"1.0-1", exact_match=True)
        self.assertEqual(
            queue_items.count(), 1,
            "Expected one 'bar' item in the queue, actually got %d."
                % queue_items.count())

    def testUploadResultingInNoBuilds(self):
        """Source uploads resulting in no builds.

        Source uploads building only in unsupported architectures are
        accepted in primary archives.

        If a new source upload results in no builds, it can be accepted
        from queue.

        If a auto-accepted source upload results in no builds, like a
        known ubuntu or a PPA upload, it will made its way to the
        repository.

        This scenario usually happens for sources targeted to
        architectures not yet supported in ubuntu, but for which we
        have plans to support soon.

        Once a chroot is available for the architecture being prepared,
        a `queue-builder` run will be required to create the missing
        builds.
        """
        self.setupBreezy()

        # New 'biscuit' source building in 'm68k' only can't be accepted.
        # The archive-admin will be forced to reject it manually.
        packager = FakePackager(
            'biscuit', '1.0', 'foo.bar@canonical.com-passwordless.sec')
        packager.buildUpstream(suite=self.breezy.name, arch="m68k")
        packager.buildSource()
        upload = packager.uploadSourceVersion(
            '1.0-1', auto_accept=False)
        upload.do_accept(notify=False)

        # Let's commit because acceptFromQueue needs to access the
        # just-uploaded changesfile from librarian.
        self.layer.txn.commit()

        upload.queue_root.acceptFromQueue()

        # 'biscuit_1.0-2' building on i386 get accepted and published.
        packager.buildVersion('1.0-2', suite=self.breezy.name, arch="i386")
        packager.buildSource()
        biscuit_pub = packager.uploadSourceVersion('1.0-2')
        self.assertEqual(biscuit_pub.status, PackagePublishingStatus.PENDING)

        # A auto-accepted version building only in m68k, which also doesn't
        # exist in breezy gets rejected yet in upload time (meaning, the
        # uploader will receive a rejection email).
        packager.buildVersion('1.0-3', suite=self.breezy.name, arch="m68k")
        packager.buildSource()
        upload = packager.uploadSourceVersion('1.0-3', auto_accept=False)

        upload.storeObjectsInDatabase()

    def testPackageUploadPermissions(self):
        """Test package-specific upload permissions.

        Someone who has upload permissions to a component, but also
        has permission to a specific package in a different component
        should be able to upload that package. (Bug #250618)
        """
        self.setupBreezy()
        # Remove our favourite uploader from the team that has
        # permissions to all components at upload time.
        uploader = getUtility(IPersonSet).getByName('name16')
        distro_team = getUtility(IPersonSet).getByName('ubuntu-team')
        uploader.leave(distro_team)

        # Now give name16 specific permissions to "restricted" only.
        restricted = getUtility(IComponentSet)["restricted"]
        ArchivePermission(
            archive=self.ubuntu.main_archive,
            permission=ArchivePermissionType.UPLOAD, person=uploader,
            component=restricted)

        uploadprocessor = self.getUploadProcessor(self.layer.txn)

        # Upload the first version and accept it to make it known in
        # Ubuntu.  The uploader has rights to upload NEW packages to
        # components that he does not have direct rights to.
        upload_dir = self.queueUpload("bar_1.0-1")
        self.processUpload(uploadprocessor, upload_dir)
        self.publishPackage('bar', '1.0-1')
        # Clear out emails generated during upload.
        pop_notifications()

        # Now upload the next version.
        upload_dir = self.queueUpload("bar_1.0-2")
        self.processUpload(uploadprocessor, upload_dir)

        # Make sure it failed.
        self.assertEqual(
            uploadprocessor.last_processed_upload.rejection_message,
            u"Signer is not permitted to upload to the component 'universe'.")

        # Now add permission to upload "bar" for name16.
        bar_package = getUtility(ISourcePackageNameSet).queryByName("bar")
        ArchivePermission(
            archive=self.ubuntu.main_archive,
            permission=ArchivePermissionType.UPLOAD, person=uploader,
            sourcepackagename=bar_package)

        # Upload the package again.
        self.processUpload(uploadprocessor, upload_dir)

        # Check that it worked,
        status = uploadprocessor.last_processed_upload.queue_root.status
        self.assertEqual(
            status, PackageUploadStatus.DONE,
            "Expected NEW status, got %s" % status.value)

    def testPackagesetUploadPermissions(self):
        """Test package set based upload permissions."""
        self.setupBreezy()
        # Remove our favourite uploader from the team that has
        # permissions to all components at upload time.
        uploader = getUtility(IPersonSet).getByName('name16')
        distro_team = getUtility(IPersonSet).getByName('ubuntu-team')
        uploader.leave(distro_team)

        # Now give name16 specific permissions to "restricted" only.
        restricted = getUtility(IComponentSet)["restricted"]
        ArchivePermission(
            archive=self.ubuntu.main_archive,
            permission=ArchivePermissionType.UPLOAD, person=uploader,
            component=restricted)

        uploadprocessor = self.getUploadProcessor(self.layer.txn)

        # Upload the first version and accept it to make it known in
        # Ubuntu.  The uploader has rights to upload NEW packages to
        # components that he does not have direct rights to.
        upload_dir = self.queueUpload("bar_1.0-1")
        self.processUpload(uploadprocessor, upload_dir)
        self.publishPackage('bar', '1.0-1')
        # Clear out emails generated during upload.
        pop_notifications()

        # Now upload the next version.
        upload_dir = self.queueUpload("bar_1.0-2")
        self.processUpload(uploadprocessor, upload_dir)

        # Make sure it failed.
        self.assertEqual(
            uploadprocessor.last_processed_upload.rejection_message,
            "Signer is not permitted to upload to the component 'universe'.")

        # Now put in place a package set, add 'bar' to it and define a
        # permission for the former.
        bar_package = getUtility(ISourcePackageNameSet).queryByName("bar")
        ap_set = getUtility(IArchivePermissionSet)
        ps_set = getUtility(IPackagesetSet)
        foo_ps = ps_set.new(
            u'foo-pkg-set', u'Packages that require special care.', uploader,
            distroseries=self.ubuntu['grumpy'])
        self.layer.txn.commit()

        foo_ps.add((bar_package, ))
        ap_set.newPackagesetUploader(
            self.ubuntu.main_archive, uploader, foo_ps)

        # The uploader now does have a package set based upload permissions
        # to 'bar' in 'grumpy' but not in 'breezy'.
        self.assertTrue(
            ap_set.isSourceUploadAllowed(
                self.ubuntu.main_archive, 'bar', uploader,
                self.ubuntu['grumpy']))
        self.assertFalse(
            ap_set.isSourceUploadAllowed(
                self.ubuntu.main_archive, 'bar', uploader, self.breezy))

        # Upload the package again.
        self.processUpload(uploadprocessor, upload_dir)

        # Check that it failed (permissions were granted for wrong series).
        from_addr, to_addrs, raw_msg = stub.test_emails.pop()
        msg = message_from_string(raw_msg)
        self.assertEqual(
            msg['Subject'], 'bar_1.0-2_source.changes rejected')

        # Grant the permissions in the proper series.
        breezy_ps = ps_set.new(
            u'foo-pkg-set-breezy', u'Packages that require special care.',
            uploader, distroseries=self.breezy)
        breezy_ps.add((bar_package, ))
        ap_set.newPackagesetUploader(
            self.ubuntu.main_archive, uploader, breezy_ps)
        # The uploader now does have a package set based upload permission
        # to 'bar' in 'breezy'.
        self.assertTrue(
            ap_set.isSourceUploadAllowed(
                self.ubuntu.main_archive, 'bar', uploader, self.breezy))
        # Upload the package again.
        self.processUpload(uploadprocessor, upload_dir)
        # Check that it worked.
        status = uploadprocessor.last_processed_upload.queue_root.status
        self.assertEqual(
            status, PackageUploadStatus.DONE,
            "Expected DONE status, got %s" % status.value)

    def testUploadPathErrorIntendedForHumans(self):
        # Distribution upload path errors are augmented with a hint
        # to fix the current dput/dupload configuration.
        # This information gets included in the rejection email along
        # with pointer to the Soyuz questions in Launchpad and the
        # reason why the message was sent to the current recipients.
        self.setupBreezy()
        uploadprocessor = self.getUploadProcessor(self.layer.txn)

        upload_dir = self.queueUpload("bar_1.0-1", "boing")
        self.processUpload(uploadprocessor, upload_dir)
        rejection_message = (
            uploadprocessor.last_processed_upload.rejection_message)
        self.assertEqual(
            ["Launchpad failed to process the upload path 'boing':",
             '',
             "Could not find distribution 'boing'.",
             '',
             'It is likely that you have a configuration problem with '
                'dput/dupload.',
             'Please update your dput/dupload configuration and then '
                're-upload.',
             '',
             'Further error processing not possible because of a critical '
                'previous error.',
             ],
            rejection_message.splitlines())

        contents = [
            "Subject: bar_1.0-1_source.changes rejected",
            "Could not find distribution 'boing'",
            "If you don't understand why your files were rejected",
            "http://answers.launchpad.net/soyuz",
            "You are receiving this email because you are the "
               "uploader, maintainer or",
            "signer of the above package.",
            ]
        recipients = [
            'Foo Bar <foo.bar@canonical.com>',
            'Daniel Silverstone <daniel.silverstone@canonical.com>',
            ]
        self.assertEmail(contents, recipients=recipients)

    def test30QuiltUploadToUnsupportingSeriesIsRejected(self):
        """Ensure that uploads to series without format support are rejected.

        Series can restrict the source formats that they accept. Uploads
        should be rejected if an unsupported format is uploaded.
        """
        self.setupBreezy()
        self.layer.txn.commit()
        self.options.context = 'absolutely-anything'
        uploadprocessor = self.getUploadProcessor(self.layer.txn)

        # Upload the source.
        upload_dir = self.queueUpload("bar_1.0-1_3.0-quilt")
        self.processUpload(uploadprocessor, upload_dir)
        # Make sure it was rejected.
        from_addr, to_addrs, raw_msg = stub.test_emails.pop()
        self.assertTrue(
            "bar_1.0-1.dsc: format '3.0 (quilt)' is not permitted in "
            "breezy." in raw_msg,
            "Source was not rejected properly:\n%s" % raw_msg)

    def test30QuiltUpload(self):
        """Ensure that 3.0 (quilt) uploads work properly. """
        self.setupBreezy(
            permitted_formats=[SourcePackageFormat.FORMAT_3_0_QUILT])
        self.layer.txn.commit()
        self.options.context = 'absolutely-anything'
        uploadprocessor = self.getUploadProcessor(self.layer.txn)

        # Upload the source.
        upload_dir = self.queueUpload("bar_1.0-1_3.0-quilt")
        self.processUpload(uploadprocessor, upload_dir)
        # Make sure it went ok:
        from_addr, to_addrs, raw_msg = stub.test_emails.pop()
        self.assertTrue(
            "rejected" not in raw_msg,
            "Failed to upload bar source:\n%s" % raw_msg)
        spph = self.publishPackage("bar", "1.0-1")

        self.assertEquals(
            sorted((sprf.libraryfile.filename, sprf.filetype)
                   for sprf in spph.sourcepackagerelease.files),
            [('bar_1.0-1.debian.tar.bz2',
              SourcePackageFileType.DEBIAN_TARBALL),
             ('bar_1.0-1.dsc',
              SourcePackageFileType.DSC),
             ('bar_1.0.orig-comp1.tar.gz',
              SourcePackageFileType.COMPONENT_ORIG_TARBALL),
             ('bar_1.0.orig-comp2.tar.bz2',
              SourcePackageFileType.COMPONENT_ORIG_TARBALL),
             ('bar_1.0.orig-comp3.tar.xz',
              SourcePackageFileType.COMPONENT_ORIG_TARBALL),
             ('bar_1.0.orig.tar.gz',
              SourcePackageFileType.ORIG_TARBALL)])

    def test30QuiltUploadWithSameComponentOrig(self):
        """Ensure that 3.0 (quilt) uploads with shared component origs work.
        """
        self.setupBreezy(
            permitted_formats=[SourcePackageFormat.FORMAT_3_0_QUILT])
        self.layer.txn.commit()
        self.options.context = 'absolutely-anything'
        uploadprocessor = self.getUploadProcessor(self.layer.txn)

        # Upload the first source.
        upload_dir = self.queueUpload("bar_1.0-1_3.0-quilt")
        self.processUpload(uploadprocessor, upload_dir)
        # Make sure it went ok:
        from_addr, to_addrs, raw_msg = stub.test_emails.pop()
        self.assertTrue(
            "rejected" not in raw_msg,
            "Failed to upload bar source:\n%s" % raw_msg)
        self.publishPackage("bar", "1.0-1")

        # Upload another source sharing the same (component) orig.
        upload_dir = self.queueUpload("bar_1.0-2_3.0-quilt_without_orig")
        self.assertEquals(
            self.processUpload(uploadprocessor, upload_dir), ['accepted'])

        queue_item = uploadprocessor.last_processed_upload.queue_root
        self.assertEquals(
            sorted((sprf.libraryfile.filename, sprf.filetype) for sprf
                   in queue_item.sources[0].sourcepackagerelease.files),
            [('bar_1.0-2.debian.tar.bz2',
              SourcePackageFileType.DEBIAN_TARBALL),
             ('bar_1.0-2.dsc',
              SourcePackageFileType.DSC),
             ('bar_1.0.orig-comp1.tar.gz',
              SourcePackageFileType.COMPONENT_ORIG_TARBALL),
             ('bar_1.0.orig-comp2.tar.bz2',
              SourcePackageFileType.COMPONENT_ORIG_TARBALL),
             ('bar_1.0.orig.tar.gz',
              SourcePackageFileType.ORIG_TARBALL)])

    def test30NativeUpload(self):
        """Ensure that 3.0 (native) uploads work properly. """
        self.setupBreezy(
            permitted_formats=[SourcePackageFormat.FORMAT_3_0_NATIVE])
        self.layer.txn.commit()
        self.options.context = 'absolutely-anything'
        uploadprocessor = self.getUploadProcessor(self.layer.txn)

        # Upload the source.
        upload_dir = self.queueUpload("bar_1.0_3.0-native")
        self.processUpload(uploadprocessor, upload_dir)
        # Make sure it went ok:
        from_addr, to_addrs, raw_msg = stub.test_emails.pop()
        self.assertTrue(
            "rejected" not in raw_msg,
            "Failed to upload bar source:\n%s" % raw_msg)
        spph = self.publishPackage("bar", "1.0")

        self.assertEquals(
            sorted((sprf.libraryfile.filename, sprf.filetype)
                   for sprf in spph.sourcepackagerelease.files),
            [('bar_1.0.dsc',
              SourcePackageFileType.DSC),
             ('bar_1.0.tar.bz2',
              SourcePackageFileType.NATIVE_TARBALL)])

    def test10Bzip2UploadIsRejected(self):
        """Ensure that 1.0 sources with bzip2 compression are rejected."""
        self.setupBreezy()
        self.layer.txn.commit()
        self.options.context = 'absolutely-anything'
        uploadprocessor = self.getUploadProcessor(self.layer.txn)

        # Upload the source.
        upload_dir = self.queueUpload("bar_1.0-1_1.0-bzip2")
        self.processUpload(uploadprocessor, upload_dir)
        # Make sure it was rejected.
        from_addr, to_addrs, raw_msg = stub.test_emails.pop()
        self.assertTrue(
            "bar_1.0-1.dsc: is format 1.0 but uses bzip2 compression."
            in raw_msg,
            "Source was not rejected properly:\n%s" % raw_msg)

    def testUploadToWrongPocketIsRejected(self):
        # Uploads to the wrong pocket are rejected.
        self.setupBreezy()
        breezy = self.ubuntu['breezy']
        breezy.status = SeriesStatus.CURRENT
        uploadprocessor = self.getUploadProcessor(self.layer.txn)

        upload_dir = self.queueUpload("bar_1.0-1")
        self.processUpload(uploadprocessor, upload_dir)
        rejection_message = (
            uploadprocessor.last_processed_upload.rejection_message)
        self.assertEqual(
            "Not permitted to upload to the RELEASE pocket in a series in "
            "the 'CURRENT' state.",
            rejection_message)

        contents = [
            "Subject: bar_1.0-1_source.changes rejected",
            "Not permitted to upload to the RELEASE pocket in a series "
            "in the 'CURRENT' state.",
            "If you don't understand why your files were rejected",
            "http://answers.launchpad.net/soyuz",
            "You are receiving this email because you are the "
               "uploader, maintainer or",
            "signer of the above package.",
            ]
        recipients = [
            'Foo Bar <foo.bar@canonical.com>',
            'Daniel Silverstone <daniel.silverstone@canonical.com>',
            ]
        self.assertEmail(contents, recipients=recipients)

    def testPGPSignatureNotPreserved(self):
        """PGP signatures should be removed from .changes files.

        Email notifications and the librarian file for the .changes file
        should both have the PGP signature removed.
        """
        uploadprocessor = self.setupBreezyAndGetUploadProcessor(
        policy='insecure')
        upload_dir = self.queueUpload("bar_1.0-1")
        self.processUpload(uploadprocessor, upload_dir)
        # ACCEPT the upload
        queue_items = self.breezy.getPackageUploads(
            status=PackageUploadStatus.NEW, name=u"bar",
            version=u"1.0-1", exact_match=True)
        self.assertEqual(queue_items.count(), 1)
        queue_item = queue_items[0]
        queue_item.setAccepted()
        pubrec = queue_item.sources[0].publish(self.log)
        pubrec.status = PackagePublishingStatus.PUBLISHED
        pubrec.datepublished = UTC_NOW
        queue_item.setDone()
        self.PGPSignatureNotPreserved(archive=self.breezy.main_archive)


class TestBuildUploadProcessor(TestUploadProcessorBase):
    """Test that processing build uploads works."""

    def setUp(self):
        super(TestBuildUploadProcessor, self).setUp()
        self.uploadprocessor = self.setupBreezyAndGetUploadProcessor()


class TestUploadHandler(TestUploadProcessorBase):

    def setUp(self):
        super(TestUploadHandler, self).setUp()
        self.uploadprocessor = self.setupBreezyAndGetUploadProcessor()

    def testInvalidLeafName(self):
        # Directories with invalid leaf names should be skipped,
        # and a warning logged.
        upload_dir = self.queueUpload("bar_1.0-1", queue_entry="bar")
        e = self.assertRaises(
            CannotGetBuild, BuildUploadHandler, self.uploadprocessor,
            upload_dir, "bar")
        self.assertIn(
            'Unable to extract build id from leaf name bar, skipping.',
            str(e))

    def testNoBuildEntry(self):
        # Directories with that refer to a nonexistent build
        # should be skipped and a warning logged.
        cookie = "%s-%d" % (BuildFarmJobType.PACKAGEBUILD.name, 42)
        upload_dir = self.queueUpload("bar_1.0-1", queue_entry=cookie)
        e = self.assertRaises(
            CannotGetBuild,
            BuildUploadHandler, self.uploadprocessor, upload_dir, cookie)
        self.assertIn(
            "Unable to find PACKAGEBUILD with id 42. Skipping.", str(e))

    def testBinaryPackageBuild_fail(self):
        # If the upload directory is empty, the upload
        # will fail.

        # Upload a source package
        upload_dir = self.queueUpload("bar_1.0-1")
        self.processUpload(self.uploadprocessor, upload_dir)
        source_pub = self.publishPackage('bar', '1.0-1')
        [build] = source_pub.createMissingBuilds()

        # Move the source from the accepted queue.
        [queue_item] = self.breezy.getPackageUploads(
            status=PackageUploadStatus.ACCEPTED,
            version=u"1.0-1", name=u"bar")
        queue_item.setDone()

        builder = self.factory.makeBuilder()
        build.buildqueue_record.markAsBuilding(builder)
        build.builder = build.buildqueue_record.builder

        build.status = BuildStatus.UPLOADING
        build.date_finished = UTC_NOW

        # Upload and accept a binary for the primary archive source.
        shutil.rmtree(upload_dir)

        # Commit so the build cookie has the right ids.
        self.layer.txn.commit()
        leaf_name = build.getUploadDirLeaf(build.getBuildCookie())
        os.mkdir(os.path.join(self.incoming_folder, leaf_name))
        self.options.context = 'buildd'
        self.options.builds = True
        BuildUploadHandler(self.uploadprocessor, self.incoming_folder,
            leaf_name).process()
        self.assertEquals(1, len(self.oopses))
        self.assertEquals(
            BuildStatus.FAILEDTOUPLOAD, build.status)
        self.assertEquals(builder, build.builder)
        self.assertIsNot(None, build.duration)
        log_contents = build.upload_log.read()
        self.assertTrue('ERROR Exception while processing upload '
            in log_contents)
        self.assertFalse('DEBUG Moving upload directory '
            in log_contents)

    def testBinaryPackageBuilds(self):
        # Properly uploaded binaries should result in the
        # build status changing to FULLYBUILT.
        # Upload a source package
        upload_dir = self.queueUpload("bar_1.0-1")
        self.processUpload(self.uploadprocessor, upload_dir)
        source_pub = self.publishPackage('bar', '1.0-1')
        [build] = source_pub.createMissingBuilds()

        # Move the source from the accepted queue.
        [queue_item] = self.breezy.getPackageUploads(
            status=PackageUploadStatus.ACCEPTED,
            version=u"1.0-1", name=u"bar")
        queue_item.setDone()

        build.buildqueue_record.markAsBuilding(self.factory.makeBuilder())

        build.status = BuildStatus.UPLOADING

        # Upload and accept a binary for the primary archive source.
        shutil.rmtree(upload_dir)

        # Commit so the build cookie has the right ids.
        self.layer.txn.commit()
        leaf_name = build.getUploadDirLeaf(build.getBuildCookie())
        upload_dir = self.queueUpload("bar_1.0-1_binary",
                queue_entry=leaf_name)
        self.options.context = 'buildd'
        self.options.builds = True
        last_stub_mail_count = len(stub.test_emails)
        BuildUploadHandler(self.uploadprocessor, self.incoming_folder,
            leaf_name).process()
        self.layer.txn.commit()
        # No emails are sent on success
        self.assertEquals(len(stub.test_emails), last_stub_mail_count)
        self.assertEquals(BuildStatus.FULLYBUILT, build.status)
        # Upon full build the upload log is unset.
        self.assertIs(None, build.upload_log)

    def doSuccessRecipeBuild(self):
        # Upload a source package
        archive = self.factory.makeArchive()
        archive.require_virtualized = False
        build = self.factory.makeSourcePackageRecipeBuild(sourcename=u"bar",
            distroseries=self.breezy, archive=archive,
            requester=archive.owner)
        self.assertEquals(archive.owner, build.requester)
        self.factory.makeSourcePackageRecipeBuildJob(recipe_build=build)
        # Commit so the build cookie has the right ids.
        self.layer.txn.commit()
        leaf_name = build.getUploadDirLeaf(build.getBuildCookie())
        relative_path = "~%s/%s/%s/%s" % (
            archive.owner.name, archive.name, self.breezy.distribution.name,
            self.breezy.name)
        self.queueUpload(
            "bar_1.0-1", queue_entry=leaf_name, relative_path=relative_path)
        self.options.context = 'buildd'
        self.options.builds = True
        build.jobStarted()
        # Commit so date_started is recorded and doesn't cause constraint
        # violations later.
        build.status = BuildStatus.UPLOADING
        build.date_finished = UTC_NOW
        Store.of(build).flush()
        BuildUploadHandler(self.uploadprocessor, self.incoming_folder,
            leaf_name).process()
        self.layer.txn.commit()
        return build

    def testSourcePackageRecipeBuild(self):
        # Properly uploaded source packages should result in the
        # build status changing to FULLYBUILT.
        build = self.doSuccessRecipeBuild()
        self.assertEquals(BuildStatus.FULLYBUILT, build.status)
        self.assertEquals(None, build.builder)
        self.assertIsNot(None, build.duration)
        # Upon full build the upload log is unset.
        self.assertIs(None, build.upload_log)

    def testSourcePackageRecipeBuild_success_mail(self):
        """Source package recipe build success does not cause mail.

        See bug 778437.
        """
        self.doSuccessRecipeBuild()
        self.assertEquals(len(pop_notifications()), 0, pop_notifications)

    def doFailureRecipeBuild(self):
        # A source package recipe build will fail if no files are present.

        # Upload a source package
        archive = self.factory.makeArchive()
        archive.require_virtualized = False
        build = self.factory.makeSourcePackageRecipeBuild(sourcename=u"bar",
            distroseries=self.breezy, archive=archive)
        self.factory.makeSourcePackageRecipeBuildJob(recipe_build=build)
        # Commit so the build cookie has the right ids.
        Store.of(build).flush()
        leaf_name = build.getUploadDirLeaf(build.getBuildCookie())
        os.mkdir(os.path.join(self.incoming_folder, leaf_name))
        self.options.context = 'buildd'
        self.options.builds = True
        build.jobStarted()
        # Commit so date_started is recorded and doesn't cause constraint
        # violations later.
        Store.of(build).flush()
        build.status = BuildStatus.UPLOADING
        build.date_finished = UTC_NOW
        BuildUploadHandler(self.uploadprocessor, self.incoming_folder,
            leaf_name).process()
        self.layer.txn.commit()
        return build

    def testSourcePackageRecipeBuild_fail(self):
        build = self.doFailureRecipeBuild()
        self.assertEquals(BuildStatus.FAILEDTOUPLOAD, build.status)
        self.assertEquals(None, build.builder)
        self.assertIsNot(None, build.duration)
        self.assertIsNot(None, build.upload_log)

    def testSourcePackageRecipeBuild_fail_mail(self):
        # Failures should generate a message that includes the upload log URL.
        self.doFailureRecipeBuild()
        (mail,) = pop_notifications()
        subject = mail['Subject'].replace('\n\t', ' ')
        self.assertIn('Failed to upload', subject)
        body = mail.get_payload(decode=True)
        self.assertIn('Upload Log: http', body)

    def doDeletedRecipeBuild(self):
        # A source package recipe build will fail if the recipe is deleted.

        # Upload a source package
        archive = self.factory.makeArchive()
        archive.require_virtualized = False
        build = self.factory.makeSourcePackageRecipeBuild(sourcename=u"bar",
            distroseries=self.breezy, archive=archive)
        self.factory.makeSourcePackageRecipeBuildJob(recipe_build=build)
        # Commit so the build cookie has the right ids.
        Store.of(build).flush()
        leaf_name = build.getUploadDirLeaf(build.getBuildCookie())
        os.mkdir(os.path.join(self.incoming_folder, leaf_name))
        self.options.context = 'buildd'
        self.options.builds = True
        build.jobStarted()
        build.recipe.destroySelf()
        # Commit so date_started is recorded and doesn't cause constraint
        # violations later.
        Store.of(build).flush()
        build.status = BuildStatus.UPLOADING
        build.date_finished = UTC_NOW
        BuildUploadHandler(self.uploadprocessor, self.incoming_folder,
            leaf_name).process()
        self.layer.txn.commit()
        return build

    def testSourcePackageRecipeBuild_deleted_recipe(self):
        build = self.doDeletedRecipeBuild()
        self.assertEquals(BuildStatus.FAILEDTOUPLOAD, build.status)
        self.assertEquals(None, build.builder)
        self.assertIsNot(None, build.duration)
        self.assertIs(None, build.upload_log)

    def testBuildWithInvalidStatus(self):
        # Builds with an invalid (non-UPLOADING) status should trigger
        # a warning but be left alone.
        upload_dir = self.queueUpload("bar_1.0-1")
        self.processUpload(self.uploadprocessor, upload_dir)
        source_pub = self.publishPackage('bar', '1.0-1')
        [build] = source_pub.createMissingBuilds()

        # Move the source from the accepted queue.
        [queue_item] = self.breezy.getPackageUploads(
            status=PackageUploadStatus.ACCEPTED,
            version=u"1.0-1", name=u"bar")
        queue_item.setDone()

        build.buildqueue_record.markAsBuilding(self.factory.makeBuilder())
        build.status = BuildStatus.BUILDING

        shutil.rmtree(upload_dir)

        # Commit so the build cookie has the right ids.
        self.layer.txn.commit()
        leaf_name = build.getUploadDirLeaf(build.getBuildCookie())
        upload_dir = self.queueUpload(
            "bar_1.0-1_binary", queue_entry=leaf_name)
        self.options.context = 'buildd'
        self.options.builds = True
        len(stub.test_emails)
        BuildUploadHandler(self.uploadprocessor, self.incoming_folder,
            leaf_name).process()
        self.layer.txn.commit()
        # The build status is not changed
        self.assertTrue(
            os.path.exists(os.path.join(self.incoming_folder, leaf_name)))
        self.assertEquals(BuildStatus.BUILDING, build.status)
        self.assertLogContains(
            "Expected build status to be 'UPLOADING', was BUILDING. "
            "Ignoring.")

    def testOrderFilenames(self):
        """orderFilenames sorts _source.changes ahead of other files."""
        self.assertEqual(["d_source.changes", "a", "b", "c"],
            UploadHandler.orderFilenames(["b", "a", "d_source.changes", "c"]))

    def testLocateChangesFiles(self):
        """locateChangesFiles should return the .changes files in a folder.

        'source' changesfiles come first. Files that are not named as
        changesfiles are ignored.
        """
        testdir = tempfile.mkdtemp()
        try:
            open("%s/1.changes" % testdir, "w").close()
            open("%s/2_source.changes" % testdir, "w").close()
            open("%s/3.not_changes" % testdir, "w").close()

            up = self.getUploadProcessor(None)
            handler = UploadHandler(up, '.', testdir)
            located_files = handler.locateChangesFiles()
            self.assertEqual(
                located_files, ["2_source.changes", "1.changes"])
        finally:
            shutil.rmtree(testdir)


class ParseBuildUploadLeafNameTests(TestCase):
    """Tests for parse_build_upload_leaf_name."""

    def test_valid(self):
        self.assertEquals(
            ('PACKAGEBUILD', 60),
            parse_build_upload_leaf_name("20100812-PACKAGEBUILD-60"))

    def test_invalid_jobid(self):
        self.assertRaises(
            ValueError, parse_build_upload_leaf_name,
            "aaba-a42-PACKAGEBUILD-abc")<|MERGE_RESOLUTION|>--- conflicted
+++ resolved
@@ -230,13 +230,8 @@
             '5.10', None, bat.owner)
 
         self.breezy.changeslist = 'breezy-changes@ubuntu.com'
-<<<<<<< HEAD
-        ids = InitialiseDistroSeries(self.breezy, [bat.id])
-        ids.initialise()
-=======
         ids = InitializeDistroSeries(self.breezy, [bat.id])
         ids.initialize()
->>>>>>> cabb49b5
 
         fake_chroot = self.addMockFile('fake_chroot.tar.gz')
         self.breezy['i386'].addOrUpdateChroot(fake_chroot)
