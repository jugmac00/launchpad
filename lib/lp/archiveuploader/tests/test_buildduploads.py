--- conflicted
+++ resolved
@@ -11,19 +11,12 @@
 
 from canonical.database.constants import UTC_NOW
 from canonical.launchpad.ftests import import_public_test_keys
-<<<<<<< HEAD
-from lp.soyuz.enums import PackagePublishingStatus
-from lp.archiveuploader.tests.test_securityuploads import (
-    TestStagedBinaryUploadBase,
-=======
-from canonical.launchpad.interfaces import (
+from lp.soyuz.enums import (
     PackagePublishingStatus,
     PackageUploadStatus,
     )
-
 from lp.archiveuploader.tests.test_uploadprocessor import (
     TestUploadProcessorBase,
->>>>>>> 0ce4e9d9
     )
 from lp.registry.interfaces.distribution import IDistributionSet
 from lp.registry.interfaces.pocket import PackagePublishingPocket
