--- conflicted
+++ resolved
@@ -122,380 +122,5 @@
 
         Perform the required actions for each state.
         """
-<<<<<<< HEAD
-        try:
-            slave_status = queueItem.builder.slaveStatus()
-
-        except (xmlrpclib.Fault, socket.error), info:
-            # XXX cprov 2005-06-29:
-            # Hmm, a problem with the xmlrpc interface,
-            # disable the builder ?? or simple notice the failure
-            # with a timestamp.
-            info = ("Could not contact the builder %s, caught a (%s)"
-                    % (queueItem.builder.url, info))
-            self.logger.debug(info, exc_info=True)
-            # keep the job for scan
-            return
-
-        builder_status_handlers = {
-            'BuilderStatus.IDLE': queueItem.updateBuild_IDLE,
-            'BuilderStatus.BUILDING': queueItem.updateBuild_BUILDING,
-            'BuilderStatus.ABORTING': queueItem.updateBuild_ABORTING,
-            'BuilderStatus.ABORTED': queueItem.updateBuild_ABORTED,
-            'BuilderStatus.WAITING': self.updateBuild_WAITING,
-            }
-
-        builder_status = slave_status['builder_status']
-        if builder_status not in builder_status_handlers:
-            self.logger.critical(
-                "Builder on %s returned unknown status %s, failing it"
-                % (queueItem.builder.url, builder_status))
-            self.failBuilder(
-                queueItem.builder,
-                "Unknown status code (%s) returned from status() probe."
-                % builder_status)
-            queueItem.builder = None
-            queueItem.setDateStarted(None)
-            self.commit()
-            return
-
-        # Since logtail is a xmlrpclib.Binary container and it is returned
-        # from the IBuilder content class, it arrives protected by a Zope
-        # Security Proxy, which is not declared, thus empty. Before passing
-        # it to the status handlers we will simply remove the proxy.
-        logtail = removeSecurityProxy(slave_status.get('logtail'))
-        build_id = slave_status.get('build_id')
-        build_status = slave_status.get('build_status')
-        filemap = slave_status.get('filemap')
-        dependencies = slave_status.get('dependencies')
-
-        method = builder_status_handlers[builder_status]
-        try:
-            # XXX cprov 2007-05-25: We need this code for WAITING status
-            # handler only until we are able to also move it to
-            # BuildQueue content class and avoid to pass 'queueItem'.
-            if builder_status == 'BuilderStatus.WAITING':
-                method(queueItem, build_id, build_status, logtail,
-                       filemap, dependencies, self.logger)
-            else:
-                method(build_id, build_status, logtail,
-                       filemap, dependencies, self.logger)
-        except TypeError, e:
-            self.logger.critical("Received wrong number of args in response.")
-            self.logger.exception(e)
-
-        self.commit()
-
-    def updateBuild_WAITING(self, queueItem, buildid, build_status,
-                            logtail, filemap, dependencies, logger):
-        """Perform the actions needed for a slave in a WAITING state
-
-        Buildslave can be WAITING in five situations:
-
-        * Build has failed, no filemap is received (PACKAGEFAIL, DEPFAIL,
-                                                    CHROOTFAIL, BUILDERFAIL)
-
-        * Build has been built successfully (BuildStatus.OK), in this case
-          we have a 'filemap', so we can retrieve those files and store in
-          Librarian with getFileFromSlave() and then pass the binaries to
-          the uploader for processing.
-        """
-        librarian = getUtility(ILibrarianClient)
-
-        # XXX: dsilvers 2005-03-02: Confirm the builder has the right build?
-        assert build_status.startswith('BuildStatus.'), (
-            'Malformed status string: %s' % build_status)
-
-        buildstatus = build_status[len('BuildStatus.'):]
-        method = getattr(self, 'buildStatus_' + buildstatus, None)
-
-        if method is None:
-            logger.critical("Unknown BuildStatus '%s' for builder '%s'"
-                            % (buildstatus, queueItem.builder.url))
-            return
-
-        method(queueItem, librarian, buildid, filemap, dependencies)
-
-    def storeBuildInfo(self, queueItem, librarian, buildid, dependencies):
-        """Store available information for build jobs.
-
-        Store Buildlog, datebuilt, duration, dependencies.
-        """
-        build = getUtility(IBuildSet).getByQueueEntry(queueItem)
-        build.buildlog = self.getLogFromSlave(queueItem)
-        build.builder = queueItem.builder
-        build.dependencies = dependencies
-        # XXX cprov 20060615 bug=120584: Currently buildduration includes
-        # the scanner latency, it should really be asking the slave for
-        # the duration spent building locally.
-        build.datebuilt = UTC_NOW
-        # We need dynamic datetime.now() instance to be able to perform
-        # the time operations for duration.
-        RIGHT_NOW = datetime.datetime.now(pytz.timezone('UTC'))
-        build.buildduration = RIGHT_NOW - queueItem.date_started
-
-
-    def buildStatus_OK(self, queueItem, librarian, buildid,
-                       filemap=None, dependencies=None):
-        """Handle a package that built successfully.
-
-        Once built successfully, we pull the files, store them in a
-        directory, store build information and push them through the
-        uploader.
-        """
-        # XXX cprov 2007-07-11 bug=129487: untested code path.
-
-        self.logger.debug("Processing successful build %s" % buildid)
-        # Explode before collect a binary that is denied in this
-        # distroseries/pocket
-        build = getUtility(IBuildSet).getByQueueEntry(queueItem)
-        if not build.archive.allowUpdatesToReleasePocket():
-            assert build.distroseries.canUploadToPocket(build.pocket), (
-                "%s (%s) can not be built for pocket %s: illegal status"
-                % (build.title, build.id,
-                   build.pocket.name))
-
-        # ensure we have the correct build root as:
-        # <BUILDMASTER_ROOT>/incoming/<UPLOAD_LEAF>/<TARGET_PATH>/[FILES]
-        root = os.path.abspath(config.builddmaster.root)
-        incoming = os.path.join(root, 'incoming')
-
-        # create a single directory to store build result files
-        # UPLOAD_LEAF: <TIMESTAMP>-<BUILD_ID>-<BUILDQUEUE_ID>
-        upload_leaf = "%s-%s" % (time.strftime("%Y%m%d-%H%M%S"), buildid)
-        upload_dir = os.path.join(incoming, upload_leaf)
-        self.logger.debug("Storing build result at '%s'" % upload_dir)
-
-        # Build the right UPLOAD_PATH so the distribution and archive
-        # can be correctly found during the upload:
-        #       <archive_id>/distribution_name
-        # for all destination archive types.
-        build = getUtility(IBuildSet).getByQueueEntry(queueItem)
-        archive = build.archive
-        distribution_name = build.distribution.name
-        target_path = '%s/%s' % (archive.id, distribution_name)
-        upload_path = os.path.join(upload_dir, target_path)
-        os.makedirs(upload_path)
-
-        slave = removeSecurityProxy(queueItem.builder.slave)
-        for filename in filemap:
-            slave_file = slave.getFile(filemap[filename])
-            out_file_name = os.path.join(upload_path, filename)
-            out_file = open(out_file_name, "wb")
-            copy_and_close(slave_file, out_file)
-
-        uploader_argv = list(config.builddmaster.uploader.split())
-        uploader_logfilename = os.path.join(upload_dir, 'uploader.log')
-        self.logger.debug("Saving uploader log at '%s'"
-                          % uploader_logfilename)
-
-        # add extra arguments for processing a binary upload
-        extra_args = [
-            "--log-file", "%s" %  uploader_logfilename,
-            "-d", "%s" % build.distribution.name,
-            "-s", "%s" % (build.distroseries.name +
-                          pocketsuffix[build.pocket]),
-            "-b", "%s" % build.id,
-            "-J", "%s" % upload_leaf,
-            "%s" % root,
-            ]
-
-        uploader_argv.extend(extra_args)
-
-        self.logger.debug("Invoking uploader on %s" % root)
-        self.logger.debug("%s" % uploader_argv)
-
-        uploader_process = subprocess.Popen(
-            uploader_argv, stdout=subprocess.PIPE, stderr=subprocess.PIPE)
-
-        # Nothing should be written to the stdout/stderr.
-        upload_stdout, upload_stderr = uploader_process.communicate()
-
-        # XXX cprov 2007-04-17: we do not check uploader_result_code
-        # anywhere. We need to find out what will be best strategy
-        # when it failed HARD (there is a huge effort in process-upload
-        # to not return error, it only happen when the code is broken).
-        uploader_result_code = uploader_process.returncode
-        self.logger.debug("Uploader returned %d" % uploader_result_code)
-
-        # Quick and dirty hack to carry on on process-upload failures
-        if os.path.exists(upload_dir):
-            self.logger.debug("The upload directory did not get moved.")
-            failed_dir = os.path.join(root, "failed-to-move")
-            if not os.path.exists(failed_dir):
-                os.mkdir(failed_dir)
-            os.rename(upload_dir, os.path.join(failed_dir, upload_leaf))
-
-        # The famous 'flush_updates + clear_cache' will make visible
-        # the DB changes done in process-upload, considering that the
-        # transaction was set with ISOLATION_LEVEL_READ_COMMITED
-        # isolation level.
-        cur = cursor()
-        cur.execute('SHOW transaction_isolation')
-        isolation_str = cur.fetchone()[0]
-        assert isolation_str == 'read committed', (
-            'BuildMaster/BuilderGroup transaction isolation should be '
-            'ISOLATION_LEVEL_READ_COMMITTED (not "%s")' % isolation_str)
-
-        original_slave = queueItem.builder.slave
-
-        # XXX Robert Collins, Celso Providelo 2007-05-26:
-        # 'Refreshing' objects  procedure  is forced on us by using a
-        # different process to do the upload, but as that process runs
-        # in the same unix account, it is simply double handling and we
-        # would be better off to do it within this process.
-        flush_database_updates()
-        clear_current_connection_cache()
-
-        # XXX cprov 2007-06-15: Re-issuing removeSecurityProxy is forced on
-        # us by sqlobject refreshing the builder object during the
-        # transaction cache clearing. Once we sort the previous problem
-        # this step should probably not be required anymore.
-        queueItem.builder.setSlaveForTesting(
-            removeSecurityProxy(original_slave))
-
-        # Store build information, build record was already updated during
-        # the binary upload.
-        self.storeBuildInfo(queueItem, librarian, buildid, dependencies)
-
-        # Retrive the up-to-date build record and perform consistency
-        # checks. The build record should be updated during the binary
-        # upload processing, if it wasn't something is broken and needs
-        # admins attention. Even when we have a FULLYBUILT build record,
-        # if it is not related with at least one binary, there is also
-        # a problem.
-        # For both situations we will mark the builder as FAILEDTOUPLOAD
-        # and the and update the build details (datebuilt, duration,
-        # buildlog, builder) in LP. A build-failure-notification will be
-        # sent to the lp-build-admin celebrity and to the sourcepackagerelease
-        # uploader about this occurrence. The failure notification will
-        # also contain the information required to manually reprocess the
-        # binary upload when it was the case.
-        build = getUtility(IBuildSet).getByQueueEntry(queueItem)
-        if (build.buildstate != BuildStatus.FULLYBUILT or
-            build.binarypackages.count() == 0):
-            self.logger.debug("Build %s upload failed." % build.id)
-            build.buildstate = BuildStatus.FAILEDTOUPLOAD
-            # Retrieve log file content.
-            possible_locations = (
-                'failed', 'failed-to-move', 'rejected', 'accepted')
-            for location_dir in possible_locations:
-                log_filepath = os.path.join(
-                    root, location_dir, upload_leaf, 
-                    'uploader.log')
-                if os.path.exists(log_filepath):
-                    uploader_log_file = open(log_filepath)
-                    try:
-                        uploader_log_content = uploader_log_file.read()
-                    finally:
-                        uploader_log_file.close()
-                    break
-            else:
-                uploader_log_content = 'Could not find upload log file'
-            # Store the upload_log_contents in librarian so it can be
-            # accessed by anyone with permission to see the build.
-            build.storeUploadLog(uploader_log_content)
-            # Notify the build failure.
-            build.notify(extra_info=uploader_log_content)
-        else:
-            self.logger.debug(
-                "Gathered build %s completely" %
-                build.sourcepackagerelease.name)
-
-        # Release the builder for another job.
-        queueItem.builder.cleanSlave()
-        # Remove BuildQueue record.
-        queueItem.destroySelf()
-        # Commit the transaction so that the uploader can see the updated
-        # build record.
-        self.commit()
-
-    def buildStatus_PACKAGEFAIL(self, queueItem, librarian, buildid,
-                                filemap=None, dependencies=None):
-        """Handle a package that had failed to build.
-
-        Build has failed when trying the work with the target package,
-        set the job status as FAILEDTOBUILD, store available info and
-        remove Buildqueue entry.
-        """
-        build = getUtility(IBuildSet).getByQueueEntry(queueItem)
-        build.buildstate = BuildStatus.FAILEDTOBUILD
-        self.storeBuildInfo(queueItem, librarian, buildid, dependencies)
-        queueItem.builder.cleanSlave()
-        build.notify()
-        queueItem.destroySelf()
-
-    def buildStatus_DEPFAIL(self, queueItem, librarian, buildid,
-                            filemap=None, dependencies=None):
-        """Handle a package that had missing dependencies.
-
-        Build has failed by missing dependencies, set the job status as
-        MANUALDEPWAIT, store available information, remove BuildQueue
-        entry and release builder slave for another job.
-        """
-        build = getUtility(IBuildSet).getByQueueEntry(queueItem)
-        build.buildstate = BuildStatus.MANUALDEPWAIT
-        self.storeBuildInfo(queueItem, librarian, buildid, dependencies)
-        self.logger.critical("***** %s is MANUALDEPWAIT *****"
-                             % queueItem.builder.name)
-        queueItem.builder.cleanSlave()
-        queueItem.destroySelf()
-
-    def buildStatus_CHROOTFAIL(self, queueItem, librarian, buildid,
-                               filemap=None, dependencies=None):
-        """Handle a package that had failed when unpacking the CHROOT.
-
-        Build has failed when installing the current CHROOT, mark the
-        job as CHROOTFAIL, store available information, remove BuildQueue
-        and release the builder.
-        """
-        build = getUtility(IBuildSet).getByQueueEntry(queueItem)
-        build.buildstate = BuildStatus.CHROOTWAIT
-        self.storeBuildInfo(queueItem, librarian, buildid, dependencies)
-        self.logger.critical("***** %s is CHROOTWAIT *****" %
-                             queueItem.builder.name)
-        queueItem.builder.cleanSlave()
-        build.notify()
-        queueItem.destroySelf()
-
-    def buildStatus_BUILDERFAIL(self, queueItem, librarian, buildid,
-                                filemap=None, dependencies=None):
-        """Handle builder failures.
-
-        Build has been failed when trying to build the target package,
-        The environment is working well, so mark the job as NEEDSBUILD again
-        and 'clean' the builder to do another jobs.
-        """
-        self.logger.warning("***** %s has failed *****"
-                            % queueItem.builder.name)
-        self.failBuilder(queueItem.builder,
-                         ("Builder returned BUILDERFAIL when asked "
-                          "for its status"))
-        # simply reset job
-        build = getUtility(IBuildSet).getByQueueEntry(queueItem)
-        self.storeBuildInfo(queueItem, librarian, buildid, dependencies)
-        queueItem.reset()
-
-    def buildStatus_GIVENBACK(self, queueItem, librarian, buildid,
-                              filemap=None, dependencies=None):
-        """Handle automatic retry requested by builder.
-
-        GIVENBACK pseudo-state represents a request for automatic retry
-        later, the build records is delayed by reducing the lastscore to
-        ZERO.
-        """
-        self.logger.warning("***** %s is GIVENBACK by %s *****"
-                            % (buildid, queueItem.builder.name))
-        build = getUtility(IBuildSet).getByQueueEntry(queueItem)
-        self.storeBuildInfo(queueItem, librarian, buildid, dependencies)
-        # XXX cprov 2006-05-30: Currently this information is not
-        # properly presented in the Web UI. We will discuss it in
-        # the next Paris Summit, infinity has some ideas about how
-        # to use this content. For now we just ensure it's stored.
-        queueItem.builder.cleanSlave()
-        queueItem.reset()
-
-=======
         queueItem.builder.updateBuild(queueItem)
-        self.commit()
->>>>>>> 63073581
+        self.commit()