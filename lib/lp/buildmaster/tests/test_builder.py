--- conflicted
+++ resolved
@@ -11,15 +11,10 @@
 
 import fixtures
 
-<<<<<<< HEAD
-from twisted.internet.task import Clock
-from twisted.python.failure import Failure
-from twisted.trial.unittest import TestCase as TrialTestCase
 from twisted.web.client import getPage
-=======
+
 from testtools.content import Content
 from testtools.content_type import UTF8_TEXT
->>>>>>> cea8c0cd
 
 from twisted.internet.task import Clock
 from twisted.python.failure import Failure
@@ -40,10 +35,7 @@
 from canonical.testing.layers import (
     DatabaseFunctionalLayer,
     LaunchpadZopelessLayer,
-<<<<<<< HEAD
     TwistedLaunchpadZopelessLayer,
-=======
->>>>>>> cea8c0cd
     TwistedLayer,
     )
 from lp.buildmaster.enums import BuildStatus
@@ -74,12 +66,9 @@
     )
 from lp.soyuz.tests.test_publishing import SoyuzTestPublisher
 from lp.testing import (
-<<<<<<< HEAD
     ANONYMOUS,
     login_as,
     logout,
-=======
->>>>>>> cea8c0cd
     TestCaseWithFactory,
     )
 from lp.testing.factory import LaunchpadObjectFactory
@@ -528,11 +517,7 @@
         # def addLogFile(exc_info):
         #     self.addDetail(
         #         'xmlrpc-log-file',
-<<<<<<< HEAD
         #         Content(UTF8_TEXT, lambda: open(tachandler.logfile, 'r').read()))
-=======
-        #         Content(UTF8_TEXT, lambda: open(tachandler.logfile, 'r').read())
->>>>>>> cea8c0cd
         # self.addOnException(addLogFile)
         self.addCleanup(tachandler.tearDown)
         return tachandler
@@ -598,12 +583,6 @@
     # ought to become the canonical tests for BuilderSlave vs running buildd
     # XML-RPC server interaction.
 
-<<<<<<< HEAD
-=======
-    # The URL for the XML-RPC service set up by `BuilddSlaveTestSetup`.
-    TEST_URL = 'http://localhost:8221/rpc/'
-
->>>>>>> cea8c0cd
     def test_abort(self):
         slave = self.slave_helper.getClientSlave()
         # We need to be in a BUILDING state before we can abort.
@@ -675,7 +654,6 @@
         # ensurepresent checks to see if a file is there.
         self.slave_helper.getServerSlave()
         slave = self.slave_helper.getClientSlave()
-<<<<<<< HEAD
         d = slave.ensurepresent('blahblah', None, None, None)
         d.addCallback(self.assertEqual, [False, 'No URL'])
         return d
@@ -705,19 +683,6 @@
             return d.addCallback(self.assertEqual, [True, 'No URL'])
         d.addCallback(check_present)
         return d
-=======
-        result = slave.ensurepresent('blahblah', None, None, None)
-        self.assertEqual([False, 'No URL'], result)
-
-    def test_ensurepresent_actually_there(self):
-        # ensurepresent checks to see if a file is there.
-
-        tachandler = self.slave_helper.getServerSlave()
-        slave = self.slave_helper.getClientSlave()
-        self.slave_helper.makeCacheFile(tachandler, 'blahblah')
-        result = slave.ensurepresent('blahblah', None, None, None)
-        self.assertEqual([True, 'No URL'], result)
->>>>>>> cea8c0cd
 
     def test_resumeHost_success(self):
         # On a successful resume resume() fires the returned deferred
@@ -790,7 +755,6 @@
         # Fast tests FTW!
         clock.advance(2)
         d.addBoth(check_resume_timeout)
-<<<<<<< HEAD
         return d
 
 
@@ -841,7 +805,4 @@
         def check_file(ignored):
             d = getPage(expected_url.encode('utf8'))
             return d.addCallback(self.assertEqual, content)
-        return d.addCallback(check_file)
-=======
-        return d
->>>>>>> cea8c0cd
+        return d.addCallback(check_file)