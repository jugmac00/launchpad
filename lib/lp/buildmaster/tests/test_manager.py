--- conflicted
+++ resolved
@@ -459,19 +459,13 @@
         builder_name = BOB_THE_BUILDER_NAME
         self.builder = getUtility(IBuilderSet)[builder_name]
         self.builder.virtualized = True
-<<<<<<< HEAD
 
     def _getScanner(self, clock=None):
         scanner = SlaveScanner(None, BufferLogger(), clock=clock)
         scanner.builder = self.builder
+        scanner.interactor = BuilderInteractor(self.builder)
         scanner.logger.name = 'slave-scanner'
         return scanner
-=======
-        self.scanner = SlaveScanner(builder_name, BufferLogger())
-        self.scanner.builder = self.builder
-        self.scanner.interactor = BuilderInteractor(self.builder)
-        self.scanner.logger.name = 'slave-scanner'
->>>>>>> 3f8e7aa6
 
     def test_ignores_nonvirtual(self):
         # If the builder is nonvirtual make sure we return False.
