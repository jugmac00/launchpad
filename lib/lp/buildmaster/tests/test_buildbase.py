--- conflicted
+++ resolved
@@ -54,7 +54,6 @@
             upload_dir)
 
 
-<<<<<<< HEAD
 class TestBuildBase(TestCase, TestBuildBaseMixin):
 
     def setUp(self):
@@ -63,12 +62,8 @@
         self.package_build = BuildBase()
 
 
-class TestProcessUpload(TestCaseWithFactory):
-    """Test the execution of process-upload."""
-=======
 class TestBuildBaseWithDatabase(TestCaseWithFactory):
     """Tests for `IBuildBase` that need objects from the rest of Launchpad."""
->>>>>>> e013627f
 
     layer = DatabaseFunctionalLayer
 
@@ -102,8 +97,8 @@
     def test_getUploaderCommand(self):
         build_base = BuildBase()
         upload_leaf = self.factory.getUniqueString('upload-leaf')
-        build_base.distroseries = self.factory.makeDistroSeries()
-        build_base.distribution = build_base.distroseries.distribution
+        build_base.distro_series = self.factory.makeDistroSeries()
+        build_base.distribution = build_base.distro_series.distribution
         build_base.pocket = self.factory.getAnyPocket()
         build_base.id = self.factory.getUniqueInteger()
         build_base.policy_name = self.factory.getUniqueString('policy-name')
@@ -112,7 +107,7 @@
         config_args.extend(
             ['--log-file', log_file,
              '-d', build_base.distribution.name,
-             '-s', (build_base.distroseries.name
+             '-s', (build_base.distro_series.name
                     + pocketsuffix[build_base.pocket]),
              '-b', str(build_base.id),
              '-J', upload_leaf,
@@ -155,37 +150,38 @@
 
         # We stub out our builds getUploaderCommand() method so
         # we can check whether it was called.
-        self.build.getUploaderCommand = FakeMethod(
+        self.fake_getUploaderCommand = FakeMethod(
             result=['echo', 'noop'])
+        self.build.getUploaderCommand = self.fake_getUploaderCommand
 
     def test_handleStatus_OK_normal_file(self):
         # A filemap with plain filenames should not cause a problem.
         # The call to handleStatus will attempt to get the file from
         # the slave resulting in a URL error in this test case.
-        self.build.handleStatus(self.build, 'OK', None, {
+        self.build.handleStatus('OK', None, {
                 'filemap': { 'myfile.py': 'test_file_hash'},
                 })
 
-        self.assertEqual(BuildStatus.FULLYBUILT, self.build.buildstate)
-        self.assertEqual(1, self.build.getUploaderCommand.call_count)
+        self.assertEqual(BuildStatus.FULLYBUILT, self.build.status)
+        self.assertEqual(1, self.fake_getUploaderCommand.call_count)
 
     def test_handleStatus_OK_absolute_filepath(self):
         # A filemap that tries to write to files outside of
         # the upload directory will result in a failed upload.
-        self.build.handleStatus(self.build, 'OK', None, {
+        self.build.handleStatus('OK', None, {
             'filemap': { '/tmp/myfile.py': 'test_file_hash'},
             })
-        self.assertEqual(BuildStatus.FAILEDTOUPLOAD, self.build.buildstate)
-        self.assertEqual(0, self.build.getUploaderCommand.call_count)
+        self.assertEqual(BuildStatus.FAILEDTOUPLOAD, self.build.status)
+        self.assertEqual(0, self.fake_getUploaderCommand.call_count)
 
     def test_handleStatus_OK_relative_filepath(self):
         # A filemap that tries to write to files outside of
         # the upload directory will result in a failed upload.
-        self.build.handleStatus(self.build, 'OK', None, {
+        self.build.handleStatus('OK', None, {
             'filemap': { '../myfile.py': 'test_file_hash'},
             })
-        self.assertEqual(BuildStatus.FAILEDTOUPLOAD, self.build.buildstate)
-        self.assertEqual(0, self.build.getUploaderCommand.call_count)
+        self.assertEqual(BuildStatus.FAILEDTOUPLOAD, self.build.status)
+        self.assertEqual(0, self.fake_getUploaderCommand.call_count)
 
 
 def test_suite():
