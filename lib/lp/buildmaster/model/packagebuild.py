--- conflicted
+++ resolved
@@ -68,7 +68,6 @@
 from lp.buildmaster.model.buildqueue import BuildQueue
 from lp.registry.interfaces.pocket import (
     PackagePublishingPocket,
-    pocketsuffix,
     )
 from lp.soyuz.adapters.archivedependencies import (
     default_component_dependency_name,
@@ -77,7 +76,6 @@
 
 
 SLAVE_LOG_FILENAME = 'buildlog'
-UPLOAD_LOG_FILENAME = 'uploader.log'
 
 
 class PackageBuild(BuildFarmJobDerived, Storm):
@@ -168,31 +166,6 @@
         timestamp = now.strftime("%Y%m%d-%H%M%S")
         return '%s-%s' % (timestamp, build_cookie)
 
-    def getUploadDir(self, upload_leaf):
-        """See `IPackageBuild`."""
-        return os.path.join(config.builddmaster.root, 'incoming', upload_leaf)
-
-    @staticmethod
-    def getUploaderCommand(package_build, upload_leaf, upload_logfilename):
-        """See `IPackageBuild`."""
-        root = os.path.abspath(config.builddmaster.root)
-        uploader_command = list(config.builddmaster.uploader.split())
-
-        # Add extra arguments for processing a package upload.
-        extra_args = [
-            "--log-file", "%s" % upload_logfilename,
-            "-d", "%s" % package_build.distribution.name,
-            "-s", "%s" % (
-                package_build.distro_series.getSuite(package_build.pocket)),
-            "-b", "%s" % package_build.id,
-            "-J", "%s" % upload_leaf,
-            '--context=%s' % package_build.policy_name,
-            "%s" % root,
-            ]
-
-        uploader_command.extend(extra_args)
-        return uploader_command
-
     @staticmethod
     def getLogFromSlave(package_build):
         """See `IPackageBuild`."""
@@ -202,29 +175,6 @@
             package_build.buildqueue_record.getLogFileName(),
             package_build.is_private)
 
-<<<<<<< HEAD
-=======
-    @staticmethod
-    def getUploadLogContent(root, leaf):
-        """Retrieve the upload log contents.
-
-        :param root: Root directory for the uploads
-        :param leaf: Leaf for this particular upload
-        :return: Contents of log file or message saying no log file was found.
-        """
-        # Retrieve log file content.
-        possible_locations = (
-            'failed', 'failed-to-move', 'rejected', 'accepted')
-        for location_dir in possible_locations:
-            log_filepath = os.path.join(root, location_dir, leaf,
-                UPLOAD_LOG_FILENAME)
-            if os.path.exists(log_filepath):
-                with open(log_filepath, 'r') as uploader_log_file:
-                    return uploader_log_file.read()
-        else:
-            return 'Could not find upload log file'
-
->>>>>>> 402713ee
     def estimateDuration(self):
         """See `IPackageBuild`."""
         raise NotImplementedError
@@ -354,17 +304,15 @@
         # Create a single directory to store build result files.
         upload_leaf = self.getUploadDirLeaf(
             '%s-%s' % (self.id, self.buildqueue_record.id))
-        upload_dir = self.getUploadDir(upload_leaf)
-        logger.debug("Storing build result at '%s'" % upload_dir)
+        grab_dir = os.path.join(root, "grabbing", upload_leaf)
+        logger.debug("Storing build result at '%s'" % grab_dir)
 
         # Build the right UPLOAD_PATH so the distribution and archive
         # can be correctly found during the upload:
         #       <archive_id>/distribution_name
         # for all destination archive types.
-        archive = self.archive
-        distribution_name = self.distribution.name
-        target_path = '%s/%s' % (archive.id, distribution_name)
-        upload_path = os.path.join(upload_dir, target_path)
+        upload_path = os.path.join(grab_dir, str(self.archive.id),
+                                   self.distribution.name)
         os.makedirs(upload_path)
 
         slave = removeSecurityProxy(self.buildqueue_record.builder.slave)
@@ -385,104 +333,36 @@
             slave_file = slave.getFile(filemap[filename])
             copy_and_close(slave_file, out_file)
 
+        # Release the builder for another job.
+        self.buildqueue_record.builder.cleanSlave()
+
         # We only attempt the upload if we successfully copied all the
         # files from the slave.
         if successful_copy_from_slave:
-            uploader_logfilename = os.path.join(
-                upload_dir, UPLOAD_LOG_FILENAME)
-            uploader_command = self.getUploaderCommand(
-                self, upload_leaf, uploader_logfilename)
-            logger.debug("Saving uploader log at '%s'" % uploader_logfilename)
-
-            logger.info("Invoking uploader on %s" % root)
-            logger.info("%s" % uploader_command)
-
-            uploader_process = subprocess.Popen(
-                uploader_command, stdout=subprocess.PIPE,
-                stderr=subprocess.PIPE)
-
-            # Nothing should be written to the stdout/stderr.
-            upload_stdout, upload_stderr = uploader_process.communicate()
-
-            # XXX cprov 2007-04-17: we do not check uploader_result_code
-            # anywhere. We need to find out what will be best strategy
-            # when it failed HARD (there is a huge effort in process-upload
-            # to not return error, it only happen when the code is broken).
-            uploader_result_code = uploader_process.returncode
-            logger.info("Uploader returned %d" % uploader_result_code)
-
-        # Quick and dirty hack to carry on on process-upload failures
-        if os.path.exists(upload_dir):
-            logger.warning("The upload directory did not get moved.")
-            failed_dir = os.path.join(root, "failed-to-move")
+            logger.info(
+                "Gathered %s %d completely. Moving %s to uploader queue." % (
+                self.__class__.__name__, self.id, upload_leaf))
+            incoming_dir = os.path.join(config.builddmaster.root, 'incoming')
+            if not os.path.exists(incoming_dir):
+                os.mkdir(incoming_dir)
+            # Move the directory used to grab the binaries into
+            # the incoming directory so the upload processor never
+            # sees half-finished uploads.
+            os.rename(grab_dir, os.path.join(incoming_dir, upload_leaf))
+        else:
+            logger.warning(
+                "Copy from slave for build %s was unsuccessful.", self.id)
+            self.status = BuildStatus.FAILEDTOUPLOAD
+            self.notify(extra_info='Copy from slave was unsuccessful.')
+            failed_dir = os.path.join(root, "failed")
             if not os.path.exists(failed_dir):
                 os.mkdir(failed_dir)
-            os.rename(upload_dir, os.path.join(failed_dir, upload_leaf))
-
-        # The famous 'flush_updates + clear_cache' will make visible
-        # the DB changes done in process-upload, considering that the
-        # transaction was set with ISOLATION_LEVEL_READ_COMMITED
-        # isolation level.
-        cur = cursor()
-        cur.execute('SHOW transaction_isolation')
-        isolation_str = cur.fetchone()[0]
-        assert isolation_str == 'read committed', (
-            'BuildMaster/BuilderGroup transaction isolation should be '
-            'ISOLATION_LEVEL_READ_COMMITTED (not "%s")' % isolation_str)
-
-        original_slave = self.buildqueue_record.builder.slave
-
-        # XXX Robert Collins, Celso Providelo 2007-05-26 bug=506256:
-        # 'Refreshing' objects  procedure  is forced on us by using a
-        # different process to do the upload, but as that process runs
-        # in the same unix account, it is simply double handling and we
-        # would be better off to do it within this process.
-        flush_database_updates()
-        clear_current_connection_cache()
-
-        # XXX cprov 2007-06-15: Re-issuing removeSecurityProxy is forced on
-        # us by sqlobject refreshing the builder object during the
-        # transaction cache clearing. Once we sort the previous problem
-        # this step should probably not be required anymore.
-        self.buildqueue_record.builder.setSlaveForTesting(
-            removeSecurityProxy(original_slave))
+            os.rename(grab_dir, os.path.join(failed_dir, upload_leaf))
 
         # Store build information, build record was already updated during
         # the binary upload.
         self.storeBuildInfo(self, librarian, slave_status)
 
-        # Retrive the up-to-date build record and perform consistency
-        # checks. The build record should be updated during the binary
-        # upload processing, if it wasn't something is broken and needs
-        # admins attention. Even when we have a FULLYBUILT build record,
-        # if it is not related with at least one binary, there is also
-        # a problem.
-        # For both situations we will mark the builder as FAILEDTOUPLOAD
-        # and the and update the build details (datebuilt, duration,
-        # buildlog, builder) in LP. A build-failure-notification will be
-        # sent to the lp-build-admin celebrity and to the sourcepackagerelease
-        # uploader about this occurrence. The failure notification will
-        # also contain the information required to manually reprocess the
-        # binary upload when it was the case.
-        if (self.status != BuildStatus.FULLYBUILT or
-            not successful_copy_from_slave or
-            not self.verifySuccessfulUpload()):
-            logger.warning("Build %s upload failed." % self.id)
-            self.status = BuildStatus.FAILEDTOUPLOAD
-            uploader_log_content = self.getUploadLogContent(root,
-                upload_leaf)
-            # Store the upload_log_contents in librarian so it can be
-            # accessed by anyone with permission to see the build.
-            self.storeUploadLog(uploader_log_content)
-            # Notify the build failure.
-            self.notify(extra_info=uploader_log_content)
-        else:
-            logger.info(
-                "Gathered %s %d completely" % (
-                self.__class__.__name__, self.id))
-
-        # Release the builder for another job.
-        self.buildqueue_record.builder.cleanSlave()
         # Remove BuildQueue record.
         self.buildqueue_record.destroySelf()
 
