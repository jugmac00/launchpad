--- conflicted
+++ resolved
@@ -102,26 +102,4 @@
 
     def getUploader(self, changes):
         """See `IPackageBuild`."""
-<<<<<<< HEAD
-        raise NotImplementedError
-
-    def queueBuild(self, suspended=False):
-        """See `IPackageBuild`."""
-        specific_job = self.makeJob()
-
-        # This build queue job is to be created in a suspended state.
-        if suspended:
-            specific_job.job.suspend()
-
-        duration_estimate = self.estimateDuration()
-        job = specific_job.job
-        queue_entry = BuildQueue(
-            estimated_duration=duration_estimate,
-            build_farm_job=self.build_farm_job,
-            job_type=self.job_type, job=job, processor=self.processor,
-            virtualized=self.virtualized)
-        Store.of(self).add(queue_entry)
-        return queue_entry
-=======
-        raise NotImplementedError
->>>>>>> eb8eec1a
+        raise NotImplementedError