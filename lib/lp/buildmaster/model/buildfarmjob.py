--- conflicted
+++ resolved
@@ -258,13 +258,6 @@
     @property
     def log(self):
         return self._new_log
-<<<<<<< HEAD
-
-    @property
-    def job_type(self):
-        return self.build_farm_job.job_type
-=======
->>>>>>> 1e324386
 
     @property
     def failure_count(self):
