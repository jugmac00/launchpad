# Copyright 2009 Canonical Ltd.  This software is licensed under the
# GNU Affero General Public License version 3 (see the file LICENSE).

# pylint: disable-msg=E0211,E0213

from __future__ import with_statement

"""Common build base classes."""

__metaclass__ = type

__all__ = ['BuildBase']

import datetime
import logging
import os
import pytz
import subprocess
from cStringIO import StringIO

from storm.store import Store
from zope.component import getUtility
from zope.security.proxy import removeSecurityProxy

from canonical.config import config
from canonical.database.constants import UTC_NOW
from canonical.database.sqlbase import (
    clear_current_connection_cache, cursor, flush_database_updates)
from canonical.launchpad.helpers import filenameToContentType
from canonical.launchpad.interfaces.librarian import ILibraryFileAliasSet
from canonical.librarian.utils import copy_and_close
from lp.registry.interfaces.pocket import pocketsuffix
from lp.soyuz.interfaces.build import BuildStatus
from lp.soyuz.model.buildqueue import BuildQueue


UPLOAD_LOG_FILENAME = 'uploader.log'


class BuildBase:
    """A mixin class providing functionality for farm jobs that build a
    package.

    Note: this class does not implement IBuildBase as we currently duplicate
    the properties defined on IBuildBase on the inheriting class tables. 
    BuildBase cannot therefore implement IBuildBase itself, as storm requires
    that the corresponding __storm_table__ be defined for the class. Instead,
    the classes using the BuildBase mixin must ensure that they implement IBuildBase.
    """
    policy_name = 'buildd'

    def getUploadLeaf(self, build_id, now=None):
        """Return a directory name to store build things in.

        :param build_id: The id as returned by the slave, normally
            $BUILD_ID-$BUILDQUEUE_ID
        :param now: The `datetime` to use. If not provided, defaults to now.
        """
        # UPLOAD_LEAF: <TIMESTAMP>-<BUILD_ID>-<BUILDQUEUE_ID>
        if now is None:
            now = datetime.datetime.now()
        return '%s-%s' % (now.strftime("%Y%m%d-%H%M%S"), build_id)

    def getUploadDir(self, upload_leaf):
        """Return the directory that things will be stored in."""
        return os.path.join(config.builddmaster.root, 'incoming', upload_leaf)

    def getUploaderCommand(self, upload_leaf, uploader_logfilename):
        """See `IBuildBase`."""
        root = os.path.abspath(config.builddmaster.root)
        uploader_command = list(config.builddmaster.uploader.split())

        # add extra arguments for processing a binary upload
        extra_args = [
            "--log-file", "%s" % uploader_logfilename,
            "-d", "%s" % self.distribution.name,
            "-s", "%s" % (self.distroseries.name +
                          pocketsuffix[self.pocket]),
            "-b", "%s" % self.id,
            "-J", "%s" % upload_leaf,
            '--context=%s' % self.policy_name,
            "%s" % root,
            ]

        uploader_command.extend(extra_args)
        return uploader_command

    def _getProxiedFileURL(self, library_file):
        """Return the 'http_url' of a `ProxiedLibraryFileAlias`."""
        # Avoiding circular imports.
        from canonical.launchpad.browser.librarian import (
            ProxiedLibraryFileAlias)

        proxied_file = ProxiedLibraryFileAlias(library_file, self)
        return proxied_file.http_url

    @property
    def build_log_url(self):
        """See `IBuildBase`."""
        if self.buildlog is None:
            return None
        return self._getProxiedFileURL(self.buildlog)

<<<<<<< HEAD
    def getUploadLogContent(self, root, leaf):
        """Retrieve the upload log contents.

        :param root: Root directory for the uploads
        :param leaf: Leaf for this particular upload
        :return: Contents of log file or message saying no log file was found.
        """
        # Retrieve log file content.
        possible_locations = (
            'failed', 'failed-to-move', 'rejected', 'accepted')
        for location_dir in possible_locations:
            log_filepath = os.path.join(root, location_dir, leaf,
                UPLOAD_LOG_FILENAME)
            if os.path.exists(log_filepath):
                with open(log_filepath, 'r') as uploader_log_file:
                    return uploader_log_file.read()
        else:
            return 'Could not find upload log file'
=======
    @property
    def upload_log_url(self):
        """See `IBuildBase`."""
        if self.upload_log is None:
            return None
        return self._getProxiedFileURL(self.upload_log)
>>>>>>> 0bc04e35

    def handleStatus(self, status, librarian, slave_status):
        """See `IBuildBase`."""
        logger = logging.getLogger()

        method = getattr(self, '_handleStatus_' + status, None)

        if method is None:
            logger.critical("Unknown BuildStatus '%s' for builder '%s'"
                            % (status, self.buildqueue_record.builder.url))
            return

        method(librarian, slave_status, logger)

    def _handleStatus_OK(self, librarian, slave_status, logger):
        """Handle a package that built successfully.

        Once built successfully, we pull the files, store them in a
        directory, store build information and push them through the
        uploader.
        """
        # XXX cprov 2007-07-11 bug=129487: untested code path.
        buildid = slave_status['build_id']
        filemap = slave_status['filemap']

        logger.debug("Processing successful build %s" % buildid)
        # Explode before collect a binary that is denied in this
        # distroseries/pocket
        if not self.archive.allowUpdatesToReleasePocket():
            assert self.distroseries.canUploadToPocket(self.pocket), (
                "%s (%s) can not be built for pocket %s: illegal status"
                % (self.title, self.id, self.pocket.name))

        # ensure we have the correct build root as:
        # <BUILDMASTER_ROOT>/incoming/<UPLOAD_LEAF>/<TARGET_PATH>/[FILES]
        root = os.path.abspath(config.builddmaster.root)

        # create a single directory to store build result files
        upload_leaf = self.getUploadLeaf(buildid)
        upload_dir = self.getUploadDir(upload_leaf)
        logger.debug("Storing build result at '%s'" % upload_dir)

        # Build the right UPLOAD_PATH so the distribution and archive
        # can be correctly found during the upload:
        #       <archive_id>/distribution_name
        # for all destination archive types.
        archive = self.archive
        distribution_name = self.distribution.name
        target_path = '%s/%s' % (archive.id, distribution_name)
        upload_path = os.path.join(upload_dir, target_path)
        os.makedirs(upload_path)

        slave = removeSecurityProxy(self.buildqueue_record.builder.slave)
        for filename in filemap:
            slave_file = slave.getFile(filemap[filename])
            out_file_name = os.path.join(upload_path, filename)
            out_file = open(out_file_name, "wb")
            copy_and_close(slave_file, out_file)

        uploader_logfilename = os.path.join(upload_dir, UPLOAD_LOG_FILENAME)
        uploader_command = self.getUploaderCommand(
            upload_leaf, uploader_logfilename)
        logger.debug("Saving uploader log at '%s'" % uploader_logfilename)

        logger.debug("Invoking uploader on %s" % root)
        logger.debug("%s" % uploader_command)

        uploader_process = subprocess.Popen(
            uploader_command, stdout=subprocess.PIPE, stderr=subprocess.PIPE)

        # Nothing should be written to the stdout/stderr.
        upload_stdout, upload_stderr = uploader_process.communicate()

        # XXX cprov 2007-04-17: we do not check uploader_result_code
        # anywhere. We need to find out what will be best strategy
        # when it failed HARD (there is a huge effort in process-upload
        # to not return error, it only happen when the code is broken).
        uploader_result_code = uploader_process.returncode
        logger.debug("Uploader returned %d" % uploader_result_code)

        # Quick and dirty hack to carry on on process-upload failures
        if os.path.exists(upload_dir):
            logger.debug("The upload directory did not get moved.")
            failed_dir = os.path.join(root, "failed-to-move")
            if not os.path.exists(failed_dir):
                os.mkdir(failed_dir)
            os.rename(upload_dir, os.path.join(failed_dir, upload_leaf))

        # The famous 'flush_updates + clear_cache' will make visible
        # the DB changes done in process-upload, considering that the
        # transaction was set with ISOLATION_LEVEL_READ_COMMITED
        # isolation level.
        cur = cursor()
        cur.execute('SHOW transaction_isolation')
        isolation_str = cur.fetchone()[0]
        assert isolation_str == 'read committed', (
            'BuildMaster/BuilderGroup transaction isolation should be '
            'ISOLATION_LEVEL_READ_COMMITTED (not "%s")' % isolation_str)

        original_slave = self.buildqueue_record.builder.slave

        # XXX Robert Collins, Celso Providelo 2007-05-26 bug=506256:
        # 'Refreshing' objects  procedure  is forced on us by using a
        # different process to do the upload, but as that process runs
        # in the same unix account, it is simply double handling and we
        # would be better off to do it within this process.
        flush_database_updates()
        clear_current_connection_cache()

        # XXX cprov 2007-06-15: Re-issuing removeSecurityProxy is forced on
        # us by sqlobject refreshing the builder object during the
        # transaction cache clearing. Once we sort the previous problem
        # this step should probably not be required anymore.
        self.buildqueue_record.builder.setSlaveForTesting(
            removeSecurityProxy(original_slave))

        # Store build information, build record was already updated during
        # the binary upload.
        self.storeBuildInfo(librarian, slave_status)

        # Retrive the up-to-date build record and perform consistency
        # checks. The build record should be updated during the binary
        # upload processing, if it wasn't something is broken and needs
        # admins attention. Even when we have a FULLYBUILT build record,
        # if it is not related with at least one binary, there is also
        # a problem.
        # For both situations we will mark the builder as FAILEDTOUPLOAD
        # and the and update the build details (datebuilt, duration,
        # buildlog, builder) in LP. A build-failure-notification will be
        # sent to the lp-build-admin celebrity and to the sourcepackagerelease
        # uploader about this occurrence. The failure notification will
        # also contain the information required to manually reprocess the
        # binary upload when it was the case.
        if (self.buildstate != BuildStatus.FULLYBUILT or
            not self.verifySuccessfulUpload()):
            logger.debug("Build %s upload failed." % self.id)
            self.buildstate = BuildStatus.FAILEDTOUPLOAD
            uploader_log_content = self.getUploadLogContent(root,
                upload_leaf)
            # Store the upload_log_contents in librarian so it can be
            # accessed by anyone with permission to see the build.
            self.storeUploadLog(uploader_log_content)
            # Notify the build failure.
            self.notify(extra_info=uploader_log_content)
        else:
            logger.debug(
                "Gathered %s %d completely" % (
                self.__class__.__name__, self.id))

        # Release the builder for another job.
        self.buildqueue_record.builder.cleanSlave()
        # Remove BuildQueue record.
        self.buildqueue_record.destroySelf()

    def _handleStatus_PACKAGEFAIL(self, librarian, slave_status, logger):
        """Handle a package that had failed to build.

        Build has failed when trying the work with the target package,
        set the job status as FAILEDTOBUILD, store available info and
        remove Buildqueue entry.
        """
        self.buildstate = BuildStatus.FAILEDTOBUILD
        self.storeBuildInfo(librarian, slave_status)
        self.buildqueue_record.builder.cleanSlave()
        self.notify()
        self.buildqueue_record.destroySelf()

    def _handleStatus_DEPFAIL(self, librarian, slave_status, logger):
        """Handle a package that had missing dependencies.

        Build has failed by missing dependencies, set the job status as
        MANUALDEPWAIT, store available information, remove BuildQueue
        entry and release builder slave for another job.
        """
        self.buildstate = BuildStatus.MANUALDEPWAIT
        self.storeBuildInfo(librarian, slave_status)
        logger.critical("***** %s is MANUALDEPWAIT *****"
                        % self.buildqueue_record.builder.name)
        self.buildqueue_record.builder.cleanSlave()
        self.buildqueue_record.destroySelf()

    def _handleStatus_CHROOTFAIL(self, librarian, slave_status,
                                 logger):
        """Handle a package that had failed when unpacking the CHROOT.

        Build has failed when installing the current CHROOT, mark the
        job as CHROOTFAIL, store available information, remove BuildQueue
        and release the builder.
        """
        self.buildstate = BuildStatus.CHROOTWAIT
        self.storeBuildInfo(librarian, slave_status)
        logger.critical("***** %s is CHROOTWAIT *****" %
                        self.buildqueue_record.builder.name)
        self.buildqueue_record.builder.cleanSlave()
        self.notify()
        self.buildqueue_record.destroySelf()

    def _handleStatus_BUILDERFAIL(self, librarian, slave_status, logger):
        """Handle builder failures.

        Build has been failed when trying to build the target package,
        The environment is working well, so mark the job as NEEDSBUILD again
        and 'clean' the builder to do another jobs.
        """
        logger.warning("***** %s has failed *****"
                       % self.buildqueue_record.builder.name)
        self.buildqueue_record.builder.failBuilder(
            "Builder returned BUILDERFAIL when asked for its status")
        # simply reset job
        self.storeBuildInfo(librarian, slave_status)
        self.buildqueue_record.reset()

    def _handleStatus_GIVENBACK(self, librarian, slave_status, logger):
        """Handle automatic retry requested by builder.

        GIVENBACK pseudo-state represents a request for automatic retry
        later, the build records is delayed by reducing the lastscore to
        ZERO.
        """
        logger.warning("***** %s is GIVENBACK by %s *****"
                       % (slave_status['build_id'],
                          self.buildqueue_record.builder.name))
        self.storeBuildInfo(librarian, slave_status)
        # XXX cprov 2006-05-30: Currently this information is not
        # properly presented in the Web UI. We will discuss it in
        # the next Paris Summit, infinity has some ideas about how
        # to use this content. For now we just ensure it's stored.
        self.buildqueue_record.builder.cleanSlave()
        self.buildqueue_record.reset()

    def getLogFromSlave(self):
        """See `IBuildBase`."""
        return self.buildqueue_record.builder.transferSlaveFileToLibrarian(
            'buildlog', self.buildqueue_record.getLogFileName(),
            self.is_private)

    def storeBuildInfo(self, librarian, slave_status):
        """See `IBuildBase`."""
        self.buildlog = self.getLogFromSlave()
        self.builder = self.buildqueue_record.builder
        # XXX cprov 20060615 bug=120584: Currently buildduration includes
        # the scanner latency, it should really be asking the slave for
        # the duration spent building locally.
        self.datebuilt = UTC_NOW
        # We need dynamic datetime.now() instance to be able to perform
        # the time operations for duration.
        RIGHT_NOW = datetime.datetime.now(pytz.timezone('UTC'))
        self.buildduration = RIGHT_NOW - self.buildqueue_record.date_started
        if slave_status.get('dependencies') is not None:
            self.dependencies = unicode(slave_status.get('dependencies'))
        else:
            self.dependencies = None

    def storeUploadLog(self, content):
        """See `IBuildBase`."""
        # The given content is stored in the librarian, restricted as
        # necessary according to the targeted archive's privacy.  The content
        # object's 'upload_log' attribute will point to the
        # `LibrarianFileAlias`.

        assert self.upload_log is None, (
            "Upload log information already exists and cannot be overridden.")

        filename = 'upload_%s_log.txt' % self.id
        contentType = filenameToContentType(filename)
        file_size = len(content)
        file_content = StringIO(content)
        restricted = self.is_private

        library_file = getUtility(ILibraryFileAliasSet).create(
            filename, file_size, file_content, contentType=contentType,
            restricted=restricted)
        self.upload_log = library_file

    def queueBuild(self, suspended=False):
        """See `IBuildBase`"""
        specific_job = self.makeJob()

        # This build queue job is to be created in a suspended state.
        if suspended:
            specific_job.job.suspend()

        duration_estimate = self.estimateDuration()
        queue_entry = BuildQueue(
            estimated_duration=duration_estimate,
            job_type=self.build_farm_job_type,
            job=specific_job.job, processor=specific_job.processor,
            virtualized=specific_job.virtualized)
        Store.of(self).add(queue_entry)
        return queue_entry
<|MERGE_RESOLUTION|>--- conflicted
+++ resolved
@@ -101,7 +101,6 @@
             return None
         return self._getProxiedFileURL(self.buildlog)
 
-<<<<<<< HEAD
     def getUploadLogContent(self, root, leaf):
         """Retrieve the upload log contents.
 
@@ -120,14 +119,13 @@
                     return uploader_log_file.read()
         else:
             return 'Could not find upload log file'
-=======
+
     @property
     def upload_log_url(self):
         """See `IBuildBase`."""
         if self.upload_log is None:
             return None
         return self._getProxiedFileURL(self.upload_log)
->>>>>>> 0bc04e35
 
     def handleStatus(self, status, librarian, slave_status):
         """See `IBuildBase`."""
