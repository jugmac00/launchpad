--- conflicted
+++ resolved
@@ -165,17 +165,8 @@
             builder = get_builder(self.builder_name)
             if builder.currentjob is None:
                 self.logger.info(
-<<<<<<< HEAD
                     "Builder %s failed a probe, count: %s",
                     self.builder_name, builder.failure_count)
-=======
-                    "builder %s failure count: %s, "
-                    "job '%s' failure count: %s" % (
-                        self.builder_name,
-                        builder.failure_count,
-                        build_farm_job.title,
-                        build_farm_job.failure_count))
->>>>>>> 6e52e76b
             else:
                 build_farm_job = builder.getCurrentBuildFarmJob()
                 self.logger.info(
@@ -418,7 +409,7 @@
         transaction.commit()
         self.transaction_policy.__enter__()
 
-    def exitReadOnlyDatabasePolicy(self):
+    def exitReadOnlyDatabasePolicy(self, *args):
         """Reset database transaction policy to the default read-write."""
         self.transaction_policy.__exit__(None, None, None)
 
