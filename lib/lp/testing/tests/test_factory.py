# Copyright 2010 Canonical Ltd.  This software is licensed under the
# GNU Affero General Public License version 3 (see the file LICENSE).

"""Tests for the Launchpad object factory."""

__metaclass__ = type

from datetime import datetime
import pytz
import unittest

from zope.component import getUtility
from zope.security.proxy import removeSecurityProxy

from canonical.launchpad.webapp.interfaces import ILaunchBag
<<<<<<< HEAD
from canonical.testing.layers import DatabaseFunctionalLayer
from lp.code.enums import BranchType, CodeImportReviewStatus
from lp.testing import TestCaseWithFactory
=======
from canonical.testing.layers import (
    DatabaseFunctionalLayer, LaunchpadZopelessLayer)
from lp.buildmaster.interfaces.buildbase import BuildStatus
from lp.code.enums import CodeImportReviewStatus
from lp.registry.interfaces.sourcepackage import SourcePackageFileType
from lp.registry.interfaces.suitesourcepackage import ISuiteSourcePackage
>>>>>>> a0ee26fd
from lp.services.worlddata.interfaces.language import ILanguage
from lp.soyuz.interfaces.binarypackagebuild import IBinaryPackageBuild
from lp.soyuz.interfaces.binarypackagerelease import (
    BinaryPackageFileType, IBinaryPackageRelease)
from lp.soyuz.interfaces.files import (
    IBinaryPackageFile, ISourcePackageReleaseFile)
from lp.soyuz.interfaces.publishing import (
    IBinaryPackagePublishingHistory, ISourcePackagePublishingHistory,
    PackagePublishingPriority, PackagePublishingStatus)
from lp.testing import TestCaseWithFactory
from lp.testing.factory import is_security_proxied_or_harmless
from lp.testing.matchers import IsProxied, Provides, ProvidesAndIsProxied


class TestFactory(TestCaseWithFactory):

    layer = DatabaseFunctionalLayer

<<<<<<< HEAD
    def test_makeBranch_initialMirrorRequest(self):
        # The default 'next_mirror_time' for a newly created hosted branch
        # should be None.
        branch = self.factory.makeAnyBranch(branch_type=BranchType.HOSTED)
        self.assertIs(None, branch.next_mirror_time)

=======
    # loginAsAnyone
    def test_loginAsAnyone(self):
        # Login as anyone logs you in as any user.
        person = self.factory.loginAsAnyone()
        current_person = getUtility(ILaunchBag).user
        self.assertIsNot(None, person)
        self.assertEqual(person, current_person)

    # makeBinaryPackageBuild
    def test_makeBinaryPackageBuild_returns_IBinaryPackageBuild(self):
        bpb = self.factory.makeBinaryPackageBuild()
        self.assertThat(
            removeSecurityProxy(bpb), Provides(IBinaryPackageBuild))

    def test_makeBinaryPackageBuild_returns_proxy(self):
        bpb = self.factory.makeBinaryPackageBuild()
        self.assertThat(bpb, IsProxied())

    def test_makeBinaryPackageBuild_created_SPR_is_published(self):
        # It is expected that every build references an SPR that is
        # published in the target archive. Check that a created
        # SPR is also published.
        bpb = self.factory.makeBinaryPackageBuild()
        self.assertIn(
            bpb.archive, bpb.source_package_release.published_archives)

    def test_makeBinaryPackageBuild_uses_status(self):
        bpb = self.factory.makeBinaryPackageBuild(
            status=BuildStatus.NEEDSBUILD)
        self.assertEqual(BuildStatus.NEEDSBUILD, bpb.status)
        bpb = self.factory.makeBinaryPackageBuild(
            status=BuildStatus.FULLYBUILT)
        self.assertEqual(BuildStatus.FULLYBUILT, bpb.status)

    # makeBinaryPackagePublishingHistory
    def test_makeBinaryPackagePublishingHistory_returns_IBPPH(self):
        bpph = self.factory.makeBinaryPackagePublishingHistory()
        self.assertThat(
            removeSecurityProxy(bpph),
            Provides(IBinaryPackagePublishingHistory))

    def test_makeBinaryPackagePublishingHistory_returns_proxied(self):
        bpph = self.factory.makeBinaryPackagePublishingHistory()
        self.assertThat(bpph, IsProxied())

    def test_makeBinaryPackagePublishingHistory_uses_status(self):
        bpph = self.factory.makeBinaryPackagePublishingHistory(
            status=PackagePublishingStatus.PENDING)
        self.assertEquals(PackagePublishingStatus.PENDING, bpph.status)
        bpph = self.factory.makeBinaryPackagePublishingHistory(
            status=PackagePublishingStatus.PUBLISHED)
        self.assertEquals(PackagePublishingStatus.PUBLISHED, bpph.status)

    def test_makeBinaryPackagePublishingHistory_uses_dateremoved(self):
        dateremoved = datetime.now(pytz.UTC)
        bpph = self.factory.makeBinaryPackagePublishingHistory(
            dateremoved=dateremoved)
        self.assertEquals(dateremoved, bpph.dateremoved)

    def test_makeBinaryPackagePublishingHistory_scheduleddeletiondate(self):
        scheduleddeletiondate = datetime.now(pytz.UTC)
        bpph = self.factory.makeBinaryPackagePublishingHistory(
            scheduleddeletiondate=scheduleddeletiondate)
        self.assertEquals(scheduleddeletiondate, bpph.scheduleddeletiondate)

    def test_makeBinaryPackagePublishingHistory_uses_priority(self):
        bpph = self.factory.makeBinaryPackagePublishingHistory(
            priority=PackagePublishingPriority.OPTIONAL)
        self.assertEquals(PackagePublishingPriority.OPTIONAL, bpph.priority)
        bpph = self.factory.makeBinaryPackagePublishingHistory(
            priority=PackagePublishingPriority.EXTRA)
        self.assertEquals(PackagePublishingPriority.EXTRA, bpph.priority)

    # makeBinaryPackageRelease
    def test_makeBinaryPackageRelease_returns_IBinaryPackageRelease(self):
        bpr = self.factory.makeBinaryPackageRelease()
        self.assertThat(bpr, ProvidesAndIsProxied(IBinaryPackageRelease))

    # makeCodeImport
>>>>>>> a0ee26fd
    def test_makeCodeImportNoStatus(self):
        # If makeCodeImport is not given a review status, it defaults to NEW.
        code_import = self.factory.makeCodeImport()
        self.assertEqual(
            CodeImportReviewStatus.NEW, code_import.review_status)

    def test_makeCodeImportReviewStatus(self):
        # If makeCodeImport is given a review status, then that is the status
        # of the created import.
        status = CodeImportReviewStatus.REVIEWED
        code_import = self.factory.makeCodeImport(review_status=status)
        self.assertEqual(status, code_import.review_status)

    # makeLanguage
    def test_makeLanguage(self):
        # Without parameters, makeLanguage creates a language with code
        # starting with 'lang'.
        language = self.factory.makeLanguage()
        self.assertTrue(ILanguage.providedBy(language))
        self.assertTrue(language.code.startswith('lang'))
        # And name is constructed from code as 'Language %(code)s'.
        self.assertEquals('Language %s' % language.code,
                          language.englishname)

    def test_makeLanguage_with_code(self):
        # With language code passed in, that's used for the language.
        language = self.factory.makeLanguage('sr@test')
        self.assertEquals('sr@test', language.code)
        # And name is constructed from code as 'Language %(code)s'.
        self.assertEquals('Language sr@test', language.englishname)

    def test_makeLanguage_with_name(self):
        # Language name can be passed in to makeLanguage (useful for
        # use in page tests).
        language = self.factory.makeLanguage(name='Test language')
        self.assertTrue(ILanguage.providedBy(language))
        self.assertTrue(language.code.startswith('lang'))
        # And name is constructed from code as 'Language %(code)s'.
        self.assertEquals('Test language', language.englishname)

    # makeSourcePackagePublishingHistory
    def test_makeSourcePackagePublishingHistory_returns_ISPPH(self):
        spph = self.factory.makeSourcePackagePublishingHistory()
        self.assertThat(
            removeSecurityProxy(spph),
            Provides(ISourcePackagePublishingHistory))

    def test_makeSourcePackagePublishingHistory_returns_proxied(self):
        spph = self.factory.makeSourcePackagePublishingHistory()
        self.assertThat(spph, IsProxied())

    def test_makeSourcePackagePublishingHistory_uses_spr(self):
        spr = self.factory.makeSourcePackageRelease()
        spph = self.factory.makeSourcePackagePublishingHistory(
            sourcepackagerelease=spr)
        self.assertEquals(spr, spph.sourcepackagerelease)

    def test_makeSourcePackagePublishingHistory_uses_status(self):
        spph = self.factory.makeSourcePackagePublishingHistory(
            status=PackagePublishingStatus.PENDING)
        self.assertEquals(PackagePublishingStatus.PENDING, spph.status)
        spph = self.factory.makeSourcePackagePublishingHistory(
            status=PackagePublishingStatus.PUBLISHED)
        self.assertEquals(PackagePublishingStatus.PUBLISHED, spph.status)

    def test_makeSourcePackagePublishingHistory_uses_date_uploaded(self):
        date_uploaded = datetime.now(pytz.UTC)
        spph = self.factory.makeSourcePackagePublishingHistory(
            date_uploaded=date_uploaded)
        self.assertEquals(date_uploaded, spph.datecreated)

    def test_makeSourcePackagePublishingHistory_uses_dateremoved(self):
        dateremoved = datetime.now(pytz.UTC)
        spph = self.factory.makeSourcePackagePublishingHistory(
            dateremoved=dateremoved)
        self.assertEquals(dateremoved, spph.dateremoved)

    def test_makeSourcePackagePublishingHistory_scheduleddeletiondate(self):
        scheduleddeletiondate = datetime.now(pytz.UTC)
        spph = self.factory.makeSourcePackagePublishingHistory(
            scheduleddeletiondate=scheduleddeletiondate)
        self.assertEquals(scheduleddeletiondate, spph.scheduleddeletiondate)

    # makeSuiteSourcePackage
    def test_makeSuiteSourcePackage_returns_ISuiteSourcePackage(self):
        ssp = self.factory.makeSuiteSourcePackage()
        self.assertThat(ssp, ProvidesAndIsProxied(ISuiteSourcePackage))


class TestFactoryWithLibrarian(TestCaseWithFactory):

    layer = LaunchpadZopelessLayer

    # makeBinaryPackageFile
    def test_makeBinaryPackageFile_returns_IBinaryPackageFile(self):
        bpf = self.factory.makeBinaryPackageFile()
        self.assertThat(bpf, ProvidesAndIsProxied(IBinaryPackageFile))

    def test_makeBinaryPackageFile_uses_binarypackagerelease(self):
        binarypackagerelease = self.factory.makeBinaryPackageRelease()
        bpf = self.factory.makeBinaryPackageFile(
            binarypackagerelease=binarypackagerelease)
        self.assertEqual(binarypackagerelease, bpf.binarypackagerelease)

    def test_makeBinaryPackageFile_uses_library_file(self):
        library_file = self.factory.makeLibraryFileAlias()
        bpf = self.factory.makeBinaryPackageFile(
            library_file=library_file)
        self.assertEqual(library_file, bpf.libraryfile)

    def test_makeBinaryPackageFile_uses_filetype(self):
        bpf = self.factory.makeBinaryPackageFile(
            filetype=BinaryPackageFileType.DEB)
        self.assertEqual(BinaryPackageFileType.DEB, bpf.filetype)
        bpf = self.factory.makeBinaryPackageFile(
            filetype=BinaryPackageFileType.DDEB)
        self.assertEqual(BinaryPackageFileType.DDEB, bpf.filetype)

    # makeSourcePackageReleaseFile
    def test_makeSourcePackageReleaseFile_returns_ISPRF(self):
        spr_file = self.factory.makeSourcePackageReleaseFile()
        self.assertThat(
            spr_file, ProvidesAndIsProxied(ISourcePackageReleaseFile))

    def test_makeSourcePackageReleaseFile_uses_sourcepackagerelease(self):
        spr = self.factory.makeSourcePackageRelease()
        spr_file = self.factory.makeSourcePackageReleaseFile(
            sourcepackagerelease=spr)
        self.assertEqual(spr, spr_file.sourcepackagerelease)

    def test_makeSourcePackageReleaseFile_uses_library_file(self):
        library_file = self.factory.makeLibraryFileAlias()
        spr_file = self.factory.makeSourcePackageReleaseFile(
            library_file=library_file)
        self.assertEqual(library_file, spr_file.libraryfile)

    def test_makeSourcePackageReleaseFile_uses_filetype(self):
        spr_file = self.factory.makeSourcePackageReleaseFile(
            filetype=SourcePackageFileType.DIFF)
        self.assertEqual(SourcePackageFileType.DIFF, spr_file.filetype)
        spr_file = self.factory.makeSourcePackageReleaseFile(
            filetype=SourcePackageFileType.DSC)
        self.assertEqual(SourcePackageFileType.DSC, spr_file.filetype)


class IsSecurityProxiedOrHarmlessTests(TestCaseWithFactory):

    layer = DatabaseFunctionalLayer

    def test_is_security_proxied_or_harmless__none(self):
        # is_security_proxied_or_harmless() considers the None object
        # to be a harmless object.
        self.assertTrue(is_security_proxied_or_harmless(None))

    def test_is_security_proxied_or_harmless__int(self):
        # is_security_proxied_or_harmless() considers integers
        # to be harmless.
        self.assertTrue(is_security_proxied_or_harmless(1))

    def test_is_security_proxied_or_harmless__string(self):
        # is_security_proxied_or_harmless() considers strings
        # to be harmless.
        self.assertTrue(is_security_proxied_or_harmless('abc'))

    def test_is_security_proxied_or_harmless__unicode(self):
        # is_security_proxied_or_harmless() considers unicode objects
        # to be harmless.
        self.assertTrue(is_security_proxied_or_harmless(u'abc'))

    def test_is_security_proxied_or_harmless__proxied_object(self):
        # is_security_proxied_or_harmless() treats security proxied
        # objects as harmless.
        proxied_person = self.factory.makePerson()
        self.assertTrue(is_security_proxied_or_harmless(proxied_person))

    def test_is_security_proxied_or_harmless__unproxied_object(self):
        # is_security_proxied_or_harmless() treats security proxied
        # objects as harmless.
        unproxied_person = removeSecurityProxy(self.factory.makePerson())
        self.assertFalse(is_security_proxied_or_harmless(unproxied_person))

    def test_is_security_proxied_or_harmless__sequence_harmless_content(self):
        # is_security_proxied_or_harmless() checks all elements
        # of a sequence. If all elements are harmless, so is the
        # sequence.
        proxied_person = self.factory.makePerson()
        self.assertTrue(
            is_security_proxied_or_harmless([1, '2', proxied_person]))

    def test_is_security_proxied_or_harmless__sequence_harmful_content(self):
        # is_security_proxied_or_harmless() checks all elements
        # of a sequence. If at least one element is harmful, so is the
        # sequence.
        unproxied_person = removeSecurityProxy(self.factory.makePerson())
        self.assertFalse(
            is_security_proxied_or_harmless([1, '2', unproxied_person]))


def test_suite():
    return unittest.TestLoader().loadTestsFromName(__name__)<|MERGE_RESOLUTION|>--- conflicted
+++ resolved
@@ -13,18 +13,12 @@
 from zope.security.proxy import removeSecurityProxy
 
 from canonical.launchpad.webapp.interfaces import ILaunchBag
-<<<<<<< HEAD
-from canonical.testing.layers import DatabaseFunctionalLayer
-from lp.code.enums import BranchType, CodeImportReviewStatus
-from lp.testing import TestCaseWithFactory
-=======
 from canonical.testing.layers import (
     DatabaseFunctionalLayer, LaunchpadZopelessLayer)
 from lp.buildmaster.interfaces.buildbase import BuildStatus
-from lp.code.enums import CodeImportReviewStatus
+from lp.code.enums import BranchType, CodeImportReviewStatus
 from lp.registry.interfaces.sourcepackage import SourcePackageFileType
 from lp.registry.interfaces.suitesourcepackage import ISuiteSourcePackage
->>>>>>> a0ee26fd
 from lp.services.worlddata.interfaces.language import ILanguage
 from lp.soyuz.interfaces.binarypackagebuild import IBinaryPackageBuild
 from lp.soyuz.interfaces.binarypackagerelease import (
@@ -43,14 +37,12 @@
 
     layer = DatabaseFunctionalLayer
 
-<<<<<<< HEAD
     def test_makeBranch_initialMirrorRequest(self):
         # The default 'next_mirror_time' for a newly created hosted branch
         # should be None.
         branch = self.factory.makeAnyBranch(branch_type=BranchType.HOSTED)
         self.assertIs(None, branch.next_mirror_time)
 
-=======
     # loginAsAnyone
     def test_loginAsAnyone(self):
         # Login as anyone logs you in as any user.
@@ -130,7 +122,6 @@
         self.assertThat(bpr, ProvidesAndIsProxied(IBinaryPackageRelease))
 
     # makeCodeImport
->>>>>>> a0ee26fd
     def test_makeCodeImportNoStatus(self):
         # If makeCodeImport is not given a review status, it defaults to NEW.
         code_import = self.factory.makeCodeImport()
