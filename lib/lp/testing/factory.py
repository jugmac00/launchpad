# Copyright 2009-2010 Canonical Ltd.  This software is licensed under the
# GNU Affero General Public License version 3 (see the file LICENSE).

# pylint: disable-msg=F0401

from __future__ import with_statement

"""Testing infrastructure for the Launchpad application.

This module should not have any actual tests.
"""

__metaclass__ = type
__all__ = [
    'GPGSigningContext',
    'is_security_proxied_or_harmless',
    'LaunchpadObjectFactory',
    'ObjectFactory',
    'remove_security_proxy_and_shout_at_engineer',
    ]

from contextlib import nested
from datetime import datetime, timedelta
from email.encoders import encode_base64
from email.utils import make_msgid, formatdate
from email.message import Message as EmailMessage
from email.mime.text import MIMEText
from email.mime.multipart import MIMEMultipart
from itertools import count
from operator import isSequenceType
import os.path
from random import randint
from StringIO import StringIO
from textwrap import dedent
from threading import local
from types import InstanceType
import warnings

from bzrlib.plugins.builder.recipe import BaseRecipeBranch
import pytz

from twisted.python.util import mergeFunctionMetadata

from zope.component import ComponentLookupError, getUtility
from zope.security.proxy import (
    builtin_isinstance, Proxy, ProxyFactory, removeSecurityProxy)

from bzrlib.merge_directive import MergeDirective2

from canonical.autodecorate import AutoDecorate
from canonical.config import config
from canonical.database.constants import UTC_NOW
from canonical.database.sqlbase import flush_database_updates

from canonical.launchpad.database.account import Account
from canonical.launchpad.database.message import Message, MessageChunk
from canonical.launchpad.interfaces import IMasterStore, IStore
from canonical.launchpad.interfaces.account import (
    AccountCreationRationale, AccountStatus, IAccountSet)
from canonical.launchpad.interfaces.emailaddress import (
    EmailAddressStatus, IEmailAddressSet)
from canonical.launchpad.interfaces.gpghandler import IGPGHandler
from lp.hardwaredb.interfaces.hwdb import (
    HWSubmissionFormat, IHWDeviceDriverLinkSet, IHWSubmissionDeviceSet,
    IHWSubmissionSet)
from canonical.launchpad.interfaces.launchpad import ILaunchpadCelebrities
from canonical.launchpad.interfaces.librarian import ILibraryFileAliasSet
from canonical.launchpad.interfaces.temporaryblobstorage import (
    ITemporaryStorageManager)
from canonical.launchpad.ftests._sqlobject import syncUpdate
from canonical.launchpad.scripts.logger import QuietFakeLogger
from canonical.launchpad.webapp.dbpolicy import MasterDatabasePolicy
from canonical.launchpad.webapp.interfaces import (
    IStoreSelector, MAIN_STORE, DEFAULT_FLAVOR)

from lp.archiveuploader.dscfile import DSCFile
from lp.archiveuploader.uploadpolicy import BuildDaemonUploadPolicy
from lp.blueprints.interfaces.specification import (
    ISpecificationSet, SpecificationDefinitionStatus)
from lp.blueprints.interfaces.sprint import ISprintSet

from lp.bugs.interfaces.bug import CreateBugParams, IBugSet
from lp.bugs.interfaces.bugtask import BugTaskStatus
from lp.bugs.interfaces.bugtracker import BugTrackerType, IBugTrackerSet
from lp.bugs.interfaces.bugwatch import IBugWatchSet
from lp.buildmaster.interfaces.builder import IBuilderSet
from lp.buildmaster.interfaces.buildbase import BuildStatus
from lp.buildmaster.interfaces.buildfarmjob import BuildFarmJobType
from lp.buildmaster.model.buildqueue import BuildQueue

from lp.code.enums import (
    BranchMergeProposalStatus, BranchSubscriptionNotificationLevel,
    BranchType, CodeImportMachineState, CodeImportReviewStatus,
    CodeImportResultStatus, CodeReviewNotificationLevel,
    RevisionControlSystems)
from lp.code.errors import UnknownBranchTypeError
from lp.code.interfaces.branchmergequeue import IBranchMergeQueueSet
from lp.code.interfaces.branchnamespace import get_branch_namespace
from lp.code.interfaces.branchtarget import IBranchTarget
from lp.code.interfaces.codeimport import ICodeImportSet
from lp.code.interfaces.codeimportevent import ICodeImportEventSet
from lp.code.interfaces.codeimportmachine import ICodeImportMachineSet
from lp.code.interfaces.codeimportresult import ICodeImportResultSet
from lp.code.interfaces.revision import IRevisionSet
from lp.code.interfaces.sourcepackagerecipe import (
    ISourcePackageRecipeSource, MINIMAL_RECIPE_TEXT)
from lp.code.interfaces.sourcepackagerecipebuild import (
    ISourcePackageRecipeBuildSource,
    )
from lp.code.model.diff import Diff, PreviewDiff, StaticDiff
from lp.codehosting.codeimport.worker import CodeImportSourceDetails

from lp.registry.interfaces.distribution import IDistributionSet
from lp.registry.interfaces.distroseries import IDistroSeries
from lp.registry.interfaces.gpg import GPGKeyAlgorithm, IGPGKeySet
from lp.registry.interfaces.mailinglist import (
    IMailingListSet, MailingListStatus)
from lp.registry.interfaces.mailinglistsubscription import (
    MailingListAutoSubscribePolicy)
from lp.registry.interfaces.person import (
    IPerson, IPersonSet, PersonCreationRationale, TeamSubscriptionPolicy)
from lp.registry.interfaces.poll import IPollSet, PollAlgorithm, PollSecrecy
from lp.registry.interfaces.product import IProductSet, License
from lp.registry.interfaces.productseries import IProductSeries
from lp.registry.interfaces.projectgroup import IProjectGroupSet
from lp.registry.interfaces.series import SeriesStatus
from lp.registry.interfaces.sourcepackage import (
    ISourcePackage, SourcePackageUrgency)
from lp.registry.interfaces.sourcepackagename import (
    ISourcePackageNameSet)
from lp.registry.interfaces.ssh import ISSHKeySet
from lp.registry.interfaces.distributionmirror import (
    MirrorContent, MirrorSpeed)
from lp.registry.interfaces.pocket import PackagePublishingPocket
from lp.registry.model.milestone import Milestone
from lp.registry.model.suitesourcepackage import SuiteSourcePackage

from lp.services.mail.signedmessage import SignedMessage
from lp.services.worlddata.interfaces.country import ICountrySet
from lp.services.worlddata.interfaces.language import ILanguageSet

from lp.soyuz.adapters.packagelocation import PackageLocation
from lp.soyuz.interfaces.archive import (
    default_name_by_purpose, IArchiveSet, ArchivePurpose)
from lp.soyuz.interfaces.binarypackagebuild import IBinaryPackageBuildSet
from lp.soyuz.interfaces.binarypackagerelease import BinaryPackageFormat
from lp.soyuz.interfaces.component import IComponentSet
from lp.soyuz.interfaces.packageset import IPackagesetSet
from lp.soyuz.interfaces.processor import IProcessorFamilySet
from lp.soyuz.interfaces.publishing import (
    PackagePublishingPriority, PackagePublishingStatus)
from lp.soyuz.interfaces.section import ISectionSet
from lp.soyuz.model.binarypackagename import BinaryPackageName
from lp.soyuz.model.binarypackagerelease import BinaryPackageRelease
from lp.soyuz.model.processor import ProcessorFamilySet
from lp.soyuz.model.publishing import (
    BinaryPackagePublishingHistory, SourcePackagePublishingHistory)
from lp.testing import (
    ANONYMOUS,
    login,
    login_as,
    person_logged_in,
    run_with_login,
    temp_dir,
    time_counter,
    )
from lp.translations.interfaces.potemplate import IPOTemplateSet
from lp.translations.interfaces.translationimportqueue import (
    RosettaImportStatus)
from lp.translations.interfaces.translationfileformat import (
    TranslationFileFormat)
from lp.translations.interfaces.translationgroup import ITranslationGroupSet
from lp.translations.interfaces.translationsperson import ITranslationsPerson
from lp.translations.interfaces.translationtemplatesbuildjob import (
    ITranslationTemplatesBuildJobSource)
from lp.translations.interfaces.translator import ITranslatorSet
from lp.translations.model.translationimportqueue import (
    TranslationImportQueueEntry)


SPACE = ' '

DIFF = """\
=== zbqvsvrq svyr 'yvo/yc/pbqr/vagresnprf/qvss.cl'
--- yvo/yc/pbqr/vagresnprf/qvss.cl      2009-10-01 13:25:12 +0000
+++ yvo/yc/pbqr/vagresnprf/qvss.cl      2010-02-02 15:48:56 +0000
@@ -121,6 +121,10 @@
                 'Gur pbasyvpgf grkg qrfpevovat nal cngu be grkg pbasyvpgf.'),
              ernqbayl=Gehr))

+    unf_pbasyvpgf = Obby(
+        gvgyr=_('Unf pbasyvpgf'), ernqbayl=Gehr,
+        qrfpevcgvba=_('Gur cerivrjrq zretr cebqhprf pbasyvpgf.'))
+
     # Gur fpurzn sbe gur Ersrerapr trgf cngpurq va _fpurzn_pvephyne_vzcbegf.
     oenapu_zretr_cebcbfny = rkcbegrq(
         Ersrerapr(
"""


def default_master_store(func):
    """Decorator to temporarily set the default Store to the master.

    In some cases, such as in the middle of a page test story,
    we might be calling factory methods with the default Store set
    to the slave which breaks stuff. For instance, if we set an account's
    password that needs to happen on the master store and this is forced.
    However, if we then read it back the default Store has to be used.
    """

    def with_default_master_store(*args, **kw):
        try:
            store_selector = getUtility(IStoreSelector)
        except ComponentLookupError:
            # Utilities not registered. No policies.
            return func(*args, **kw)
        store_selector.push(MasterDatabasePolicy())
        try:
            return func(*args, **kw)
        finally:
            store_selector.pop()
    return mergeFunctionMetadata(func, with_default_master_store)


# We use this for default parameters where None has a specific meaning. For
# example, makeBranch(product=None) means "make a junk branch". None, because
# None means "junk branch".
_DEFAULT = object()


class GPGSigningContext:
    """A helper object to hold the fingerprint, password and mode."""

    def __init__(self, fingerprint, password='', mode=None):
        self.fingerprint = fingerprint
        self.password = password
        self.mode = mode


class ObjectFactory:
    """Factory methods for creating basic Python objects."""

    __metaclass__ = AutoDecorate(default_master_store)

    def __init__(self):
        # Initialise the unique identifier.
        self._local = local()

    def getUniqueEmailAddress(self):
        return "%s@example.com" % self.getUniqueString('email')

    def getUniqueInteger(self):
        """Return an integer unique to this factory instance.

        For each thread, this will be a series of increasing numbers, but the
        starting point will be unique per thread.
        """
        counter = getattr(self._local, 'integer', None)
        if counter is None:
            counter = count(randint(0, 1000000))
            self._local.integer = counter
        return counter.next()

    def getUniqueHexString(self, digits=None):
        """Return a unique hexadecimal string.

        :param digits: The number of digits in the string. 'None' means you
            don't care.
        :return: A hexadecimal string, with 'a'-'f' in lower case.
        """
        hex_number = '%x' % self.getUniqueInteger()
        if digits is not None:
            hex_number = hex_number.zfill(digits)
        return hex_number

    def getUniqueString(self, prefix=None):
        """Return a string unique to this factory instance.

        The string returned will always be a valid name that can be used in
        Launchpad URLs.

        :param prefix: Used as a prefix for the unique string. If unspecified,
            defaults to 'generic-string'.
        """
        if prefix is None:
            prefix = "generic-string"
        string = "%s%s" % (prefix, self.getUniqueInteger())
        return string.replace('_', '-').lower()

    def getUniqueUnicode(self):
        return self.getUniqueString().decode('latin-1')

    def getUniqueURL(self, scheme=None, host=None):
        """Return a URL unique to this run of the test case."""
        if scheme is None:
            scheme = 'http'
        if host is None:
            host = "%s.domain.com" % self.getUniqueString('domain')
        return '%s://%s/%s' % (scheme, host, self.getUniqueString('path'))

    def getUniqueDate(self):
        """Return a unique date since January 1 2009.

        Each date returned by this function will more recent (or further into
        the future) than the previous one.
        """
        epoch = datetime(2009, 1, 1, tzinfo=pytz.UTC)
        return epoch + timedelta(minutes=self.getUniqueInteger())

    def makeCodeImportSourceDetails(self, branch_id=None, rcstype=None,
                                    url=None, cvs_root=None, cvs_module=None):
        if branch_id is None:
            branch_id = self.getUniqueInteger()
        if rcstype is None:
            rcstype = 'svn'
        if rcstype in ['svn', 'bzr-svn', 'hg']:
            assert cvs_root is cvs_module is None
            if url is None:
                url = self.getUniqueURL()
        elif rcstype == 'cvs':
            assert url is None
            if cvs_root is None:
                cvs_root = self.getUniqueString()
            if cvs_module is None:
                cvs_module = self.getUniqueString()
        elif rcstype == 'git':
            assert cvs_root is cvs_module is None
            if url is None:
                url = self.getUniqueURL(scheme='git')
        else:
            raise AssertionError("Unknown rcstype %r." % rcstype)
        return CodeImportSourceDetails(
            branch_id, rcstype, url, cvs_root, cvs_module)


class BareLaunchpadObjectFactory(ObjectFactory):
    """Factory methods for creating Launchpad objects.

    All the factory methods should be callable with no parameters.
    When this is done, the returned object should have unique references
    for any other required objects.
    """

    def loginAsAnyone(self):
        """Log in as an arbitrary person.

        If you want to log in as a celebrity, including admins, see
        `lp.testing.login_celebrity`.
        """
        login(ANONYMOUS)
        person = self.makePerson()
        login_as(person)
        return person

    def makeCopyArchiveLocation(self, distribution=None, owner=None,
        name=None, enabled=True):
        """Create and return a new arbitrary location for copy packages."""
        copy_archive = self.makeArchive(distribution, owner, name,
                                        ArchivePurpose.COPY, enabled)

        distribution = copy_archive.distribution
        distroseries = distribution.currentseries
        pocket = PackagePublishingPocket.RELEASE

        location = PackageLocation(copy_archive, distribution, distroseries,
            pocket)
        return ProxyFactory(location)

    def makeAccount(self, displayname, email=None, password=None,
                    status=AccountStatus.ACTIVE,
                    rationale=AccountCreationRationale.UNKNOWN):
        """Create and return a new Account."""
        account = getUtility(IAccountSet).new(
            rationale, displayname, password=password)
        removeSecurityProxy(account).status = status
        if email is None:
            email = self.getUniqueEmailAddress()
        email_status = EmailAddressStatus.PREFERRED
        if status != AccountStatus.ACTIVE:
            email_status = EmailAddressStatus.NEW
        email = self.makeEmail(
            email, person=None, account=account, email_status=email_status)
        return account

    def makeGPGKey(self, owner):
        """Give 'owner' a crappy GPG key for the purposes of testing."""
        key_id = self.getUniqueHexString(digits=8).upper()
        fingerprint = key_id + 'A' * 32
        return getUtility(IGPGKeySet).new(
            owner.id,
            keyid=key_id,
            fingerprint=fingerprint,
            keysize=self.getUniqueInteger(),
            algorithm=GPGKeyAlgorithm.R,
            active=True,
            can_encrypt=False)

    def makePerson(
        self, email=None, name=None, password=None,
        email_address_status=None, hide_email_addresses=False,
        displayname=None, time_zone=None, latitude=None, longitude=None):
        """Create and return a new, arbitrary Person.

        :param email: The email address for the new person.
        :param name: The name for the new person.
        :param password: The password for the person.
            This password can be used in setupBrowser in combination
            with the email address to create a browser for this new
            person.
        :param email_address_status: If specified, the status of the email
            address is set to the email_address_status.
        :param displayname: The display name to use for the person.
        :param hide_email_addresses: Whether or not to hide the person's email
            address(es) from other users.
        :param time_zone: This person's time zone, as a string.
        :param latitude: This person's latitude, as a float.
        :param longitude: This person's longitude, as a float.
        """
        if email is None:
            email = self.getUniqueEmailAddress()
        if name is None:
            name = self.getUniqueString('person-name')
        if password is None:
            password = self.getUniqueString('password')
        # By default, make the email address preferred.
        if (email_address_status is None
                or email_address_status == EmailAddressStatus.VALIDATED):
            email_address_status = EmailAddressStatus.PREFERRED
        # Set the password to test in order to allow people that have
        # been created this way can be logged in.
        person, email = getUtility(IPersonSet).createPersonAndEmail(
            email, rationale=PersonCreationRationale.UNKNOWN, name=name,
            password=password, displayname=displayname,
            hide_email_addresses=hide_email_addresses)
        naked_person = removeSecurityProxy(person)
        naked_person._password_cleartext_cached = password

        assert person.password is not None, (
            'Password not set. Wrong default auth Store?')

        if (time_zone is not None or latitude is not None or
            longitude is not None):
            naked_person.setLocation(latitude, longitude, time_zone, person)

        # Make sure the non-security-proxied object is not returned.
        del naked_person

        # To make the person someone valid in Launchpad, validate the
        # email.
        if email_address_status == EmailAddressStatus.PREFERRED:
            account = IMasterStore(Account).get(
                Account, person.accountID)
            account.status = AccountStatus.ACTIVE
            person.validateAndEnsurePreferredEmail(email)

        removeSecurityProxy(email).status = email_address_status

        # Ensure updated ValidPersonCache
        flush_database_updates()
        return person

    def makePersonByName(self, first_name, set_preferred_email=True,
                         use_default_autosubscribe_policy=False):
        """Create a new person with the given first name.

        The person will be given two email addresses, with the 'long form'
        (e.g. anne.person@example.com) as the preferred address.  Return
        the new person object.

        The person will also have their mailing list auto-subscription
        policy set to 'NEVER' unless 'use_default_autosubscribe_policy' is
        set to True. (This requires the Launchpad.Edit permission).  This
        is useful for testing, where we often want precise control over
        when a person gets subscribed to a mailing list.

        :param first_name: First name of the person, capitalized.
        :type first_name: string
        :param set_preferred_email: Flag specifying whether
            <name>.person@example.com should be set as the user's
            preferred email address.
        :type set_preferred_email: bool
        :param use_default_autosubscribe_policy: Flag specifying whether
            the person's `mailing_list_auto_subscribe_policy` should be set.
        :type use_default_autosubscribe_policy: bool
        :return: The newly created person.
        :rtype: `IPerson`
        """
        variable_name = first_name.lower()
        full_name = first_name + ' Person'
        # E.g. firstname.person@example.com will be an alternative address.
        preferred_address = variable_name + '.person@example.com'
        # E.g. aperson@example.org will be the preferred address.
        alternative_address = variable_name[0] + 'person@example.org'
        person, email = getUtility(IPersonSet).createPersonAndEmail(
            preferred_address,
            PersonCreationRationale.OWNER_CREATED_LAUNCHPAD,
            name=variable_name, displayname=full_name)
        if set_preferred_email:
            # setPreferredEmail no longer activates the account
            # automatically.
            account = IMasterStore(Account).get(Account, person.accountID)
            account.activate(
                "Activated by factory.makePersonByName",
                password='foo',
                preferred_email=email)
            person.setPreferredEmail(email)

        if not use_default_autosubscribe_policy:
            # Shut off list auto-subscription so that we have direct control
            # over subscriptions in the doctests.
            person.mailing_list_auto_subscribe_policy = \
                MailingListAutoSubscribePolicy.NEVER
        account = IMasterStore(Account).get(Account, person.accountID)
        getUtility(IEmailAddressSet).new(
            alternative_address, person, EmailAddressStatus.VALIDATED,
            account)
        return person

    def makeEmail(self, address, person, account=None, email_status=None):
        """Create a new email address for a person.

        :param address: The email address to create.
        :type address: string
        :param person: The person to assign the email address to.
        :type person: `IPerson`
        :param account: The account to assign the email address to.  Will use
            the given person's account if None is provided.
        :type person: `IAccount`
        :param email_status: The default status of the email address,
            if given.  If not given, `EmailAddressStatus.VALIDATED`
            will be used.
        :type email_status: `EmailAddressStatus`
        :return: The newly created email address.
        :rtype: `IEmailAddress`
        """
        if email_status is None:
            email_status = EmailAddressStatus.VALIDATED
        if account is None:
            account = person.account
        return getUtility(IEmailAddressSet).new(
            address, person, email_status, account)

    def makeTeam(self, owner=None, displayname=None, email=None, name=None,
                 subscription_policy=TeamSubscriptionPolicy.OPEN,
                 visibility=None, members=None):
        """Create and return a new, arbitrary Team.

        :param owner: The person or person name to use as the team's owner.
            If not given, a person will be auto-generated.
        :type owner: `IPerson` or string
        :param displayname: The team's display name.  If not given we'll use
            the auto-generated name.
        :type string:
        :param email: The email address to use as the team's contact address.
        :type email: string
        :param subscription_policy: The subscription policy of the team.
        :type subscription_policy: `TeamSubscriptionPolicy`
        :param visibility: The team's visibility. If it's None, the default
            (public) will be used.
        :type visibility: `PersonVisibility`
        :param members: People or teams to be added to the new team
        :type members: An iterable of objects implementing IPerson
        :return: The new team
        :rtype: `ITeam`
        """
        if owner is None:
            owner = self.makePerson()
        elif isinstance(owner, basestring):
            owner = getUtility(IPersonSet).getByName(owner)
        else:
            pass
        if name is None:
            name = self.getUniqueString('team-name')
        if displayname is None:
            displayname = SPACE.join(
                word.capitalize() for word in name.split('-'))
        team = getUtility(IPersonSet).newTeam(
            owner, name, displayname, subscriptionpolicy=subscription_policy)
        if visibility is not None:
            # Visibility is normally restricted to launchpad.Commercial, so
            # removing the security proxy as we don't care here.
            removeSecurityProxy(team).visibility = visibility
        if email is not None:
            team.setContactAddress(
                getUtility(IEmailAddressSet).new(email, team))
        if members is not None:
            naked_team = removeSecurityProxy(team)
            for member in members:
                naked_team.addMember(member, owner)
        return team

    def makePoll(self, team, name, title, proposition):
        """Create a new poll which starts tomorrow and lasts for a week."""
        dateopens = datetime.now(pytz.UTC) + timedelta(days=1)
        datecloses = dateopens + timedelta(days=7)
        return getUtility(IPollSet).new(
            team, name, title, proposition, dateopens, datecloses,
            PollSecrecy.SECRET, allowspoilt=True,
            poll_type=PollAlgorithm.SIMPLE)

    def makeTranslationGroup(
        self, owner=None, name=None, title=None, summary=None, url=None):
        """Create a new, arbitrary `TranslationGroup`."""
        if owner is None:
            owner = self.makePerson()
        if name is None:
            name = self.getUniqueString("translationgroup")
        if title is None:
            title = self.getUniqueString("title")
        if summary is None:
            summary = self.getUniqueString("summary")
        return getUtility(ITranslationGroupSet).new(
            name, title, summary, url, owner)

    def makeTranslator(
        self, language_code, group=None, person=None, license=True):
        """Create a new, arbitrary `Translator`."""
        language = getUtility(ILanguageSet).getLanguageByCode(language_code)
        if group is None:
            group = self.makeTranslationGroup()
        if person is None:
            person = self.makePerson()
        tx_person = ITranslationsPerson(person)
        tx_person.translations_relicensing_agreement = license
        return getUtility(ITranslatorSet).new(group, language, person)

    def makeMilestone(
        self, product=None, distribution=None, productseries=None, name=None):
        if product is None and distribution is None and productseries is None:
            product = self.makeProduct()
        if distribution is None:
            if productseries is not None:
                product = productseries.product
            else:
                productseries = self.makeProductSeries(product=product)
            distroseries = None
        else:
            distroseries = self.makeDistroRelease(distribution=distribution)
        if name is None:
            name = self.getUniqueString()
        return ProxyFactory(
            Milestone(product=product, distribution=distribution,
<<<<<<< HEAD
                      productseries=productseries, name=name))
=======
                      productseries=productseries, distroseries=distroseries,
                      name=name))
>>>>>>> 54afa5e8

    def makeProcessor(self, family=None, name=None, title=None,
                      description=None):
        """Create a new processor.

        :param family: Family of the processor
        :param name: Name of the processor
        :param title: Optional title
        :param description: Optional description
        :return: A `IProcessor`
        """
        if name is None:
            name = self.getUniqueString()
        if family is None:
            family = self.makeProcessorFamily()
        if title is None:
            title = "The %s processor" % name
        if description is None:
            description = "The %s and processor and compatible processors"
        return family.addProcessor(name, title, description)

    def makeProcessorFamily(self, name=None, title=None, description=None,
                            restricted=False):
        """Create a new processor family.

        :param name: Name of the family (e.g. x86)
        :param title: Optional title of the family
        :param description: Optional extended description
        :param restricted: Whether the processor family is restricted
        :return: A `IProcessorFamily`
        """
        if name is None:
            name = self.getUniqueString()
        if description is None:
            description = "Description of the %s processor family" % name
        if title is None:
            title = "%s and compatible processors." % name
        return getUtility(IProcessorFamilySet).new(name, title, description,
            restricted=restricted)

    def makeProductRelease(self, milestone=None, product=None,
                           productseries=None):
        if milestone is None:
            milestone = self.makeMilestone(product=product,
                                           productseries=productseries)
        with person_logged_in(milestone.productseries.product.owner):
            release = milestone.createProductRelease(
                milestone.product.owner, datetime.now(pytz.UTC))
        return release

    def makeProductReleaseFile(self, signed=True,
                               product=None, productseries=None,
                               milestone=None,
                               release=None,
                               description="test file"):
        signature_filename = None
        signature_content = None
        if signed:
            signature_filename = 'test.txt.asc'
            signature_content = '123'
        if release is None:
            release = self.makeProductRelease(product=product,
                                              productseries=productseries,
                                              milestone=milestone)
        with person_logged_in(release.milestone.product.owner):
            release_file = release.addReleaseFile(
                'test.txt', 'test', 'text/plain',
                uploader=release.milestone.product.owner,
                signature_filename=signature_filename,
                signature_content=signature_content,
                description=description)
        return release_file

    def makeProduct(
        self, name=None, project=None, displayname=None,
        licenses=None, owner=None, registrant=None,
        title=None, summary=None, official_malone=None,
        official_rosetta=None, bug_supervisor=None):
        """Create and return a new, arbitrary Product."""
        if owner is None:
            owner = self.makePerson()
        if name is None:
            name = self.getUniqueString('product-name')
        if displayname is None:
            if name is None:
                displayname = self.getUniqueString('displayname')
            else:
                displayname = name.capitalize()
        if licenses is None:
            licenses = [License.GNU_GPL_V2]
        if title is None:
            title = self.getUniqueString('title')
        if summary is None:
            summary = self.getUniqueString('summary')
        product = getUtility(IProductSet).createProduct(
            owner,
            name,
            displayname,
            title,
            summary,
            self.getUniqueString('description'),
            licenses=licenses,
            project=project,
            registrant=registrant)
        if official_malone is not None:
            product.official_malone = official_malone
        if official_rosetta is not None:
            removeSecurityProxy(product).official_rosetta = official_rosetta
        if bug_supervisor is not None:
            naked_product = removeSecurityProxy(product)
            naked_product.bug_supervisor = bug_supervisor
        return product

    def makeProductSeries(self, product=None, name=None, owner=None,
                          summary=None, date_created=None):
        """Create and return a new ProductSeries."""
        if product is None:
            product = self.makeProduct()
        if owner is None:
            owner = self.makePerson()
        if name is None:
            name = self.getUniqueString()
        if summary is None:
            summary = self.getUniqueString()
        # We don't want to login() as the person used to create the product,
        # so we remove the security proxy before creating the series.
        naked_product = removeSecurityProxy(product)
        series = naked_product.newSeries(
            owner=owner, name=name, summary=summary)
        if date_created is not None:
            series.datecreated = date_created
        return ProxyFactory(series)

    def makeProject(self, name=None, displayname=None, title=None,
                    homepageurl=None, summary=None, owner=None,
                    description=None):
        """Create and return a new, arbitrary ProjectGroup."""
        if owner is None:
            owner = self.makePerson()
        if name is None:
            name = self.getUniqueString('project-name')
        if displayname is None:
            displayname = self.getUniqueString('displayname')
        if summary is None:
            summary = self.getUniqueString('summary')
        if description is None:
            description = self.getUniqueString('description')
        if title is None:
            title = self.getUniqueString('title')
        return getUtility(IProjectGroupSet).new(
            name=name,
            displayname=displayname,
            title=title,
            homepageurl=homepageurl,
            summary=summary,
            description=description,
            owner=owner)

    def makeSprint(self, title=None, name=None):
        """Make a sprint."""
        if title is None:
            title = self.getUniqueString('title')
        owner = self.makePerson()
        if name is None:
            name = self.getUniqueString('name')
        time_starts = datetime(2009, 1, 1, tzinfo=pytz.UTC)
        time_ends = datetime(2009, 1, 2, tzinfo=pytz.UTC)
        time_zone = 'UTC'
        summary = self.getUniqueString('summary')
        return getUtility(ISprintSet).new(
            owner=owner, name=name, title=title, time_zone=time_zone,
            time_starts=time_starts, time_ends=time_ends, summary=summary)

    def makeBranch(self, branch_type=None, owner=None,
                   name=None, product=_DEFAULT, url=_DEFAULT, registrant=None,
                   private=False, stacked_on=None, sourcepackage=None,
                   reviewer=None, **optional_branch_args):
        """Create and return a new, arbitrary Branch of the given type.

        Any parameters for `IBranchNamespace.createBranch` can be specified to
        override the default ones.
        """
        if branch_type is None:
            branch_type = BranchType.HOSTED
        if owner is None:
            owner = self.makePerson()
        if name is None:
            name = self.getUniqueString('branch')

        if sourcepackage is None:
            if product is _DEFAULT:
                product = self.makeProduct()
            sourcepackagename = None
            distroseries = None
        else:
            assert product is _DEFAULT, (
                "Passed source package AND product details")
            product = None
            sourcepackagename = sourcepackage.sourcepackagename
            distroseries = sourcepackage.distroseries

        if registrant is None:
            if owner.is_team:
                registrant = owner.teamowner
            else:
                registrant = owner

        if branch_type in (BranchType.HOSTED, BranchType.IMPORTED):
            url = None
        elif branch_type in (BranchType.MIRRORED, BranchType.REMOTE):
            if url is _DEFAULT:
                url = self.getUniqueURL()
        else:
            raise UnknownBranchTypeError(
                'Unrecognized branch type: %r' % (branch_type, ))

        namespace = get_branch_namespace(
            owner, product=product, distroseries=distroseries,
            sourcepackagename=sourcepackagename)
        branch = namespace.createBranch(
            branch_type=branch_type, name=name, registrant=registrant,
            url=url, **optional_branch_args)
        if private:
            removeSecurityProxy(branch).private = True
        if stacked_on is not None:
            removeSecurityProxy(branch).stacked_on = stacked_on
        if reviewer is not None:
            removeSecurityProxy(branch).reviewer = reviewer
        return branch

    def makePackageBranch(self, sourcepackage=None, distroseries=None,
                          sourcepackagename=None, **kwargs):
        """Make a package branch on an arbitrary package.

        See `makeBranch` for more information on arguments.

        You can pass in either `sourcepackage` or one or both of
        `distroseries` and `sourcepackagename`, but not combinations or all of
        them.
        """
        assert not(sourcepackage is not None and distroseries is not None), (
            "Don't pass in both sourcepackage and distroseries")
        assert not(sourcepackage is not None
                   and sourcepackagename is not None), (
            "Don't pass in both sourcepackage and sourcepackagename")
        if sourcepackage is None:
            sourcepackage = self.makeSourcePackage(
                sourcepackagename=sourcepackagename,
                distroseries=distroseries)
        return self.makeBranch(sourcepackage=sourcepackage, **kwargs)

    def makePersonalBranch(self, owner=None, **kwargs):
        """Make a personal branch on an arbitrary person.

        See `makeBranch` for more information on arguments.
        """
        if owner is None:
            owner = self.makePerson()
        return self.makeBranch(
            owner=owner, product=None, sourcepackage=None, **kwargs)

    def makeProductBranch(self, product=None, **kwargs):
        """Make a product branch on an arbitrary product.

        See `makeBranch` for more information on arguments.
        """
        if product is None:
            product = self.makeProduct()
        return self.makeBranch(product=product, **kwargs)

    def makeAnyBranch(self, **kwargs):
        """Make a branch without caring about its container.

        See `makeBranch` for more information on arguments.
        """
        return self.makeProductBranch(**kwargs)

    def makeBranchTargetBranch(self, target, branch_type=BranchType.HOSTED,
                               name=None, owner=None, creator=None):
        """Create a branch in a BranchTarget."""
        if name is None:
            name = self.getUniqueString('branch')
        if owner is None:
            owner = self.makePerson()
        if creator is None:
            creator = owner
        namespace = target.getNamespace(owner)
        return namespace.createBranch(branch_type, name, creator)

    def enableDefaultStackingForProduct(self, product, branch=None):
        """Give 'product' a default stacked-on branch.

        :param product: The product to give a default stacked-on branch to.
        :param branch: The branch that should be the default stacked-on
            branch.  If not supplied, a fresh branch will be created.
        """
        if branch is None:
            branch = self.makeBranch(product=product)
        # We just remove the security proxies to be able to change the objects
        # here.
        removeSecurityProxy(branch).branchChanged(
            '', 'rev1', None, None, None)
        naked_series = removeSecurityProxy(product.development_focus)
        naked_series.branch = branch
        return branch

    def enableDefaultStackingForPackage(self, package, branch):
        """Give 'package' a default stacked-on branch.

        :param package: The package to give a default stacked-on branch to.
        :param branch: The branch that should be the default stacked-on
            branch.
        """
        # We just remove the security proxies to be able to change the branch
        # here.
        removeSecurityProxy(branch).branchChanged(
            '', 'rev1', None, None, None)
        ubuntu_branches = getUtility(ILaunchpadCelebrities).ubuntu_branches
        run_with_login(
            ubuntu_branches.teamowner,
            package.development_version.setBranch,
            PackagePublishingPocket.RELEASE,
            branch,
            ubuntu_branches.teamowner)
        return branch

    def makeBranchMergeQueue(self, name=None):
        """Create a new multi branch merge queue."""
        if name is None:
            name = self.getUniqueString('name')
        return getUtility(IBranchMergeQueueSet).newMultiBranchMergeQueue(
            registrant=self.makePerson(),
            owner=self.makePerson(),
            name=name,
            summary=self.getUniqueString())

    def makeBranchMergeProposal(self, target_branch=None, registrant=None,
                                set_state=None, prerequisite_branch=None,
                                product=None, review_diff=None,
                                initial_comment=None, source_branch=None,
                                preview_diff=None, date_created=None,
                                description=None):
        """Create a proposal to merge based on anonymous branches."""
        if target_branch is not None:
            target = target_branch.target
        elif source_branch is not None:
            target = source_branch.target
        elif prerequisite_branch is not None:
            target = prerequisite_branch.target
        else:
            # Create a target product branch, and use that target.  This is
            # needed to make sure we get a branch target that has the needed
            # security proxy.
            target_branch = self.makeProductBranch(product)
            target = target_branch.target

        # Fall back to initial_comment for description.
        if description is None:
            description = initial_comment

        if target_branch is None:
            target_branch = self.makeBranchTargetBranch(target)
        if source_branch is None:
            source_branch = self.makeBranchTargetBranch(target)
        if registrant is None:
            registrant = self.makePerson()
        proposal = source_branch.addLandingTarget(
            registrant, target_branch,
            prerequisite_branch=prerequisite_branch, review_diff=review_diff,
            description=description, date_created=date_created)

        unsafe_proposal = removeSecurityProxy(proposal)
        if preview_diff is not None:
            unsafe_proposal.preview_diff = preview_diff
        if (set_state is None or
            set_state == BranchMergeProposalStatus.WORK_IN_PROGRESS):
            # The initial state is work in progress, so do nothing.
            pass
        elif set_state == BranchMergeProposalStatus.NEEDS_REVIEW:
            unsafe_proposal.requestReview()
        elif set_state == BranchMergeProposalStatus.CODE_APPROVED:
            unsafe_proposal.approveBranch(
                proposal.target_branch.owner, 'some_revision')
        elif set_state == BranchMergeProposalStatus.REJECTED:
            unsafe_proposal.rejectBranch(
                proposal.target_branch.owner, 'some_revision')
        elif set_state == BranchMergeProposalStatus.MERGED:
            unsafe_proposal.markAsMerged()
        elif set_state == BranchMergeProposalStatus.MERGE_FAILED:
            unsafe_proposal.setStatus(set_state, proposal.target_branch.owner)
        elif set_state == BranchMergeProposalStatus.QUEUED:
            unsafe_proposal.commit_message = self.getUniqueString(
                'commit message')
            unsafe_proposal.enqueue(
                proposal.target_branch.owner, 'some_revision')
        elif set_state == BranchMergeProposalStatus.SUPERSEDED:
            unsafe_proposal.resubmit(proposal.registrant)
        else:
            raise AssertionError('Unknown status: %s' % set_state)

        return proposal

    def makeBranchSubscription(self, branch=None, person=None,
                               subscribed_by=None):
        """Create a BranchSubscription.

        :param branch_title: The title to use for the created Branch
        :param person_displayname: The displayname for the created Person
        """
        if branch is None:
            branch = self.makeBranch()
        if person is None:
            person = self.makePerson()
        if subscribed_by is None:
            subscribed_by = person
        return branch.subscribe(person,
            BranchSubscriptionNotificationLevel.NOEMAIL, None,
            CodeReviewNotificationLevel.NOEMAIL, subscribed_by)

    def makeDiff(self, diff_text=DIFF):
        return ProxyFactory(
            Diff.fromFile(StringIO(diff_text), len(diff_text)))

    def makePreviewDiff(self, conflicts=u''):
        diff = self.makeDiff()
        bmp = self.makeBranchMergeProposal()
        preview_diff = PreviewDiff()
        preview_diff.branch_merge_proposal = bmp
        preview_diff.conflicts = conflicts
        preview_diff.diff = diff
        preview_diff.source_revision_id = self.getUniqueUnicode()
        preview_diff.target_revision_id = self.getUniqueUnicode()
        return preview_diff

    def makeStaticDiff(self):
        return StaticDiff.acquireFromText(
            self.getUniqueUnicode(), self.getUniqueUnicode(),
            self.getUniqueString())

    def makeRevision(self, author=None, revision_date=None, parent_ids=None,
                     rev_id=None, log_body=None, date_created=None):
        """Create a single `Revision`."""
        if author is None:
            author = self.getUniqueString('author')
        elif IPerson.providedBy(author):
            author = author.preferredemail.email
        if revision_date is None:
            revision_date = datetime.now(pytz.UTC)
        if parent_ids is None:
            parent_ids = []
        if rev_id is None:
            rev_id = self.getUniqueString('revision-id')
        if log_body is None:
            log_body = self.getUniqueString('log-body')
        return getUtility(IRevisionSet).new(
            revision_id=rev_id, log_body=log_body,
            revision_date=revision_date, revision_author=author,
            parent_ids=parent_ids, properties={},
            _date_created=date_created)

    def makeRevisionsForBranch(self, branch, count=5, author=None,
                               date_generator=None):
        """Add `count` revisions to the revision history of `branch`.

        :param branch: The branch to add the revisions to.
        :param count: The number of revisions to add.
        :param author: A string for the author name.
        :param date_generator: A `time_counter` instance, defaults to starting
                               from 1-Jan-2007 if not set.
        """
        if date_generator is None:
            date_generator = time_counter(
                datetime(2007, 1, 1, tzinfo=pytz.UTC),
                delta=timedelta(days=1))
        sequence = branch.revision_count
        parent = branch.getTipRevision()
        if parent is None:
            parent_ids = []
        else:
            parent_ids = [parent.revision_id]

        revision_set = getUtility(IRevisionSet)
        if author is None:
            author = self.getUniqueString('author')
        for index in range(count):
            revision = revision_set.new(
                revision_id=self.getUniqueString('revision-id'),
                log_body=self.getUniqueString('log-body'),
                revision_date=date_generator.next(),
                revision_author=author,
                parent_ids=parent_ids,
                properties={})
            sequence += 1
            branch.createBranchRevision(sequence, revision)
            parent = revision
            parent_ids = [parent.revision_id]
        if branch.branch_type not in (BranchType.REMOTE, BranchType.HOSTED):
            branch.startMirroring()
        removeSecurityProxy(branch).branchChanged(
            '', parent.revision_id, None, None, None)
        branch.updateScannedDetails(parent, sequence)

    def makeBranchRevision(self, branch, revision_id, sequence=None):
        revision = self.makeRevision(rev_id=revision_id)
        return branch.createBranchRevision(sequence, revision)

    def makeBug(self, product=None, owner=None, bug_watch_url=None,
                private=False, date_closed=None, title=None,
                date_created=None, description=None, comment=None,
                status=None):
        """Create and return a new, arbitrary Bug.

        The bug returned uses default values where possible. See
        `IBugSet.new` for more information.

        :param product: If the product is not set, one is created
            and this is used as the primary bug target.
        :param owner: The reporter of the bug. If not set, one is created.
        :param bug_watch_url: If specified, create a bug watch pointing
            to this URL.
        """
        if product is None:
            product = self.makeProduct()
        if owner is None:
            owner = self.makePerson()
        if title is None:
            title = self.getUniqueString()
        if comment is None:
            comment = self.getUniqueString()
        create_bug_params = CreateBugParams(
            owner, title, comment=comment, private=private,
            datecreated=date_created, description=description,
            status=status)
        create_bug_params.setBugTarget(product=product)
        bug = getUtility(IBugSet).createBug(create_bug_params)
        if bug_watch_url is not None:
            # fromText() creates a bug watch associated with the bug.
            getUtility(IBugWatchSet).fromText(bug_watch_url, bug, owner)
        if date_closed is not None:
            [bugtask] = bug.bugtasks
            bugtask.transitionToStatus(
                BugTaskStatus.FIXRELEASED, owner, when=date_closed)
        return bug

    def makeBugTask(self, bug=None, target=None, owner=None):
        """Create and return a bug task.

        If the bug is already targeted to the given target, the existing
        bug task is returned.

        :param bug: The `IBug` the bug tasks should be part of. If None,
            one will be created.
        :param target: The `IBugTarget`, to which the bug will be
            targeted to.
        """
        if bug is None:
            bug = self.makeBug()
        if target is None:
            target = self.makeProduct()
        existing_bugtask = bug.getBugTask(target)
        if existing_bugtask is not None:
            return existing_bugtask

        if owner is None:
            owner = self.makePerson()

        if IProductSeries.providedBy(target):
            # We can't have a series task without a distribution task.
            self.makeBugTask(bug, target.product)
        if IDistroSeries.providedBy(target):
            # We can't have a series task without a distribution task.
            self.makeBugTask(bug, target.distribution)
        if ISourcePackage.providedBy(target):
            distribution_package = target.distribution.getSourcePackage(
                target.sourcepackagename)
            # We can't have a series task without a distribution task.
            self.makeBugTask(bug, distribution_package)

        return bug.addTask(owner, target)

    def makeBugTracker(self, base_url=None, bugtrackertype=None):
        """Make a new bug tracker."""
        owner = self.makePerson()

        if base_url is None:
            base_url = 'http://%s.example.com/' % self.getUniqueString()
        if bugtrackertype is None:
            bugtrackertype = BugTrackerType.BUGZILLA

        return getUtility(IBugTrackerSet).ensureBugTracker(
            base_url, owner, bugtrackertype)

    def makeBugWatch(self, remote_bug=None, bugtracker=None, bug=None,
                     owner=None, bug_task=None):
        """Make a new bug watch."""
        if remote_bug is None:
            remote_bug = self.getUniqueInteger()

        if bugtracker is None:
            bugtracker = self.makeBugTracker()

        if bug_task is not None:
            # If someone passes a value for bug *and* a value for
            # bug_task then the bug value will get clobbered, but that
            # doesn't matter since the bug should be the one that the
            # bug task belongs to anyway (unless they're having a crazy
            # moment, in which case we're saving them from themselves).
            bug = bug_task.bug
        elif bug is None:
            bug = self.makeBug()

        if owner is None:
            owner = self.makePerson()

        bug_watch = getUtility(IBugWatchSet).createBugWatch(
            bug, owner, bugtracker, str(remote_bug))
        if bug_task is not None:
            bug_task.bugwatch = bug_watch

        # You need to be an admin to set next_check on a BugWatch.
        def set_next_check(bug_watch):
            bug_watch.next_check = datetime.now(pytz.timezone('UTC'))

        person = getUtility(IPersonSet).getByName('name16')
        run_with_login(person, set_next_check, bug_watch)
        return bug_watch

    def makeBugComment(self, bug=None, owner=None, subject=None, body=None,
                       bug_watch=None):
        """Create and return a new bug comment.

        :param bug: An `IBug` or a bug ID or name, or None, in which
            case a new bug is created.
        :param owner: An `IPerson`, or None, in which case a new
            person is created.
        :param subject: An `IMessage` or a string, or None, in which
            case a new message will be generated.
        :param body: An `IMessage` or a string, or None, in which
            case a new message will be generated.
        :param bug_watch: An `IBugWatch`, which will be used to set the
            new comment's bugwatch attribute.
        :return: An `IBugMessage`.
        """
        if bug is None:
            bug = self.makeBug()
        elif isinstance(bug, (int, long, basestring)):
            bug = getUtility(IBugSet).getByNameOrID(str(bug))
        if owner is None:
            owner = self.makePerson()
        if subject is None:
            subject = self.getUniqueString()
        if body is None:
            body = self.getUniqueString()
        return bug.newMessage(owner=owner, subject=subject,
                              content=body, parent=None, bugwatch=bug_watch,
                              remote_comment_id=None)

    def makeBugAttachment(self, bug=None, owner=None, data=None,
                          comment=None, filename=None, content_type=None,
                          description=None, is_patch=_DEFAULT):
        """Create and return a new bug attachment.

        :param bug: An `IBug` or a bug ID or name, or None, in which
            case a new bug is created.
        :param owner: An `IPerson`, or None, in which case a new
            person is created.
        :param data: A file-like object or a string, or None, in which
            case a unique string will be used.
        :param comment: An `IMessage` or a string, or None, in which
            case a new message will be generated.
        :param filename: A string, or None, in which case a unique
            string will be used.
        :param content_type: The MIME-type of this file.
        :param description: The description of the attachment.
        :param is_patch: If true, this attachment is a patch.
        :return: An `IBugAttachment`.
        """
        if bug is None:
            bug = self.makeBug()
        elif isinstance(bug, (int, long, basestring)):
            bug = getUtility(IBugSet).getByNameOrID(str(bug))
        if owner is None:
            owner = self.makePerson()
        if data is None:
            data = self.getUniqueString()
        if description is None:
            description = self.getUniqueString()
        if comment is None:
            comment = self.getUniqueString()
        if filename is None:
            filename = self.getUniqueString()
        # If the default value of is_patch when creating a new
        # BugAttachment should ever change, we don't want to interfere
        # with that.  So, we only override it if our caller explicitly
        # passed it.
        other_params = {}
        if is_patch is not _DEFAULT:
            other_params['is_patch'] = is_patch
        return bug.addAttachment(
            owner, data, comment, filename, content_type=content_type,
            description=description, **other_params)

    def makeSignedMessage(self, msgid=None, body=None, subject=None,
            attachment_contents=None, force_transfer_encoding=False,
            email_address=None, signing_context=None):
        """Return an ISignedMessage.

        :param msgid: An rfc2822 message-id.
        :param body: The body of the message.
        :param attachment_contents: The contents of an attachment.
        :param force_transfer_encoding: If True, ensure a transfer encoding is
            used.
        :param email_address: The address the mail is from.
        :param signing_context: A GPGSigningContext instance containing the
            gpg key to sign with.  If None, the message is unsigned.  The
            context also contains the password and gpg signing mode.
        """
        mail = SignedMessage()
        if email_address is None:
            person = self.makePerson()
            email_address = person.preferredemail.email
        mail['From'] = email_address
        mail['To'] = self.makePerson().preferredemail.email
        if subject is None:
            subject = self.getUniqueString('subject')
        mail['Subject'] = subject
        if msgid is None:
            msgid = self.makeUniqueRFC822MsgId()
        if body is None:
            body = self.getUniqueString('body')
        charset = 'ascii'
        try:
            body = body.encode(charset)
        except UnicodeEncodeError:
            charset = 'utf-8'
            body = body.encode(charset)
        mail['Message-Id'] = msgid
        mail['Date'] = formatdate()
        if signing_context is not None:
            gpghandler = getUtility(IGPGHandler)
            body = gpghandler.signContent(
                body, signing_context.fingerprint,
                signing_context.password, signing_context.mode)
            assert body is not None
        if attachment_contents is None:
            mail.set_payload(body)
            body_part = mail
        else:
            body_part = EmailMessage()
            body_part.set_payload(body)
            mail.attach(body_part)
            attach_part = EmailMessage()
            attach_part.set_payload(attachment_contents)
            attach_part['Content-type'] = 'application/octet-stream'
            if force_transfer_encoding:
                encode_base64(attach_part)
            mail.attach(attach_part)
            mail['Content-type'] = 'multipart/mixed'
        body_part['Content-type'] = 'text/plain'
        if force_transfer_encoding:
            encode_base64(body_part)
        body_part.set_charset(charset)
        mail.parsed_string = mail.as_string()
        return mail

    def makeSpecification(self, product=None, title=None, distribution=None):
        """Create and return a new, arbitrary Blueprint.

        :param product: The product to make the blueprint on.  If one is
            not specified, an arbitrary product is created.
        """
        if distribution is None and product is None:
            product = self.makeProduct()
        if title is None:
            title = self.getUniqueString('title')
        return getUtility(ISpecificationSet).new(
            name=self.getUniqueString('name'),
            title=title,
            specurl=None,
            summary=self.getUniqueString('summary'),
            definition_status=SpecificationDefinitionStatus.NEW,
            owner=self.makePerson(),
            product=product,
            distribution=distribution)

    def makeQuestion(self, target=None, title=None):
        """Create and return a new, arbitrary Question.

        :param target: The IQuestionTarget to make the question on. If one is
            not specified, an arbitrary product is created.
        :param title: The question title. If one is not provided, an
            arbitrary title is created.
        """
        if target is None:
            target = self.makeProduct()
        if title is None:
            title = self.getUniqueString('title')
        return target.newQuestion(
            owner=target.owner, title=title, description='description')

    def makeFAQ(self, target=None, title=None):
        """Create and return a new, arbitrary FAQ.

        :param target: The IFAQTarget to make the FAQ on. If one is
            not specified, an arbitrary product is created.
        :param title: The FAQ title. If one is not provided, an
            arbitrary title is created.
        """
        if target is None:
            target = self.makeProduct()
        if title is None:
            title = self.getUniqueString('title')
        return target.newFAQ(
            owner=target.owner, title=title, content='content')

    def makePackageCodeImport(self, sourcepackage=None, **kwargs):
        """Make a code import targetting a sourcepackage."""
        if sourcepackage is None:
            sourcepackage = self.makeSourcePackage()
        target = IBranchTarget(sourcepackage)
        return self.makeCodeImport(target=target, **kwargs)

    def makeProductCodeImport(self, product=None, **kwargs):
        """Make a code import targetting a product."""
        if product is None:
            product = self.makeProduct()
        target = IBranchTarget(product)
        return self.makeCodeImport(target=target, **kwargs)

    def makeCodeImport(self, svn_branch_url=None, cvs_root=None,
                       cvs_module=None, target=None, branch_name=None,
                       git_repo_url=None, hg_repo_url=None, registrant=None,
                       rcs_type=None, review_status=None):
        """Create and return a new, arbitrary code import.

        The type of code import will be inferred from the source details
        passed in, but defaults to a Subversion import from an arbitrary
        unique URL.
        """
        if (svn_branch_url is cvs_root is cvs_module is git_repo_url is
            hg_repo_url is None):
            svn_branch_url = self.getUniqueURL()

        if target is None:
            target = IBranchTarget(self.makeProduct())
        if branch_name is None:
            branch_name = self.getUniqueString('name')
        if registrant is None:
            registrant = self.makePerson()

        code_import_set = getUtility(ICodeImportSet)
        if svn_branch_url is not None:
            if rcs_type is None:
                rcs_type = RevisionControlSystems.SVN
            else:
                assert rcs_type in (RevisionControlSystems.SVN,
                                    RevisionControlSystems.BZR_SVN)
            code_import = code_import_set.new(
                registrant, target, branch_name, rcs_type=rcs_type,
                url=svn_branch_url)
        elif git_repo_url is not None:
            assert rcs_type in (None, RevisionControlSystems.GIT)
            code_import = code_import_set.new(
                registrant, target, branch_name,
                rcs_type=RevisionControlSystems.GIT,
                url=git_repo_url)
        elif hg_repo_url is not None:
            code_import = code_import_set.new(
                registrant, target, branch_name,
                rcs_type=RevisionControlSystems.HG,
                url=hg_repo_url)
        else:
            assert rcs_type in (None, RevisionControlSystems.CVS)
            code_import = code_import_set.new(
                registrant, target, branch_name,
                rcs_type=RevisionControlSystems.CVS,
                cvs_root=cvs_root, cvs_module=cvs_module)
        if review_status:
            removeSecurityProxy(code_import).review_status = review_status
        return code_import

    def makeCodeImportEvent(self):
        """Create and return a CodeImportEvent."""
        code_import = self.makeCodeImport()
        person = self.makePerson()
        code_import_event_set = getUtility(ICodeImportEventSet)
        return code_import_event_set.newCreate(code_import, person)

    def makeCodeImportJob(self, code_import=None):
        """Create and return a new code import job for the given import.

        This implies setting the import's review_status to REVIEWED.
        """
        if code_import is None:
            code_import = self.makeCodeImport()
        code_import.updateFromData(
            {'review_status': CodeImportReviewStatus.REVIEWED},
            code_import.registrant)
        return code_import.import_job

    def makeCodeImportMachine(self, set_online=False, hostname=None):
        """Return a new CodeImportMachine.

        The machine will be in the OFFLINE state."""
        if hostname is None:
            hostname = self.getUniqueString('machine-')
        if set_online:
            state = CodeImportMachineState.ONLINE
        else:
            state = CodeImportMachineState.OFFLINE
        machine = getUtility(ICodeImportMachineSet).new(hostname, state)
        return machine

    def makeCodeImportResult(self, code_import=None, result_status=None,
                             date_started=None, date_finished=None,
                             log_excerpt=None, log_alias=None, machine=None):
        """Create and return a new CodeImportResult."""
        if code_import is None:
            code_import = self.makeCodeImport()
        if machine is None:
            machine = self.makeCodeImportMachine()
        requesting_user = None
        if log_excerpt is None:
            log_excerpt = self.getUniqueString()
        if result_status is None:
            result_status = CodeImportResultStatus.FAILURE
        if date_finished is None:
            # If a date_started is specified, then base the finish time
            # on that.
            if date_started is None:
                date_finished = time_counter().next()
            else:
                date_finished = date_started + timedelta(hours=4)
        if date_started is None:
            date_started = date_finished - timedelta(hours=4)
        if log_alias is None:
            log_alias = self.makeLibraryFileAlias()
        return getUtility(ICodeImportResultSet).new(
            code_import, machine, requesting_user, log_excerpt, log_alias,
            result_status, date_started, date_finished)

    def makeCodeReviewComment(self, sender=None, subject=None, body=None,
                              vote=None, vote_tag=None, parent=None,
                              merge_proposal=None):
        if sender is None:
            sender = self.makePerson()
        if subject is None:
            subject = self.getUniqueString('subject')
        if body is None:
            body = self.getUniqueString('content')
        if merge_proposal is None:
            if parent:
                merge_proposal = parent.branch_merge_proposal
            else:
                merge_proposal = self.makeBranchMergeProposal(
                    registrant=sender)
        return merge_proposal.createComment(
            sender, subject, body, vote, vote_tag, parent)

    def makeCodeReviewVoteReference(self):
        bmp = removeSecurityProxy(self.makeBranchMergeProposal())
        candidate = self.makePerson()
        return bmp.nominateReviewer(candidate, bmp.registrant)

    def makeMessage(self, subject=None, content=None, parent=None,
                    owner=None):
        if subject is None:
            subject = self.getUniqueString()
        if content is None:
            content = self.getUniqueString()
        if owner is None:
            owner = self.makePerson()
        rfc822msgid = self.makeUniqueRFC822MsgId()
        message = Message(rfc822msgid=rfc822msgid, subject=subject,
            owner=owner, parent=parent)
        MessageChunk(message=message, sequence=1, content=content)
        return message

    def makeSeries(self, branch=None, name=None, product=None):
        """Create a new, arbitrary ProductSeries.

        :param branch: If supplied, the branch to set as
            ProductSeries.branch.
        :param name: If supplied, the name of the series.
        :param product: If supplied, the series is created for this product.
            Otherwise, a new product is created.
        """
        if product is None:
            product = self.makeProduct()
        if name is None:
            name = self.getUniqueString()
        # We don't want to login() as the person used to create the product,
        # so we remove the security proxy before creating the series.
        naked_product = removeSecurityProxy(product)
        series = naked_product.newSeries(
            product.owner, name, self.getUniqueString(), branch)
        if branch is not None:
            series.branch = branch
        syncUpdate(series)
        return series

    def makeLanguage(self, language_code=None, name=None):
        """Makes a language given the language_code and name."""
        if language_code is None:
            language_code = self.getUniqueString('lang')
        if name is None:
            name = "Language %s" % language_code

        language_set = getUtility(ILanguageSet)
        return language_set.createLanguage(language_code, name)

    def makeLibraryFileAlias(self, filename=None, content=None,
                             content_type='text/plain', restricted=False,
                             expires=None):
        """Make a library file, and return the alias."""
        if filename is None:
            filename = self.getUniqueString('filename')
        if content is None:
            content = self.getUniqueString()
        library_file_alias_set = getUtility(ILibraryFileAliasSet)
        library_file_alias = library_file_alias_set.create(
            filename, len(content), StringIO(content), content_type,
            expires=expires, restricted=restricted)
        return library_file_alias

    def makeDistribution(self, name=None, displayname=None, owner=None,
                         members=None, title=None):
        """Make a new distribution."""
        if name is None:
            name = self.getUniqueString()
        if displayname is None:
            displayname = self.getUniqueString()
        if title is None:
            title = self.getUniqueString()
        description = self.getUniqueString()
        summary = self.getUniqueString()
        domainname = self.getUniqueString()
        if owner is None:
            owner = self.makePerson()
        if members is None:
            members = self.makeTeam(owner)
        return getUtility(IDistributionSet).new(
            name, displayname, title, description, summary, domainname,
            members, owner)

    def makeDistroRelease(self, distribution=None, version=None,
                          status=SeriesStatus.DEVELOPMENT,
                          parent_series=None, name=None, displayname=None):
        """Make a new distro release."""
        if distribution is None:
            distribution = self.makeDistribution()
        if name is None:
            name = self.getUniqueString()
        if displayname is None:
            displayname = name.capitalize()
        if version is None:
            version = "%s.0" % self.getUniqueInteger()

        # We don't want to login() as the person used to create the product,
        # so we remove the security proxy before creating the series.
        naked_distribution = removeSecurityProxy(distribution)
        series = naked_distribution.newSeries(
            version=version,
            name=name,
            displayname=displayname,
            title=self.getUniqueString(), summary=self.getUniqueString(),
            description=self.getUniqueString(),
            parent_series=parent_series, owner=distribution.owner)
        series.status = status
        return ProxyFactory(series)

    # Most people think of distro releases as distro series.
    makeDistroSeries = makeDistroRelease

    def makeDistroArchSeries(self, distroseries=None,
                             architecturetag=None, processorfamily=None,
                             official=True, owner=None,
                             supports_virtualized=False):
        """Create a new distroarchseries"""

        if distroseries is None:
            distroseries = self.makeDistroRelease()
        if processorfamily is None:
            processorfamily = ProcessorFamilySet().getByName('powerpc')
        if owner is None:
            owner = self.makePerson()
        if architecturetag is None:
            architecturetag = self.getUniqueString('arch')
        return distroseries.newArch(
            architecturetag, processorfamily, official, owner,
            supports_virtualized)

    def makeComponent(self, name=None):
        """Make a new `IComponent`."""
        if name is None:
            name = self.getUniqueString()
        return getUtility(IComponentSet).ensure(name)

    def makeArchive(self, distribution=None, owner=None, name=None,
                    purpose=None, enabled=True, private=False,
                    virtualized=True, description=None, displayname=None):
        """Create and return a new arbitrary archive.

        :param distribution: Supply IDistribution, defaults to a new one
            made with makeDistribution() for non-PPAs and ubuntu for PPAs.
        :param owner: Supper IPerson, defaults to a new one made with
            makePerson().
        :param name: Name of the archive, defaults to a random string.
        :param purpose: Supply ArchivePurpose, defaults to PPA.
        :param enabled: Whether the archive is enabled.
        :param private: Whether the archive is created private.
        :param virtualized: Whether the archive is virtualized.
        :param description: A description of the archive.
        """
        if purpose is None:
            purpose = ArchivePurpose.PPA
        if distribution is None:
            # See bug #568769
            if purpose == ArchivePurpose.PPA:
                distribution = getUtility(ILaunchpadCelebrities).ubuntu
            else:
                distribution = self.makeDistribution()
        if owner is None:
            owner = self.makePerson()
        if name is None:
            if purpose != ArchivePurpose.PPA:
                name = default_name_by_purpose.get(purpose)
            if name is None:
                name = self.getUniqueString()

        # Making a distribution makes an archive, and there can be only one
        # per distribution.
        if purpose == ArchivePurpose.PRIMARY:
            return distribution.main_archive

        archive = getUtility(IArchiveSet).new(
            owner=owner, purpose=purpose,
            distribution=distribution, name=name, displayname=displayname,
            enabled=enabled, require_virtualized=virtualized,
            description=description)

        if private:
            naked_archive = removeSecurityProxy(archive)
            naked_archive.private = True
            naked_archive.buildd_secret = "sekrit"

        return archive

    def makeBuilder(self, processor=None, url=None, name=None, title=None,
                    description=None, owner=None, active=True,
                    virtualized=True, vm_host=None, manual=False):
        """Make a new builder for i386 virtualized builds by default.

        Note: the builder returned will not be able to actually build -
        we currently have a build slave setup for 'bob' only in the
        test environment.
        See lib/canonical/buildd/tests/buildd-slave-test.conf
        """
        if processor is None:
            processor_fam = ProcessorFamilySet().getByName('x86')
            processor = processor_fam.processors[0]
        if url is None:
            url = 'http://%s:8221/' % self.getUniqueString()
        if name is None:
            name = self.getUniqueString()
        if title is None:
            title = self.getUniqueString()
        if description is None:
            description = self.getUniqueString()
        if owner is None:
            owner = self.makePerson()

        return getUtility(IBuilderSet).new(
            processor, url, name, title, description, owner, active,
            virtualized, vm_host, manual=manual)

    def makeRecipeText(self, *branches):
        if len(branches) == 0:
            branches = (self.makeAnyBranch(), )
        base_branch = branches[0]
        other_branches = branches[1:]
        text = MINIMAL_RECIPE_TEXT % base_branch.bzr_identity
        for i, branch in enumerate(other_branches):
            text += 'merge dummy-%s %s\n' % (i, branch.bzr_identity)
        return text

    def makeRecipe(self, *branches):
        """Make a builder recipe that references `branches`.

        If no branches are passed, return a recipe text that references an
        arbitrary branch.
        """
        from bzrlib.plugins.builder.recipe import RecipeParser
        parser = RecipeParser(self.makeRecipeText(*branches))
        return parser.parse()

    def makeSourcePackageRecipeDistroseries(self, name="warty"):
        """Return a supported Distroseries to use with Source Package Recipes.

        Ew.  This uses sampledata currently, which is the ONLY reason this
        method exists: it gives us a migration path away from sampledata.
        """
        ubuntu = getUtility(IDistributionSet).getByName('ubuntu')
        return ubuntu.getSeries(name)

    def makeSourcePackageRecipe(self, registrant=None, owner=None,
                                distroseries=None, name=None,
                                description=None, branches=(),
                                build_daily=False, daily_build_archive=None,
                                is_stale=None):
        """Make a `SourcePackageRecipe`."""
        if registrant is None:
            registrant = self.makePerson()
        if owner is None:
            owner = self.makePerson()
        if distroseries is None:
            distroseries = self.makeSourcePackageRecipeDistroseries()

        if name is None:
            name = self.getUniqueString().decode('utf8')
        if description is None:
            description = self.getUniqueString().decode('utf8')
        if daily_build_archive is None:
            daily_build_archive = self.makeArchive(
                distribution=distroseries.distribution, owner=owner)
        recipe = self.makeRecipe(*branches)
        source_package_recipe = getUtility(ISourcePackageRecipeSource).new(
            registrant, owner, name, recipe, description, [distroseries],
            daily_build_archive, build_daily)
        if is_stale is not None:
            removeSecurityProxy(source_package_recipe).is_stale = is_stale
        IStore(source_package_recipe).flush()
        return source_package_recipe

    def makeSourcePackageRecipeBuild(self, sourcepackage=None, recipe=None,
                                     requester=None, archive=None,
                                     sourcename=None, distroseries=None,
                                     pocket=None, date_created=None,
                                     status=BuildStatus.NEEDSBUILD,
                                     duration=None):
        """Make a new SourcePackageRecipeBuild."""
        if recipe is None:
            recipe = self.makeSourcePackageRecipe(name=sourcename)
        if archive is None:
            archive = self.makeArchive()
        if distroseries is None:
            distroseries = self.makeDistroSeries(
                distribution=archive.distribution)
        if requester is None:
            requester = self.makePerson()
        spr_build = getUtility(ISourcePackageRecipeBuildSource).new(
            distroseries=distroseries,
            recipe=recipe,
            archive=archive,
            requester=requester,
            pocket=pocket,
            date_created=date_created,
            duration=duration)
        removeSecurityProxy(spr_build).buildstate = status
        return spr_build

    def makeSourcePackageRecipeBuildJob(
        self, score=9876, virtualized=True, estimated_duration=64,
        sourcename=None, recipe_build=None):
        """Create a `SourcePackageRecipeBuildJob` and a `BuildQueue` for
        testing."""
        if recipe_build is None:
            recipe_build = self.makeSourcePackageRecipeBuild(
                sourcename=sourcename)
        recipe_build_job = recipe_build.makeJob()

        store = getUtility(IStoreSelector).get(MAIN_STORE, DEFAULT_FLAVOR)
        bq = BuildQueue(
            job=recipe_build_job.job, lastscore=score,
            job_type=BuildFarmJobType.RECIPEBRANCHBUILD,
            estimated_duration = timedelta(seconds=estimated_duration),
            virtualized=virtualized)
        store.add(bq)
        return bq

    def makeDscFile(self, tempdir_path=None):
        """Make a DscFile.

        :param tempdir_path: Path to a temporary directory to use.  If not
            supplied, a temp directory will be created.
        """
        filename = 'ed_0.2-20.dsc'
        contexts = []
        if tempdir_path is None:
            contexts.append(temp_dir())
        # Use nested so temp_dir is an optional context.
        with nested(*contexts) as result:
            if tempdir_path is None:
                tempdir_path = result[0]
            fullpath = os.path.join(tempdir_path, filename)
            with open(fullpath, 'w') as dsc_file:
                dsc_file.write(dedent("""\
                Format: 1.0
                Source: ed
                Version: 0.2-20
                Binary: ed
                Maintainer: James Troup <james@nocrew.org>
                Architecture: any
                Standards-Version: 3.5.8.0
                Build-Depends: dpatch
                Files:
                 ddd57463774cae9b50e70cd51221281b 185913 ed_0.2.orig.tar.gz
                 f9e1e5f13725f581919e9bfd62272a05 8506 ed_0.2-20.diff.gz
                """))

            class Changes:
                architectures = ['source']
            logger = QuietFakeLogger()
            policy = BuildDaemonUploadPolicy()
            policy.distroseries = self.makeDistroSeries()
            policy.archive = self.makeArchive()
            policy.distro = policy.distroseries.distribution
            dsc_file = DSCFile(fullpath, 'digest', 0, 'main/editors',
                'priority', 'package', 'version', Changes, policy, logger)
            list(dsc_file.verify())
        return dsc_file

    def makeTranslationTemplatesBuildJob(self, branch=None):
        """Make a new `TranslationTemplatesBuildJob`.

        :param branch: The branch that the job should be for.  If none
            is given, one will be created.
        """
        if branch is None:
            branch = self.makeBranch()

        jobset = getUtility(ITranslationTemplatesBuildJobSource)
        return jobset.create(branch)

    def makePOTemplate(self, productseries=None, distroseries=None,
                       sourcepackagename=None, owner=None, name=None,
                       translation_domain=None, path=None):
        """Make a new translation template."""
        if productseries is None and distroseries is None:
            # No context for this template; set up a productseries.
            productseries = self.makeProductSeries(owner=owner)
            # Make it use Translations, otherwise there's little point
            # to us creating a template for it.
            removeSecurityProxy(productseries).product.official_rosetta = True
        templateset = getUtility(IPOTemplateSet)
        subset = templateset.getSubset(
            distroseries, sourcepackagename, productseries)

        if name is None:
            name = self.getUniqueString()
        if translation_domain is None:
            translation_domain = self.getUniqueString()

        if owner is None:
            if productseries is None:
                owner = distroseries.owner
            else:
                owner = productseries.owner

        if path is None:
            path = 'messages.pot'

        return subset.new(name, translation_domain, path, owner)

    def makePOTemplateAndPOFiles(self, language_codes, **kwargs):
        """Create a POTemplate and associated POFiles.

        Create a POTemplate for the given distroseries/sourcepackagename or
        productseries and create a POFile for each language. Returns the
        template.
        """
        template = self.makePOTemplate(**kwargs)
        for language_code in language_codes:
            self.makePOFile(language_code, template, template.owner)
        return template

    def makePOFile(self, language_code, potemplate=None, owner=None,
                   variant=None, create_sharing=False):
        """Make a new translation file."""
        if potemplate is None:
            potemplate = self.makePOTemplate(owner=owner)
        return potemplate.newPOFile(language_code, variant,
                                    create_sharing=create_sharing)

    def makePOTMsgSet(self, potemplate, singular=None, plural=None,
                      context=None, sequence=0):
        """Make a new `POTMsgSet` in the given template."""
        if singular is None and plural is None:
            singular = self.getUniqueString()
        potmsgset = potemplate.createMessageSetFromText(
            singular, plural, context, sequence)
        removeSecurityProxy(potmsgset).sync()
        return potmsgset

    def makeTranslationMessage(self, pofile=None, potmsgset=None,
                               translator=None, suggestion=False,
                               reviewer=None, translations=None,
                               lock_timestamp=None, date_updated=None,
                               is_imported=False, force_shared=False,
                               force_diverged=False):
        """Make a new `TranslationMessage` in the given PO file."""
        if pofile is None:
            pofile = self.makePOFile('sr')
        if potmsgset is None:
            potmsgset = self.makePOTMsgSet(pofile.potemplate)
            potmsgset.setSequence(pofile.potemplate, 1)
        if translator is None:
            translator = self.makePerson()
        if translations is None:
            translations = [self.getUniqueString()]
        translation_message = potmsgset.updateTranslation(
            pofile, translator, translations, is_imported=is_imported,
            lock_timestamp=lock_timestamp, force_suggestion=suggestion,
            force_shared=force_shared, force_diverged=force_diverged)
        if date_updated is not None:
            naked_translation_message = removeSecurityProxy(
                translation_message)
            naked_translation_message.date_created = date_updated
            if translation_message.reviewer is not None:
                naked_translation_message.date_reviewed = date_updated
            naked_translation_message.sync()
        return translation_message

    def makeSharedTranslationMessage(self, pofile=None, potmsgset=None,
                                     translator=None, suggestion=False,
                                     reviewer=None, translations=None,
                                     date_updated=None, is_imported=False):
        translation_message = self.makeTranslationMessage(
            pofile=pofile, potmsgset=potmsgset, translator=translator,
            suggestion=suggestion, reviewer=reviewer, is_imported=is_imported,
            translations=translations, date_updated=date_updated,
            force_shared=True)
        return translation_message

    def makeTranslation(self, pofile, sequence,
                        english=None, translated=None,
                        is_imported=False):
        """Add a single current translation entry to the given pofile.
        This should only be used on pristine pofiles with pristine
        potemplates to avoid conflicts in the sequence numbers.
        For each entry a new POTMsgSet is created.

        :pofile: The pofile to add to.
        :sequence: The sequence number for the POTMsgSet.
        :english: The english string which becomes the msgid in the POTMsgSet.
        :translated: The translated string which becomes the msgstr.
        :is_imported: The is_imported flag of the translation message.
        """
        if english is None:
            english = self.getUniqueString('english')
        if translated is None:
            translated = self.getUniqueString('translated')
        naked_pofile = removeSecurityProxy(pofile)
        potmsgset = self.makePOTMsgSet(naked_pofile.potemplate, english,
            sequence=sequence)
        translation = removeSecurityProxy(
            self.makeTranslationMessage(naked_pofile, potmsgset,
                translations=[translated]))
        translation.is_imported = is_imported
        translation.is_current = True

    def makeTranslationImportQueueEntry(self, path=None, productseries=None,
                                        distroseries=None,
                                        sourcepackagename=None,
                                        potemplate=None, content=None,
                                        uploader=None, pofile=None,
                                        format=None, status=None):
        """Create a `TranslationImportQueueEntry`."""
        if path is None:
            path = self.getUniqueString() + '.pot'

        for_distro = not (distroseries is None and sourcepackagename is None)
        for_project = productseries is not None
        has_template = (potemplate is not None)
        if has_template and not for_distro and not for_project:
            # Copy target from template.
            distroseries = potemplate.distroseries
            sourcepackagename = potemplate.sourcepackagename
            productseries = potemplate.productseries

        if sourcepackagename is None and distroseries is None:
            if productseries is None:
                productseries = self.makeProductSeries()
        else:
            if sourcepackagename is None:
                sourcepackagename = self.makeSourcePackageName()
            if distroseries is None:
                distroseries = self.makeDistroSeries()

        if uploader is None:
            uploader = self.makePerson()

        if content is None:
            content = self.getUniqueString()
        content_reference = getUtility(ILibraryFileAliasSet).create(
            name=os.path.basename(path), size=len(content),
            file=StringIO(content), contentType='text/plain')

        if format is None:
            format = TranslationFileFormat.PO

        if status is None:
            status = RosettaImportStatus.NEEDS_REVIEW

        return TranslationImportQueueEntry(
            path=path, productseries=productseries, distroseries=distroseries,
            sourcepackagename=sourcepackagename, importer=uploader,
            content=content_reference, status=status, format=format,
            is_published=False)

    def makeMailingList(self, team, owner):
        """Create a mailing list for the team."""
        team_list = getUtility(IMailingListSet).new(team, owner)
        team_list.startConstructing()
        team_list.transitionToStatus(MailingListStatus.ACTIVE)
        return team_list

    def makeTeamAndMailingList(
        self, team_name, owner_name,
        visibility=None,
        subscription_policy=TeamSubscriptionPolicy.OPEN):
        """Make a new active mailing list for the named team.

        :param team_name: The new team's name.
        :type team_name: string
        :param owner_name: The name of the team's owner.
        :type owner: string
        :param visibility: The team's visibility. If it's None, the default
            (public) will be used.
        :type visibility: `PersonVisibility`
        :param subscription_policy: The subscription policy of the team.
        :type subscription_policy: `TeamSubscriptionPolicy`
        :return: The new team and mailing list.
        :rtype: (`ITeam`, `IMailingList`)
        """
        owner = getUtility(IPersonSet).getByName(owner_name)
        display_name = SPACE.join(
            word.capitalize() for word in team_name.split('-'))
        team = getUtility(IPersonSet).getByName(team_name)
        if team is None:
            team = self.makeTeam(
                owner, displayname=display_name, name=team_name,
                visibility=visibility,
                subscription_policy=subscription_policy)
        team_list = self.makeMailingList(team, owner)
        return team, team_list

    def makeMirrorProbeRecord(self, mirror):
        """Create a probe record for a mirror of a distribution."""
        log_file = StringIO()
        log_file.write("Fake probe, nothing useful here.")
        log_file.seek(0)

        library_alias = getUtility(ILibraryFileAliasSet).create(
            name='foo', size=len(log_file.getvalue()),
            file=log_file, contentType='text/plain')

        proberecord = mirror.newProbeRecord(library_alias)
        return proberecord

    def makeMirror(self, distribution, displayname, country=None,
                   http_url=None, ftp_url=None, rsync_url=None,
                   official_candidate=False):
        """Create a mirror for the distribution."""
        # If no URL is specified create an HTTP URL.
        if http_url is None and ftp_url is None and rsync_url is None:
            http_url = self.getUniqueURL()
        # If no country is given use Argentina.
        if country is None:
            country = getUtility(ICountrySet)['AR']

        mirror = distribution.newMirror(
            owner=distribution.owner,
            speed=MirrorSpeed.S256K,
            country=country,
            content=MirrorContent.ARCHIVE,
            displayname=displayname,
            description=None,
            http_base_url=http_url,
            ftp_base_url=ftp_url,
            rsync_base_url=rsync_url,
            official_candidate=official_candidate)
        return mirror

    def makeUniqueRFC822MsgId(self):
        """Make a unique RFC 822 message id.

        The created message id is guaranteed not to exist in the
        `Message` table already.
        """
        msg_id = make_msgid('launchpad')
        while Message.selectBy(rfc822msgid=msg_id).count() > 0:
            msg_id = make_msgid('launchpad')
        return msg_id

    def makeSourcePackageName(self, name=None):
        """Make an `ISourcePackageName`."""
        if name is None:
            name = self.getUniqueString()
        return getUtility(ISourcePackageNameSet).new(name)

    def getOrMakeSourcePackageName(self, name=None):
        """Get an existing`ISourcePackageName` or make a new one.

        This method encapsulates getOrCreateByName so that tests can be kept
        free of the getUtility(ISourcePackageNameSet) noise.
        """
        if name is None:
            return self.makeSourcePackageName()
        return getUtility(ISourcePackageNameSet).getOrCreateByName(name)

    def makeSourcePackage(self, sourcepackagename=None, distroseries=None):
        """Make an `ISourcePackage`."""
        # Make sure we have a real sourcepackagename object.
        if (sourcepackagename is None or
            isinstance(sourcepackagename, basestring)):
            sourcepackagename = self.getOrMakeSourcePackageName(
                sourcepackagename)
        if distroseries is None:
            distroseries = self.makeDistroRelease()
        return distroseries.getSourcePackage(sourcepackagename)

    def getAnySourcePackageUrgency(self):
        return SourcePackageUrgency.MEDIUM

    def makeSourcePackageRelease(self, archive=None, sourcepackagename=None,
                                 distroseries=None, maintainer=None,
                                 creator=None, component=None,
                                 section_name=None, urgency=None,
                                 version=None, builddepends=None,
                                 builddependsindep=None,
                                 build_conflicts=None,
                                 build_conflicts_indep=None,
                                 architecturehintlist='all',
                                 dsc_maintainer_rfc822=None,
                                 dsc_standards_version='3.6.2',
                                 dsc_format='1.0', dsc_binaries='foo-bin',
                                 date_uploaded=UTC_NOW,
                                 source_package_recipe_build=None,
                                 dscsigningkey=None):
        """Make a `SourcePackageRelease`."""
        if distroseries is None:
            if source_package_recipe_build is not None:
                distroseries = source_package_recipe_build.distroseries
            else:
                if archive is None:
                    distribution = None
                else:
                    distribution = archive.distribution
                distroseries = self.makeDistroRelease(
                    distribution=distribution)

        if archive is None:
            archive = self.makeArchive(
                distribution=distroseries.distribution,
                purpose=ArchivePurpose.PRIMARY)

        if sourcepackagename is None:
            sourcepackagename = self.makeSourcePackageName()

        if component is None:
            component = self.makeComponent()

        if urgency is None:
            urgency = self.getAnySourcePackageUrgency()

        section = self.makeSection(name=section_name)

        if maintainer is None:
            maintainer = self.makePerson()

        maintainer_email = '%s <%s>' % (
            maintainer.displayname,
            maintainer.preferredemail.email)

        if creator is None:
            creator = self.makePerson()

        if version is None:
            version = self.getUniqueString('version')

        return distroseries.createUploadedSourcePackageRelease(
            sourcepackagename=sourcepackagename,
            maintainer=maintainer,
            creator=creator,
            component=component,
            section=section,
            urgency=urgency,
            version=version,
            builddepends=builddepends,
            builddependsindep=builddependsindep,
            build_conflicts=build_conflicts,
            build_conflicts_indep=build_conflicts_indep,
            architecturehintlist=architecturehintlist,
            changelog=None,
            changelog_entry=None,
            dsc=None,
            copyright=self.getUniqueString(),
            dscsigningkey=dscsigningkey,
            dsc_maintainer_rfc822=maintainer_email,
            dsc_standards_version=dsc_standards_version,
            dsc_format=dsc_format,
            dsc_binaries=dsc_binaries,
            archive=archive,
            dateuploaded=date_uploaded,
            source_package_recipe_build=source_package_recipe_build)

    def makeBinaryPackageBuild(self, source_package_release=None,
            distroarchseries=None, archive=None, builder=None):
        """Create a BinaryPackageBuild.

        If archive is not supplied, the source_package_release is used
        to determine archive.
        :param source_package_release: The SourcePackageRelease this binary
            build uses as its source.
        :param distroarchseries: The DistroArchSeries to use.
        :param archive: The Archive to use.
        :param builder: An optional builder to assign.
        """
        if archive is None:
            if source_package_release is None:
                archive = self.makeArchive()
            else:
                archive = source_package_release.upload_archive
        if source_package_release is None:
            multiverse = self.makeComponent(name='multiverse')
            source_package_release = self.makeSourcePackageRelease(
                archive, component=multiverse)
        processor = self.makeProcessor()
        if distroarchseries is None:
            distroarchseries = self.makeDistroArchSeries(
                distroseries=source_package_release.upload_distroseries,
                processorfamily=processor.family)
        binary_package_build = getUtility(IBinaryPackageBuildSet).new(
            source_package_release=source_package_release,
            processor=processor,
            distro_arch_series=distroarchseries,
            status=BuildStatus.NEEDSBUILD,
            archive=archive,
            pocket=PackagePublishingPocket.RELEASE,
            date_created=self.getUniqueDate())
        naked_build = removeSecurityProxy(binary_package_build)
        naked_build.builder = builder
        binary_package_build_job = naked_build.makeJob()
        BuildQueue(
            job=binary_package_build_job.job,
            job_type=BuildFarmJobType.PACKAGEBUILD)
        return binary_package_build

    def makeSourcePackagePublishingHistory(self, sourcepackagename=None,
                                           distroseries=None, maintainer=None,
                                           creator=None, component=None,
                                           section_name=None,
                                           urgency=None, version=None,
                                           archive=None,
                                           builddepends=None,
                                           builddependsindep=None,
                                           build_conflicts=None,
                                           build_conflicts_indep=None,
                                           architecturehintlist='all',
                                           dateremoved=None,
                                           date_uploaded=UTC_NOW,
                                           pocket=None,
                                           status=None,
                                           scheduleddeletiondate=None,
                                           dsc_standards_version='3.6.2',
                                           dsc_format='1.0',
                                           dsc_binaries='foo-bin',
                                           ):
        """Make a `SourcePackagePublishingHistory`."""
        if distroseries is None:
            if archive is None:
                distribution = None
            else:
                distribution = archive.distribution
            distroseries = self.makeDistroRelease(distribution=distribution)

        if archive is None:
            archive = self.makeArchive(
                distribution=distroseries.distribution,
                purpose=ArchivePurpose.PRIMARY)

        if pocket is None:
            pocket = self.getAnyPocket()

        if status is None:
            status = PackagePublishingStatus.PENDING

        spr = self.makeSourcePackageRelease(
            archive=archive,
            sourcepackagename=sourcepackagename,
            distroseries=distroseries,
            maintainer=maintainer,
            creator=creator, component=component,
            section_name=section_name,
            urgency=urgency,
            version=version,
            builddepends=builddepends,
            builddependsindep=builddependsindep,
            build_conflicts=build_conflicts,
            build_conflicts_indep=build_conflicts_indep,
            architecturehintlist=architecturehintlist,
            dsc_standards_version=dsc_standards_version,
            dsc_format=dsc_format,
            dsc_binaries=dsc_binaries,
            date_uploaded=date_uploaded)

        return ProxyFactory(SourcePackagePublishingHistory(
            distroseries=distroseries,
            sourcepackagerelease=spr,
            component=spr.component,
            section=spr.section,
            status=status,
            datecreated=date_uploaded,
            dateremoved=dateremoved,
            scheduleddeletiondate=scheduleddeletiondate,
            pocket=pocket,
            archive=archive))

    def makeBinaryPackagePublishingHistory(self, binarypackagerelease=None,
                                           distroarchseries=None,
                                           component=None, section_name=None,
                                           priority=None, status=None,
                                           scheduleddeletiondate=None,
                                           dateremoved=None,
                                           pocket=None, archive=None):
        """Make a `BinaryPackagePublishingHistory`."""
        if distroarchseries is None:
            if archive is None:
                distribution = None
            else:
                distribution = archive.distribution
            distroseries = self.makeDistroSeries(distribution=distribution)
            distroarchseries = self.makeDistroArchSeries(
                distroseries=distroseries)

        if archive is None:
            archive = self.makeArchive(
                distribution=distroarchseries.distroseries.distribution,
                purpose=ArchivePurpose.PRIMARY)

        if pocket is None:
            pocket = self.getAnyPocket()

        if status is None:
            status = PackagePublishingStatus.PENDING

        if priority is None:
            priority = PackagePublishingPriority.OPTIONAL

        bpr = self.makeBinaryPackageRelease(
            component=component,
            section_name=section_name,
            priority=priority)

        return BinaryPackagePublishingHistory(
            distroarchseries=distroarchseries,
            binarypackagerelease=bpr,
            component=bpr.component,
            section=bpr.section,
            status=status,
            dateremoved=dateremoved,
            scheduleddeletiondate=scheduleddeletiondate,
            pocket=pocket,
            priority=priority,
            archive=archive)

    def makeBinaryPackageName(self, name=None):
        if name is None:
            name = self.getUniqueString("binarypackage")
        return BinaryPackageName(name=name)

    def makeBinaryPackageRelease(self, binarypackagename=None,
                                 version=None, build=None,
                                 binpackageformat=None, component=None,
                                 section_name=None, priority=None,
                                 architecturespecific=False,
                                 summary=None, description=None):
        """Make a `BinaryPackageRelease`."""
        if binarypackagename is None:
            binarypackagename = self.makeBinaryPackageName()
        if version is None:
            version = self.getUniqueString("version")
        if build is None:
            build = self.makeBinaryPackageBuild()
        if binpackageformat is None:
            binpackageformat = BinaryPackageFormat.DEB
        if component is None:
            component = self.makeComponent()
        section = self.makeSection(name=section_name)
        if priority is None:
            priority = PackagePublishingPriority.OPTIONAL
        if summary is None:
            summary = self.getUniqueString("summary")
        if description is None:
            description = self.getUniqueString("description")
        return BinaryPackageRelease(binarypackagename=binarypackagename,
                                    version=version, build=build,
                                    binpackageformat=binpackageformat,
                                    component=component, section=section,
                                    priority=priority, summary=summary,
                                    description=description,
                                    architecturespecific=architecturespecific)

    def makeSection(self, name=None):
        """Make a `Section`."""
        if name is None:
            name = self.getUniqueString('section')
        return getUtility(ISectionSet).ensure(name)

    def makePackageset(self, name=None, description=None, owner=None,
                       packages=(), distroseries=None):
        """Make an `IPackageset`."""
        if name is None:
            name = self.getUniqueString(u'package-set-name')
        if description is None:
            description = self.getUniqueString(u'package-set-description')
        if owner is None:
            person = self.getUniqueString(u'package-set-owner')
            owner = self.makePerson(name=person)
        techboard = getUtility(ILaunchpadCelebrities).ubuntu_techboard
        ps_set = getUtility(IPackagesetSet)
        package_set = run_with_login(
            techboard.teamowner,
            lambda: ps_set.new(name, description, owner, distroseries))
        run_with_login(owner, lambda: package_set.add(packages))
        return package_set

    def getAnyPocket(self):
        return PackagePublishingPocket.BACKPORTS

    def makeSuiteSourcePackage(self, distroseries=None,
                               sourcepackagename=None, pocket=None):
        if distroseries is None:
            distroseries = self.makeDistroRelease()
        if pocket is None:
            pocket = self.getAnyPocket()
        # Make sure we have a real sourcepackagename object.
        if (sourcepackagename is None or
            isinstance(sourcepackagename, basestring)):
            sourcepackagename = self.getOrMakeSourcePackageName(
                sourcepackagename)
        return SuiteSourcePackage(distroseries, pocket, sourcepackagename)

    def makeDistributionSourcePackage(self, sourcepackagename=None,
                                      distribution=None):
        # Make sure we have a real sourcepackagename object.
        if (sourcepackagename is None or
            isinstance(sourcepackagename, basestring)):
            sourcepackagename = self.getOrMakeSourcePackageName(
                sourcepackagename)
        if distribution is None:
            distribution = self.makeDistribution()

        return distribution.getSourcePackage(sourcepackagename)

    def makeEmailMessage(self, body=None, sender=None, to=None,
                         attachments=None, encode_attachments=False):
        """Make an email message with possible attachments.

        :param attachments: Should be an interable of tuples containing
           (filename, content-type, payload)
        """
        if sender is None:
            sender = self.makePerson()
        if body is None:
            body = self.getUniqueString('body')
        if to is None:
            to = self.getUniqueEmailAddress()

        msg = MIMEMultipart()
        msg['Message-Id'] = make_msgid('launchpad')
        msg['Date'] = formatdate()
        msg['To'] = to
        msg['From'] = sender.preferredemail.email
        msg['Subject'] = 'Sample'

        if attachments is None:
            msg.set_payload(body)
        else:
            msg.attach(MIMEText(body))
            for filename, content_type, payload in attachments:
                attachment = EmailMessage()
                attachment.set_payload(payload)
                attachment['Content-Type'] = content_type
                attachment['Content-Disposition'] = (
                    'attachment; filename="%s"' % filename)
                if encode_attachments:
                    encode_base64(attachment)
                msg.attach(attachment)
        return msg

    def makeBundleMergeDirectiveEmail(self, source_branch, target_branch,
                                      signing_context=None, sender=None):
        """Create a merge directive email from two bzr branches.

        :param source_branch: The source branch for the merge directive.
        :param target_branch: The target branch for the merge directive.
        :param signing_context: A GPGSigningContext instance containing the
            gpg key to sign with.  If None, the message is unsigned.  The
            context also contains the password and gpg signing mode.
        :param sender: The `Person` that is sending the email.
        """
        md = MergeDirective2.from_objects(
            source_branch.repository, source_branch.last_revision(),
            public_branch=source_branch.get_public_branch(),
            target_branch=target_branch.getInternalBzrUrl(),
            local_target_branch=target_branch.getInternalBzrUrl(), time=0,
            timezone=0)
        email = None
        if sender is not None:
            email = sender.preferredemail.email
        return self.makeSignedMessage(
            body='My body', subject='My subject',
            attachment_contents=''.join(md.to_lines()),
            signing_context=signing_context, email_address=email)

    def makeMergeDirective(self, source_branch=None, target_branch=None,
        source_branch_url=None, target_branch_url=None):
        """Return a bzr merge directive object.

        :param source_branch: The source database branch in the merge
            directive.
        :param target_branch: The target database branch in the merge
            directive.
        :param source_branch_url: The URL of the source for the merge
            directive.  Overrides source_branch.
        :param target_branch_url: The URL of the target for the merge
            directive.  Overrides target_branch.
        """
        from bzrlib.merge_directive import MergeDirective2
        if source_branch_url is not None:
            assert source_branch is None
        else:
            if source_branch is None:
                source_branch = self.makeAnyBranch()
            source_branch_url = (
                config.codehosting.supermirror_root +
                source_branch.unique_name)
        if target_branch_url is not None:
            assert target_branch is None
        else:
            if target_branch is None:
                target_branch = self.makeAnyBranch()
            target_branch_url = (
                config.codehosting.supermirror_root +
                target_branch.unique_name)
        return MergeDirective2(
            'revid', 'sha', 0, 0, target_branch_url,
            source_branch=source_branch_url, base_revision_id='base-revid',
            patch='')

    def makeMergeDirectiveEmail(self, body='Hi!\n', signing_context=None):
        """Create an email with a merge directive attached.

        :param body: The message body to use for the email.
        :param signing_context: A GPGSigningContext instance containing the
            gpg key to sign with.  If None, the message is unsigned.  The
            context also contains the password and gpg signing mode.
        :return: message, file_alias, source_branch, target_branch
        """
        target_branch = self.makeProductBranch()
        source_branch = self.makeProductBranch(
            product=target_branch.product)
        md = self.makeMergeDirective(source_branch, target_branch)
        message = self.makeSignedMessage(body=body,
            subject='My subject', attachment_contents=''.join(md.to_lines()),
            signing_context=signing_context)
        message_string = message.as_string()
        file_alias = getUtility(ILibraryFileAliasSet).create(
            '*', len(message_string), StringIO(message_string), '*')
        return message, file_alias, source_branch, target_branch

    def makeHWSubmission(self, date_created=None, submission_key=None,
                         emailaddress=u'test@canonical.com',
                         distroarchseries=None, private=False,
                         contactable=False, system=None,
                         submission_data=None):
        """Create a new HWSubmission."""
        if date_created is None:
            date_created = datetime.now(pytz.UTC)
        if submission_key is None:
            submission_key = self.getUniqueString('submission-key')
        if distroarchseries is None:
            distroarchseries = self.makeDistroArchSeries()
        if system is None:
            system = self.getUniqueString('system-fingerprint')
        if submission_data is None:
            sample_data_path = os.path.join(
                config.root, 'lib', 'canonical', 'launchpad', 'scripts',
                'tests', 'simple_valid_hwdb_submission.xml')
            submission_data = open(sample_data_path).read()
        filename = self.getUniqueString('submission-file')
        filesize = len(submission_data)
        raw_submission = StringIO(submission_data)
        format = HWSubmissionFormat.VERSION_1
        submission_set = getUtility(IHWSubmissionSet)

        return submission_set.createSubmission(
            date_created, format, private, contactable,
            submission_key, emailaddress, distroarchseries,
            raw_submission, filename, filesize, system)

    def makeHWSubmissionDevice(self, submission, device, driver, parent,
                               hal_device_id):
        """Create a new HWSubmissionDevice."""
        device_driver_link_set = getUtility(IHWDeviceDriverLinkSet)
        device_driver_link = device_driver_link_set.getOrCreate(
            device, driver)
        return getUtility(IHWSubmissionDeviceSet).create(
            device_driver_link, submission, parent, hal_device_id)

    def makeSSHKey(self, person=None):
        """Create a new SSHKey."""
        if person is None:
            person = self.makePerson()
        public_key = "ssh-rsa %s %s" % (
            self.getUniqueString(), self.getUniqueString())
        return getUtility(ISSHKeySet).new(person, public_key)

    def makeBlob(self, blob=None, expires=None):
        """Create a new TemporaryFileStorage BLOB."""
        if blob is None:
            blob = self.getUniqueString()
        new_uuid = getUtility(ITemporaryStorageManager).new(blob, expires)

        return getUtility(ITemporaryStorageManager).fetch(new_uuid)


# Some factory methods return simple Python types. We don't add
# security wrappers for them, as well as for objects created by
# other Python libraries.
unwrapped_types = (
    BaseRecipeBranch, DSCFile, InstanceType, MergeDirective2, Message,
    datetime, int, str, unicode)


def is_security_proxied_or_harmless(obj):
    """Check that the object is security wrapped or a harmless object."""
    if obj is None:
        return True
    if builtin_isinstance(obj, Proxy):
        return True
    if type(obj) in unwrapped_types:
        return True
    if isSequenceType(obj):
        for element in obj:
            if not is_security_proxied_or_harmless(element):
                return False
        return True
    return False


class UnproxiedFactoryMethodWarning(UserWarning):
    """Raised when someone calls an unproxied factory method."""

    def __init__(self, method_name):
        super(UnproxiedFactoryMethodWarning, self).__init__(
            "PLEASE FIX: LaunchpadObjectFactory.%s returns an "
            "unproxied object." % (method_name, ))


class ShouldThisBeUsingRemoveSecurityProxy(UserWarning):
    """Raised when there is a potentially bad call to removeSecurityProxy."""

    def __init__(self, obj):
        message = (
            "removeSecurityProxy(%r) called. Is this correct? "
            "Either call it directly or fix the test." % obj)
        super(ShouldThisBeUsingRemoveSecurityProxy, self).__init__(message)


class LaunchpadObjectFactory:
    """A wrapper around `BareLaunchpadObjectFactory`.

    Ensure that each object created by a `BareLaunchpadObjectFactory` method
    is either of a simple Python type or is security proxied.

    A warning message is printed to stderr if a factory method creates
    an object without a security proxy.

    Whereever you see such a warning: fix it!
    """

    def __init__(self):
        self._factory = BareLaunchpadObjectFactory()

    def __getattr__(self, name):
        attr = getattr(self._factory, name)
        if callable(attr):

            def guarded_method(*args, **kw):
                result = attr(*args, **kw)
                if not is_security_proxied_or_harmless(result):
                    warnings.warn(
                        UnproxiedFactoryMethodWarning(name), stacklevel=1)
                return result
            return guarded_method
        else:
            return attr


def remove_security_proxy_and_shout_at_engineer(obj):
    """Remove an object's security proxy and print a warning.

    A number of LaunchpadObjectFactory methods returned objects without
    a security proxy. This is now no longer possible, but a number of
    tests rely on unrestricted access to object attributes.

    This function should only be used in legacy tests which fail because
    they expect unproxied objects.
    """
    warnings.warn(ShouldThisBeUsingRemoveSecurityProxy(obj), stacklevel=2)
    return removeSecurityProxy(obj)<|MERGE_RESOLUTION|>--- conflicted
+++ resolved
@@ -640,12 +640,8 @@
             name = self.getUniqueString()
         return ProxyFactory(
             Milestone(product=product, distribution=distribution,
-<<<<<<< HEAD
-                      productseries=productseries, name=name))
-=======
                       productseries=productseries, distroseries=distroseries,
                       name=name))
->>>>>>> 54afa5e8
 
     def makeProcessor(self, family=None, name=None, title=None,
                       description=None):
