# -*- coding: utf-8 -*-
# NOTE: The first line above must stay first; do not move the copyright
# notice to the top.  See http://www.python.org/dev/peps/pep-0263/.
#
# Copyright 2009-2012 Canonical Ltd.  This software is licensed under the
# GNU Affero General Public License version 3 (see the file LICENSE).

# pylint: disable-msg=F0401

"""Testing infrastructure for the Launchpad application.

This module should not contain tests (but it should be tested).
"""

__metaclass__ = type
__all__ = [
    'GPGSigningContext',
    'is_security_proxied_or_harmless',
    'LaunchpadObjectFactory',
    'ObjectFactory',
    'remove_security_proxy_and_shout_at_engineer',
    ]

from datetime import (
    datetime,
    timedelta,
    )
from email.encoders import encode_base64
from email.message import Message as EmailMessage
from email.mime.multipart import MIMEMultipart
from email.mime.text import MIMEText
from email.utils import (
    formatdate,
    make_msgid,
    )
from itertools import count
from operator import (
    isMappingType,
    isSequenceType,
    )
import os
from StringIO import StringIO
import sys
from textwrap import dedent
from types import InstanceType
import warnings

from bzrlib.plugins.builder.recipe import BaseRecipeBranch
from bzrlib.revision import Revision as BzrRevision
from lazr.jobrunner.jobrunner import SuspendJobException
import pytz
from pytz import UTC
import simplejson
import transaction
from twisted.python.util import mergeFunctionMetadata
from zope.component import (
    ComponentLookupError,
    getUtility,
    )
from zope.security.proxy import (
    builtin_isinstance,
    Proxy,
    ProxyFactory,
    removeSecurityProxy,
    )

from lp.app.enums import ServiceUsage
from lp.app.interfaces.launchpad import ILaunchpadCelebrities
from lp.archivepublisher.interfaces.publisherconfig import IPublisherConfigSet
from lp.archiveuploader.dscfile import DSCFile
from lp.blueprints.enums import (
    NewSpecificationDefinitionStatus,
    SpecificationDefinitionStatus,
    SpecificationPriority,
    SpecificationWorkItemStatus,
    )
from lp.blueprints.interfaces.specification import ISpecificationSet
from lp.blueprints.interfaces.sprint import ISprintSet
from lp.bugs.interfaces.bug import (
    CreateBugParams,
    IBugSet,
    )
from lp.bugs.interfaces.bugtarget import (
    IBugTarget,
    ISeriesBugTarget,
    )
from lp.bugs.interfaces.bugtask import BugTaskStatus
from lp.bugs.interfaces.bugtracker import (
    BugTrackerType,
    IBugTrackerSet,
    )
from lp.bugs.interfaces.bugwatch import IBugWatchSet
from lp.bugs.interfaces.cve import (
    CveStatus,
    ICveSet,
    )
from lp.buildmaster.enums import (
    BuildFarmJobType,
    BuildStatus,
    )
from lp.buildmaster.interfaces.builder import IBuilderSet
from lp.buildmaster.model.buildqueue import BuildQueue
from lp.code.enums import (
    BranchMergeProposalStatus,
    BranchSubscriptionNotificationLevel,
    BranchType,
    CodeImportMachineState,
    CodeImportResultStatus,
    CodeImportReviewStatus,
    CodeReviewNotificationLevel,
    RevisionControlSystems,
    )
from lp.code.errors import UnknownBranchTypeError
from lp.code.interfaces.branchmergequeue import IBranchMergeQueueSource
from lp.code.interfaces.branchnamespace import get_branch_namespace
from lp.code.interfaces.branchtarget import IBranchTarget
from lp.code.interfaces.codeimport import ICodeImportSet
from lp.code.interfaces.codeimportevent import ICodeImportEventSet
from lp.code.interfaces.codeimportmachine import ICodeImportMachineSet
from lp.code.interfaces.codeimportresult import ICodeImportResultSet
from lp.code.interfaces.linkedbranch import ICanHasLinkedBranch
from lp.code.interfaces.revision import IRevisionSet
from lp.code.interfaces.sourcepackagerecipe import (
    ISourcePackageRecipeSource,
    MINIMAL_RECIPE_TEXT,
    )
from lp.code.interfaces.sourcepackagerecipebuild import (
    ISourcePackageRecipeBuildSource,
    )
from lp.code.model.diff import (
    Diff,
    PreviewDiff,
    )
from lp.code.model.recipebuild import RecipeBuildRecord
from lp.codehosting.codeimport.worker import CodeImportSourceDetails
from lp.hardwaredb.interfaces.hwdb import (
    HWSubmissionFormat,
    IHWDeviceDriverLinkSet,
    IHWSubmissionDeviceSet,
    IHWSubmissionSet,
    )
from lp.registry.enums import (
    DistroSeriesDifferenceStatus,
    DistroSeriesDifferenceType,
    InformationType,
    )
from lp.registry.interfaces.accesspolicy import (
    IAccessArtifactGrantSource,
    IAccessArtifactSource,
    IAccessPolicyArtifactSource,
    IAccessPolicyGrantSource,
    IAccessPolicySource,
    )
from lp.registry.interfaces.distribution import (
    IDistribution,
    IDistributionSet,
    )
from lp.registry.interfaces.distributionmirror import (
    MirrorContent,
    MirrorSpeed,
    )
from lp.registry.interfaces.distributionsourcepackage import (
    IDistributionSourcePackage,
    )
from lp.registry.interfaces.distroseries import IDistroSeries
from lp.registry.interfaces.distroseriesdifference import (
    IDistroSeriesDifferenceSource,
    )
from lp.registry.interfaces.distroseriesdifferencecomment import (
    IDistroSeriesDifferenceCommentSource,
    )
from lp.registry.interfaces.distroseriesparent import IDistroSeriesParentSet
from lp.registry.interfaces.gpg import (
    GPGKeyAlgorithm,
    IGPGKeySet,
    )
from lp.registry.interfaces.mailinglist import (
    IMailingListSet,
    MailingListStatus,
    )
from lp.registry.interfaces.mailinglistsubscription import (
    MailingListAutoSubscribePolicy,
    )
from lp.registry.interfaces.packaging import (
    IPackagingUtil,
    PackagingType,
    )
from lp.registry.interfaces.person import (
    IPerson,
    IPersonSet,
    PersonCreationRationale,
    TeamSubscriptionPolicy,
    )
from lp.registry.interfaces.pocket import PackagePublishingPocket
from lp.registry.interfaces.poll import (
    IPollSet,
    PollAlgorithm,
    PollSecrecy,
    )
from lp.registry.interfaces.product import (
    IProduct,
    IProductSet,
    License,
    )
from lp.registry.interfaces.productseries import IProductSeries
from lp.registry.interfaces.projectgroup import IProjectGroupSet
from lp.registry.interfaces.series import SeriesStatus
from lp.registry.interfaces.sourcepackage import (
    ISourcePackage,
    SourcePackageFileType,
    SourcePackageUrgency,
    )
from lp.registry.interfaces.sourcepackagename import ISourcePackageNameSet
from lp.registry.interfaces.ssh import ISSHKeySet
from lp.registry.model.commercialsubscription import CommercialSubscription
from lp.registry.model.milestone import Milestone
from lp.registry.model.suitesourcepackage import SuiteSourcePackage
from lp.services.config import config
from lp.services.database.constants import (
    DEFAULT,
    UTC_NOW,
    )
from lp.services.database.lpstorm import (
    IMasterStore,
    IStore,
    )
from lp.services.database.sqlbase import flush_database_updates
from lp.services.gpg.interfaces import IGPGHandler
from lp.services.identity.interfaces.account import (
    AccountCreationRationale,
    AccountStatus,
    IAccountSet,
    )
from lp.services.identity.interfaces.emailaddress import (
    EmailAddressStatus,
    IEmailAddressSet,
    )
from lp.services.identity.model.account import Account
from lp.services.librarian.interfaces import ILibraryFileAliasSet
from lp.services.mail.signedmessage import SignedMessage
from lp.services.messages.model.message import (
    Message,
    MessageChunk,
    )
from lp.services.oauth.interfaces import IOAuthConsumerSet
from lp.services.openid.model.openididentifier import OpenIdIdentifier
from lp.services.propertycache import clear_property_cache
from lp.services.temporaryblobstorage.interfaces import (
    ITemporaryStorageManager,
    )
from lp.services.utils import AutoDecorate
from lp.services.webapp.dbpolicy import MasterDatabasePolicy
from lp.services.webapp.interfaces import (
    DEFAULT_FLAVOR,
    IStoreSelector,
    MAIN_STORE,
    OAuthPermission,
    )
from lp.services.webapp.sorting import sorted_version_numbers
from lp.services.worlddata.interfaces.country import ICountrySet
from lp.services.worlddata.interfaces.language import ILanguageSet
from lp.soyuz.adapters.overrides import SourceOverride
from lp.soyuz.adapters.packagelocation import PackageLocation
from lp.soyuz.enums import (
    ArchivePurpose,
    BinaryPackageFileType,
    BinaryPackageFormat,
    PackageDiffStatus,
    PackagePublishingPriority,
    PackagePublishingStatus,
    PackageUploadCustomFormat,
    PackageUploadStatus,
    )
from lp.soyuz.interfaces.archive import (
    default_name_by_purpose,
    IArchiveSet,
    )
from lp.soyuz.interfaces.archivepermission import IArchivePermissionSet
from lp.soyuz.interfaces.binarypackagebuild import IBinaryPackageBuildSet
from lp.soyuz.interfaces.binarypackagename import IBinaryPackageNameSet
from lp.soyuz.interfaces.component import (
    IComponent,
    IComponentSet,
    )
from lp.soyuz.interfaces.packagecopyjob import IPlainPackageCopyJobSource
from lp.soyuz.interfaces.packageset import IPackagesetSet
from lp.soyuz.interfaces.processor import IProcessorFamilySet
from lp.soyuz.interfaces.publishing import IPublishingSet
from lp.soyuz.interfaces.queue import IPackageUploadSet
from lp.soyuz.interfaces.section import ISectionSet
from lp.soyuz.model.component import ComponentSelection
from lp.soyuz.model.distributionsourcepackagecache import (
    DistributionSourcePackageCache,
    )
from lp.soyuz.model.files import (
    BinaryPackageFile,
    SourcePackageReleaseFile,
    )
from lp.soyuz.model.packagediff import PackageDiff
from lp.soyuz.model.processor import ProcessorFamilySet
from lp.testing import (
    ANONYMOUS,
    celebrity_logged_in,
    launchpadlib_for,
    login,
    login_as,
    login_person,
    person_logged_in,
    run_with_login,
    time_counter,
    with_celebrity_logged_in,
    )
from lp.testing.dbuser import dbuser
from lp.translations.enums import (
    LanguagePackType,
    RosettaImportStatus,
    )
from lp.translations.interfaces.languagepack import ILanguagePackSet
from lp.translations.interfaces.potemplate import IPOTemplateSet
from lp.translations.interfaces.side import TranslationSide
from lp.translations.interfaces.translationfileformat import (
    TranslationFileFormat,
    )
from lp.translations.interfaces.translationgroup import ITranslationGroupSet
from lp.translations.interfaces.translationimportqueue import (
    ITranslationImportQueue,
    )
from lp.translations.interfaces.translationmessage import (
    RosettaTranslationOrigin,
    )
from lp.translations.interfaces.translationsperson import ITranslationsPerson
from lp.translations.interfaces.translationtemplatesbuildjob import (
    ITranslationTemplatesBuildJobSource,
    )
from lp.translations.interfaces.translator import ITranslatorSet
from lp.translations.model.translationtemplateitem import (
    TranslationTemplateItem,
    )
from lp.translations.utilities.sanitize import (
    sanitize_translations_from_webui,
    )


SPACE = ' '

DIFF = """\
=== zbqvsvrq svyr 'yvo/yc/pbqr/vagresnprf/qvss.cl'
--- yvo/yc/pbqr/vagresnprf/qvss.cl      2009-10-01 13:25:12 +0000
+++ yvo/yc/pbqr/vagresnprf/qvss.cl      2010-02-02 15:48:56 +0000
@@ -121,6 +121,10 @@
                 'Gur pbasyvpgf grkg qrfpevovat nal cngu be grkg pbasyvpgf.'),
              ernqbayl=Gehr))

+    unf_pbasyvpgf = Obby(
+        gvgyr=_('Unf pbasyvpgf'), ernqbayl=Gehr,
+        qrfpevcgvba=_('Gur cerivrjrq zretr cebqhprf pbasyvpgf.'))
+
     # Gur fpurzn sbe gur Ersrerapr trgf cngpurq va _fpurzn_pvephyne_vzcbegf.
     oenapu_zretr_cebcbfny = rkcbegrq(
         Ersrerapr(
"""


def default_master_store(func):
    """Decorator to temporarily set the default Store to the master.

    In some cases, such as in the middle of a page test story,
    we might be calling factory methods with the default Store set
    to the slave which breaks stuff. For instance, if we set an account's
    password that needs to happen on the master store and this is forced.
    However, if we then read it back the default Store has to be used.
    """

    def with_default_master_store(*args, **kw):
        try:
            store_selector = getUtility(IStoreSelector)
        except ComponentLookupError:
            # Utilities not registered. No policies.
            return func(*args, **kw)
        store_selector.push(MasterDatabasePolicy())
        try:
            return func(*args, **kw)
        finally:
            store_selector.pop()
    return mergeFunctionMetadata(func, with_default_master_store)


# We use this for default parameters where None has a specific meaning. For
# example, makeBranch(product=None) means "make a junk branch". None, because
# None means "junk branch".
_DEFAULT = object()


class GPGSigningContext:
    """A helper object to hold the fingerprint, password and mode."""

    def __init__(self, fingerprint, password='', mode=None):
        self.fingerprint = fingerprint
        self.password = password
        self.mode = mode


class ObjectFactory:
    """Factory methods for creating basic Python objects."""

    __metaclass__ = AutoDecorate(default_master_store)

    # This allocates process-wide unique integers.  We count on Python doing
    # only cooperative threading to make this safe across threads.
    _unique_int_counter = count(100000)

    def getUniqueEmailAddress(self):
        return "%s@example.com" % self.getUniqueString('email')

    def getUniqueInteger(self):
        """Return an integer unique to this factory instance.

        For each thread, this will be a series of increasing numbers, but the
        starting point will be unique per thread.
        """
        return ObjectFactory._unique_int_counter.next()

    def getUniqueHexString(self, digits=None):
        """Return a unique hexadecimal string.

        :param digits: The number of digits in the string. 'None' means you
            don't care.
        :return: A hexadecimal string, with 'a'-'f' in lower case.
        """
        hex_number = '%x' % self.getUniqueInteger()
        if digits is not None:
            hex_number = hex_number.zfill(digits)
        return hex_number

    def getUniqueString(self, prefix=None):
        """Return a string unique to this factory instance.

        The string returned will always be a valid name that can be used in
        Launchpad URLs.

        :param prefix: Used as a prefix for the unique string. If
            unspecified, generates a name starting with 'unique' and
            mentioning the calling source location.
        """
        if prefix is None:
            frame = sys._getframe(2)
            source_filename = frame.f_code.co_filename
            # Dots and dashes cause trouble with some consumers of these
            # names.
            source = (
                os.path.basename(source_filename)
                .replace('_', '-')
                .replace('.', '-'))
            if source.startswith(
                    '<doctest '):
                # Like '-<doctest xx-build-summary-txt[10]>'.
                source = (source
                    .replace('<doctest ', '')
                    .replace('[', '')
                    .replace(']>', ''))
            prefix = 'unique-from-%s-line%d' % (
                source, frame.f_lineno)
        string = "%s-%s" % (prefix, self.getUniqueInteger())
        return string

    def getUniqueUnicode(self):
        return self.getUniqueString().decode('latin-1')

    def getUniqueURL(self, scheme=None, host=None):
        """Return a URL unique to this run of the test case."""
        if scheme is None:
            scheme = 'http'
        if host is None:
            host = "%s.domain.com" % self.getUniqueString('domain')
        return '%s://%s/%s' % (scheme, host, self.getUniqueString('path'))

    def getUniqueDate(self):
        """Return a unique date since January 1 2009.

        Each date returned by this function will more recent (or further into
        the future) than the previous one.
        """
        epoch = datetime(2009, 1, 1, tzinfo=pytz.UTC)
        return epoch + timedelta(minutes=self.getUniqueInteger())

    def makeCodeImportSourceDetails(self, branch_id=None, rcstype=None,
                                    url=None, cvs_root=None, cvs_module=None,
                                    stacked_on_url=None):
        if branch_id is None:
            branch_id = self.getUniqueInteger()
        if rcstype is None:
            rcstype = 'svn'
        if rcstype in ['svn', 'bzr-svn', 'hg', 'bzr']:
            assert cvs_root is cvs_module is None
            if url is None:
                url = self.getUniqueURL()
        elif rcstype == 'cvs':
            assert url is None
            if cvs_root is None:
                cvs_root = self.getUniqueString()
            if cvs_module is None:
                cvs_module = self.getUniqueString()
        elif rcstype == 'git':
            assert cvs_root is cvs_module is None
            if url is None:
                url = self.getUniqueURL(scheme='git')
        else:
            raise AssertionError("Unknown rcstype %r." % rcstype)
        return CodeImportSourceDetails(
            branch_id, rcstype, url, cvs_root, cvs_module,
            stacked_on_url=stacked_on_url)


class BareLaunchpadObjectFactory(ObjectFactory):
    """Factory methods for creating Launchpad objects.

    All the factory methods should be callable with no parameters.
    When this is done, the returned object should have unique references
    for any other required objects.
    """

    def loginAsAnyone(self, participation=None):
        """Log in as an arbitrary person.

        If you want to log in as a celebrity, including admins, see
        `lp.testing.login_celebrity`.
        """
        login(ANONYMOUS)
        person = self.makePerson()
        login_as(person, participation)
        return person

    @with_celebrity_logged_in('admin')
    def makeAdministrator(self, name=None, email=None):
        user = self.makePerson(name=name, email=email)
        administrators = getUtility(ILaunchpadCelebrities).admin
        administrators.addMember(user, administrators.teamowner)
        return user

    @with_celebrity_logged_in('admin')
    def makeRegistryExpert(self, name=None, email='expert@example.com'):
        user = self.makePerson(name=name, email=email)
        registry_team = getUtility(ILaunchpadCelebrities).registry_experts
        registry_team.addMember(user, registry_team.teamowner)
        return user

    def makeCopyArchiveLocation(self, distribution=None, owner=None,
        name=None, enabled=True):
        """Create and return a new arbitrary location for copy packages."""
        copy_archive = self.makeArchive(distribution, owner, name,
                                        ArchivePurpose.COPY, enabled)

        distribution = copy_archive.distribution
        distroseries = distribution.currentseries
        pocket = PackagePublishingPocket.RELEASE

        location = PackageLocation(copy_archive, distribution, distroseries,
            pocket)
        return ProxyFactory(location)

    def makeAccount(self, displayname=None, status=AccountStatus.ACTIVE,
                    rationale=AccountCreationRationale.UNKNOWN):
        """Create and return a new Account."""
        if displayname is None:
            displayname = self.getUniqueString('displayname')
        account = getUtility(IAccountSet).new(rationale, displayname)
        removeSecurityProxy(account).status = status
        self.makeOpenIdIdentifier(account)
        return account

    def makeOpenIdIdentifier(self, account, identifier=None):
        """Attach an OpenIdIdentifier to an Account."""
        # Unfortunately, there are many tests connecting as many
        # different database users that expect to be able to create
        # working accounts using these factory methods. The stored
        # procedure provides a work around and avoids us having to
        # grant INSERT rights to these database users and avoids the
        # security problems that would cause. The stored procedure
        # ensures that there is at least one OpenId Identifier attached
        # to the account that can be used to login. If the OpenId
        # Identifier needed to be created, it will not be usable in the
        # production environments so access to execute this stored
        # procedure cannot be used to compromise accounts.
        IMasterStore(OpenIdIdentifier).execute(
            "SELECT add_test_openid_identifier(%s)", (account.id, ))

    def makeGPGKey(self, owner):
        """Give 'owner' a crappy GPG key for the purposes of testing."""
        key_id = self.getUniqueHexString(digits=8).upper()
        fingerprint = key_id + 'A' * 32
        return getUtility(IGPGKeySet).new(
            owner.id,
            keyid=key_id,
            fingerprint=fingerprint,
            keysize=self.getUniqueInteger(),
            algorithm=GPGKeyAlgorithm.R,
            active=True,
            can_encrypt=False)

    def makePerson(
        self, email=None, name=None, displayname=None, account_status=None,
        email_address_status=None, hide_email_addresses=False,
        time_zone=None, latitude=None, longitude=None, homepage_content=None,
        selfgenerated_bugnotifications=False, member_of=()):
        """Create and return a new, arbitrary Person.

        :param email: The email address for the new person.
        :param name: The name for the new person.
        :param email_address_status: If specified, the status of the email
            address is set to the email_address_status.
        :param displayname: The display name to use for the person.
        :param hide_email_addresses: Whether or not to hide the person's email
            address(es) from other users.
        :param time_zone: This person's time zone, as a string.
        :param latitude: This person's latitude, as a float.
        :param longitude: This person's longitude, as a float.
        :param selfgenerated_bugnotifications: Receive own bugmail.
        """
        if email is None:
            email = self.getUniqueEmailAddress()
        if name is None:
            name = self.getUniqueString('person-name')
        # By default, make the email address preferred.
        if (email_address_status is None
                or email_address_status == EmailAddressStatus.VALIDATED):
            email_address_status = EmailAddressStatus.PREFERRED
        person, email = getUtility(IPersonSet).createPersonAndEmail(
            email, rationale=PersonCreationRationale.UNKNOWN, name=name,
            displayname=displayname,
            hide_email_addresses=hide_email_addresses)
        naked_person = removeSecurityProxy(person)
        if homepage_content is not None:
            naked_person.homepage_content = homepage_content

        if (time_zone is not None or latitude is not None or
            longitude is not None):
            naked_person.setLocation(latitude, longitude, time_zone, person)

        # Make sure the non-security-proxied object is not returned.
        del naked_person

        if selfgenerated_bugnotifications:
            # Set it explicitely only when True because the default
            # is False.
            person.selfgenerated_bugnotifications = True

        # To make the person someone valid in Launchpad, validate the
        # email.
        if email_address_status == EmailAddressStatus.PREFERRED:
            account = IMasterStore(Account).get(
                Account, person.accountID)
            account.status = AccountStatus.ACTIVE
            person.validateAndEnsurePreferredEmail(email)

        removeSecurityProxy(email).status = email_address_status

        if account_status:
            removeSecurityProxy(person.account).status = account_status
        self.makeOpenIdIdentifier(person.account)

        for team in member_of:
            with person_logged_in(team.teamowner):
                team.addMember(person, team.teamowner)

        # Ensure updated ValidPersonCache
        flush_database_updates()
        return person

    def makePersonByName(self, first_name, set_preferred_email=True,
                         use_default_autosubscribe_policy=False):
        """Create a new person with the given first name.

        The person will be given two email addresses, with the 'long form'
        (e.g. anne.person@example.com) as the preferred address.  Return
        the new person object.

        The person will also have their mailing list auto-subscription
        policy set to 'NEVER' unless 'use_default_autosubscribe_policy' is
        set to True. (This requires the Launchpad.Edit permission).  This
        is useful for testing, where we often want precise control over
        when a person gets subscribed to a mailing list.

        :param first_name: First name of the person, capitalized.
        :type first_name: string
        :param set_preferred_email: Flag specifying whether
            <name>.person@example.com should be set as the user's
            preferred email address.
        :type set_preferred_email: bool
        :param use_default_autosubscribe_policy: Flag specifying whether
            the person's `mailing_list_auto_subscribe_policy` should be set.
        :type use_default_autosubscribe_policy: bool
        :return: The newly created person.
        :rtype: `IPerson`
        """
        variable_name = first_name.lower()
        full_name = first_name + ' Person'
        # E.g. firstname.person@example.com will be an alternative address.
        preferred_address = variable_name + '.person@example.com'
        # E.g. aperson@example.org will be the preferred address.
        alternative_address = variable_name[0] + 'person@example.org'
        person, email = getUtility(IPersonSet).createPersonAndEmail(
            preferred_address,
            PersonCreationRationale.OWNER_CREATED_LAUNCHPAD,
            name=variable_name, displayname=full_name)
        if set_preferred_email:
            # setPreferredEmail no longer activates the account
            # automatically.
            account = IMasterStore(Account).get(Account, person.accountID)
            account.reactivate("Activated by factory.makePersonByName")
            person.setPreferredEmail(email)

        if not use_default_autosubscribe_policy:
            # Shut off list auto-subscription so that we have direct control
            # over subscriptions in the doctests.
            with person_logged_in(person):
                person.mailing_list_auto_subscribe_policy = (
                    MailingListAutoSubscribePolicy.NEVER)
        account = IMasterStore(Account).get(Account, person.accountID)
        getUtility(IEmailAddressSet).new(
            alternative_address, person, EmailAddressStatus.VALIDATED)
        return person

    def makeEmail(self, address, person, email_status=None):
        """Create a new email address for a person.

        :param address: The email address to create.
        :type address: string
        :param person: The person to assign the email address to.
        :type person: `IPerson`
        :param email_status: The default status of the email address,
            if given.  If not given, `EmailAddressStatus.VALIDATED`
            will be used.
        :type email_status: `EmailAddressStatus`
        :return: The newly created email address.
        :rtype: `IEmailAddress`
        """
        if email_status is None:
            email_status = EmailAddressStatus.VALIDATED
        return getUtility(IEmailAddressSet).new(
            address, person, email_status)

    def makeTeam(self, owner=None, displayname=None, email=None, name=None,
                 description=None, icon=None, logo=None,
                 subscription_policy=TeamSubscriptionPolicy.OPEN,
                 visibility=None, members=None):
        """Create and return a new, arbitrary Team.

        :param owner: The person or person name to use as the team's owner.
            If not given, a person will be auto-generated.
        :type owner: `IPerson` or string
        :param displayname: The team's display name.  If not given we'll use
            the auto-generated name.
        :param description: Team team's description.
        :type description string:
        :param email: The email address to use as the team's contact address.
        :type email: string
        :param icon: The team's icon.
        :param logo: The team's logo.
        :param subscription_policy: The subscription policy of the team.
        :type subscription_policy: `TeamSubscriptionPolicy`
        :param visibility: The team's visibility. If it's None, the default
            (public) will be used.
        :type visibility: `PersonVisibility`
        :param members: People or teams to be added to the new team
        :type members: An iterable of objects implementing IPerson
        :return: The new team
        :rtype: `ITeam`
        """
        if owner is None:
            owner = self.makePerson()
        elif isinstance(owner, basestring):
            owner = getUtility(IPersonSet).getByName(owner)
        else:
            pass
        if name is None:
            name = self.getUniqueString('team-name')
        if displayname is None:
            displayname = SPACE.join(
                word.capitalize() for word in name.split('-'))
        team = getUtility(IPersonSet).newTeam(
            owner, name, displayname, teamdescription=description,
            subscriptionpolicy=subscription_policy)
        naked_team = removeSecurityProxy(team)
        if visibility is not None:
            # Visibility is normally restricted to launchpad.Commercial, so
            # removing the security proxy as we don't care here.
            naked_team.visibility = visibility
        if email is not None:
            removeSecurityProxy(team).setContactAddress(
                getUtility(IEmailAddressSet).new(email, team))
        if icon is not None:
            naked_team.icon = icon
        if logo is not None:
            naked_team.logo = logo
        if members is not None:
            for member in members:
                naked_team.addMember(member, owner)
        return team

    def makePoll(self, team, name, title, proposition,
                 poll_type=PollAlgorithm.SIMPLE):
        """Create a new poll which starts tomorrow and lasts for a week."""
        dateopens = datetime.now(pytz.UTC) + timedelta(days=1)
        datecloses = dateopens + timedelta(days=7)
        return getUtility(IPollSet).new(
            team, name, title, proposition, dateopens, datecloses,
            PollSecrecy.SECRET, allowspoilt=True,
            poll_type=poll_type)

    def makeTranslationGroup(self, owner=None, name=None, title=None,
                             summary=None, url=None):
        """Create a new, arbitrary `TranslationGroup`."""
        if owner is None:
            owner = self.makePerson()
        if name is None:
            name = self.getUniqueString("translationgroup")
        if title is None:
            title = self.getUniqueString("title")
        if summary is None:
            summary = self.getUniqueString("summary")
        return getUtility(ITranslationGroupSet).new(
            name, title, summary, url, owner)

    def makeTranslator(self, language_code=None, group=None, person=None,
                       license=True, language=None):
        """Create a new, arbitrary `Translator`."""
        assert language_code is None or language is None, (
            "Please specifiy only one of language_code and language.")
        if language_code is None:
            if language is None:
                language = self.makeLanguage()
            language_code = language.code
        else:
            language = getUtility(ILanguageSet).getLanguageByCode(
                language_code)
            if language is None:
                language = self.makeLanguage(language_code=language_code)

        if group is None:
            group = self.makeTranslationGroup()
        if person is None:
            person = self.makePerson()
        tx_person = ITranslationsPerson(person)
        insecure_tx_person = removeSecurityProxy(tx_person)
        insecure_tx_person.translations_relicensing_agreement = license
        return getUtility(ITranslatorSet).new(group, language, person)

    def makeMilestone(self, product=None, distribution=None,
                      productseries=None, name=None, active=True,
                      dateexpected=None, distroseries=None):
        if (product is None and distribution is None and productseries is None
            and distroseries is None):
            product = self.makeProduct()
        if distribution is None and distroseries is None:
            if productseries is not None:
                product = productseries.product
            else:
                productseries = self.makeProductSeries(product=product)
        elif distroseries is None:
            distroseries = self.makeDistroSeries(distribution=distribution)
        else:
            distribution = distroseries.distribution
        if name is None:
            name = self.getUniqueString()
        return ProxyFactory(
            Milestone(product=product, distribution=distribution,
                      productseries=productseries, distroseries=distroseries,
                      name=name, active=active, dateexpected=dateexpected))

    def makeProcessor(self, family=None, name=None, title=None,
                      description=None):
        """Create a new processor.

        :param family: Family of the processor
        :param name: Name of the processor
        :param title: Optional title
        :param description: Optional description
        :return: A `IProcessor`
        """
        if name is None:
            name = self.getUniqueString()
        if family is None:
            family = self.makeProcessorFamily()
        if title is None:
            title = "The %s processor" % name
        if description is None:
            description = "The %s and processor and compatible processors"
        return family.addProcessor(name, title, description)

    def makeProcessorFamily(self, name=None, title=None, description=None,
                            restricted=False):
        """Create a new processor family.

        A default processor for the family will be created with the
        same name as the family.

        :param name: Name of the family (e.g. x86)
        :param title: Optional title of the family
        :param description: Optional extended description
        :param restricted: Whether the processor family is restricted
        :return: A `IProcessorFamily`
        """
        if name is None:
            name = self.getUniqueString()
        if description is None:
            description = "Description of the %s processor family" % name
        if title is None:
            title = "%s and compatible processors." % name
        family = getUtility(IProcessorFamilySet).new(
            name, title, description, restricted=restricted)
        # Make sure there's at least one processor in the family, so that
        # other things can have a default processor.
        self.makeProcessor(name=name, family=family)
        return family

    def makeProductRelease(self, milestone=None, product=None,
                           productseries=None):
        if milestone is None:
            milestone = self.makeMilestone(product=product,
                                           productseries=productseries)
        with person_logged_in(milestone.productseries.product.owner):
            release = milestone.createProductRelease(
                milestone.product.owner, datetime.now(pytz.UTC))
        return release

    def makeProductReleaseFile(self, signed=True,
                               product=None, productseries=None,
                               milestone=None,
                               release=None,
                               description="test file"):
        signature_filename = None
        signature_content = None
        if signed:
            signature_filename = 'test.txt.asc'
            signature_content = '123'
        if release is None:
            release = self.makeProductRelease(product=product,
                                              productseries=productseries,
                                              milestone=milestone)
        with person_logged_in(release.milestone.product.owner):
            release_file = release.addReleaseFile(
                'test.txt', 'test', 'text/plain',
                uploader=release.milestone.product.owner,
                signature_filename=signature_filename,
                signature_content=signature_content,
                description=description)
        return release_file

    def makeProduct(
        self, name=None, project=None, displayname=None,
        licenses=None, owner=None, registrant=None,
        title=None, summary=None, official_malone=None,
        translations_usage=None, bug_supervisor=None,
        driver=None, security_contact=None, icon=None):
        """Create and return a new, arbitrary Product."""
        if owner is None:
            owner = self.makePerson()
        if name is None:
            name = self.getUniqueString('product-name')
        if displayname is None:
            if name is None:
                displayname = self.getUniqueString('displayname')
            else:
                displayname = name.capitalize()
        if licenses is None:
            licenses = [License.GNU_GPL_V2]
        if title is None:
            title = self.getUniqueString('title')
        if summary is None:
            summary = self.getUniqueString('summary')
        admins = getUtility(ILaunchpadCelebrities).admin
        with person_logged_in(admins.teamowner):
            product = getUtility(IProductSet).createProduct(
                owner,
                name,
                displayname,
                title,
                summary,
                self.getUniqueString('description'),
                licenses=licenses,
                project=project,
                registrant=registrant,
                icon=icon)
        naked_product = removeSecurityProxy(product)
        if official_malone is not None:
            naked_product.official_malone = official_malone
        if translations_usage is not None:
            naked_product.translations_usage = translations_usage
        if bug_supervisor is not None:
            naked_product.bug_supervisor = bug_supervisor
        if driver is not None:
            naked_product.driver = driver
        if security_contact is not None:
            naked_product.security_contact = security_contact
        return product

    def makeProductSeries(self, product=None, name=None, owner=None,
                          summary=None, date_created=None, branch=None):
        """Create a new, arbitrary ProductSeries.

        :param branch: If supplied, the branch to set as
            ProductSeries.branch.
        :param date_created: If supplied, the date the series is created.
        :param name: If supplied, the name of the series.
        :param owner: If supplied, the owner of the series.
        :param product: If supplied, the series is created for this product.
            Otherwise, a new product is created.
        :param summary: If supplied, the product series summary.
        """
        if product is None:
            product = self.makeProduct()
        if owner is None:
            owner = product.owner
        if name is None:
            name = self.getUniqueString()
        if summary is None:
            summary = self.getUniqueString()
        # We don't want to login() as the person used to create the product,
        # so we remove the security proxy before creating the series.
        naked_product = removeSecurityProxy(product)
        series = naked_product.newSeries(
            owner=owner, name=name, summary=summary, branch=branch)
        if date_created is not None:
            series.datecreated = date_created
        return ProxyFactory(series)

    def makeProject(self, name=None, displayname=None, title=None,
                    homepageurl=None, summary=None, owner=None, driver=None,
                    description=None):
        """Create and return a new, arbitrary ProjectGroup."""
        if owner is None:
            owner = self.makePerson()
        if name is None:
            name = self.getUniqueString('project-name')
        if displayname is None:
            displayname = self.getUniqueString('displayname')
        if summary is None:
            summary = self.getUniqueString('summary')
        if description is None:
            description = self.getUniqueString('description')
        if title is None:
            title = self.getUniqueString('title')
        project = getUtility(IProjectGroupSet).new(
            name=name,
            displayname=displayname,
            title=title,
            homepageurl=homepageurl,
            summary=summary,
            description=description,
            owner=owner)
        if driver is not None:
            removeSecurityProxy(project).driver = driver
        return project

    def makeSprint(self, title=None, name=None):
        """Make a sprint."""
        if title is None:
            title = self.getUniqueString('title')
        owner = self.makePerson()
        if name is None:
            name = self.getUniqueString('name')
        time_starts = datetime(2009, 1, 1, tzinfo=pytz.UTC)
        time_ends = datetime(2009, 1, 2, tzinfo=pytz.UTC)
        time_zone = 'UTC'
        summary = self.getUniqueString('summary')
        return getUtility(ISprintSet).new(
            owner=owner, name=name, title=title, time_zone=time_zone,
            time_starts=time_starts, time_ends=time_ends, summary=summary)

    def makeStackedOnBranchChain(self, depth=5, **kwargs):
        branch = None
        for i in xrange(depth):
            branch = self.makeAnyBranch(stacked_on=branch, **kwargs)
        return branch

    def makeBranch(self, branch_type=None, owner=None,
                   name=None, product=_DEFAULT, url=_DEFAULT, registrant=None,
                   private=None, information_type=None, stacked_on=None,
                   sourcepackage=None, reviewer=None, **optional_branch_args):
        """Create and return a new, arbitrary Branch of the given type.

        Any parameters for `IBranchNamespace.createBranch` can be specified to
        override the default ones.
        """
        if branch_type is None:
            branch_type = BranchType.HOSTED
        if owner is None:
            owner = self.makePerson()
        if name is None:
            name = self.getUniqueString('branch')

        if sourcepackage is None:
            if product is _DEFAULT:
                product = self.makeProduct()
            sourcepackagename = None
            distroseries = None
        else:
            assert product is _DEFAULT, (
                "Passed source package AND product details")
            product = None
            sourcepackagename = sourcepackage.sourcepackagename
            distroseries = sourcepackage.distroseries

        if registrant is None:
            if owner.is_team:
                registrant = removeSecurityProxy(owner).teamowner
            else:
                registrant = owner

        if branch_type in (BranchType.HOSTED, BranchType.IMPORTED):
            url = None
        elif branch_type in (BranchType.MIRRORED, BranchType.REMOTE):
            if url is _DEFAULT:
                url = self.getUniqueURL()
        else:
            raise UnknownBranchTypeError(
                'Unrecognized branch type: %r' % (branch_type, ))

        namespace = get_branch_namespace(
            owner, product=product, distroseries=distroseries,
            sourcepackagename=sourcepackagename)
        branch = namespace.createBranch(
            branch_type=branch_type, name=name, registrant=registrant,
            url=url, **optional_branch_args)
<<<<<<< HEAD
        naked_branch = removeSecurityProxy(branch)
        if private:
            naked_branch.explicitly_private = True
            naked_branch.transitively_private = True
            # XXX this is here till branch properly supports information_type
            target_context = naked_branch.target.context
            if IBugTarget.providedBy(target_context):
                pillar = target_context.pillar
                [artifact] = getUtility(IAccessArtifactSource).ensure([branch])
                [policy] = getUtility(IAccessPolicySource).find(
                    [(pillar, InformationType.USERDATA)])
                getUtility(IAccessPolicyArtifactSource).create(
                    [(artifact, policy)])

        if stacked_on is not None:
            naked_branch.stacked_on = stacked_on
=======
        assert information_type is None or private is None, (
            "Can not specify both information_type and private")
        if private is not None:
            information_type = (
                InformationType.USERDATA if private else
                InformationType.PUBLIC)
        if information_type is not None:
            removeSecurityProxy(branch).transitionToInformationType(
                information_type, registrant, verify_policy=False)
        if stacked_on is not None:
            removeSecurityProxy(branch).branchChanged(
                removeSecurityProxy(stacked_on).unique_name, 'rev1', None,
                None, None)
>>>>>>> a697b47b
        if reviewer is not None:
            naked_branch.reviewer = reviewer
        return branch

    def makePackagingLink(self, productseries=None, sourcepackagename=None,
                          distroseries=None, packaging_type=None, owner=None,
                          sourcepackage=None, in_ubuntu=False):
        assert sourcepackage is None or (
            distroseries is None and sourcepackagename is None), (
            "Specify either a sourcepackage or a "
            "distroseries/sourcepackagename pair")
        if productseries is None:
            productseries = self.makeProduct().development_focus
        if sourcepackage is not None:
            distroseries = sourcepackage.distroseries
            sourcepackagename = sourcepackage.sourcepackagename
        else:
            make_sourcepackagename = (
                sourcepackagename is None or
                isinstance(sourcepackagename, str))
            if make_sourcepackagename:
                sourcepackagename = self.makeSourcePackageName(
                    sourcepackagename)
            if distroseries is None:
                if in_ubuntu:
                    distroseries = self.makeUbuntuDistroSeries()
                else:
                    distroseries = self.makeDistroSeries()
        if packaging_type is None:
            packaging_type = PackagingType.PRIME
        if owner is None:
            owner = self.makePerson()
        return getUtility(IPackagingUtil).createPackaging(
            productseries=productseries,
            sourcepackagename=sourcepackagename,
            distroseries=distroseries,
            packaging=packaging_type,
            owner=owner)

    def makePackageBranch(self, sourcepackage=None, distroseries=None,
                          sourcepackagename=None, **kwargs):
        """Make a package branch on an arbitrary package.

        See `makeBranch` for more information on arguments.

        You can pass in either `sourcepackage` or one or both of
        `distroseries` and `sourcepackagename`, but not combinations or all of
        them.
        """
        assert not(sourcepackage is not None and distroseries is not None), (
            "Don't pass in both sourcepackage and distroseries")
        assert not(sourcepackage is not None
                   and sourcepackagename is not None), (
            "Don't pass in both sourcepackage and sourcepackagename")
        if sourcepackage is None:
            sourcepackage = self.makeSourcePackage(
                sourcepackagename=sourcepackagename,
                distroseries=distroseries)
        return self.makeBranch(sourcepackage=sourcepackage, **kwargs)

    def makePersonalBranch(self, owner=None, **kwargs):
        """Make a personal branch on an arbitrary person.

        See `makeBranch` for more information on arguments.
        """
        if owner is None:
            owner = self.makePerson()
        return self.makeBranch(
            owner=owner, product=None, sourcepackage=None, **kwargs)

    def makeProductBranch(self, product=None, **kwargs):
        """Make a product branch on an arbitrary product.

        See `makeBranch` for more information on arguments.
        """
        if product is None:
            product = self.makeProduct()
        return self.makeBranch(product=product, **kwargs)

    def makeAnyBranch(self, **kwargs):
        """Make a branch without caring about its container.

        See `makeBranch` for more information on arguments.
        """
        return self.makeProductBranch(**kwargs)

    def makeBranchTargetBranch(self, target, branch_type=BranchType.HOSTED,
                               name=None, owner=None, creator=None):
        """Create a branch in a BranchTarget."""
        if name is None:
            name = self.getUniqueString('branch')
        if owner is None:
            owner = self.makePerson()
        if creator is None:
            creator = owner
        namespace = target.getNamespace(owner)
        return namespace.createBranch(branch_type, name, creator)

    def makeBranchMergeQueue(self, registrant=None, owner=None, name=None,
                             description=None, configuration=None,
                             branches=None):
        """Create a BranchMergeQueue."""
        if name is None:
            name = unicode(self.getUniqueString('queue'))
        if owner is None:
            owner = self.makePerson()
        if registrant is None:
            registrant = self.makePerson()
        if description is None:
            description = unicode(self.getUniqueString('queue-description'))
        if configuration is None:
            configuration = unicode(simplejson.dumps({
                self.getUniqueString('key'): self.getUniqueString('value')}))

        queue = getUtility(IBranchMergeQueueSource).new(
            name, owner, registrant, description, configuration, branches)
        return queue

    def makeRelatedBranchesForSourcePackage(self, sourcepackage=None,
                                            **kwargs):
        """Create some branches associated with a sourcepackage."""

        reference_branch = self.makePackageBranch(sourcepackage=sourcepackage)
        return self.makeRelatedBranches(
                reference_branch=reference_branch, **kwargs)

    def makeRelatedBranchesForProduct(self, product=None, **kwargs):
        """Create some branches associated with a product."""

        reference_branch = self.makeProductBranch(product=product)
        return self.makeRelatedBranches(
                reference_branch=reference_branch, **kwargs)

    def makeRelatedBranches(self, reference_branch=None,
                            with_series_branches=True,
                            with_package_branches=True,
                            with_private_branches=False):
        """Create some branches associated with a reference branch.
        The other branches are:
          - series branches: a set of branches associated with product
            series of the same product as the reference branch.
          - package branches: a set of branches associated with packagesource
            entities of the same product as the reference branch or the same
            sourcepackage depending on what type of branch it is.

        If no reference branch is supplied, create one.

        Returns: a tuple consisting of
        (reference_branch, related_series_branches, related_package_branches)

        """
        related_series_branch_info = []
        related_package_branch_info = []
        # Make the base_branch if required and find the product if one exists.
        naked_product = None
        if reference_branch is None:
            naked_product = removeSecurityProxy(self.makeProduct())
            # Create the 'source' branch ie the base branch of a recipe.
            reference_branch = self.makeProductBranch(
                                            name="reference_branch",
                                            product=naked_product)
        elif reference_branch.product is not None:
            naked_product = removeSecurityProxy(reference_branch.product)

        related_branch_owner = self.makePerson()
        # Only branches related to products have related series branches.
        if with_series_branches and naked_product is not None:
            series_branch_info = []

            # Add some product series
            def makeSeriesBranch(name, is_private=False):
                branch = self.makeBranch(
                    name=name,
                    product=naked_product, owner=related_branch_owner,
                    private=is_private)
                series = self.makeProductSeries(
                    product=naked_product, branch=branch)
                return branch, series
            for x in range(4):
                is_private = x == 0 and with_private_branches
                (branch, series) = makeSeriesBranch(
                        name=("series_branch_%s" % x), is_private=is_private)
                if not is_private:
                    series_branch_info.append((branch, series))

            # Sort them
            related_series_branch_info = sorted_version_numbers(
                    series_branch_info, key=lambda branch_info: (
                        getattr(branch_info[1], 'name')))

            # Add a development branch at the start of the list.
            naked_product.development_focus.name = 'trunk'
            devel_branch = self.makeProductBranch(
                product=naked_product, name='trunk_branch',
                owner=related_branch_owner)
            linked_branch = ICanHasLinkedBranch(naked_product)
            linked_branch.setBranch(devel_branch)
            related_series_branch_info.insert(0,
                    (devel_branch, naked_product.development_focus))

        if with_package_branches:
            # Create related package branches if the base_branch is
            # associated with a product.
            if naked_product is not None:

                def makePackageBranch(name, is_private=False):
                    distro = self.makeDistribution()
                    distroseries = self.makeDistroSeries(
                        distribution=distro)
                    sourcepackagename = self.makeSourcePackageName()

                    suitesourcepackage = self.makeSuiteSourcePackage(
                        sourcepackagename=sourcepackagename,
                        distroseries=distroseries,
                        pocket=PackagePublishingPocket.RELEASE)
                    naked_sourcepackage = removeSecurityProxy(
                        suitesourcepackage)

                    branch = self.makePackageBranch(
                        name=name, owner=related_branch_owner,
                        sourcepackagename=sourcepackagename,
                        distroseries=distroseries, private=is_private)
                    linked_branch = ICanHasLinkedBranch(naked_sourcepackage)
                    with celebrity_logged_in('admin'):
                        linked_branch.setBranch(branch, related_branch_owner)

                    series = self.makeProductSeries(product=naked_product)
                    self.makePackagingLink(
                        distroseries=distroseries, productseries=series,
                        sourcepackagename=sourcepackagename)
                    return branch, distroseries

                for x in range(5):
                    is_private = x == 0 and with_private_branches
                    branch, distroseries = makePackageBranch(
                            name=("product_package_branch_%s" % x),
                            is_private=is_private)
                    if not is_private:
                        related_package_branch_info.append(
                                (branch, distroseries))

            # Create related package branches if the base_branch is
            # associated with a sourcepackage.
            if reference_branch.sourcepackage is not None:
                distroseries = reference_branch.sourcepackage.distroseries
                for pocket in [
                        PackagePublishingPocket.RELEASE,
                        PackagePublishingPocket.UPDATES,
                        ]:
                    branch = self.makePackageBranch(
                            name="package_branch_%s" % pocket.name,
                            distroseries=distroseries)
                    with celebrity_logged_in('admin'):
                        reference_branch.sourcepackage.setBranch(
                            pocket, branch,
                            related_branch_owner)

                    related_package_branch_info.append(
                            (branch, distroseries))

            related_package_branch_info = sorted_version_numbers(
                    related_package_branch_info, key=lambda branch_info: (
                        getattr(branch_info[1], 'name')))

        return (
            reference_branch,
            related_series_branch_info,
            related_package_branch_info)

    def enableDefaultStackingForProduct(self, product, branch=None):
        """Give 'product' a default stacked-on branch.

        :param product: The product to give a default stacked-on branch to.
        :param branch: The branch that should be the default stacked-on
            branch.  If not supplied, a fresh branch will be created.
        """
        if branch is None:
            branch = self.makeBranch(product=product)
        # We just remove the security proxies to be able to change the objects
        # here.
        removeSecurityProxy(branch).branchChanged(
            '', 'rev1', None, None, None)
        naked_series = removeSecurityProxy(product.development_focus)
        naked_series.branch = branch
        return branch

    def enableDefaultStackingForPackage(self, package, branch):
        """Give 'package' a default stacked-on branch.

        :param package: The package to give a default stacked-on branch to.
        :param branch: The branch that should be the default stacked-on
            branch.
        """
        # We just remove the security proxies to be able to change the branch
        # here.
        removeSecurityProxy(branch).branchChanged(
            '', 'rev1', None, None, None)
        with person_logged_in(package.distribution.owner):
            package.development_version.setBranch(
                PackagePublishingPocket.RELEASE, branch,
                package.distribution.owner)
        return branch

    def makeBranchMergeProposal(self, target_branch=None, registrant=None,
                                set_state=None, prerequisite_branch=None,
                                product=None, initial_comment=None,
                                source_branch=None, preview_diff=None,
                                date_created=None, description=None,
                                reviewer=None):
        """Create a proposal to merge based on anonymous branches."""
        if target_branch is not None:
            target = target_branch.target
        elif source_branch is not None:
            target = source_branch.target
        elif prerequisite_branch is not None:
            target = prerequisite_branch.target
        else:
            # Create a target product branch, and use that target.  This is
            # needed to make sure we get a branch target that has the needed
            # security proxy.
            target_branch = self.makeProductBranch(product)
            target = target_branch.target

        # Fall back to initial_comment for description.
        if description is None:
            description = initial_comment

        if target_branch is None:
            target_branch = self.makeBranchTargetBranch(target)
        if source_branch is None:
            source_branch = self.makeBranchTargetBranch(target)
        if registrant is None:
            registrant = self.makePerson()
        review_requests = []
        if reviewer is not None:
            review_requests.append((reviewer, None))
        proposal = source_branch.addLandingTarget(
            registrant, target_branch, review_requests=review_requests,
            prerequisite_branch=prerequisite_branch, description=description,
            date_created=date_created)

        unsafe_proposal = removeSecurityProxy(proposal)
        if preview_diff is not None:
            unsafe_proposal.preview_diff = preview_diff
        if (set_state is None or
            set_state == BranchMergeProposalStatus.WORK_IN_PROGRESS):
            # The initial state is work in progress, so do nothing.
            pass
        elif set_state == BranchMergeProposalStatus.NEEDS_REVIEW:
            unsafe_proposal.requestReview()
        elif set_state == BranchMergeProposalStatus.CODE_APPROVED:
            unsafe_proposal.approveBranch(
                proposal.target_branch.owner, 'some_revision')
        elif set_state == BranchMergeProposalStatus.REJECTED:
            unsafe_proposal.rejectBranch(
                proposal.target_branch.owner, 'some_revision')
        elif set_state == BranchMergeProposalStatus.MERGED:
            unsafe_proposal.markAsMerged()
        elif set_state == BranchMergeProposalStatus.MERGE_FAILED:
            unsafe_proposal.setStatus(set_state, proposal.target_branch.owner)
        elif set_state == BranchMergeProposalStatus.QUEUED:
            unsafe_proposal.commit_message = self.getUniqueString(
                'commit message')
            unsafe_proposal.enqueue(
                proposal.target_branch.owner, 'some_revision')
        elif set_state == BranchMergeProposalStatus.SUPERSEDED:
            unsafe_proposal.resubmit(proposal.registrant)
        else:
            raise AssertionError('Unknown status: %s' % set_state)

        return proposal

    def makeBranchSubscription(self, branch=None, person=None,
                               subscribed_by=None):
        """Create a BranchSubscription."""
        if branch is None:
            branch = self.makeBranch()
        if person is None:
            person = self.makePerson()
        if subscribed_by is None:
            subscribed_by = person
        return branch.subscribe(person,
            BranchSubscriptionNotificationLevel.NOEMAIL, None,
            CodeReviewNotificationLevel.NOEMAIL, subscribed_by)

    def makeDiff(self, diff_text=DIFF):
        return ProxyFactory(
            Diff.fromFile(StringIO(diff_text), len(diff_text)))

    def makePreviewDiff(self, conflicts=u'', merge_proposal=None):
        diff = self.makeDiff()
        if merge_proposal is None:
            merge_proposal = self.makeBranchMergeProposal()
        preview_diff = PreviewDiff()
        preview_diff._branch_merge_proposal = merge_proposal
        preview_diff.conflicts = conflicts
        preview_diff.diff = diff
        preview_diff.source_revision_id = self.getUniqueUnicode()
        preview_diff.target_revision_id = self.getUniqueUnicode()
        return preview_diff

    def makeIncrementalDiff(self, merge_proposal=None, old_revision=None,
                            new_revision=None):
        diff = self.makeDiff()
        if merge_proposal is None:
            source_branch = self.makeBranch()
        else:
            source_branch = merge_proposal.source_branch

        def make_revision(parent=None):
            sequence = source_branch.revision_history.count() + 1
            if parent is None:
                parent_ids = []
            else:
                parent_ids = [parent.revision_id]
            branch_revision = self.makeBranchRevision(
                source_branch, sequence=sequence,
                revision_date=self.getUniqueDate(), parent_ids=parent_ids)
            return branch_revision.revision
        if old_revision is None:
            old_revision = make_revision()
        if merge_proposal is None:
            merge_proposal = self.makeBranchMergeProposal(
                date_created=self.getUniqueDate(),
                source_branch=source_branch)
        if new_revision is None:
            new_revision = make_revision(old_revision)
        return merge_proposal.generateIncrementalDiff(
            old_revision, new_revision, diff)

    def makeBzrRevision(self, revision_id=None, parent_ids=None, **kwargs):
        if revision_id is None:
            revision_id = self.getUniqueString('revision-id')
        if parent_ids is None:
            parent_ids = []
        return BzrRevision(
            message=self.getUniqueString('message'),
            revision_id=revision_id,
            committer=self.getUniqueString('committer'),
            parent_ids=parent_ids,
            timestamp=0, timezone=0, properties=kwargs)

    def makeRevision(self, author=None, revision_date=None, parent_ids=None,
                     rev_id=None, log_body=None, date_created=None):
        """Create a single `Revision`."""
        if author is None:
            author = self.getUniqueString('author')
        elif IPerson.providedBy(author):
            author = removeSecurityProxy(author).preferredemail.email
        if revision_date is None:
            revision_date = datetime.now(pytz.UTC)
        if parent_ids is None:
            parent_ids = []
        if rev_id is None:
            rev_id = self.getUniqueString('revision-id')
        if log_body is None:
            log_body = self.getUniqueString('log-body')
        return getUtility(IRevisionSet).new(
            revision_id=rev_id, log_body=log_body,
            revision_date=revision_date, revision_author=author,
            parent_ids=parent_ids, properties={},
            _date_created=date_created)

    def makeRevisionsForBranch(self, branch, count=5, author=None,
                               date_generator=None):
        """Add `count` revisions to the revision history of `branch`.

        :param branch: The branch to add the revisions to.
        :param count: The number of revisions to add.
        :param author: A string for the author name.
        :param date_generator: A `time_counter` instance, defaults to starting
                               from 1-Jan-2007 if not set.
        """
        if date_generator is None:
            date_generator = time_counter(
                datetime(2007, 1, 1, tzinfo=pytz.UTC),
                delta=timedelta(days=1))
        sequence = branch.revision_count
        parent = branch.getTipRevision()
        if parent is None:
            parent_ids = []
        else:
            parent_ids = [parent.revision_id]

        revision_set = getUtility(IRevisionSet)
        if author is None:
            author = self.getUniqueString('author')
        for index in range(count):
            revision = revision_set.new(
                revision_id=self.getUniqueString('revision-id'),
                log_body=self.getUniqueString('log-body'),
                revision_date=date_generator.next(),
                revision_author=author,
                parent_ids=parent_ids,
                properties={})
            sequence += 1
            branch.createBranchRevision(sequence, revision)
            parent = revision
            parent_ids = [parent.revision_id]
        if branch.branch_type not in (BranchType.REMOTE, BranchType.HOSTED):
            branch.startMirroring()
        removeSecurityProxy(branch).branchChanged(
            '', parent.revision_id, None, None, None)
        branch.updateScannedDetails(parent, sequence)

    def makeBranchRevision(self, branch, revision_id=None, sequence=None,
                           parent_ids=None, revision_date=None):
        revision = self.makeRevision(
            rev_id=revision_id, parent_ids=parent_ids,
            revision_date=revision_date)
        return branch.createBranchRevision(sequence, revision)

    def makeBug(self, product=None, owner=None, bug_watch_url=None,
                information_type=InformationType.PUBLIC, date_closed=None,
                title=None, date_created=None, description=None,
                comment=None, status=None, distribution=None, milestone=None,
                series=None, tags=None, sourcepackagename=None):
        """Create and return a new, arbitrary Bug.

        The bug returned uses default values where possible. See
        `IBugSet.new` for more information.

        :param product: If the product is not set, and if the parameter
            distribution, milestone, and series are not set, a product
            is created and this is used as the primary bug target.
        :param owner: The reporter of the bug. If not set, one is created.
        :param bug_watch_url: If specified, create a bug watch pointing
            to this URL.
        :param distribution: If set, the distribution is used as the
            default bug target.
        :param milestone: If set, the milestone.target must match the product
            or distribution parameters, or the those parameters must be None.
        :param series: If set, the series.product must match the product
            parameter, or the series.distribution must match the distribution
            parameter, or those parameters must be None.
        :param tags: If set, the tags to be added with the bug.
        :param distribution: If set, the sourcepackagename is used as the
            default bug target.
        At least one of the parameters distribution and product must be
        None, otherwise, an assertion error will be raised.
        """
        if product is None and distribution is None:
            if milestone is not None:
                # One of these will be None.
                product = milestone.product
                distribution = milestone.distribution
            elif series is not None:
                if IProductSeries.providedBy(series):
                    product = series.product
                else:
                    distribution = series.distribution
            else:
                product = self.makeProduct()
        if owner is None:
            owner = self.makePerson()
        if title is None:
            title = self.getUniqueString('bug-title')
        if comment is None:
            comment = self.getUniqueString()
        if sourcepackagename is not None:
            self.makeSourcePackagePublishingHistory(
                distroseries=distribution.currentseries,
                sourcepackagename=sourcepackagename)
        create_bug_params = CreateBugParams(
            owner, title, comment=comment, information_type=information_type,
            datecreated=date_created, description=description,
            status=status, tags=tags)
        create_bug_params.setBugTarget(
            product=product, distribution=distribution,
            sourcepackagename=sourcepackagename)
        bug = getUtility(IBugSet).createBug(create_bug_params)
        if bug_watch_url is not None:
            # fromText() creates a bug watch associated with the bug.
            with person_logged_in(owner):
                getUtility(IBugWatchSet).fromText(bug_watch_url, bug, owner)
        bugtask = removeSecurityProxy(bug).default_bugtask
        if date_closed is not None:
            with person_logged_in(owner):
                bugtask.transitionToStatus(
                    BugTaskStatus.FIXRELEASED, owner, when=date_closed)
        if milestone is not None:
            with person_logged_in(owner):
                bugtask.transitionToMilestone(
                    milestone, milestone.target.owner)
        if series is not None:
            with person_logged_in(owner):
                task = bug.addTask(owner, series)
                task.transitionToStatus(status, owner)

        return bug

    def makeBugTask(self, bug=None, target=None, owner=None, publish=True,
                    private=False):
        """Create and return a bug task.

        If the bug is already targeted to the given target, the existing
        bug task is returned.

        Private (and soon all) bugs cannot affect multiple projects
        so we ensure that if a bug has not been specified and one is
        created, it is for the same pillar as that of the specified target.

        :param bug: The `IBug` the bug tasks should be part of. If None,
            one will be created.
        :param target: The `IBugTarget`, to which the bug will be
            targeted to.
        :param private: If a bug is not specified, the privacy state to use
            when creating the bug for the bug task..
        """

        # Find and return the existing target if one exists.
        if bug is not None and target is not None:
            existing_bugtask = removeSecurityProxy(bug).getBugTask(target)
            if existing_bugtask is not None:
                return existing_bugtask

        # If we are adding a task to an existing bug, and no target is
        # is specified, we use the same pillar as already exists to ensure
        # that we don't end up with a bug affecting multiple projects.
        if target is None:
            default_bugtask = bug and removeSecurityProxy(bug.default_bugtask)
            if default_bugtask is not None:
                existing_pillar = default_bugtask.pillar
                if IProduct.providedBy(existing_pillar):
                    target = self.makeProductSeries(product=existing_pillar)
                elif IDistribution.providedBy(existing_pillar):
                    target = self.makeDistroSeries(
                        distribution=existing_pillar)
            if target is None:
                target = self.makeProduct()

        prerequisite_target = None
        if IProductSeries.providedBy(target):
            # We can't have a series task without a product task.
            prerequisite_target = target.product
        if IDistroSeries.providedBy(target):
            # We can't have a series task without a distribution task.
            prerequisite_target = target.distribution
        if ISourcePackage.providedBy(target):
            # We can't have a series task without a distribution task.
            prerequisite_target = target.distribution_sourcepackage
            if publish:
                self.makeSourcePackagePublishingHistory(
                    distroseries=target.distroseries,
                    sourcepackagename=target.sourcepackagename)
        if IDistributionSourcePackage.providedBy(target):
            if publish:
                self.makeSourcePackagePublishingHistory(
                    distroseries=target.distribution.currentseries,
                    sourcepackagename=target.sourcepackagename)
        if prerequisite_target is not None:
            prerequisite = bug and removeSecurityProxy(bug).getBugTask(
                prerequisite_target)
            if prerequisite is None:
                prerequisite = self.makeBugTask(
                    bug, prerequisite_target, publish=publish)
                bug = prerequisite.bug

        # Private (and soon all) bugs cannot affect multiple projects
        # so we ensure that if a bug has not been specified and one is
        # created, it is for the same pillar as that of the specified target.
        result_bug_task = None
        if bug is None and private:
            product = distribution = sourcepackagename = None
            pillar = target.pillar
            if IProduct.providedBy(pillar):
                product = pillar
            elif IDistribution.providedBy(pillar):
                distribution = pillar
            if (IDistributionSourcePackage.providedBy(target)
                or ISourcePackage.providedBy(target)):
                    sourcepackagename = target.sourcepackagename
            bug = self.makeBug(
                private=private, product=product, distribution=distribution,
                sourcepackagename=sourcepackagename)
            if not ISeriesBugTarget.providedBy(target):
                result_bug_task = bug.default_bugtask
        # We keep the existing behaviour for public bugs because
        # test_bugtask_search breaks spectacularly otherwise. Almost all other
        # tests pass.
        if bug is None:
            bug = self.makeBug()

        if result_bug_task is not None:
            return result_bug_task
        if owner is None:
            owner = self.makePerson()
        return removeSecurityProxy(bug).addTask(owner, target)

    def makeBugNomination(self, bug=None, target=None):
        """Create and return a BugNomination.

        Will create a non-series task if it does not already exist.

        :param bug: The `IBug` the nomination should be for. If None,
            one will be created.
        :param target: The `IProductSeries`, `IDistroSeries` or
            `ISourcePackage` to nominate for.
        """
        if ISourcePackage.providedBy(target):
            non_series = target.distribution_sourcepackage
            series = target.distroseries
        else:
            non_series = target.parent
            series = target
        with celebrity_logged_in('admin'):
            bug = self.makeBugTask(bug=bug, target=non_series).bug
            nomination = bug.addNomination(
                getUtility(ILaunchpadCelebrities).admin, series)
        return nomination

    def makeBugTracker(self, base_url=None, bugtrackertype=None, title=None,
                       name=None):
        """Make a new bug tracker."""
        owner = self.makePerson()

        if base_url is None:
            base_url = 'http://%s.example.com/' % self.getUniqueString()
        if bugtrackertype is None:
            bugtrackertype = BugTrackerType.BUGZILLA

        return getUtility(IBugTrackerSet).ensureBugTracker(
            base_url, owner, bugtrackertype, title=title, name=name)

    def makeBugTrackerWithWatches(self, base_url=None, count=2):
        """Make a new bug tracker with some watches."""
        bug_tracker = self.makeBugTracker(base_url=base_url)
        bug_watches = [
            self.makeBugWatch(bugtracker=bug_tracker)
            for i in range(count)]
        return (bug_tracker, bug_watches)

    def makeBugTrackerComponentGroup(self, name=None, bug_tracker=None):
        """Make a new bug tracker component group."""
        if name is None:
            name = self.getUniqueUnicode()
        if bug_tracker is None:
            bug_tracker = self.makeBugTracker()

        component_group = bug_tracker.addRemoteComponentGroup(name)
        return component_group

    def makeBugTrackerComponent(self, name=None, component_group=None,
                                custom=None):
        """Make a new bug tracker component."""
        if name is None:
            name = self.getUniqueUnicode()
        if component_group is None:
            component_group = self.makeBugTrackerComponentGroup()
        if custom is None:
            custom = False
        if custom:
            component = component_group.addCustomComponent(name)
        else:
            component = component_group.addComponent(name)
        return component

    def makeBugWatch(self, remote_bug=None, bugtracker=None, bug=None,
                     owner=None, bug_task=None):
        """Make a new bug watch."""
        if remote_bug is None:
            remote_bug = self.getUniqueInteger()

        if bugtracker is None:
            bugtracker = self.makeBugTracker()

        if bug_task is not None:
            # If someone passes a value for bug *and* a value for
            # bug_task then the bug value will get clobbered, but that
            # doesn't matter since the bug should be the one that the
            # bug task belongs to anyway (unless they're having a crazy
            # moment, in which case we're saving them from themselves).
            bug = bug_task.bug
        elif bug is None:
            bug = self.makeBug()

        if owner is None:
            owner = self.makePerson()

        bug_watch = getUtility(IBugWatchSet).createBugWatch(
            bug, owner, bugtracker, str(remote_bug))
        if bug_task is not None:
            bug_task.bugwatch = bug_watch

        # You need to be an admin to set next_check on a BugWatch.
        def set_next_check(bug_watch):
            bug_watch.next_check = datetime.now(pytz.timezone('UTC'))

        person = getUtility(IPersonSet).getByName('name16')
        run_with_login(person, set_next_check, bug_watch)
        return bug_watch

    def makeBugComment(self, bug=None, owner=None, subject=None, body=None,
                       bug_watch=None):
        """Create and return a new bug comment.

        :param bug: An `IBug` or a bug ID or name, or None, in which
            case a new bug is created.
        :param owner: An `IPerson`, or None, in which case a new
            person is created.
        :param subject: An `IMessage` or a string, or None, in which
            case a new message will be generated.
        :param body: An `IMessage` or a string, or None, in which
            case a new message will be generated.
        :param bug_watch: An `IBugWatch`, which will be used to set the
            new comment's bugwatch attribute.
        :return: An `IBugMessage`.
        """
        if bug is None:
            bug = self.makeBug()
        elif isinstance(bug, (int, long, basestring)):
            bug = getUtility(IBugSet).getByNameOrID(str(bug))
        if owner is None:
            owner = self.makePerson()
        if subject is None:
            subject = self.getUniqueString()
        if body is None:
            body = self.getUniqueString()
        with person_logged_in(owner):
            return bug.newMessage(owner=owner, subject=subject, content=body,
                                  parent=None, bugwatch=bug_watch,
                                  remote_comment_id=None)

    def makeBugAttachment(self, bug=None, owner=None, data=None,
                          comment=None, filename=None, content_type=None,
                          description=None, is_patch=_DEFAULT):
        """Create and return a new bug attachment.

        :param bug: An `IBug` or a bug ID or name, or None, in which
            case a new bug is created.
        :param owner: An `IPerson`, or None, in which case a new
            person is created.
        :param data: A file-like object or a string, or None, in which
            case a unique string will be used.
        :param comment: An `IMessage` or a string, or None, in which
            case a new message will be generated.
        :param filename: A string, or None, in which case a unique
            string will be used.
        :param content_type: The MIME-type of this file.
        :param description: The description of the attachment.
        :param is_patch: If true, this attachment is a patch.
        :return: An `IBugAttachment`.
        """
        if bug is None:
            bug = self.makeBug()
        elif isinstance(bug, (int, long, basestring)):
            bug = getUtility(IBugSet).getByNameOrID(str(bug))
        if owner is None:
            owner = self.makePerson()
        if data is None:
            data = self.getUniqueString()
        if description is None:
            description = self.getUniqueString()
        if comment is None:
            comment = self.getUniqueString()
        if filename is None:
            filename = self.getUniqueString()
        # If the default value of is_patch when creating a new
        # BugAttachment should ever change, we don't want to interfere
        # with that.  So, we only override it if our caller explicitly
        # passed it.
        other_params = {}
        if is_patch is not _DEFAULT:
            other_params['is_patch'] = is_patch
        return bug.addAttachment(
            owner, data, comment, filename, content_type=content_type,
            description=description, **other_params)

    def makeSignedMessage(self, msgid=None, body=None, subject=None,
            attachment_contents=None, force_transfer_encoding=False,
            email_address=None, signing_context=None, to_address=None):
        """Return an ISignedMessage.

        :param msgid: An rfc2822 message-id.
        :param body: The body of the message.
        :param attachment_contents: The contents of an attachment.
        :param force_transfer_encoding: If True, ensure a transfer encoding is
            used.
        :param email_address: The address the mail is from.
        :param signing_context: A GPGSigningContext instance containing the
            gpg key to sign with.  If None, the message is unsigned.  The
            context also contains the password and gpg signing mode.
        """
        mail = SignedMessage()
        if email_address is None:
            person = self.makePerson()
            email_address = removeSecurityProxy(person).preferredemail.email
        mail['From'] = email_address
        if to_address is None:
            to_address = removeSecurityProxy(
                self.makePerson()).preferredemail.email
        mail['To'] = to_address
        if subject is None:
            subject = self.getUniqueString('subject')
        mail['Subject'] = subject
        if msgid is None:
            msgid = self.makeUniqueRFC822MsgId()
        if body is None:
            body = self.getUniqueString('body')
        charset = 'ascii'
        try:
            body = body.encode(charset)
        except UnicodeEncodeError:
            charset = 'utf-8'
            body = body.encode(charset)
        mail['Message-Id'] = msgid
        mail['Date'] = formatdate()
        if signing_context is not None:
            gpghandler = getUtility(IGPGHandler)
            body = gpghandler.signContent(
                body, signing_context.fingerprint,
                signing_context.password, signing_context.mode)
            assert body is not None
        if attachment_contents is None:
            mail.set_payload(body)
            body_part = mail
        else:
            body_part = EmailMessage()
            body_part.set_payload(body)
            mail.attach(body_part)
            attach_part = EmailMessage()
            attach_part.set_payload(attachment_contents)
            attach_part['Content-type'] = 'application/octet-stream'
            if force_transfer_encoding:
                encode_base64(attach_part)
            mail.attach(attach_part)
            mail['Content-type'] = 'multipart/mixed'
        body_part['Content-type'] = 'text/plain'
        if force_transfer_encoding:
            encode_base64(body_part)
        body_part.set_charset(charset)
        mail.parsed_string = mail.as_string()
        return mail

    def makeSpecification(self, product=None, title=None, distribution=None,
                          name=None, summary=None, owner=None,
                          status=NewSpecificationDefinitionStatus.NEW,
                          implementation_status=None, goal=None, specurl=None,
                          assignee=None, drafter=None, approver=None,
                          priority=None, whiteboard=None, milestone=None):
        """Create and return a new, arbitrary Blueprint.

        :param product: The product to make the blueprint on.  If one is
            not specified, an arbitrary product is created.
        """
        if distribution is None and product is None:
            product = self.makeProduct()
        if name is None:
            name = self.getUniqueString('name')
        if summary is None:
            summary = self.getUniqueString('summary')
        if title is None:
            title = self.getUniqueString('title')
        if owner is None:
            owner = self.makePerson()
        if priority is None:
            priority = SpecificationPriority.UNDEFINED
        status_names = NewSpecificationDefinitionStatus.items.mapping.keys()
        if status.name in status_names:
            definition_status = status
        else:
            # This is to satisfy life cycle requirements.
            definition_status = NewSpecificationDefinitionStatus.NEW
        spec = getUtility(ISpecificationSet).new(
            name=name,
            title=title,
            specurl=None,
            summary=summary,
            definition_status=definition_status,
            whiteboard=whiteboard,
            owner=owner,
            assignee=assignee,
            drafter=drafter,
            approver=approver,
            product=product,
            distribution=distribution,
            priority=priority)
        naked_spec = removeSecurityProxy(spec)
        if status.name not in status_names:
            # Set the closed status after the status has a sane initial state.
            naked_spec.definition_status = status
        if status == SpecificationDefinitionStatus.OBSOLETE:
            # This is to satisfy a DB constraint of obsolete specs.
            naked_spec.completer = owner
            naked_spec.date_completed = datetime.now(pytz.UTC)
        naked_spec.specurl = specurl
        naked_spec.milestone = milestone
        if goal is not None:
            naked_spec.proposeGoal(goal, spec.target.owner)
        if implementation_status is not None:
            naked_spec.implementation_status = implementation_status
            naked_spec.updateLifecycleStatus(owner)
        return spec

    makeBlueprint = makeSpecification

    def makeSpecificationWorkItem(self, title=None, specification=None,
                                  assignee=None, milestone=None, deleted=False,
                                  status=SpecificationWorkItemStatus.TODO,
                                  sequence=None):
        if title is None:
            title = self.getUniqueString(u'title')
        if specification is None:
            product = None
            distribution = None
            if milestone is not None:
                product = milestone.product
                distribution = milestone.distribution
            specification = self.makeSpecification(
                product=product, distribution=distribution)
        if sequence is None:
            sequence = self.getUniqueInteger()
        work_item = removeSecurityProxy(specification).newWorkItem(
            title=title, sequence=sequence, status=status, assignee=assignee,
            milestone=milestone)
        work_item.deleted = deleted
        return work_item

    def makeQuestion(self, target=None, title=None,
                     owner=None, description=None, language=None):
        """Create and return a new, arbitrary Question.

        :param target: The IQuestionTarget to make the question on. If one is
            not specified, an arbitrary product is created.
        :param title: The question title. If one is not provided, an
            arbitrary title is created.
        :param owner: The owner of the question. If one is not provided, the
            question target owner will be used.
        :param description: The question description.
        :param language: The question language. If one is not provided, then
            English will be used.
        """
        if target is None:
            target = self.makeProduct()
        if title is None:
            title = self.getUniqueString('title')
        if owner is None:
            owner = target.owner
        if description is None:
            description = self.getUniqueString('description')
        with person_logged_in(owner):
            question = target.newQuestion(
                owner=owner, title=title, description=description,
                language=language)
        return question

    def makeQuestionSubscription(self, question=None, person=None):
        """Create a QuestionSubscription."""
        if question is None:
            question = self.makeQuestion()
        if person is None:
            person = self.makePerson()
        with person_logged_in(person):
            return question.subscribe(person)

    def makeFAQ(self, target=None, title=None):
        """Create and return a new, arbitrary FAQ.

        :param target: The IFAQTarget to make the FAQ on. If one is
            not specified, an arbitrary product is created.
        :param title: The FAQ title. If one is not provided, an
            arbitrary title is created.
        """
        if target is None:
            target = self.makeProduct()
        if title is None:
            title = self.getUniqueString('title')
        return target.newFAQ(
            owner=target.owner, title=title, content='content')

    def makePackageCodeImport(self, sourcepackage=None, **kwargs):
        """Make a code import targetting a sourcepackage."""
        if sourcepackage is None:
            sourcepackage = self.makeSourcePackage()
        target = IBranchTarget(sourcepackage)
        return self.makeCodeImport(target=target, **kwargs)

    def makeProductCodeImport(self, product=None, **kwargs):
        """Make a code import targetting a product."""
        if product is None:
            product = self.makeProduct()
        target = IBranchTarget(product)
        return self.makeCodeImport(target=target, **kwargs)

    def makeCodeImport(self, svn_branch_url=None, cvs_root=None,
                       cvs_module=None, target=None, branch_name=None,
                       git_repo_url=None, hg_repo_url=None,
                       bzr_branch_url=None, registrant=None,
                       rcs_type=None, review_status=None):
        """Create and return a new, arbitrary code import.

        The type of code import will be inferred from the source details
        passed in, but defaults to a Subversion import from an arbitrary
        unique URL.
        """
        if (svn_branch_url is cvs_root is cvs_module is git_repo_url is
            hg_repo_url is bzr_branch_url is None):
            svn_branch_url = self.getUniqueURL()

        if target is None:
            target = IBranchTarget(self.makeProduct())
        if branch_name is None:
            branch_name = self.getUniqueString('name')
        if registrant is None:
            registrant = self.makePerson()

        code_import_set = getUtility(ICodeImportSet)
        if svn_branch_url is not None:
            if rcs_type is None:
                rcs_type = RevisionControlSystems.SVN
            else:
                assert rcs_type in (RevisionControlSystems.SVN,
                                    RevisionControlSystems.BZR_SVN)
            return code_import_set.new(
                registrant, target, branch_name, rcs_type=rcs_type,
                url=svn_branch_url, review_status=review_status)
        elif git_repo_url is not None:
            assert rcs_type in (None, RevisionControlSystems.GIT)
            return code_import_set.new(
                registrant, target, branch_name,
                rcs_type=RevisionControlSystems.GIT,
                url=git_repo_url, review_status=review_status)
        elif hg_repo_url is not None:
            return code_import_set.new(
                registrant, target, branch_name,
                rcs_type=RevisionControlSystems.HG,
                url=hg_repo_url, review_status=review_status)
        elif bzr_branch_url is not None:
            return code_import_set.new(
                registrant, target, branch_name,
                rcs_type=RevisionControlSystems.BZR,
                url=bzr_branch_url, review_status=review_status)
        else:
            assert rcs_type in (None, RevisionControlSystems.CVS)
            return code_import_set.new(
                registrant, target, branch_name,
                rcs_type=RevisionControlSystems.CVS,
                cvs_root=cvs_root, cvs_module=cvs_module,
                review_status=review_status)

    def makeChangelog(self, spn=None, versions=[]):
        """Create and return a LFA of a valid Debian-style changelog.

        Note that the changelog returned is unicode - this is deliberate
        so that code is forced to cope with it as utf-8 changelogs are
        normal.
        """
        if spn is None:
            spn = self.getUniqueString()
        changelog = ''
        for version in versions:
            entry = dedent(u'''\
            %s (%s) unstable; urgency=low

              * %s.

             -- Føo Bær <foo@example.com>  Tue, 01 Jan 1970 01:50:41 +0000

            ''' % (spn, version, version))
            changelog += entry
        return self.makeLibraryFileAlias(content=changelog.encode("utf-8"))

    def makeCodeImportEvent(self):
        """Create and return a CodeImportEvent."""
        code_import = self.makeCodeImport()
        person = self.makePerson()
        code_import_event_set = getUtility(ICodeImportEventSet)
        return code_import_event_set.newCreate(code_import, person)

    def makeCodeImportJob(self, code_import=None):
        """Create and return a new code import job for the given import.

        This implies setting the import's review_status to REVIEWED.
        """
        if code_import is None:
            code_import = self.makeCodeImport()
        code_import.updateFromData(
            {'review_status': CodeImportReviewStatus.REVIEWED},
            code_import.registrant)
        return code_import.import_job

    def makeCodeImportMachine(self, set_online=False, hostname=None):
        """Return a new CodeImportMachine.

        The machine will be in the OFFLINE state."""
        if hostname is None:
            hostname = self.getUniqueString('machine-')
        if set_online:
            state = CodeImportMachineState.ONLINE
        else:
            state = CodeImportMachineState.OFFLINE
        machine = getUtility(ICodeImportMachineSet).new(hostname, state)
        return machine

    def makeCodeImportResult(self, code_import=None, result_status=None,
                             date_started=None, date_finished=None,
                             log_excerpt=None, log_alias=None, machine=None):
        """Create and return a new CodeImportResult."""
        if code_import is None:
            code_import = self.makeCodeImport()
        if machine is None:
            machine = self.makeCodeImportMachine()
        requesting_user = None
        if log_excerpt is None:
            log_excerpt = self.getUniqueString()
        if result_status is None:
            result_status = CodeImportResultStatus.FAILURE
        if date_finished is None:
            # If a date_started is specified, then base the finish time
            # on that.
            if date_started is None:
                date_finished = time_counter().next()
            else:
                date_finished = date_started + timedelta(hours=4)
        if date_started is None:
            date_started = date_finished - timedelta(hours=4)
        if log_alias is None:
            log_alias = self.makeLibraryFileAlias()
        return getUtility(ICodeImportResultSet).new(
            code_import, machine, requesting_user, log_excerpt, log_alias,
            result_status, date_started, date_finished)

    def makeCodeReviewComment(self, sender=None, subject=None, body=None,
                              vote=None, vote_tag=None, parent=None,
                              merge_proposal=None, date_created=DEFAULT):
        if sender is None:
            sender = self.makePerson()
        if subject is None:
            subject = self.getUniqueString('subject')
        if body is None:
            body = self.getUniqueString('content')
        if merge_proposal is None:
            if parent:
                merge_proposal = parent.branch_merge_proposal
            else:
                merge_proposal = self.makeBranchMergeProposal(
                    registrant=sender)
        with person_logged_in(sender):
            return merge_proposal.createComment(
                sender, subject, body, vote, vote_tag, parent,
                _date_created=date_created)

    def makeCodeReviewVoteReference(self):
        bmp = removeSecurityProxy(self.makeBranchMergeProposal())
        candidate = self.makePerson()
        return bmp.nominateReviewer(candidate, bmp.registrant)

    def makeMessage(self, subject=None, content=None, parent=None,
                    owner=None, datecreated=None):
        if subject is None:
            subject = self.getUniqueString()
        if content is None:
            content = self.getUniqueString()
        if owner is None:
            owner = self.makePerson()
        if datecreated is None:
            datecreated = datetime.now(UTC)
        rfc822msgid = self.makeUniqueRFC822MsgId()
        message = Message(rfc822msgid=rfc822msgid, subject=subject,
            owner=owner, parent=parent, datecreated=datecreated)
        MessageChunk(message=message, sequence=1, content=content)
        return message

    def makeLanguage(self, language_code=None, name=None, pluralforms=None,
                     plural_expression=None):
        """Makes a language given the language_code and name."""
        if language_code is None:
            language_code = self.getUniqueString('lang')
        if name is None:
            name = "Language %s" % language_code
        if plural_expression is None and pluralforms is not None:
            # If the number of plural forms is known, the language
            # should also have a plural expression and vice versa.
            plural_expression = 'n %% %d' % pluralforms

        language_set = getUtility(ILanguageSet)
        return language_set.createLanguage(
            language_code, name, pluralforms=pluralforms,
            pluralexpression=plural_expression)

    def makeLanguagePack(self, distroseries=None, languagepack_type=None):
        """Create a language pack."""
        if distroseries is None:
            distroseries = self.makeUbuntuDistroSeries()
        if languagepack_type is None:
            languagepack_type = LanguagePackType.FULL
        return getUtility(ILanguagePackSet).addLanguagePack(
            distroseries, self.makeLibraryFileAlias(), languagepack_type)

    def makeLibraryFileAlias(self, filename=None, content=None,
                             content_type='text/plain', restricted=False,
                             expires=None):
        """Make a library file, and return the alias."""
        if filename is None:
            filename = self.getUniqueString('filename')
        if content is None:
            content = self.getUniqueString()
        library_file_alias_set = getUtility(ILibraryFileAliasSet)
        library_file_alias = library_file_alias_set.create(
            filename, len(content), StringIO(content), content_type,
            expires=expires, restricted=restricted)
        return library_file_alias

    def makeDistribution(self, name=None, displayname=None, owner=None,
                         registrant=None, members=None, title=None,
                         aliases=None, bug_supervisor=None, driver=None,
                         security_contact=None, publish_root_dir=None,
                         publish_base_url=None, publish_copy_base_url=None,
                         no_pubconf=False, icon=None, summary=None):
        """Make a new distribution."""
        if name is None:
            name = self.getUniqueString(prefix="distribution")
        if displayname is None:
            displayname = name.capitalize()
        if title is None:
            title = self.getUniqueString()
        description = self.getUniqueString()
        if summary is None:
            summary = self.getUniqueString()
        domainname = self.getUniqueString()
        if registrant is None:
            registrant = self.makePerson()
        if owner is None:
            owner = self.makePerson()
        if members is None:
            members = self.makeTeam(owner)
        distro = getUtility(IDistributionSet).new(
            name, displayname, title, description, summary, domainname,
            members, owner, registrant, icon=icon)
        naked_distro = removeSecurityProxy(distro)
        if aliases is not None:
            naked_distro.setAliases(aliases)
        if driver is not None:
            naked_distro.driver = driver
        if bug_supervisor is not None:
            naked_distro.bug_supervisor = bug_supervisor
        if security_contact is not None:
            naked_distro.security_contact = security_contact
        if not no_pubconf:
            self.makePublisherConfig(
                distro, publish_root_dir, publish_base_url,
                publish_copy_base_url)
        return distro

    def makeDistroSeries(self, distribution=None, version=None,
                         status=SeriesStatus.DEVELOPMENT,
                         previous_series=None, name=None, displayname=None,
                         registrant=None):
        """Make a new `DistroSeries`."""
        if distribution is None:
            distribution = self.makeDistribution()
        if name is None:
            name = self.getUniqueString(prefix="distroseries")
        if displayname is None:
            displayname = name.capitalize()
        if version is None:
            version = "%s.0" % self.getUniqueInteger()
        if registrant is None:
            registrant = distribution.owner

        # We don't want to login() as the person used to create the product,
        # so we remove the security proxy before creating the series.
        naked_distribution = removeSecurityProxy(distribution)
        series = naked_distribution.newSeries(
            version=version,
            name=name,
            displayname=displayname,
            title=self.getUniqueString(), summary=self.getUniqueString(),
            description=self.getUniqueString(),
            previous_series=previous_series, registrant=registrant)
        series.status = status

        return ProxyFactory(series)

    def makeUbuntuDistroSeries(self, version=None,
                               status=SeriesStatus.DEVELOPMENT,
                               previous_series=None, name=None,
                               displayname=None):
        """Short cut to use the celebrity 'ubuntu' as the distribution."""
        ubuntu = getUtility(ILaunchpadCelebrities).ubuntu
        return self.makeDistroSeries(
            ubuntu, version, status, previous_series, name, displayname)

    def makeDistroSeriesDifference(
        self, derived_series=None, source_package_name_str=None,
        versions=None,
        difference_type=DistroSeriesDifferenceType.DIFFERENT_VERSIONS,
        status=DistroSeriesDifferenceStatus.NEEDS_ATTENTION,
        changelogs=None, set_base_version=False, parent_series=None):
        """Create a new distro series source package difference."""
        if derived_series is None:
            dsp = self.makeDistroSeriesParent(
                parent_series=parent_series)
            derived_series = dsp.derived_series
            parent_series = dsp.parent_series
        else:
            if parent_series is None:
                dsp = getUtility(IDistroSeriesParentSet).getByDerivedSeries(
                    derived_series)
                if dsp.count() == 0:
                    new_dsp = self.makeDistroSeriesParent(
                        derived_series=derived_series,
                        parent_series=parent_series)
                    parent_series = new_dsp.parent_series
                else:
                    parent_series = dsp[0].parent_series

        if source_package_name_str is None:
            source_package_name_str = self.getUniqueString('src-name')

        source_package_name = self.getOrMakeSourcePackageName(
            source_package_name_str)

        if versions is None:
            versions = {}
        if changelogs is None:
            changelogs = {}

        base_version = versions.get('base')
        if base_version is not None:
            for series in [derived_series, parent_series]:
                spr = self.makeSourcePackageRelease(
                    sourcepackagename=source_package_name,
                    version=base_version)
                self.makeSourcePackagePublishingHistory(
                    distroseries=series, sourcepackagerelease=spr,
                    status=PackagePublishingStatus.SUPERSEDED)

        if difference_type is not (
            DistroSeriesDifferenceType.MISSING_FROM_DERIVED_SERIES):
            spr = self.makeSourcePackageRelease(
                sourcepackagename=source_package_name,
                version=versions.get('derived'),
                changelog=changelogs.get('derived'))
            self.makeSourcePackagePublishingHistory(
                distroseries=derived_series, sourcepackagerelease=spr,
                status=PackagePublishingStatus.PUBLISHED)

        if difference_type is not (
            DistroSeriesDifferenceType.UNIQUE_TO_DERIVED_SERIES):
            spr = self.makeSourcePackageRelease(
                sourcepackagename=source_package_name,
                version=versions.get('parent'),
                changelog=changelogs.get('parent'))
            self.makeSourcePackagePublishingHistory(
                distroseries=parent_series,
                sourcepackagerelease=spr,
                status=PackagePublishingStatus.PUBLISHED)

        diff = getUtility(IDistroSeriesDifferenceSource).new(
            derived_series, source_package_name, parent_series)

        removeSecurityProxy(diff).status = status

        if set_base_version:
            version = versions.get('base', "%s.0" % self.getUniqueInteger())
            removeSecurityProxy(diff).base_version = version

        # We clear the cache on the diff, returning the object as if it
        # was just loaded from the store.
        clear_property_cache(diff)
        return diff

    def makeDistroSeriesDifferenceComment(
        self, distro_series_difference=None, owner=None, comment=None):
        """Create a new distro series difference comment."""
        if distro_series_difference is None:
            distro_series_difference = self.makeDistroSeriesDifference()
        if owner is None:
            owner = self.makePerson()
        if comment is None:
            comment = self.getUniqueString('dsdcomment')

        return getUtility(IDistroSeriesDifferenceCommentSource).new(
            distro_series_difference, owner, comment)

    def makeDistroSeriesParent(self, derived_series=None, parent_series=None,
                               initialized=False, is_overlay=False,
                               pocket=None, component=None):
        if parent_series is None:
            parent_series = self.makeDistroSeries()
        if derived_series is None:
            derived_series = self.makeDistroSeries()
        return getUtility(IDistroSeriesParentSet).new(
            derived_series, parent_series, initialized, is_overlay, pocket,
            component)

    def makeDistroArchSeries(self, distroseries=None,
                             architecturetag=None, processorfamily=None,
                             official=True, owner=None,
                             supports_virtualized=False, enabled=True):
        """Create a new distroarchseries"""

        if distroseries is None:
            distroseries = self.makeDistroSeries()
        if processorfamily is None:
            processorfamily = self.makeProcessorFamily()
        if owner is None:
            owner = self.makePerson()
        # XXX: architecturetag & processorfamily are tightly coupled. It's
        # wrong to just make a fresh architecture tag without also making a
        # processor family to go with it (ideally with processors!)
        if architecturetag is None:
            architecturetag = self.getUniqueString('arch')
        return distroseries.newArch(
            architecturetag, processorfamily, official, owner,
            supports_virtualized, enabled)

    def makeComponent(self, name=None):
        """Make a new `IComponent`."""
        if name is None:
            name = self.getUniqueString()
        return getUtility(IComponentSet).ensure(name)

    def makeComponentSelection(self, distroseries=None, component=None):
        """Make a new `ComponentSelection`.

        :param distroseries: Optional `DistroSeries`.  If none is given,
            one will be created.
        :param component: Optional `Component` or a component name.  If
            none is given, one will be created.
        """
        if distroseries is None:
            distroseries = self.makeDistroSeries()

        if not IComponent.providedBy(component):
            component = self.makeComponent(component)

        return ComponentSelection(
            distroseries=distroseries, component=component)

    def makeArchive(self, distribution=None, owner=None, name=None,
                    purpose=None, enabled=True, private=False,
                    virtualized=True, description=None, displayname=None,
                    suppress_subscription_notifications=False):
        """Create and return a new arbitrary archive.

        :param distribution: Supply IDistribution, defaults to a new one
            made with makeDistribution() for non-PPAs and ubuntu for PPAs.
        :param owner: Supply IPerson, defaults to a new one made with
            makePerson().
        :param name: Name of the archive, defaults to a random string.
        :param purpose: Supply ArchivePurpose, defaults to PPA.
        :param enabled: Whether the archive is enabled.
        :param private: Whether the archive is created private.
        :param virtualized: Whether the archive is virtualized.
        :param description: A description of the archive.
        :param suppress_subscription_notifications: Whether to suppress
            subscription notifications, defaults to False.  Only useful
            for private archives.
        """
        if purpose is None:
            purpose = ArchivePurpose.PPA
        elif isinstance(purpose, basestring):
            purpose = ArchivePurpose.items[purpose.upper()]

        if distribution is None:
            # See bug #568769
            if purpose == ArchivePurpose.PPA:
                distribution = getUtility(ILaunchpadCelebrities).ubuntu
            else:
                distribution = self.makeDistribution()
        if owner is None:
            owner = self.makePerson()
        if name is None:
            if purpose != ArchivePurpose.PPA:
                name = default_name_by_purpose.get(purpose)
            if name is None:
                name = self.getUniqueString()

        # Making a distribution makes an archive, and there can be only one
        # per distribution.
        if purpose == ArchivePurpose.PRIMARY:
            return distribution.main_archive

        admins = getUtility(ILaunchpadCelebrities).admin
        with person_logged_in(admins.teamowner):
            archive = getUtility(IArchiveSet).new(
                owner=owner, purpose=purpose,
                distribution=distribution, name=name, displayname=displayname,
                enabled=enabled, require_virtualized=virtualized,
                description=description)

        if private:
            naked_archive = removeSecurityProxy(archive)
            naked_archive.private = True
            naked_archive.buildd_secret = "sekrit"

        if suppress_subscription_notifications:
            naked_archive = removeSecurityProxy(archive)
            naked_archive.suppress_subscription_notifications = True

        return archive

    def makeArchiveAdmin(self, archive=None):
        """Make an Archive Admin.

        :param archive: The `IArchive`, will be auto-created if None.

        Make and return an `IPerson` who has an `ArchivePermission` to admin
        the distroseries queue.
        """
        if archive is None:
            archive = self.makeArchive()

        person = self.makePerson()
        permission_set = getUtility(IArchivePermissionSet)
        permission_set.newQueueAdmin(archive, person, 'main')
        return person

    def makeBuilder(self, processor=None, url=None, name=None, title=None,
                    description=None, owner=None, active=True,
                    virtualized=True, vm_host=None, manual=False):
        """Make a new builder for i386 virtualized builds by default.

        Note: the builder returned will not be able to actually build -
        we currently have a build slave setup for 'bob' only in the
        test environment.
        """
        if processor is None:
            processor_fam = ProcessorFamilySet().getByName('x86')
            processor = processor_fam.processors[0]
        if url is None:
            url = 'http://%s:8221/' % self.getUniqueString()
        if name is None:
            name = self.getUniqueString('builder-name')
        if title is None:
            title = self.getUniqueString('builder-title')
        if description is None:
            description = self.getUniqueString('description')
        if owner is None:
            owner = self.makePerson()

        return getUtility(IBuilderSet).new(
            processor, url, name, title, description, owner, active,
            virtualized, vm_host, manual=manual)

    def makeRecipeText(self, *branches):
        if len(branches) == 0:
            branches = (self.makeAnyBranch(), )
        base_branch = branches[0]
        other_branches = branches[1:]
        text = MINIMAL_RECIPE_TEXT % base_branch.bzr_identity
        for i, branch in enumerate(other_branches):
            text += 'merge dummy-%s %s\n' % (i, branch.bzr_identity)
        return text

    def makeRecipe(self, *branches):
        """Make a builder recipe that references `branches`.

        If no branches are passed, return a recipe text that references an
        arbitrary branch.
        """
        from bzrlib.plugins.builder.recipe import RecipeParser
        parser = RecipeParser(self.makeRecipeText(*branches))
        return parser.parse()

    def makeSourcePackageRecipeDistroseries(self, name="warty"):
        """Return a supported Distroseries to use with Source Package Recipes.

        Ew.  This uses sampledata currently, which is the ONLY reason this
        method exists: it gives us a migration path away from sampledata.
        """
        ubuntu = getUtility(IDistributionSet).getByName('ubuntu')
        return ubuntu.getSeries(name)

    def makeSourcePackageRecipe(self, registrant=None, owner=None,
                                distroseries=None, name=None,
                                description=None, branches=(),
                                build_daily=False, daily_build_archive=None,
                                is_stale=None, recipe=None,
                                date_created=DEFAULT):
        """Make a `SourcePackageRecipe`."""
        if registrant is None:
            registrant = self.makePerson()
        if owner is None:
            owner = self.makePerson()
        if distroseries is None:
            distroseries = self.makeSourcePackageRecipeDistroseries()

        if name is None:
            name = self.getUniqueString('spr-name').decode('utf8')
        if description is None:
            description = self.getUniqueString(
                'spr-description').decode('utf8')
        if daily_build_archive is None:
            daily_build_archive = self.makeArchive(
                distribution=distroseries.distribution, owner=owner)
        if recipe is None:
            recipe = self.makeRecipeText(*branches)
        else:
            assert branches == ()
        source_package_recipe = getUtility(ISourcePackageRecipeSource).new(
            registrant, owner, name, recipe, description, [distroseries],
            daily_build_archive, build_daily, date_created)
        if is_stale is not None:
            removeSecurityProxy(source_package_recipe).is_stale = is_stale
        IStore(source_package_recipe).flush()
        return source_package_recipe

    def makeSourcePackageRecipeBuild(self, sourcepackage=None, recipe=None,
                                     requester=None, archive=None,
                                     sourcename=None, distroseries=None,
                                     pocket=None, date_created=None,
                                     status=BuildStatus.NEEDSBUILD,
                                     duration=None):
        """Make a new SourcePackageRecipeBuild."""
        if recipe is None:
            recipe = self.makeSourcePackageRecipe(name=sourcename)
        if archive is None:
            archive = self.makeArchive()
        if distroseries is None:
            distroseries = self.makeDistroSeries(
                distribution=archive.distribution)
            arch = self.makeDistroArchSeries(distroseries=distroseries)
            removeSecurityProxy(distroseries).nominatedarchindep = arch
        if requester is None:
            requester = self.makePerson()
        spr_build = getUtility(ISourcePackageRecipeBuildSource).new(
            distroseries=distroseries,
            recipe=recipe,
            archive=archive,
            requester=requester,
            pocket=pocket,
            date_created=date_created)
        removeSecurityProxy(spr_build).status = status
        if duration is not None:
            naked_sprb = removeSecurityProxy(spr_build)
            if naked_sprb.date_started is None:
                naked_sprb.date_started = spr_build.date_created
            naked_sprb.date_finished = naked_sprb.date_started + duration
        IStore(spr_build).flush()
        return spr_build

    def makeSourcePackageRecipeBuildJob(
        self, score=9876, virtualized=True, estimated_duration=64,
        sourcename=None, recipe_build=None):
        """Create a `SourcePackageRecipeBuildJob` and a `BuildQueue` for
        testing."""
        if recipe_build is None:
            recipe_build = self.makeSourcePackageRecipeBuild(
                sourcename=sourcename)
        recipe_build_job = recipe_build.makeJob()

        store = getUtility(IStoreSelector).get(MAIN_STORE, DEFAULT_FLAVOR)
        bq = BuildQueue(
            job=recipe_build_job.job, lastscore=score,
            job_type=BuildFarmJobType.RECIPEBRANCHBUILD,
            estimated_duration=timedelta(seconds=estimated_duration),
            virtualized=virtualized)
        store.add(bq)
        return bq

    def makeRecipeBuildRecords(self, num_recent_records=1,
                               num_records_outside_epoch=0, epoch_days=30):
        """Create some recipe build records.

        A RecipeBuildRecord is a named tuple. Some records will be created
        with archive of type ArchivePurpose.PRIMARY, others with type
        ArchivePurpose.PPA. Some build records with be created with a build
        status of fully built and some will be created with the daily build
        option set to True and False. Only those records with daily build set
        to True and build status to fully built are returned.
        :param num_recent_records: the number of records within the specified
         time window.
        :param num_records_outside_epoch: the number of records outside the
         specified time window.
        :param epoch_days: the time window to use when creating records.
        """

        distroseries = self.makeDistroSeries()
        sourcepackagename = self.makeSourcePackageName()
        sourcepackage = self.makeSourcePackage(
            sourcepackagename=sourcepackagename,
            distroseries=distroseries)

        records_inside_epoch = []
        all_records = []
        for x in range(num_recent_records + num_records_outside_epoch):

            # We want some different source package names occasionally
            if not x % 3:
                sourcepackagename = self.makeSourcePackageName()
                sourcepackage = self.makeSourcePackage(
                    sourcepackagename=sourcepackagename,
                    distroseries=distroseries)

            # Ensure we have both ppa and primary archives
            if not x % 2:
                purpose = ArchivePurpose.PPA
            else:
                purpose = ArchivePurpose.PRIMARY
            archive = self.makeArchive(
                purpose=purpose, distribution=distroseries.distribution)
            # Make some daily and non-daily recipe builds.
            for daily in (True, False):
                recipeowner = self.makePerson()
                recipe = self.makeSourcePackageRecipe(
                    build_daily=daily,
                    owner=recipeowner,
                    name="Recipe_%s_%d" % (sourcepackagename.name, x),
                    daily_build_archive=archive,
                    distroseries=distroseries)
                sprb = self.makeSourcePackageRecipeBuild(
                    requester=recipeowner,
                    recipe=recipe,
                    sourcepackage=sourcepackage,
                    distroseries=distroseries)
                spr = self.makeSourcePackageRelease(
                    source_package_recipe_build=sprb,
                    sourcepackagename=sourcepackagename,
                    distroseries=distroseries, archive=archive)
                self.makeSourcePackagePublishingHistory(
                    sourcepackagerelease=spr, archive=archive,
                    distroseries=distroseries)

                # Make some complete and incomplete builds.
                for build_status in (
                    BuildStatus.FULLYBUILT,
                    BuildStatus.NEEDSBUILD,
                    ):
                    binary_build = self.makeBinaryPackageBuild(
                            source_package_release=spr)
                    naked_build = removeSecurityProxy(binary_build)
                    naked_build.queueBuild()
                    naked_build.status = build_status

                    now = datetime.now(UTC)
                    # We want some builds to be created in ascending order
                    if x < num_recent_records:
                        naked_build.date_finished = (
                            now - timedelta(
                                days=epoch_days - 1,
                                hours=-x))
                    # And others is descending order
                    else:
                        days_offset = epoch_days + 1 + x
                        naked_build.date_finished = (
                            now - timedelta(days=days_offset))

                    naked_build.date_started = (
                        naked_build.date_finished - timedelta(minutes=5))
                    rbr = RecipeBuildRecord(
                        removeSecurityProxy(sourcepackagename),
                        removeSecurityProxy(recipeowner),
                        removeSecurityProxy(archive),
                        removeSecurityProxy(recipe),
                        naked_build.date_finished.replace(tzinfo=None))

                    # Only return fully completed daily builds.
                    if daily and build_status == BuildStatus.FULLYBUILT:
                        if x < num_recent_records:
                            records_inside_epoch.append(rbr)
                        all_records.append(rbr)
        # We need to explicitly commit because if don't, the records don't
        # appear in the slave datastore.
        transaction.commit()

        # We need to ensure our results are sorted by correctly
        def _sort_records(records):
            records.sort(lambda x, y:
                cmp(x.sourcepackagename.name, y.sourcepackagename.name) or
                -cmp(x.most_recent_build_time, y.most_recent_build_time))

        _sort_records(all_records)
        _sort_records(records_inside_epoch)
        return all_records, records_inside_epoch

    def makeTranslationTemplatesBuildJob(self, branch=None):
        """Make a new `TranslationTemplatesBuildJob`.

        :param branch: The branch that the job should be for.  If none
            is given, one will be created.
        """
        if branch is None:
            branch = self.makeBranch()

        jobset = getUtility(ITranslationTemplatesBuildJobSource)
        return jobset.create(branch)

    def makePOTemplate(self, productseries=None, distroseries=None,
                       sourcepackagename=None, owner=None, name=None,
                       translation_domain=None, path=None,
                       copy_pofiles=True, side=None, sourcepackage=None,
                       iscurrent=True):
        """Make a new translation template."""
        if sourcepackage is not None:
            assert distroseries is None, (
                'Cannot specify sourcepackage and distroseries')
            distroseries = sourcepackage.distroseries
            assert sourcepackagename is None, (
                'Cannot specify sourcepackage and sourcepackagename')
            sourcepackagename = sourcepackage.sourcepackagename
        if productseries is None and distroseries is None:
            if side != TranslationSide.UBUNTU:
                # No context for this template; set up a productseries.
                productseries = self.makeProductSeries(owner=owner)
                # Make it use Translations, otherwise there's little point
                # to us creating a template for it.
                naked_series = removeSecurityProxy(productseries)
                naked_series.product.translations_usage = (
                    ServiceUsage.LAUNCHPAD)
            else:
                distroseries = self.makeUbuntuDistroSeries()
        if distroseries is not None and sourcepackagename is None:
            sourcepackagename = self.makeSourcePackageName()

        templateset = getUtility(IPOTemplateSet)
        subset = templateset.getSubset(
            distroseries, sourcepackagename, productseries)

        if name is None:
            name = self.getUniqueString()
        if translation_domain is None:
            translation_domain = self.getUniqueString()

        if owner is None:
            if productseries is None:
                owner = distroseries.owner
            else:
                owner = productseries.owner

        if path is None:
            path = 'messages.pot'

        pot = subset.new(name, translation_domain, path, owner, copy_pofiles)
        removeSecurityProxy(pot).iscurrent = iscurrent
        return pot

    def makePOTemplateAndPOFiles(self, language_codes, **kwargs):
        """Create a POTemplate and associated POFiles.

        Create a POTemplate for the given distroseries/sourcepackagename or
        productseries and create a POFile for each language. Returns the
        template.
        """
        template = self.makePOTemplate(**kwargs)
        for language_code in language_codes:
            self.makePOFile(language_code, template, template.owner)
        return template

    def makePOFile(self, language_code=None, potemplate=None, owner=None,
                   create_sharing=False, language=None, side=None):
        """Make a new translation file."""
        assert language_code is None or language is None, (
            "Please specifiy only one of language_code and language.")
        if language_code is None:
            if language is None:
                language = self.makeLanguage()
            language_code = language.code
        if potemplate is None:
            potemplate = self.makePOTemplate(owner=owner, side=side)
        else:
            assert side is None, 'Cannot specify both side and potemplate.'
        return potemplate.newPOFile(language_code,
                                    create_sharing=create_sharing)

    def makePOTMsgSet(self, potemplate=None, singular=None, plural=None,
                      context=None, sequence=None, commenttext=None,
                      filereferences=None, sourcecomment=None,
                      flagscomment=None):
        """Make a new `POTMsgSet` in the given template."""
        if potemplate is None:
            potemplate = self.makePOTemplate()
        if singular is None and plural is None:
            singular = self.getUniqueString()
        if sequence is None:
            sequence = self.getUniqueInteger()
        potmsgset = potemplate.createMessageSetFromText(
            singular, plural, context, sequence)
        if commenttext is not None:
            potmsgset.commenttext = commenttext
        if filereferences is not None:
            potmsgset.filereferences = filereferences
        if sourcecomment is not None:
            potmsgset.sourcecomment = sourcecomment
        if flagscomment is not None:
            potmsgset.flagscomment = flagscomment
        removeSecurityProxy(potmsgset).sync()
        return potmsgset

    def makePOFileAndPOTMsgSet(self, language_code=None, msgid=None,
                               with_plural=False, side=None):
        """Make a `POFile` with a `POTMsgSet`."""
        pofile = self.makePOFile(language_code, side=side)

        if with_plural:
            if msgid is None:
                msgid = self.getUniqueString()
            plural = self.getUniqueString()
        else:
            plural = None

        potmsgset = self.makePOTMsgSet(
            pofile.potemplate, singular=msgid, plural=plural)

        return pofile, potmsgset

    def makeTranslationsDict(self, translations=None):
        """Make sure translations are stored in a dict, e.g. {0: "foo"}.

        If translations is already dict, it is returned unchanged.
        If translations is a sequence, it is enumerated into a dict.
        If translations is None, an arbitrary single translation is created.
        """
        translations = removeSecurityProxy(translations)
        if translations is None:
            return {0: self.getUniqueString()}
        if isinstance(translations, dict):
            return translations
        assert isinstance(translations, (list, tuple)), (
                "Expecting either a dict or a sequence.")
        return dict(enumerate(translations))

    def makeSuggestion(self, pofile=None, potmsgset=None, translator=None,
                       translations=None, date_created=None):
        """Make a new suggested `TranslationMessage` in the given PO file."""
        if pofile is None:
            pofile = self.makePOFile('sr')
        if potmsgset is None:
            potmsgset = self.makePOTMsgSet(pofile.potemplate)
        if translator is None:
            translator = self.makePerson()
        translations = self.makeTranslationsDict(translations)
        translation_message = potmsgset.submitSuggestion(
            pofile, translator, translations)
        assert translation_message is not None, (
            "Cannot make suggestion on translation credits POTMsgSet.")
        if date_created is not None:
            naked_translation_message = removeSecurityProxy(
                translation_message)
            naked_translation_message.date_created = date_created
            naked_translation_message.sync()
        return translation_message

    def makeCurrentTranslationMessage(self, pofile=None, potmsgset=None,
                                      translator=None, reviewer=None,
                                      translations=None, diverged=False,
                                      current_other=False,
                                      date_created=None, date_reviewed=None,
                                      language=None, side=None,
                                      potemplate=None):
        """Create a `TranslationMessage` and make it current.

        By default the message will only be current on the side (Ubuntu
        or upstream) that `pofile` is on.

        Be careful: if the message is already translated, calling this
        method may violate database unique constraints.

        :param pofile: `POFile` to put translation in; if omitted, one
            will be created.
        :param potmsgset: `POTMsgSet` to translate; if omitted, one will
            be created (with sequence number 1).
        :param translator: `Person` who created the translation.  If
            omitted, one will be created.
        :param reviewer: `Person` who reviewed the translation.  If
            omitted, one will be created.
        :param translations: Strings to translate the `POTMsgSet`
            to.  Can be either a list, or a dict mapping plural form
            numbers to the forms' respective translations.
            If omitted, will translate to a single random string.
        :param diverged: Create a diverged message?
        :param current_other: Should the message also be current on the
            other translation side?  (Cannot be combined with `diverged`).
        :param date_created: Force a specific creation date instead of 'now'.
        :param date_reviewed: Force a specific review date instead of 'now'.
        :param language: `Language` to use for the POFile
        :param side: The `TranslationSide` this translation should be for.
        :param potemplate: If provided, the POTemplate to use when creating
            the POFile.
        """
        assert not (diverged and current_other), (
            "A diverged message can't be current on the other side.")
        assert None in (language, pofile), (
            'Cannot specify both language and pofile.')
        assert None in (side, pofile), (
            'Cannot specify both side and pofile.')
        link_potmsgset_with_potemplate = (
            (pofile is None and potemplate is None) or potmsgset is None)
        if pofile is None:
            pofile = self.makePOFile(
                language=language, side=side, potemplate=potemplate)
        else:
            assert potemplate is None, (
                'Cannot specify both pofile and potemplate')
        potemplate = pofile.potemplate
        if potmsgset is None:
            potmsgset = self.makePOTMsgSet(potemplate)
        if link_potmsgset_with_potemplate:
            # If we have a new pofile or a new potmsgset, we must link
            # the potmsgset to the pofile's potemplate.
            potmsgset.setSequence(
                pofile.potemplate, self.getUniqueInteger())
        else:
            # Otherwise it is the duty of the callsite to ensure
            # consistency.
            store = IStore(TranslationTemplateItem)
            tti_for_message_in_template = store.find(
                TranslationTemplateItem.potmsgset == potmsgset,
                TranslationTemplateItem.potemplate == pofile.potemplate).any()
            assert tti_for_message_in_template is not None
        if translator is None:
            translator = self.makePerson()
        if reviewer is None:
            reviewer = self.makePerson()
        translations = sanitize_translations_from_webui(
            potmsgset.singular_text,
            self.makeTranslationsDict(translations),
            pofile.language.pluralforms)

        if diverged:
            message = self.makeDivergedTranslationMessage(
                pofile, potmsgset, translator, reviewer,
                translations, date_created)
        else:
            message = potmsgset.setCurrentTranslation(
                pofile, translator, translations,
                RosettaTranslationOrigin.ROSETTAWEB,
                share_with_other_side=current_other)
            if date_created is not None:
                removeSecurityProxy(message).date_created = date_created

        message.markReviewed(reviewer, date_reviewed)

        return message

    def makeDivergedTranslationMessage(self, pofile=None, potmsgset=None,
                                       translator=None, reviewer=None,
                                       translations=None, date_created=None):
        """Create a diverged, current `TranslationMessage`."""
        if pofile is None:
            pofile = self.makePOFile('lt')
        if reviewer is None:
            reviewer = self.makePerson()

        message = self.makeSuggestion(
            pofile=pofile, potmsgset=potmsgset, translator=translator,
            translations=translations, date_created=date_created)
        return message.approveAsDiverged(pofile, reviewer)

    def makeTranslationImportQueueEntry(self, path=None, productseries=None,
                                        distroseries=None,
                                        sourcepackagename=None,
                                        potemplate=None, content=None,
                                        uploader=None, pofile=None,
                                        format=None, status=None,
                                        by_maintainer=False):
        """Create a `TranslationImportQueueEntry`."""
        if path is None:
            path = self.getUniqueString() + '.pot'

        for_distro = not (distroseries is None and sourcepackagename is None)
        for_project = productseries is not None
        has_template = (potemplate is not None)
        if has_template and not for_distro and not for_project:
            # Copy target from template.
            distroseries = potemplate.distroseries
            sourcepackagename = potemplate.sourcepackagename
            productseries = potemplate.productseries

        if sourcepackagename is None and distroseries is None:
            if productseries is None:
                productseries = self.makeProductSeries()
        else:
            if sourcepackagename is None:
                sourcepackagename = self.makeSourcePackageName()
            if distroseries is None:
                distroseries = self.makeDistroSeries()

        if uploader is None:
            uploader = self.makePerson()

        if content is None:
            content = self.getUniqueString()

        if format is None:
            format = TranslationFileFormat.PO

        if status is None:
            status = RosettaImportStatus.NEEDS_REVIEW

        if type(content) == unicode:
            content = content.encode('utf-8')

        entry = getUtility(ITranslationImportQueue).addOrUpdateEntry(
            path=path, content=content, by_maintainer=by_maintainer,
            importer=uploader, productseries=productseries,
            distroseries=distroseries, sourcepackagename=sourcepackagename,
            potemplate=potemplate, pofile=pofile, format=format)
        entry.setStatus(
            status, getUtility(ILaunchpadCelebrities).rosetta_experts)
        return entry

    def makeMailingList(self, team, owner):
        """Create a mailing list for the team."""
        team_list = getUtility(IMailingListSet).new(team, owner)
        team_list.startConstructing()
        team_list.transitionToStatus(MailingListStatus.ACTIVE)
        return team_list

    def makeTeamAndMailingList(
        self, team_name, owner_name,
        visibility=None,
        subscription_policy=TeamSubscriptionPolicy.OPEN):
        """Make a new active mailing list for the named team.

        :param team_name: The new team's name.
        :type team_name: string
        :param owner_name: The name of the team's owner.
        :type owner: string
        :param visibility: The team's visibility. If it's None, the default
            (public) will be used.
        :type visibility: `PersonVisibility`
        :param subscription_policy: The subscription policy of the team.
        :type subscription_policy: `TeamSubscriptionPolicy`
        :return: The new team and mailing list.
        :rtype: (`ITeam`, `IMailingList`)
        """
        owner = getUtility(IPersonSet).getByName(owner_name)
        display_name = SPACE.join(
            word.capitalize() for word in team_name.split('-'))
        team = getUtility(IPersonSet).getByName(team_name)
        if team is None:
            team = self.makeTeam(
                owner, displayname=display_name, name=team_name,
                visibility=visibility,
                subscription_policy=subscription_policy)
        team_list = self.makeMailingList(team, owner)
        return team, team_list

    def makeTeamWithMailingListSubscribers(self, team_name, super_team=None,
                                           auto_subscribe=True):
        """Create a team, mailing list, and subscribers.

        :param team_name: The name of the team to create.
        :param super_team: Make the team a member of the super_team.
        :param auto_subscribe: Automatically subscribe members to the
            mailing list.
        :return: A tuple of team and the member user.
        """
        team = self.makeTeam(name=team_name)
        member = self.makePerson()
        with celebrity_logged_in('admin'):
            if super_team is None:
                mailing_list = self.makeMailingList(team, team.teamowner)
            else:
                super_team.addMember(
                    team, reviewer=team.teamowner, force_team_add=True)
                mailing_list = super_team.mailing_list
            team.addMember(member, reviewer=team.teamowner)
            if auto_subscribe:
                mailing_list.subscribe(member)
        return team, member

    def makeMirrorProbeRecord(self, mirror):
        """Create a probe record for a mirror of a distribution."""
        log_file = StringIO()
        log_file.write("Fake probe, nothing useful here.")
        log_file.seek(0)

        library_alias = getUtility(ILibraryFileAliasSet).create(
            name='foo', size=len(log_file.getvalue()),
            file=log_file, contentType='text/plain')

        proberecord = mirror.newProbeRecord(library_alias)
        return proberecord

    def makeMirror(self, distribution, displayname=None, country=None,
                   http_url=None, ftp_url=None, rsync_url=None,
                   official_candidate=False):
        """Create a mirror for the distribution."""
        if displayname is None:
            displayname = self.getUniqueString("mirror")
        # If no URL is specified create an HTTP URL.
        if http_url is None and ftp_url is None and rsync_url is None:
            http_url = self.getUniqueURL()
        # If no country is given use Argentina.
        if country is None:
            country = getUtility(ICountrySet)['AR']

        mirror = distribution.newMirror(
            owner=distribution.owner,
            speed=MirrorSpeed.S256K,
            country=country,
            content=MirrorContent.ARCHIVE,
            displayname=displayname,
            description=None,
            http_base_url=http_url,
            ftp_base_url=ftp_url,
            rsync_base_url=rsync_url,
            official_candidate=official_candidate)
        return mirror

    def makeUniqueRFC822MsgId(self):
        """Make a unique RFC 822 message id.

        The created message id is guaranteed not to exist in the
        `Message` table already.
        """
        msg_id = make_msgid('launchpad')
        while Message.selectBy(rfc822msgid=msg_id).count() > 0:
            msg_id = make_msgid('launchpad')
        return msg_id

    def makeSourcePackageName(self, name=None):
        """Make an `ISourcePackageName`."""
        if name is None:
            name = self.getUniqueString()
        return getUtility(ISourcePackageNameSet).new(name)

    def getOrMakeSourcePackageName(self, name=None):
        """Get an existing`ISourcePackageName` or make a new one.

        This method encapsulates getOrCreateByName so that tests can be kept
        free of the getUtility(ISourcePackageNameSet) noise.
        """
        if name is None:
            return self.makeSourcePackageName()
        return getUtility(ISourcePackageNameSet).getOrCreateByName(name)

    def makeSourcePackage(self, sourcepackagename=None, distroseries=None,
                          publish=False):
        """Make an `ISourcePackage`.

        :param publish: if true, create a corresponding
            SourcePackagePublishingHistory.
        """
        # Make sure we have a real sourcepackagename object.
        if (sourcepackagename is None or
            isinstance(sourcepackagename, basestring)):
            sourcepackagename = self.getOrMakeSourcePackageName(
                sourcepackagename)
        if distroseries is None:
            distroseries = self.makeDistroSeries()
        if publish:
            self.makeSourcePackagePublishingHistory(
                distroseries=distroseries,
                sourcepackagename=sourcepackagename)
        return distroseries.getSourcePackage(sourcepackagename)

    def getAnySourcePackageUrgency(self):
        return SourcePackageUrgency.MEDIUM

    def makePackageUpload(self, distroseries=None, archive=None,
                          pocket=None, changes_filename=None,
                          changes_file_content=None,
                          signing_key=None, status=None,
                          package_copy_job=None):
        if archive is None:
            archive = self.makeArchive()
        if distroseries is None:
            distroseries = self.makeDistroSeries(
                distribution=archive.distribution)
        if changes_filename is None:
            changes_filename = self.getUniqueString("changesfilename")
        if changes_file_content is None:
            changes_file_content = self.getUniqueString("changesfilecontent")
        if pocket is None:
            pocket = PackagePublishingPocket.RELEASE
        package_upload = distroseries.createQueueEntry(
            pocket, archive, changes_filename, changes_file_content,
            signing_key=signing_key, package_copy_job=package_copy_job)
        if status is not None:
            if status is not PackageUploadStatus.NEW:
                naked_package_upload = removeSecurityProxy(package_upload)
                status_changers = {
                    PackageUploadStatus.UNAPPROVED:
                        naked_package_upload.setUnapproved,
                    PackageUploadStatus.REJECTED:
                        naked_package_upload.setRejected,
                    PackageUploadStatus.DONE: naked_package_upload.setDone,
                    PackageUploadStatus.ACCEPTED:
                        naked_package_upload.setAccepted,
                    }
                status_changers[status]()
        return package_upload

    def makeSourcePackageUpload(self, distroseries=None,
                                sourcepackagename=None):
        """Make a `PackageUpload` with a `PackageUploadSource` attached."""
        if distroseries is None:
            distroseries = self.makeDistroSeries()
        upload = self.makePackageUpload(
            distroseries=distroseries, archive=distroseries.main_archive)
        upload.addSource(self.makeSourcePackageRelease(
            sourcepackagename=sourcepackagename))
        return upload

    def makeBuildPackageUpload(self, distroseries=None,
                               binarypackagename=None):
        """Make a `PackageUpload` with a `PackageUploadBuild` attached."""
        if distroseries is None:
            distroseries = self.makeDistroSeries()
        upload = self.makePackageUpload(
            distroseries=distroseries, archive=distroseries.main_archive)
        build = self.makeBinaryPackageBuild()
        upload.addBuild(build)
        self.makeBinaryPackageRelease(
            binarypackagename=binarypackagename, build=build)
        return upload

    def makeCustomPackageUpload(self, distroseries=None, custom_type=None,
                                filename=None):
        """Make a `PackageUpload` with a `PackageUploadCustom` attached."""
        if distroseries is None:
            distroseries = self.makeDistroSeries()
        if custom_type is None:
            custom_type = PackageUploadCustomFormat.DEBIAN_INSTALLER
        upload = self.makePackageUpload(
            distroseries=distroseries, archive=distroseries.main_archive)
        file_alias = self.makeLibraryFileAlias(filename=filename)
        upload.addCustom(file_alias, custom_type)
        return upload

    def makeCopyJobPackageUpload(self, distroseries=None,
                                 sourcepackagename=None, target_pocket=None):
        """Make a `PackageUpload` with a `PackageCopyJob` attached."""
        if distroseries is None:
            distroseries = self.makeDistroSeries()
        spph = self.makeSourcePackagePublishingHistory(
            sourcepackagename=sourcepackagename)
        spr = spph.sourcepackagerelease
        job = self.makePlainPackageCopyJob(
            package_name=spr.sourcepackagename.name,
            package_version=spr.version,
            source_archive=spph.archive,
            target_pocket=target_pocket,
            target_archive=distroseries.main_archive,
            target_distroseries=distroseries)
        job.addSourceOverride(SourceOverride(
            spr.sourcepackagename, spr.component, spr.section))
        try:
            job.run()
        except SuspendJobException:
            # Expected exception.
            job.suspend()
        upload_set = getUtility(IPackageUploadSet)
        return upload_set.getByPackageCopyJobIDs([job.id]).one()

    def makeSourcePackageRelease(self, archive=None, sourcepackagename=None,
                                 distroseries=None, maintainer=None,
                                 creator=None, component=None,
                                 section_name=None, urgency=None,
                                 version=None, builddepends=None,
                                 builddependsindep=None,
                                 build_conflicts=None,
                                 build_conflicts_indep=None,
                                 architecturehintlist='all',
                                 dsc_maintainer_rfc822=None,
                                 dsc_standards_version='3.6.2',
                                 dsc_format='1.0', dsc_binaries='foo-bin',
                                 date_uploaded=UTC_NOW,
                                 source_package_recipe_build=None,
                                 dscsigningkey=None,
                                 user_defined_fields=None,
                                 changelog_entry=None,
                                 homepage=None,
                                 changelog=None):
        """Make a `SourcePackageRelease`."""
        if distroseries is None:
            if source_package_recipe_build is not None:
                distroseries = source_package_recipe_build.distroseries
            else:
                if archive is None:
                    distribution = None
                else:
                    distribution = archive.distribution
                distroseries = self.makeDistroSeries(
                    distribution=distribution)

        if archive is None:
            archive = distroseries.main_archive

        if (sourcepackagename is None or
            isinstance(sourcepackagename, basestring)):
            sourcepackagename = self.getOrMakeSourcePackageName(
                sourcepackagename)

        if (component is None or isinstance(component, basestring)):
            component = self.makeComponent(component)

        if urgency is None:
            urgency = self.getAnySourcePackageUrgency()
        elif isinstance(urgency, basestring):
            urgency = SourcePackageUrgency.items[urgency.upper()]

        section = self.makeSection(name=section_name)

        if maintainer is None:
            maintainer = self.makePerson()

        if dsc_maintainer_rfc822 is None:
            dsc_maintainer_rfc822 = '%s <%s>' % (
                maintainer.displayname,
                removeSecurityProxy(maintainer).preferredemail.email)

        if creator is None:
            creator = self.makePerson()

        if version is None:
            version = unicode(self.getUniqueInteger()) + 'version'

        return distroseries.createUploadedSourcePackageRelease(
            sourcepackagename=sourcepackagename,
            maintainer=maintainer,
            creator=creator,
            component=component,
            section=section,
            urgency=urgency,
            version=version,
            builddepends=builddepends,
            builddependsindep=builddependsindep,
            build_conflicts=build_conflicts,
            build_conflicts_indep=build_conflicts_indep,
            architecturehintlist=architecturehintlist,
            changelog=changelog,
            changelog_entry=changelog_entry,
            dsc=None,
            copyright=self.getUniqueString(),
            dscsigningkey=dscsigningkey,
            dsc_maintainer_rfc822=dsc_maintainer_rfc822,
            dsc_standards_version=dsc_standards_version,
            dsc_format=dsc_format,
            dsc_binaries=dsc_binaries,
            archive=archive,
            dateuploaded=date_uploaded,
            source_package_recipe_build=source_package_recipe_build,
            user_defined_fields=user_defined_fields,
            homepage=homepage)

    def makeSourcePackageReleaseFile(self, sourcepackagerelease=None,
                                     library_file=None, filetype=None):
        if sourcepackagerelease is None:
            sourcepackagerelease = self.makeSourcePackageRelease()
        if library_file is None:
            library_file = self.makeLibraryFileAlias()
        if filetype is None:
            filetype = SourcePackageFileType.DSC
        return ProxyFactory(
            SourcePackageReleaseFile(
                sourcepackagerelease=sourcepackagerelease,
                libraryfile=library_file, filetype=filetype))

    def makeBinaryPackageBuild(self, source_package_release=None,
            distroarchseries=None, archive=None, builder=None,
            status=None, pocket=None, date_created=None, processor=None,
            sourcepackagename=None):
        """Create a BinaryPackageBuild.

        If archive is not supplied, the source_package_release is used
        to determine archive.
        :param source_package_release: The SourcePackageRelease this binary
            build uses as its source.
        :param sourcepackagename: when source_package_release is None, the
            sourcepackagename from which the build will come.
        :param distroarchseries: The DistroArchSeries to use. Defaults to the
            one from the source_package_release, or a new one if not provided.
        :param archive: The Archive to use. Defaults to the one from the
            source_package_release, or the distro arch series main archive
            otherwise.
        :param builder: An optional builder to assign.
        :param status: The BuildStatus for the build.
        """
        if processor is None:
            processor = self.makeProcessor()
        if distroarchseries is None:
            if source_package_release is not None:
                distroseries = source_package_release.upload_distroseries
            else:
                distroseries = self.makeDistroSeries()
            distroarchseries = self.makeDistroArchSeries(
                distroseries=distroseries,
                processorfamily=processor.family)
        if archive is None:
            if source_package_release is None:
                archive = distroarchseries.main_archive
            else:
                archive = source_package_release.upload_archive
        if pocket is None:
            pocket = PackagePublishingPocket.RELEASE
        elif isinstance(pocket, basestring):
            pocket = PackagePublishingPocket.items[pocket.upper()]

        if source_package_release is None:
            multiverse = self.makeComponent(name='multiverse')
            source_package_release = self.makeSourcePackageRelease(
                archive, component=multiverse,
                distroseries=distroarchseries.distroseries,
                sourcepackagename=sourcepackagename)
            self.makeSourcePackagePublishingHistory(
                distroseries=source_package_release.upload_distroseries,
                archive=archive, sourcepackagerelease=source_package_release,
                pocket=pocket)
        if status is None:
            status = BuildStatus.NEEDSBUILD
        if date_created is None:
            date_created = self.getUniqueDate()
        admins = getUtility(ILaunchpadCelebrities).admin
        with person_logged_in(admins.teamowner):
            binary_package_build = getUtility(IBinaryPackageBuildSet).new(
                source_package_release=source_package_release,
                processor=processor,
                distro_arch_series=distroarchseries,
                status=status,
                archive=archive,
                pocket=pocket,
                date_created=date_created)
        naked_build = removeSecurityProxy(binary_package_build)
        naked_build.builder = builder
        IStore(binary_package_build).flush()
        return binary_package_build

    def makeSourcePackagePublishingHistory(self,
                                           distroseries=None,
                                           archive=None,
                                           sourcepackagerelease=None,
                                           pocket=None,
                                           status=None,
                                           dateremoved=None,
                                           date_uploaded=UTC_NOW,
                                           scheduleddeletiondate=None,
                                           ancestor=None,
                                           **kwargs):
        """Make a `SourcePackagePublishingHistory`.

        :param sourcepackagerelease: The source package release to publish
            If not provided, a new one will be created.
        :param distroseries: The distro series in which to publish.
            Default to the source package release one, or a new one will
            be created when not provided.
        :param archive: The archive to publish into. Default to the
            initial source package release  upload archive, or to the
            distro series main archive.
        :param pocket: The pocket to publish into. Can be specified as a
            string. Defaults to the RELEASE pocket.
        :param status: The publication status. Defaults to PENDING. If
            set to PUBLISHED, the publisheddate will be set to now.
        :param dateremoved: The removal date.
        :param date_uploaded: The upload date. Defaults to now.
        :param scheduleddeletiondate: The date where the publication
            is scheduled to be removed.
        :param ancestor: The publication ancestor parameter.
        :param **kwargs: All other parameters are passed through to the
            makeSourcePackageRelease call if needed.
        """
        if distroseries is None:
            if sourcepackagerelease is not None:
                distroseries = sourcepackagerelease.upload_distroseries
            else:
                if archive is None:
                    distribution = None
                else:
                    distribution = archive.distribution
                distroseries = self.makeDistroSeries(
                    distribution=distribution)
        if archive is None:
            archive = distroseries.main_archive

        if pocket is None:
            pocket = self.getAnyPocket()
        elif isinstance(pocket, basestring):
            pocket = PackagePublishingPocket.items[pocket.upper()]

        if status is None:
            status = PackagePublishingStatus.PENDING
        elif isinstance(status, basestring):
            status = PackagePublishingStatus.items[status.upper()]

        if sourcepackagerelease is None:
            sourcepackagerelease = self.makeSourcePackageRelease(
                archive=archive, distroseries=distroseries,
                date_uploaded=date_uploaded, **kwargs)

        admins = getUtility(ILaunchpadCelebrities).admin
        with person_logged_in(admins.teamowner):
            spph = getUtility(IPublishingSet).newSourcePublication(
                archive, sourcepackagerelease, distroseries,
                sourcepackagerelease.component, sourcepackagerelease.section,
                pocket, ancestor)

        naked_spph = removeSecurityProxy(spph)
        naked_spph.status = status
        naked_spph.datecreated = date_uploaded
        naked_spph.dateremoved = dateremoved
        naked_spph.scheduleddeletiondate = scheduleddeletiondate
        if status == PackagePublishingStatus.PUBLISHED:
            naked_spph.datepublished = UTC_NOW
        return spph

    def makeBinaryPackagePublishingHistory(self, binarypackagerelease=None,
                                           binarypackagename=None,
                                           distroarchseries=None,
                                           component=None, section_name=None,
                                           priority=None, status=None,
                                           scheduleddeletiondate=None,
                                           dateremoved=None,
                                           datecreated=None,
                                           pocket=None, archive=None,
                                           source_package_release=None,
                                           sourcepackagename=None):
        """Make a `BinaryPackagePublishingHistory`."""
        if distroarchseries is None:
            if archive is None:
                distribution = None
            else:
                distribution = archive.distribution
            distroseries = self.makeDistroSeries(distribution=distribution)
            distroarchseries = self.makeDistroArchSeries(
                distroseries=distroseries)

        if archive is None:
            archive = self.makeArchive(
                distribution=distroarchseries.distroseries.distribution,
                purpose=ArchivePurpose.PRIMARY)

        if pocket is None:
            pocket = self.getAnyPocket()

        if status is None:
            status = PackagePublishingStatus.PENDING

        if priority is None:
            priority = PackagePublishingPriority.OPTIONAL

        if binarypackagerelease is None:
            # Create a new BinaryPackageBuild and BinaryPackageRelease
            # in the same archive and suite.
            binarypackagebuild = self.makeBinaryPackageBuild(
                archive=archive, distroarchseries=distroarchseries,
                pocket=pocket, source_package_release=source_package_release,
                sourcepackagename=sourcepackagename)
            binarypackagerelease = self.makeBinaryPackageRelease(
                binarypackagename=binarypackagename,
                build=binarypackagebuild,
                component=component,
                section_name=section_name,
                priority=priority)

        if datecreated is None:
            datecreated = self.getUniqueDate()

        bpph = getUtility(IPublishingSet).newBinaryPublication(
            archive, binarypackagerelease, distroarchseries,
            binarypackagerelease.component, binarypackagerelease.section,
            priority, pocket)
        naked_bpph = removeSecurityProxy(bpph)
        naked_bpph.status = status
        naked_bpph.dateremoved = dateremoved
        naked_bpph.datecreated = datecreated
        naked_bpph.scheduleddeletiondate = scheduleddeletiondate
        naked_bpph.priority = priority
        if status == PackagePublishingStatus.PUBLISHED:
            naked_bpph.datepublished = UTC_NOW
        return bpph

    def makeSPPHForBPPH(self, bpph):
        """Produce a `SourcePackagePublishingHistory` to match `bpph`.

        :param bpph: A `BinaryPackagePublishingHistory`.
        :return: A `SourcePackagePublishingHistory` stemming from the same
            source package as `bpph`, published into the same distroseries,
            pocket, and archive.
        """
        # JeroenVermeulen 2011-08-25, bug=834370: Julian says this isn't
        # very complete, and ignores architectures.  Improve so we can
        # remove more of our reliance on the SoyuzTestPublisher.
        bpr = bpph.binarypackagerelease
        spph = self.makeSourcePackagePublishingHistory(
            distroseries=bpph.distroarchseries.distroseries,
            sourcepackagerelease=bpr.build.source_package_release,
            pocket=bpph.pocket, archive=bpph.archive)
        return spph

    def makeBinaryPackageName(self, name=None):
        """Make an `IBinaryPackageName`."""
        if name is None:
            name = self.getUniqueString("binarypackage")
        return getUtility(IBinaryPackageNameSet).new(name)

    def getOrMakeBinaryPackageName(self, name=None):
        """Get an existing `IBinaryPackageName` or make a new one.

        This method encapsulates getOrCreateByName so that tests can be kept
        free of the getUtility(IBinaryPackageNameSet) noise.
        """
        if name is None:
            return self.makeBinaryPackageName()
        return getUtility(IBinaryPackageNameSet).getOrCreateByName(name)

    def makeBinaryPackageFile(self, binarypackagerelease=None,
                              library_file=None, filetype=None):
        if binarypackagerelease is None:
            binarypackagerelease = self.makeBinaryPackageRelease()
        if library_file is None:
            library_file = self.makeLibraryFileAlias()
        if filetype is None:
            filetype = BinaryPackageFileType.DEB
        return ProxyFactory(BinaryPackageFile(
            binarypackagerelease=binarypackagerelease,
            libraryfile=library_file, filetype=filetype))

    def makeBinaryPackageRelease(self, binarypackagename=None,
                                 version=None, build=None,
                                 binpackageformat=None, component=None,
                                 section_name=None, priority=None,
                                 architecturespecific=False,
                                 summary=None, description=None,
                                 shlibdeps=None, depends=None,
                                 recommends=None, suggests=None,
                                 conflicts=None, replaces=None,
                                 provides=None, pre_depends=None,
                                 enhances=None, breaks=None,
                                 essential=False, installed_size=None,
                                 date_created=None, debug_package=None,
                                 homepage=None):
        """Make a `BinaryPackageRelease`."""
        if build is None:
            build = self.makeBinaryPackageBuild()
        if (binarypackagename is None or
            isinstance(binarypackagename, basestring)):
            binarypackagename = self.getOrMakeBinaryPackageName(
                binarypackagename)
        if version is None:
            version = build.source_package_release.version
        if binpackageformat is None:
            binpackageformat = BinaryPackageFormat.DEB
        if component is None:
            component = build.source_package_release.component
        section = build.source_package_release.section
        if priority is None:
            priority = PackagePublishingPriority.OPTIONAL
        if summary is None:
            summary = self.getUniqueString("summary")
        if description is None:
            description = self.getUniqueString("description")
        if installed_size is None:
            installed_size = self.getUniqueInteger()
        bpr = build.createBinaryPackageRelease(
                binarypackagename=binarypackagename, version=version,
                binpackageformat=binpackageformat,
                component=component, section=section, priority=priority,
                summary=summary, description=description,
                architecturespecific=architecturespecific,
                shlibdeps=shlibdeps, depends=depends, recommends=recommends,
                suggests=suggests, conflicts=conflicts, replaces=replaces,
                provides=provides, pre_depends=pre_depends,
                enhances=enhances, breaks=breaks, essential=essential,
                installedsize=installed_size, debug_package=debug_package,
                homepage=homepage)
        if date_created is not None:
            removeSecurityProxy(bpr).datecreated = date_created
        return bpr

    def makeSection(self, name=None):
        """Make a `Section`."""
        if name is None:
            name = self.getUniqueString('section')
        return getUtility(ISectionSet).ensure(name)

    def makePackageset(self, name=None, description=None, owner=None,
                       packages=(), distroseries=None, related_set=None):
        """Make an `IPackageset`."""
        if name is None:
            name = self.getUniqueString(u'package-set-name')
        if description is None:
            description = self.getUniqueString(u'package-set-description')
        if owner is None:
            person = self.getUniqueString(u'package-set-owner')
            owner = self.makePerson(name=person)
        techboard = getUtility(ILaunchpadCelebrities).ubuntu_techboard
        ps_set = getUtility(IPackagesetSet)
        package_set = run_with_login(
            techboard.teamowner,
            lambda: ps_set.new(
                name, description, owner, distroseries, related_set))
        run_with_login(owner, lambda: package_set.add(packages))
        return package_set

    def getAnyPocket(self):
        return PackagePublishingPocket.BACKPORTS

    def makeSuiteSourcePackage(self, distroseries=None,
                               sourcepackagename=None, pocket=None):
        if distroseries is None:
            distroseries = self.makeDistroSeries()
        if pocket is None:
            pocket = self.getAnyPocket()
        # Make sure we have a real sourcepackagename object.
        if (sourcepackagename is None or
            isinstance(sourcepackagename, basestring)):
            sourcepackagename = self.getOrMakeSourcePackageName(
                sourcepackagename)
        return ProxyFactory(
            SuiteSourcePackage(distroseries, pocket, sourcepackagename))

    def makeDistributionSourcePackage(self, sourcepackagename=None,
                                      distribution=None, with_db=False):
        # Make sure we have a real sourcepackagename object.
        if (sourcepackagename is None or
            isinstance(sourcepackagename, basestring)):
            sourcepackagename = self.getOrMakeSourcePackageName(
                sourcepackagename)
        if distribution is None:
            distribution = self.makeDistribution()
        package = distribution.getSourcePackage(sourcepackagename)
        if with_db:
            # Create an instance with a database record, that is normally
            # done by secondary process.
            removeSecurityProxy(package)._new(
                distribution, sourcepackagename, False)
        return package

    def makeDSPCache(self, distro_name, package_name, make_distro=True,
                     official=True, binary_names=None, archive=None):
        if make_distro:
            distribution = self.makeDistribution(name=distro_name)
        else:
            distribution = getUtility(IDistributionSet).getByName(distro_name)
        dsp = self.makeDistributionSourcePackage(
            distribution=distribution, sourcepackagename=package_name,
            with_db=official)
        if archive is None:
            archive = dsp.distribution.main_archive
        else:
            archive = self.makeArchive(
                distribution=distribution, purpose=archive)
        if official:
            self.makeSourcePackagePublishingHistory(
                distroseries=distribution.currentseries,
                sourcepackagename=dsp.sourcepackagename,
                archive=archive)
        with dbuser('statistician'):
            DistributionSourcePackageCache(
                distribution=dsp.distribution,
                sourcepackagename=dsp.sourcepackagename,
                archive=archive,
                name=package_name,
                binpkgnames=binary_names)
        return distribution, dsp

    def makeEmailMessage(self, body=None, sender=None, to=None,
                         attachments=None, encode_attachments=False):
        """Make an email message with possible attachments.

        :param attachments: Should be an interable of tuples containing
           (filename, content-type, payload)
        """
        if sender is None:
            sender = self.makePerson()
        if body is None:
            body = self.getUniqueString('body')
        if to is None:
            to = self.getUniqueEmailAddress()

        msg = MIMEMultipart()
        msg['Message-Id'] = make_msgid('launchpad')
        msg['Date'] = formatdate()
        msg['To'] = to
        msg['From'] = removeSecurityProxy(sender).preferredemail.email
        msg['Subject'] = 'Sample'

        if attachments is None:
            msg.set_payload(body)
        else:
            msg.attach(MIMEText(body))
            for filename, content_type, payload in attachments:
                attachment = EmailMessage()
                attachment.set_payload(payload)
                attachment['Content-Type'] = content_type
                attachment['Content-Disposition'] = (
                    'attachment; filename="%s"' % filename)
                if encode_attachments:
                    encode_base64(attachment)
                msg.attach(attachment)
        return msg

    def makeHWSubmission(self, date_created=None, submission_key=None,
                         emailaddress=u'test@canonical.com',
                         distroarchseries=None, private=False,
                         contactable=False, system=None,
                         submission_data=None, status=None):
        """Create a new HWSubmission."""
        if date_created is None:
            date_created = datetime.now(pytz.UTC)
        if submission_key is None:
            submission_key = self.getUniqueString('submission-key')
        if distroarchseries is None:
            distroarchseries = self.makeDistroArchSeries()
        if system is None:
            system = self.getUniqueString('system-fingerprint')
        if submission_data is None:
            sample_data_path = os.path.join(
                config.root, 'lib', 'lp', 'hardwaredb', 'scripts',
                'tests', 'simple_valid_hwdb_submission.xml')
            submission_data = open(sample_data_path).read()
        filename = self.getUniqueString('submission-file')
        filesize = len(submission_data)
        raw_submission = StringIO(submission_data)
        format = HWSubmissionFormat.VERSION_1
        submission_set = getUtility(IHWSubmissionSet)

        submission = submission_set.createSubmission(
            date_created, format, private, contactable,
            submission_key, emailaddress, distroarchseries,
            raw_submission, filename, filesize, system)

        if status is not None:
            removeSecurityProxy(submission).status = status
        return submission

    def makeHWSubmissionDevice(self, submission, device, driver, parent,
                               hal_device_id):
        """Create a new HWSubmissionDevice."""
        device_driver_link_set = getUtility(IHWDeviceDriverLinkSet)
        device_driver_link = device_driver_link_set.getOrCreate(
            device, driver)
        return getUtility(IHWSubmissionDeviceSet).create(
            device_driver_link, submission, parent, hal_device_id)

    def makeSSHKey(self, person=None):
        """Create a new SSHKey."""
        if person is None:
            person = self.makePerson()
        public_key = "ssh-rsa %s %s" % (
            self.getUniqueString(), self.getUniqueString())
        return getUtility(ISSHKeySet).new(person, public_key)

    def makeBlob(self, blob=None, expires=None, blob_file=None):
        """Create a new TemporaryFileStorage BLOB."""
        if blob_file is not None:
            blob_path = os.path.join(
                config.root, 'lib/lp/bugs/tests/testfiles', blob_file)
            blob = open(blob_path).read()
        if blob is None:
            blob = self.getUniqueString()
        new_uuid = getUtility(ITemporaryStorageManager).new(blob, expires)

        return getUtility(ITemporaryStorageManager).fetch(new_uuid)

    def makeLaunchpadService(self, person=None, version="devel"):
        if person is None:
            person = self.makePerson()
        from lp.testing.layers import BaseLayer
        launchpad = launchpadlib_for(
            "test", person, service_root=BaseLayer.appserver_root_url("api"),
            version=version)
        login_person(person)
        return launchpad

    def makePackageDiff(self, from_source=None, to_source=None,
                        requester=None, status=None, date_fulfilled=None,
                        diff_content=None, diff_filename=None):
        """Create a new `PackageDiff`."""
        if from_source is None:
            from_source = self.makeSourcePackageRelease()
        if to_source is None:
            to_source = self.makeSourcePackageRelease()
        if requester is None:
            requester = self.makePerson()
        if status is None:
            status = PackageDiffStatus.COMPLETED
        if date_fulfilled is None:
            date_fulfilled = UTC_NOW
        if diff_content is None:
            diff_content = self.getUniqueString("packagediff")
        lfa = self.makeLibraryFileAlias(
            filename=diff_filename, content=diff_content)
        return ProxyFactory(
            PackageDiff(
                requester=requester, from_source=from_source,
                to_source=to_source, date_fulfilled=date_fulfilled,
                status=status, diff_content=lfa))

    # Factory methods for OAuth tokens.
    def makeOAuthConsumer(self, key=None, secret=None):
        if key is None:
            key = self.getUniqueString("oauthconsumerkey")
        if secret is None:
            secret = ''
        return getUtility(IOAuthConsumerSet).new(key, secret)

    def makeOAuthRequestToken(self, consumer=None, date_created=None,
                              reviewed_by=None,
                              access_level=OAuthPermission.READ_PUBLIC):
        """Create a (possibly reviewed) OAuth request token."""
        if consumer is None:
            consumer = self.makeOAuthConsumer()
        token = consumer.newRequestToken()

        if reviewed_by is not None:
            # Review the token before modifying the date_created,
            # since the date_created can be used to simulate an
            # expired token.
            token.review(reviewed_by, access_level)

        if date_created is not None:
            unwrapped_token = removeSecurityProxy(token)
            unwrapped_token.date_created = date_created
        return token

    def makeOAuthAccessToken(self, consumer=None, owner=None,
                             access_level=OAuthPermission.READ_PUBLIC):
        """Create an OAuth access token."""
        if owner is None:
            owner = self.makePerson()
        request_token = self.makeOAuthRequestToken(
            consumer, reviewed_by=owner, access_level=access_level)
        return request_token.createAccessToken()

    def makeCVE(self, sequence, description=None,
                cvestate=CveStatus.CANDIDATE):
        """Create a new CVE record."""
        if description is None:
            description = self.getUniqueString()
        return getUtility(ICveSet).new(sequence, description, cvestate)

    def makePublisherConfig(self, distribution=None, root_dir=None,
                            base_url=None, copy_base_url=None):
        """Create a new `PublisherConfig` record."""
        if distribution is None:
            distribution = self.makeDistribution()
        if root_dir is None:
            root_dir = self.getUniqueUnicode()
        if base_url is None:
            base_url = self.getUniqueUnicode()
        if copy_base_url is None:
            copy_base_url = self.getUniqueUnicode()
        return getUtility(IPublisherConfigSet).new(
            distribution, root_dir, base_url, copy_base_url)

    def makePlainPackageCopyJob(
        self, package_name=None, package_version=None, source_archive=None,
        target_archive=None, target_distroseries=None, target_pocket=None,
        requester=None):
        """Create a new `PlainPackageCopyJob`."""
        if package_name is None and package_version is None:
            package_name = self.makeSourcePackageName().name
            package_version = unicode(self.getUniqueInteger()) + 'version'
        if source_archive is None:
            source_archive = self.makeArchive()
        if target_archive is None:
            target_archive = self.makeArchive()
        if target_distroseries is None:
            target_distroseries = self.makeDistroSeries()
        if target_pocket is None:
            target_pocket = self.getAnyPocket()
        if requester is None:
            requester = self.makePerson()
        return getUtility(IPlainPackageCopyJobSource).create(
            package_name, source_archive, target_archive,
            target_distroseries, target_pocket,
            package_version=package_version, requester=requester)

    def makeAccessPolicy(self, pillar=None,
                         type=InformationType.PROPRIETARY):
        if pillar is None:
            pillar = self.makeProduct()
        policies = getUtility(IAccessPolicySource).create([(pillar, type)])
        return policies[0]

    def makeAccessArtifact(self, concrete=None):
        if concrete is None:
            concrete = self.makeBranch()
        artifacts = getUtility(IAccessArtifactSource).ensure([concrete])
        return artifacts[0]

    def makeAccessPolicyArtifact(self, artifact=None, policy=None):
        if artifact is None:
            artifact = self.makeAccessArtifact()
        if policy is None:
            policy = self.makeAccessPolicy()
        [link] = getUtility(IAccessPolicyArtifactSource).create(
            [(artifact, policy)])
        return link

    def makeAccessArtifactGrant(self, artifact=None, grantee=None,
                                grantor=None):
        if artifact is None:
            artifact = self.makeAccessArtifact()
        if grantee is None:
            grantee = self.makePerson()
        if grantor is None:
            grantor = self.makePerson()
        [grant] = getUtility(IAccessArtifactGrantSource).grant(
            [(artifact, grantee, grantor)])
        return grant

    def makeAccessPolicyGrant(self, policy=None, grantee=None, grantor=None):
        if policy is None:
            policy = self.makeAccessPolicy()
        if grantee is None:
            grantee = self.makePerson()
        if grantor is None:
            grantor = self.makePerson()
        [grant] = getUtility(IAccessPolicyGrantSource).grant(
            [(policy, grantee, grantor)])
        return grant

    def makeFakeFileUpload(self, filename=None, content=None):
        """Return a zope.publisher.browser.FileUpload like object.

        This can be useful while testing multipart form submission.
        """
        if filename is None:
            filename = self.getUniqueString()
        if content is None:
            content = self.getUniqueString()
        fileupload = StringIO(content)
        fileupload.filename = filename
        fileupload.headers = {
            'Content-Type': 'text/plain; charset=utf-8',
            'Content-Disposition': 'attachment; filename="%s"' % filename
            }
        return fileupload

    def makeCommercialSubscription(self, product, expired=False):
        """Create a commercial subscription for the given product."""
        if CommercialSubscription.selectOneBy(product=product) is not None:
            raise AssertionError(
                "The product under test already has a CommercialSubscription.")
        if expired:
            expiry = datetime.now(pytz.UTC) - timedelta(days=1)
        else:
            expiry = datetime.now(pytz.UTC) + timedelta(days=30)
        CommercialSubscription(
            product=product,
            date_starts=datetime.now(pytz.UTC) - timedelta(days=90),
            date_expires=expiry,
            registrant=product.owner,
            purchaser=product.owner,
            sales_system_id='new',
            whiteboard='')


# Some factory methods return simple Python types. We don't add
# security wrappers for them, as well as for objects created by
# other Python libraries.
unwrapped_types = frozenset((
        BaseRecipeBranch,
        DSCFile,
        InstanceType,
        Message,
        datetime,
        int,
        str,
        unicode,
        ))


def is_security_proxied_or_harmless(obj):
    """Check that the object is security wrapped or a harmless object."""
    if obj is None:
        return True
    if builtin_isinstance(obj, Proxy):
        return True
    if type(obj) in unwrapped_types:
        return True
    if isSequenceType(obj) or isinstance(obj, (set, frozenset)):
        return all(
            is_security_proxied_or_harmless(element)
            for element in obj)
    if isMappingType(obj):
        return all(
            (is_security_proxied_or_harmless(key) and
             is_security_proxied_or_harmless(obj[key]))
            for key in obj)
    return False


class UnproxiedFactoryMethodWarning(UserWarning):
    """Raised when someone calls an unproxied factory method."""

    def __init__(self, method_name):
        super(UnproxiedFactoryMethodWarning, self).__init__(
            "PLEASE FIX: LaunchpadObjectFactory.%s returns an "
            "unproxied object." % (method_name, ))


class ShouldThisBeUsingRemoveSecurityProxy(UserWarning):
    """Raised when there is a potentially bad call to removeSecurityProxy."""

    def __init__(self, obj):
        message = (
            "removeSecurityProxy(%r) called. Is this correct? "
            "Either call it directly or fix the test." % obj)
        super(ShouldThisBeUsingRemoveSecurityProxy, self).__init__(message)


class LaunchpadObjectFactory:
    """A wrapper around `BareLaunchpadObjectFactory`.

    Ensure that each object created by a `BareLaunchpadObjectFactory` method
    is either of a simple Python type or is security proxied.

    A warning message is printed to stderr if a factory method creates
    an object without a security proxy.

    Whereever you see such a warning: fix it!
    """

    def __init__(self):
        self._factory = BareLaunchpadObjectFactory()

    def __getattr__(self, name):
        attr = getattr(self._factory, name)
        if os.environ.get('LP_PROXY_WARNINGS') == '1' and callable(attr):

            def guarded_method(*args, **kw):
                result = attr(*args, **kw)
                if not is_security_proxied_or_harmless(result):
                    warnings.warn(
                        UnproxiedFactoryMethodWarning(name), stacklevel=1)
                return result
            return guarded_method
        else:
            return attr

    def __dir__(self):
        """Enumerate the attributes and methods of the wrapped object factory.

        This is especially useful for interactive users."""
        return dir(self._factory)


def remove_security_proxy_and_shout_at_engineer(obj):
    """Remove an object's security proxy and print a warning.

    A number of LaunchpadObjectFactory methods returned objects without
    a security proxy. This is now no longer possible, but a number of
    tests rely on unrestricted access to object attributes.

    This function should only be used in legacy tests which fail because
    they expect unproxied objects.
    """
    if os.environ.get('LP_PROXY_WARNINGS') == '1':
        warnings.warn(ShouldThisBeUsingRemoveSecurityProxy(obj), stacklevel=2)
    return removeSecurityProxy(obj)<|MERGE_RESOLUTION|>--- conflicted
+++ resolved
@@ -1122,38 +1122,20 @@
         branch = namespace.createBranch(
             branch_type=branch_type, name=name, registrant=registrant,
             url=url, **optional_branch_args)
-<<<<<<< HEAD
-        naked_branch = removeSecurityProxy(branch)
-        if private:
-            naked_branch.explicitly_private = True
-            naked_branch.transitively_private = True
-            # XXX this is here till branch properly supports information_type
-            target_context = naked_branch.target.context
-            if IBugTarget.providedBy(target_context):
-                pillar = target_context.pillar
-                [artifact] = getUtility(IAccessArtifactSource).ensure([branch])
-                [policy] = getUtility(IAccessPolicySource).find(
-                    [(pillar, InformationType.USERDATA)])
-                getUtility(IAccessPolicyArtifactSource).create(
-                    [(artifact, policy)])
-
-        if stacked_on is not None:
-            naked_branch.stacked_on = stacked_on
-=======
         assert information_type is None or private is None, (
             "Can not specify both information_type and private")
         if private is not None:
             information_type = (
                 InformationType.USERDATA if private else
                 InformationType.PUBLIC)
+        naked_branch = removeSecurityProxy(branch)
         if information_type is not None:
-            removeSecurityProxy(branch).transitionToInformationType(
+            naked_branch.transitionToInformationType(
                 information_type, registrant, verify_policy=False)
         if stacked_on is not None:
-            removeSecurityProxy(branch).branchChanged(
+            naked_branch.branchChanged(
                 removeSecurityProxy(stacked_on).unique_name, 'rev1', None,
                 None, None)
->>>>>>> a697b47b
         if reviewer is not None:
             naked_branch.reviewer = reviewer
         return branch
