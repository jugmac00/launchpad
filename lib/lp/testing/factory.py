--- conflicted
+++ resolved
@@ -28,11 +28,7 @@
 from email.mime.multipart import MIMEMultipart
 from itertools import count
 from operator import isSequenceType
-<<<<<<< HEAD
 import os
-=======
-import os.path
->>>>>>> 2c74b8bc
 from random import randint
 from StringIO import StringIO
 from textwrap import dedent
