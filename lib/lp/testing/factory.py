--- conflicted
+++ resolved
@@ -3119,7 +3119,6 @@
 
         return getUtility(ITemporaryStorageManager).fetch(new_uuid)
 
-<<<<<<< HEAD
     def makeLaunchpadService(self, person=None):
         if person is None:
             person = self.makePerson()
@@ -3127,7 +3126,7 @@
             service_root="http://api.launchpad.dev:8085")
         login_person(person)
         return launchpad
-=======
+
     def makePackageDiff(self, from_source=None, to_source=None,
                         requester=None, status=None, date_fulfilled=None,
                         diff_content=None):
@@ -3150,7 +3149,6 @@
                 requester=requester, from_source=from_source,
                 to_source=to_source, date_fulfilled=date_fulfilled,
                 status=status, diff_content=lfa))
->>>>>>> d3f7aaaf
 
 
 # Some factory methods return simple Python types. We don't add
