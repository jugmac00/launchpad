# Copyright 2009-2010 Canonical Ltd.  This software is licensed under the
# GNU Affero General Public License version 3 (see the file LICENSE).

# pylint: disable-msg=F0401

from __future__ import with_statement

"""Testing infrastructure for the Launchpad application.

This module should not have any actual tests.
"""

__metaclass__ = type
__all__ = [
    'GPGSigningContext',
    'is_security_proxied_or_harmless',
    'LaunchpadObjectFactory',
    'ObjectFactory',
    'remove_security_proxy_and_shout_at_engineer',
    ]

from contextlib import nested
from datetime import (
    datetime,
    timedelta,
    )
from email.encoders import encode_base64
from email.message import Message as EmailMessage
from email.mime.multipart import MIMEMultipart
from email.mime.text import MIMEText
from email.utils import (
    formatdate,
    make_msgid,
    )
from itertools import count
from operator import isSequenceType
import os
from random import randint
from StringIO import StringIO
from textwrap import dedent
from threading import local
from types import InstanceType
import warnings

from bzrlib.merge_directive import MergeDirective2
from bzrlib.plugins.builder.recipe import BaseRecipeBranch
import pytz
from twisted.python.util import mergeFunctionMetadata
from zope.component import (
    ComponentLookupError,
    getUtility,
    )
from zope.security.proxy import (
    builtin_isinstance,
    Proxy,
    ProxyFactory,
    removeSecurityProxy,
    )

from canonical.autodecorate import AutoDecorate
from canonical.config import config
from canonical.database.constants import UTC_NOW
from canonical.database.sqlbase import flush_database_updates
from canonical.launchpad.database.account import Account
from canonical.launchpad.database.message import (
    Message,
    MessageChunk,
    )
from canonical.launchpad.ftests._sqlobject import syncUpdate
from canonical.launchpad.interfaces import (
    IMasterStore,
    IStore,
    )
from canonical.launchpad.interfaces.account import (
    AccountCreationRationale,
    AccountStatus,
    IAccountSet,
    )
from canonical.launchpad.interfaces.emailaddress import (
    EmailAddressStatus,
    IEmailAddressSet,
    )
from canonical.launchpad.interfaces.gpghandler import IGPGHandler
from canonical.launchpad.interfaces.launchpad import ILaunchpadCelebrities
from canonical.launchpad.interfaces.librarian import ILibraryFileAliasSet
from canonical.launchpad.interfaces.temporaryblobstorage import (
    ITemporaryStorageManager,
    )
from canonical.launchpad.scripts.logger import QuietFakeLogger
from canonical.launchpad.webapp.dbpolicy import MasterDatabasePolicy
from canonical.launchpad.webapp.interfaces import (
    DEFAULT_FLAVOR,
    IStoreSelector,
    MAIN_STORE,
    )
from lp.archiveuploader.dscfile import DSCFile
from lp.archiveuploader.uploadpolicy import BuildDaemonUploadPolicy
from lp.blueprints.interfaces.specification import (
    ISpecificationSet,
    SpecificationDefinitionStatus,
    )
from lp.blueprints.interfaces.sprint import ISprintSet
from lp.bugs.interfaces.bug import (
    CreateBugParams,
    IBugSet,
    )
from lp.bugs.interfaces.bugtask import BugTaskStatus
from lp.bugs.interfaces.bugtracker import (
    BugTrackerType,
    IBugTrackerSet,
    )
from lp.bugs.interfaces.bugwatch import IBugWatchSet
from lp.buildmaster.interfaces.buildbase import BuildStatus
from lp.buildmaster.interfaces.builder import IBuilderSet
from lp.buildmaster.interfaces.buildfarmjob import BuildFarmJobType
from lp.buildmaster.model.buildqueue import BuildQueue
from lp.code.enums import (
    BranchMergeProposalStatus,
    BranchSubscriptionNotificationLevel,
    BranchType,
    CodeImportMachineState,
    CodeImportResultStatus,
    CodeImportReviewStatus,
    CodeReviewNotificationLevel,
    RevisionControlSystems,
    )
from lp.code.errors import UnknownBranchTypeError
from lp.code.interfaces.branchmergequeue import IBranchMergeQueueSet
from lp.code.interfaces.branchnamespace import get_branch_namespace
from lp.code.interfaces.branchtarget import IBranchTarget
from lp.code.interfaces.codeimport import ICodeImportSet
from lp.code.interfaces.codeimportevent import ICodeImportEventSet
from lp.code.interfaces.codeimportmachine import ICodeImportMachineSet
from lp.code.interfaces.codeimportresult import ICodeImportResultSet
from lp.code.interfaces.revision import IRevisionSet
from lp.code.interfaces.sourcepackagerecipe import (
    ISourcePackageRecipeSource,
    MINIMAL_RECIPE_TEXT,
    )
from lp.code.interfaces.sourcepackagerecipebuild import (
    ISourcePackageRecipeBuildSource,
    )
from lp.code.model.diff import (
    Diff,
    PreviewDiff,
    StaticDiff,
    )
from lp.codehosting.codeimport.worker import CodeImportSourceDetails
from lp.hardwaredb.interfaces.hwdb import (
    HWSubmissionFormat,
    IHWDeviceDriverLinkSet,
    IHWSubmissionDeviceSet,
    IHWSubmissionSet,
    )
from lp.registry.interfaces.distribution import IDistributionSet
from lp.registry.interfaces.distributionmirror import (
    MirrorContent,
    MirrorSpeed,
    )
from lp.registry.interfaces.distroseries import IDistroSeries
from lp.registry.interfaces.gpg import (
    GPGKeyAlgorithm,
    IGPGKeySet,
    )
from lp.registry.interfaces.mailinglist import (
    IMailingListSet,
    MailingListStatus,
    )
from lp.registry.interfaces.mailinglistsubscription import (
    MailingListAutoSubscribePolicy,
    )
from lp.registry.interfaces.person import (
    IPerson,
    IPersonSet,
    PersonCreationRationale,
    TeamSubscriptionPolicy,
    )
from lp.registry.interfaces.pocket import PackagePublishingPocket
from lp.registry.interfaces.poll import (
    IPollSet,
    PollAlgorithm,
    PollSecrecy,
    )
from lp.registry.interfaces.product import (
    IProductSet,
    License,
    )
from lp.registry.interfaces.productseries import IProductSeries
from lp.registry.interfaces.projectgroup import IProjectGroupSet
from lp.registry.interfaces.series import SeriesStatus
from lp.registry.interfaces.sourcepackage import (
    ISourcePackage,
    SourcePackageFileType,
    SourcePackageUrgency,
    )
from lp.registry.interfaces.sourcepackagename import ISourcePackageNameSet
from lp.registry.interfaces.ssh import ISSHKeySet
from lp.registry.model.milestone import Milestone
from lp.registry.model.suitesourcepackage import SuiteSourcePackage
from lp.services.mail.signedmessage import SignedMessage
from lp.services.worlddata.interfaces.country import ICountrySet
from lp.services.worlddata.interfaces.language import ILanguageSet
from lp.soyuz.adapters.packagelocation import PackageLocation
from lp.soyuz.interfaces.archive import (
    ArchivePurpose,
    default_name_by_purpose,
    IArchiveSet,
    )
from lp.soyuz.interfaces.binarypackagebuild import IBinaryPackageBuildSet
from lp.soyuz.interfaces.binarypackagename import IBinaryPackageNameSet
from lp.soyuz.interfaces.binarypackagerelease import (
    BinaryPackageFileType,
    BinaryPackageFormat,
    )
from lp.soyuz.interfaces.component import IComponentSet
from lp.soyuz.interfaces.packageset import IPackagesetSet
from lp.soyuz.interfaces.processor import IProcessorFamilySet
from lp.soyuz.interfaces.publishing import (
    IPublishingSet,
    PackagePublishingPriority,
    PackagePublishingStatus,
    )
from lp.soyuz.interfaces.queue import PackageUploadStatus
from lp.soyuz.interfaces.section import ISectionSet
from lp.soyuz.model.files import (
    BinaryPackageFile,
    SourcePackageReleaseFile,
    )
from lp.soyuz.model.processor import ProcessorFamilySet
from lp.testing import (
    ANONYMOUS,
    login,
    login_as,
    person_logged_in,
    run_with_login,
    temp_dir,
    time_counter,
    )
from lp.translations.interfaces.potemplate import IPOTemplateSet
<<<<<<< HEAD
=======
from lp.translations.interfaces.side import ITranslationSideTraitsSet
from lp.translations.interfaces.translationimportqueue import (
    RosettaImportStatus)
>>>>>>> 233cc6e7
from lp.translations.interfaces.translationfileformat import (
    TranslationFileFormat,
    )
from lp.translations.interfaces.translationgroup import ITranslationGroupSet
from lp.translations.interfaces.translationimportqueue import (
    RosettaImportStatus,
    )
from lp.translations.interfaces.translationmessage import (
    RosettaTranslationOrigin,
    )
from lp.translations.interfaces.translationsperson import ITranslationsPerson
from lp.translations.interfaces.translationtemplatesbuildjob import (
    ITranslationTemplatesBuildJobSource,
    )
from lp.translations.interfaces.translator import ITranslatorSet
from lp.translations.model.translationimportqueue import (
    TranslationImportQueueEntry,
    )


SPACE = ' '

DIFF = """\
=== zbqvsvrq svyr 'yvo/yc/pbqr/vagresnprf/qvss.cl'
--- yvo/yc/pbqr/vagresnprf/qvss.cl      2009-10-01 13:25:12 +0000
+++ yvo/yc/pbqr/vagresnprf/qvss.cl      2010-02-02 15:48:56 +0000
@@ -121,6 +121,10 @@
                 'Gur pbasyvpgf grkg qrfpevovat nal cngu be grkg pbasyvpgf.'),
              ernqbayl=Gehr))

+    unf_pbasyvpgf = Obby(
+        gvgyr=_('Unf pbasyvpgf'), ernqbayl=Gehr,
+        qrfpevcgvba=_('Gur cerivrjrq zretr cebqhprf pbasyvpgf.'))
+
     # Gur fpurzn sbe gur Ersrerapr trgf cngpurq va _fpurzn_pvephyne_vzcbegf.
     oenapu_zretr_cebcbfny = rkcbegrq(
         Ersrerapr(
"""


def default_master_store(func):
    """Decorator to temporarily set the default Store to the master.

    In some cases, such as in the middle of a page test story,
    we might be calling factory methods with the default Store set
    to the slave which breaks stuff. For instance, if we set an account's
    password that needs to happen on the master store and this is forced.
    However, if we then read it back the default Store has to be used.
    """

    def with_default_master_store(*args, **kw):
        try:
            store_selector = getUtility(IStoreSelector)
        except ComponentLookupError:
            # Utilities not registered. No policies.
            return func(*args, **kw)
        store_selector.push(MasterDatabasePolicy())
        try:
            return func(*args, **kw)
        finally:
            store_selector.pop()
    return mergeFunctionMetadata(func, with_default_master_store)


# We use this for default parameters where None has a specific meaning. For
# example, makeBranch(product=None) means "make a junk branch". None, because
# None means "junk branch".
_DEFAULT = object()


class GPGSigningContext:
    """A helper object to hold the fingerprint, password and mode."""

    def __init__(self, fingerprint, password='', mode=None):
        self.fingerprint = fingerprint
        self.password = password
        self.mode = mode


class ObjectFactory:
    """Factory methods for creating basic Python objects."""

    __metaclass__ = AutoDecorate(default_master_store)

    def __init__(self):
        # Initialise the unique identifier.
        self._local = local()

    def getUniqueEmailAddress(self):
        return "%s@example.com" % self.getUniqueString('email')

    def getUniqueInteger(self):
        """Return an integer unique to this factory instance.

        For each thread, this will be a series of increasing numbers, but the
        starting point will be unique per thread.
        """
        counter = getattr(self._local, 'integer', None)
        if counter is None:
            counter = count(randint(0, 1000000))
            self._local.integer = counter
        return counter.next()

    def getUniqueHexString(self, digits=None):
        """Return a unique hexadecimal string.

        :param digits: The number of digits in the string. 'None' means you
            don't care.
        :return: A hexadecimal string, with 'a'-'f' in lower case.
        """
        hex_number = '%x' % self.getUniqueInteger()
        if digits is not None:
            hex_number = hex_number.zfill(digits)
        return hex_number

    def getUniqueString(self, prefix=None):
        """Return a string unique to this factory instance.

        The string returned will always be a valid name that can be used in
        Launchpad URLs.

        :param prefix: Used as a prefix for the unique string. If unspecified,
            defaults to 'generic-string'.
        """
        if prefix is None:
            prefix = "generic-string"
        string = "%s%s" % (prefix, self.getUniqueInteger())
        return string.replace('_', '-').lower()

    def getUniqueUnicode(self):
        return self.getUniqueString().decode('latin-1')

    def getUniqueURL(self, scheme=None, host=None):
        """Return a URL unique to this run of the test case."""
        if scheme is None:
            scheme = 'http'
        if host is None:
            host = "%s.domain.com" % self.getUniqueString('domain')
        return '%s://%s/%s' % (scheme, host, self.getUniqueString('path'))

    def getUniqueDate(self):
        """Return a unique date since January 1 2009.

        Each date returned by this function will more recent (or further into
        the future) than the previous one.
        """
        epoch = datetime(2009, 1, 1, tzinfo=pytz.UTC)
        return epoch + timedelta(minutes=self.getUniqueInteger())

    def makeCodeImportSourceDetails(self, branch_id=None, rcstype=None,
                                    url=None, cvs_root=None, cvs_module=None):
        if branch_id is None:
            branch_id = self.getUniqueInteger()
        if rcstype is None:
            rcstype = 'svn'
        if rcstype in ['svn', 'bzr-svn', 'hg']:
            assert cvs_root is cvs_module is None
            if url is None:
                url = self.getUniqueURL()
        elif rcstype == 'cvs':
            assert url is None
            if cvs_root is None:
                cvs_root = self.getUniqueString()
            if cvs_module is None:
                cvs_module = self.getUniqueString()
        elif rcstype == 'git':
            assert cvs_root is cvs_module is None
            if url is None:
                url = self.getUniqueURL(scheme='git')
        else:
            raise AssertionError("Unknown rcstype %r." % rcstype)
        return CodeImportSourceDetails(
            branch_id, rcstype, url, cvs_root, cvs_module)


class BareLaunchpadObjectFactory(ObjectFactory):
    """Factory methods for creating Launchpad objects.

    All the factory methods should be callable with no parameters.
    When this is done, the returned object should have unique references
    for any other required objects.
    """

    def loginAsAnyone(self):
        """Log in as an arbitrary person.

        If you want to log in as a celebrity, including admins, see
        `lp.testing.login_celebrity`.
        """
        login(ANONYMOUS)
        person = self.makePerson()
        login_as(person)
        return person

    def makeRegistryExpert(self, name=None, email='expert@example.com',
                           password='test'):
        from lp.testing.sampledata import ADMIN_EMAIL
        login(ADMIN_EMAIL)
        user = self.makePerson(name=name,
                               email=email,
                               password=password)
        registry_team = getUtility(ILaunchpadCelebrities).registry_experts
        registry_team.addMember(user, registry_team.teamowner)
        return user


    def makeCopyArchiveLocation(self, distribution=None, owner=None,
        name=None, enabled=True):
        """Create and return a new arbitrary location for copy packages."""
        copy_archive = self.makeArchive(distribution, owner, name,
                                        ArchivePurpose.COPY, enabled)

        distribution = copy_archive.distribution
        distroseries = distribution.currentseries
        pocket = PackagePublishingPocket.RELEASE

        location = PackageLocation(copy_archive, distribution, distroseries,
            pocket)
        return ProxyFactory(location)

    def makeAccount(self, displayname, email=None, password=None,
                    status=AccountStatus.ACTIVE,
                    rationale=AccountCreationRationale.UNKNOWN):
        """Create and return a new Account."""
        account = getUtility(IAccountSet).new(
            rationale, displayname, password=password)
        removeSecurityProxy(account).status = status
        if email is None:
            email = self.getUniqueEmailAddress()
        email_status = EmailAddressStatus.PREFERRED
        if status != AccountStatus.ACTIVE:
            email_status = EmailAddressStatus.NEW
        email = self.makeEmail(
            email, person=None, account=account, email_status=email_status)
        return account

    def makeGPGKey(self, owner):
        """Give 'owner' a crappy GPG key for the purposes of testing."""
        key_id = self.getUniqueHexString(digits=8).upper()
        fingerprint = key_id + 'A' * 32
        return getUtility(IGPGKeySet).new(
            owner.id,
            keyid=key_id,
            fingerprint=fingerprint,
            keysize=self.getUniqueInteger(),
            algorithm=GPGKeyAlgorithm.R,
            active=True,
            can_encrypt=False)

    def makePerson(
        self, email=None, name=None, password=None,
        email_address_status=None, hide_email_addresses=False,
        displayname=None, time_zone=None, latitude=None, longitude=None):
        """Create and return a new, arbitrary Person.

        :param email: The email address for the new person.
        :param name: The name for the new person.
        :param password: The password for the person.
            This password can be used in setupBrowser in combination
            with the email address to create a browser for this new
            person.
        :param email_address_status: If specified, the status of the email
            address is set to the email_address_status.
        :param displayname: The display name to use for the person.
        :param hide_email_addresses: Whether or not to hide the person's email
            address(es) from other users.
        :param time_zone: This person's time zone, as a string.
        :param latitude: This person's latitude, as a float.
        :param longitude: This person's longitude, as a float.
        """
        if email is None:
            email = self.getUniqueEmailAddress()
        if name is None:
            name = self.getUniqueString('person-name')
        if password is None:
            password = self.getUniqueString('password')
        # By default, make the email address preferred.
        if (email_address_status is None
                or email_address_status == EmailAddressStatus.VALIDATED):
            email_address_status = EmailAddressStatus.PREFERRED
        # Set the password to test in order to allow people that have
        # been created this way can be logged in.
        person, email = getUtility(IPersonSet).createPersonAndEmail(
            email, rationale=PersonCreationRationale.UNKNOWN, name=name,
            password=password, displayname=displayname,
            hide_email_addresses=hide_email_addresses)
        naked_person = removeSecurityProxy(person)
        naked_person._password_cleartext_cached = password

        assert person.password is not None, (
            'Password not set. Wrong default auth Store?')

        if (time_zone is not None or latitude is not None or
            longitude is not None):
            naked_person.setLocation(latitude, longitude, time_zone, person)

        # Make sure the non-security-proxied object is not returned.
        del naked_person

        # To make the person someone valid in Launchpad, validate the
        # email.
        if email_address_status == EmailAddressStatus.PREFERRED:
            account = IMasterStore(Account).get(
                Account, person.accountID)
            account.status = AccountStatus.ACTIVE
            person.validateAndEnsurePreferredEmail(email)

        removeSecurityProxy(email).status = email_address_status

        # Ensure updated ValidPersonCache
        flush_database_updates()
        return person

    def makePersonByName(self, first_name, set_preferred_email=True,
                         use_default_autosubscribe_policy=False):
        """Create a new person with the given first name.

        The person will be given two email addresses, with the 'long form'
        (e.g. anne.person@example.com) as the preferred address.  Return
        the new person object.

        The person will also have their mailing list auto-subscription
        policy set to 'NEVER' unless 'use_default_autosubscribe_policy' is
        set to True. (This requires the Launchpad.Edit permission).  This
        is useful for testing, where we often want precise control over
        when a person gets subscribed to a mailing list.

        :param first_name: First name of the person, capitalized.
        :type first_name: string
        :param set_preferred_email: Flag specifying whether
            <name>.person@example.com should be set as the user's
            preferred email address.
        :type set_preferred_email: bool
        :param use_default_autosubscribe_policy: Flag specifying whether
            the person's `mailing_list_auto_subscribe_policy` should be set.
        :type use_default_autosubscribe_policy: bool
        :return: The newly created person.
        :rtype: `IPerson`
        """
        variable_name = first_name.lower()
        full_name = first_name + ' Person'
        # E.g. firstname.person@example.com will be an alternative address.
        preferred_address = variable_name + '.person@example.com'
        # E.g. aperson@example.org will be the preferred address.
        alternative_address = variable_name[0] + 'person@example.org'
        person, email = getUtility(IPersonSet).createPersonAndEmail(
            preferred_address,
            PersonCreationRationale.OWNER_CREATED_LAUNCHPAD,
            name=variable_name, displayname=full_name)
        if set_preferred_email:
            # setPreferredEmail no longer activates the account
            # automatically.
            account = IMasterStore(Account).get(Account, person.accountID)
            account.activate(
                "Activated by factory.makePersonByName",
                password='foo',
                preferred_email=email)
            person.setPreferredEmail(email)

        if not use_default_autosubscribe_policy:
            # Shut off list auto-subscription so that we have direct control
            # over subscriptions in the doctests.
            person.mailing_list_auto_subscribe_policy = \
                MailingListAutoSubscribePolicy.NEVER
        account = IMasterStore(Account).get(Account, person.accountID)
        getUtility(IEmailAddressSet).new(
            alternative_address, person, EmailAddressStatus.VALIDATED,
            account)
        return person

    def makeEmail(self, address, person, account=None, email_status=None):
        """Create a new email address for a person.

        :param address: The email address to create.
        :type address: string
        :param person: The person to assign the email address to.
        :type person: `IPerson`
        :param account: The account to assign the email address to.  Will use
            the given person's account if None is provided.
        :type person: `IAccount`
        :param email_status: The default status of the email address,
            if given.  If not given, `EmailAddressStatus.VALIDATED`
            will be used.
        :type email_status: `EmailAddressStatus`
        :return: The newly created email address.
        :rtype: `IEmailAddress`
        """
        if email_status is None:
            email_status = EmailAddressStatus.VALIDATED
        if account is None:
            account = person.account
        return getUtility(IEmailAddressSet).new(
            address, person, email_status, account)

    def makeTeam(self, owner=None, displayname=None, email=None, name=None,
                 subscription_policy=TeamSubscriptionPolicy.OPEN,
                 visibility=None, members=None):
        """Create and return a new, arbitrary Team.

        :param owner: The person or person name to use as the team's owner.
            If not given, a person will be auto-generated.
        :type owner: `IPerson` or string
        :param displayname: The team's display name.  If not given we'll use
            the auto-generated name.
        :type string:
        :param email: The email address to use as the team's contact address.
        :type email: string
        :param subscription_policy: The subscription policy of the team.
        :type subscription_policy: `TeamSubscriptionPolicy`
        :param visibility: The team's visibility. If it's None, the default
            (public) will be used.
        :type visibility: `PersonVisibility`
        :param members: People or teams to be added to the new team
        :type members: An iterable of objects implementing IPerson
        :return: The new team
        :rtype: `ITeam`
        """
        if owner is None:
            owner = self.makePerson()
        elif isinstance(owner, basestring):
            owner = getUtility(IPersonSet).getByName(owner)
        else:
            pass
        if name is None:
            name = self.getUniqueString('team-name')
        if displayname is None:
            displayname = SPACE.join(
                word.capitalize() for word in name.split('-'))
        team = getUtility(IPersonSet).newTeam(
            owner, name, displayname, subscriptionpolicy=subscription_policy)
        if visibility is not None:
            # Visibility is normally restricted to launchpad.Commercial, so
            # removing the security proxy as we don't care here.
            removeSecurityProxy(team).visibility = visibility
        if email is not None:
            team.setContactAddress(
                getUtility(IEmailAddressSet).new(email, team))
        if members is not None:
            naked_team = removeSecurityProxy(team)
            for member in members:
                naked_team.addMember(member, owner)
        return team

    def makePoll(self, team, name, title, proposition):
        """Create a new poll which starts tomorrow and lasts for a week."""
        dateopens = datetime.now(pytz.UTC) + timedelta(days=1)
        datecloses = dateopens + timedelta(days=7)
        return getUtility(IPollSet).new(
            team, name, title, proposition, dateopens, datecloses,
            PollSecrecy.SECRET, allowspoilt=True,
            poll_type=PollAlgorithm.SIMPLE)

    def makeTranslationGroup(
        self, owner=None, name=None, title=None, summary=None, url=None):
        """Create a new, arbitrary `TranslationGroup`."""
        if owner is None:
            owner = self.makePerson()
        if name is None:
            name = self.getUniqueString("translationgroup")
        if title is None:
            title = self.getUniqueString("title")
        if summary is None:
            summary = self.getUniqueString("summary")
        return getUtility(ITranslationGroupSet).new(
            name, title, summary, url, owner)

    def makeTranslator(
        self, language_code, group=None, person=None, license=True):
        """Create a new, arbitrary `Translator`."""
        language = getUtility(ILanguageSet).getLanguageByCode(language_code)
        if group is None:
            group = self.makeTranslationGroup()
        if person is None:
            person = self.makePerson()
        tx_person = ITranslationsPerson(person)
        tx_person.translations_relicensing_agreement = license
        return getUtility(ITranslatorSet).new(group, language, person)

    def makeMilestone(
        self, product=None, distribution=None, productseries=None, name=None):
        if product is None and distribution is None and productseries is None:
            product = self.makeProduct()
        if distribution is None:
            if productseries is not None:
                product = productseries.product
            else:
                productseries = self.makeProductSeries(product=product)
            distroseries = None
        else:
            distroseries = self.makeDistroRelease(distribution=distribution)
        if name is None:
            name = self.getUniqueString()
        return ProxyFactory(
            Milestone(product=product, distribution=distribution,
                      productseries=productseries, distroseries=distroseries,
                      name=name))

    def makeProcessor(self, family=None, name=None, title=None,
                      description=None):
        """Create a new processor.

        :param family: Family of the processor
        :param name: Name of the processor
        :param title: Optional title
        :param description: Optional description
        :return: A `IProcessor`
        """
        if name is None:
            name = self.getUniqueString()
        if family is None:
            family = self.makeProcessorFamily()
        if title is None:
            title = "The %s processor" % name
        if description is None:
            description = "The %s and processor and compatible processors"
        return family.addProcessor(name, title, description)

    def makeProcessorFamily(self, name=None, title=None, description=None,
                            restricted=False):
        """Create a new processor family.

        :param name: Name of the family (e.g. x86)
        :param title: Optional title of the family
        :param description: Optional extended description
        :param restricted: Whether the processor family is restricted
        :return: A `IProcessorFamily`
        """
        if name is None:
            name = self.getUniqueString()
        if description is None:
            description = "Description of the %s processor family" % name
        if title is None:
            title = "%s and compatible processors." % name
        return getUtility(IProcessorFamilySet).new(name, title, description,
            restricted=restricted)

    def makeProductRelease(self, milestone=None, product=None,
                           productseries=None):
        if milestone is None:
            milestone = self.makeMilestone(product=product,
                                           productseries=productseries)
        with person_logged_in(milestone.productseries.product.owner):
            release = milestone.createProductRelease(
                milestone.product.owner, datetime.now(pytz.UTC))
        return release

    def makeProductReleaseFile(self, signed=True,
                               product=None, productseries=None,
                               milestone=None,
                               release=None,
                               description="test file"):
        signature_filename = None
        signature_content = None
        if signed:
            signature_filename = 'test.txt.asc'
            signature_content = '123'
        if release is None:
            release = self.makeProductRelease(product=product,
                                              productseries=productseries,
                                              milestone=milestone)
        with person_logged_in(release.milestone.product.owner):
            release_file = release.addReleaseFile(
                'test.txt', 'test', 'text/plain',
                uploader=release.milestone.product.owner,
                signature_filename=signature_filename,
                signature_content=signature_content,
                description=description)
        return release_file

    def makeProduct(
        self, name=None, project=None, displayname=None,
        licenses=None, owner=None, registrant=None,
        title=None, summary=None, official_malone=None,
        official_rosetta=None, bug_supervisor=None):
        """Create and return a new, arbitrary Product."""
        if owner is None:
            owner = self.makePerson()
        if name is None:
            name = self.getUniqueString('product-name')
        if displayname is None:
            if name is None:
                displayname = self.getUniqueString('displayname')
            else:
                displayname = name.capitalize()
        if licenses is None:
            licenses = [License.GNU_GPL_V2]
        if title is None:
            title = self.getUniqueString('title')
        if summary is None:
            summary = self.getUniqueString('summary')
        product = getUtility(IProductSet).createProduct(
            owner,
            name,
            displayname,
            title,
            summary,
            self.getUniqueString('description'),
            licenses=licenses,
            project=project,
            registrant=registrant)
        if official_malone is not None:
            product.official_malone = official_malone
        if official_rosetta is not None:
            removeSecurityProxy(product).official_rosetta = official_rosetta
        if bug_supervisor is not None:
            naked_product = removeSecurityProxy(product)
            naked_product.bug_supervisor = bug_supervisor
        return product

    def makeProductSeries(self, product=None, name=None, owner=None,
                          summary=None, date_created=None):
        """Create and return a new ProductSeries."""
        if product is None:
            product = self.makeProduct()
        if owner is None:
            owner = self.makePerson()
        if name is None:
            name = self.getUniqueString()
        if summary is None:
            summary = self.getUniqueString()
        # We don't want to login() as the person used to create the product,
        # so we remove the security proxy before creating the series.
        naked_product = removeSecurityProxy(product)
        series = naked_product.newSeries(
            owner=owner, name=name, summary=summary)
        if date_created is not None:
            series.datecreated = date_created
        return ProxyFactory(series)

    def makeProject(self, name=None, displayname=None, title=None,
                    homepageurl=None, summary=None, owner=None,
                    description=None):
        """Create and return a new, arbitrary ProjectGroup."""
        if owner is None:
            owner = self.makePerson()
        if name is None:
            name = self.getUniqueString('project-name')
        if displayname is None:
            displayname = self.getUniqueString('displayname')
        if summary is None:
            summary = self.getUniqueString('summary')
        if description is None:
            description = self.getUniqueString('description')
        if title is None:
            title = self.getUniqueString('title')
        return getUtility(IProjectGroupSet).new(
            name=name,
            displayname=displayname,
            title=title,
            homepageurl=homepageurl,
            summary=summary,
            description=description,
            owner=owner)

    def makeSprint(self, title=None, name=None):
        """Make a sprint."""
        if title is None:
            title = self.getUniqueString('title')
        owner = self.makePerson()
        if name is None:
            name = self.getUniqueString('name')
        time_starts = datetime(2009, 1, 1, tzinfo=pytz.UTC)
        time_ends = datetime(2009, 1, 2, tzinfo=pytz.UTC)
        time_zone = 'UTC'
        summary = self.getUniqueString('summary')
        return getUtility(ISprintSet).new(
            owner=owner, name=name, title=title, time_zone=time_zone,
            time_starts=time_starts, time_ends=time_ends, summary=summary)

    def makeBranch(self, branch_type=None, owner=None,
                   name=None, product=_DEFAULT, url=_DEFAULT, registrant=None,
                   private=False, stacked_on=None, sourcepackage=None,
                   reviewer=None, **optional_branch_args):
        """Create and return a new, arbitrary Branch of the given type.

        Any parameters for `IBranchNamespace.createBranch` can be specified to
        override the default ones.
        """
        if branch_type is None:
            branch_type = BranchType.HOSTED
        if owner is None:
            owner = self.makePerson()
        if name is None:
            name = self.getUniqueString('branch')

        if sourcepackage is None:
            if product is _DEFAULT:
                product = self.makeProduct()
            sourcepackagename = None
            distroseries = None
        else:
            assert product is _DEFAULT, (
                "Passed source package AND product details")
            product = None
            sourcepackagename = sourcepackage.sourcepackagename
            distroseries = sourcepackage.distroseries

        if registrant is None:
            if owner.is_team:
                registrant = owner.teamowner
            else:
                registrant = owner

        if branch_type in (BranchType.HOSTED, BranchType.IMPORTED):
            url = None
        elif branch_type in (BranchType.MIRRORED, BranchType.REMOTE):
            if url is _DEFAULT:
                url = self.getUniqueURL()
        else:
            raise UnknownBranchTypeError(
                'Unrecognized branch type: %r' % (branch_type, ))

        namespace = get_branch_namespace(
            owner, product=product, distroseries=distroseries,
            sourcepackagename=sourcepackagename)
        branch = namespace.createBranch(
            branch_type=branch_type, name=name, registrant=registrant,
            url=url, **optional_branch_args)
        if private:
            removeSecurityProxy(branch).private = True
        if stacked_on is not None:
            removeSecurityProxy(branch).stacked_on = stacked_on
        if reviewer is not None:
            removeSecurityProxy(branch).reviewer = reviewer
        return branch

    def makePackageBranch(self, sourcepackage=None, distroseries=None,
                          sourcepackagename=None, **kwargs):
        """Make a package branch on an arbitrary package.

        See `makeBranch` for more information on arguments.

        You can pass in either `sourcepackage` or one or both of
        `distroseries` and `sourcepackagename`, but not combinations or all of
        them.
        """
        assert not(sourcepackage is not None and distroseries is not None), (
            "Don't pass in both sourcepackage and distroseries")
        assert not(sourcepackage is not None
                   and sourcepackagename is not None), (
            "Don't pass in both sourcepackage and sourcepackagename")
        if sourcepackage is None:
            sourcepackage = self.makeSourcePackage(
                sourcepackagename=sourcepackagename,
                distroseries=distroseries)
        return self.makeBranch(sourcepackage=sourcepackage, **kwargs)

    def makePersonalBranch(self, owner=None, **kwargs):
        """Make a personal branch on an arbitrary person.

        See `makeBranch` for more information on arguments.
        """
        if owner is None:
            owner = self.makePerson()
        return self.makeBranch(
            owner=owner, product=None, sourcepackage=None, **kwargs)

    def makeProductBranch(self, product=None, **kwargs):
        """Make a product branch on an arbitrary product.

        See `makeBranch` for more information on arguments.
        """
        if product is None:
            product = self.makeProduct()
        return self.makeBranch(product=product, **kwargs)

    def makeAnyBranch(self, **kwargs):
        """Make a branch without caring about its container.

        See `makeBranch` for more information on arguments.
        """
        return self.makeProductBranch(**kwargs)

    def makeBranchTargetBranch(self, target, branch_type=BranchType.HOSTED,
                               name=None, owner=None, creator=None):
        """Create a branch in a BranchTarget."""
        if name is None:
            name = self.getUniqueString('branch')
        if owner is None:
            owner = self.makePerson()
        if creator is None:
            creator = owner
        namespace = target.getNamespace(owner)
        return namespace.createBranch(branch_type, name, creator)

    def enableDefaultStackingForProduct(self, product, branch=None):
        """Give 'product' a default stacked-on branch.

        :param product: The product to give a default stacked-on branch to.
        :param branch: The branch that should be the default stacked-on
            branch.  If not supplied, a fresh branch will be created.
        """
        if branch is None:
            branch = self.makeBranch(product=product)
        # We just remove the security proxies to be able to change the objects
        # here.
        removeSecurityProxy(branch).branchChanged(
            '', 'rev1', None, None, None)
        naked_series = removeSecurityProxy(product.development_focus)
        naked_series.branch = branch
        return branch

    def enableDefaultStackingForPackage(self, package, branch):
        """Give 'package' a default stacked-on branch.

        :param package: The package to give a default stacked-on branch to.
        :param branch: The branch that should be the default stacked-on
            branch.
        """
        # We just remove the security proxies to be able to change the branch
        # here.
        removeSecurityProxy(branch).branchChanged(
            '', 'rev1', None, None, None)
        ubuntu_branches = getUtility(ILaunchpadCelebrities).ubuntu_branches
        run_with_login(
            ubuntu_branches.teamowner,
            package.development_version.setBranch,
            PackagePublishingPocket.RELEASE,
            branch,
            ubuntu_branches.teamowner)
        return branch

    def makeBranchMergeQueue(self, name=None):
        """Create a new multi branch merge queue."""
        if name is None:
            name = self.getUniqueString('name')
        return getUtility(IBranchMergeQueueSet).newMultiBranchMergeQueue(
            registrant=self.makePerson(),
            owner=self.makePerson(),
            name=name,
            summary=self.getUniqueString())

    def makeBranchMergeProposal(self, target_branch=None, registrant=None,
                                set_state=None, prerequisite_branch=None,
                                product=None, review_diff=None,
                                initial_comment=None, source_branch=None,
                                preview_diff=None, date_created=None,
                                description=None):
        """Create a proposal to merge based on anonymous branches."""
        if target_branch is not None:
            target = target_branch.target
        elif source_branch is not None:
            target = source_branch.target
        elif prerequisite_branch is not None:
            target = prerequisite_branch.target
        else:
            # Create a target product branch, and use that target.  This is
            # needed to make sure we get a branch target that has the needed
            # security proxy.
            target_branch = self.makeProductBranch(product)
            target = target_branch.target

        # Fall back to initial_comment for description.
        if description is None:
            description = initial_comment

        if target_branch is None:
            target_branch = self.makeBranchTargetBranch(target)
        if source_branch is None:
            source_branch = self.makeBranchTargetBranch(target)
        if registrant is None:
            registrant = self.makePerson()
        proposal = source_branch.addLandingTarget(
            registrant, target_branch,
            prerequisite_branch=prerequisite_branch, review_diff=review_diff,
            description=description, date_created=date_created)

        unsafe_proposal = removeSecurityProxy(proposal)
        if preview_diff is not None:
            unsafe_proposal.preview_diff = preview_diff
        if (set_state is None or
            set_state == BranchMergeProposalStatus.WORK_IN_PROGRESS):
            # The initial state is work in progress, so do nothing.
            pass
        elif set_state == BranchMergeProposalStatus.NEEDS_REVIEW:
            unsafe_proposal.requestReview()
        elif set_state == BranchMergeProposalStatus.CODE_APPROVED:
            unsafe_proposal.approveBranch(
                proposal.target_branch.owner, 'some_revision')
        elif set_state == BranchMergeProposalStatus.REJECTED:
            unsafe_proposal.rejectBranch(
                proposal.target_branch.owner, 'some_revision')
        elif set_state == BranchMergeProposalStatus.MERGED:
            unsafe_proposal.markAsMerged()
        elif set_state == BranchMergeProposalStatus.MERGE_FAILED:
            unsafe_proposal.setStatus(set_state, proposal.target_branch.owner)
        elif set_state == BranchMergeProposalStatus.QUEUED:
            unsafe_proposal.commit_message = self.getUniqueString(
                'commit message')
            unsafe_proposal.enqueue(
                proposal.target_branch.owner, 'some_revision')
        elif set_state == BranchMergeProposalStatus.SUPERSEDED:
            unsafe_proposal.resubmit(proposal.registrant)
        else:
            raise AssertionError('Unknown status: %s' % set_state)

        return proposal

    def makeBranchSubscription(self, branch=None, person=None,
                               subscribed_by=None):
        """Create a BranchSubscription.

        :param branch_title: The title to use for the created Branch
        :param person_displayname: The displayname for the created Person
        """
        if branch is None:
            branch = self.makeBranch()
        if person is None:
            person = self.makePerson()
        if subscribed_by is None:
            subscribed_by = person
        return branch.subscribe(person,
            BranchSubscriptionNotificationLevel.NOEMAIL, None,
            CodeReviewNotificationLevel.NOEMAIL, subscribed_by)

    def makeDiff(self, diff_text=DIFF):
        return ProxyFactory(
            Diff.fromFile(StringIO(diff_text), len(diff_text)))

    def makePreviewDiff(self, conflicts=u''):
        diff = self.makeDiff()
        bmp = self.makeBranchMergeProposal()
        preview_diff = PreviewDiff()
        preview_diff.branch_merge_proposal = bmp
        preview_diff.conflicts = conflicts
        preview_diff.diff = diff
        preview_diff.source_revision_id = self.getUniqueUnicode()
        preview_diff.target_revision_id = self.getUniqueUnicode()
        return preview_diff

    def makeStaticDiff(self):
        return StaticDiff.acquireFromText(
            self.getUniqueUnicode(), self.getUniqueUnicode(),
            self.getUniqueString())

    def makeRevision(self, author=None, revision_date=None, parent_ids=None,
                     rev_id=None, log_body=None, date_created=None):
        """Create a single `Revision`."""
        if author is None:
            author = self.getUniqueString('author')
        elif IPerson.providedBy(author):
            author = author.preferredemail.email
        if revision_date is None:
            revision_date = datetime.now(pytz.UTC)
        if parent_ids is None:
            parent_ids = []
        if rev_id is None:
            rev_id = self.getUniqueString('revision-id')
        if log_body is None:
            log_body = self.getUniqueString('log-body')
        return getUtility(IRevisionSet).new(
            revision_id=rev_id, log_body=log_body,
            revision_date=revision_date, revision_author=author,
            parent_ids=parent_ids, properties={},
            _date_created=date_created)

    def makeRevisionsForBranch(self, branch, count=5, author=None,
                               date_generator=None):
        """Add `count` revisions to the revision history of `branch`.

        :param branch: The branch to add the revisions to.
        :param count: The number of revisions to add.
        :param author: A string for the author name.
        :param date_generator: A `time_counter` instance, defaults to starting
                               from 1-Jan-2007 if not set.
        """
        if date_generator is None:
            date_generator = time_counter(
                datetime(2007, 1, 1, tzinfo=pytz.UTC),
                delta=timedelta(days=1))
        sequence = branch.revision_count
        parent = branch.getTipRevision()
        if parent is None:
            parent_ids = []
        else:
            parent_ids = [parent.revision_id]

        revision_set = getUtility(IRevisionSet)
        if author is None:
            author = self.getUniqueString('author')
        for index in range(count):
            revision = revision_set.new(
                revision_id=self.getUniqueString('revision-id'),
                log_body=self.getUniqueString('log-body'),
                revision_date=date_generator.next(),
                revision_author=author,
                parent_ids=parent_ids,
                properties={})
            sequence += 1
            branch.createBranchRevision(sequence, revision)
            parent = revision
            parent_ids = [parent.revision_id]
        if branch.branch_type not in (BranchType.REMOTE, BranchType.HOSTED):
            branch.startMirroring()
        removeSecurityProxy(branch).branchChanged(
            '', parent.revision_id, None, None, None)
        branch.updateScannedDetails(parent, sequence)

    def makeBranchRevision(self, branch, revision_id, sequence=None):
        revision = self.makeRevision(rev_id=revision_id)
        return branch.createBranchRevision(sequence, revision)

    def makeBug(self, product=None, owner=None, bug_watch_url=None,
                private=False, date_closed=None, title=None,
                date_created=None, description=None, comment=None,
                status=None):
        """Create and return a new, arbitrary Bug.

        The bug returned uses default values where possible. See
        `IBugSet.new` for more information.

        :param product: If the product is not set, one is created
            and this is used as the primary bug target.
        :param owner: The reporter of the bug. If not set, one is created.
        :param bug_watch_url: If specified, create a bug watch pointing
            to this URL.
        """
        if product is None:
            product = self.makeProduct()
        if owner is None:
            owner = self.makePerson()
        if title is None:
            title = self.getUniqueString()
        if comment is None:
            comment = self.getUniqueString()
        create_bug_params = CreateBugParams(
            owner, title, comment=comment, private=private,
            datecreated=date_created, description=description,
            status=status)
        create_bug_params.setBugTarget(product=product)
        bug = getUtility(IBugSet).createBug(create_bug_params)
        if bug_watch_url is not None:
            # fromText() creates a bug watch associated with the bug.
            getUtility(IBugWatchSet).fromText(bug_watch_url, bug, owner)
        if date_closed is not None:
            [bugtask] = bug.bugtasks
            bugtask.transitionToStatus(
                BugTaskStatus.FIXRELEASED, owner, when=date_closed)
        return bug

    def makeBugTask(self, bug=None, target=None, owner=None):
        """Create and return a bug task.

        If the bug is already targeted to the given target, the existing
        bug task is returned.

        :param bug: The `IBug` the bug tasks should be part of. If None,
            one will be created.
        :param target: The `IBugTarget`, to which the bug will be
            targeted to.
        """
        if bug is None:
            bug = self.makeBug()
        if target is None:
            target = self.makeProduct()
        existing_bugtask = bug.getBugTask(target)
        if existing_bugtask is not None:
            return existing_bugtask

        if owner is None:
            owner = self.makePerson()

        if IProductSeries.providedBy(target):
            # We can't have a series task without a distribution task.
            self.makeBugTask(bug, target.product)
        if IDistroSeries.providedBy(target):
            # We can't have a series task without a distribution task.
            self.makeBugTask(bug, target.distribution)
        if ISourcePackage.providedBy(target):
            distribution_package = target.distribution.getSourcePackage(
                target.sourcepackagename)
            # We can't have a series task without a distribution task.
            self.makeBugTask(bug, distribution_package)

        return removeSecurityProxy(bug).addTask(owner, target)

    def makeBugTracker(self, base_url=None, bugtrackertype=None):
        """Make a new bug tracker."""
        owner = self.makePerson()

        if base_url is None:
            base_url = 'http://%s.example.com/' % self.getUniqueString()
        if bugtrackertype is None:
            bugtrackertype = BugTrackerType.BUGZILLA

        return getUtility(IBugTrackerSet).ensureBugTracker(
            base_url, owner, bugtrackertype)

    def makeBugWatch(self, remote_bug=None, bugtracker=None, bug=None,
                     owner=None, bug_task=None):
        """Make a new bug watch."""
        if remote_bug is None:
            remote_bug = self.getUniqueInteger()

        if bugtracker is None:
            bugtracker = self.makeBugTracker()

        if bug_task is not None:
            # If someone passes a value for bug *and* a value for
            # bug_task then the bug value will get clobbered, but that
            # doesn't matter since the bug should be the one that the
            # bug task belongs to anyway (unless they're having a crazy
            # moment, in which case we're saving them from themselves).
            bug = bug_task.bug
        elif bug is None:
            bug = self.makeBug()

        if owner is None:
            owner = self.makePerson()

        bug_watch = getUtility(IBugWatchSet).createBugWatch(
            bug, owner, bugtracker, str(remote_bug))
        if bug_task is not None:
            bug_task.bugwatch = bug_watch

        # You need to be an admin to set next_check on a BugWatch.
        def set_next_check(bug_watch):
            bug_watch.next_check = datetime.now(pytz.timezone('UTC'))

        person = getUtility(IPersonSet).getByName('name16')
        run_with_login(person, set_next_check, bug_watch)
        return bug_watch

    def makeBugComment(self, bug=None, owner=None, subject=None, body=None,
                       bug_watch=None):
        """Create and return a new bug comment.

        :param bug: An `IBug` or a bug ID or name, or None, in which
            case a new bug is created.
        :param owner: An `IPerson`, or None, in which case a new
            person is created.
        :param subject: An `IMessage` or a string, or None, in which
            case a new message will be generated.
        :param body: An `IMessage` or a string, or None, in which
            case a new message will be generated.
        :param bug_watch: An `IBugWatch`, which will be used to set the
            new comment's bugwatch attribute.
        :return: An `IBugMessage`.
        """
        if bug is None:
            bug = self.makeBug()
        elif isinstance(bug, (int, long, basestring)):
            bug = getUtility(IBugSet).getByNameOrID(str(bug))
        if owner is None:
            owner = self.makePerson()
        if subject is None:
            subject = self.getUniqueString()
        if body is None:
            body = self.getUniqueString()
        return bug.newMessage(owner=owner, subject=subject,
                              content=body, parent=None, bugwatch=bug_watch,
                              remote_comment_id=None)

    def makeBugAttachment(self, bug=None, owner=None, data=None,
                          comment=None, filename=None, content_type=None,
                          description=None, is_patch=_DEFAULT):
        """Create and return a new bug attachment.

        :param bug: An `IBug` or a bug ID or name, or None, in which
            case a new bug is created.
        :param owner: An `IPerson`, or None, in which case a new
            person is created.
        :param data: A file-like object or a string, or None, in which
            case a unique string will be used.
        :param comment: An `IMessage` or a string, or None, in which
            case a new message will be generated.
        :param filename: A string, or None, in which case a unique
            string will be used.
        :param content_type: The MIME-type of this file.
        :param description: The description of the attachment.
        :param is_patch: If true, this attachment is a patch.
        :return: An `IBugAttachment`.
        """
        if bug is None:
            bug = self.makeBug()
        elif isinstance(bug, (int, long, basestring)):
            bug = getUtility(IBugSet).getByNameOrID(str(bug))
        if owner is None:
            owner = self.makePerson()
        if data is None:
            data = self.getUniqueString()
        if description is None:
            description = self.getUniqueString()
        if comment is None:
            comment = self.getUniqueString()
        if filename is None:
            filename = self.getUniqueString()
        # If the default value of is_patch when creating a new
        # BugAttachment should ever change, we don't want to interfere
        # with that.  So, we only override it if our caller explicitly
        # passed it.
        other_params = {}
        if is_patch is not _DEFAULT:
            other_params['is_patch'] = is_patch
        return bug.addAttachment(
            owner, data, comment, filename, content_type=content_type,
            description=description, **other_params)

    def makeSignedMessage(self, msgid=None, body=None, subject=None,
            attachment_contents=None, force_transfer_encoding=False,
            email_address=None, signing_context=None):
        """Return an ISignedMessage.

        :param msgid: An rfc2822 message-id.
        :param body: The body of the message.
        :param attachment_contents: The contents of an attachment.
        :param force_transfer_encoding: If True, ensure a transfer encoding is
            used.
        :param email_address: The address the mail is from.
        :param signing_context: A GPGSigningContext instance containing the
            gpg key to sign with.  If None, the message is unsigned.  The
            context also contains the password and gpg signing mode.
        """
        mail = SignedMessage()
        if email_address is None:
            person = self.makePerson()
            email_address = person.preferredemail.email
        mail['From'] = email_address
        mail['To'] = self.makePerson().preferredemail.email
        if subject is None:
            subject = self.getUniqueString('subject')
        mail['Subject'] = subject
        if msgid is None:
            msgid = self.makeUniqueRFC822MsgId()
        if body is None:
            body = self.getUniqueString('body')
        charset = 'ascii'
        try:
            body = body.encode(charset)
        except UnicodeEncodeError:
            charset = 'utf-8'
            body = body.encode(charset)
        mail['Message-Id'] = msgid
        mail['Date'] = formatdate()
        if signing_context is not None:
            gpghandler = getUtility(IGPGHandler)
            body = gpghandler.signContent(
                body, signing_context.fingerprint,
                signing_context.password, signing_context.mode)
            assert body is not None
        if attachment_contents is None:
            mail.set_payload(body)
            body_part = mail
        else:
            body_part = EmailMessage()
            body_part.set_payload(body)
            mail.attach(body_part)
            attach_part = EmailMessage()
            attach_part.set_payload(attachment_contents)
            attach_part['Content-type'] = 'application/octet-stream'
            if force_transfer_encoding:
                encode_base64(attach_part)
            mail.attach(attach_part)
            mail['Content-type'] = 'multipart/mixed'
        body_part['Content-type'] = 'text/plain'
        if force_transfer_encoding:
            encode_base64(body_part)
        body_part.set_charset(charset)
        mail.parsed_string = mail.as_string()
        return mail

    def makeSpecification(self, product=None, title=None, distribution=None):
        """Create and return a new, arbitrary Blueprint.

        :param product: The product to make the blueprint on.  If one is
            not specified, an arbitrary product is created.
        """
        if distribution is None and product is None:
            product = self.makeProduct()
        if title is None:
            title = self.getUniqueString('title')
        return getUtility(ISpecificationSet).new(
            name=self.getUniqueString('name'),
            title=title,
            specurl=None,
            summary=self.getUniqueString('summary'),
            definition_status=SpecificationDefinitionStatus.NEW,
            owner=self.makePerson(),
            product=product,
            distribution=distribution)

    def makeQuestion(self, target=None, title=None):
        """Create and return a new, arbitrary Question.

        :param target: The IQuestionTarget to make the question on. If one is
            not specified, an arbitrary product is created.
        :param title: The question title. If one is not provided, an
            arbitrary title is created.
        """
        if target is None:
            target = self.makeProduct()
        if title is None:
            title = self.getUniqueString('title')
        return target.newQuestion(
            owner=target.owner, title=title, description='description')

    def makeFAQ(self, target=None, title=None):
        """Create and return a new, arbitrary FAQ.

        :param target: The IFAQTarget to make the FAQ on. If one is
            not specified, an arbitrary product is created.
        :param title: The FAQ title. If one is not provided, an
            arbitrary title is created.
        """
        if target is None:
            target = self.makeProduct()
        if title is None:
            title = self.getUniqueString('title')
        return target.newFAQ(
            owner=target.owner, title=title, content='content')

    def makePackageCodeImport(self, sourcepackage=None, **kwargs):
        """Make a code import targetting a sourcepackage."""
        if sourcepackage is None:
            sourcepackage = self.makeSourcePackage()
        target = IBranchTarget(sourcepackage)
        return self.makeCodeImport(target=target, **kwargs)

    def makeProductCodeImport(self, product=None, **kwargs):
        """Make a code import targetting a product."""
        if product is None:
            product = self.makeProduct()
        target = IBranchTarget(product)
        return self.makeCodeImport(target=target, **kwargs)

    def makeCodeImport(self, svn_branch_url=None, cvs_root=None,
                       cvs_module=None, target=None, branch_name=None,
                       git_repo_url=None, hg_repo_url=None, registrant=None,
                       rcs_type=None, review_status=None):
        """Create and return a new, arbitrary code import.

        The type of code import will be inferred from the source details
        passed in, but defaults to a Subversion import from an arbitrary
        unique URL.
        """
        if (svn_branch_url is cvs_root is cvs_module is git_repo_url is
            hg_repo_url is None):
            svn_branch_url = self.getUniqueURL()

        if target is None:
            target = IBranchTarget(self.makeProduct())
        if branch_name is None:
            branch_name = self.getUniqueString('name')
        if registrant is None:
            registrant = self.makePerson()

        code_import_set = getUtility(ICodeImportSet)
        if svn_branch_url is not None:
            if rcs_type is None:
                rcs_type = RevisionControlSystems.SVN
            else:
                assert rcs_type in (RevisionControlSystems.SVN,
                                    RevisionControlSystems.BZR_SVN)
            code_import = code_import_set.new(
                registrant, target, branch_name, rcs_type=rcs_type,
                url=svn_branch_url)
        elif git_repo_url is not None:
            assert rcs_type in (None, RevisionControlSystems.GIT)
            code_import = code_import_set.new(
                registrant, target, branch_name,
                rcs_type=RevisionControlSystems.GIT,
                url=git_repo_url)
        elif hg_repo_url is not None:
            code_import = code_import_set.new(
                registrant, target, branch_name,
                rcs_type=RevisionControlSystems.HG,
                url=hg_repo_url)
        else:
            assert rcs_type in (None, RevisionControlSystems.CVS)
            code_import = code_import_set.new(
                registrant, target, branch_name,
                rcs_type=RevisionControlSystems.CVS,
                cvs_root=cvs_root, cvs_module=cvs_module)
        if review_status:
            removeSecurityProxy(code_import).review_status = review_status
        return code_import

    def makeCodeImportEvent(self):
        """Create and return a CodeImportEvent."""
        code_import = self.makeCodeImport()
        person = self.makePerson()
        code_import_event_set = getUtility(ICodeImportEventSet)
        return code_import_event_set.newCreate(code_import, person)

    def makeCodeImportJob(self, code_import=None):
        """Create and return a new code import job for the given import.

        This implies setting the import's review_status to REVIEWED.
        """
        if code_import is None:
            code_import = self.makeCodeImport()
        code_import.updateFromData(
            {'review_status': CodeImportReviewStatus.REVIEWED},
            code_import.registrant)
        return code_import.import_job

    def makeCodeImportMachine(self, set_online=False, hostname=None):
        """Return a new CodeImportMachine.

        The machine will be in the OFFLINE state."""
        if hostname is None:
            hostname = self.getUniqueString('machine-')
        if set_online:
            state = CodeImportMachineState.ONLINE
        else:
            state = CodeImportMachineState.OFFLINE
        machine = getUtility(ICodeImportMachineSet).new(hostname, state)
        return machine

    def makeCodeImportResult(self, code_import=None, result_status=None,
                             date_started=None, date_finished=None,
                             log_excerpt=None, log_alias=None, machine=None):
        """Create and return a new CodeImportResult."""
        if code_import is None:
            code_import = self.makeCodeImport()
        if machine is None:
            machine = self.makeCodeImportMachine()
        requesting_user = None
        if log_excerpt is None:
            log_excerpt = self.getUniqueString()
        if result_status is None:
            result_status = CodeImportResultStatus.FAILURE
        if date_finished is None:
            # If a date_started is specified, then base the finish time
            # on that.
            if date_started is None:
                date_finished = time_counter().next()
            else:
                date_finished = date_started + timedelta(hours=4)
        if date_started is None:
            date_started = date_finished - timedelta(hours=4)
        if log_alias is None:
            log_alias = self.makeLibraryFileAlias()
        return getUtility(ICodeImportResultSet).new(
            code_import, machine, requesting_user, log_excerpt, log_alias,
            result_status, date_started, date_finished)

    def makeCodeReviewComment(self, sender=None, subject=None, body=None,
                              vote=None, vote_tag=None, parent=None,
                              merge_proposal=None):
        if sender is None:
            sender = self.makePerson()
        if subject is None:
            subject = self.getUniqueString('subject')
        if body is None:
            body = self.getUniqueString('content')
        if merge_proposal is None:
            if parent:
                merge_proposal = parent.branch_merge_proposal
            else:
                merge_proposal = self.makeBranchMergeProposal(
                    registrant=sender)
        return merge_proposal.createComment(
            sender, subject, body, vote, vote_tag, parent)

    def makeCodeReviewVoteReference(self):
        bmp = removeSecurityProxy(self.makeBranchMergeProposal())
        candidate = self.makePerson()
        return bmp.nominateReviewer(candidate, bmp.registrant)

    def makeMessage(self, subject=None, content=None, parent=None,
                    owner=None):
        if subject is None:
            subject = self.getUniqueString()
        if content is None:
            content = self.getUniqueString()
        if owner is None:
            owner = self.makePerson()
        rfc822msgid = self.makeUniqueRFC822MsgId()
        message = Message(rfc822msgid=rfc822msgid, subject=subject,
            owner=owner, parent=parent)
        MessageChunk(message=message, sequence=1, content=content)
        return message

    def makeSeries(self, branch=None, name=None, product=None):
        """Create a new, arbitrary ProductSeries.

        :param branch: If supplied, the branch to set as
            ProductSeries.branch.
        :param name: If supplied, the name of the series.
        :param product: If supplied, the series is created for this product.
            Otherwise, a new product is created.
        """
        if product is None:
            product = self.makeProduct()
        if name is None:
            name = self.getUniqueString()
        # We don't want to login() as the person used to create the product,
        # so we remove the security proxy before creating the series.
        naked_product = removeSecurityProxy(product)
        series = naked_product.newSeries(
            product.owner, name, self.getUniqueString(), branch)
        if branch is not None:
            series.branch = branch
        syncUpdate(series)
        return series

    def makeLanguage(self, language_code=None, name=None, pluralforms=None):
        """Makes a language given the language_code and name."""
        if language_code is None:
            language_code = self.getUniqueString('lang')
        if name is None:
            name = "Language %s" % language_code

        language_set = getUtility(ILanguageSet)
        return language_set.createLanguage(
            language_code, name, pluralforms=pluralforms)

    def makeLibraryFileAlias(self, filename=None, content=None,
                             content_type='text/plain', restricted=False,
                             expires=None):
        """Make a library file, and return the alias."""
        if filename is None:
            filename = self.getUniqueString('filename')
        if content is None:
            content = self.getUniqueString()
        library_file_alias_set = getUtility(ILibraryFileAliasSet)
        library_file_alias = library_file_alias_set.create(
            filename, len(content), StringIO(content), content_type,
            expires=expires, restricted=restricted)
        return library_file_alias

    def makeDistribution(self, name=None, displayname=None, owner=None,
                         members=None, title=None, aliases=None):
        """Make a new distribution."""
        if name is None:
            name = self.getUniqueString(prefix="distribution")
        if displayname is None:
            displayname = name.capitalize()
        if title is None:
            title = self.getUniqueString()
        description = self.getUniqueString()
        summary = self.getUniqueString()
        domainname = self.getUniqueString()
        if owner is None:
            owner = self.makePerson()
        if members is None:
            members = self.makeTeam(owner)
        distro = getUtility(IDistributionSet).new(
            name, displayname, title, description, summary, domainname,
            members, owner)
        if aliases is not None:
            removeSecurityProxy(distro).setAliases(aliases)
        return distro

    def makeDistroRelease(self, distribution=None, version=None,
                          status=SeriesStatus.DEVELOPMENT,
                          parent_series=None, name=None, displayname=None):
        """Make a new distro release."""
        if distribution is None:
            distribution = self.makeDistribution()
        if name is None:
            name = self.getUniqueString(prefix="distroseries")
        if displayname is None:
            displayname = name.capitalize()
        if version is None:
            version = "%s.0" % self.getUniqueInteger()

        # We don't want to login() as the person used to create the product,
        # so we remove the security proxy before creating the series.
        naked_distribution = removeSecurityProxy(distribution)
        series = naked_distribution.newSeries(
            version=version,
            name=name,
            displayname=displayname,
            title=self.getUniqueString(), summary=self.getUniqueString(),
            description=self.getUniqueString(),
            parent_series=parent_series, owner=distribution.owner)
        series.status = status
        return ProxyFactory(series)

    # Most people think of distro releases as distro series.
    makeDistroSeries = makeDistroRelease

    def makeDistroArchSeries(self, distroseries=None,
                             architecturetag=None, processorfamily=None,
                             official=True, owner=None,
                             supports_virtualized=False):
        """Create a new distroarchseries"""

        if distroseries is None:
            distroseries = self.makeDistroRelease()
        if processorfamily is None:
            processorfamily = ProcessorFamilySet().getByName('powerpc')
        if owner is None:
            owner = self.makePerson()
        if architecturetag is None:
            architecturetag = self.getUniqueString('arch')
        return distroseries.newArch(
            architecturetag, processorfamily, official, owner,
            supports_virtualized)

    def makeComponent(self, name=None):
        """Make a new `IComponent`."""
        if name is None:
            name = self.getUniqueString()
        return getUtility(IComponentSet).ensure(name)

    def makeArchive(self, distribution=None, owner=None, name=None,
                    purpose=None, enabled=True, private=False,
                    virtualized=True, description=None, displayname=None):
        """Create and return a new arbitrary archive.

        :param distribution: Supply IDistribution, defaults to a new one
            made with makeDistribution() for non-PPAs and ubuntu for PPAs.
        :param owner: Supper IPerson, defaults to a new one made with
            makePerson().
        :param name: Name of the archive, defaults to a random string.
        :param purpose: Supply ArchivePurpose, defaults to PPA.
        :param enabled: Whether the archive is enabled.
        :param private: Whether the archive is created private.
        :param virtualized: Whether the archive is virtualized.
        :param description: A description of the archive.
        """
        if purpose is None:
            purpose = ArchivePurpose.PPA
        if distribution is None:
            # See bug #568769
            if purpose == ArchivePurpose.PPA:
                distribution = getUtility(ILaunchpadCelebrities).ubuntu
            else:
                distribution = self.makeDistribution()
        if owner is None:
            owner = self.makePerson()
        if name is None:
            if purpose != ArchivePurpose.PPA:
                name = default_name_by_purpose.get(purpose)
            if name is None:
                name = self.getUniqueString()

        # Making a distribution makes an archive, and there can be only one
        # per distribution.
        if purpose == ArchivePurpose.PRIMARY:
            return distribution.main_archive

        archive = getUtility(IArchiveSet).new(
            owner=owner, purpose=purpose,
            distribution=distribution, name=name, displayname=displayname,
            enabled=enabled, require_virtualized=virtualized,
            description=description)

        if private:
            naked_archive = removeSecurityProxy(archive)
            naked_archive.private = True
            naked_archive.buildd_secret = "sekrit"

        return archive

    def makeBuilder(self, processor=None, url=None, name=None, title=None,
                    description=None, owner=None, active=True,
                    virtualized=True, vm_host=None, manual=False):
        """Make a new builder for i386 virtualized builds by default.

        Note: the builder returned will not be able to actually build -
        we currently have a build slave setup for 'bob' only in the
        test environment.
        See lib/canonical/buildd/tests/buildd-slave-test.conf
        """
        if processor is None:
            processor_fam = ProcessorFamilySet().getByName('x86')
            processor = processor_fam.processors[0]
        if url is None:
            url = 'http://%s:8221/' % self.getUniqueString()
        if name is None:
            name = self.getUniqueString()
        if title is None:
            title = self.getUniqueString()
        if description is None:
            description = self.getUniqueString()
        if owner is None:
            owner = self.makePerson()

        return getUtility(IBuilderSet).new(
            processor, url, name, title, description, owner, active,
            virtualized, vm_host, manual=manual)

    def makeRecipeText(self, *branches):
        if len(branches) == 0:
            branches = (self.makeAnyBranch(), )
        base_branch = branches[0]
        other_branches = branches[1:]
        text = MINIMAL_RECIPE_TEXT % base_branch.bzr_identity
        for i, branch in enumerate(other_branches):
            text += 'merge dummy-%s %s\n' % (i, branch.bzr_identity)
        return text

    def makeRecipe(self, *branches):
        """Make a builder recipe that references `branches`.

        If no branches are passed, return a recipe text that references an
        arbitrary branch.
        """
        from bzrlib.plugins.builder.recipe import RecipeParser
        parser = RecipeParser(self.makeRecipeText(*branches))
        return parser.parse()

    def makeSourcePackageRecipeDistroseries(self, name="warty"):
        """Return a supported Distroseries to use with Source Package Recipes.

        Ew.  This uses sampledata currently, which is the ONLY reason this
        method exists: it gives us a migration path away from sampledata.
        """
        ubuntu = getUtility(IDistributionSet).getByName('ubuntu')
        return ubuntu.getSeries(name)

    def makeSourcePackageRecipe(self, registrant=None, owner=None,
                                distroseries=None, name=None,
                                description=None, branches=(),
                                build_daily=False, daily_build_archive=None,
                                is_stale=None):
        """Make a `SourcePackageRecipe`."""
        if registrant is None:
            registrant = self.makePerson()
        if owner is None:
            owner = self.makePerson()
        if distroseries is None:
            distroseries = self.makeSourcePackageRecipeDistroseries()

        if name is None:
            name = self.getUniqueString().decode('utf8')
        if description is None:
            description = self.getUniqueString().decode('utf8')
        if daily_build_archive is None:
            daily_build_archive = self.makeArchive(
                distribution=distroseries.distribution, owner=owner)
        recipe = self.makeRecipe(*branches)
        source_package_recipe = getUtility(ISourcePackageRecipeSource).new(
            registrant, owner, name, recipe, description, [distroseries],
            daily_build_archive, build_daily)
        if is_stale is not None:
            removeSecurityProxy(source_package_recipe).is_stale = is_stale
        IStore(source_package_recipe).flush()
        return source_package_recipe

    def makeSourcePackageRecipeBuild(self, sourcepackage=None, recipe=None,
                                     requester=None, archive=None,
                                     sourcename=None, distroseries=None,
                                     pocket=None, date_created=None,
                                     status=BuildStatus.NEEDSBUILD,
                                     duration=None):
        """Make a new SourcePackageRecipeBuild."""
        if recipe is None:
            recipe = self.makeSourcePackageRecipe(name=sourcename)
        if archive is None:
            archive = self.makeArchive()
        if distroseries is None:
            distroseries = self.makeDistroSeries(
                distribution=archive.distribution)
        if requester is None:
            requester = self.makePerson()
        spr_build = getUtility(ISourcePackageRecipeBuildSource).new(
            distroseries=distroseries,
            recipe=recipe,
            archive=archive,
            requester=requester,
            pocket=pocket,
            date_created=date_created)
        removeSecurityProxy(spr_build).status = status
        if duration is not None:
            naked_sprb = removeSecurityProxy(spr_build)
            if naked_sprb.date_started is None:
                naked_sprb.date_started = spr_build.date_created
            naked_sprb.date_finished = naked_sprb.date_started + duration
        return spr_build

    def makeSourcePackageRecipeBuildJob(
        self, score=9876, virtualized=True, estimated_duration=64,
        sourcename=None, recipe_build=None):
        """Create a `SourcePackageRecipeBuildJob` and a `BuildQueue` for
        testing."""
        if recipe_build is None:
            recipe_build = self.makeSourcePackageRecipeBuild(
                sourcename=sourcename)
        recipe_build_job = recipe_build.makeJob()

        store = getUtility(IStoreSelector).get(MAIN_STORE, DEFAULT_FLAVOR)
        bq = BuildQueue(
            job=recipe_build_job.job, lastscore=score,
            job_type=BuildFarmJobType.RECIPEBRANCHBUILD,
            estimated_duration = timedelta(seconds=estimated_duration),
            virtualized=virtualized)
        store.add(bq)
        return bq

    def makeDscFile(self, tempdir_path=None):
        """Make a DscFile.

        :param tempdir_path: Path to a temporary directory to use.  If not
            supplied, a temp directory will be created.
        """
        filename = 'ed_0.2-20.dsc'
        contexts = []
        if tempdir_path is None:
            contexts.append(temp_dir())
        # Use nested so temp_dir is an optional context.
        with nested(*contexts) as result:
            if tempdir_path is None:
                tempdir_path = result[0]
            fullpath = os.path.join(tempdir_path, filename)
            with open(fullpath, 'w') as dsc_file:
                dsc_file.write(dedent("""\
                Format: 1.0
                Source: ed
                Version: 0.2-20
                Binary: ed
                Maintainer: James Troup <james@nocrew.org>
                Architecture: any
                Standards-Version: 3.5.8.0
                Build-Depends: dpatch
                Files:
                 ddd57463774cae9b50e70cd51221281b 185913 ed_0.2.orig.tar.gz
                 f9e1e5f13725f581919e9bfd62272a05 8506 ed_0.2-20.diff.gz
                """))

            class Changes:
                architectures = ['source']
            logger = QuietFakeLogger()
            policy = BuildDaemonUploadPolicy()
            policy.distroseries = self.makeDistroSeries()
            policy.archive = self.makeArchive()
            policy.distro = policy.distroseries.distribution
            dsc_file = DSCFile(fullpath, 'digest', 0, 'main/editors',
                'priority', 'package', 'version', Changes, policy, logger)
            list(dsc_file.verify())
        return dsc_file

    def makeTranslationTemplatesBuildJob(self, branch=None):
        """Make a new `TranslationTemplatesBuildJob`.

        :param branch: The branch that the job should be for.  If none
            is given, one will be created.
        """
        if branch is None:
            branch = self.makeBranch()

        jobset = getUtility(ITranslationTemplatesBuildJobSource)
        return jobset.create(branch)

    def makePOTemplate(self, productseries=None, distroseries=None,
                       sourcepackagename=None, owner=None, name=None,
                       translation_domain=None, path=None):
        """Make a new translation template."""
        if productseries is None and distroseries is None:
            # No context for this template; set up a productseries.
            productseries = self.makeProductSeries(owner=owner)
            # Make it use Translations, otherwise there's little point
            # to us creating a template for it.
            removeSecurityProxy(productseries).product.official_rosetta = True
        templateset = getUtility(IPOTemplateSet)
        subset = templateset.getSubset(
            distroseries, sourcepackagename, productseries)

        if name is None:
            name = self.getUniqueString()
        if translation_domain is None:
            translation_domain = self.getUniqueString()

        if owner is None:
            if productseries is None:
                owner = distroseries.owner
            else:
                owner = productseries.owner

        if path is None:
            path = 'messages.pot'

        return subset.new(name, translation_domain, path, owner)

    def makePOTemplateAndPOFiles(self, language_codes, **kwargs):
        """Create a POTemplate and associated POFiles.

        Create a POTemplate for the given distroseries/sourcepackagename or
        productseries and create a POFile for each language. Returns the
        template.
        """
        template = self.makePOTemplate(**kwargs)
        for language_code in language_codes:
            self.makePOFile(language_code, template, template.owner)
        return template

    def makePOFile(self, language_code, potemplate=None, owner=None,
                   create_sharing=False, variant=None):
        """Make a new translation file."""
        if potemplate is None:
            potemplate = self.makePOTemplate(owner=owner)
        pofile = potemplate.newPOFile(language_code,
                                      create_sharing=create_sharing)
        if variant is not None:
            removeSecurityProxy(pofile).variant = variant
        return pofile

    def makePOTMsgSet(self, potemplate, singular=None, plural=None,
                      context=None, sequence=0):
        """Make a new `POTMsgSet` in the given template."""
        if singular is None and plural is None:
            singular = self.getUniqueString()
        potmsgset = potemplate.createMessageSetFromText(
            singular, plural, context, sequence)
        removeSecurityProxy(potmsgset).sync()
        return potmsgset

    def makePOFileAndPOTMsgSet(self, language_code, msgid=None,
                               with_plural=False):
        """Make a `POFile` with a `POTMsgSet`."""
        pofile = self.makePOFile(language_code)

        if with_plural:
            if msgid is None:
                msgid = self.getUniqueString()
            plural = self.getUniqueString()
        else:
            plural = None

        potmsgset = self.makePOTMsgSet(
            pofile.potemplate, singular=msgid, plural=plural)

        return pofile, potmsgset

    def makeTranslationMessage(self, pofile=None, potmsgset=None,
                               translator=None, suggestion=False,
                               reviewer=None, translations=None,
                               lock_timestamp=None, date_updated=None,
                               is_current_upstream=False, force_shared=False,
                               force_diverged=False):
        """Make a new `TranslationMessage` in the given PO file."""
        if pofile is None:
            pofile = self.makePOFile('sr')
        if potmsgset is None:
            potmsgset = self.makePOTMsgSet(pofile.potemplate, sequence=1)
        if translator is None:
            translator = self.makePerson()
        if translations is None:
            translations = [self.getUniqueString()]
        translation_message = potmsgset.updateTranslation(
            pofile, translator, translations,
            is_current_upstream=is_current_upstream,
            lock_timestamp=lock_timestamp, force_suggestion=suggestion,
            force_shared=force_shared, force_diverged=force_diverged)
        if date_updated is not None:
            naked_translation_message = removeSecurityProxy(
                translation_message)
            naked_translation_message.date_created = date_updated
            if translation_message.reviewer is not None:
                naked_translation_message.date_reviewed = date_updated
            naked_translation_message.sync()
        return translation_message

    def _makeTranslationsDict(self, translations=None):
        """Make sure translations are stored in a dict, e.g. {0: "foo"}.

        If translations is already dict, it is returned unchanged.
        If translations is a sequence, it is enumerated into a dict.
        If translations is None, an arbitrary single translation is created.
        """
        if translations is None:
            return {0: self.getUniqueString()}
        if isinstance(translations, dict):
            return translations
        assert isinstance(translations, (list, tuple)), (
                "Expecting either a dict or a sequence.")
        return dict(enumerate(translations))

    def makeSuggestion(self, pofile=None, potmsgset=None, translator=None,
                       translations=None, date_created=None):
        """Make a new suggested `TranslationMessage` in the given PO file."""
        if pofile is None:
            pofile = self.makePOFile('sr')
        if potmsgset is None:
            potmsgset = self.makePOTMsgSet(pofile.potemplate, sequence=1)
        if translator is None:
            translator = self.makePerson()
        translations = self._makeTranslationsDict(translations)
        translation_message = potmsgset.submitSuggestion(
            pofile, translator, translations)
        assert translation_message is not None, (
            "Cannot make suggestion on translation credits POTMsgSet.")
        if date_created is not None:
            naked_translation_message = removeSecurityProxy(
                translation_message)
            naked_translation_message.date_created = date_created
            naked_translation_message.sync()
        return translation_message

    def makeSharedTranslationMessage(self, pofile=None, potmsgset=None,
                                     translator=None, suggestion=False,
                                     reviewer=None, translations=None,
                                     date_updated=None,
                                     is_current_upstream=False):
        translation_message = self.makeTranslationMessage(
            pofile=pofile, potmsgset=potmsgset, translator=translator,
            suggestion=suggestion, reviewer=reviewer,
            is_current_upstream=is_current_upstream,
            translations=translations, date_updated=date_updated,
            force_shared=True)
        return translation_message

    def makeCurrentTranslationMessage(self, pofile=None, potmsgset=None,
                                      translator=None, reviewer=None,
                                      translations=None, diverged=False,
                                      current_other=False):
        """Create a `TranslationMessage` and make it current.

        This is similar to `makeTranslationMessage`, except:
         * It doesn't create suggestions.
         * It doesn't rely on the obsolescent updateTranslation.
         * It activates the message on the correct translation side.

        By default the message will only be current on the side (Ubuntu
        or upstream) that `pofile` is on.

        Be careful: if the message is already translated, calling this
        method may violate database unique constraints.

        :param pofile: `POFile` to put translation in; if omitted, one
            will be created.
        :param potmsgset: `POTMsgSet` to translate; if omitted, one will
            be created (with sequence number 1).
        :param translator: `Person` who created the translation.  If
            omitted, one will be created.
        :param reviewer: `Person` who reviewed the translation.  If
            omitted, one will be created.
        :param translations: List of strings to translate the `POTMsgSet`
            to.  If omitted, will translate to a single random string.
        :param diverged: Create a diverged message?
        :param current_other: Should the message also be current on the
            other translation side?  (Cannot be combined with `diverged`).
        """
        assert not (diverged and current_other), (
            "A diverged message can't be current on the other side.")
        if pofile is None:
            pofile = self.makePOFile('nl')
        if potmsgset is None:
            potmsgset = self.makePOTMsgSet(pofile.potemplate, sequence=1)
        if translator is None:
            translator = self.makePerson()
        if reviewer is None:
            reviewer = self.makePerson()
        if translations is None:
            translations = [self.getUniqueString()]

        message = potmsgset.setCurrentTranslation(
            pofile, translator, dict(enumerate(translations)),
            RosettaTranslationOrigin.ROSETTAWEB,
            share_with_other_side=current_other)

        if diverged:
            removeSecurityProxy(message).potemplate = pofile.potemplate

        message.markReviewed(reviewer)
        return message

    def makeDivergedTranslationMessage(self, pofile=None, potmsgset=None,
                                       translator=None, reviewer=None,
                                       translations=None):
        """Create a diverged, current `TranslationMessage`."""
        if pofile is None:
            pofile = self.makePOFile('lt')

        # This creates a suggestion, then diverges it, then activates it.
        # Once we have a method for diverging messages, do this in a more
        # proper way.
        message = self.makeSharedTranslationMessage(
            pofile=pofile, potmsgset=potmsgset, translator=translator,
            reviewer=reviewer, translations=translations, suggestion=True)
        traits = getUtility(ITranslationSideTraitsSet).getTraits(
            pofile.potemplate.translation_side)
        removeSecurityProxy(message).potemplate = pofile.potemplate
        traits.setFlag(message, True)
        return message

    def makeTranslation(self, pofile, sequence,
                        english=None, translated=None,
                        is_current_upstream=False):
        """Add a single current translation entry to the given pofile.
        This should only be used on pristine pofiles with pristine
        potemplates to avoid conflicts in the sequence numbers.
        For each entry a new POTMsgSet is created.

        :pofile: The pofile to add to.
        :sequence: The sequence number for the POTMsgSet.
        :english: The english string which becomes the msgid in the POTMsgSet.
        :translated: The translated string which becomes the msgstr.
        :is_current_upstream: The is_current_upstream flag of the
            translation message.
        """
        if english is None:
            english = self.getUniqueString('english')
        if translated is None:
            translated = self.getUniqueString('translated')
        naked_pofile = removeSecurityProxy(pofile)
        potmsgset = self.makePOTMsgSet(naked_pofile.potemplate, english,
            sequence=sequence)
        translation = removeSecurityProxy(
            self.makeTranslationMessage(naked_pofile, potmsgset,
                translations=[translated]))
        translation.is_current_upstream = is_current_upstream
        translation.is_current_ubuntu = True

    def makeTranslationImportQueueEntry(self, path=None, productseries=None,
                                        distroseries=None,
                                        sourcepackagename=None,
                                        potemplate=None, content=None,
                                        uploader=None, pofile=None,
                                        format=None, status=None,
                                        from_upstream=False):
        """Create a `TranslationImportQueueEntry`."""
        if path is None:
            path = self.getUniqueString() + '.pot'

        for_distro = not (distroseries is None and sourcepackagename is None)
        for_project = productseries is not None
        has_template = (potemplate is not None)
        if has_template and not for_distro and not for_project:
            # Copy target from template.
            distroseries = potemplate.distroseries
            sourcepackagename = potemplate.sourcepackagename
            productseries = potemplate.productseries

        if sourcepackagename is None and distroseries is None:
            if productseries is None:
                productseries = self.makeProductSeries()
        else:
            if sourcepackagename is None:
                sourcepackagename = self.makeSourcePackageName()
            if distroseries is None:
                distroseries = self.makeDistroSeries()

        if uploader is None:
            uploader = self.makePerson()

        if content is None:
            content = self.getUniqueString()
        content_reference = getUtility(ILibraryFileAliasSet).create(
            name=os.path.basename(path), size=len(content),
            file=StringIO(content), contentType='text/plain')

        if format is None:
            format = TranslationFileFormat.PO

        if status is None:
            status = RosettaImportStatus.NEEDS_REVIEW

        return TranslationImportQueueEntry(
            path=path, productseries=productseries, distroseries=distroseries,
            sourcepackagename=sourcepackagename, importer=uploader,
            content=content_reference, status=status, format=format,
            from_upstream=from_upstream)

    def makeMailingList(self, team, owner):
        """Create a mailing list for the team."""
        team_list = getUtility(IMailingListSet).new(team, owner)
        team_list.startConstructing()
        team_list.transitionToStatus(MailingListStatus.ACTIVE)
        return team_list

    def makeTeamAndMailingList(
        self, team_name, owner_name,
        visibility=None,
        subscription_policy=TeamSubscriptionPolicy.OPEN):
        """Make a new active mailing list for the named team.

        :param team_name: The new team's name.
        :type team_name: string
        :param owner_name: The name of the team's owner.
        :type owner: string
        :param visibility: The team's visibility. If it's None, the default
            (public) will be used.
        :type visibility: `PersonVisibility`
        :param subscription_policy: The subscription policy of the team.
        :type subscription_policy: `TeamSubscriptionPolicy`
        :return: The new team and mailing list.
        :rtype: (`ITeam`, `IMailingList`)
        """
        owner = getUtility(IPersonSet).getByName(owner_name)
        display_name = SPACE.join(
            word.capitalize() for word in team_name.split('-'))
        team = getUtility(IPersonSet).getByName(team_name)
        if team is None:
            team = self.makeTeam(
                owner, displayname=display_name, name=team_name,
                visibility=visibility,
                subscription_policy=subscription_policy)
        team_list = self.makeMailingList(team, owner)
        return team, team_list

    def makeMirrorProbeRecord(self, mirror):
        """Create a probe record for a mirror of a distribution."""
        log_file = StringIO()
        log_file.write("Fake probe, nothing useful here.")
        log_file.seek(0)

        library_alias = getUtility(ILibraryFileAliasSet).create(
            name='foo', size=len(log_file.getvalue()),
            file=log_file, contentType='text/plain')

        proberecord = mirror.newProbeRecord(library_alias)
        return proberecord

    def makeMirror(self, distribution, displayname, country=None,
                   http_url=None, ftp_url=None, rsync_url=None,
                   official_candidate=False):
        """Create a mirror for the distribution."""
        # If no URL is specified create an HTTP URL.
        if http_url is None and ftp_url is None and rsync_url is None:
            http_url = self.getUniqueURL()
        # If no country is given use Argentina.
        if country is None:
            country = getUtility(ICountrySet)['AR']

        mirror = distribution.newMirror(
            owner=distribution.owner,
            speed=MirrorSpeed.S256K,
            country=country,
            content=MirrorContent.ARCHIVE,
            displayname=displayname,
            description=None,
            http_base_url=http_url,
            ftp_base_url=ftp_url,
            rsync_base_url=rsync_url,
            official_candidate=official_candidate)
        return mirror

    def makeUniqueRFC822MsgId(self):
        """Make a unique RFC 822 message id.

        The created message id is guaranteed not to exist in the
        `Message` table already.
        """
        msg_id = make_msgid('launchpad')
        while Message.selectBy(rfc822msgid=msg_id).count() > 0:
            msg_id = make_msgid('launchpad')
        return msg_id

    def makeSourcePackageName(self, name=None):
        """Make an `ISourcePackageName`."""
        if name is None:
            name = self.getUniqueString()
        return getUtility(ISourcePackageNameSet).new(name)

    def getOrMakeSourcePackageName(self, name=None):
        """Get an existing`ISourcePackageName` or make a new one.

        This method encapsulates getOrCreateByName so that tests can be kept
        free of the getUtility(ISourcePackageNameSet) noise.
        """
        if name is None:
            return self.makeSourcePackageName()
        return getUtility(ISourcePackageNameSet).getOrCreateByName(name)

    def makeSourcePackage(self, sourcepackagename=None, distroseries=None):
        """Make an `ISourcePackage`."""
        # Make sure we have a real sourcepackagename object.
        if (sourcepackagename is None or
            isinstance(sourcepackagename, basestring)):
            sourcepackagename = self.getOrMakeSourcePackageName(
                sourcepackagename)
        if distroseries is None:
            distroseries = self.makeDistroRelease()
        return distroseries.getSourcePackage(sourcepackagename)

    def getAnySourcePackageUrgency(self):
        return SourcePackageUrgency.MEDIUM

    def makePackageUpload(self, distroseries=None, archive=None,
                          pocket=None, changes_filename=None,
                          changes_file_content=None,
                          signing_key=None, status=None):
        if archive is None:
            archive = self.makeArchive()
        if distroseries is None:
            distroseries = self.makeDistroSeries(
                distribution=archive.distribution)
        if changes_filename is None:
            changes_filename = self.getUniqueString("changesfilename")
        if changes_file_content is None:
            changes_file_content = self.getUniqueString("changesfilecontent")
        if pocket is None:
            pocket = PackagePublishingPocket.RELEASE
        package_upload = distroseries.createQueueEntry(
            pocket, changes_filename, changes_file_content, archive,
            signing_key=signing_key)
        if status is not None:
            naked_package_upload = removeSecurityProxy(package_upload)
            status_changers = {
                PackageUploadStatus.DONE: naked_package_upload.setDone,
                PackageUploadStatus.ACCEPTED:
                    naked_package_upload.setAccepted,
                }
            status_changers[status]()
        return package_upload

    def makeSourcePackageRelease(self, archive=None, sourcepackagename=None,
                                 distroseries=None, maintainer=None,
                                 creator=None, component=None,
                                 section_name=None, urgency=None,
                                 version=None, builddepends=None,
                                 builddependsindep=None,
                                 build_conflicts=None,
                                 build_conflicts_indep=None,
                                 architecturehintlist='all',
                                 dsc_maintainer_rfc822=None,
                                 dsc_standards_version='3.6.2',
                                 dsc_format='1.0', dsc_binaries='foo-bin',
                                 date_uploaded=UTC_NOW,
                                 source_package_recipe_build=None,
                                 dscsigningkey=None,
                                 user_defined_fields=None):
        """Make a `SourcePackageRelease`."""
        if distroseries is None:
            if source_package_recipe_build is not None:
                distroseries = source_package_recipe_build.distroseries
            else:
                if archive is None:
                    distribution = None
                else:
                    distribution = archive.distribution
                distroseries = self.makeDistroRelease(
                    distribution=distribution)

        if archive is None:
            archive = self.makeArchive(
                distribution=distroseries.distribution,
                purpose=ArchivePurpose.PRIMARY)

        if sourcepackagename is None:
            sourcepackagename = self.makeSourcePackageName()

        if component is None:
            component = self.makeComponent()

        if urgency is None:
            urgency = self.getAnySourcePackageUrgency()

        section = self.makeSection(name=section_name)

        if maintainer is None:
            maintainer = self.makePerson()

        if dsc_maintainer_rfc822 is None:
            dsc_maintainer_rfc822 = '%s <%s>' % (
                maintainer.displayname,
                maintainer.preferredemail.email)

        if creator is None:
            creator = self.makePerson()

        if version is None:
            version = self.getUniqueString('version')

        return distroseries.createUploadedSourcePackageRelease(
            sourcepackagename=sourcepackagename,
            maintainer=maintainer,
            creator=creator,
            component=component,
            section=section,
            urgency=urgency,
            version=version,
            builddepends=builddepends,
            builddependsindep=builddependsindep,
            build_conflicts=build_conflicts,
            build_conflicts_indep=build_conflicts_indep,
            architecturehintlist=architecturehintlist,
            changelog=None,
            changelog_entry=None,
            dsc=None,
            copyright=self.getUniqueString(),
            dscsigningkey=dscsigningkey,
            dsc_maintainer_rfc822=dsc_maintainer_rfc822,
            dsc_standards_version=dsc_standards_version,
            dsc_format=dsc_format,
            dsc_binaries=dsc_binaries,
            archive=archive,
            dateuploaded=date_uploaded,
            source_package_recipe_build=source_package_recipe_build,
            user_defined_fields=user_defined_fields)

    def makeSourcePackageReleaseFile(self, sourcepackagerelease=None,
                                     library_file=None, filetype=None):
        if sourcepackagerelease is None:
            sourcepackagerelease = self.makeSourcePackageRelease()
        if library_file is None:
            library_file = self.makeLibraryFileAlias()
        if filetype is None:
            filetype = SourcePackageFileType.DSC
        return ProxyFactory(
            SourcePackageReleaseFile(
                sourcepackagerelease=sourcepackagerelease,
                libraryfile=library_file, filetype=filetype))

    def makeBinaryPackageBuild(self, source_package_release=None,
            distroarchseries=None, archive=None, builder=None,
            status=None):
        """Create a BinaryPackageBuild.

        If archive is not supplied, the source_package_release is used
        to determine archive.
        :param source_package_release: The SourcePackageRelease this binary
            build uses as its source.
        :param distroarchseries: The DistroArchSeries to use.
        :param archive: The Archive to use.
        :param builder: An optional builder to assign.
        :param status: The BuildStatus for the build.
        """
        if archive is None:
            if source_package_release is None:
                archive = self.makeArchive()
            else:
                archive = source_package_release.upload_archive
        if source_package_release is None:
            multiverse = self.makeComponent(name='multiverse')
            source_package_release = self.makeSourcePackageRelease(
                archive, component=multiverse)
            self.makeSourcePackagePublishingHistory(
                distroseries=source_package_release.upload_distroseries,
                archive=archive, sourcepackagerelease=source_package_release)
        processor = self.makeProcessor()
        if distroarchseries is None:
            distroarchseries = self.makeDistroArchSeries(
                distroseries=source_package_release.upload_distroseries,
                processorfamily=processor.family)
        if status is None:
            status = BuildStatus.NEEDSBUILD
        binary_package_build = getUtility(IBinaryPackageBuildSet).new(
            source_package_release=source_package_release,
            processor=processor,
            distro_arch_series=distroarchseries,
            status=status,
            archive=archive,
            pocket=PackagePublishingPocket.RELEASE,
            date_created=self.getUniqueDate())
        naked_build = removeSecurityProxy(binary_package_build)
        naked_build.builder = builder
        binary_package_build_job = naked_build.makeJob()
        BuildQueue(
            job=binary_package_build_job.job,
            job_type=BuildFarmJobType.PACKAGEBUILD)
        return binary_package_build

    def makeSourcePackagePublishingHistory(self, sourcepackagename=None,
                                           distroseries=None, maintainer=None,
                                           creator=None, component=None,
                                           section_name=None,
                                           urgency=None, version=None,
                                           archive=None,
                                           builddepends=None,
                                           builddependsindep=None,
                                           build_conflicts=None,
                                           build_conflicts_indep=None,
                                           architecturehintlist='all',
                                           dateremoved=None,
                                           date_uploaded=UTC_NOW,
                                           pocket=None,
                                           status=None,
                                           scheduleddeletiondate=None,
                                           dsc_standards_version='3.6.2',
                                           dsc_format='1.0',
                                           dsc_binaries='foo-bin',
                                           sourcepackagerelease=None,
                                           ):
        """Make a `SourcePackagePublishingHistory`."""
        if distroseries is None:
            if archive is None:
                distribution = None
            else:
                distribution = archive.distribution
            distroseries = self.makeDistroRelease(distribution=distribution)

        if archive is None:
            archive = self.makeArchive(
                distribution=distroseries.distribution,
                purpose=ArchivePurpose.PRIMARY)

        if pocket is None:
            pocket = self.getAnyPocket()

        if status is None:
            status = PackagePublishingStatus.PENDING

        if sourcepackagerelease is None:
            sourcepackagerelease = self.makeSourcePackageRelease(
                archive=archive,
                sourcepackagename=sourcepackagename,
                distroseries=distroseries,
                maintainer=maintainer,
                creator=creator, component=component,
                section_name=section_name,
                urgency=urgency,
                version=version,
                builddepends=builddepends,
                builddependsindep=builddependsindep,
                build_conflicts=build_conflicts,
                build_conflicts_indep=build_conflicts_indep,
                architecturehintlist=architecturehintlist,
                dsc_standards_version=dsc_standards_version,
                dsc_format=dsc_format,
                dsc_binaries=dsc_binaries,
                date_uploaded=date_uploaded)

        spph = getUtility(IPublishingSet).newSourcePublication(
            archive, sourcepackagerelease, distroseries,
            sourcepackagerelease.component, sourcepackagerelease.section,
            pocket)

        naked_spph = removeSecurityProxy(spph)
        naked_spph.status = status
        naked_spph.datecreated = date_uploaded
        naked_spph.dateremoved = dateremoved
        naked_spph.scheduleddeletiondate = scheduleddeletiondate
        if status == PackagePublishingStatus.PUBLISHED:
            naked_spph.datepublished = UTC_NOW
        return spph

    def makeBinaryPackagePublishingHistory(self, binarypackagerelease=None,
                                           distroarchseries=None,
                                           component=None, section_name=None,
                                           priority=None, status=None,
                                           scheduleddeletiondate=None,
                                           dateremoved=None,
                                           pocket=None, archive=None):
        """Make a `BinaryPackagePublishingHistory`."""
        if distroarchseries is None:
            if archive is None:
                distribution = None
            else:
                distribution = archive.distribution
            distroseries = self.makeDistroSeries(distribution=distribution)
            distroarchseries = self.makeDistroArchSeries(
                distroseries=distroseries)

        if archive is None:
            archive = self.makeArchive(
                distribution=distroarchseries.distroseries.distribution,
                purpose=ArchivePurpose.PRIMARY)

        if pocket is None:
            pocket = self.getAnyPocket()

        if status is None:
            status = PackagePublishingStatus.PENDING

        if priority is None:
            priority = PackagePublishingPriority.OPTIONAL

        if binarypackagerelease is None:
            binarypackagerelease = self.makeBinaryPackageRelease(
                component=component,
                section_name=section_name,
                priority=priority)

        bpph = getUtility(IPublishingSet).newBinaryPublication(
            archive, binarypackagerelease, distroarchseries,
            binarypackagerelease.component, binarypackagerelease.section,
            priority, pocket)
        naked_bpph = removeSecurityProxy(bpph)
        naked_bpph.status = status
        naked_bpph.dateremoved = dateremoved
        naked_bpph.scheduleddeletiondate = scheduleddeletiondate
        naked_bpph.priority = priority
        if status == PackagePublishingStatus.PUBLISHED:
            naked_bpph.datepublished = UTC_NOW
        return bpph

    def makeBinaryPackageName(self, name=None):
        """Make an `IBinaryPackageName`."""
        if name is None:
            name = self.getUniqueString("binarypackage")
        return getUtility(IBinaryPackageNameSet).new(name)

    def getOrMakeBinaryPackageName(self, name=None):
        """Get an existing `IBinaryPackageName` or make a new one.

        This method encapsulates getOrCreateByName so that tests can be kept
        free of the getUtility(IBinaryPackageNameSet) noise.
        """
        if name is None:
            return self.makeBinaryPackageName()
        return getUtility(IBinaryPackageNameSet).getOrCreateByName(name)

    def makeBinaryPackageFile(self, binarypackagerelease=None,
                              library_file=None, filetype=None):
        if binarypackagerelease is None:
            binarypackagerelease = self.makeBinaryPackageRelease()
        if library_file is None:
            library_file = self.makeLibraryFileAlias()
        if filetype is None:
            filetype = BinaryPackageFileType.DEB
        return ProxyFactory(BinaryPackageFile(
            binarypackagerelease=binarypackagerelease,
            libraryfile=library_file, filetype=filetype))

    def makeBinaryPackageRelease(self, binarypackagename=None,
                                 version=None, build=None,
                                 binpackageformat=None, component=None,
                                 section_name=None, priority=None,
                                 architecturespecific=False,
                                 summary=None, description=None,
                                 shlibdeps=None, depends=None,
                                 recommends=None, suggests=None,
                                 conflicts=None, replaces=None,
                                 provides=None, pre_depends=None,
                                 enhances=None, breaks=None,
                                 essential=False, installed_size=None,
                                 date_created=None, debug_package=None):
        """Make a `BinaryPackageRelease`."""
        if build is None:
            build = self.makeBinaryPackageBuild()
        if binarypackagename is None:
            binarypackagename = self.makeBinaryPackageName()
        if version is None:
            version = build.source_package_release.version
        if binpackageformat is None:
            binpackageformat = BinaryPackageFormat.DEB
        if component is None:
            component = build.source_package_release.component
        section = build.source_package_release.section
        if priority is None:
            priority = PackagePublishingPriority.OPTIONAL
        if summary is None:
            summary = self.getUniqueString("summary")
        if description is None:
            description = self.getUniqueString("description")
        if installed_size is None:
            installed_size = self.getUniqueInteger()
        bpr = build.createBinaryPackageRelease(
                binarypackagename=binarypackagename, version=version,
                binpackageformat=binpackageformat,
                component=component, section=section, priority=priority,
                summary=summary, description=description,
                architecturespecific=architecturespecific,
                shlibdeps=shlibdeps, depends=depends, recommends=recommends,
                suggests=suggests, conflicts=conflicts, replaces=replaces,
                provides=provides, pre_depends=pre_depends,
                enhances=enhances, breaks=breaks, essential=essential,
                installedsize=installed_size, debug_package=debug_package)
        if date_created is not None:
            removeSecurityProxy(bpr).datecreated = date_created
        return bpr

    def makeSection(self, name=None):
        """Make a `Section`."""
        if name is None:
            name = self.getUniqueString('section')
        return getUtility(ISectionSet).ensure(name)

    def makePackageset(self, name=None, description=None, owner=None,
                       packages=(), distroseries=None):
        """Make an `IPackageset`."""
        if name is None:
            name = self.getUniqueString(u'package-set-name')
        if description is None:
            description = self.getUniqueString(u'package-set-description')
        if owner is None:
            person = self.getUniqueString(u'package-set-owner')
            owner = self.makePerson(name=person)
        techboard = getUtility(ILaunchpadCelebrities).ubuntu_techboard
        ps_set = getUtility(IPackagesetSet)
        package_set = run_with_login(
            techboard.teamowner,
            lambda: ps_set.new(name, description, owner, distroseries))
        run_with_login(owner, lambda: package_set.add(packages))
        return package_set

    def getAnyPocket(self):
        return PackagePublishingPocket.BACKPORTS

    def makeSuiteSourcePackage(self, distroseries=None,
                               sourcepackagename=None, pocket=None):
        if distroseries is None:
            distroseries = self.makeDistroRelease()
        if pocket is None:
            pocket = self.getAnyPocket()
        # Make sure we have a real sourcepackagename object.
        if (sourcepackagename is None or
            isinstance(sourcepackagename, basestring)):
            sourcepackagename = self.getOrMakeSourcePackageName(
                sourcepackagename)
        return ProxyFactory(
            SuiteSourcePackage(distroseries, pocket, sourcepackagename))

    def makeDistributionSourcePackage(self, sourcepackagename=None,
                                      distribution=None, with_db=False):
        # Make sure we have a real sourcepackagename object.
        if (sourcepackagename is None or
            isinstance(sourcepackagename, basestring)):
            sourcepackagename = self.getOrMakeSourcePackageName(
                sourcepackagename)
        if distribution is None:
            distribution = self.makeDistribution()
        package = distribution.getSourcePackage(sourcepackagename)
        if with_db:
            # Create an instance with a database record, that is normally
            # done by secondary process.
            removeSecurityProxy(package)._new(
                distribution, sourcepackagename, False)
        return package

    def makeEmailMessage(self, body=None, sender=None, to=None,
                         attachments=None, encode_attachments=False):
        """Make an email message with possible attachments.

        :param attachments: Should be an interable of tuples containing
           (filename, content-type, payload)
        """
        if sender is None:
            sender = self.makePerson()
        if body is None:
            body = self.getUniqueString('body')
        if to is None:
            to = self.getUniqueEmailAddress()

        msg = MIMEMultipart()
        msg['Message-Id'] = make_msgid('launchpad')
        msg['Date'] = formatdate()
        msg['To'] = to
        msg['From'] = sender.preferredemail.email
        msg['Subject'] = 'Sample'

        if attachments is None:
            msg.set_payload(body)
        else:
            msg.attach(MIMEText(body))
            for filename, content_type, payload in attachments:
                attachment = EmailMessage()
                attachment.set_payload(payload)
                attachment['Content-Type'] = content_type
                attachment['Content-Disposition'] = (
                    'attachment; filename="%s"' % filename)
                if encode_attachments:
                    encode_base64(attachment)
                msg.attach(attachment)
        return msg

    def makeBundleMergeDirectiveEmail(self, source_branch, target_branch,
                                      signing_context=None, sender=None):
        """Create a merge directive email from two bzr branches.

        :param source_branch: The source branch for the merge directive.
        :param target_branch: The target branch for the merge directive.
        :param signing_context: A GPGSigningContext instance containing the
            gpg key to sign with.  If None, the message is unsigned.  The
            context also contains the password and gpg signing mode.
        :param sender: The `Person` that is sending the email.
        """
        md = MergeDirective2.from_objects(
            source_branch.repository, source_branch.last_revision(),
            public_branch=source_branch.get_public_branch(),
            target_branch=target_branch.getInternalBzrUrl(),
            local_target_branch=target_branch.getInternalBzrUrl(), time=0,
            timezone=0)
        email = None
        if sender is not None:
            email = sender.preferredemail.email
        return self.makeSignedMessage(
            body='My body', subject='My subject',
            attachment_contents=''.join(md.to_lines()),
            signing_context=signing_context, email_address=email)

    def makeMergeDirective(self, source_branch=None, target_branch=None,
        source_branch_url=None, target_branch_url=None):
        """Return a bzr merge directive object.

        :param source_branch: The source database branch in the merge
            directive.
        :param target_branch: The target database branch in the merge
            directive.
        :param source_branch_url: The URL of the source for the merge
            directive.  Overrides source_branch.
        :param target_branch_url: The URL of the target for the merge
            directive.  Overrides target_branch.
        """
        from bzrlib.merge_directive import MergeDirective2
        if source_branch_url is not None:
            assert source_branch is None
        else:
            if source_branch is None:
                source_branch = self.makeAnyBranch()
            source_branch_url = (
                config.codehosting.supermirror_root +
                source_branch.unique_name)
        if target_branch_url is not None:
            assert target_branch is None
        else:
            if target_branch is None:
                target_branch = self.makeAnyBranch()
            target_branch_url = (
                config.codehosting.supermirror_root +
                target_branch.unique_name)
        return MergeDirective2(
            'revid', 'sha', 0, 0, target_branch_url,
            source_branch=source_branch_url, base_revision_id='base-revid',
            patch='')

    def makeMergeDirectiveEmail(self, body='Hi!\n', signing_context=None):
        """Create an email with a merge directive attached.

        :param body: The message body to use for the email.
        :param signing_context: A GPGSigningContext instance containing the
            gpg key to sign with.  If None, the message is unsigned.  The
            context also contains the password and gpg signing mode.
        :return: message, file_alias, source_branch, target_branch
        """
        target_branch = self.makeProductBranch()
        source_branch = self.makeProductBranch(
            product=target_branch.product)
        md = self.makeMergeDirective(source_branch, target_branch)
        message = self.makeSignedMessage(body=body,
            subject='My subject', attachment_contents=''.join(md.to_lines()),
            signing_context=signing_context)
        message_string = message.as_string()
        file_alias = getUtility(ILibraryFileAliasSet).create(
            '*', len(message_string), StringIO(message_string), '*')
        return message, file_alias, source_branch, target_branch

    def makeHWSubmission(self, date_created=None, submission_key=None,
                         emailaddress=u'test@canonical.com',
                         distroarchseries=None, private=False,
                         contactable=False, system=None,
                         submission_data=None):
        """Create a new HWSubmission."""
        if date_created is None:
            date_created = datetime.now(pytz.UTC)
        if submission_key is None:
            submission_key = self.getUniqueString('submission-key')
        if distroarchseries is None:
            distroarchseries = self.makeDistroArchSeries()
        if system is None:
            system = self.getUniqueString('system-fingerprint')
        if submission_data is None:
            sample_data_path = os.path.join(
                config.root, 'lib', 'canonical', 'launchpad', 'scripts',
                'tests', 'simple_valid_hwdb_submission.xml')
            submission_data = open(sample_data_path).read()
        filename = self.getUniqueString('submission-file')
        filesize = len(submission_data)
        raw_submission = StringIO(submission_data)
        format = HWSubmissionFormat.VERSION_1
        submission_set = getUtility(IHWSubmissionSet)

        return submission_set.createSubmission(
            date_created, format, private, contactable,
            submission_key, emailaddress, distroarchseries,
            raw_submission, filename, filesize, system)

    def makeHWSubmissionDevice(self, submission, device, driver, parent,
                               hal_device_id):
        """Create a new HWSubmissionDevice."""
        device_driver_link_set = getUtility(IHWDeviceDriverLinkSet)
        device_driver_link = device_driver_link_set.getOrCreate(
            device, driver)
        return getUtility(IHWSubmissionDeviceSet).create(
            device_driver_link, submission, parent, hal_device_id)

    def makeSSHKey(self, person=None):
        """Create a new SSHKey."""
        if person is None:
            person = self.makePerson()
        public_key = "ssh-rsa %s %s" % (
            self.getUniqueString(), self.getUniqueString())
        return getUtility(ISSHKeySet).new(person, public_key)

    def makeBlob(self, blob=None, expires=None):
        """Create a new TemporaryFileStorage BLOB."""
        if blob is None:
            blob = self.getUniqueString()
        new_uuid = getUtility(ITemporaryStorageManager).new(blob, expires)

        return getUtility(ITemporaryStorageManager).fetch(new_uuid)


# Some factory methods return simple Python types. We don't add
# security wrappers for them, as well as for objects created by
# other Python libraries.
unwrapped_types = (
    BaseRecipeBranch, DSCFile, InstanceType, MergeDirective2, Message,
    datetime, int, str, unicode)


def is_security_proxied_or_harmless(obj):
    """Check that the object is security wrapped or a harmless object."""
    if obj is None:
        return True
    if builtin_isinstance(obj, Proxy):
        return True
    if type(obj) in unwrapped_types:
        return True
    if isSequenceType(obj):
        for element in obj:
            if not is_security_proxied_or_harmless(element):
                return False
        return True
    return False


class UnproxiedFactoryMethodWarning(UserWarning):
    """Raised when someone calls an unproxied factory method."""

    def __init__(self, method_name):
        super(UnproxiedFactoryMethodWarning, self).__init__(
            "PLEASE FIX: LaunchpadObjectFactory.%s returns an "
            "unproxied object." % (method_name, ))


class ShouldThisBeUsingRemoveSecurityProxy(UserWarning):
    """Raised when there is a potentially bad call to removeSecurityProxy."""

    def __init__(self, obj):
        message = (
            "removeSecurityProxy(%r) called. Is this correct? "
            "Either call it directly or fix the test." % obj)
        super(ShouldThisBeUsingRemoveSecurityProxy, self).__init__(message)


class LaunchpadObjectFactory:
    """A wrapper around `BareLaunchpadObjectFactory`.

    Ensure that each object created by a `BareLaunchpadObjectFactory` method
    is either of a simple Python type or is security proxied.

    A warning message is printed to stderr if a factory method creates
    an object without a security proxy.

    Whereever you see such a warning: fix it!
    """

    def __init__(self):
        self._factory = BareLaunchpadObjectFactory()

    def __getattr__(self, name):
        attr = getattr(self._factory, name)
        if os.environ.get('LP_PROXY_WARNINGS') == '1' and callable(attr):

            def guarded_method(*args, **kw):
                result = attr(*args, **kw)
                if not is_security_proxied_or_harmless(result):
                    warnings.warn(
                        UnproxiedFactoryMethodWarning(name), stacklevel=1)
                return result
            return guarded_method
        else:
            return attr


def remove_security_proxy_and_shout_at_engineer(obj):
    """Remove an object's security proxy and print a warning.

    A number of LaunchpadObjectFactory methods returned objects without
    a security proxy. This is now no longer possible, but a number of
    tests rely on unrestricted access to object attributes.

    This function should only be used in legacy tests which fail because
    they expect unproxied objects.
    """
    if os.environ.get('LP_PROXY_WARNINGS') == '1':
        warnings.warn(ShouldThisBeUsingRemoveSecurityProxy(obj), stacklevel=2)
    return removeSecurityProxy(obj)<|MERGE_RESOLUTION|>--- conflicted
+++ resolved
@@ -237,12 +237,7 @@
     time_counter,
     )
 from lp.translations.interfaces.potemplate import IPOTemplateSet
-<<<<<<< HEAD
-=======
 from lp.translations.interfaces.side import ITranslationSideTraitsSet
-from lp.translations.interfaces.translationimportqueue import (
-    RosettaImportStatus)
->>>>>>> 233cc6e7
 from lp.translations.interfaces.translationfileformat import (
     TranslationFileFormat,
     )
