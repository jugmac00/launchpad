# Copyright 2009 Canonical Ltd.  This software is licensed under the
# GNU Affero General Public License version 3 (see the file LICENSE).

# pylint: disable-msg=F0401

"""Testing infrastructure for the Launchpad application.

This module should not have any actual tests.
"""

__metaclass__ = type
__all__ = [
    'GPGSigningContext',
    'LaunchpadObjectFactory',
    'ObjectFactory',
    ]

from datetime import datetime, timedelta
from email.encoders import encode_base64
from email.utils import make_msgid, formatdate
from email.message import Message as EmailMessage
from email.mime.text import MIMEText
from email.mime.multipart import MIMEMultipart
from itertools import count
from StringIO import StringIO
import os.path

import pytz

from twisted.python.util import mergeFunctionMetadata

from zope.component import ComponentLookupError, getUtility
from zope.security.proxy import removeSecurityProxy

from canonical.autodecorate import AutoDecorate
from canonical.config import config
from canonical.database.constants import UTC_NOW
from canonical.database.sqlbase import flush_database_updates

from canonical.launchpad.database.account import Account
from canonical.launchpad.database.message import Message, MessageChunk
from canonical.launchpad.interfaces import IMasterStore, IStore
from canonical.launchpad.interfaces.account import (
    AccountCreationRationale, AccountStatus, IAccountSet)
from canonical.launchpad.interfaces.emailaddress import (
    EmailAddressStatus, IEmailAddressSet)
from canonical.launchpad.interfaces.gpghandler import IGPGHandler
from lp.hardwaredb.interfaces.hwdb import (
    HWSubmissionFormat, IHWDeviceDriverLinkSet, IHWSubmissionDeviceSet,
    IHWSubmissionSet)
from canonical.launchpad.interfaces.launchpad import ILaunchpadCelebrities
from canonical.launchpad.interfaces.librarian import ILibraryFileAliasSet
from canonical.launchpad.interfaces.temporaryblobstorage import (
    ITemporaryStorageManager)
from canonical.launchpad.ftests._sqlobject import syncUpdate
from canonical.launchpad.webapp.dbpolicy import MasterDatabasePolicy
from canonical.launchpad.webapp.interfaces import (
    IStoreSelector, MAIN_STORE, DEFAULT_FLAVOR)
from canonical.uuid import generate_uuid

from lp.blueprints.interfaces.specification import (
    ISpecificationSet, SpecificationDefinitionStatus)
from lp.blueprints.interfaces.sprint import ISprintSet

from lp.bugs.interfaces.bug import CreateBugParams, IBugSet
from lp.bugs.interfaces.bugtask import BugTaskStatus
from lp.bugs.interfaces.bugtracker import BugTrackerType, IBugTrackerSet
from lp.bugs.interfaces.bugwatch import IBugWatchSet
from lp.buildmaster.interfaces.builder import IBuilderSet
from lp.buildmaster.interfaces.buildbase import BuildStatus
from lp.buildmaster.interfaces.buildfarmjob import BuildFarmJobType
from lp.buildmaster.model.buildqueue import BuildQueue

from lp.code.enums import (
    BranchMergeProposalStatus, BranchSubscriptionNotificationLevel,
    BranchType, CodeImportMachineState, CodeImportReviewStatus,
    CodeImportResultStatus, CodeReviewNotificationLevel,
    RevisionControlSystems)
from lp.code.errors import UnknownBranchTypeError
from lp.code.interfaces.branchmergequeue import IBranchMergeQueueSet
from lp.code.interfaces.branchnamespace import get_branch_namespace
from lp.code.interfaces.branchtarget import IBranchTarget
from lp.code.interfaces.codeimport import ICodeImportSet
from lp.code.interfaces.codeimportevent import ICodeImportEventSet
from lp.code.interfaces.codeimportmachine import ICodeImportMachineSet
from lp.code.interfaces.codeimportresult import ICodeImportResultSet
from lp.code.interfaces.revision import IRevisionSet
from lp.code.interfaces.sourcepackagerecipe import (
    ISourcePackageRecipeSource, MINIMAL_RECIPE_TEXT)
from lp.code.interfaces.sourcepackagerecipebuild import (
    ISourcePackageRecipeBuildSource,
    )
from lp.code.model.diff import Diff, PreviewDiff, StaticDiff
from lp.codehosting.codeimport.worker import CodeImportSourceDetails

from lp.registry.interfaces.distribution import IDistributionSet
from lp.registry.model.distributionsourcepackage import (
    DistributionSourcePackage)
from lp.registry.interfaces.distroseries import IDistroSeries
from lp.registry.interfaces.gpg import GPGKeyAlgorithm, IGPGKeySet
from lp.registry.interfaces.mailinglist import (
    IMailingListSet, MailingListStatus)
from lp.registry.interfaces.mailinglistsubscription import (
    MailingListAutoSubscribePolicy)
from lp.registry.interfaces.person import (
    IPerson, IPersonSet, PersonCreationRationale, TeamSubscriptionPolicy)
from lp.registry.interfaces.poll import IPollSet, PollAlgorithm, PollSecrecy
from lp.registry.interfaces.product import IProductSet, License
from lp.registry.interfaces.productseries import IProductSeries
from lp.registry.interfaces.projectgroup import IProjectGroupSet
from lp.registry.interfaces.series import SeriesStatus
from lp.registry.interfaces.sourcepackage import (
    ISourcePackage, SourcePackageUrgency)
from lp.registry.interfaces.sourcepackagename import (
    ISourcePackageNameSet)
from lp.registry.interfaces.ssh import ISSHKeySet, SSHKeyType
from lp.registry.interfaces.distributionmirror import (
    MirrorContent, MirrorSpeed)
from lp.registry.interfaces.pocket import PackagePublishingPocket
from lp.registry.model.milestone import Milestone
from lp.registry.model.suitesourcepackage import SuiteSourcePackage

from lp.services.mail.signedmessage import SignedMessage
from lp.services.worlddata.interfaces.country import ICountrySet
from lp.services.worlddata.interfaces.language import ILanguageSet

from lp.soyuz.interfaces.archive import (
    default_name_by_purpose, IArchiveSet, ArchivePurpose)
from lp.soyuz.adapters.packagelocation import PackageLocation
from lp.soyuz.interfaces.binarypackagebuild import IBinaryPackageBuildSet
from lp.soyuz.interfaces.component import IComponentSet
from lp.soyuz.interfaces.packageset import IPackagesetSet
from lp.soyuz.interfaces.processor import IProcessorFamilySet
from lp.soyuz.interfaces.publishing import PackagePublishingStatus
from lp.soyuz.interfaces.section import ISectionSet
from lp.soyuz.model.processor import ProcessorFamily, ProcessorFamilySet
from lp.soyuz.model.publishing import SourcePackagePublishingHistory

from lp.testing import run_with_login, time_counter, login, logout

from lp.translations.interfaces.potemplate import IPOTemplateSet
from lp.translations.interfaces.translationgroup import (
    ITranslationGroupSet)
from lp.translations.interfaces.translationsperson import ITranslationsPerson
from lp.translations.interfaces.translator import ITranslatorSet
from lp.translations.interfaces.translationtemplatesbuildjob import (
    ITranslationTemplatesBuildJobSource)


SPACE = ' '

DIFF = """\
=== zbqvsvrq svyr 'yvo/yc/pbqr/vagresnprf/qvss.cl'
--- yvo/yc/pbqr/vagresnprf/qvss.cl      2009-10-01 13:25:12 +0000
+++ yvo/yc/pbqr/vagresnprf/qvss.cl      2010-02-02 15:48:56 +0000
@@ -121,6 +121,10 @@
                 'Gur pbasyvpgf grkg qrfpevovat nal cngu be grkg pbasyvpgf.'),
              ernqbayl=Gehr))

+    unf_pbasyvpgf = Obby(
+        gvgyr=_('Unf pbasyvpgf'), ernqbayl=Gehr,
+        qrfpevcgvba=_('Gur cerivrjrq zretr cebqhprf pbasyvpgf.'))
+
     # Gur fpurzn sbe gur Ersrerapr trgf cngpurq va _fpurzn_pvephyne_vzcbegf.
     oenapu_zretr_cebcbfny = rkcbegrq(
         Ersrerapr(
"""


def default_master_store(func):
    """Decorator to temporarily set the default Store to the master.

    In some cases, such as in the middle of a page test story,
    we might be calling factory methods with the default Store set
    to the slave which breaks stuff. For instance, if we set an account's
    password that needs to happen on the master store and this is forced.
    However, if we then read it back the default Store has to be used.
    """

    def with_default_master_store(*args, **kw):
        try:
            store_selector = getUtility(IStoreSelector)
        except ComponentLookupError:
            # Utilities not registered. No policies.
            return func(*args, **kw)
        store_selector.push(MasterDatabasePolicy())
        try:
            return func(*args, **kw)
        finally:
            store_selector.pop()
    return mergeFunctionMetadata(func, with_default_master_store)


# We use this for default parameters where None has a specific meaning. For
# example, makeBranch(product=None) means "make a junk branch". None, because
# None means "junk branch".
_DEFAULT = object()


class GPGSigningContext:
    """A helper object to hold the fingerprint, password and mode."""

    def __init__(self, fingerprint, password='', mode=None):
        self.fingerprint = fingerprint
        self.password = password
        self.mode = mode


class ObjectFactory:
    """Factory methods for creating basic Python objects."""

    __metaclass__ = AutoDecorate(default_master_store)

    def __init__(self):
        # Initialise the unique identifier.
        self._integer = count(1)

    def getUniqueEmailAddress(self):
        return "%s@example.com" % self.getUniqueString('email')

    def getUniqueInteger(self):
        """Return an integer unique to this factory instance."""
        return self._integer.next()

    def getUniqueHexString(self, digits=None):
        """Return a unique hexadecimal string.

        :param digits: The number of digits in the string. 'None' means you
            don't care.
        :return: A hexadecimal string, with 'a'-'f' in lower case.
        """
        hex_number = '%x' % self.getUniqueInteger()
        if digits is not None:
            hex_number = hex_number.zfill(digits)
        return hex_number

    def getUniqueString(self, prefix=None):
        """Return a string unique to this factory instance.

        The string returned will always be a valid name that can be used in
        Launchpad URLs.

        :param prefix: Used as a prefix for the unique string. If unspecified,
            defaults to 'generic-string'.
        """
        if prefix is None:
            prefix = "generic-string"
        string = "%s%s" % (prefix, generate_uuid())
        return string.replace('_', '-').lower()

    def getUniqueUnicode(self):
        return self.getUniqueString().decode('latin-1')

    def getUniqueURL(self, scheme=None, host=None):
        """Return a URL unique to this run of the test case."""
        if scheme is None:
            scheme = 'http'
        if host is None:
            host = "%s.domain.com" % self.getUniqueString('domain')
        return '%s://%s/%s' % (scheme, host, self.getUniqueString('path'))

    def getUniqueDate(self):
        """Return a unique date since January 1 2009.

        Each date returned by this function will more recent (or further into
        the future) than the previous one.
        """
        epoch = datetime(2009, 1, 1, tzinfo=pytz.UTC)
        return epoch + timedelta(minutes=self.getUniqueInteger())

    def makeCodeImportSourceDetails(self, branch_id=None, rcstype=None,
                                    url=None, cvs_root=None, cvs_module=None):
        if branch_id is None:
            branch_id = self.getUniqueInteger()
        if rcstype is None:
            rcstype = 'svn'
        if rcstype in ['svn', 'bzr-svn', 'hg']:
            assert cvs_root is cvs_module is None
            if url is None:
                url = self.getUniqueURL()
        elif rcstype == 'cvs':
            assert url is None
            if cvs_root is None:
                cvs_root = self.getUniqueString()
            if cvs_module is None:
                cvs_module = self.getUniqueString()
        elif rcstype == 'git':
            assert cvs_root is cvs_module is None
            if url is None:
                url = self.getUniqueURL(scheme='git')
        else:
            raise AssertionError("Unknown rcstype %r." % rcstype)
        return CodeImportSourceDetails(
            branch_id, rcstype, url, cvs_root, cvs_module)


class LaunchpadObjectFactory(ObjectFactory):
    """Factory methods for creating Launchpad objects.

    All the factory methods should be callable with no parameters.
    When this is done, the returned object should have unique references
    for any other required objects.
    """

    def doAsUser(self, user, factory_method, **factory_args):
        """Perform a factory method while temporarily logged in as a user.

        :param user: The user to log in as, and then to log out from.
        :param factory_method: The factory method to invoke while logged in.
        :param factory_args: Keyword arguments to pass to factory_method.
        """
        login(user)
        try:
            result = factory_method(**factory_args)
        finally:
            logout()
        return result

    def makeCopyArchiveLocation(self, distribution=None, owner=None,
        name=None, enabled=True):
        """Create and return a new arbitrary location for copy packages."""
        copy_archive = self.makeArchive(distribution, owner, name,
                                        ArchivePurpose.COPY, enabled)

        distribution = copy_archive.distribution
        distroseries = distribution.currentseries
        pocket = PackagePublishingPocket.RELEASE

        location = PackageLocation(copy_archive, distribution, distroseries,
            pocket)
        return location

    def makeAccount(self, displayname, email=None, password=None,
                    status=AccountStatus.ACTIVE,
                    rationale=AccountCreationRationale.UNKNOWN):
        """Create and return a new Account."""
        account = getUtility(IAccountSet).new(
            rationale, displayname, password=password)
        removeSecurityProxy(account).status = status
        if email is None:
            email = self.getUniqueEmailAddress()
        email_status = EmailAddressStatus.PREFERRED
        if status != AccountStatus.ACTIVE:
            email_status = EmailAddressStatus.NEW
        email = self.makeEmail(
            email, person=None, account=account, email_status=email_status)
        return account

    def makeGPGKey(self, owner):
        """Give 'owner' a crappy GPG key for the purposes of testing."""
        key_id = self.getUniqueHexString(digits=8).upper()
        fingerprint = key_id + 'A' * 32
        return getUtility(IGPGKeySet).new(
            owner.id,
            keyid=key_id,
            fingerprint=fingerprint,
            keysize=self.getUniqueInteger(),
            algorithm=GPGKeyAlgorithm.R,
            active=True,
            can_encrypt=False)

    def makePerson(
        self, email=None, name=None, password=None,
        email_address_status=None, hide_email_addresses=False,
        displayname=None, time_zone=None, latitude=None, longitude=None):
        """Create and return a new, arbitrary Person.

        :param email: The email address for the new person.
        :param name: The name for the new person.
        :param password: The password for the person.
            This password can be used in setupBrowser in combination
            with the email address to create a browser for this new
            person.
        :param email_address_status: If specified, the status of the email
            address is set to the email_address_status.
        :param displayname: The display name to use for the person.
        :param hide_email_addresses: Whether or not to hide the person's email
            address(es) from other users.
        :param time_zone: This person's time zone, as a string.
        :param latitude: This person's latitude, as a float.
        :param longitude: This person's longitude, as a float.
        """
        if email is None:
            email = self.getUniqueEmailAddress()
        if name is None:
            name = self.getUniqueString('person-name')
        if password is None:
            password = self.getUniqueString('password')
        # By default, make the email address preferred.
        if (email_address_status is None
                or email_address_status == EmailAddressStatus.VALIDATED):
            email_address_status = EmailAddressStatus.PREFERRED
        # Set the password to test in order to allow people that have
        # been created this way can be logged in.
        person, email = getUtility(IPersonSet).createPersonAndEmail(
            email, rationale=PersonCreationRationale.UNKNOWN, name=name,
            password=password, displayname=displayname,
            hide_email_addresses=hide_email_addresses)
        naked_person = removeSecurityProxy(person)
        naked_person._password_cleartext_cached = password

        assert person.password is not None, (
            'Password not set. Wrong default auth Store?')

        if (time_zone is not None or latitude is not None or
            longitude is not None):
            naked_person.setLocation(latitude, longitude, time_zone, person)

        # Make sure the non-security-proxied object is not returned.
        del naked_person

        # To make the person someone valid in Launchpad, validate the
        # email.
        if email_address_status == EmailAddressStatus.PREFERRED:
            account = IMasterStore(Account).get(
                Account, person.accountID)
            account.status = AccountStatus.ACTIVE
            person.validateAndEnsurePreferredEmail(email)

        removeSecurityProxy(email).status = email_address_status

        # Ensure updated ValidPersonCache
        flush_database_updates()
        return person

    def makePersonByName(self, first_name, set_preferred_email=True,
                         use_default_autosubscribe_policy=False):
        """Create a new person with the given first name.

        The person will be given two email addresses, with the 'long form'
        (e.g. anne.person@example.com) as the preferred address.  Return
        the new person object.

        The person will also have their mailing list auto-subscription
        policy set to 'NEVER' unless 'use_default_autosubscribe_policy' is
        set to True. (This requires the Launchpad.Edit permission).  This
        is useful for testing, where we often want precise control over
        when a person gets subscribed to a mailing list.

        :param first_name: First name of the person, capitalized.
        :type first_name: string
        :param set_preferred_email: Flag specifying whether
            <name>.person@example.com should be set as the user's
            preferred email address.
        :type set_preferred_email: bool
        :param use_default_autosubscribe_policy: Flag specifying whether
            the person's `mailing_list_auto_subscribe_policy` should be set.
        :type use_default_autosubscribe_policy: bool
        :return: The newly created person.
        :rtype: `IPerson`
        """
        variable_name = first_name.lower()
        full_name = first_name + ' Person'
        # E.g. firstname.person@example.com will be an alternative address.
        preferred_address = variable_name + '.person@example.com'
        # E.g. aperson@example.org will be the preferred address.
        alternative_address = variable_name[0] + 'person@example.org'
        person, email = getUtility(IPersonSet).createPersonAndEmail(
            preferred_address,
            PersonCreationRationale.OWNER_CREATED_LAUNCHPAD,
            name=variable_name, displayname=full_name)
        if set_preferred_email:
            # setPreferredEmail no longer activates the account
            # automatically.
            account = IMasterStore(Account).get(Account, person.accountID)
            account.activate(
                "Activated by factory.makePersonByName",
                password='foo',
                preferred_email=email)
            person.setPreferredEmail(email)

        if not use_default_autosubscribe_policy:
            # Shut off list auto-subscription so that we have direct control
            # over subscriptions in the doctests.
            person.mailing_list_auto_subscribe_policy = \
                MailingListAutoSubscribePolicy.NEVER
        account = IMasterStore(Account).get(Account, person.accountID)
        getUtility(IEmailAddressSet).new(
            alternative_address, person, EmailAddressStatus.VALIDATED,
            account)
        return person

    def makeEmail(self, address, person, account=None, email_status=None):
        """Create a new email address for a person.

        :param address: The email address to create.
        :type address: string
        :param person: The person to assign the email address to.
        :type person: `IPerson`
        :param account: The account to assign the email address to.  Will use
            the given person's account if None is provided.
        :type person: `IAccount`
        :param email_status: The default status of the email address,
            if given.  If not given, `EmailAddressStatus.VALIDATED`
            will be used.
        :type email_status: `EmailAddressStatus`
        :return: The newly created email address.
        :rtype: `IEmailAddress`
        """
        if email_status is None:
            email_status = EmailAddressStatus.VALIDATED
        if account is None:
            account = person.account
        return getUtility(IEmailAddressSet).new(
            address, person, email_status, account)

    def makeTeam(self, owner=None, displayname=None, email=None, name=None,
                 subscription_policy=TeamSubscriptionPolicy.OPEN,
                 visibility=None):
        """Create and return a new, arbitrary Team.

        :param owner: The person or person name to use as the team's owner.
            If not given, a person will be auto-generated.
        :type owner: `IPerson` or string
        :param displayname: The team's display name.  If not given we'll use
            the auto-generated name.
        :type string:
        :param email: The email address to use as the team's contact address.
        :type email: string
        :param subscription_policy: The subscription policy of the team.
        :type subscription_policy: `TeamSubscriptionPolicy`
        :param visibility: The team's visibility. If it's None, the default
            (public) will be used.
        :type visibility: `PersonVisibility`
        :return: The new team
        :rtype: `ITeam`
        """
        if owner is None:
            owner = self.makePerson()
        elif isinstance(owner, basestring):
            owner = getUtility(IPersonSet).getByName(owner)
        else:
            pass
        if name is None:
            name = self.getUniqueString('team-name')
        if displayname is None:
            displayname = SPACE.join(
                word.capitalize() for word in name.split('-'))
        team = getUtility(IPersonSet).newTeam(
            owner, name, displayname, subscriptionpolicy=subscription_policy)
        if visibility is not None:
            # Visibility is normally restricted to launchpad.Commercial, so
            # removing the security proxy as we don't care here.
            removeSecurityProxy(team).visibility = visibility
        if email is not None:
            team.setContactAddress(
                getUtility(IEmailAddressSet).new(email, team))
        return team

    def makePoll(self, team, name, title, proposition):
        """Create a new poll which starts tomorrow and lasts for a week."""
        dateopens = datetime.now(pytz.UTC) + timedelta(days=1)
        datecloses = dateopens + timedelta(days=7)
        return getUtility(IPollSet).new(
            team, name, title, proposition, dateopens, datecloses,
            PollSecrecy.SECRET, allowspoilt=True,
            poll_type=PollAlgorithm.SIMPLE)

    def makeTranslationGroup(
        self, owner=None, name=None, title=None, summary=None, url=None):
        """Create a new, arbitrary `TranslationGroup`."""
        if owner is None:
            owner = self.makePerson()
        if name is None:
            name = self.getUniqueString("translationgroup")
        if title is None:
            title = self.getUniqueString("title")
        if summary is None:
            summary = self.getUniqueString("summary")
        return getUtility(ITranslationGroupSet).new(
            name, title, summary, url, owner)

    def makeTranslator(
        self, language_code, group=None, person=None, license=True):
        """Create a new, arbitrary `Translator`."""
        language = getUtility(ILanguageSet).getLanguageByCode(language_code)
        if group is None:
            group = self.makeTranslationGroup()
        if person is None:
            person = self.makePerson()
        tx_person = ITranslationsPerson(person)
        tx_person.translations_relicensing_agreement = license
        return getUtility(ITranslatorSet).new(group, language, person)

    def makeMilestone(
        self, product=None, distribution=None, productseries=None, name=None):
        if product is None and distribution is None and productseries is None:
            product = self.makeProduct()
        if productseries is not None:
            product = productseries.product
        if name is None:
            name = self.getUniqueString()
        return Milestone(product=product, distribution=distribution,
                         productseries=productseries,
                         name=name)

    def makeProcessor(self, family=None, name=None, title=None,
                      description=None):
        """Create a new processor.

        :param family: Family of the processor
        :param name: Name of the processor
        :param title: Optional title
        :param description: Optional description
        :return: A `IProcessor`
        """
        if name is None:
            name = self.getUniqueString()
        if family is None:
            family = self.makeProcessorFamily()
        if title is None:
            title = "The %s processor" % name
        if description is None:
            description = "The %s and processor and compatible processors"
        return family.addProcessor(name, title, description)

    def makeProcessorFamily(self, name=None, title=None, description=None,
                            restricted=False):
        """Create a new processor family.

        :param name: Name of the family (e.g. x86)
        :param title: Optional title of the family
        :param description: Optional extended description
        :param restricted: Whether the processor family is restricted
        :return: A `IProcessorFamily`
        """
        if name is None:
            name = self.getUniqueString()
        if description is None:
            description = "Description of the %s processor family" % name
        if title is None:
            title = "%s and compatible processors." % name
        return getUtility(IProcessorFamilySet).new(name, title, description,
            restricted=restricted)

    def makeProductRelease(self, milestone=None, product=None,
                           productseries=None):
        if milestone is None:
            milestone = self.makeMilestone(product=product,
                                           productseries=productseries)
        return milestone.createProductRelease(
            milestone.product.owner, datetime.now(pytz.UTC))

    def makeProductReleaseFile(self, signed=True,
                               product=None, productseries=None,
                               milestone=None,
                               release=None,
                               description="test file"):
        signature_filename = None
        signature_content = None
        if signed:
            signature_filename = 'test.txt.asc'
            signature_content = '123'
        if release is None:
            release = self.makeProductRelease(product=product,
                                              productseries=productseries,
                                              milestone=milestone)
        return release.addReleaseFile(
            'test.txt', 'test', 'text/plain',
            uploader=release.milestone.product.owner,
            signature_filename=signature_filename,
            signature_content=signature_content,
            description=description)

    def makeProduct(
        self, name=None, project=None, displayname=None,
        licenses=None, owner=None, registrant=None,
        title=None, summary=None, official_malone=None,
        official_rosetta=None, bug_supervisor=None):
        """Create and return a new, arbitrary Product."""
        if owner is None:
            owner = self.makePerson()
        if name is None:
            name = self.getUniqueString('product-name')
        if displayname is None:
            if name is None:
                displayname = self.getUniqueString('displayname')
            else:
                displayname = name.capitalize()
        if licenses is None:
            licenses = [License.GNU_GPL_V2]
        if title is None:
            title = self.getUniqueString('title')
        if summary is None:
            summary = self.getUniqueString('summary')
        product = getUtility(IProductSet).createProduct(
            owner,
            name,
            displayname,
            title,
            summary,
            self.getUniqueString('description'),
            licenses=licenses,
            project=project,
            registrant=registrant)
        if official_malone is not None:
            product.official_malone = official_malone
        if official_rosetta is not None:
            removeSecurityProxy(product).official_rosetta = official_rosetta
        if bug_supervisor is not None:
            naked_product = removeSecurityProxy(product)
            naked_product.bug_supervisor = bug_supervisor
        return product

    def makeProductSeries(self, product=None, name=None, owner=None,
                          summary=None):
        """Create and return a new ProductSeries."""
        if product is None:
            product = self.makeProduct()
        if owner is None:
            owner = self.makePerson()
        if name is None:
            name = self.getUniqueString()
        if summary is None:
            summary = self.getUniqueString()
        # We don't want to login() as the person used to create the product,
        # so we remove the security proxy before creating the series.
        naked_product = removeSecurityProxy(product)
        return naked_product.newSeries(owner=owner, name=name,
                                       summary=summary)

    def makeProject(self, name=None, displayname=None, title=None,
                    homepageurl=None, summary=None, owner=None,
                    description=None):
        """Create and return a new, arbitrary ProjectGroup."""
        if owner is None:
            owner = self.makePerson()
        if name is None:
            name = self.getUniqueString('project-name')
        if displayname is None:
            displayname = self.getUniqueString('displayname')
        if summary is None:
            summary = self.getUniqueString('summary')
        if description is None:
            description = self.getUniqueString('description')
        if title is None:
            title = self.getUniqueString('title')
        return getUtility(IProjectGroupSet).new(
            name=name,
            displayname=displayname,
            title=title,
            homepageurl=homepageurl,
            summary=summary,
            description=description,
            owner=owner)

    def makeSprint(self, title=None, name=None):
        """Make a sprint."""
        if title is None:
            title = self.getUniqueString('title')
        owner = self.makePerson()
        if name is None:
            name = self.getUniqueString('name')
        time_starts = datetime(2009, 1, 1, tzinfo=pytz.UTC)
        time_ends = datetime(2009, 1, 2, tzinfo=pytz.UTC)
        time_zone = 'UTC'
        summary = self.getUniqueString('summary')
        return getUtility(ISprintSet).new(
            owner=owner, name=name, title=title, time_zone=time_zone,
            time_starts=time_starts, time_ends=time_ends, summary=summary)

    def makeBranch(self, branch_type=None, owner=None,
                   name=None, product=_DEFAULT, url=_DEFAULT, registrant=None,
                   private=False, stacked_on=None, sourcepackage=None,
                   reviewer=None, **optional_branch_args):
        """Create and return a new, arbitrary Branch of the given type.

        Any parameters for `IBranchNamespace.createBranch` can be specified to
        override the default ones.
        """
        if branch_type is None:
            branch_type = BranchType.HOSTED
        if owner is None:
            owner = self.makePerson()
        if name is None:
            name = self.getUniqueString('branch')

        if sourcepackage is None:
            if product is _DEFAULT:
                product = self.makeProduct()
            sourcepackagename = None
            distroseries = None
        else:
            assert product is _DEFAULT, (
                "Passed source package AND product details")
            product = None
            sourcepackagename = sourcepackage.sourcepackagename
            distroseries = sourcepackage.distroseries

        if registrant is None:
            if owner.is_team:
                registrant = owner.teamowner
            else:
                registrant = owner

        if branch_type in (BranchType.HOSTED, BranchType.IMPORTED):
            url = None
        elif branch_type in (BranchType.MIRRORED, BranchType.REMOTE):
            if url is _DEFAULT:
                url = self.getUniqueURL()
        else:
            raise UnknownBranchTypeError(
                'Unrecognized branch type: %r' % (branch_type,))

        namespace = get_branch_namespace(
            owner, product=product, distroseries=distroseries,
            sourcepackagename=sourcepackagename)
        branch = namespace.createBranch(
            branch_type=branch_type, name=name, registrant=registrant,
            url=url, **optional_branch_args)
        if private:
            removeSecurityProxy(branch).private = True
        if stacked_on is not None:
            removeSecurityProxy(branch).stacked_on = stacked_on
        if reviewer is not None:
            removeSecurityProxy(branch).reviewer = reviewer
        return branch

    def makePackageBranch(self, sourcepackage=None, distroseries=None,
                          sourcepackagename=None, **kwargs):
        """Make a package branch on an arbitrary package.

        See `makeBranch` for more information on arguments.

        You can pass in either `sourcepackage` or one or both of
        `distroseries` and `sourcepackagename`, but not combinations or all of
        them.
        """
        assert not(sourcepackage is not None and distroseries is not None), (
            "Don't pass in both sourcepackage and distroseries")
        assert not(sourcepackage is not None
                   and sourcepackagename is not None), (
            "Don't pass in both sourcepackage and sourcepackagename")
        if sourcepackage is None:
            sourcepackage = self.makeSourcePackage(
                sourcepackagename=sourcepackagename,
                distroseries=distroseries)
        return self.makeBranch(sourcepackage=sourcepackage, **kwargs)

    def makePersonalBranch(self, owner=None, **kwargs):
        """Make a personal branch on an arbitrary person.

        See `makeBranch` for more information on arguments.
        """
        if owner is None:
            owner = self.makePerson()
        return self.makeBranch(
            owner=owner, product=None, sourcepackage=None, **kwargs)

    def makeProductBranch(self, product=None, **kwargs):
        """Make a product branch on an arbitrary product.

        See `makeBranch` for more information on arguments.
        """
        if product is None:
            product = self.makeProduct()
        return self.makeBranch(product=product, **kwargs)

    def makeAnyBranch(self, **kwargs):
        """Make a branch without caring about its container.

        See `makeBranch` for more information on arguments.
        """
        return self.makeProductBranch(**kwargs)

    def makeBranchTargetBranch(self, target, branch_type=BranchType.HOSTED,
                               name=None, owner=None, creator=None):
        """Create a branch in a BranchTarget."""
        if name is None:
            name = self.getUniqueString('branch')
        if owner is None:
            owner = self.makePerson()
        if creator is None:
            creator = owner
        namespace = target.getNamespace(owner)
        return namespace.createBranch(branch_type, name, creator)

    def enableDefaultStackingForProduct(self, product, branch=None):
        """Give 'product' a default stacked-on branch.

        :param product: The product to give a default stacked-on branch to.
        :param branch: The branch that should be the default stacked-on
            branch.  If not supplied, a fresh branch will be created.
        """
        if branch is None:
            branch = self.makeBranch(product=product)
        # We just remove the security proxies to be able to change the objects
        # here.
        removeSecurityProxy(branch).branchChanged(
            '', 'rev1', None, None, None)
        naked_series = removeSecurityProxy(product.development_focus)
        naked_series.branch = branch
        return branch

    def enableDefaultStackingForPackage(self, package, branch):
        """Give 'package' a default stacked-on branch.

        :param package: The package to give a default stacked-on branch to.
        :param branch: The branch that should be the default stacked-on
            branch.
        """
        # We just remove the security proxies to be able to change the branch
        # here.
        removeSecurityProxy(branch).branchChanged(
            '', 'rev1', None, None, None)
        ubuntu_branches = getUtility(ILaunchpadCelebrities).ubuntu_branches
        run_with_login(
            ubuntu_branches.teamowner,
            package.development_version.setBranch,
            PackagePublishingPocket.RELEASE,
            branch,
            ubuntu_branches.teamowner)
        return branch

    def makeBranchMergeQueue(self, name=None):
        """Create a new multi branch merge queue."""
        if name is None:
            name = self.getUniqueString('name')
        return getUtility(IBranchMergeQueueSet).newMultiBranchMergeQueue(
            registrant=self.makePerson(),
            owner=self.makePerson(),
            name=name,
            summary=self.getUniqueString())

    def makeBranchMergeProposal(self, target_branch=None, registrant=None,
                                set_state=None, prerequisite_branch=None,
                                product=None, review_diff=None,
                                initial_comment=None, source_branch=None,
                                preview_diff=None, date_created=None,
                                description=None):
        """Create a proposal to merge based on anonymous branches."""
        if target_branch is not None:
            target = target_branch.target
        elif source_branch is not None:
            target = source_branch.target
        elif prerequisite_branch is not None:
            target = prerequisite_branch.target
        else:
            # Create a target product branch, and use that target.  This is
            # needed to make sure we get a branch target that has the needed
            # security proxy.
            target_branch = self.makeProductBranch(product)
            target = target_branch.target

        # Fall back to initial_comment for description.
        if description is None:
            description = initial_comment

        if target_branch is None:
            target_branch = self.makeBranchTargetBranch(target)
        if source_branch is None:
            source_branch = self.makeBranchTargetBranch(target)
        if registrant is None:
            registrant = self.makePerson()
        proposal = source_branch.addLandingTarget(
            registrant, target_branch,
            prerequisite_branch=prerequisite_branch, review_diff=review_diff,
            description=description, date_created=date_created)

        unsafe_proposal = removeSecurityProxy(proposal)
        if preview_diff is not None:
            unsafe_proposal.preview_diff = preview_diff
        if (set_state is None or
            set_state == BranchMergeProposalStatus.WORK_IN_PROGRESS):
            # The initial state is work in progress, so do nothing.
            pass
        elif set_state == BranchMergeProposalStatus.NEEDS_REVIEW:
            unsafe_proposal.requestReview()
        elif set_state == BranchMergeProposalStatus.CODE_APPROVED:
            unsafe_proposal.approveBranch(
                proposal.target_branch.owner, 'some_revision')
        elif set_state == BranchMergeProposalStatus.REJECTED:
            unsafe_proposal.rejectBranch(
                proposal.target_branch.owner, 'some_revision')
        elif set_state == BranchMergeProposalStatus.MERGED:
            unsafe_proposal.markAsMerged()
        elif set_state == BranchMergeProposalStatus.MERGE_FAILED:
            unsafe_proposal.setStatus(set_state, proposal.target_branch.owner)
        elif set_state == BranchMergeProposalStatus.QUEUED:
            unsafe_proposal.commit_message = self.getUniqueString(
                'commit message')
            unsafe_proposal.enqueue(
                proposal.target_branch.owner, 'some_revision')
        elif set_state == BranchMergeProposalStatus.SUPERSEDED:
            unsafe_proposal.resubmit(proposal.registrant)
        else:
            raise AssertionError('Unknown status: %s' % set_state)

        return proposal

    def makeBranchSubscription(self, branch=None, person=None,
                               subscribed_by=None):
        """Create a BranchSubscription.

        :param branch_title: The title to use for the created Branch
        :param person_displayname: The displayname for the created Person
        """
        if branch is None:
            branch = self.makeBranch()
        if person is None:
            person = self.makePerson()
        if subscribed_by is None:
            subscribed_by = person
        return branch.subscribe(person,
            BranchSubscriptionNotificationLevel.NOEMAIL, None,
            CodeReviewNotificationLevel.NOEMAIL, subscribed_by)

    def makeDiff(self, diff_text=DIFF):
        return Diff.fromFile(StringIO(diff_text), len(diff_text))

    def makePreviewDiff(self, conflicts=u''):
        diff = self.makeDiff()
        bmp = self.makeBranchMergeProposal()
        preview_diff = PreviewDiff()
        preview_diff.branch_merge_proposal = bmp
        preview_diff.conflicts = conflicts
        preview_diff.diff = diff
        preview_diff.source_revision_id = self.getUniqueUnicode()
        preview_diff.target_revision_id = self.getUniqueUnicode()
        return preview_diff

    def makeStaticDiff(self):
        return StaticDiff.acquireFromText(
            self.getUniqueUnicode(), self.getUniqueUnicode(),
            self.getUniqueString())

    def makeRevision(self, author=None, revision_date=None, parent_ids=None,
                     rev_id=None, log_body=None, date_created=None):
        """Create a single `Revision`."""
        if author is None:
            author = self.getUniqueString('author')
        elif IPerson.providedBy(author):
            author = author.preferredemail.email
        if revision_date is None:
            revision_date = datetime.now(pytz.UTC)
        if parent_ids is None:
            parent_ids = []
        if rev_id is None:
            rev_id = self.getUniqueString('revision-id')
        if log_body is None:
            log_body = self.getUniqueString('log-body')
        return getUtility(IRevisionSet).new(
            revision_id=rev_id, log_body=log_body,
            revision_date=revision_date, revision_author=author,
            parent_ids=parent_ids, properties={},
            _date_created=date_created)

    def makeRevisionsForBranch(self, branch, count=5, author=None,
                               date_generator=None):
        """Add `count` revisions to the revision history of `branch`.

        :param branch: The branch to add the revisions to.
        :param count: The number of revisions to add.
        :param author: A string for the author name.
        :param date_generator: A `time_counter` instance, defaults to starting
                               from 1-Jan-2007 if not set.
        """
        if date_generator is None:
            date_generator = time_counter(
                datetime(2007, 1, 1, tzinfo=pytz.UTC),
                delta=timedelta(days=1))
        sequence = branch.revision_count
        parent = branch.getTipRevision()
        if parent is None:
            parent_ids = []
        else:
            parent_ids = [parent.revision_id]

        revision_set = getUtility(IRevisionSet)
        if author is None:
            author = self.getUniqueString('author')
        for index in range(count):
            revision = revision_set.new(
                revision_id=self.getUniqueString('revision-id'),
                log_body=self.getUniqueString('log-body'),
                revision_date=date_generator.next(),
                revision_author=author,
                parent_ids=parent_ids,
                properties={})
            sequence += 1
            branch.createBranchRevision(sequence, revision)
            parent = revision
            parent_ids = [parent.revision_id]
        branch.startMirroring()
        removeSecurityProxy(branch).branchChanged(
            '', parent.revision_id, None, None, None)
        branch.updateScannedDetails(parent, sequence)

    def makeBranchRevision(self, branch, revision_id, sequence=None):
        revision = self.makeRevision(rev_id=revision_id)
        return branch.createBranchRevision(sequence, revision)

    def makeBug(self, product=None, owner=None, bug_watch_url=None,
                private=False, date_closed=None, title=None,
                date_created=None, description=None, comment=None):
        """Create and return a new, arbitrary Bug.

        The bug returned uses default values where possible. See
        `IBugSet.new` for more information.

        :param product: If the product is not set, one is created
            and this is used as the primary bug target.
        :param owner: The reporter of the bug. If not set, one is created.
        :param bug_watch_url: If specified, create a bug watch pointing
            to this URL.
        """
        if product is None:
            product = self.makeProduct()
        if owner is None:
            owner = self.makePerson()
        if title is None:
            title = self.getUniqueString()
        if comment is None:
            comment = self.getUniqueString()
        create_bug_params = CreateBugParams(
            owner, title, comment=comment, private=private,
            datecreated=date_created, description=description)
        create_bug_params.setBugTarget(product=product)
        bug = getUtility(IBugSet).createBug(create_bug_params)
        if bug_watch_url is not None:
            # fromText() creates a bug watch associated with the bug.
            getUtility(IBugWatchSet).fromText(bug_watch_url, bug, owner)
        if date_closed is not None:
            [bugtask] = bug.bugtasks
            bugtask.transitionToStatus(
                BugTaskStatus.FIXRELEASED, owner, when=date_closed)
        return bug

    def makeBugTask(self, bug=None, target=None, owner=None):
        """Create and return a bug task.

        If the bug is already targeted to the given target, the existing
        bug task is returned.

        :param bug: The `IBug` the bug tasks should be part of. If None,
            one will be created.
        :param target: The `IBugTarget`, to which the bug will be
            targeted to.
        """
        if bug is None:
            bug = self.makeBug()
        if target is None:
            target = self.makeProduct()
        existing_bugtask = bug.getBugTask(target)
        if existing_bugtask is not None:
            return existing_bugtask

        if owner is None:
            owner = self.makePerson()

        if IProductSeries.providedBy(target):
            # We can't have a series task without a distribution task.
            self.makeBugTask(bug, target.product)
        if IDistroSeries.providedBy(target):
            # We can't have a series task without a distribution task.
            self.makeBugTask(bug, target.distribution)
        if ISourcePackage.providedBy(target):
            distribution_package = target.distribution.getSourcePackage(
                target.sourcepackagename)
            # We can't have a series task without a distribution task.
            self.makeBugTask(bug, distribution_package)

        return bug.addTask(owner, target)

    def makeBugTracker(self, base_url=None, bugtrackertype=None):
        """Make a new bug tracker."""
        owner = self.makePerson()

        if base_url is None:
            base_url = 'http://%s.example.com/' % self.getUniqueString()
        if bugtrackertype is None:
            bugtrackertype = BugTrackerType.BUGZILLA

        return getUtility(IBugTrackerSet).ensureBugTracker(
            base_url, owner, bugtrackertype)

    def makeBugWatch(self, remote_bug=None, bugtracker=None, bug=None,
                     owner=None, bug_task=None):
        """Make a new bug watch."""
        if remote_bug is None:
            remote_bug = self.getUniqueInteger()

        if bugtracker is None:
            bugtracker = self.makeBugTracker()

        if bug_task is not None:
            # If someone passes a value for bug *and* a value for
            # bug_task then the bug value will get clobbered, but that
            # doesn't matter since the bug should be the one that the
            # bug task belongs to anyway (unless they're having a crazy
            # moment, in which case we're saving them from themselves).
            bug = bug_task.bug
        elif bug is None:
            bug = self.makeBug()

        if owner is None:
            owner = self.makePerson()

        bug_watch = getUtility(IBugWatchSet).createBugWatch(
            bug, owner, bugtracker, str(remote_bug))
        if bug_task is not None:
            bug_task.bugwatch = bug_watch

        # You need to be an admin to set next_check on a BugWatch.
        def set_next_check(bug_watch):
            bug_watch.next_check = datetime.now(pytz.timezone('UTC'))

        person = getUtility(IPersonSet).getByName('name16')
        run_with_login(person, set_next_check, bug_watch)
        return bug_watch

    def makeBugComment(self, bug=None, owner=None, subject=None, body=None,
                       bug_watch=None):
        """Create and return a new bug comment.

        :param bug: An `IBug` or a bug ID or name, or None, in which
            case a new bug is created.
        :param owner: An `IPerson`, or None, in which case a new
            person is created.
        :param subject: An `IMessage` or a string, or None, in which
            case a new message will be generated.
        :param body: An `IMessage` or a string, or None, in which
            case a new message will be generated.
        :param bug_watch: An `IBugWatch`, which will be used to set the
            new comment's bugwatch attribute.
        :return: An `IBugMessage`.
        """
        if bug is None:
            bug = self.makeBug()
        elif isinstance(bug, (int, long, basestring)):
            bug = getUtility(IBugSet).getByNameOrID(str(bug))
        if owner is None:
            owner = self.makePerson()
        if subject is None:
            subject = self.getUniqueString()
        if body is None:
            body = self.getUniqueString()
        return bug.newMessage(owner=owner, subject=subject,
                              content=body, parent=None, bugwatch=bug_watch,
                              remote_comment_id=None)

    def makeBugAttachment(self, bug=None, owner=None, data=None,
                          comment=None, filename=None, content_type=None,
                          description=None, is_patch=_DEFAULT):
        """Create and return a new bug attachment.

        :param bug: An `IBug` or a bug ID or name, or None, in which
            case a new bug is created.
        :param owner: An `IPerson`, or None, in which case a new
            person is created.
        :param data: A file-like object or a string, or None, in which
            case a unique string will be used.
        :param comment: An `IMessage` or a string, or None, in which
            case a new message will be generated.
        :param filename: A string, or None, in which case a unique
            string will be used.
        :param content_type: The MIME-type of this file.
        :param description: The description of the attachment.
        :param is_patch: If true, this attachment is a patch.
        :return: An `IBugAttachment`.
        """
        if bug is None:
            bug = self.makeBug()
        elif isinstance(bug, (int, long, basestring)):
            bug = getUtility(IBugSet).getByNameOrID(str(bug))
        if owner is None:
            owner = self.makePerson()
        if data is None:
            data = self.getUniqueString()
        if description is None:
            description = self.getUniqueString()
        if comment is None:
            comment = self.getUniqueString()
        if filename is None:
            filename = self.getUniqueString()
        # If the default value of is_patch when creating a new
        # BugAttachment should ever change, we don't want to interfere
        # with that.  So, we only override it if our caller explicitly
        # passed it.
        other_params = {}
        if is_patch is not _DEFAULT:
            other_params['is_patch'] = is_patch
        return bug.addAttachment(
            owner, data, comment, filename, content_type=content_type,
            description=description, **other_params)

    def makeSignedMessage(self, msgid=None, body=None, subject=None,
            attachment_contents=None, force_transfer_encoding=False,
            email_address=None, signing_context=None):
        """Return an ISignedMessage.

        :param msgid: An rfc2822 message-id.
        :param body: The body of the message.
        :param attachment_contents: The contents of an attachment.
        :param force_transfer_encoding: If True, ensure a transfer encoding is
            used.
        :param email_address: The address the mail is from.
        :param signing_context: A GPGSigningContext instance containing the
            gpg key to sign with.  If None, the message is unsigned.  The
            context also contains the password and gpg signing mode.
        """
        mail = SignedMessage()
        if email_address is None:
            person = self.makePerson()
            email_address = person.preferredemail.email
        mail['From'] = email_address
        mail['To'] = self.makePerson().preferredemail.email
        if subject is None:
            subject = self.getUniqueString('subject')
        mail['Subject'] = subject
        if msgid is None:
            msgid = self.makeUniqueRFC822MsgId()
        if body is None:
            body = self.getUniqueString('body')
        charset = 'ascii'
        try:
            body = body.encode(charset)
        except UnicodeEncodeError:
            charset = 'utf-8'
            body = body.encode(charset)
        mail['Message-Id'] = msgid
        mail['Date'] = formatdate()
        if signing_context is not None:
            gpghandler = getUtility(IGPGHandler)
            body = gpghandler.signContent(
                body, signing_context.fingerprint,
                signing_context.password, signing_context.mode)
            assert body is not None
        if attachment_contents is None:
            mail.set_payload(body)
            body_part = mail
        else:
            body_part = EmailMessage()
            body_part.set_payload(body)
            mail.attach(body_part)
            attach_part = EmailMessage()
            attach_part.set_payload(attachment_contents)
            attach_part['Content-type'] = 'application/octet-stream'
            if force_transfer_encoding:
                encode_base64(attach_part)
            mail.attach(attach_part)
            mail['Content-type'] = 'multipart/mixed'
        body_part['Content-type'] = 'text/plain'
        if force_transfer_encoding:
            encode_base64(body_part)
        body_part.set_charset(charset)
        mail.parsed_string = mail.as_string()
        return mail

    def makeSpecification(self, product=None, title=None, distribution=None):
        """Create and return a new, arbitrary Blueprint.

        :param product: The product to make the blueprint on.  If one is
            not specified, an arbitrary product is created.
        """
        if distribution is None and product is None:
            product = self.makeProduct()
        if title is None:
            title = self.getUniqueString('title')
        return getUtility(ISpecificationSet).new(
            name=self.getUniqueString('name'),
            title=title,
            specurl=None,
            summary=self.getUniqueString('summary'),
            definition_status=SpecificationDefinitionStatus.NEW,
            owner=self.makePerson(),
            product=product,
            distribution=distribution)

    def makeQuestion(self, target=None, title=None):
        """Create and return a new, arbitrary Question.

        :param target: The IQuestionTarget to make the question on. If one is
            not specified, an arbitrary product is created.
        :param title: The question title. If one is not provided, an
            arbitrary title is created.
        """
        if target is None:
            target = self.makeProduct()
        if title is None:
            title = self.getUniqueString('title')
        return target.newQuestion(
            owner=target.owner, title=title, description='description')

    def makeFAQ(self, target=None, title=None):
        """Create and return a new, arbitrary FAQ.

        :param target: The IFAQTarget to make the FAQ on. If one is
            not specified, an arbitrary product is created.
        :param title: The FAQ title. If one is not provided, an
            arbitrary title is created.
        """
        if target is None:
            target = self.makeProduct()
        if title is None:
            title = self.getUniqueString('title')
        return target.newFAQ(
            owner=target.owner, title=title, content='content')

    def makePackageCodeImport(self, sourcepackage=None, **kwargs):
        """Make a code import targetting a sourcepackage."""
        if sourcepackage is None:
            sourcepackage = self.makeSourcePackage()
        target = IBranchTarget(sourcepackage)
        return self.makeCodeImport(target=target, **kwargs)

    def makeProductCodeImport(self, product=None, **kwargs):
        """Make a code import targetting a product."""
        if product is None:
            product = self.makeProduct()
        target = IBranchTarget(product)
        return self.makeCodeImport(target=target, **kwargs)

    def makeCodeImport(self, svn_branch_url=None, cvs_root=None,
                       cvs_module=None, target=None, branch_name=None,
                       git_repo_url=None, hg_repo_url=None, registrant=None,
                       rcs_type=None):
        """Create and return a new, arbitrary code import.

        The type of code import will be inferred from the source details
        passed in, but defaults to a Subversion import from an arbitrary
        unique URL.
        """
        if (svn_branch_url is cvs_root is cvs_module is git_repo_url is
            hg_repo_url is None):
            svn_branch_url = self.getUniqueURL()

        if target is None:
            target = IBranchTarget(self.makeProduct())
        if branch_name is None:
            branch_name = self.getUniqueString('name')
        if registrant is None:
            registrant = self.makePerson()

        code_import_set = getUtility(ICodeImportSet)
        if svn_branch_url is not None:
            if rcs_type is None:
                rcs_type = RevisionControlSystems.SVN
            else:
                assert rcs_type in (RevisionControlSystems.SVN,
                                    RevisionControlSystems.BZR_SVN)
            return code_import_set.new(
                registrant, target, branch_name, rcs_type=rcs_type,
                url=svn_branch_url)
        elif git_repo_url is not None:
            assert rcs_type in (None, RevisionControlSystems.GIT)
            return code_import_set.new(
                registrant, target, branch_name,
                rcs_type=RevisionControlSystems.GIT,
                url=git_repo_url)
        elif hg_repo_url is not None:
            return code_import_set.new(
                registrant, target, branch_name,
                rcs_type=RevisionControlSystems.HG,
                url=hg_repo_url)
        else:
            assert rcs_type in (None, RevisionControlSystems.CVS)
            return code_import_set.new(
                registrant, target, branch_name,
                rcs_type=RevisionControlSystems.CVS,
                cvs_root=cvs_root, cvs_module=cvs_module)

    def makeCodeImportEvent(self):
        """Create and return a CodeImportEvent."""
        code_import = self.makeCodeImport()
        person = self.makePerson()
        code_import_event_set = getUtility(ICodeImportEventSet)
        return code_import_event_set.newCreate(code_import, person)

    def makeCodeImportJob(self, code_import=None):
        """Create and return a new code import job for the given import.

        This implies setting the import's review_status to REVIEWED.
        """
        if code_import is None:
            code_import = self.makeCodeImport()
        code_import.updateFromData(
            {'review_status': CodeImportReviewStatus.REVIEWED},
            code_import.registrant)
        return code_import.import_job

    def makeCodeImportMachine(self, set_online=False, hostname=None):
        """Return a new CodeImportMachine.

        The machine will be in the OFFLINE state."""
        if hostname is None:
            hostname = self.getUniqueString('machine-')
        if set_online:
            state = CodeImportMachineState.ONLINE
        else:
            state = CodeImportMachineState.OFFLINE
        machine = getUtility(ICodeImportMachineSet).new(hostname, state)
        return machine

    def makeCodeImportResult(self, code_import=None, result_status=None,
                             date_started=None, date_finished=None,
                             log_excerpt=None, log_alias=None, machine=None):
        """Create and return a new CodeImportResult."""
        if code_import is None:
            code_import = self.makeCodeImport()
        if machine is None:
            machine = self.makeCodeImportMachine()
        requesting_user = None
        if log_excerpt is None:
            log_excerpt = self.getUniqueString()
        if result_status is None:
            result_status = CodeImportResultStatus.FAILURE
        if date_finished is None:
            # If a date_started is specified, then base the finish time
            # on that.
            if date_started is None:
                date_finished = time_counter().next()
            else:
                date_finished = date_started + timedelta(hours=4)
        if date_started is None:
            date_started = date_finished - timedelta(hours=4)
        if log_alias is None:
            log_alias = self.makeLibraryFileAlias()
        return getUtility(ICodeImportResultSet).new(
            code_import, machine, requesting_user, log_excerpt, log_alias,
            result_status, date_started, date_finished)

    def makeCodeReviewComment(self, sender=None, subject=None, body=None,
                              vote=None, vote_tag=None, parent=None,
                              merge_proposal=None):
        if sender is None:
            sender = self.makePerson()
        if subject is None:
            subject = self.getUniqueString('subject')
        if body is None:
            body = self.getUniqueString('content')
        if merge_proposal is None:
            if parent:
                merge_proposal = parent.branch_merge_proposal
            else:
                merge_proposal = self.makeBranchMergeProposal(
                    registrant=sender)
        return merge_proposal.createComment(
            sender, subject, body, vote, vote_tag, parent)

    def makeCodeReviewVoteReference(self):
        bmp = removeSecurityProxy(self.makeBranchMergeProposal())
        candidate = self.makePerson()
        return bmp.nominateReviewer(candidate, bmp.registrant)

    def makeMessage(self, subject=None, content=None, parent=None,
                    owner=None):
        if subject is None:
            subject = self.getUniqueString()
        if content is None:
            content = self.getUniqueString()
        if owner is None:
            owner = self.makePerson()
        rfc822msgid = self.makeUniqueRFC822MsgId()
        message = Message(rfc822msgid=rfc822msgid, subject=subject,
            owner=owner, parent=parent)
        MessageChunk(message=message, sequence=1, content=content)
        return message

    def makeSeries(self, branch=None, name=None, product=None):
        """Create a new, arbitrary ProductSeries.

        :param branch: If supplied, the branch to set as
            ProductSeries.branch.
        :param name: If supplied, the name of the series.
        :param product: If supplied, the series is created for this product.
            Otherwise, a new product is created.
        """
        if product is None:
            product = self.makeProduct()
        if name is None:
            name = self.getUniqueString()
        # We don't want to login() as the person used to create the product,
        # so we remove the security proxy before creating the series.
        naked_product = removeSecurityProxy(product)
        series = naked_product.newSeries(
            product.owner, name, self.getUniqueString(), branch)
        if branch is not None:
            series.branch = branch
        syncUpdate(series)
        return series

    def makeLibraryFileAlias(self, filename=None, content=None,
                             content_type='text/plain', restricted=False,
                             expires=None):
        """Make a library file, and return the alias."""
        if filename is None:
            filename = self.getUniqueString('filename')
        if content is None:
            content = self.getUniqueString()
        library_file_alias_set = getUtility(ILibraryFileAliasSet)
        library_file_alias = library_file_alias_set.create(
            filename, len(content), StringIO(content), content_type,
            expires=expires, restricted=restricted)
        return library_file_alias

    def makeDistribution(self, name=None, displayname=None, owner=None,
                         members=None, title=None):
        """Make a new distribution."""
        if name is None:
            name = self.getUniqueString()
        if displayname is None:
            displayname = self.getUniqueString()
        if title is None:
            title = self.getUniqueString()
        description = self.getUniqueString()
        summary = self.getUniqueString()
        domainname = self.getUniqueString()
        if owner is None:
            owner = self.makePerson()
        if members is None:
            members = self.makeTeam(owner)
        return getUtility(IDistributionSet).new(
            name, displayname, title, description, summary, domainname,
            members, owner)

    def makeDistroRelease(self, distribution=None, version=None,
                          status=SeriesStatus.DEVELOPMENT,
                          parent_series=None, name=None, displayname=None):
        """Make a new distro release."""
        if distribution is None:
            distribution = self.makeDistribution()
        if name is None:
            name = self.getUniqueString()
        if displayname is None:
            displayname = name.capitalize()
        if version is None:
            version = "%s.0" % self.getUniqueInteger()

        # We don't want to login() as the person used to create the product,
        # so we remove the security proxy before creating the series.
        naked_distribution = removeSecurityProxy(distribution)
        series = naked_distribution.newSeries(
            version=version,
            name=name,
            displayname=displayname,
            title=self.getUniqueString(), summary=self.getUniqueString(),
            description=self.getUniqueString(),
            parent_series=parent_series, owner=distribution.owner)
        series.status = status
        return series

    # Most people think of distro releases as distro series.
    makeDistroSeries = makeDistroRelease

    def makeDistroArchSeries(self, distroseries=None,
                             architecturetag=None, processorfamily=None,
                             official=True, owner=None,
                             supports_virtualized=False):
        """Create a new distroarchseries"""

        if distroseries is None:
            distroseries = self.makeDistroRelease()
        if processorfamily is None:
            processorfamily = ProcessorFamilySet().getByName('powerpc')
        if owner is None:
            owner = self.makePerson()
        if architecturetag is None:
            architecturetag = self.getUniqueString('arch')
        return distroseries.newArch(
            architecturetag, processorfamily, official, owner,
            supports_virtualized)

    def makeComponent(self, name=None):
        """Make a new `IComponent`."""
        if name is None:
            name = self.getUniqueString()
        return getUtility(IComponentSet).ensure(name)

    def makeArchive(self, distribution=None, owner=None, name=None,
                    purpose=None, enabled=True, private=False,
                    virtualized=True, description=None, displayname=None):
        """Create and return a new arbitrary archive.

        :param distribution: Supply IDistribution, defaults to a new one
            made with makeDistribution() for non-PPAs and ubuntu for PPAs.
        :param owner: Supper IPerson, defaults to a new one made with
            makePerson().
        :param name: Name of the archive, defaults to a random string.
        :param purpose: Supply ArchivePurpose, defaults to PPA.
        :param enabled: Whether the archive is enabled.
        :param private: Whether the archive is created private.
        :param virtualized: Whether the archive is virtualized.
        :param description: A description of the archive.
        """
        if purpose is None:
            purpose = ArchivePurpose.PPA
        if distribution is None:
            # See bug #568769
            if purpose == ArchivePurpose.PPA:
                distribution = getUtility(ILaunchpadCelebrities).ubuntu
            else:
                distribution = self.makeDistribution()
        if owner is None:
            owner = self.makePerson()
        if name is None:
            if purpose != ArchivePurpose.PPA:
                name = default_name_by_purpose.get(purpose)
            if name is None:
                name = self.getUniqueString()

        # Making a distribution makes an archive, and there can be only one
        # per distribution.
        if purpose == ArchivePurpose.PRIMARY:
            return distribution.main_archive

        archive = getUtility(IArchiveSet).new(
            owner=owner, purpose=purpose,
            distribution=distribution, name=name, displayname=displayname,
            enabled=enabled, require_virtualized=virtualized,
            description=description)

        if private:
            naked_archive = removeSecurityProxy(archive)
            naked_archive.private = True
            naked_archive.buildd_secret = "sekrit"

        return archive

    def makeBuilder(self, processor=None, url=None, name=None, title=None,
                    description=None, owner=None, active=True,
                    virtualized=True, vm_host=None, manual=False):
        """Make a new builder for i386 virtualized builds by default.

        Note: the builder returned will not be able to actually build -
        we currently have a build slave setup for 'bob' only in the
        test environment.
        See lib/canonical/buildd/tests/buildd-slave-test.conf
        """
        if processor is None:
            processor_fam = ProcessorFamilySet().getByName('x86')
            processor = processor_fam.processors[0]
        if url is None:
            url = 'http://%s:8221/' % self.getUniqueString()
        if name is None:
            name = self.getUniqueString()
        if title is None:
            title = self.getUniqueString()
        if description is None:
            description = self.getUniqueString()
        if owner is None:
            owner = self.makePerson()

        return getUtility(IBuilderSet).new(
            processor, url, name, title, description, owner, active,
            virtualized, vm_host, manual=manual)

    def makeRecipe(self, *branches):
        """Make a builder recipe that references `branches`.

        If no branches are passed, return a recipe text that references an
        arbitrary branch.
        """
        from bzrlib.plugins.builder.recipe import RecipeParser
        if len(branches) == 0:
            branches = (self.makeAnyBranch(),)
        base_branch = branches[0]
        other_branches = branches[1:]
        text = MINIMAL_RECIPE_TEXT % base_branch.bzr_identity
        for i, branch in enumerate(other_branches):
            text += 'merge dummy-%s %s\n' % (i, branch.bzr_identity)
        parser = RecipeParser(text)
        return parser.parse()

    def makeSourcePackageRecipe(self, registrant=None, owner=None,
<<<<<<< HEAD
                                distroseries=None, sourcepackagename=None,
                                name=None, description=None, branches=(),
                                build_daily=False, daily_build_archive=None):
=======
                                distroseries=None, name=None, description=None,
                                branches=()):
>>>>>>> aa7daff0
        """Make a `SourcePackageRecipe`."""
        if registrant is None:
            registrant = self.makePerson()
        if owner is None:
            owner = self.makePerson()
        if distroseries is None:
            distroseries = self.makeDistroSeries()
            distroseries.nominatedarchindep = distroseries.newArch(
                'i386', ProcessorFamily.get(1), False, owner,
                supports_virtualized=True)

        if name is None:
            name = self.getUniqueString().decode('utf8')
        if description is None:
            description = self.getUniqueString().decode('utf8')
        if daily_build_archive is None:
            daily_build_archive = self.makeArchive(
                distribution=distroseries.distribution, owner=owner)
        recipe = self.makeRecipe(*branches)
        source_package_recipe = getUtility(ISourcePackageRecipeSource).new(
<<<<<<< HEAD
            registrant, owner, sourcepackagename, name, recipe, description,
            [distroseries], daily_build_archive, build_daily)
=======
            registrant, owner, [distroseries], name, recipe, description)
>>>>>>> aa7daff0
        IStore(source_package_recipe).flush()
        return source_package_recipe

    def makeSourcePackageRecipeBuild(self, sourcepackage=None, recipe=None,
                                     requester=None, archive=None,
                                     sourcename=None, distroseries=None,
                                     pocket=None):
        """Make a new SourcePackageRecipeBuild."""
        if recipe is None:
            recipe = self.makeSourcePackageRecipe(name=sourcename)
        if archive is None:
            archive = self.makeArchive()
        if distroseries is None:
            distroseries = self.makeDistroSeries(
                distribution=archive.distribution)
        if requester is None:
            requester = self.makePerson()
        return getUtility(ISourcePackageRecipeBuildSource).new(
            distroseries=distroseries,
            recipe=recipe,
            archive=archive,
            requester=requester,
            pocket=pocket)

    def makeSourcePackageRecipeBuildJob(
        self, score=9876, virtualized=True, estimated_duration=64,
        sourcename=None, recipe_build=None):
        """Create a `SourcePackageRecipeBuildJob` and a `BuildQueue` for
        testing."""
        if recipe_build is None:
            recipe_build = self.makeSourcePackageRecipeBuild(
                sourcename=sourcename)
        recipe_build_job = recipe_build.makeJob()

        store = getUtility(IStoreSelector).get(MAIN_STORE, DEFAULT_FLAVOR)
        bq = BuildQueue(
            job=recipe_build_job.job, lastscore=score,
            job_type=BuildFarmJobType.RECIPEBRANCHBUILD,
            estimated_duration = timedelta(seconds=estimated_duration),
            virtualized=virtualized)
        store.add(bq)
        return bq

    def makeTranslationTemplatesBuildJob(self, branch=None):
        """Make a new `TranslationTemplatesBuildJob`.

        :param branch: The branch that the job should be for.  If none
            is given, one will be created.
        """
        if branch is None:
            branch = self.makeBranch()

        jobset = getUtility(ITranslationTemplatesBuildJobSource)
        return jobset.create(branch)

    def makePOTemplate(self, productseries=None, distroseries=None,
                       sourcepackagename=None, owner=None, name=None,
                       translation_domain=None, path=None):
        """Make a new translation template."""
        if productseries is None and distroseries is None:
            # No context for this template; set up a productseries.
            productseries = self.makeProductSeries(owner=owner)
            # Make it use Translations, otherwise there's little point
            # to us creating a template for it.
            productseries.product.official_rosetta = True
        templateset = getUtility(IPOTemplateSet)
        subset = templateset.getSubset(
            distroseries, sourcepackagename, productseries)

        if name is None:
            name = self.getUniqueString()
        if translation_domain is None:
            translation_domain = self.getUniqueString()

        if owner is None:
            if productseries is None:
                owner = distroseries.owner
            else:
                owner = productseries.owner

        if path is None:
            path = 'messages.pot'

        return subset.new(name, translation_domain, path, owner)

    def makePOTemplateAndPOFiles(self, language_codes, **kwargs):
        """Create a POTemplate and associated POFiles.

        Create a POTemplate for the given distroseries/sourcepackagename or
        productseries and create a POFile for each language. Returns the
        template.
        """
        template = self.makePOTemplate(**kwargs)
        for language_code in language_codes:
            self.makePOFile(language_code, template, template.owner)
        return template

    def makePOFile(self, language_code, potemplate=None, owner=None,
                   variant=None, create_sharing=False):
        """Make a new translation file."""
        if potemplate is None:
            potemplate = self.makePOTemplate(owner=owner)
        return potemplate.newPOFile(language_code, variant,
                                    create_sharing=create_sharing)

    def makePOTMsgSet(self, potemplate, singular=None, plural=None,
                      context=None, sequence=0):
        """Make a new `POTMsgSet` in the given template."""
        if singular is None and plural is None:
            singular = self.getUniqueString()
        potmsgset = potemplate.createMessageSetFromText(
            singular, plural, context, sequence)
        removeSecurityProxy(potmsgset).sync()
        return potmsgset

    def makeTranslationMessage(self, pofile=None, potmsgset=None,
                               translator=None, suggestion=False,
                               reviewer=None, translations=None,
                               lock_timestamp=None, date_updated=None,
                               is_imported=False, force_shared=False,
                               force_diverged=False):
        """Make a new `TranslationMessage` in the given PO file."""
        if pofile is None:
            pofile = self.makePOFile('sr')
        if potmsgset is None:
            potmsgset = self.makePOTMsgSet(pofile.potemplate)
            potmsgset.setSequence(pofile.potemplate, 1)
        if translator is None:
            translator = self.makePerson()
        if translations is None:
            translations = [self.getUniqueString()]
        translation_message = potmsgset.updateTranslation(
            pofile, translator, translations, is_imported=is_imported,
            lock_timestamp=lock_timestamp, force_suggestion=suggestion,
            force_shared=force_shared, force_diverged=force_diverged)
        if date_updated is not None:
            naked_translation_message = removeSecurityProxy(
                translation_message)
            naked_translation_message.date_created = date_updated
            if translation_message.reviewer is not None:
                naked_translation_message.date_reviewed = date_updated
            naked_translation_message.sync()
        return translation_message

    def makeSharedTranslationMessage(self, pofile=None, potmsgset=None,
                                     translator=None, suggestion=False,
                                     reviewer=None, translations=None,
                                     date_updated=None, is_imported=False):
        translation_message = self.makeTranslationMessage(
            pofile=pofile, potmsgset=potmsgset, translator=translator,
            suggestion=suggestion, reviewer=reviewer, is_imported=is_imported,
            translations=translations, date_updated=date_updated,
            force_shared=True)
        return translation_message

    def makeTranslation(self, pofile, sequence,
                        english=None, translated=None,
                        is_imported=False):
        """Add a single current translation entry to the given pofile.
        This should only be used on pristine pofiles with pristine
        potemplates to avoid conflicts in the sequence numbers.
        For each entry a new POTMsgSet is created.

        :pofile: The pofile to add to.
        :sequence: The sequence number for the POTMsgSet.
        :english: The english string which becomes the msgid in the POTMsgSet.
        :translated: The translated string which becomes the msgstr.
        :is_imported: The is_imported flag of the translation message.
        """
        if english is None:
            english = self.getUniqueString('english')
        if translated is None:
            translated = self.getUniqueString('translated')
        naked_pofile = removeSecurityProxy(pofile)
        potmsgset = self.makePOTMsgSet(naked_pofile.potemplate, english,
            sequence=sequence)
        translation = removeSecurityProxy(
            self.makeTranslationMessage(naked_pofile, potmsgset,
                translations=[translated]))
        translation.is_imported = is_imported
        translation.is_current = True

    def makeMailingList(self, team, owner):
        """Create a mailing list for the team."""
        team_list = getUtility(IMailingListSet).new(team, owner)
        team_list.startConstructing()
        team_list.transitionToStatus(MailingListStatus.ACTIVE)
        return team_list

    def makeTeamAndMailingList(
        self, team_name, owner_name,
        visibility=None,
        subscription_policy=TeamSubscriptionPolicy.OPEN):
        """Make a new active mailing list for the named team.

        :param team_name: The new team's name.
        :type team_name: string
        :param owner_name: The name of the team's owner.
        :type owner: string
        :param visibility: The team's visibility. If it's None, the default
            (public) will be used.
        :type visibility: `PersonVisibility`
        :param subscription_policy: The subscription policy of the team.
        :type subscription_policy: `TeamSubscriptionPolicy`
        :return: The new team and mailing list.
        :rtype: (`ITeam`, `IMailingList`)
        """
        owner = getUtility(IPersonSet).getByName(owner_name)
        display_name = SPACE.join(
            word.capitalize() for word in team_name.split('-'))
        team = getUtility(IPersonSet).getByName(team_name)
        if team is None:
            team = self.makeTeam(
                owner, displayname=display_name, name=team_name,
                visibility=visibility,
                subscription_policy=subscription_policy)
        team_list = self.makeMailingList(team, owner)
        return team, team_list

    def makeMirrorProbeRecord(self, mirror):
        """Create a probe record for a mirror of a distribution."""
        log_file = StringIO()
        log_file.write("Fake probe, nothing useful here.")
        log_file.seek(0)

        library_alias = getUtility(ILibraryFileAliasSet).create(
            name='foo', size=len(log_file.getvalue()),
            file=log_file, contentType='text/plain')

        proberecord = mirror.newProbeRecord(library_alias)
        return proberecord

    def makeMirror(self, distribution, displayname, country=None,
                   http_url=None, ftp_url=None, rsync_url=None,
                   official_candidate=False):
        """Create a mirror for the distribution."""
        # If no URL is specified create an HTTP URL.
        if http_url is None and ftp_url is None and rsync_url is None:
            http_url = self.getUniqueURL()
        # If no country is given use Argentina.
        if country is None:
            country = getUtility(ICountrySet)['AR']

        mirror = distribution.newMirror(
            owner=distribution.owner,
            speed=MirrorSpeed.S256K,
            country=country,
            content=MirrorContent.ARCHIVE,
            displayname=displayname,
            description=None,
            http_base_url=http_url,
            ftp_base_url=ftp_url,
            rsync_base_url=rsync_url,
            official_candidate=official_candidate)
        return mirror

    def makeUniqueRFC822MsgId(self):
        """Make a unique RFC 822 message id.

        The created message id is guaranteed not to exist in the
        `Message` table already.
        """
        msg_id = make_msgid('launchpad')
        while Message.selectBy(rfc822msgid=msg_id).count() > 0:
            msg_id = make_msgid('launchpad')
        return msg_id

    def makeSourcePackageName(self, name=None):
        """Make an `ISourcePackageName`."""
        if name is None:
            name = self.getUniqueString()
        return getUtility(ISourcePackageNameSet).new(name)

    def getOrMakeSourcePackageName(self, name=None):
        """Get an existing`ISourcePackageName` or make a new one.

        This method encapsulates getOrCreateByName so that tests can be kept
        free of the getUtility(ISourcePackageNameSet) noise.
        """
        if name is None:
            return self.makeSourcePackageName()
        return getUtility(ISourcePackageNameSet).getOrCreateByName(name)

    def makeSourcePackage(self, sourcepackagename=None, distroseries=None):
        """Make an `ISourcePackage`."""
        # Make sure we have a real sourcepackagename object.
        if (sourcepackagename is None or
            isinstance(sourcepackagename, basestring)):
            sourcepackagename = self.getOrMakeSourcePackageName(
                sourcepackagename)
        if distroseries is None:
            distroseries = self.makeDistroRelease()
        return distroseries.getSourcePackage(sourcepackagename)

    def getAnySourcePackageUrgency(self):
        return SourcePackageUrgency.MEDIUM

    def makeSourcePackageRelease(self, archive=None, sourcepackagename=None,
                                 distroseries=None, maintainer=None,
                                 creator=None, component=None, section=None,
                                 urgency=None, version=None,
                                 builddepends=None, builddependsindep=None,
                                 build_conflicts=None,
                                 build_conflicts_indep=None,
                                 architecturehintlist='all',
                                 dsc_maintainer_rfc822=None,
                                 dsc_standards_version='3.6.2',
                                 dsc_format='1.0', dsc_binaries='foo-bin',
                                 date_uploaded=UTC_NOW,
                                 source_package_recipe_build=None):
        """Make a `SourcePackageRelease`."""
        if distroseries is None:
            if source_package_recipe_build is not None:
                distroseries = source_package_recipe_build.distroseries
            else:
                if archive is None:
                    distribution = None
                else:
                    distribution = archive.distribution
                distroseries = self.makeDistroRelease(
                    distribution=distribution)

        if archive is None:
            archive = self.makeArchive(
                distribution=distroseries.distribution,
                purpose=ArchivePurpose.PRIMARY)

        if sourcepackagename is None:
            sourcepackagename = self.makeSourcePackageName()

        if component is None:
            component = self.makeComponent()

        if urgency is None:
            urgency = self.getAnySourcePackageUrgency()

        if section is None:
            section = self.getUniqueString('section')
        section = getUtility(ISectionSet).ensure(section)

        if maintainer is None:
            maintainer = self.makePerson()

        maintainer_email = '%s <%s>' % (
            maintainer.displayname,
            maintainer.preferredemail.email)

        if creator is None:
            creator = self.makePerson()

        if version is None:
            version = self.getUniqueString('version')

        return distroseries.createUploadedSourcePackageRelease(
            sourcepackagename=sourcepackagename,
            maintainer=maintainer,
            creator=creator,
            component=component,
            section=section,
            urgency=urgency,
            version=version,
            builddepends=builddepends,
            builddependsindep=builddependsindep,
            build_conflicts=build_conflicts,
            build_conflicts_indep=build_conflicts_indep,
            architecturehintlist=architecturehintlist,
            changelog=None,
            changelog_entry=None,
            dsc=None,
            copyright=self.getUniqueString(),
            dscsigningkey=None,
            dsc_maintainer_rfc822=maintainer_email,
            dsc_standards_version=dsc_standards_version,
            dsc_format=dsc_format,
            dsc_binaries=dsc_binaries,
            archive=archive,
            dateuploaded=date_uploaded,
            source_package_recipe_build=source_package_recipe_build)

    def makeBinaryPackageBuild(self, source_package_release=None,
            distroarchseries=None):
        """Create a BinaryPackageBuild.

        If supplied, the source_package_release is used to determine archive.
        :param source_package_release: The SourcePackageRelease this binary
            build uses as its source.
        :param distroarchseries: The DistroArchSeries to use.
        """
        if source_package_release is None:
            archive = self.makeArchive()
        else:
            archive = source_package_release.upload_archive
        if source_package_release is None:
            source_package_release = self.makeSourcePackageRelease(archive)
        processor = self.makeProcessor()
        if distroarchseries is None:
            distroarchseries = self.makeDistroArchSeries(
                distroseries=source_package_release.upload_distroseries,
                processorfamily=processor.family)
        binary_package_build = getUtility(IBinaryPackageBuildSet).new(
            source_package_release=source_package_release,
            processor=processor,
            distro_arch_series=distroarchseries,
            status=BuildStatus.NEEDSBUILD,
            archive=archive,
            pocket=PackagePublishingPocket.RELEASE,
            date_created=self.getUniqueDate())
        binary_package_build_job = binary_package_build.makeJob()
        BuildQueue(
            job=binary_package_build_job.job,
            job_type=BuildFarmJobType.PACKAGEBUILD)
        return binary_package_build

    def makeSourcePackagePublishingHistory(self, sourcepackagename=None,
                                           distroseries=None, maintainer=None,
                                           creator=None, component=None,
                                           section=None, urgency=None,
                                           version=None, archive=None,
                                           builddepends=None,
                                           builddependsindep=None,
                                           build_conflicts=None,
                                           build_conflicts_indep=None,
                                           architecturehintlist='all',
                                           dateremoved=None,
                                           date_uploaded=UTC_NOW,
                                           pocket=None,
                                           status=None,
                                           scheduleddeletiondate=None,
                                           dsc_standards_version='3.6.2',
                                           dsc_format='1.0',
                                           dsc_binaries='foo-bin',
                                           ):
        """Make a `SourcePackagePublishingHistory`."""
        if distroseries is None:
            if archive is None:
                distribution = None
            else:
                distribution = archive.distribution
            distroseries = self.makeDistroRelease(distribution=distribution)

        if archive is None:
            archive = self.makeArchive(
                distribution=distroseries.distribution,
                purpose=ArchivePurpose.PRIMARY)

        if pocket is None:
            pocket = self.getAnyPocket()

        if status is None:
            status = PackagePublishingStatus.PENDING

        spr = self.makeSourcePackageRelease(
            archive=archive,
            sourcepackagename=sourcepackagename,
            distroseries=distroseries,
            maintainer=maintainer,
            creator=creator, component=component,
            section=section,
            urgency=urgency,
            version=version,
            builddepends=builddepends,
            builddependsindep=builddependsindep,
            build_conflicts=build_conflicts,
            build_conflicts_indep=build_conflicts_indep,
            architecturehintlist=architecturehintlist,
            dsc_standards_version=dsc_standards_version,
            dsc_format=dsc_format,
            dsc_binaries=dsc_binaries,
            date_uploaded=date_uploaded)

        sspph = SourcePackagePublishingHistory(
            distroseries=distroseries,
            sourcepackagerelease=spr,
            component=spr.component,
            section=spr.section,
            status=status,
            datecreated=date_uploaded,
            dateremoved=dateremoved,
            scheduleddeletiondate=scheduleddeletiondate,
            pocket=pocket,
            archive=archive)

        # SPPH and SSPPH IDs are the same, since they are SPPH is a SQLVIEW
        # of SSPPH and other useful attributes.
        return SourcePackagePublishingHistory.get(sspph.id)

    def makePackageset(self, name=None, description=None, owner=None,
                       packages=(), distroseries=None):
        """Make an `IPackageset`."""
        if name is None:
            name = self.getUniqueString(u'package-set-name')
        if description is None:
            description = self.getUniqueString(u'package-set-description')
        if owner is None:
            person = self.getUniqueString(u'package-set-owner')
            owner = self.makePerson(name=person)
        techboard = getUtility(ILaunchpadCelebrities).ubuntu_techboard
        ps_set = getUtility(IPackagesetSet)
        package_set = run_with_login(
            techboard.teamowner,
            lambda: ps_set.new(name, description, owner, distroseries))
        run_with_login(owner, lambda: package_set.add(packages))
        return package_set

    def getAnyPocket(self):
        return PackagePublishingPocket.BACKPORTS

    def makeSuiteSourcePackage(self, distroseries=None,
                               sourcepackagename=None, pocket=None):
        if distroseries is None:
            distroseries = self.makeDistroRelease()
        if pocket is None:
            pocket = self.getAnyPocket()
        # Make sure we have a real sourcepackagename object.
        if (sourcepackagename is None or
            isinstance(sourcepackagename, basestring)):
            sourcepackagename = self.getOrMakeSourcePackageName(
                sourcepackagename)
        return SuiteSourcePackage(distroseries, pocket, sourcepackagename)

    def makeDistributionSourcePackage(self, sourcepackagename=None,
                                      distribution=None):
        # Make sure we have a real sourcepackagename object.
        if (sourcepackagename is None or
            isinstance(sourcepackagename, basestring)):
            sourcepackagename = self.getOrMakeSourcePackageName(
                sourcepackagename)
        if distribution is None:
            distribution = self.makeDistribution()

        return DistributionSourcePackage(distribution, sourcepackagename)

    def makeEmailMessage(self, body=None, sender=None, to=None,
                         attachments=None, encode_attachments=False):
        """Make an email message with possible attachments.

        :param attachments: Should be an interable of tuples containing
           (filename, content-type, payload)
        """
        if sender is None:
            sender = self.makePerson()
        if body is None:
            body = self.getUniqueString('body')
        if to is None:
            to = self.getUniqueEmailAddress()

        msg = MIMEMultipart()
        msg['Message-Id'] = make_msgid('launchpad')
        msg['Date'] = formatdate()
        msg['To'] = to
        msg['From'] = sender.preferredemail.email
        msg['Subject'] = 'Sample'

        if attachments is None:
            msg.set_payload(body)
        else:
            msg.attach(MIMEText(body))
            for filename, content_type, payload in attachments:
                attachment = EmailMessage()
                attachment.set_payload(payload)
                attachment['Content-Type'] = content_type
                attachment['Content-Disposition'] = (
                    'attachment; filename="%s"' % filename)
                if encode_attachments:
                    encode_base64(attachment)
                msg.attach(attachment)
        return msg

    def makeBundleMergeDirectiveEmail(self, source_branch, target_branch,
                                      signing_context=None, sender=None):
        """Create a merge directive email from two bzr branches.

        :param source_branch: The source branch for the merge directive.
        :param target_branch: The target branch for the merge directive.
        :param signing_context: A GPGSigningContext instance containing the
            gpg key to sign with.  If None, the message is unsigned.  The
            context also contains the password and gpg signing mode.
        :param sender: The `Person` that is sending the email.
        """
        from bzrlib.merge_directive import MergeDirective2
        md = MergeDirective2.from_objects(
            source_branch.repository, source_branch.last_revision(),
            public_branch=source_branch.get_public_branch(),
            target_branch=target_branch.getInternalBzrUrl(),
            local_target_branch=target_branch.getInternalBzrUrl(), time=0,
            timezone=0)
        email = None
        if sender is not None:
            email = sender.preferredemail.email
        return self.makeSignedMessage(
            body='My body', subject='My subject',
            attachment_contents=''.join(md.to_lines()),
            signing_context=signing_context, email_address=email)

    def makeMergeDirective(self, source_branch=None, target_branch=None,
        source_branch_url=None, target_branch_url=None):
        """Return a bzr merge directive object.

        :param source_branch: The source database branch in the merge
            directive.
        :param target_branch: The target database branch in the merge
            directive.
        :param source_branch_url: The URL of the source for the merge
            directive.  Overrides source_branch.
        :param target_branch_url: The URL of the target for the merge
            directive.  Overrides target_branch.
        """
        from bzrlib.merge_directive import MergeDirective2
        if source_branch_url is not None:
            assert source_branch is None
        else:
            if source_branch is None:
                source_branch = self.makeAnyBranch()
            source_branch_url = (
                config.codehosting.supermirror_root +
                source_branch.unique_name)
        if target_branch_url is not None:
            assert target_branch is None
        else:
            if target_branch is None:
                target_branch = self.makeAnyBranch()
            target_branch_url = (
                config.codehosting.supermirror_root +
                target_branch.unique_name)
        return MergeDirective2(
            'revid', 'sha', 0, 0, target_branch_url,
            source_branch=source_branch_url, base_revision_id='base-revid',
            patch='')

    def makeMergeDirectiveEmail(self, body='Hi!\n', signing_context=None):
        """Create an email with a merge directive attached.

        :param body: The message body to use for the email.
        :param signing_context: A GPGSigningContext instance containing the
            gpg key to sign with.  If None, the message is unsigned.  The
            context also contains the password and gpg signing mode.
        :return: message, file_alias, source_branch, target_branch
        """
        target_branch = self.makeProductBranch()
        source_branch = self.makeProductBranch(
            product=target_branch.product)
        md = self.makeMergeDirective(source_branch, target_branch)
        message = self.makeSignedMessage(body=body,
            subject='My subject', attachment_contents=''.join(md.to_lines()),
            signing_context=signing_context)
        message_string = message.as_string()
        file_alias = getUtility(ILibraryFileAliasSet).create(
            '*', len(message_string), StringIO(message_string), '*')
        return message, file_alias, source_branch, target_branch

    def makeHWSubmission(self, date_created=None, submission_key=None,
                         emailaddress=u'test@canonical.com',
                         distroarchseries=None, private=False,
                         contactable=False, system=None,
                         submission_data=None):
        """Create a new HWSubmission."""
        if date_created is None:
            date_created = datetime.now(pytz.UTC)
        if submission_key is None:
            submission_key = self.getUniqueString('submission-key')
        if distroarchseries is None:
            distroarchseries = self.makeDistroArchSeries()
        if system is None:
            system = self.getUniqueString('system-fingerprint')
        if submission_data is None:
            sample_data_path = os.path.join(
                config.root, 'lib', 'canonical', 'launchpad', 'scripts',
                'tests', 'simple_valid_hwdb_submission.xml')
            submission_data = open(sample_data_path).read()
        filename = self.getUniqueString('submission-file')
        filesize = len(submission_data)
        raw_submission = StringIO(submission_data)
        format = HWSubmissionFormat.VERSION_1
        submission_set = getUtility(IHWSubmissionSet)

        return submission_set.createSubmission(
            date_created, format, private, contactable,
            submission_key, emailaddress, distroarchseries,
            raw_submission, filename, filesize, system)

    def makeHWSubmissionDevice(self, submission, device, driver, parent,
                               hal_device_id):
        """Create a new HWSubmissionDevice."""
        device_driver_link_set = getUtility(IHWDeviceDriverLinkSet)
        device_driver_link = device_driver_link_set.getOrCreate(
            device, driver)
        return getUtility(IHWSubmissionDeviceSet).create(
            device_driver_link, submission, parent, hal_device_id)

    def makeSSHKey(self, person=None, keytype=SSHKeyType.RSA):
        """Create a new SSHKey."""
        if person is None:
            person = self.makePerson()
        return getUtility(ISSHKeySet).new(
            person=person, keytype=keytype, keytext=self.getUniqueString(),
            comment=self.getUniqueString())

    def makeBlob(self, blob=None, expires=None):
        """Create a new TemporaryFileStorage BLOB."""
        if blob is None:
            blob = self.getUniqueString()
        new_uuid = getUtility(ITemporaryStorageManager).new(blob, expires)

        return getUtility(ITemporaryStorageManager).fetch(new_uuid)<|MERGE_RESOLUTION|>--- conflicted
+++ resolved
@@ -1758,19 +1758,14 @@
         other_branches = branches[1:]
         text = MINIMAL_RECIPE_TEXT % base_branch.bzr_identity
         for i, branch in enumerate(other_branches):
-            text += 'merge dummy-%s %s\n' % (i, branch.bzr_identity)
+            text += 'merge dummy-%s %s\n' % (i, branch.bzr_idenity)
         parser = RecipeParser(text)
         return parser.parse()
 
     def makeSourcePackageRecipe(self, registrant=None, owner=None,
-<<<<<<< HEAD
-                                distroseries=None, sourcepackagename=None,
-                                name=None, description=None, branches=(),
+                                distroseries=None, name=None,
+                                description=None, branches=(),
                                 build_daily=False, daily_build_archive=None):
-=======
-                                distroseries=None, name=None, description=None,
-                                branches=()):
->>>>>>> aa7daff0
         """Make a `SourcePackageRecipe`."""
         if registrant is None:
             registrant = self.makePerson()
@@ -1791,12 +1786,8 @@
                 distribution=distroseries.distribution, owner=owner)
         recipe = self.makeRecipe(*branches)
         source_package_recipe = getUtility(ISourcePackageRecipeSource).new(
-<<<<<<< HEAD
-            registrant, owner, sourcepackagename, name, recipe, description,
-            [distroseries], daily_build_archive, build_daily)
-=======
-            registrant, owner, [distroseries], name, recipe, description)
->>>>>>> aa7daff0
+            registrant, owner, name, recipe, description, [distroseries],
+            daily_build_archive, build_daily)
         IStore(source_package_recipe).flush()
         return source_package_recipe
 
