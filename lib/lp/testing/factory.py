--- conflicted
+++ resolved
@@ -2768,14 +2768,8 @@
 # security wrappers for them, as well as for objects created by
 # other Python libraries.
 unwrapped_types = (
-<<<<<<< HEAD
-    DSCFile, InstanceType, MergeDirective2, Message, datetime, int, str,
-    unicode)
-
-=======
     BaseRecipeBranch, DSCFile, InstanceType, MergeDirective2, Message,
     datetime, int, str, unicode,)
->>>>>>> 437f6d77
 
 
 def is_security_proxied_or_harmless(obj):
