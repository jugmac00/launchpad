--- conflicted
+++ resolved
@@ -93,11 +93,7 @@
     IStoreSelector,
     MAIN_STORE,
     )
-<<<<<<< HEAD
-
-=======
 from lp.app.enums import ServiceUsage
->>>>>>> e48df314
 from lp.archiveuploader.dscfile import DSCFile
 from lp.archiveuploader.uploadpolicy import BuildDaemonUploadPolicy
 from lp.blueprints.interfaces.specification import (
