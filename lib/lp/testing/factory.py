--- conflicted
+++ resolved
@@ -1618,8 +1618,6 @@
             archive=archive,
             requester=requester)
 
-<<<<<<< HEAD
-=======
     def makeSourcePackageRecipeBuildJob(self, score=9876):
         """Create a `SourcePackageRecipeBuildJob` and a `BuildQueue` for
         testing."""
@@ -1633,7 +1631,6 @@
         store.add(bq)
         return bq
 
->>>>>>> cac9e547
     def makePOTemplate(self, productseries=None, distroseries=None,
                        sourcepackagename=None, owner=None, name=None,
                        translation_domain=None, path=None):
