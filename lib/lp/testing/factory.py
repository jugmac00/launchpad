--- conflicted
+++ resolved
@@ -1739,11 +1739,6 @@
                                      requester=None, archive=None,
                                      sourcename=None, distroseries=None):
         """Make a new SourcePackageRecipeBuild."""
-<<<<<<< HEAD
-=======
-        if sourcepackage is None:
-            sourcepackage = self.makeSourcePackage(sourcename)
->>>>>>> 925111b4
         if recipe is None:
             recipe = self.makeSourcePackageRecipe(
                 sourcepackagename=self.makeSourcePackageName(sourcename))
