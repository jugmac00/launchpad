# -*- coding: utf-8 -*-
# NOTE: The first line above must stay first; do not move the copyright
# notice to the top.  See http://www.python.org/dev/peps/pep-0263/.
#
# Copyright 2009-2016 Canonical Ltd.  This software is licensed under the
# GNU Affero General Public License version 3 (see the file LICENSE).

"""Testing infrastructure for the Launchpad application.

This module should not contain tests (but it should be tested).
"""

__metaclass__ = type
__all__ = [
    'GPGSigningContext',
    'is_security_proxied_or_harmless',
    'LaunchpadObjectFactory',
    'ObjectFactory',
    'remove_security_proxy_and_shout_at_engineer',
    ]

from datetime import (
    datetime,
    timedelta,
    )
from email.encoders import encode_base64
from email.message import Message as EmailMessage
from email.mime.multipart import MIMEMultipart
from email.mime.text import MIMEText
from email.utils import (
    formatdate,
    make_msgid,
    )
import hashlib
from itertools import count
from operator import (
    isMappingType,
    isSequenceType,
    )
import os
from StringIO import StringIO
import sys
from textwrap import dedent
from types import InstanceType
import uuid
import warnings

from bzrlib.plugins.builder.recipe import BaseRecipeBranch
from bzrlib.revision import Revision as BzrRevision
from lazr.jobrunner.jobrunner import SuspendJobException
import pytz
from pytz import UTC
from twisted.python.util import mergeFunctionMetadata
from zope.component import (
    ComponentLookupError,
    getUtility,
    )
from zope.security.proxy import (
    builtin_isinstance,
    Proxy,
    ProxyFactory,
    removeSecurityProxy,
    )

from lp.app.enums import (
    InformationType,
    PROPRIETARY_INFORMATION_TYPES,
    PUBLIC_INFORMATION_TYPES,
    ServiceUsage,
    )
from lp.app.interfaces.launchpad import ILaunchpadCelebrities
from lp.archivepublisher.interfaces.publisherconfig import IPublisherConfigSet
from lp.archiveuploader.dscfile import DSCFile
from lp.blueprints.enums import (
    NewSpecificationDefinitionStatus,
    SpecificationDefinitionStatus,
    SpecificationWorkItemStatus,
    )
from lp.blueprints.interfaces.specification import ISpecificationSet
from lp.blueprints.interfaces.sprint import ISprintSet
from lp.bugs.interfaces.apportjob import IProcessApportBlobJobSource
from lp.bugs.interfaces.bug import (
    CreateBugParams,
    IBugSet,
    )
from lp.bugs.interfaces.bugtask import (
    BugTaskStatus,
    IBugTaskSet,
    )
from lp.bugs.interfaces.bugtracker import (
    BugTrackerType,
    IBugTrackerSet,
    )
from lp.bugs.interfaces.bugwatch import IBugWatchSet
from lp.bugs.interfaces.cve import (
    CveStatus,
    ICveSet,
    )
from lp.bugs.model.bug import FileBugData
from lp.buildmaster.enums import (
    BuilderResetProtocol,
    BuildStatus,
    )
from lp.buildmaster.interfaces.builder import IBuilderSet
from lp.buildmaster.interfaces.processor import IProcessorSet
from lp.code.enums import (
    BranchMergeProposalStatus,
    BranchSubscriptionNotificationLevel,
    BranchType,
    CodeImportMachineState,
    CodeImportResultStatus,
    CodeImportReviewStatus,
    CodeReviewNotificationLevel,
    GitObjectType,
    RevisionControlSystems,
    )
from lp.code.errors import UnknownBranchTypeError
from lp.code.interfaces.branch import IBranch
from lp.code.interfaces.branchnamespace import get_branch_namespace
from lp.code.interfaces.branchtarget import IBranchTarget
from lp.code.interfaces.codeimport import ICodeImportSet
from lp.code.interfaces.codeimportevent import ICodeImportEventSet
from lp.code.interfaces.codeimportmachine import ICodeImportMachineSet
from lp.code.interfaces.codeimportresult import ICodeImportResultSet
from lp.code.interfaces.gitnamespace import get_git_namespace
from lp.code.interfaces.gitref import IGitRef
from lp.code.interfaces.gitrepository import IGitRepository
from lp.code.interfaces.linkedbranch import ICanHasLinkedBranch
from lp.code.interfaces.revision import IRevisionSet
from lp.code.interfaces.sourcepackagerecipe import (
    ISourcePackageRecipeSource,
    MINIMAL_RECIPE_TEXT_BZR,
    MINIMAL_RECIPE_TEXT_GIT,
    )
from lp.code.interfaces.sourcepackagerecipebuild import (
    ISourcePackageRecipeBuildSource,
    )
from lp.code.model.diff import (
    Diff,
    PreviewDiff,
    )
from lp.codehosting.codeimport.worker import CodeImportSourceDetails
from lp.hardwaredb.interfaces.hwdb import (
    HWSubmissionFormat,
    IHWDeviceDriverLinkSet,
    IHWSubmissionDeviceSet,
    IHWSubmissionSet,
    )
from lp.registry.enums import (
    BranchSharingPolicy,
    BugSharingPolicy,
    DistroSeriesDifferenceStatus,
    DistroSeriesDifferenceType,
    SpecificationSharingPolicy,
    TeamMembershipPolicy,
    )
from lp.registry.interfaces.accesspolicy import (
    IAccessArtifactGrantSource,
    IAccessArtifactSource,
    IAccessPolicyArtifactSource,
    IAccessPolicyGrantSource,
    IAccessPolicySource,
    )
from lp.registry.interfaces.distribution import (
    IDistribution,
    IDistributionSet,
    )
from lp.registry.interfaces.distributionmirror import (
    MirrorContent,
    MirrorSpeed,
    )
from lp.registry.interfaces.distributionsourcepackage import (
    IDistributionSourcePackage,
    )
from lp.registry.interfaces.distroseries import IDistroSeries
from lp.registry.interfaces.distroseriesdifference import (
    IDistroSeriesDifferenceSource,
    )
from lp.registry.interfaces.distroseriesdifferencecomment import (
    IDistroSeriesDifferenceCommentSource,
    )
from lp.registry.interfaces.distroseriesparent import IDistroSeriesParentSet
from lp.registry.interfaces.gpg import IGPGKeySet
from lp.registry.interfaces.mailinglist import (
    IMailingListSet,
    MailingListStatus,
    )
from lp.registry.interfaces.mailinglistsubscription import (
    MailingListAutoSubscribePolicy,
    )
from lp.registry.interfaces.packaging import (
    IPackagingUtil,
    PackagingType,
    )
from lp.registry.interfaces.person import (
    IPerson,
    IPersonSet,
    PersonCreationRationale,
    )
from lp.registry.interfaces.pocket import PackagePublishingPocket
from lp.registry.interfaces.poll import (
    IPollSet,
    PollAlgorithm,
    PollSecrecy,
    )
from lp.registry.interfaces.product import (
    IProduct,
    IProductSet,
    License,
    )
from lp.registry.interfaces.productseries import IProductSeries
from lp.registry.interfaces.projectgroup import IProjectGroupSet
from lp.registry.interfaces.series import SeriesStatus
from lp.registry.interfaces.sourcepackage import (
    ISourcePackage,
    SourcePackageFileType,
    SourcePackageUrgency,
    )
from lp.registry.interfaces.sourcepackagename import ISourcePackageNameSet
from lp.registry.interfaces.ssh import (
    ISSHKeySet,
    SSH_KEY_TYPE_TO_TEXT,
    SSHKeyType,
    )
from lp.registry.model.commercialsubscription import CommercialSubscription
from lp.registry.model.gpgkey import GPGServiceKey
from lp.registry.model.karma import KarmaTotalCache
from lp.registry.model.milestone import Milestone
from lp.registry.model.suitesourcepackage import SuiteSourcePackage
from lp.services.config import config
from lp.services.database.constants import (
    DEFAULT,
    UTC_NOW,
    )
from lp.services.database.interfaces import (
    IMasterStore,
    IStore,
    IStoreSelector,
    )
from lp.services.database.policy import MasterDatabasePolicy
from lp.services.database.sqlbase import flush_database_updates
from lp.services.features import getFeatureFlag
from lp.services.gpg.interfaces import (
    GPG_READ_FROM_GPGSERVICE_FEATURE_FLAG,
    GPG_WRITE_TO_GPGSERVICE_FEATURE_FLAG,
    GPGKeyAlgorithm,
    IGPGClient,
    IGPGHandler,
    )
from lp.services.identity.interfaces.account import (
    AccountCreationRationale,
    AccountStatus,
    IAccountSet,
    )
from lp.services.identity.interfaces.emailaddress import (
    EmailAddressStatus,
    IEmailAddressSet,
    )
from lp.services.identity.model.account import Account
from lp.services.librarian.interfaces import ILibraryFileAliasSet
from lp.services.librarian.model import (
    LibraryFileAlias,
    LibraryFileContent,
    )
from lp.services.mail.signedmessage import SignedMessage
from lp.services.messages.model.message import (
    Message,
    MessageChunk,
    )
from lp.services.oauth.interfaces import IOAuthConsumerSet
from lp.services.openid.model.openididentifier import OpenIdIdentifier
from lp.services.propertycache import clear_property_cache
from lp.services.temporaryblobstorage.interfaces import (
    ITemporaryStorageManager,
    )
from lp.services.temporaryblobstorage.model import TemporaryBlobStorage
from lp.services.utils import AutoDecorate
from lp.services.webapp.interfaces import OAuthPermission
from lp.services.webapp.sorting import sorted_version_numbers
from lp.services.webhooks.interfaces import IWebhookSet
from lp.services.worlddata.interfaces.country import ICountrySet
from lp.services.worlddata.interfaces.language import ILanguageSet
from lp.snappy.interfaces.snap import ISnapSet
from lp.snappy.interfaces.snapbuild import ISnapBuildSet
from lp.snappy.interfaces.snappyseries import ISnappySeriesSet
from lp.snappy.model.snapbuild import SnapFile
from lp.soyuz.adapters.overrides import SourceOverride
from lp.soyuz.adapters.packagelocation import PackageLocation
from lp.soyuz.enums import (
    ArchivePurpose,
    BinaryPackageFileType,
    BinaryPackageFormat,
    PackageDiffStatus,
    PackagePublishingPriority,
    PackagePublishingStatus,
    PackageUploadCustomFormat,
    PackageUploadStatus,
    )
from lp.soyuz.interfaces.archive import (
    default_name_by_purpose,
    IArchiveSet,
    )
from lp.soyuz.interfaces.archivefile import IArchiveFileSet
from lp.soyuz.interfaces.archivepermission import IArchivePermissionSet
from lp.soyuz.interfaces.binarypackagebuild import IBinaryPackageBuildSet
from lp.soyuz.interfaces.binarypackagename import IBinaryPackageNameSet
from lp.soyuz.interfaces.component import (
    IComponent,
    IComponentSet,
    )
from lp.soyuz.interfaces.livefs import ILiveFSSet
from lp.soyuz.interfaces.livefsbuild import ILiveFSBuildSet
from lp.soyuz.interfaces.packagecopyjob import IPlainPackageCopyJobSource
from lp.soyuz.interfaces.packageset import IPackagesetSet
from lp.soyuz.interfaces.publishing import IPublishingSet
from lp.soyuz.interfaces.queue import IPackageUploadSet
from lp.soyuz.interfaces.section import ISectionSet
from lp.soyuz.model.component import ComponentSelection
from lp.soyuz.model.distributionsourcepackagecache import (
    DistributionSourcePackageCache,
    )
from lp.soyuz.model.files import BinaryPackageFile
from lp.soyuz.model.livefsbuild import LiveFSFile
from lp.soyuz.model.packagediff import PackageDiff
from lp.testing import (
    admin_logged_in,
    ANONYMOUS,
    celebrity_logged_in,
    launchpadlib_for,
    login,
    login_as,
    login_person,
    person_logged_in,
    run_with_login,
    time_counter,
    with_celebrity_logged_in,
    )
from lp.testing.dbuser import dbuser
from lp.translations.enums import (
    LanguagePackType,
    RosettaImportStatus,
    )
from lp.translations.interfaces.languagepack import ILanguagePackSet
from lp.translations.interfaces.potemplate import IPOTemplateSet
from lp.translations.interfaces.side import TranslationSide
from lp.translations.interfaces.translationfileformat import (
    TranslationFileFormat,
    )
from lp.translations.interfaces.translationgroup import ITranslationGroupSet
from lp.translations.interfaces.translationimportqueue import (
    ITranslationImportQueue,
    )
from lp.translations.interfaces.translationmessage import (
    RosettaTranslationOrigin,
    )
from lp.translations.interfaces.translationsperson import ITranslationsPerson
from lp.translations.interfaces.translationtemplatesbuild import (
    ITranslationTemplatesBuildSource,
    )
from lp.translations.interfaces.translator import ITranslatorSet
from lp.translations.model.translationtemplateitem import (
    TranslationTemplateItem,
    )
from lp.translations.utilities.sanitize import (
    sanitize_translations_from_webui,
    )


SPACE = ' '


def default_master_store(func):
    """Decorator to temporarily set the default Store to the master.

    In some cases, such as in the middle of a page test story,
    we might be calling factory methods with the default Store set
    to the slave which breaks stuff. For instance, if we set an account's
    password that needs to happen on the master store and this is forced.
    However, if we then read it back the default Store has to be used.
    """

    def with_default_master_store(*args, **kw):
        try:
            store_selector = getUtility(IStoreSelector)
        except ComponentLookupError:
            # Utilities not registered. No policies.
            return func(*args, **kw)
        store_selector.push(MasterDatabasePolicy())
        try:
            return func(*args, **kw)
        finally:
            store_selector.pop()
    return mergeFunctionMetadata(func, with_default_master_store)


# We use this for default parameters where None has a specific meaning. For
# example, makeBranch(product=None) means "make a junk branch". None, because
# None means "junk branch".
_DEFAULT = object()


class GPGSigningContext:
    """A helper object to hold the key, password and mode."""

    def __init__(self, key, password='', mode=None):
        self.key = key
        self.password = password
        self.mode = mode


class ObjectFactory:
    """Factory methods for creating basic Python objects."""

    __metaclass__ = AutoDecorate(default_master_store)

    # This allocates process-wide unique integers.  We count on Python doing
    # only cooperative threading to make this safe across threads.
    _unique_int_counter = count(100000)

    def getUniqueEmailAddress(self):
        return "%s@example.com" % self.getUniqueString('email')

    def getUniqueInteger(self):
        """Return an integer unique to this factory instance.

        For each thread, this will be a series of increasing numbers, but the
        starting point will be unique per thread.
        """
        return ObjectFactory._unique_int_counter.next()

    def getUniqueHexString(self, digits=None):
        """Return a unique hexadecimal string.

        :param digits: The number of digits in the string. 'None' means you
            don't care.
        :return: A hexadecimal string, with 'a'-'f' in lower case.
        """
        hex_number = '%x' % self.getUniqueInteger()
        if digits is not None:
            hex_number = hex_number.zfill(digits)
        return hex_number

    def getUniqueString(self, prefix=None):
        """Return a string unique to this factory instance.

        The string returned will always be a valid name that can be used in
        Launchpad URLs.

        :param prefix: Used as a prefix for the unique string. If
            unspecified, generates a name starting with 'unique' and
            mentioning the calling source location.
        """
        if prefix is None:
            frame = sys._getframe(2)
            source_filename = frame.f_code.co_filename
            # Dots and dashes cause trouble with some consumers of these
            # names.
            source = (
                os.path.basename(source_filename)
                .replace('_', '-')
                .replace('.', '-'))
            if source.startswith(
                    '<doctest '):
                # Like '-<doctest xx-build-summary-txt[10]>'.
                source = (source
                    .replace('<doctest ', '')
                    .replace('[', '')
                    .replace(']>', ''))
            prefix = 'unique-from-%s-line%d' % (
                source, frame.f_lineno)
        string = "%s-%s" % (prefix, self.getUniqueInteger())
        return string

    def getUniqueUnicode(self, prefix=None):
        return self.getUniqueString(prefix=prefix).decode('latin-1')

    def getUniqueURL(self, scheme=None, host=None):
        """Return a URL unique to this run of the test case."""
        if scheme is None:
            scheme = 'http'
        if host is None:
            host = "%s.domain.com" % self.getUniqueString('domain')
        return '%s://%s/%s' % (scheme, host, self.getUniqueString('path'))

    def getUniqueDate(self):
        """Return a unique date since January 1 2009.

        Each date returned by this function will more recent (or further into
        the future) than the previous one.
        """
        epoch = datetime(2009, 1, 1, tzinfo=pytz.UTC)
        return epoch + timedelta(minutes=self.getUniqueInteger())

    def makeCodeImportSourceDetails(self, branch_id=None, rcstype=None,
                                    url=None, cvs_root=None, cvs_module=None,
                                    stacked_on_url=None):
        if branch_id is None:
            branch_id = self.getUniqueInteger()
        if rcstype is None:
            rcstype = 'bzr-svn'
        if rcstype in ['bzr-svn', 'bzr']:
            assert cvs_root is cvs_module is None
            if url is None:
                url = self.getUniqueURL()
        elif rcstype == 'cvs':
            assert url is None
            if cvs_root is None:
                cvs_root = self.getUniqueString()
            if cvs_module is None:
                cvs_module = self.getUniqueString()
        elif rcstype == 'git':
            assert cvs_root is cvs_module is None
            if url is None:
                url = self.getUniqueURL(scheme='git')
        else:
            raise AssertionError("Unknown rcstype %r." % rcstype)
        return CodeImportSourceDetails(
            branch_id, rcstype, url, cvs_root, cvs_module,
            stacked_on_url=stacked_on_url)


class BareLaunchpadObjectFactory(ObjectFactory):
    """Factory methods for creating Launchpad objects.

    All the factory methods should be callable with no parameters.
    When this is done, the returned object should have unique references
    for any other required objects.
    """

    def loginAsAnyone(self, participation=None):
        """Log in as an arbitrary person.

        If you want to log in as a celebrity, including admins, see
        `lp.testing.login_celebrity`.
        """
        login(ANONYMOUS)
        person = self.makePerson()
        login_as(person, participation)
        return person

    @with_celebrity_logged_in('admin')
    def makeAdministrator(self, name=None, email=None):
        return self.makePerson(
            name=name, email=email,
            member_of=[getUtility(ILaunchpadCelebrities).admin])

    @with_celebrity_logged_in('admin')
    def makeRegistryExpert(self, name=None, email='expert@example.com'):
        return self.makePerson(
            name=name, email=email,
            member_of=[getUtility(ILaunchpadCelebrities).registry_experts])

    @with_celebrity_logged_in('admin')
    def makeCommercialAdmin(self, name=None, email=None):
        return self.makePerson(
            name=name, email=email,
            member_of=[getUtility(ILaunchpadCelebrities).commercial_admin])

    def makeCopyArchiveLocation(self, distribution=None, owner=None,
        name=None, enabled=True):
        """Create and return a new arbitrary location for copy packages."""
        copy_archive = self.makeArchive(distribution, owner, name,
                                        ArchivePurpose.COPY, enabled)

        distribution = copy_archive.distribution
        distroseries = distribution.currentseries
        pocket = PackagePublishingPocket.RELEASE

        location = PackageLocation(copy_archive, distribution, distroseries,
            pocket)
        return ProxyFactory(location)

    def makeAccount(self, displayname=None, status=AccountStatus.ACTIVE,
                    rationale=AccountCreationRationale.UNKNOWN):
        """Create and return a new Account."""
        if displayname is None:
            displayname = self.getUniqueString('displayname')
        account = getUtility(IAccountSet).new(rationale, displayname)
        removeSecurityProxy(account).status = status
        self.makeOpenIdIdentifier(account)
        return account

    def makeOpenIdIdentifier(self, account, identifier=None):
        """Attach an OpenIdIdentifier to an Account."""
        # Unfortunately, there are many tests connecting as many
        # different database users that expect to be able to create
        # working accounts using these factory methods. The stored
        # procedure provides a work around and avoids us having to
        # grant INSERT rights to these database users and avoids the
        # security problems that would cause. The stored procedure
        # ensures that there is at least one OpenId Identifier attached
        # to the account that can be used to login. If the OpenId
        # Identifier needed to be created, it will not be usable in the
        # production environments so access to execute this stored
        # procedure cannot be used to compromise accounts.
        IMasterStore(OpenIdIdentifier).execute(
            "SELECT add_test_openid_identifier(%s)", (account.id, ))

    def makeGPGKey(self, owner):
        """Give 'owner' a crappy GPG key for the purposes of testing."""
        key_id = self.getUniqueHexString(digits=8).upper()
        fingerprint = key_id + 'A' * 32
        keyset = getUtility(IGPGKeySet)
        key = keyset.new(
            owner.id,
            keyid=key_id,
            fingerprint=fingerprint,
            keysize=self.getUniqueInteger(),
            algorithm=GPGKeyAlgorithm.R,
            active=True,
            can_encrypt=False)
        if getFeatureFlag(GPG_WRITE_TO_GPGSERVICE_FEATURE_FLAG):
            client = getUtility(IGPGClient)
            openid_identifier = keyset.getOwnerIdForPerson(owner)
            client.addKeyForTest(
                openid_identifier, key.keyid, key.fingerprint, key.keysize,
                key.algorithm.name, key.active, key.can_encrypt)
            # Sadly client.addKeyForTest does not return the key that
            # was added:
            if getFeatureFlag(GPG_READ_FROM_GPGSERVICE_FEATURE_FLAG):
                return GPGServiceKey(
                    client.getKeyByFingerprint(key.fingerprint))
        return key

    def makePerson(
        self, email=None, name=None, displayname=None, account_status=None,
        email_address_status=None, hide_email_addresses=False,
        time_zone=None, latitude=None, longitude=None, description=None,
        selfgenerated_bugnotifications=False, member_of=(), karma=None):
        """Create and return a new, arbitrary Person.

        :param email: The email address for the new person.
        :param name: The name for the new person.
        :param email_address_status: If specified, the status of the email
            address is set to the email_address_status.
        :param displayname: The display name to use for the person.
        :param hide_email_addresses: Whether or not to hide the person's email
            address(es) from other users.
        :param time_zone: This person's time zone, as a string.
        :param latitude: This person's latitude, as a float.
        :param longitude: This person's longitude, as a float.
        :param selfgenerated_bugnotifications: Receive own bugmail.
        """
        if name is None:
            name = self.getUniqueString('person-name')
        if account_status == AccountStatus.PLACEHOLDER:
            # Placeholder people are pretty special, so just create and
            # bail out.
            openid = self.getUniqueUnicode(u'%s-openid' % name)
            person = getUtility(IPersonSet).createPlaceholderPerson(
                openid, name)
            return person
        # By default, make the email address preferred.
        if email is None:
            email = self.getUniqueEmailAddress()
        if (email_address_status is None
                or email_address_status == EmailAddressStatus.VALIDATED):
            email_address_status = EmailAddressStatus.PREFERRED
        if account_status == AccountStatus.NOACCOUNT:
            email_address_status = EmailAddressStatus.NEW
        person, email = getUtility(IPersonSet).createPersonAndEmail(
            email, rationale=PersonCreationRationale.UNKNOWN, name=name,
            displayname=displayname,
            hide_email_addresses=hide_email_addresses)
        naked_person = removeSecurityProxy(person)
        if description is not None:
            naked_person.description = description

        if (time_zone is not None or latitude is not None or
            longitude is not None):
            naked_person.setLocation(latitude, longitude, time_zone, person)

        # Make sure the non-security-proxied object is not returned.
        del naked_person

        if selfgenerated_bugnotifications:
            # Set it explicitely only when True because the default
            # is False.
            person.selfgenerated_bugnotifications = True

        # To make the person someone valid in Launchpad, validate the
        # email.
        if email_address_status == EmailAddressStatus.PREFERRED:
            account = IMasterStore(Account).get(
                Account, person.accountID)
            account.status = AccountStatus.ACTIVE
            person.validateAndEnsurePreferredEmail(email)

        removeSecurityProxy(email).status = email_address_status

        once_active = (AccountStatus.DEACTIVATED, AccountStatus.SUSPENDED)
        if account_status:
            if account_status in once_active:
                removeSecurityProxy(person.account).status = (
                    AccountStatus.ACTIVE)
            removeSecurityProxy(person.account).status = account_status
        self.makeOpenIdIdentifier(person.account)

        for team in member_of:
            with person_logged_in(team.teamowner):
                team.addMember(person, team.teamowner)

        if karma is not None:
            with dbuser('karma'):
                # Give the user karma to make the user non-probationary.
                KarmaTotalCache(person=person.id, karma_total=karma)
        # Ensure updated ValidPersonCache
        flush_database_updates()
        return person

    def makePersonByName(self, first_name, set_preferred_email=True,
                         use_default_autosubscribe_policy=False):
        """Create a new person with the given first name.

        The person will be given two email addresses, with the 'long form'
        (e.g. anne.person@example.com) as the preferred address.  Return
        the new person object.

        The person will also have their mailing list auto-subscription
        policy set to 'NEVER' unless 'use_default_autosubscribe_policy' is
        set to True. (This requires the Launchpad.Edit permission).  This
        is useful for testing, where we often want precise control over
        when a person gets subscribed to a mailing list.

        :param first_name: First name of the person, capitalized.
        :type first_name: string
        :param set_preferred_email: Flag specifying whether
            <name>.person@example.com should be set as the user's
            preferred email address.
        :type set_preferred_email: bool
        :param use_default_autosubscribe_policy: Flag specifying whether
            the person's `mailing_list_auto_subscribe_policy` should be set.
        :type use_default_autosubscribe_policy: bool
        :return: The newly created person.
        :rtype: `IPerson`
        """
        variable_name = first_name.lower()
        full_name = first_name + ' Person'
        # E.g. firstname.person@example.com will be an alternative address.
        preferred_address = variable_name + '.person@example.com'
        # E.g. aperson@example.org will be the preferred address.
        alternative_address = variable_name[0] + 'person@example.org'
        person, email = getUtility(IPersonSet).createPersonAndEmail(
            preferred_address,
            PersonCreationRationale.OWNER_CREATED_LAUNCHPAD,
            name=variable_name, displayname=full_name)
        if set_preferred_email:
            # setPreferredEmail no longer activates the account
            # automatically.
            account = IMasterStore(Account).get(Account, person.accountID)
            account.reactivate("Activated by factory.makePersonByName")
            person.setPreferredEmail(email)

        if not use_default_autosubscribe_policy:
            # Shut off list auto-subscription so that we have direct control
            # over subscriptions in the doctests.
            with person_logged_in(person):
                person.mailing_list_auto_subscribe_policy = (
                    MailingListAutoSubscribePolicy.NEVER)
        account = IMasterStore(Account).get(Account, person.accountID)
        getUtility(IEmailAddressSet).new(
            alternative_address, person, EmailAddressStatus.VALIDATED)
        return person

    def makeEmail(self, address, person, email_status=None):
        """Create a new email address for a person.

        :param address: The email address to create.
        :type address: string
        :param person: The person to assign the email address to.
        :type person: `IPerson`
        :param email_status: The default status of the email address,
            if given.  If not given, `EmailAddressStatus.VALIDATED`
            will be used.
        :type email_status: `EmailAddressStatus`
        :return: The newly created email address.
        :rtype: `IEmailAddress`
        """
        if email_status is None:
            email_status = EmailAddressStatus.VALIDATED
        return getUtility(IEmailAddressSet).new(
            address, person, email_status)

    def makeTeam(self, owner=None, displayname=None, email=None, name=None,
                 description=None, icon=None, logo=None,
                 membership_policy=TeamMembershipPolicy.OPEN,
                 visibility=None, members=None):
        """Create and return a new, arbitrary Team.

        :param owner: The person or person name to use as the team's owner.
            If not given, a person will be auto-generated.
        :type owner: `IPerson` or string
        :param displayname: The team's display name.  If not given we'll use
            the auto-generated name.
        :param description: Team team's description.
        :type description string:
        :param email: The email address to use as the team's contact address.
        :type email: string
        :param icon: The team's icon.
        :param logo: The team's logo.
        :param membership_policy: The membership policy of the team.
        :type membership_policy: `TeamMembershipPolicy`
        :param visibility: The team's visibility. If it's None, the default
            (public) will be used.
        :type visibility: `PersonVisibility`
        :param members: People or teams to be added to the new team
        :type members: An iterable of objects implementing IPerson
        :return: The new team
        :rtype: `ITeam`
        """
        if owner is None:
            owner = self.makePerson()
        elif isinstance(owner, basestring):
            owner = getUtility(IPersonSet).getByName(owner)
        else:
            pass
        if name is None:
            name = self.getUniqueString('team-name')
        if displayname is None:
            displayname = SPACE.join(
                word.capitalize() for word in name.split('-'))
        team = getUtility(IPersonSet).newTeam(
            owner, name, displayname, description,
            membership_policy=membership_policy)
        naked_team = removeSecurityProxy(team)
        if visibility is not None:
            # Visibility is normally restricted to launchpad.Commercial, so
            # removing the security proxy as we don't care here.
            naked_team.visibility = visibility
            naked_team._ensurePolicies()
        if email is not None:
            removeSecurityProxy(team).setContactAddress(
                getUtility(IEmailAddressSet).new(email, team))
        if icon is not None:
            naked_team.icon = icon
        if logo is not None:
            naked_team.logo = logo
        if members is not None:
            for member in members:
                naked_team.addMember(member, owner)
        return team

    def makePoll(self, team, name, title, proposition,
                 poll_type=PollAlgorithm.SIMPLE):
        """Create a new poll which starts tomorrow and lasts for a week."""
        dateopens = datetime.now(pytz.UTC) + timedelta(days=1)
        datecloses = dateopens + timedelta(days=7)
        return getUtility(IPollSet).new(
            team, name, title, proposition, dateopens, datecloses,
            PollSecrecy.SECRET, allowspoilt=True,
            poll_type=poll_type)

    def makeTranslationGroup(self, owner=None, name=None, title=None,
                             summary=None, url=None):
        """Create a new, arbitrary `TranslationGroup`."""
        if owner is None:
            owner = self.makePerson()
        if name is None:
            name = self.getUniqueString("translationgroup")
        if title is None:
            title = self.getUniqueString("title")
        if summary is None:
            summary = self.getUniqueString("summary")
        return getUtility(ITranslationGroupSet).new(
            name, title, summary, url, owner)

    def makeTranslator(self, language_code=None, group=None, person=None,
                       license=True, language=None):
        """Create a new, arbitrary `Translator`."""
        assert language_code is None or language is None, (
            "Please specifiy only one of language_code and language.")
        if language_code is None:
            if language is None:
                language = self.makeLanguage()
            language_code = language.code
        else:
            language = getUtility(ILanguageSet).getLanguageByCode(
                language_code)
            if language is None:
                language = self.makeLanguage(language_code=language_code)

        if group is None:
            group = self.makeTranslationGroup()
        if person is None:
            person = self.makePerson()
        tx_person = ITranslationsPerson(person)
        insecure_tx_person = removeSecurityProxy(tx_person)
        insecure_tx_person.translations_relicensing_agreement = license
        return getUtility(ITranslatorSet).new(group, language, person)

    def makeMilestone(self, product=None, distribution=None,
                      productseries=None, name=None, active=True,
                      dateexpected=None, distroseries=None):
        if (product is None and distribution is None and productseries is None
            and distroseries is None):
            product = self.makeProduct()
        if distribution is None and distroseries is None:
            if productseries is not None:
                product = productseries.product
            else:
                productseries = self.makeProductSeries(product=product)
        elif distroseries is None:
            distroseries = self.makeDistroSeries(distribution=distribution)
        else:
            distribution = distroseries.distribution
        if name is None:
            name = self.getUniqueString()
        return ProxyFactory(
            Milestone(product=product, distribution=distribution,
                      productseries=productseries, distroseries=distroseries,
                      name=name, active=active, dateexpected=dateexpected))

    def makeProcessor(self, name=None, title=None, description=None,
                      restricted=False, build_by_default=True,
                      supports_virtualized=False,
                      supports_nonvirtualized=True):
        """Create a new processor.

        :param name: Name of the processor
        :param title: Optional title
        :param description: Optional description
        :param restricted: If the processor is restricted.
        :return: A `IProcessor`
        """
        if name is None:
            name = self.getUniqueString()
        if title is None:
            title = "The %s processor" % name
        if description is None:
            description = "The %s processor and compatible processors" % name
        return getUtility(IProcessorSet).new(
            name, title, description, restricted=restricted,
            build_by_default=build_by_default,
            supports_virtualized=supports_virtualized,
            supports_nonvirtualized=supports_nonvirtualized)

    def makeProductRelease(self, milestone=None, product=None,
                           productseries=None):
        if milestone is None:
            milestone = self.makeMilestone(product=product,
                                           productseries=productseries)
        with person_logged_in(milestone.productseries.product.owner):
            release = milestone.createProductRelease(
                milestone.product.owner, datetime.now(pytz.UTC))
        return release

    def makeProductReleaseFile(self, signed=True,
                               product=None, productseries=None,
                               milestone=None,
                               release=None,
                               description="test file",
                               filename='test.txt'):
        signature_filename = None
        signature_content = None
        if signed:
            signature_filename = '%s.asc' % filename
            signature_content = '123'
        if release is None:
            release = self.makeProductRelease(product=product,
                                              productseries=productseries,
                                              milestone=milestone)
        with person_logged_in(release.milestone.product.owner):
            release_file = release.addReleaseFile(
                filename, 'test', 'text/plain',
                uploader=release.milestone.product.owner,
                signature_filename=signature_filename,
                signature_content=signature_content,
                description=description)
        IStore(release).flush()
        return release_file

    def makeProduct(
        self, name=None, projectgroup=None, displayname=None,
        licenses=None, owner=None, registrant=None,
        title=None, summary=None, official_malone=None,
        translations_usage=None, bug_supervisor=None, driver=None, icon=None,
        bug_sharing_policy=None, branch_sharing_policy=None,
        specification_sharing_policy=None, information_type=None,
        answers_usage=None, vcs=None):
        """Create and return a new, arbitrary Product."""
        if owner is None:
            owner = self.makePerson()
        if name is None:
            name = self.getUniqueString('product-name')
        if displayname is None:
            if name is None:
                displayname = self.getUniqueString('displayname')
            else:
                displayname = name.capitalize()
        if licenses is None:
            if (information_type in PROPRIETARY_INFORMATION_TYPES or
                (bug_sharing_policy is not None and
                 bug_sharing_policy != BugSharingPolicy.PUBLIC) or
                (branch_sharing_policy is not None and
                 branch_sharing_policy != BranchSharingPolicy.PUBLIC) or
                (specification_sharing_policy is not None and
                 specification_sharing_policy !=
                 SpecificationSharingPolicy.PUBLIC)
                ):
                licenses = [License.OTHER_PROPRIETARY]
            else:
                licenses = [License.GNU_GPL_V2]
        if title is None:
            title = self.getUniqueString('title')
        if summary is None:
            summary = self.getUniqueString('summary')
        admins = getUtility(ILaunchpadCelebrities).admin
        with person_logged_in(admins.teamowner):
            product = getUtility(IProductSet).createProduct(
                owner,
                name,
                displayname,
                title,
                summary,
                self.getUniqueString('description'),
                licenses=licenses,
                projectgroup=projectgroup,
                registrant=registrant,
                icon=icon,
                information_type=information_type,
                vcs=vcs)
        naked_product = removeSecurityProxy(product)
        if official_malone is not None:
            naked_product.official_malone = official_malone
        if translations_usage is not None:
            naked_product.translations_usage = translations_usage
        if answers_usage is not None:
            naked_product.answers_usage = answers_usage
        if bug_supervisor is not None:
            naked_product.bug_supervisor = bug_supervisor
        if driver is not None:
            naked_product.driver = driver
        if branch_sharing_policy:
            naked_product.setBranchSharingPolicy(branch_sharing_policy)
        if bug_sharing_policy:
            naked_product.setBugSharingPolicy(bug_sharing_policy)
        if specification_sharing_policy:
            naked_product.setSpecificationSharingPolicy(
                specification_sharing_policy)
        return product

    def makeProductSeries(self, product=None, name=None, owner=None,
                          summary=None, date_created=None, branch=None):
        """Create a new, arbitrary ProductSeries.

        :param branch: If supplied, the branch to set as
            ProductSeries.branch.
        :param date_created: If supplied, the date the series is created.
        :param name: If supplied, the name of the series.
        :param owner: If supplied, the owner of the series.
        :param product: If supplied, the series is created for this product.
            Otherwise, a new product is created.
        :param summary: If supplied, the product series summary.
        """
        if product is None:
            product = self.makeProduct()
        if owner is None:
            owner = removeSecurityProxy(product).owner
        if name is None:
            name = self.getUniqueString()
        if summary is None:
            summary = self.getUniqueString()
        # We don't want to login() as the person used to create the product,
        # so we remove the security proxy before creating the series.
        naked_product = removeSecurityProxy(product)
        series = naked_product.newSeries(
            owner=owner, name=name, summary=summary, branch=branch)
        if date_created is not None:
            series.datecreated = date_created
        return ProxyFactory(series)

    def makeProject(self, name=None, displayname=None, title=None,
                    homepageurl=None, summary=None, owner=None, driver=None,
                    description=None):
        """Create and return a new, arbitrary ProjectGroup."""
        if owner is None:
            owner = self.makePerson()
        if name is None:
            name = self.getUniqueString('project-name')
        if displayname is None:
            displayname = self.getUniqueString('displayname')
        if summary is None:
            summary = self.getUniqueString('summary')
        if description is None:
            description = self.getUniqueString('description')
        if title is None:
            title = self.getUniqueString('title')
        project = getUtility(IProjectGroupSet).new(
            name=name,
            display_name=displayname,
            title=title,
            homepageurl=homepageurl,
            summary=summary,
            description=description,
            owner=owner)
        if driver is not None:
            removeSecurityProxy(project).driver = driver
        return project

    def makeSprint(self, title=None, name=None):
        """Make a sprint."""
        if title is None:
            title = self.getUniqueString('title')
        owner = self.makePerson()
        if name is None:
            name = self.getUniqueString('name')
        time_starts = datetime(2009, 1, 1, tzinfo=pytz.UTC)
        time_ends = datetime(2009, 1, 2, tzinfo=pytz.UTC)
        time_zone = 'UTC'
        summary = self.getUniqueString('summary')
        return getUtility(ISprintSet).new(
            owner=owner, name=name, title=title, time_zone=time_zone,
            time_starts=time_starts, time_ends=time_ends, summary=summary)

    def makeStackedOnBranchChain(self, depth=5, **kwargs):
        branch = None
        for i in xrange(depth):
            branch = self.makeAnyBranch(stacked_on=branch, **kwargs)
        return branch

    def makeBranch(self, branch_type=None, owner=None,
                   name=None, product=_DEFAULT, url=_DEFAULT, registrant=None,
                   information_type=None, stacked_on=None,
                   sourcepackage=None, reviewer=None, target=None,
                   **optional_branch_args):
        """Create and return a new, arbitrary Branch of the given type.

        Any parameters for `IBranchNamespace.createBranch` can be specified to
        override the default ones.
        """
        if branch_type is None:
            branch_type = BranchType.HOSTED
        if owner is None:
            owner = self.makePerson()
        if name is None:
            name = self.getUniqueString('branch')
        if target is not None:
            assert product is _DEFAULT
            assert sourcepackage is None
            if IProduct.providedBy(target):
                product = target
            elif ISourcePackage.providedBy(target):
                sourcepackage = target
            else:
                raise AssertionError("Unknown target: %r" % target)

        if sourcepackage is None:
            if product is _DEFAULT:
                product = self.makeProduct()
            sourcepackagename = None
            distroseries = None
        else:
            assert product is _DEFAULT, (
                "Passed source package AND product details")
            product = None
            sourcepackagename = sourcepackage.sourcepackagename
            distroseries = sourcepackage.distroseries

        if registrant is None:
            if owner.is_team:
                registrant = removeSecurityProxy(owner).teamowner
            else:
                registrant = owner

        if branch_type in (BranchType.HOSTED, BranchType.IMPORTED):
            url = None
        elif branch_type in (BranchType.MIRRORED, BranchType.REMOTE):
            if url is _DEFAULT:
                url = self.getUniqueURL()
        else:
            raise UnknownBranchTypeError(
                'Unrecognized branch type: %r' % (branch_type, ))

        namespace = get_branch_namespace(
            owner, product=product, distroseries=distroseries,
            sourcepackagename=sourcepackagename)
        branch = namespace.createBranch(
            branch_type=branch_type, name=name, registrant=registrant,
            url=url, **optional_branch_args)
        naked_branch = removeSecurityProxy(branch)
        if information_type is not None:
            naked_branch.transitionToInformationType(
                information_type, registrant, verify_policy=False)
        if stacked_on is not None:
            naked_branch.branchChanged(
                removeSecurityProxy(stacked_on).unique_name, 'rev1', None,
                None, None)
        if reviewer is not None:
            naked_branch.reviewer = reviewer
        return branch

    def makePackagingLink(self, productseries=None, sourcepackagename=None,
                          distroseries=None, packaging_type=None, owner=None,
                          sourcepackage=None, in_ubuntu=False):
        assert sourcepackage is None or (
            distroseries is None and sourcepackagename is None), (
            "Specify either a sourcepackage or a "
            "distroseries/sourcepackagename pair")
        if productseries is None:
            productseries = self.makeProduct().development_focus
        if sourcepackage is not None:
            distroseries = sourcepackage.distroseries
            sourcepackagename = sourcepackage.sourcepackagename
        else:
            make_sourcepackagename = (
                sourcepackagename is None or
                isinstance(sourcepackagename, str))
            if make_sourcepackagename:
                sourcepackagename = self.makeSourcePackageName(
                    sourcepackagename)
            if distroseries is None:
                if in_ubuntu:
                    distroseries = self.makeUbuntuDistroSeries()
                else:
                    distroseries = self.makeDistroSeries()
        if packaging_type is None:
            packaging_type = PackagingType.PRIME
        if owner is None:
            owner = self.makePerson()
        return getUtility(IPackagingUtil).createPackaging(
            productseries=productseries,
            sourcepackagename=sourcepackagename,
            distroseries=distroseries,
            packaging=packaging_type,
            owner=owner)

    def makePackageBranch(self, sourcepackage=None, distroseries=None,
                          sourcepackagename=None, **kwargs):
        """Make a package branch on an arbitrary package.

        See `makeBranch` for more information on arguments.

        You can pass in either `sourcepackage` or one or both of
        `distroseries` and `sourcepackagename`, but not combinations or all of
        them.
        """
        assert not(sourcepackage is not None and distroseries is not None), (
            "Don't pass in both sourcepackage and distroseries")
        assert not(sourcepackage is not None
                   and sourcepackagename is not None), (
            "Don't pass in both sourcepackage and sourcepackagename")
        if sourcepackage is None:
            sourcepackage = self.makeSourcePackage(
                sourcepackagename=sourcepackagename,
                distroseries=distroseries)
        return self.makeBranch(sourcepackage=sourcepackage, **kwargs)

    def makePersonalBranch(self, owner=None, **kwargs):
        """Make a personal branch on an arbitrary person.

        See `makeBranch` for more information on arguments.
        """
        if owner is None:
            owner = self.makePerson()
        return self.makeBranch(
            owner=owner, product=None, sourcepackage=None, **kwargs)

    def makeProductBranch(self, product=None, **kwargs):
        """Make a product branch on an arbitrary product.

        See `makeBranch` for more information on arguments.
        """
        if product is None:
            product = self.makeProduct()
        return self.makeBranch(product=product, **kwargs)

    def makeAnyBranch(self, **kwargs):
        """Make a branch without caring about its container.

        See `makeBranch` for more information on arguments.
        """
        return self.makeProductBranch(**kwargs)

    def makeBranchTargetBranch(self, target, branch_type=BranchType.HOSTED,
                               name=None, owner=None, creator=None):
        """Create a branch in a BranchTarget."""
        if name is None:
            name = self.getUniqueString('branch')
        if owner is None:
            owner = self.makePerson()
        if creator is None:
            creator = owner
        namespace = target.getNamespace(owner)
        return namespace.createBranch(branch_type, name, creator)

    def makeRelatedBranchesForSourcePackage(self, sourcepackage=None,
                                            **kwargs):
        """Create some branches associated with a sourcepackage."""

        reference_branch = self.makePackageBranch(sourcepackage=sourcepackage)
        return self.makeRelatedBranches(
                reference_branch=reference_branch, **kwargs)

    def makeRelatedBranchesForProduct(self, product=None, **kwargs):
        """Create some branches associated with a product."""

        reference_branch = self.makeProductBranch(product=product)
        return self.makeRelatedBranches(
                reference_branch=reference_branch, **kwargs)

    def makeRelatedBranches(self, reference_branch=None,
                            with_series_branches=True,
                            with_package_branches=True,
                            with_private_branches=False):
        """Create some branches associated with a reference branch.
        The other branches are:
          - series branches: a set of branches associated with product
            series of the same product as the reference branch.
          - package branches: a set of branches associated with packagesource
            entities of the same product as the reference branch or the same
            sourcepackage depending on what type of branch it is.

        If no reference branch is supplied, create one.

        Returns: a tuple consisting of
        (reference_branch, related_series_branches, related_package_branches)

        """
        related_series_branch_info = []
        related_package_branch_info = []
        # Make the base_branch if required and find the product if one exists.
        naked_product = None
        if reference_branch is None:
            naked_product = removeSecurityProxy(self.makeProduct())
            # Create the 'source' branch ie the base branch of a recipe.
            reference_branch = self.makeProductBranch(
                                            name="reference_branch",
                                            product=naked_product)
        elif reference_branch.product is not None:
            naked_product = removeSecurityProxy(reference_branch.product)

        related_branch_owner = self.makePerson()
        # Only branches related to products have related series branches.
        if with_series_branches and naked_product is not None:
            series_branch_info = []

            # Add some product series
            def makeSeriesBranch(name, information_type):
                branch = self.makeBranch(
                    name=name,
                    product=naked_product, owner=related_branch_owner,
                    information_type=information_type)
                series = self.makeProductSeries(
                    product=naked_product, branch=branch)
                return branch, series
            for x in range(4):
                information_type = InformationType.PUBLIC
                if x == 0 and with_private_branches:
                    information_type = InformationType.USERDATA
                (branch, series) = makeSeriesBranch(
                        ("series_branch_%s" % x), information_type)
                if information_type == InformationType.PUBLIC:
                    series_branch_info.append((branch, series))

            # Sort them
            related_series_branch_info = sorted_version_numbers(
                    series_branch_info, key=lambda branch_info: (
                        getattr(branch_info[1], 'name')))

            # Add a development branch at the start of the list.
            naked_product.development_focus.name = 'trunk'
            devel_branch = self.makeProductBranch(
                product=naked_product, name='trunk_branch',
                owner=related_branch_owner)
            linked_branch = ICanHasLinkedBranch(naked_product)
            linked_branch.setBranch(devel_branch)
            related_series_branch_info.insert(0,
                    (devel_branch, naked_product.development_focus))

        if with_package_branches:
            # Create related package branches if the base_branch is
            # associated with a product.
            if naked_product is not None:

                def makePackageBranch(name, information_type):
                    distro = self.makeDistribution()
                    distroseries = self.makeDistroSeries(
                        distribution=distro)
                    sourcepackagename = self.makeSourcePackageName()

                    suitesourcepackage = self.makeSuiteSourcePackage(
                        sourcepackagename=sourcepackagename,
                        distroseries=distroseries,
                        pocket=PackagePublishingPocket.RELEASE)
                    naked_sourcepackage = removeSecurityProxy(
                        suitesourcepackage)

                    branch = self.makePackageBranch(
                        name=name, owner=related_branch_owner,
                        sourcepackagename=sourcepackagename,
                        distroseries=distroseries,
                        information_type=information_type)
                    linked_branch = ICanHasLinkedBranch(naked_sourcepackage)
                    with celebrity_logged_in('admin'):
                        linked_branch.setBranch(branch, related_branch_owner)

                    series = self.makeProductSeries(product=naked_product)
                    self.makePackagingLink(
                        distroseries=distroseries, productseries=series,
                        sourcepackagename=sourcepackagename)
                    return branch, distroseries

                for x in range(5):
                    information_type = InformationType.PUBLIC
                    if x == 0 and with_private_branches:
                        information_type = InformationType.USERDATA
                    branch, distroseries = makePackageBranch(
                            ("product_package_branch_%s" % x),
                            information_type)
                    if information_type == InformationType.PUBLIC:
                        related_package_branch_info.append(
                                (branch, distroseries))

            # Create related package branches if the base_branch is
            # associated with a sourcepackage.
            if reference_branch.sourcepackage is not None:
                distroseries = reference_branch.sourcepackage.distroseries
                for pocket in [
                        PackagePublishingPocket.RELEASE,
                        PackagePublishingPocket.UPDATES,
                        ]:
                    branch = self.makePackageBranch(
                            name="package_branch_%s" % pocket.name,
                            distroseries=distroseries)
                    with celebrity_logged_in('admin'):
                        reference_branch.sourcepackage.setBranch(
                            pocket, branch,
                            related_branch_owner)

                    related_package_branch_info.append(
                            (branch, distroseries))

            related_package_branch_info = sorted_version_numbers(
                    related_package_branch_info, key=lambda branch_info: (
                        getattr(branch_info[1], 'name')))

        return (
            reference_branch,
            related_series_branch_info,
            related_package_branch_info)

    def enableDefaultStackingForProduct(self, product, branch=None):
        """Give 'product' a default stacked-on branch.

        :param product: The product to give a default stacked-on branch to.
        :param branch: The branch that should be the default stacked-on
            branch.  If not supplied, a fresh branch will be created.
        """
        if branch is None:
            branch = self.makeBranch(product=product)
        # We just remove the security proxies to be able to change the objects
        # here.
        removeSecurityProxy(branch).branchChanged(
            '', 'rev1', None, None, None)
        naked_series = removeSecurityProxy(product.development_focus)
        naked_series.branch = branch
        return branch

    def enableDefaultStackingForPackage(self, package, branch):
        """Give 'package' a default stacked-on branch.

        :param package: The package to give a default stacked-on branch to.
        :param branch: The branch that should be the default stacked-on
            branch.
        """
        # We just remove the security proxies to be able to change the branch
        # here.
        removeSecurityProxy(branch).branchChanged(
            '', 'rev1', None, None, None)
        with person_logged_in(package.distribution.owner):
            package.development_version.setBranch(
                PackagePublishingPocket.RELEASE, branch,
                package.distribution.owner)
        return branch

    def makeBranchMergeProposal(self, target_branch=None, registrant=None,
                                set_state=None, prerequisite_branch=None,
                                product=None, initial_comment=None,
                                source_branch=None, date_created=None,
                                commit_message=None, description=None,
                                reviewer=None, merged_revno=None):
        """Create a proposal to merge based on anonymous branches."""
        if target_branch is not None:
            target_branch = removeSecurityProxy(target_branch)
            target = target_branch.target
        elif source_branch is not None:
            target = source_branch.target
        elif prerequisite_branch is not None:
            target = prerequisite_branch.target
        else:
            # Create a target product branch, and use that target.  This is
            # needed to make sure we get a branch target that has the needed
            # security proxy.
            target_branch = self.makeProductBranch(product)
            target = target_branch.target

        # Fall back to initial_comment for description and commit_message.
        if description is None:
            description = initial_comment
        if commit_message is None:
            commit_message = initial_comment

        if target_branch is None:
            target_branch = self.makeBranchTargetBranch(target)
        if source_branch is None:
            source_branch = self.makeBranchTargetBranch(target)
        if registrant is None:
            registrant = self.makePerson()
        review_requests = []
        if reviewer is not None:
            review_requests.append((reviewer, None))
        proposal = source_branch.addLandingTarget(
            registrant, target_branch, review_requests=review_requests,
            merge_prerequisite=prerequisite_branch, description=description,
            commit_message=commit_message, date_created=date_created)

        unsafe_proposal = removeSecurityProxy(proposal)
        unsafe_proposal.merged_revno = merged_revno
        if (set_state is None or
            set_state == BranchMergeProposalStatus.WORK_IN_PROGRESS):
            # The initial state is work in progress, so do nothing.
            pass
        elif set_state == BranchMergeProposalStatus.NEEDS_REVIEW:
            unsafe_proposal.requestReview()
        elif set_state == BranchMergeProposalStatus.CODE_APPROVED:
            unsafe_proposal.approveBranch(
                proposal.merge_target.owner, 'some_revision')
        elif set_state == BranchMergeProposalStatus.REJECTED:
            unsafe_proposal.rejectBranch(
                proposal.merge_target.owner, 'some_revision')
        elif set_state == BranchMergeProposalStatus.MERGED:
            unsafe_proposal.markAsMerged()
        elif set_state == BranchMergeProposalStatus.SUPERSEDED:
            unsafe_proposal.resubmit(proposal.registrant)
        else:
            raise AssertionError('Unknown status: %s' % set_state)

        return proposal

    def makeBranchMergeProposalForGit(self, target_ref=None, registrant=None,
                                      set_state=None, prerequisite_ref=None,
                                      target=_DEFAULT, initial_comment=None,
                                      source_ref=None, date_created=None,
                                      commit_message=None, description=None,
                                      reviewer=None, merged_revision_id=None):
        """Create a proposal to merge based on anonymous branches."""
        if target is not _DEFAULT:
            pass
        elif target_ref is not None:
            target = target_ref.target
        elif source_ref is not None:
            target = source_ref.target
        elif prerequisite_ref is not None:
            target = prerequisite_ref.target
        else:
            # Create a reference for a repository on the target, and use
            # that target.
            [target_ref] = self.makeGitRefs(target=target)
            target = target_ref.target

        # Fall back to initial_comment for description and commit_message.
        if description is None:
            description = initial_comment
        if commit_message is None:
            commit_message = initial_comment

        if target_ref is None:
            [target_ref] = self.makeGitRefs(target=target)
        if source_ref is None:
            [source_ref] = self.makeGitRefs(target=target)
        if registrant is None:
            registrant = self.makePerson()
        review_requests = []
        if reviewer is not None:
            review_requests.append((reviewer, None))
        proposal = source_ref.addLandingTarget(
            registrant, target_ref, review_requests=review_requests,
            merge_prerequisite=prerequisite_ref, description=description,
            commit_message=commit_message, date_created=date_created)

        unsafe_proposal = removeSecurityProxy(proposal)
        unsafe_proposal.merged_revision_id = merged_revision_id
        if (set_state is None or
            set_state == BranchMergeProposalStatus.WORK_IN_PROGRESS):
            # The initial state is work in progress, so do nothing.
            pass
        elif set_state == BranchMergeProposalStatus.NEEDS_REVIEW:
            unsafe_proposal.requestReview()
        elif set_state == BranchMergeProposalStatus.CODE_APPROVED:
            unsafe_proposal.approveBranch(
                proposal.merge_target.owner, 'some_revision')
        elif set_state == BranchMergeProposalStatus.REJECTED:
            unsafe_proposal.rejectBranch(
                proposal.merge_target.owner, 'some_revision')
        elif set_state == BranchMergeProposalStatus.MERGED:
            unsafe_proposal.markAsMerged()
        elif set_state == BranchMergeProposalStatus.SUPERSEDED:
            unsafe_proposal.resubmit(proposal.registrant)
        else:
            raise AssertionError('Unknown status: %s' % set_state)

        return proposal

    def makeBranchSubscription(self, branch=None, person=None,
                               subscribed_by=None):
        """Create a BranchSubscription."""
        if branch is None:
            branch = self.makeBranch()
        if person is None:
            person = self.makePerson()
        if subscribed_by is None:
            subscribed_by = person
        return branch.subscribe(removeSecurityProxy(person),
            BranchSubscriptionNotificationLevel.NOEMAIL, None,
            CodeReviewNotificationLevel.NOEMAIL, subscribed_by)

    def makeDiff(self, size='small'):
        diff_path = os.path.join(os.path.dirname(__file__),
                                 'data/{}.diff'.format(size))
        with open(os.path.join(diff_path), 'r') as diff:
            diff_text = diff.read()
            return ProxyFactory(
                Diff.fromFile(StringIO(diff_text), len(diff_text)))

    def makePreviewDiff(self, conflicts=u'', merge_proposal=None,
                        date_created=None, size='small', git=False):
        diff = self.makeDiff(size)
        if merge_proposal is None:
            if git:
                merge_proposal = self.makeBranchMergeProposalForGit()
            else:
                merge_proposal = self.makeBranchMergeProposal()
        preview_diff = PreviewDiff()
        preview_diff.branch_merge_proposal = merge_proposal
        preview_diff.conflicts = conflicts
        preview_diff.diff = diff
        preview_diff.source_revision_id = self.getUniqueUnicode()
        preview_diff.target_revision_id = self.getUniqueUnicode()
        if date_created:
            preview_diff.date_created = date_created
        return preview_diff

    def makeIncrementalDiff(self, merge_proposal=None, old_revision=None,
                            new_revision=None):
        diff = self.makeDiff()
        if merge_proposal is None:
            source_branch = self.makeBranch()
        else:
            source_branch = merge_proposal.source_branch

        def make_revision(parent=None):
            sequence = source_branch.revision_history.count() + 1
            if parent is None:
                parent_ids = []
            else:
                parent_ids = [parent.revision_id]
            branch_revision = self.makeBranchRevision(
                source_branch, sequence=sequence,
                revision_date=self.getUniqueDate(), parent_ids=parent_ids)
            return branch_revision.revision
        if old_revision is None:
            old_revision = make_revision()
        if merge_proposal is None:
            merge_proposal = self.makeBranchMergeProposal(
                date_created=self.getUniqueDate(),
                source_branch=source_branch)
        if new_revision is None:
            new_revision = make_revision(old_revision)
        return merge_proposal.generateIncrementalDiff(
            old_revision, new_revision, diff)

    def makeBzrRevision(self, revision_id=None, parent_ids=None, props=None):
        if revision_id is None:
            revision_id = self.getUniqueString('revision-id')
        if parent_ids is None:
            parent_ids = []
        return BzrRevision(
            message=self.getUniqueString('message'),
            revision_id=revision_id,
            committer=self.getUniqueString('committer'),
            parent_ids=parent_ids,
            timestamp=0, timezone=0, properties=props)

    def makeRevision(self, author=None, revision_date=None, parent_ids=None,
                     rev_id=None, log_body=None, date_created=None):
        """Create a single `Revision`."""
        if author is None:
            author = self.getUniqueString('author')
        elif IPerson.providedBy(author):
            author = removeSecurityProxy(author).preferredemail.email
        if revision_date is None:
            revision_date = datetime.now(pytz.UTC)
        if parent_ids is None:
            parent_ids = []
        if rev_id is None:
            rev_id = self.getUniqueString('revision-id')
        if log_body is None:
            log_body = self.getUniqueString('log-body')
        return getUtility(IRevisionSet).new(
            revision_id=rev_id, log_body=log_body,
            revision_date=revision_date, revision_author=author,
            parent_ids=parent_ids, properties={},
            _date_created=date_created)

    def makeRevisionsForBranch(self, branch, count=5, author=None,
                               date_generator=None):
        """Add `count` revisions to the revision history of `branch`.

        :param branch: The branch to add the revisions to.
        :param count: The number of revisions to add.
        :param author: A string for the author name.
        :param date_generator: A `time_counter` instance, defaults to starting
                               from 1-Jan-2007 if not set.
        """
        if date_generator is None:
            date_generator = time_counter(
                datetime(2007, 1, 1, tzinfo=pytz.UTC),
                delta=timedelta(days=1))
        sequence = branch.revision_count
        parent = branch.getTipRevision()
        if parent is None:
            parent_ids = []
        else:
            parent_ids = [parent.revision_id]

        revision_set = getUtility(IRevisionSet)
        if author is None:
            author = self.getUniqueString('author')
        for index in range(count):
            revision = revision_set.new(
                revision_id=self.getUniqueString('revision-id'),
                log_body=self.getUniqueString('log-body'),
                revision_date=date_generator.next(),
                revision_author=author,
                parent_ids=parent_ids,
                properties={})
            sequence += 1
            branch.createBranchRevision(sequence, revision)
            parent = revision
            parent_ids = [parent.revision_id]
        if branch.branch_type not in (BranchType.REMOTE, BranchType.HOSTED):
            branch.startMirroring()
        removeSecurityProxy(branch).branchChanged(
            '', parent.revision_id, None, None, None)
        branch.updateScannedDetails(parent, sequence)

    def makeBranchRevision(self, branch=None, revision_id=None, sequence=None,
                           parent_ids=None, revision_date=None):
        if branch is None:
            branch = self.makeBranch()
        else:
            branch = removeSecurityProxy(branch)
        revision = self.makeRevision(
            rev_id=revision_id, parent_ids=parent_ids,
            revision_date=revision_date)
        return branch.createBranchRevision(sequence, revision)

    def makeGitRepository(self, owner=None, reviewer=None, target=_DEFAULT,
                          registrant=None, name=None, information_type=None,
                          **optional_repository_args):
        """Create and return a new, arbitrary GitRepository.

        Any parameters for `IGitNamespace.createRepository` can be specified
        to override the default ones.
        """
        if owner is None:
            owner = self.makePerson()
        if name is None:
            name = self.getUniqueString('gitrepository').decode('utf-8')

        if target is _DEFAULT:
            target = self.makeProduct()

        if registrant is None:
            if owner.is_team:
                registrant = removeSecurityProxy(owner).teamowner
            else:
                registrant = owner

        namespace = get_git_namespace(target, owner)
        repository = namespace.createRepository(
            registrant=registrant, name=name, reviewer=reviewer,
            **optional_repository_args)
        naked_repository = removeSecurityProxy(repository)
        if information_type is not None:
            naked_repository.transitionToInformationType(
                information_type, registrant, verify_policy=False)
        return repository

    def makeGitSubscription(self, repository=None, person=None,
                            subscribed_by=None):
        """Create a GitSubscription."""
        if repository is None:
            repository = self.makeGitRepository()
        if person is None:
            person = self.makePerson()
        if subscribed_by is None:
            subscribed_by = person
        return repository.subscribe(removeSecurityProxy(person),
            BranchSubscriptionNotificationLevel.NOEMAIL, None,
            CodeReviewNotificationLevel.NOEMAIL, subscribed_by)

    def makeGitRefs(self, repository=None, paths=None, **repository_kwargs):
        """Create and return a list of new, arbitrary GitRefs."""
        if repository is None:
            repository = self.makeGitRepository(**repository_kwargs)
        if paths is None:
            paths = [self.getUniqueString('refs/heads/path').decode('utf-8')]
        refs_info = {
            path: {
                u"sha1": unicode(hashlib.sha1(path).hexdigest()),
                u"type": GitObjectType.COMMIT,
                }
            for path in paths}
        refs_by_path = {
            ref.path: ref
            for ref in removeSecurityProxy(repository).createOrUpdateRefs(
                refs_info, get_objects=True)}
        return [refs_by_path[path] for path in paths]

    def makeBug(self, target=None, owner=None, bug_watch_url=None,
                information_type=None, date_closed=None, title=None,
                date_created=None, description=None, comment=None,
                status=None, milestone=None, series=None, tags=None):
        """Create and return a new, arbitrary Bug.

        The bug returned uses default values where possible. See
        `IBugSet.new` for more information.

        :param target: The initial bug target. If not specified, falls
            back to the milestone target, then the series target, then a
            new product.
        :param owner: The reporter of the bug. If not set, one is created.
        :param bug_watch_url: If specified, create a bug watch pointing
            to this URL.
        :param milestone: If set, the milestone.target must match the
            target parameter's pillar.
        :param series: If set, the series's pillar must match the target
            parameter's.
        :param tags: If set, the tags to be added with the bug.
        """
        if target is None:
            if milestone is not None:
                target = milestone.target
            elif series is not None:
                target = series.pillar
            else:
                target = self.makeProduct()
                if information_type == InformationType.PROPRIETARY:
                    self.makeAccessPolicy(pillar=target)
        if IDistributionSourcePackage.providedBy(target):
            self.makeSourcePackagePublishingHistory(
                distroseries=target.distribution.currentseries,
                sourcepackagename=target.sourcepackagename)
        if owner is None:
            owner = self.makePerson()
        if title is None:
            title = self.getUniqueString('bug-title')
        if comment is None:
            comment = self.getUniqueString()
        create_bug_params = CreateBugParams(
            owner, title, comment=comment, information_type=information_type,
            datecreated=date_created, description=description,
            status=status, tags=tags, target=target)
        bug = getUtility(IBugSet).createBug(create_bug_params)
        if bug_watch_url is not None:
            # fromText() creates a bug watch associated with the bug.
            with person_logged_in(owner):
                getUtility(IBugWatchSet).fromText(bug_watch_url, bug, owner)
        bugtask = removeSecurityProxy(bug).default_bugtask
        if date_closed is not None:
            with person_logged_in(owner):
                bugtask.transitionToStatus(
                    BugTaskStatus.FIXRELEASED, owner, when=date_closed)
        if milestone is not None:
            with person_logged_in(owner):
                bugtask.transitionToMilestone(
                    milestone, milestone.target.owner)
        if series is not None:
            with person_logged_in(owner):
                task = bug.addTask(owner, series)
                task.transitionToStatus(status, owner)
        removeSecurityProxy(bug).clearBugNotificationRecipientsCache()
        return bug

    def makeBugTask(self, bug=None, target=None, owner=None, publish=True,
                    status=None):
        """Create and return a bug task.

        If the bug is already targeted to the given target, the existing
        bug task is returned.

        Private (and soon all) bugs cannot affect multiple projects
        so we ensure that if a bug has not been specified and one is
        created, it is for the same pillar as that of the specified target.

        :param bug: The `IBug` the bug tasks should be part of. If None,
            one will be created.
        :param target: The `IBugTarget`, to which the bug will be
            targeted to.
        """

        # Find and return the existing target if one exists.
        if bug is not None and target is not None:
            existing_bugtask = removeSecurityProxy(bug).getBugTask(target)
            if existing_bugtask is not None:
                return existing_bugtask

        # If we are adding a task to an existing bug, and no target is
        # is specified, we use the same pillar as already exists to ensure
        # that we don't end up with a bug affecting multiple projects.
        if target is None:
            default_bugtask = bug and removeSecurityProxy(bug.default_bugtask)
            if default_bugtask is not None:
                existing_pillar = default_bugtask.pillar
                if IProduct.providedBy(existing_pillar):
                    target = self.makeProductSeries(product=existing_pillar)
                elif IDistribution.providedBy(existing_pillar):
                    target = self.makeDistroSeries(
                        distribution=existing_pillar)
            if target is None:
                target = self.makeProduct()

        prerequisite_target = None
        if IProductSeries.providedBy(target):
            # We can't have a series task without a product task.
            prerequisite_target = target.product
        if IDistroSeries.providedBy(target):
            # We can't have a series task without a distribution task.
            prerequisite_target = target.distribution
        if ISourcePackage.providedBy(target):
            # We can't have a series task without a distribution task.
            prerequisite_target = target.distribution_sourcepackage
            if publish:
                self.makeSourcePackagePublishingHistory(
                    distroseries=target.distroseries,
                    sourcepackagename=target.sourcepackagename)
        if IDistributionSourcePackage.providedBy(target):
            if publish:
                self.makeSourcePackagePublishingHistory(
                    distroseries=target.distribution.currentseries,
                    sourcepackagename=target.sourcepackagename)
        if prerequisite_target is not None:
            prerequisite = bug and removeSecurityProxy(bug).getBugTask(
                prerequisite_target)
            if prerequisite is None:
                prerequisite = self.makeBugTask(
                    bug, prerequisite_target, publish=publish)
                bug = prerequisite.bug

        if bug is None:
            bug = self.makeBug()

        if owner is None:
            owner = self.makePerson()
        task = getUtility(IBugTaskSet).createTask(
            removeSecurityProxy(bug), owner, target, status=status)
        removeSecurityProxy(bug).clearBugNotificationRecipientsCache()
        return task

    def makeBugNomination(self, bug=None, target=None):
        """Create and return a BugNomination.

        Will create a non-series task if it does not already exist.

        :param bug: The `IBug` the nomination should be for. If None,
            one will be created.
        :param target: The `IProductSeries`, `IDistroSeries` or
            `ISourcePackage` to nominate for.
        """
        if ISourcePackage.providedBy(target):
            non_series = target.distribution_sourcepackage
            series = target.distroseries
        else:
            non_series = target.parent
            series = target
        with celebrity_logged_in('admin'):
            bug = self.makeBugTask(bug=bug, target=non_series).bug
            nomination = bug.addNomination(
                getUtility(ILaunchpadCelebrities).admin, series)
        return nomination

    def makeBugTracker(self, base_url=None, bugtrackertype=None, title=None,
                       name=None):
        """Make a new bug tracker."""
        owner = self.makePerson()

        if base_url is None:
            base_url = 'http://%s.example.com/' % self.getUniqueString()
        if bugtrackertype is None:
            bugtrackertype = BugTrackerType.BUGZILLA

        return getUtility(IBugTrackerSet).ensureBugTracker(
            base_url, owner, bugtrackertype, title=title, name=name)

    def makeBugTrackerWithWatches(self, base_url=None, count=2):
        """Make a new bug tracker with some watches."""
        bug_tracker = self.makeBugTracker(base_url=base_url)
        bug_watches = [
            self.makeBugWatch(bugtracker=bug_tracker)
            for i in range(count)]
        return (bug_tracker, bug_watches)

    def makeBugTrackerComponentGroup(self, name=None, bug_tracker=None):
        """Make a new bug tracker component group."""
        if name is None:
            name = self.getUniqueUnicode()
        if bug_tracker is None:
            bug_tracker = self.makeBugTracker()

        component_group = bug_tracker.addRemoteComponentGroup(name)
        return component_group

    def makeBugTrackerComponent(self, name=None, component_group=None,
                                custom=None):
        """Make a new bug tracker component."""
        if name is None:
            name = self.getUniqueUnicode()
        if component_group is None:
            component_group = self.makeBugTrackerComponentGroup()
        if custom is None:
            custom = False
        if custom:
            component = component_group.addCustomComponent(name)
        else:
            component = component_group.addComponent(name)
        return component

    def makeBugWatch(self, remote_bug=None, bugtracker=None, bug=None,
                     owner=None, bug_task=None):
        """Make a new bug watch."""
        if remote_bug is None:
            remote_bug = self.getUniqueInteger()

        if bugtracker is None:
            bugtracker = self.makeBugTracker()

        if bug_task is not None:
            # If someone passes a value for bug *and* a value for
            # bug_task then the bug value will get clobbered, but that
            # doesn't matter since the bug should be the one that the
            # bug task belongs to anyway (unless they're having a crazy
            # moment, in which case we're saving them from themselves).
            bug = bug_task.bug
        elif bug is None:
            bug = self.makeBug()

        if owner is None:
            owner = self.makePerson()

        bug_watch = getUtility(IBugWatchSet).createBugWatch(
            bug, owner, bugtracker, str(remote_bug))
        if bug_task is not None:
            bug_task.bugwatch = bug_watch
        removeSecurityProxy(bug_watch).next_check = (
            datetime.now(pytz.timezone('UTC')))
        return bug_watch

    def makeBugComment(self, bug=None, owner=None, subject=None, body=None,
                       bug_watch=None):
        """Create and return a new bug comment.

        :param bug: An `IBug` or a bug ID or name, or None, in which
            case a new bug is created.
        :param owner: An `IPerson`, or None, in which case a new
            person is created.
        :param subject: An `IMessage` or a string, or None, in which
            case a new message will be generated.
        :param body: An `IMessage` or a string, or None, in which
            case a new message will be generated.
        :param bug_watch: An `IBugWatch`, which will be used to set the
            new comment's bugwatch attribute.
        :return: An `IBugMessage`.
        """
        if bug is None:
            bug = self.makeBug()
        elif isinstance(bug, (int, long, basestring)):
            bug = getUtility(IBugSet).getByNameOrID(str(bug))
        if owner is None:
            owner = self.makePerson()
        if subject is None:
            subject = self.getUniqueString()
        if body is None:
            body = self.getUniqueString()
        with person_logged_in(owner):
            return bug.newMessage(owner=owner, subject=subject, content=body,
                                  parent=None, bugwatch=bug_watch,
                                  remote_comment_id=None)

    def makeBugAttachment(self, bug=None, owner=None, data=None,
                          comment=None, filename=None, content_type=None,
                          description=None, is_patch=_DEFAULT):
        """Create and return a new bug attachment.

        :param bug: An `IBug` or a bug ID or name, or None, in which
            case a new bug is created.
        :param owner: An `IPerson`, or None, in which case a new
            person is created.
        :param data: A file-like object or a string, or None, in which
            case a unique string will be used.
        :param comment: An `IMessage` or a string, or None, in which
            case a new message will be generated.
        :param filename: A string, or None, in which case a unique
            string will be used.
        :param content_type: The MIME-type of this file.
        :param description: The description of the attachment.
        :param is_patch: If true, this attachment is a patch.
        :return: An `IBugAttachment`.
        """
        if bug is None:
            bug = self.makeBug()
        elif isinstance(bug, (int, long, basestring)):
            bug = getUtility(IBugSet).getByNameOrID(str(bug))
        if owner is None:
            owner = self.makePerson()
        if data is None:
            data = self.getUniqueString()
        if description is None:
            description = self.getUniqueString()
        if comment is None:
            comment = self.getUniqueString()
        if filename is None:
            filename = self.getUniqueString()
        # If the default value of is_patch when creating a new
        # BugAttachment should ever change, we don't want to interfere
        # with that.  So, we only override it if our caller explicitly
        # passed it.
        other_params = {}
        if is_patch is not _DEFAULT:
            other_params['is_patch'] = is_patch
        return bug.addAttachment(
            owner, data, comment, filename, content_type=content_type,
            description=description, **other_params)

    def makeSignedMessage(self, msgid=None, body=None, subject=None,
            attachment_contents=None, force_transfer_encoding=False,
            email_address=None, signing_context=None, to_address=None):
        """Return an ISignedMessage.

        :param msgid: An rfc2822 message-id.
        :param body: The body of the message.
        :param attachment_contents: The contents of an attachment.
        :param force_transfer_encoding: If True, ensure a transfer encoding is
            used.
        :param email_address: The address the mail is from.
        :param signing_context: A GPGSigningContext instance containing the
            gpg key to sign with.  If None, the message is unsigned.  The
            context also contains the password and gpg signing mode.
        """
        mail = SignedMessage()
        if email_address is None:
            person = self.makePerson()
            email_address = removeSecurityProxy(person).preferredemail.email
        mail['From'] = email_address
        if to_address is None:
            to_address = removeSecurityProxy(
                self.makePerson()).preferredemail.email
        mail['To'] = to_address
        if subject is None:
            subject = self.getUniqueString('subject')
        mail['Subject'] = subject
        if msgid is None:
            msgid = self.makeUniqueRFC822MsgId()
        if body is None:
            body = self.getUniqueString('body')
        charset = 'ascii'
        try:
            body = body.encode(charset)
        except UnicodeEncodeError:
            charset = 'utf-8'
            body = body.encode(charset)
        mail['Message-Id'] = msgid
        mail['Date'] = formatdate()
        if signing_context is not None:
            gpghandler = getUtility(IGPGHandler)
            body = gpghandler.signContent(
                body, signing_context.key, signing_context.password,
                signing_context.mode)
            assert body is not None
        if attachment_contents is None:
            mail.set_payload(body)
            body_part = mail
        else:
            body_part = EmailMessage()
            body_part.set_payload(body)
            mail.attach(body_part)
            attach_part = EmailMessage()
            attach_part.set_payload(attachment_contents)
            attach_part['Content-type'] = 'application/octet-stream'
            if force_transfer_encoding:
                encode_base64(attach_part)
            mail.attach(attach_part)
            mail['Content-type'] = 'multipart/mixed'
        body_part['Content-type'] = 'text/plain'
        if force_transfer_encoding:
            encode_base64(body_part)
        body_part.set_charset(charset)
        mail.parsed_string = mail.as_string()
        return mail

    def makeSpecification(self, product=None, title=None, distribution=None,
                          name=None, summary=None, owner=None,
                          status=NewSpecificationDefinitionStatus.NEW,
                          implementation_status=None, goal=None, specurl=None,
                          assignee=None, drafter=None, approver=None,
                          whiteboard=None, milestone=None,
                          information_type=None, priority=None):
        """Create and return a new, arbitrary Blueprint.

        :param product: The product to make the blueprint on.  If one is
            not specified, an arbitrary product is created.
        """
        if distribution and product:
            raise AssertionError(
                'Cannot target a Specification to a distribution and '
                'a product simultaneously.')
        proprietary = (information_type not in PUBLIC_INFORMATION_TYPES and
            information_type is not None)
        if (product is None and milestone is not None and
            milestone.productseries is not None):
            product = milestone.productseries.product
        if distribution is None and product is None:
            if proprietary:
                if information_type == InformationType.EMBARGOED:
                    specification_sharing_policy = (
                        SpecificationSharingPolicy.EMBARGOED_OR_PROPRIETARY)
                else:
                    specification_sharing_policy = (
                        SpecificationSharingPolicy.PUBLIC_OR_PROPRIETARY)
            else:
                specification_sharing_policy = None
            product = self.makeProduct(
                specification_sharing_policy=specification_sharing_policy)
        if name is None:
            name = self.getUniqueString('name')
        if summary is None:
            summary = self.getUniqueString('summary')
        if title is None:
            title = self.getUniqueString('title')
        if owner is None:
            owner = self.makePerson()
        status_names = NewSpecificationDefinitionStatus.items.mapping.keys()
        if status.name in status_names:
            definition_status = status
        else:
            # This is to satisfy life cycle requirements.
            definition_status = NewSpecificationDefinitionStatus.NEW
        spec = getUtility(ISpecificationSet).new(
            name=name,
            title=title,
            specurl=None,
            summary=summary,
            definition_status=definition_status,
            whiteboard=whiteboard,
            owner=owner,
            assignee=assignee,
            drafter=drafter,
            approver=approver,
            target=product or distribution)
        naked_spec = removeSecurityProxy(spec)
        if priority is not None:
            naked_spec.priority = priority
        if status.name not in status_names:
            # Set the closed status after the status has a sane initial state.
            naked_spec.definition_status = status
        if status in (SpecificationDefinitionStatus.OBSOLETE,
                      SpecificationDefinitionStatus.SUPERSEDED):
            # This is to satisfy a DB constraint of obsolete specs.
            naked_spec.completer = owner
            naked_spec.date_completed = datetime.now(pytz.UTC)
        naked_spec.specurl = specurl
        naked_spec.milestone = milestone
        if goal is not None:
            naked_spec.proposeGoal(goal, spec.target.owner)
        if implementation_status is not None:
            naked_spec.implementation_status = implementation_status
            naked_spec.updateLifecycleStatus(owner)
        if information_type is not None:
            if proprietary:
                naked_spec.target._ensurePolicies([information_type])
            naked_spec.transitionToInformationType(
                information_type, naked_spec.target.owner)
        return spec

    makeBlueprint = makeSpecification

    def makeSpecificationWorkItem(self, title=None, specification=None,
                                  assignee=None, milestone=None, deleted=False,
                                  status=SpecificationWorkItemStatus.TODO,
                                  sequence=None):
        if title is None:
            title = self.getUniqueString(u'title')
        if specification is None:
            product = None
            distribution = None
            if milestone is not None:
                product = milestone.product
                distribution = milestone.distribution
            specification = self.makeSpecification(
                product=product, distribution=distribution)
        if sequence is None:
            sequence = self.getUniqueInteger()
        work_item = removeSecurityProxy(specification).newWorkItem(
            title=title, sequence=sequence, status=status, assignee=assignee,
            milestone=milestone)
        work_item.deleted = deleted
        return work_item

    def makeQuestion(self, target=None, title=None,
                     owner=None, description=None, **kwargs):
        """Create and return a new, arbitrary Question.

        :param target: The IQuestionTarget to make the question on. If one is
            not specified, an arbitrary product is created.
        :param title: The question title. If one is not provided, an
            arbitrary title is created.
        :param owner: The owner of the question. If one is not provided, the
            question target owner will be used.
        :param description: The question description.
        """
        if target is None:
            target = self.makeProduct()
        if title is None:
            title = self.getUniqueString('title')
        if owner is None:
            owner = target.owner
        if description is None:
            description = self.getUniqueString('description')
        with person_logged_in(owner):
            question = target.newQuestion(
                owner=owner, title=title, description=description, **kwargs)
        return question

    def makeQuestionSubscription(self, question=None, person=None):
        """Create a QuestionSubscription."""
        if question is None:
            question = self.makeQuestion()
        if person is None:
            person = self.makePerson()
        with person_logged_in(person):
            return question.subscribe(person)

    def makeFAQ(self, target=None, title=None):
        """Create and return a new, arbitrary FAQ.

        :param target: The IFAQTarget to make the FAQ on. If one is
            not specified, an arbitrary product is created.
        :param title: The FAQ title. If one is not provided, an
            arbitrary title is created.
        """
        if target is None:
            target = self.makeProduct()
        if title is None:
            title = self.getUniqueString('title')
        return target.newFAQ(
            owner=target.owner, title=title, content='content')

    def makePackageCodeImport(self, sourcepackage=None, **kwargs):
        """Make a code import targetting a sourcepackage."""
        if sourcepackage is None:
            sourcepackage = self.makeSourcePackage()
        target = IBranchTarget(sourcepackage)
        return self.makeCodeImport(target=target, **kwargs)

    def makeProductCodeImport(self, product=None, **kwargs):
        """Make a code import targetting a product."""
        if product is None:
            product = self.makeProduct()
        target = IBranchTarget(product)
        return self.makeCodeImport(target=target, **kwargs)

    def makeCodeImport(self, svn_branch_url=None, cvs_root=None,
                       cvs_module=None, target=None, branch_name=None,
                       git_repo_url=None,
                       bzr_branch_url=None, registrant=None,
                       rcs_type=None, review_status=None):
        """Create and return a new, arbitrary code import.

        The type of code import will be inferred from the source details
        passed in, but defaults to a Subversion import from an arbitrary
        unique URL.
        """
        if (svn_branch_url is cvs_root is cvs_module is git_repo_url is
            bzr_branch_url is None):
            svn_branch_url = self.getUniqueURL()

        if target is None:
            target = IBranchTarget(self.makeProduct())
        if branch_name is None:
            branch_name = self.getUniqueString('name')
        if registrant is None:
            registrant = self.makePerson()

        code_import_set = getUtility(ICodeImportSet)
        if svn_branch_url is not None:
            assert rcs_type in (None, RevisionControlSystems.BZR_SVN)
            return code_import_set.new(
                registrant, target, branch_name,
                rcs_type=RevisionControlSystems.BZR_SVN,
                url=svn_branch_url, review_status=review_status)
        elif git_repo_url is not None:
            assert rcs_type in (None, RevisionControlSystems.GIT)
            return code_import_set.new(
                registrant, target, branch_name,
                rcs_type=RevisionControlSystems.GIT,
                url=git_repo_url, review_status=review_status)
        elif bzr_branch_url is not None:
            return code_import_set.new(
                registrant, target, branch_name,
                rcs_type=RevisionControlSystems.BZR,
                url=bzr_branch_url, review_status=review_status)
        else:
            assert rcs_type in (None, RevisionControlSystems.CVS)
            return code_import_set.new(
                registrant, target, branch_name,
                rcs_type=RevisionControlSystems.CVS,
                cvs_root=cvs_root, cvs_module=cvs_module,
                review_status=review_status)

    def makeChangelog(self, spn=None, versions=[]):
        """Create and return a LFA of a valid Debian-style changelog.

        Note that the changelog returned is unicode - this is deliberate
        so that code is forced to cope with it as utf-8 changelogs are
        normal.
        """
        if spn is None:
            spn = self.getUniqueString()
        changelog = ''
        for version in versions:
            entry = dedent(u'''\
            %s (%s) unstable; urgency=low

              * %s.

             -- Føo Bær <foo@example.com>  Tue, 01 Jan 1970 01:50:41 +0000

            ''' % (spn, version, version))
            changelog += entry
        return self.makeLibraryFileAlias(content=changelog.encode("utf-8"))

    def makeCodeImportEvent(self):
        """Create and return a CodeImportEvent."""
        code_import = self.makeCodeImport()
        person = self.makePerson()
        code_import_event_set = getUtility(ICodeImportEventSet)
        return code_import_event_set.newCreate(code_import, person)

    def makeCodeImportJob(self, code_import=None):
        """Create and return a new code import job for the given import.

        This implies setting the import's review_status to REVIEWED.
        """
        if code_import is None:
            code_import = self.makeCodeImport()
        code_import.updateFromData(
            {'review_status': CodeImportReviewStatus.REVIEWED},
            code_import.registrant)
        return code_import.import_job

    def makeCodeImportMachine(self, set_online=False, hostname=None):
        """Return a new CodeImportMachine.

        The machine will be in the OFFLINE state."""
        if hostname is None:
            hostname = self.getUniqueString('machine-')
        if set_online:
            state = CodeImportMachineState.ONLINE
        else:
            state = CodeImportMachineState.OFFLINE
        machine = getUtility(ICodeImportMachineSet).new(hostname, state)
        return machine

    def makeCodeImportResult(self, code_import=None, result_status=None,
                             date_started=None, date_finished=None,
                             log_excerpt=None, log_alias=None, machine=None):
        """Create and return a new CodeImportResult."""
        if code_import is None:
            code_import = self.makeCodeImport()
        if machine is None:
            machine = self.makeCodeImportMachine()
        requesting_user = None
        if log_excerpt is None:
            log_excerpt = self.getUniqueString()
        if result_status is None:
            result_status = CodeImportResultStatus.FAILURE
        if date_finished is None:
            # If a date_started is specified, then base the finish time
            # on that.
            if date_started is None:
                date_finished = time_counter().next()
            else:
                date_finished = date_started + timedelta(hours=4)
        if date_started is None:
            date_started = date_finished - timedelta(hours=4)
        if log_alias is None:
            log_alias = self.makeLibraryFileAlias()
        return getUtility(ICodeImportResultSet).new(
            code_import, machine, requesting_user, log_excerpt, log_alias,
            result_status, date_started, date_finished)

    def makeCodeReviewComment(self, sender=None, subject=None, body=None,
                              vote=None, vote_tag=None, parent=None,
                              merge_proposal=None, date_created=DEFAULT,
                              git=False):
        if sender is None:
            sender = self.makePerson()
        if subject is None:
            subject = self.getUniqueString('subject')
        if body is None:
            body = self.getUniqueString('content')
        if merge_proposal is None:
            if parent:
                merge_proposal = parent.branch_merge_proposal
            elif git:
                merge_proposal = self.makeBranchMergeProposalForGit(
                    registrant=sender)
            else:
                merge_proposal = self.makeBranchMergeProposal(
                    registrant=sender)
        with person_logged_in(sender):
            return merge_proposal.createComment(
                sender, subject, body, vote, vote_tag, parent,
                _date_created=date_created)

    def makeCodeReviewVoteReference(self, git=False):
        if git:
            bmp = removeSecurityProxy(self.makeBranchMergeProposalForGit())
        else:
            bmp = removeSecurityProxy(self.makeBranchMergeProposal())
        candidate = self.makePerson()
        return bmp.nominateReviewer(candidate, bmp.registrant)

    def makeMessage(self, subject=None, content=None, parent=None,
                    owner=None, datecreated=None):
        if subject is None:
            subject = self.getUniqueString()
        if content is None:
            content = self.getUniqueString()
        if owner is None:
            owner = self.makePerson()
        if datecreated is None:
            datecreated = datetime.now(UTC)
        rfc822msgid = self.makeUniqueRFC822MsgId()
        message = Message(rfc822msgid=rfc822msgid, subject=subject,
            owner=owner, parent=parent, datecreated=datecreated)
        MessageChunk(message=message, sequence=1, content=content)
        return message

    def makeLanguage(self, language_code=None, name=None, pluralforms=None,
                     plural_expression=None):
        """Makes a language given the language_code and name."""
        if language_code is None:
            language_code = self.getUniqueString('lang')
        if name is None:
            name = "Language %s" % language_code
        if plural_expression is None and pluralforms is not None:
            # If the number of plural forms is known, the language
            # should also have a plural expression and vice versa.
            plural_expression = 'n %% %d' % pluralforms

        language_set = getUtility(ILanguageSet)
        return language_set.createLanguage(
            language_code, name, pluralforms=pluralforms,
            pluralexpression=plural_expression)

    def makeLanguagePack(self, distroseries=None, languagepack_type=None):
        """Create a language pack."""
        if distroseries is None:
            distroseries = self.makeUbuntuDistroSeries()
        if languagepack_type is None:
            languagepack_type = LanguagePackType.FULL
        return getUtility(ILanguagePackSet).addLanguagePack(
            distroseries, self.makeLibraryFileAlias(), languagepack_type)

    def makeLibraryFileAlias(self, filename=None, content=None,
                             content_type='text/plain', restricted=False,
                             expires=None, db_only=False):
        """Make a library file, and return the alias."""
        if filename is None:
            filename = self.getUniqueString('filename')
        if content is None:
            content = self.getUniqueString()

        if db_only:
            # Often we don't actually care if the file exists on disk.
            # This lets us run tests without a librarian server.
            lfc = LibraryFileContent(
                filesize=len(content),
                sha256=hashlib.sha256(content).hexdigest(),
                sha1=hashlib.sha1(content).hexdigest(),
                md5=hashlib.md5(content).hexdigest())
            lfa = LibraryFileAlias(
                content=lfc, filename=filename, mimetype=content_type)
        else:
            lfa = getUtility(ILibraryFileAliasSet).create(
                filename, len(content), StringIO(content), content_type,
                expires=expires, restricted=restricted)
        return lfa

    def makeDistribution(self, name=None, displayname=None, owner=None,
                         registrant=None, members=None, title=None,
                         aliases=None, bug_supervisor=None, driver=None,
                         publish_root_dir=None, publish_base_url=None,
                         publish_copy_base_url=None, no_pubconf=False,
                         icon=None, summary=None, vcs=None):
        """Make a new distribution."""
        if name is None:
            name = self.getUniqueString(prefix="distribution")
        if displayname is None:
            displayname = name.capitalize()
        if title is None:
            title = self.getUniqueString()
        description = self.getUniqueString()
        if summary is None:
            summary = self.getUniqueString()
        domainname = self.getUniqueString()
        if registrant is None:
            registrant = self.makePerson()
        if owner is None:
            owner = self.makePerson()
        if members is None:
            members = self.makeTeam(owner)
        distro = getUtility(IDistributionSet).new(
            name, displayname, title, description, summary, domainname,
            members, owner, registrant, icon=icon, vcs=vcs)
        naked_distro = removeSecurityProxy(distro)
        if aliases is not None:
            naked_distro.setAliases(aliases)
        if driver is not None:
            naked_distro.driver = driver
        if bug_supervisor is not None:
            naked_distro.bug_supervisor = bug_supervisor
        if not no_pubconf:
            self.makePublisherConfig(
                distro, publish_root_dir, publish_base_url,
                publish_copy_base_url)
        return distro

    def makeDistroSeries(self, distribution=None, version=None,
                         status=SeriesStatus.DEVELOPMENT,
                         previous_series=None, name=None, displayname=None,
                         registrant=None):
        """Make a new `DistroSeries`."""
        if distribution is None:
            distribution = self.makeDistribution()
        if name is None:
            name = self.getUniqueString(prefix="distroseries")
        if displayname is None:
            displayname = name.capitalize()
        if version is None:
            version = "%s.0" % self.getUniqueInteger()
        if registrant is None:
            registrant = distribution.owner

        # We don't want to login() as the person used to create the product,
        # so we remove the security proxy before creating the series.
        naked_distribution = removeSecurityProxy(distribution)
        series = naked_distribution.newSeries(
            version=version,
            name=name,
            display_name=displayname,
            title=self.getUniqueString(), summary=self.getUniqueString(),
            description=self.getUniqueString(),
            previous_series=previous_series, registrant=registrant)
        series.status = status

        return ProxyFactory(series)

    def makeUbuntuDistroSeries(self, version=None,
                               status=SeriesStatus.DEVELOPMENT,
                               previous_series=None, name=None,
                               displayname=None):
        """Short cut to use the celebrity 'ubuntu' as the distribution."""
        ubuntu = getUtility(ILaunchpadCelebrities).ubuntu
        return self.makeDistroSeries(
            ubuntu, version, status, previous_series, name, displayname)

    def makeDistroSeriesDifference(
        self, derived_series=None, source_package_name_str=None,
        versions=None,
        difference_type=DistroSeriesDifferenceType.DIFFERENT_VERSIONS,
        status=DistroSeriesDifferenceStatus.NEEDS_ATTENTION,
        changelogs=None, set_base_version=False, parent_series=None):
        """Create a new distro series source package difference."""
        if derived_series is None:
            dsp = self.makeDistroSeriesParent(
                parent_series=parent_series)
            derived_series = dsp.derived_series
            parent_series = dsp.parent_series
        else:
            if parent_series is None:
                dsp = getUtility(IDistroSeriesParentSet).getByDerivedSeries(
                    derived_series)
                if dsp.is_empty():
                    new_dsp = self.makeDistroSeriesParent(
                        derived_series=derived_series,
                        parent_series=parent_series)
                    parent_series = new_dsp.parent_series
                else:
                    parent_series = dsp[0].parent_series

        if source_package_name_str is None:
            source_package_name_str = self.getUniqueString('src-name')

        source_package_name = self.getOrMakeSourcePackageName(
            source_package_name_str)

        if versions is None:
            versions = {}
        if changelogs is None:
            changelogs = {}

        base_version = versions.get('base')
        if base_version is not None:
            for series in [derived_series, parent_series]:
                spr = self.makeSourcePackageRelease(
                    sourcepackagename=source_package_name,
                    version=base_version)
                self.makeSourcePackagePublishingHistory(
                    distroseries=series, sourcepackagerelease=spr,
                    status=PackagePublishingStatus.SUPERSEDED)

        if difference_type is not (
            DistroSeriesDifferenceType.MISSING_FROM_DERIVED_SERIES):
            spr = self.makeSourcePackageRelease(
                sourcepackagename=source_package_name,
                version=versions.get('derived'),
                changelog=changelogs.get('derived'))
            self.makeSourcePackagePublishingHistory(
                distroseries=derived_series, sourcepackagerelease=spr,
                status=PackagePublishingStatus.PUBLISHED)

        if difference_type is not (
            DistroSeriesDifferenceType.UNIQUE_TO_DERIVED_SERIES):
            spr = self.makeSourcePackageRelease(
                sourcepackagename=source_package_name,
                version=versions.get('parent'),
                changelog=changelogs.get('parent'))
            self.makeSourcePackagePublishingHistory(
                distroseries=parent_series,
                sourcepackagerelease=spr,
                status=PackagePublishingStatus.PUBLISHED)

        diff = getUtility(IDistroSeriesDifferenceSource).new(
            derived_series, source_package_name, parent_series)

        removeSecurityProxy(diff).status = status

        if set_base_version:
            version = versions.get('base', "%s.0" % self.getUniqueInteger())
            removeSecurityProxy(diff).base_version = version

        # We clear the cache on the diff, returning the object as if it
        # was just loaded from the store.
        clear_property_cache(diff)
        return diff

    def makeDistroSeriesDifferenceComment(
        self, distro_series_difference=None, owner=None, comment=None):
        """Create a new distro series difference comment."""
        if distro_series_difference is None:
            distro_series_difference = self.makeDistroSeriesDifference()
        if owner is None:
            owner = self.makePerson()
        if comment is None:
            comment = self.getUniqueString('dsdcomment')

        return getUtility(IDistroSeriesDifferenceCommentSource).new(
            distro_series_difference, owner, comment)

    def makeDistroSeriesParent(self, derived_series=None, parent_series=None,
                               initialized=False, is_overlay=False,
                               inherit_overrides=False, pocket=None,
                               component=None):
        if parent_series is None:
            parent_series = self.makeDistroSeries()
        if derived_series is None:
            derived_series = self.makeDistroSeries()
        return getUtility(IDistroSeriesParentSet).new(
            derived_series, parent_series, initialized, is_overlay,
            inherit_overrides, pocket, component)

    def makeDistroArchSeries(self, distroseries=None,
                             architecturetag=None, processor=None,
                             official=True, owner=None, enabled=True):
        """Create a new distroarchseries"""

        if distroseries is None:
            distroseries = self.makeDistroSeries()
        if processor is None:
            processor = self.makeProcessor()
        if owner is None:
            owner = self.makePerson()
        # XXX: architecturetag & processor are tightly coupled. It's
        # wrong to just make a fresh architecture tag without also making a
        # processor to go with it.
        if architecturetag is None:
            architecturetag = self.getUniqueString('arch')
        return distroseries.newArch(
            architecturetag, processor, official, owner, enabled)

    def makeComponent(self, name=None):
        """Make a new `IComponent`."""
        if name is None:
            name = self.getUniqueString()
        return getUtility(IComponentSet).ensure(name)

    def makeComponentSelection(self, distroseries=None, component=None):
        """Make a new `ComponentSelection`.

        :param distroseries: Optional `DistroSeries`.  If none is given,
            one will be created.
        :param component: Optional `Component` or a component name.  If
            none is given, one will be created.
        """
        if distroseries is None:
            distroseries = self.makeDistroSeries()

        if not IComponent.providedBy(component):
            component = self.makeComponent(component)

        return ComponentSelection(
            distroseries=distroseries, component=component)

    def makeArchive(self, distribution=None, owner=None, name=None,
                    purpose=None, enabled=True, private=False,
                    virtualized=True, description=None, displayname=None,
                    suppress_subscription_notifications=False,
                    processors=None):
        """Create and return a new arbitrary archive.

        :param distribution: Supply IDistribution, defaults to a new one
            made with makeDistribution() for non-PPAs and ubuntu for PPAs.
        :param owner: Supply IPerson, defaults to a new one made with
            makePerson().
        :param name: Name of the archive, defaults to a random string.
        :param purpose: Supply ArchivePurpose, defaults to PPA.
        :param enabled: Whether the archive is enabled.
        :param private: Whether the archive is created private.
        :param virtualized: Whether the archive is virtualized.
        :param description: A description of the archive.
        :param suppress_subscription_notifications: Whether to suppress
            subscription notifications, defaults to False.  Only useful
            for private archives.
        """
        if purpose is None:
            purpose = ArchivePurpose.PPA
        elif isinstance(purpose, basestring):
            purpose = ArchivePurpose.items[purpose.upper()]

        if distribution is None:
            # See bug #568769
            if purpose == ArchivePurpose.PPA:
                distribution = getUtility(ILaunchpadCelebrities).ubuntu
            else:
                distribution = self.makeDistribution()
        if owner is None:
            owner = self.makePerson()
        if name is None:
            if purpose != ArchivePurpose.PPA:
                name = default_name_by_purpose.get(purpose)
            if name is None:
                name = self.getUniqueString()

        # Making a distribution makes an archive, and there can be only one
        # per distribution.
        if purpose == ArchivePurpose.PRIMARY:
            return distribution.main_archive

        admins = getUtility(ILaunchpadCelebrities).admin
        with person_logged_in(admins.teamowner):
            archive = getUtility(IArchiveSet).new(
                owner=owner, purpose=purpose,
                distribution=distribution, name=name, displayname=displayname,
                enabled=enabled, require_virtualized=virtualized,
                description=description, processors=processors)

        if private:
            naked_archive = removeSecurityProxy(archive)
            naked_archive.private = True
            naked_archive.buildd_secret = "sekrit"

        if suppress_subscription_notifications:
            naked_archive = removeSecurityProxy(archive)
            naked_archive.suppress_subscription_notifications = True

        return archive

    def makeArchiveAdmin(self, archive=None):
        """Make an Archive Admin.

        :param archive: The `IArchive`, will be auto-created if None.

        Make and return an `IPerson` who has an `ArchivePermission` to admin
        the distroseries queue.
        """
        if archive is None:
            archive = self.makeArchive()

        person = self.makePerson()
        permission_set = getUtility(IArchivePermissionSet)
        permission_set.newQueueAdmin(archive, person, 'main')
        return person

    def makeArchiveFile(self, archive=None, container=None, path=None,
                        library_file=None, scheduled_deletion_date=None):
        if archive is None:
            archive = self.makeArchive()
        if container is None:
            container = self.getUniqueUnicode()
        if path is None:
            path = self.getUniqueUnicode()
        if library_file is None:
            library_file = self.makeLibraryFileAlias()
        archive_file = getUtility(IArchiveFileSet).new(
            archive=archive, container=container, path=path,
            library_file=library_file)
        if scheduled_deletion_date is not None:
            removeSecurityProxy(archive_file).scheduled_deletion_date = (
                scheduled_deletion_date)
        return archive_file

    def makeBuilder(self, processors=None, url=None, name=None, title=None,
                    owner=None, active=True, virtualized=True, vm_host=None,
                    vm_reset_protocol=None, manual=False):
        """Make a new builder for i386 virtualized builds by default.

        Note: the builder returned will not be able to actually build -
        we currently have a build slave setup for 'bob' only in the
        test environment.
        """
        if processors is None:
            processors = [getUtility(IProcessorSet).getByName('386')]
        if url is None:
            url = 'http://%s:8221/' % self.getUniqueString()
        if name is None:
            name = self.getUniqueString('builder-name')
        if title is None:
            title = self.getUniqueString('builder-title')
        if owner is None:
            owner = self.makePerson()
        if virtualized and vm_reset_protocol is None:
            vm_reset_protocol = BuilderResetProtocol.PROTO_1_1

        with admin_logged_in():
            return getUtility(IBuilderSet).new(
                processors, url, name, title, owner, active,
                virtualized, vm_host, manual=manual,
                vm_reset_protocol=vm_reset_protocol)

    def makeRecipeText(self, *branches):
        if len(branches) == 0:
            branches = (self.makeAnyBranch(), )
        base_branch = branches[0]
        other_branches = branches[1:]
        if IBranch.providedBy(base_branch):
            text = MINIMAL_RECIPE_TEXT_BZR % base_branch.identity
        elif IGitRepository.providedBy(base_branch):
            # The UI normally guides people towards using an explicit branch
            # name, but it's also possible to leave the branch name empty
            # which is equivalent to the repository's default branch.  This
            # makes that mode easier to test.
            text = "%s\n%s\n" % (
                MINIMAL_RECIPE_TEXT_GIT.splitlines()[0], base_branch.identity)
        elif IGitRef.providedBy(base_branch):
            text = MINIMAL_RECIPE_TEXT_GIT % (
                base_branch.repository.identity, base_branch.name)
        else:
            raise AssertionError(
                "Unsupported base_branch: %r" % (base_branch,))
        for i, branch in enumerate(other_branches):
            if IBranch.providedBy(branch) or IGitRepository.providedBy(branch):
                text += 'merge dummy-%s %s\n' % (i, branch.identity)
            elif IGitRef.providedBy(branch):
                text += 'merge dummy-%s %s %s\n' % (
                    i, branch.repository.identity, branch.name)
            else:
                raise AssertionError("Unsupported branch: %r" % (branch,))
        return text

    def makeRecipe(self, *branches):
        """Make a builder recipe that references `branches`.

        If no branches are passed, return a recipe text that references an
        arbitrary branch.
        """
        from bzrlib.plugins.builder.recipe import RecipeParser
        parser = RecipeParser(self.makeRecipeText(*branches))
        return parser.parse()

    def makeSourcePackageRecipeDistroseries(self, name="warty"):
        """Return a supported Distroseries to use with Source Package Recipes.

        Ew.  This uses sampledata currently, which is the ONLY reason this
        method exists: it gives us a migration path away from sampledata.
        """
        ubuntu = getUtility(IDistributionSet).getByName('ubuntu')
        return ubuntu.getSeries(name)

    def makeSourcePackageRecipe(self, registrant=None, owner=None,
                                distroseries=None, name=None,
                                description=None, branches=(),
                                build_daily=False, daily_build_archive=None,
                                is_stale=None, recipe=None,
                                date_created=DEFAULT):
        """Make a `SourcePackageRecipe`."""
        if registrant is None:
            registrant = self.makePerson()
        if owner is None:
            owner = self.makePerson()
        if distroseries is None:
            distroseries = self.makeSourcePackageRecipeDistroseries()

        if name is None:
            name = self.getUniqueString('spr-name').decode('utf8')
        if description is None:
            description = self.getUniqueString(
                'spr-description').decode('utf8')
        if daily_build_archive is None:
            daily_build_archive = self.makeArchive(
                distribution=distroseries.distribution, owner=owner)
        if recipe is None:
            recipe = self.makeRecipeText(*branches)
        else:
            assert branches == ()
        source_package_recipe = getUtility(ISourcePackageRecipeSource).new(
            registrant, owner, name, recipe, description, [distroseries],
            daily_build_archive, build_daily, date_created)
        if is_stale is not None:
            removeSecurityProxy(source_package_recipe).is_stale = is_stale
        IStore(source_package_recipe).flush()
        return source_package_recipe

    def makeSourcePackageRecipeBuild(self, sourcepackage=None, recipe=None,
                                     requester=None, archive=None,
                                     sourcename=None, distroseries=None,
                                     pocket=None, date_created=None,
                                     status=BuildStatus.NEEDSBUILD,
                                     duration=None):
        """Make a new SourcePackageRecipeBuild."""
        if recipe is None:
            recipe = self.makeSourcePackageRecipe(name=sourcename)
        if archive is None:
            archive = self.makeArchive()
        if distroseries is None:
            distroseries = self.makeDistroSeries(
                distribution=archive.distribution)
            arch = self.makeDistroArchSeries(distroseries=distroseries)
            removeSecurityProxy(distroseries).nominatedarchindep = arch
        if requester is None:
            requester = self.makePerson()
        spr_build = getUtility(ISourcePackageRecipeBuildSource).new(
            distroseries=distroseries,
            recipe=recipe,
            archive=archive,
            requester=requester,
            pocket=pocket,
            date_created=date_created)
        if duration is not None:
            removeSecurityProxy(spr_build).updateStatus(
                BuildStatus.BUILDING, date_started=spr_build.date_created)
            removeSecurityProxy(spr_build).updateStatus(
                status, date_finished=spr_build.date_started + duration)
        else:
            removeSecurityProxy(spr_build).updateStatus(status)
        IStore(spr_build).flush()
        return spr_build

    def makeTranslationTemplatesBuild(self, branch=None):
        """Make a new `TranslationTemplatesBuild`.

        :param branch: The branch that the build should be for.  If none
            is given, one will be created.
        """
        if branch is None:
            branch = self.makeBranch()

        jobset = getUtility(ITranslationTemplatesBuildSource)
        return jobset.create(branch)

    def makePOTemplate(self, productseries=None, distroseries=None,
                       sourcepackagename=None, owner=None, name=None,
                       translation_domain=None, path=None,
                       copy_pofiles=True, side=None, sourcepackage=None,
                       iscurrent=True):
        """Make a new translation template."""
        if sourcepackage is not None:
            assert distroseries is None, (
                'Cannot specify sourcepackage and distroseries')
            distroseries = sourcepackage.distroseries
            assert sourcepackagename is None, (
                'Cannot specify sourcepackage and sourcepackagename')
            sourcepackagename = sourcepackage.sourcepackagename
        if productseries is None and distroseries is None:
            if side != TranslationSide.UBUNTU:
                # No context for this template; set up a productseries.
                productseries = self.makeProductSeries(owner=owner)
                # Make it use Translations, otherwise there's little point
                # to us creating a template for it.
                naked_series = removeSecurityProxy(productseries)
                naked_series.product.translations_usage = (
                    ServiceUsage.LAUNCHPAD)
            else:
                distroseries = self.makeUbuntuDistroSeries()
        if distroseries is not None and sourcepackagename is None:
            sourcepackagename = self.makeSourcePackageName()

        templateset = getUtility(IPOTemplateSet)
        subset = templateset.getSubset(
            distroseries, sourcepackagename, productseries)

        if name is None:
            name = self.getUniqueString()
        if translation_domain is None:
            translation_domain = self.getUniqueString()

        if owner is None:
            if productseries is None:
                owner = distroseries.owner
            else:
                owner = productseries.owner

        if path is None:
            path = 'messages.pot'

        pot = subset.new(name, translation_domain, path, owner, copy_pofiles)
        removeSecurityProxy(pot).iscurrent = iscurrent
        return pot

    def makePOTemplateAndPOFiles(self, language_codes, **kwargs):
        """Create a POTemplate and associated POFiles.

        Create a POTemplate for the given distroseries/sourcepackagename or
        productseries and create a POFile for each language. Returns the
        template.
        """
        template = self.makePOTemplate(**kwargs)
        for language_code in language_codes:
            self.makePOFile(language_code, template, template.owner)
        return template

    def makePOFile(self, language_code=None, potemplate=None, owner=None,
                   create_sharing=False, language=None, side=None):
        """Make a new translation file."""
        assert language_code is None or language is None, (
            "Please specifiy only one of language_code and language.")
        if language_code is None:
            if language is None:
                language = self.makeLanguage()
            language_code = language.code
        if potemplate is None:
            potemplate = self.makePOTemplate(owner=owner, side=side)
        else:
            assert side is None, 'Cannot specify both side and potemplate.'
        return potemplate.newPOFile(language_code,
                                    create_sharing=create_sharing)

    def makePOTMsgSet(self, potemplate=None, singular=None, plural=None,
                      context=None, sequence=None, commenttext=None,
                      filereferences=None, sourcecomment=None,
                      flagscomment=None):
        """Make a new `POTMsgSet` in the given template."""
        if potemplate is None:
            potemplate = self.makePOTemplate()
        if singular is None and plural is None:
            singular = self.getUniqueString()
        if sequence is None:
            sequence = self.getUniqueInteger()
        potmsgset = potemplate.createMessageSetFromText(
            singular, plural, context, sequence)
        if commenttext is not None:
            potmsgset.commenttext = commenttext
        if filereferences is not None:
            potmsgset.filereferences = filereferences
        if sourcecomment is not None:
            potmsgset.sourcecomment = sourcecomment
        if flagscomment is not None:
            potmsgset.flagscomment = flagscomment
        removeSecurityProxy(potmsgset).sync()
        return potmsgset

    def makePOFileAndPOTMsgSet(self, language_code=None, msgid=None,
                               with_plural=False, side=None):
        """Make a `POFile` with a `POTMsgSet`."""
        pofile = self.makePOFile(language_code, side=side)

        if with_plural:
            if msgid is None:
                msgid = self.getUniqueString()
            plural = self.getUniqueString()
        else:
            plural = None

        potmsgset = self.makePOTMsgSet(
            pofile.potemplate, singular=msgid, plural=plural)

        return pofile, potmsgset

    def makeTranslationsDict(self, translations=None):
        """Make sure translations are stored in a dict, e.g. {0: "foo"}.

        If translations is already dict, it is returned unchanged.
        If translations is a sequence, it is enumerated into a dict.
        If translations is None, an arbitrary single translation is created.
        """
        translations = removeSecurityProxy(translations)
        if translations is None:
            return {0: self.getUniqueString()}
        if isinstance(translations, dict):
            return translations
        assert isinstance(translations, (list, tuple)), (
                "Expecting either a dict or a sequence.")
        return dict(enumerate(translations))

    def makeSuggestion(self, pofile=None, potmsgset=None, translator=None,
                       translations=None, date_created=None):
        """Make a new suggested `TranslationMessage` in the given PO file."""
        if pofile is None:
            pofile = self.makePOFile('sr')
        if potmsgset is None:
            potmsgset = self.makePOTMsgSet(pofile.potemplate)
        if translator is None:
            translator = self.makePerson()
        translations = self.makeTranslationsDict(translations)
        translation_message = potmsgset.submitSuggestion(
            pofile, translator, translations)
        assert translation_message is not None, (
            "Cannot make suggestion on translation credits POTMsgSet.")
        if date_created is not None:
            naked_translation_message = removeSecurityProxy(
                translation_message)
            naked_translation_message.date_created = date_created
            naked_translation_message.sync()
        return translation_message

    def makeCurrentTranslationMessage(self, pofile=None, potmsgset=None,
                                      translator=None, reviewer=None,
                                      translations=None, diverged=False,
                                      current_other=False,
                                      date_created=None, date_reviewed=None,
                                      language=None, side=None,
                                      potemplate=None):
        """Create a `TranslationMessage` and make it current.

        By default the message will only be current on the side (Ubuntu
        or upstream) that `pofile` is on.

        Be careful: if the message is already translated, calling this
        method may violate database unique constraints.

        :param pofile: `POFile` to put translation in; if omitted, one
            will be created.
        :param potmsgset: `POTMsgSet` to translate; if omitted, one will
            be created (with sequence number 1).
        :param translator: `Person` who created the translation.  If
            omitted, one will be created.
        :param reviewer: `Person` who reviewed the translation.  If
            omitted, one will be created.
        :param translations: Strings to translate the `POTMsgSet`
            to.  Can be either a list, or a dict mapping plural form
            numbers to the forms' respective translations.
            If omitted, will translate to a single random string.
        :param diverged: Create a diverged message?
        :param current_other: Should the message also be current on the
            other translation side?  (Cannot be combined with `diverged`).
        :param date_created: Force a specific creation date instead of 'now'.
        :param date_reviewed: Force a specific review date instead of 'now'.
        :param language: `Language` to use for the POFile
        :param side: The `TranslationSide` this translation should be for.
        :param potemplate: If provided, the POTemplate to use when creating
            the POFile.
        """
        assert not (diverged and current_other), (
            "A diverged message can't be current on the other side.")
        assert None in (language, pofile), (
            'Cannot specify both language and pofile.')
        assert None in (side, pofile), (
            'Cannot specify both side and pofile.')
        link_potmsgset_with_potemplate = (
            (pofile is None and potemplate is None) or potmsgset is None)
        if pofile is None:
            pofile = self.makePOFile(
                language=language, side=side, potemplate=potemplate)
        else:
            assert potemplate is None, (
                'Cannot specify both pofile and potemplate')
        potemplate = pofile.potemplate
        if potmsgset is None:
            potmsgset = self.makePOTMsgSet(potemplate)
        if link_potmsgset_with_potemplate:
            # If we have a new pofile or a new potmsgset, we must link
            # the potmsgset to the pofile's potemplate.
            potmsgset.setSequence(
                pofile.potemplate, self.getUniqueInteger())
        else:
            # Otherwise it is the duty of the callsite to ensure
            # consistency.
            store = IStore(TranslationTemplateItem)
            tti_for_message_in_template = store.find(
                TranslationTemplateItem.potmsgset == potmsgset,
                TranslationTemplateItem.potemplate == pofile.potemplate).any()
            assert tti_for_message_in_template is not None
        if translator is None:
            translator = self.makePerson()
        if reviewer is None:
            reviewer = self.makePerson()
        translations = sanitize_translations_from_webui(
            potmsgset.singular_text,
            self.makeTranslationsDict(translations),
            pofile.language.pluralforms)

        if diverged:
            message = self.makeDivergedTranslationMessage(
                pofile, potmsgset, translator, reviewer,
                translations, date_created)
        else:
            message = potmsgset.setCurrentTranslation(
                pofile, translator, translations,
                RosettaTranslationOrigin.ROSETTAWEB,
                share_with_other_side=current_other)
            if date_created is not None:
                removeSecurityProxy(message).date_created = date_created

        message.markReviewed(reviewer, date_reviewed)

        return message

    def makeDivergedTranslationMessage(self, pofile=None, potmsgset=None,
                                       translator=None, reviewer=None,
                                       translations=None, date_created=None):
        """Create a diverged, current `TranslationMessage`."""
        if pofile is None:
            pofile = self.makePOFile('lt')
        if reviewer is None:
            reviewer = self.makePerson()

        message = self.makeSuggestion(
            pofile=pofile, potmsgset=potmsgset, translator=translator,
            translations=translations, date_created=date_created)
        return message.approveAsDiverged(pofile, reviewer)

    def makeTranslationImportQueueEntry(self, path=None, productseries=None,
                                        distroseries=None,
                                        sourcepackagename=None,
                                        potemplate=None, content=None,
                                        uploader=None, pofile=None,
                                        format=None, status=None,
                                        by_maintainer=False):
        """Create a `TranslationImportQueueEntry`."""
        if path is None:
            path = self.getUniqueString() + '.pot'

        for_distro = not (distroseries is None and sourcepackagename is None)
        for_project = productseries is not None
        has_template = (potemplate is not None)
        if has_template and not for_distro and not for_project:
            # Copy target from template.
            distroseries = potemplate.distroseries
            sourcepackagename = potemplate.sourcepackagename
            productseries = potemplate.productseries

        if sourcepackagename is None and distroseries is None:
            if productseries is None:
                productseries = self.makeProductSeries()
        else:
            if sourcepackagename is None:
                sourcepackagename = self.makeSourcePackageName()
            if distroseries is None:
                distroseries = self.makeDistroSeries()

        if uploader is None:
            uploader = self.makePerson()

        if content is None:
            content = self.getUniqueString()

        if format is None:
            format = TranslationFileFormat.PO

        if status is None:
            status = RosettaImportStatus.NEEDS_REVIEW

        if type(content) == unicode:
            content = content.encode('utf-8')

        entry = getUtility(ITranslationImportQueue).addOrUpdateEntry(
            path=path, content=content, by_maintainer=by_maintainer,
            importer=uploader, productseries=productseries,
            distroseries=distroseries, sourcepackagename=sourcepackagename,
            potemplate=potemplate, pofile=pofile, format=format)
        entry.setStatus(
            status, getUtility(ILaunchpadCelebrities).rosetta_experts)
        return entry

    def makeMailingList(self, team, owner):
        """Create a mailing list for the team."""
        team_list = getUtility(IMailingListSet).new(team, owner)
        team_list.startConstructing()
        team_list.transitionToStatus(MailingListStatus.ACTIVE)
        return team_list

    def makeTeamAndMailingList(
        self, team_name, owner_name,
        visibility=None,
        membership_policy=TeamMembershipPolicy.OPEN):
        """Make a new active mailing list for the named team.

        :param team_name: The new team's name.
        :type team_name: string
        :param owner_name: The name of the team's owner.
        :type owner: string
        :param visibility: The team's visibility. If it's None, the default
            (public) will be used.
        :type visibility: `PersonVisibility`
        :param membership_policy: The membership policy of the team.
        :type membership_policy: `TeamMembershipPolicy`
        :return: The new team and mailing list.
        :rtype: (`ITeam`, `IMailingList`)
        """
        owner = getUtility(IPersonSet).getByName(owner_name)
        display_name = SPACE.join(
            word.capitalize() for word in team_name.split('-'))
        team = getUtility(IPersonSet).getByName(team_name)
        if team is None:
            team = self.makeTeam(
                owner, displayname=display_name, name=team_name,
                visibility=visibility,
                membership_policy=membership_policy)
        team_list = self.makeMailingList(team, owner)
        return team, team_list

    def makeTeamWithMailingListSubscribers(self, team_name, super_team=None,
                                           auto_subscribe=True):
        """Create a team, mailing list, and subscribers.

        :param team_name: The name of the team to create.
        :param super_team: Make the team a member of the super_team.
        :param auto_subscribe: Automatically subscribe members to the
            mailing list.
        :return: A tuple of team and the member user.
        """
        team = self.makeTeam(name=team_name)
        member = self.makePerson()
        with celebrity_logged_in('admin'):
            if super_team is None:
                mailing_list = self.makeMailingList(team, team.teamowner)
            else:
                super_team.addMember(
                    team, reviewer=team.teamowner, force_team_add=True)
                mailing_list = super_team.mailing_list
            team.addMember(member, reviewer=team.teamowner)
            if auto_subscribe:
                mailing_list.subscribe(member)
        return team, member

    def makeMirrorProbeRecord(self, mirror):
        """Create a probe record for a mirror of a distribution."""
        log_file = StringIO()
        log_file.write("Fake probe, nothing useful here.")
        log_file.seek(0)

        library_alias = getUtility(ILibraryFileAliasSet).create(
            name='foo', size=len(log_file.getvalue()),
            file=log_file, contentType='text/plain')

        proberecord = mirror.newProbeRecord(library_alias)
        return proberecord

    def makeMirror(self, distribution, displayname=None, country=None,
                   http_url=None, ftp_url=None, rsync_url=None,
                   official_candidate=False):
        """Create a mirror for the distribution."""
        if displayname is None:
            displayname = self.getUniqueString("mirror")
        # If no URL is specified create an HTTP URL.
        if http_url is None and ftp_url is None and rsync_url is None:
            http_url = self.getUniqueURL()
        # If no country is given use Argentina.
        if country is None:
            country = getUtility(ICountrySet)['AR']

        mirror = distribution.newMirror(
            owner=distribution.owner,
            speed=MirrorSpeed.S256K,
            country=country,
            content=MirrorContent.ARCHIVE,
            display_name=displayname,
            description=None,
            http_base_url=http_url,
            ftp_base_url=ftp_url,
            rsync_base_url=rsync_url,
            official_candidate=official_candidate)
        return mirror

    def makeUniqueRFC822MsgId(self):
        """Make a unique RFC 822 message id.

        The created message id is guaranteed not to exist in the
        `Message` table already.
        """
        msg_id = make_msgid('launchpad')
        while not Message.selectBy(rfc822msgid=msg_id).is_empty():
            msg_id = make_msgid('launchpad')
        return msg_id

    def makeSourcePackageName(self, name=None):
        """Make an `ISourcePackageName`."""
        if name is None:
            name = self.getUniqueString()
        return getUtility(ISourcePackageNameSet).new(name)

    def getOrMakeSourcePackageName(self, name=None):
        """Get an existing`ISourcePackageName` or make a new one.

        This method encapsulates getOrCreateByName so that tests can be kept
        free of the getUtility(ISourcePackageNameSet) noise.
        """
        if name is None:
            return self.makeSourcePackageName()
        return getUtility(ISourcePackageNameSet).getOrCreateByName(name)

    def makeSourcePackage(self, sourcepackagename=None, distroseries=None,
                          publish=False):
        """Make an `ISourcePackage`.

        :param publish: if true, create a corresponding
            SourcePackagePublishingHistory.
        """
        # Make sure we have a real sourcepackagename object.
        if (sourcepackagename is None or
            isinstance(sourcepackagename, basestring)):
            sourcepackagename = self.getOrMakeSourcePackageName(
                sourcepackagename)
        if distroseries is None:
            distroseries = self.makeDistroSeries()
        if publish:
            self.makeSourcePackagePublishingHistory(
                distroseries=distroseries,
                sourcepackagename=sourcepackagename)
            with dbuser('statistician'):
                DistributionSourcePackageCache(
                    distribution=distroseries.distribution,
                    sourcepackagename=sourcepackagename,
                    archive=distroseries.main_archive,
                    name=sourcepackagename.name)
        return distroseries.getSourcePackage(sourcepackagename)

    def getAnySourcePackageUrgency(self):
        return SourcePackageUrgency.MEDIUM

    def makePackageUpload(self, distroseries=None, archive=None,
                          pocket=None, changes_filename=None,
                          changes_file_content=None,
                          signing_key=None, status=None,
                          package_copy_job=None):
        if archive is None:
            archive = self.makeArchive()
        if distroseries is None:
            distroseries = self.makeDistroSeries(
                distribution=archive.distribution)
        if changes_filename is None:
            changes_filename = self.getUniqueString("changesfilename")
        if changes_file_content is None:
            changes_file_content = self.getUniqueString("changesfilecontent")
        if pocket is None:
            pocket = PackagePublishingPocket.RELEASE
        package_upload = distroseries.createQueueEntry(
            pocket, archive, changes_filename, changes_file_content,
            signing_key=signing_key, package_copy_job=package_copy_job)
        if status is not None:
            if status is not PackageUploadStatus.NEW:
                naked_package_upload = removeSecurityProxy(package_upload)
                status_changers = {
                    PackageUploadStatus.UNAPPROVED:
                        naked_package_upload.setUnapproved,
                    PackageUploadStatus.REJECTED:
                        naked_package_upload.setRejected,
                    PackageUploadStatus.DONE: naked_package_upload.setDone,
                    PackageUploadStatus.ACCEPTED:
                        naked_package_upload.setAccepted,
                    }
                status_changers[status]()
        return package_upload

    def makeSourcePackageUpload(self, distroseries=None,
                                sourcepackagename=None, component=None):
        """Make a `PackageUpload` with a `PackageUploadSource` attached."""
        if distroseries is None:
            distroseries = self.makeDistroSeries()
        upload = self.makePackageUpload(
            distroseries=distroseries, archive=distroseries.main_archive)
        upload.addSource(self.makeSourcePackageRelease(
            sourcepackagename=sourcepackagename, component=component))
        return upload

    def makeBuildPackageUpload(self, distroseries=None, pocket=None,
                               binarypackagename=None,
                               source_package_release=None, component=None):
        """Make a `PackageUpload` with a `PackageUploadBuild` attached."""
        if distroseries is None:
            distroseries = self.makeDistroSeries()
        upload = self.makePackageUpload(
            distroseries=distroseries, archive=distroseries.main_archive,
            pocket=pocket)
        build = self.makeBinaryPackageBuild(
            source_package_release=source_package_release, pocket=pocket)
        self.makeBinaryPackageRelease(
            binarypackagename=binarypackagename, build=build,
            component=component)
        upload.addBuild(build)
        return upload

    def makeCustomPackageUpload(self, distroseries=None, archive=None,
                                pocket=None, custom_type=None, filename=None):
        """Make a `PackageUpload` with a `PackageUploadCustom` attached."""
        if distroseries is None:
            distroseries = self.makeDistroSeries()
        if archive is None:
            archive = distroseries.main_archive
        if custom_type is None:
            custom_type = PackageUploadCustomFormat.DEBIAN_INSTALLER
        upload = self.makePackageUpload(
            distroseries=distroseries, archive=archive, pocket=pocket)
        file_alias = self.makeLibraryFileAlias(filename=filename)
        upload.addCustom(file_alias, custom_type)
        return upload

    def makeCopyJobPackageUpload(self, distroseries=None,
                                 sourcepackagename=None, source_archive=None,
                                 target_pocket=None, requester=None,
                                 include_binaries=False):
        """Make a `PackageUpload` with a `PackageCopyJob` attached."""
        if distroseries is None:
            distroseries = self.makeDistroSeries()
        spph = self.makeSourcePackagePublishingHistory(
            archive=source_archive, sourcepackagename=sourcepackagename)
        spr = spph.sourcepackagerelease
        job = self.makePlainPackageCopyJob(
            package_name=spr.sourcepackagename.name,
            package_version=spr.version,
            source_archive=spph.archive,
            target_pocket=target_pocket,
            target_archive=distroseries.main_archive,
            target_distroseries=distroseries, requester=requester,
            include_binaries=include_binaries)
        job.addSourceOverride(SourceOverride(spr.component, spr.section))
        try:
            job.run()
        except SuspendJobException:
            # Expected exception.
            job.suspend()
        upload_set = getUtility(IPackageUploadSet)
        return upload_set.getByPackageCopyJobIDs([job.id]).one()

    def makeSourcePackageRelease(self, archive=None, sourcepackagename=None,
                                 distroseries=None, maintainer=None,
                                 creator=None, component=None,
                                 section_name=None, urgency=None,
                                 version=None, builddepends=None,
                                 builddependsindep=None,
                                 build_conflicts=None,
                                 build_conflicts_indep=None,
                                 architecturehintlist='all',
                                 dsc_maintainer_rfc822=None,
                                 dsc_standards_version='3.6.2',
                                 dsc_format='1.0', dsc_binaries='foo-bin',
                                 date_uploaded=UTC_NOW,
                                 source_package_recipe_build=None,
                                 dscsigningkey=None,
                                 user_defined_fields=None,
                                 changelog_entry=None,
                                 homepage=None,
                                 changelog=None):
        """Make a `SourcePackageRelease`."""
        if distroseries is None:
            if source_package_recipe_build is not None:
                distroseries = source_package_recipe_build.distroseries
            else:
                if archive is None:
                    distribution = None
                else:
                    distribution = archive.distribution
                distroseries = self.makeDistroSeries(
                    distribution=distribution)

        if archive is None:
            archive = distroseries.main_archive

        if (sourcepackagename is None or
            isinstance(sourcepackagename, basestring)):
            sourcepackagename = self.getOrMakeSourcePackageName(
                sourcepackagename)

        if (component is None or isinstance(component, basestring)):
            component = self.makeComponent(component)

        if urgency is None:
            urgency = self.getAnySourcePackageUrgency()
        elif isinstance(urgency, basestring):
            urgency = SourcePackageUrgency.items[urgency.upper()]

        section = self.makeSection(name=section_name)

        if maintainer is None:
            maintainer = self.makePerson()

        if dsc_maintainer_rfc822 is None:
            dsc_maintainer_rfc822 = '%s <%s>' % (
                maintainer.displayname,
                removeSecurityProxy(maintainer).preferredemail.email)

        if creator is None:
            creator = self.makePerson()

        if version is None:
            version = unicode(self.getUniqueInteger()) + 'version'

        return distroseries.createUploadedSourcePackageRelease(
            sourcepackagename=sourcepackagename,
            maintainer=maintainer,
            creator=creator,
            component=component,
            section=section,
            urgency=urgency,
            version=version,
            builddepends=builddepends,
            builddependsindep=builddependsindep,
            build_conflicts=build_conflicts,
            build_conflicts_indep=build_conflicts_indep,
            architecturehintlist=architecturehintlist,
            changelog=changelog,
            changelog_entry=changelog_entry,
            dsc=None,
            copyright=self.getUniqueString(),
            dscsigningkey=dscsigningkey,
            dsc_maintainer_rfc822=dsc_maintainer_rfc822,
            dsc_standards_version=dsc_standards_version,
            dsc_format=dsc_format,
            dsc_binaries=dsc_binaries,
            archive=archive,
            dateuploaded=date_uploaded,
            source_package_recipe_build=source_package_recipe_build,
            user_defined_fields=user_defined_fields,
            homepage=homepage)

    def makeSourcePackageReleaseFile(self, sourcepackagerelease=None,
                                     library_file=None, filetype=None):
        if sourcepackagerelease is None:
            sourcepackagerelease = self.makeSourcePackageRelease()
        if library_file is None:
            library_file = self.makeLibraryFileAlias()
        if filetype is None:
            filetype = SourcePackageFileType.DSC
        return ProxyFactory(
            sourcepackagerelease.addFile(library_file, filetype=filetype))

    def makeBinaryPackageBuild(self, source_package_release=None,
            distroarchseries=None, archive=None, builder=None,
            status=None, pocket=None, date_created=None, processor=None,
            sourcepackagename=None, arch_indep=None):
        """Create a BinaryPackageBuild.

        If archive is not supplied, the source_package_release is used
        to determine archive.
        :param source_package_release: The SourcePackageRelease this binary
            build uses as its source.
        :param sourcepackagename: when source_package_release is None, the
            sourcepackagename from which the build will come.
        :param distroarchseries: The DistroArchSeries to use. Defaults to the
            one from the source_package_release, or a new one if not provided.
        :param archive: The Archive to use. Defaults to the one from the
            source_package_release, or the distro arch series main archive
            otherwise.
        :param builder: An optional builder to assign.
        :param status: The BuildStatus for the build.
        """
        if distroarchseries is None:
            if processor is None:
                processor = self.makeProcessor()
            if source_package_release is not None:
                distroseries = source_package_release.upload_distroseries
            elif archive is not None:
                distroseries = self.makeDistroSeries(
                    distribution=archive.distribution)
            else:
                distroseries = self.makeDistroSeries()
            distroarchseries = self.makeDistroArchSeries(
                distroseries=distroseries, processor=processor)
        else:
            if (processor is not None
                    and processor != distroarchseries.processor):
                raise AssertionError(
                    "DistroArchSeries and Processor must match.")
        if arch_indep is None:
            arch_indep = distroarchseries.isNominatedArchIndep
        if archive is None:
            if source_package_release is None:
                archive = distroarchseries.main_archive
            else:
                archive = source_package_release.upload_archive
        if pocket is None:
            pocket = PackagePublishingPocket.RELEASE
        elif isinstance(pocket, basestring):
            pocket = PackagePublishingPocket.items[pocket.upper()]

        if source_package_release is None:
            multiverse = self.makeComponent(name='multiverse')
            source_package_release = self.makeSourcePackageRelease(
                archive, component=multiverse,
                distroseries=distroarchseries.distroseries,
                sourcepackagename=sourcepackagename)
            self.makeSourcePackagePublishingHistory(
                distroseries=distroarchseries.distroseries,
                archive=archive, sourcepackagerelease=source_package_release,
                pocket=pocket)
        if status is None:
            status = BuildStatus.NEEDSBUILD
        admins = getUtility(ILaunchpadCelebrities).admin
        with person_logged_in(admins.teamowner):
            binary_package_build = getUtility(IBinaryPackageBuildSet).new(
                source_package_release=source_package_release,
                distro_arch_series=distroarchseries,
                status=status,
                archive=archive,
                pocket=pocket,
                builder=builder,
                arch_indep=arch_indep)
        IStore(binary_package_build).flush()
        return binary_package_build

    def makeSourcePackagePublishingHistory(self,
                                           distroseries=None,
                                           archive=None,
                                           sourcepackagerelease=None,
                                           pocket=None,
                                           status=None,
                                           dateremoved=None,
                                           date_uploaded=UTC_NOW,
                                           scheduleddeletiondate=None,
                                           ancestor=None,
                                           creator=None,
                                           packageupload=None,
                                           spr_creator=None,
                                           **kwargs):
        """Make a `SourcePackagePublishingHistory`.

        :param sourcepackagerelease: The source package release to publish
            If not provided, a new one will be created.
        :param distroseries: The distro series in which to publish.
            Default to the source package release one, or a new one will
            be created when not provided.
        :param archive: The archive to publish into. Default to the
            initial source package release  upload archive, or to the
            distro series main archive.
        :param pocket: The pocket to publish into. Can be specified as a
            string. Defaults to the BACKPORTS pocket.
        :param status: The publication status. Defaults to PENDING. If
            set to PUBLISHED, the publisheddate will be set to now.
        :param dateremoved: The removal date.
        :param date_uploaded: The upload date. Defaults to now.
        :param scheduleddeletiondate: The date where the publication
            is scheduled to be removed.
        :param ancestor: The publication ancestor parameter.
        :param creator: The publication creator.
        :param **kwargs: All other parameters are passed through to the
            makeSourcePackageRelease call if needed.
        """
        if distroseries is None:
            if sourcepackagerelease is not None:
                distroseries = sourcepackagerelease.upload_distroseries
            else:
                if archive is None:
                    distribution = None
                else:
                    distribution = archive.distribution
                distroseries = self.makeDistroSeries(
                    distribution=distribution)
        if archive is None:
            archive = distroseries.main_archive

        if pocket is None:
            pocket = self.getAnyPocket()
        elif isinstance(pocket, basestring):
            pocket = PackagePublishingPocket.items[pocket.upper()]

        if status is None:
            status = PackagePublishingStatus.PENDING
        elif isinstance(status, basestring):
            status = PackagePublishingStatus.items[status.upper()]

        if sourcepackagerelease is None:
            sourcepackagerelease = self.makeSourcePackageRelease(
                archive=archive, distroseries=distroseries,
                date_uploaded=date_uploaded, creator=spr_creator, **kwargs)

        admins = getUtility(ILaunchpadCelebrities).admin
        with person_logged_in(admins.teamowner):
            spph = getUtility(IPublishingSet).newSourcePublication(
                archive, sourcepackagerelease, distroseries,
                sourcepackagerelease.component, sourcepackagerelease.section,
                pocket, ancestor=ancestor, creator=creator,
                packageupload=packageupload)

        naked_spph = removeSecurityProxy(spph)
        naked_spph.status = status
        naked_spph.datecreated = date_uploaded
        naked_spph.dateremoved = dateremoved
        naked_spph.scheduleddeletiondate = scheduleddeletiondate
        if status == PackagePublishingStatus.PUBLISHED:
            naked_spph.datepublished = UTC_NOW
        return spph

    def makeBinaryPackagePublishingHistory(self, binarypackagerelease=None,
                                           binarypackagename=None,
                                           distroarchseries=None,
                                           component=None, section_name=None,
                                           priority=None, status=None,
                                           scheduleddeletiondate=None,
                                           dateremoved=None,
                                           datecreated=None,
                                           pocket=None, archive=None,
                                           source_package_release=None,
                                           binpackageformat=None,
                                           sourcepackagename=None,
                                           version=None,
                                           architecturespecific=False,
                                           with_debug=False, with_file=False):
        """Make a `BinaryPackagePublishingHistory`."""
        if distroarchseries is None:
            if archive is None:
                distribution = None
            else:
                distribution = archive.distribution
            distroseries = self.makeDistroSeries(distribution=distribution)
            distroarchseries = self.makeDistroArchSeries(
                distroseries=distroseries)

        if archive is None:
            archive = self.makeArchive(
                distribution=distroarchseries.distroseries.distribution,
                purpose=ArchivePurpose.PRIMARY)
            # XXX wgrant 2013-05-23: We need to set build_debug_symbols
            # until the guard in publishBinaries is gone.
            need_debug = (
                with_debug or binpackageformat == BinaryPackageFormat.DDEB)
            if archive.purpose == ArchivePurpose.PRIMARY and need_debug:
                with admin_logged_in():
                    archive.build_debug_symbols = True

        if pocket is None:
            pocket = self.getAnyPocket()
        if status is None:
            status = PackagePublishingStatus.PENDING

        if priority is None:
            priority = PackagePublishingPriority.OPTIONAL
        if binpackageformat is None:
            binpackageformat = BinaryPackageFormat.DEB

        if binarypackagerelease is None:
            # Create a new BinaryPackageBuild and BinaryPackageRelease
            # in the same archive and suite.
            binarypackagebuild = self.makeBinaryPackageBuild(
                archive=archive, distroarchseries=distroarchseries,
                pocket=pocket, source_package_release=source_package_release,
                sourcepackagename=sourcepackagename)
            binarypackagerelease = self.makeBinaryPackageRelease(
                binarypackagename=binarypackagename, version=version,
                build=binarypackagebuild,
                component=component, binpackageformat=binpackageformat,
                section_name=section_name, priority=priority,
                architecturespecific=architecturespecific)
            if with_file:
                ext = {
                    BinaryPackageFormat.DEB: 'deb',
                    BinaryPackageFormat.UDEB: 'udeb',
                    BinaryPackageFormat.DDEB: 'ddeb',
                    }[binarypackagerelease.binpackageformat]
                lfa = self.makeLibraryFileAlias(
                    filename='%s_%s_%s.%s' % (
                        binarypackagerelease.binarypackagename.name,
                        binarypackagerelease.version,
                        binarypackagebuild.distro_arch_series.architecturetag,
                        ext))
                self.makeBinaryPackageFile(
                    binarypackagerelease=binarypackagerelease,
                    library_file=lfa)

        if datecreated is None:
            datecreated = self.getUniqueDate()

        bpphs = getUtility(IPublishingSet).publishBinaries(
            archive, distroarchseries.distroseries, pocket,
            {binarypackagerelease: (
                binarypackagerelease.component, binarypackagerelease.section,
                priority, None)})
        for bpph in bpphs:
            naked_bpph = removeSecurityProxy(bpph)
            naked_bpph.status = status
            naked_bpph.dateremoved = dateremoved
            naked_bpph.datecreated = datecreated
            naked_bpph.scheduleddeletiondate = scheduleddeletiondate
            naked_bpph.priority = priority
            if status == PackagePublishingStatus.PUBLISHED:
                naked_bpph.datepublished = UTC_NOW
        if with_debug:
            debug_bpph = self.makeBinaryPackagePublishingHistory(
                binarypackagename=(
                    binarypackagerelease.binarypackagename.name + '-dbgsym'),
                version=version, distroarchseries=distroarchseries,
                component=component, section_name=binarypackagerelease.section,
                priority=priority, status=status,
                scheduleddeletiondate=scheduleddeletiondate,
                dateremoved=dateremoved, datecreated=datecreated,
                pocket=pocket, archive=archive,
                source_package_release=source_package_release,
                binpackageformat=BinaryPackageFormat.DDEB,
                sourcepackagename=sourcepackagename,
                architecturespecific=architecturespecific,
                with_file=with_file)
            removeSecurityProxy(bpph.binarypackagerelease).debug_package = (
                debug_bpph.binarypackagerelease)
            return bpphs[0], debug_bpph
        return bpphs[0]

    def makeSPPHForBPPH(self, bpph):
        """Produce a `SourcePackagePublishingHistory` to match `bpph`.

        :param bpph: A `BinaryPackagePublishingHistory`.
        :return: A `SourcePackagePublishingHistory` stemming from the same
            source package as `bpph`, published into the same distroseries,
            pocket, and archive.
        """
        bpr = bpph.binarypackagerelease
        return self.makeSourcePackagePublishingHistory(
            distroseries=bpph.distroarchseries.distroseries,
            sourcepackagerelease=bpr.build.source_package_release,
            pocket=bpph.pocket, archive=bpph.archive)

    def makeBinaryPackageName(self, name=None):
        """Make an `IBinaryPackageName`."""
        if name is None:
            name = self.getUniqueString("binarypackage")
        return getUtility(IBinaryPackageNameSet).new(name)

    def getOrMakeBinaryPackageName(self, name=None):
        """Get an existing `IBinaryPackageName` or make a new one.

        This method encapsulates getOrCreateByName so that tests can be kept
        free of the getUtility(IBinaryPackageNameSet) noise.
        """
        if name is None:
            return self.makeBinaryPackageName()
        return getUtility(IBinaryPackageNameSet).getOrCreateByName(name)

    def makeBinaryPackageFile(self, binarypackagerelease=None,
                              library_file=None, filetype=None):
        if binarypackagerelease is None:
            binarypackagerelease = self.makeBinaryPackageRelease()
        if library_file is None:
            library_file = self.makeLibraryFileAlias()
        if filetype is None:
            filetype = BinaryPackageFileType.DEB
        return ProxyFactory(BinaryPackageFile(
            binarypackagerelease=binarypackagerelease,
            libraryfile=library_file, filetype=filetype))

    def makeBinaryPackageRelease(self, binarypackagename=None,
                                 version=None, build=None,
                                 binpackageformat=None, component=None,
                                 section_name=None, priority=None,
                                 architecturespecific=False,
                                 summary=None, description=None,
                                 shlibdeps=None, depends=None,
                                 recommends=None, suggests=None,
                                 conflicts=None, replaces=None,
                                 provides=None, pre_depends=None,
                                 enhances=None, breaks=None,
                                 essential=False, installed_size=None,
                                 date_created=None, debug_package=None,
                                 homepage=None):
        """Make a `BinaryPackageRelease`."""
        if build is None:
            build = self.makeBinaryPackageBuild()
        if (binarypackagename is None or
            isinstance(binarypackagename, basestring)):
            binarypackagename = self.getOrMakeBinaryPackageName(
                binarypackagename)
        if version is None:
            version = build.source_package_release.version
        if binpackageformat is None:
            binpackageformat = BinaryPackageFormat.DEB
        if component is None:
            component = build.source_package_release.component
        elif isinstance(component, unicode):
            component = getUtility(IComponentSet)[component]
        if isinstance(section_name, basestring):
            section_name = self.makeSection(section_name)
        section = section_name or build.source_package_release.section
        if priority is None:
            priority = PackagePublishingPriority.OPTIONAL
        if summary is None:
            summary = self.getUniqueString("summary")
        if description is None:
            description = self.getUniqueString("description")
        if installed_size is None:
            installed_size = self.getUniqueInteger()
        bpr = build.createBinaryPackageRelease(
                binarypackagename=binarypackagename, version=version,
                binpackageformat=binpackageformat,
                component=component, section=section, priority=priority,
                summary=summary, description=description,
                architecturespecific=architecturespecific,
                shlibdeps=shlibdeps, depends=depends, recommends=recommends,
                suggests=suggests, conflicts=conflicts, replaces=replaces,
                provides=provides, pre_depends=pre_depends,
                enhances=enhances, breaks=breaks, essential=essential,
                installedsize=installed_size, debug_package=debug_package,
                homepage=homepage)
        if date_created is not None:
            removeSecurityProxy(bpr).datecreated = date_created
        return bpr

    def makeSection(self, name=None):
        """Make a `Section`."""
        if name is None:
            name = self.getUniqueString('section')
        return getUtility(ISectionSet).ensure(name)

    def makePackageset(self, name=None, description=None, owner=None,
                       packages=(), distroseries=None, related_set=None):
        """Make an `IPackageset`."""
        if name is None:
            name = self.getUniqueString(u'package-set-name')
        if description is None:
            description = self.getUniqueString(u'package-set-description')
        if owner is None:
            person = self.getUniqueString(u'package-set-owner')
            owner = self.makePerson(name=person)
        if distroseries is None:
            distroseries = getUtility(IDistributionSet)[
                'ubuntu'].currentseries
        techboard = getUtility(ILaunchpadCelebrities).ubuntu_techboard
        ps_set = getUtility(IPackagesetSet)
        package_set = run_with_login(
            techboard.teamowner,
            lambda: ps_set.new(
                name, description, owner, distroseries, related_set))
        run_with_login(owner, lambda: package_set.add(packages))
        return package_set

    def getAnyPocket(self):
        return PackagePublishingPocket.BACKPORTS

    def makeSuiteSourcePackage(self, distroseries=None,
                               sourcepackagename=None, pocket=None):
        if distroseries is None:
            distroseries = self.makeDistroSeries()
        if pocket is None:
            pocket = self.getAnyPocket()
        # Make sure we have a real sourcepackagename object.
        if (sourcepackagename is None or
            isinstance(sourcepackagename, basestring)):
            sourcepackagename = self.getOrMakeSourcePackageName(
                sourcepackagename)
        return ProxyFactory(
            SuiteSourcePackage(distroseries, pocket, sourcepackagename))

    def makeDistributionSourcePackage(self, sourcepackagename=None,
                                      distribution=None, with_db=False):
        # Make sure we have a real sourcepackagename object.
        if (sourcepackagename is None or
            isinstance(sourcepackagename, basestring)):
            sourcepackagename = self.getOrMakeSourcePackageName(
                sourcepackagename)
        if distribution is None:
            distribution = self.makeDistribution()
        package = distribution.getSourcePackage(sourcepackagename)
        if with_db:
            # Create an instance with a database record, that is normally
            # done by secondary process.
            naked_package = removeSecurityProxy(package)
            if naked_package._get(distribution, sourcepackagename) is None:
                naked_package._new(distribution, sourcepackagename, False)
        return package

    def makeDSPCache(self, distroseries=None, sourcepackagename=None,
                     official=True, binary_names=None, archive=None):
        if distroseries is None:
            distroseries = self.makeDistroSeries()
        dsp = self.makeDistributionSourcePackage(
            distribution=distroseries.distribution,
            sourcepackagename=sourcepackagename, with_db=official)
        if archive is None:
            archive = dsp.distribution.main_archive
        if official:
            self.makeSourcePackagePublishingHistory(
                distroseries=distroseries,
                sourcepackagename=dsp.sourcepackagename,
                archive=archive)
        with dbuser('statistician'):
<<<<<<< HEAD
            if official:
                cache = IStore(DistributionSourcePackageCache).find(
                    DistributionSourcePackageCache,
                    DistributionSourcePackageCache.distribution ==
                        distribution,
                    DistributionSourcePackageCache.archive == archive,
                    DistributionSourcePackageCache.sourcepackagename ==
                        dsp.sourcepackagename).one()
                cache.binpkgnames = binary_names
        return distribution, dsp
=======
            DistributionSourcePackageCache(
                distribution=dsp.distribution,
                sourcepackagename=dsp.sourcepackagename,
                archive=archive,
                name=dsp.sourcepackagename.name,
                binpkgnames=binary_names)
        return dsp
>>>>>>> 139d3fd4

    def makeEmailMessage(self, body=None, sender=None, to=None,
                         attachments=None, encode_attachments=False):
        """Make an email message with possible attachments.

        :param attachments: Should be an interable of tuples containing
           (filename, content-type, payload)
        """
        if sender is None:
            sender = self.makePerson()
        if body is None:
            body = self.getUniqueString('body')
        if to is None:
            to = self.getUniqueEmailAddress()

        msg = MIMEMultipart()
        msg['Message-Id'] = make_msgid('launchpad')
        msg['Date'] = formatdate()
        msg['To'] = to
        msg['From'] = removeSecurityProxy(sender).preferredemail.email
        msg['Subject'] = 'Sample'

        if attachments is None:
            msg.set_payload(body)
        else:
            msg.attach(MIMEText(body))
            for filename, content_type, payload in attachments:
                attachment = EmailMessage()
                attachment.set_payload(payload)
                attachment['Content-Type'] = content_type
                attachment['Content-Disposition'] = (
                    'attachment; filename="%s"' % filename)
                if encode_attachments:
                    encode_base64(attachment)
                msg.attach(attachment)
        return msg

    def makeHWSubmission(self, date_created=None, submission_key=None,
                         emailaddress=u'test@canonical.com',
                         distroarchseries=None, private=False,
                         contactable=False, system=None,
                         submission_data=None, status=None):
        """Create a new HWSubmission."""
        if date_created is None:
            date_created = datetime.now(pytz.UTC)
        if submission_key is None:
            submission_key = self.getUniqueString('submission-key')
        if distroarchseries is None:
            distroarchseries = self.makeDistroArchSeries()
        if system is None:
            system = self.getUniqueString('system-fingerprint')
        if submission_data is None:
            sample_data_path = os.path.join(
                config.root, 'lib', 'lp', 'hardwaredb', 'scripts',
                'tests', 'simple_valid_hwdb_submission.xml')
            submission_data = open(sample_data_path).read()
        filename = self.getUniqueString('submission-file')
        filesize = len(submission_data)
        raw_submission = StringIO(submission_data)
        format = HWSubmissionFormat.VERSION_1
        submission_set = getUtility(IHWSubmissionSet)

        submission = submission_set.createSubmission(
            date_created, format, private, contactable,
            submission_key, emailaddress, distroarchseries,
            raw_submission, filename, filesize, system)

        if status is not None:
            removeSecurityProxy(submission).status = status
        return submission

    def makeHWSubmissionDevice(self, submission, device, driver, parent,
                               hal_device_id):
        """Create a new HWSubmissionDevice."""
        device_driver_link_set = getUtility(IHWDeviceDriverLinkSet)
        device_driver_link = device_driver_link_set.getOrCreate(
            device, driver)
        return getUtility(IHWSubmissionDeviceSet).create(
            device_driver_link, submission, parent, hal_device_id)

    def makeSSHKey(self, person=None, key_type=SSHKeyType.RSA,
                   send_notification=True):
        """Create a new SSHKey.

        :param person: If specified, the person to attach the key to. If
            unspecified, a person is created.
        :param key_type: If specified, the type of SSH key to generate. Must be
            a member of SSHKeyType. If unspecified, SSHKeyType.RSA is used.
        """
        if person is None:
            person = self.makePerson()
        key_type_string = SSH_KEY_TYPE_TO_TEXT.get(key_type)
        if key_type is None:
            raise AssertionError(
                "key_type must be a member of SSHKeyType, not %r" % key_type)
        public_key = "%s %s %s" % (
            key_type_string,
            self.getUniqueString(),
            self.getUniqueString(),
            )
        return getUtility(ISSHKeySet).new(
            person, public_key, send_notification=send_notification)

    def makeBlob(self, blob=None, expires=None, blob_file=None):
        """Create a new TemporaryFileStorage BLOB."""
        if blob_file is not None:
            blob_path = os.path.join(
                config.root, 'lib/lp/bugs/tests/testfiles', blob_file)
            blob = open(blob_path).read()
        if blob is None:
            blob = self.getUniqueString()
        new_uuid = getUtility(ITemporaryStorageManager).new(blob, expires)

        return getUtility(ITemporaryStorageManager).fetch(new_uuid)

    def makeProcessedApportBlob(self, metadata):
        """Create a processed ApportJob with the specified metadata dict.

        It doesn't actually run the job. It fakes it, and uses a fake
        librarian file so as to work without the librarian.
        """
        blob = TemporaryBlobStorage(uuid=str(uuid.uuid1()), file_alias=1)
        job = getUtility(IProcessApportBlobJobSource).create(blob)
        job.job.start()
        removeSecurityProxy(job).metadata = {
            'processed_data': FileBugData(**metadata).asDict()}
        job.job.complete()
        return blob

    def makeLaunchpadService(self, person=None, version="devel"):
        if person is None:
            person = self.makePerson()
        from lp.testing.layers import BaseLayer
        launchpad = launchpadlib_for(
            u"test", person, service_root=BaseLayer.appserver_root_url("api"),
            version=version)
        login_person(person)
        return launchpad

    def makePackageDiff(self, from_source=None, to_source=None,
                        requester=None, status=None, date_fulfilled=None,
                        diff_content=None, diff_filename=None):
        """Create a new `PackageDiff`."""
        if from_source is None:
            from_source = self.makeSourcePackageRelease()
        if to_source is None:
            to_source = self.makeSourcePackageRelease()
        if requester is None:
            requester = self.makePerson()
        if status is None:
            status = PackageDiffStatus.COMPLETED
        if date_fulfilled is None:
            date_fulfilled = UTC_NOW
        if diff_content is None:
            diff_content = self.getUniqueString("packagediff")
        lfa = self.makeLibraryFileAlias(
            filename=diff_filename, content=diff_content)
        return ProxyFactory(
            PackageDiff(
                requester=requester, from_source=from_source,
                to_source=to_source, date_fulfilled=date_fulfilled,
                status=status, diff_content=lfa))

    # Factory methods for OAuth tokens.
    def makeOAuthConsumer(self, key=None, secret=None):
        if key is None:
            key = self.getUniqueUnicode("oauthconsumerkey")
        if secret is None:
            secret = u''
        return getUtility(IOAuthConsumerSet).new(key, secret)

    def makeOAuthRequestToken(self, consumer=None, date_created=None,
                              reviewed_by=None,
                              access_level=OAuthPermission.READ_PUBLIC):
        """Create a (possibly reviewed) OAuth request token."""
        if consumer is None:
            consumer = self.makeOAuthConsumer()
        token, _ = consumer.newRequestToken()

        if reviewed_by is not None:
            # Review the token before modifying the date_created,
            # since the date_created can be used to simulate an
            # expired token.
            token.review(reviewed_by, access_level)

        if date_created is not None:
            unwrapped_token = removeSecurityProxy(token)
            unwrapped_token.date_created = date_created
        return token

    def makeOAuthAccessToken(self, consumer=None, owner=None,
                             access_level=OAuthPermission.READ_PUBLIC):
        """Create an OAuth access token."""
        if owner is None:
            owner = self.makePerson()
        request_token = self.makeOAuthRequestToken(
            consumer, reviewed_by=owner, access_level=access_level)
        return request_token.createAccessToken()

    def makeCVE(self, sequence, description=None,
                cvestate=CveStatus.CANDIDATE):
        """Create a new CVE record."""
        if description is None:
            description = self.getUniqueString()
        return getUtility(ICveSet).new(sequence, description, cvestate)

    def makePublisherConfig(self, distribution=None, root_dir=None,
                            base_url=None, copy_base_url=None):
        """Create a new `PublisherConfig` record."""
        if distribution is None:
            distribution = self.makeDistribution()
        if root_dir is None:
            root_dir = self.getUniqueUnicode()
        if base_url is None:
            base_url = self.getUniqueUnicode()
        if copy_base_url is None:
            copy_base_url = self.getUniqueUnicode()
        return getUtility(IPublisherConfigSet).new(
            distribution, root_dir, base_url, copy_base_url)

    def makePlainPackageCopyJob(
        self, package_name=None, package_version=None, source_archive=None,
        target_archive=None, target_distroseries=None, target_pocket=None,
        requester=None, include_binaries=False):
        """Create a new `PlainPackageCopyJob`."""
        if package_name is None and package_version is None:
            package_name = self.makeSourcePackageName().name
            package_version = unicode(self.getUniqueInteger()) + 'version'
        if source_archive is None:
            source_archive = self.makeArchive()
        if target_archive is None:
            target_archive = self.makeArchive()
        if target_distroseries is None:
            target_distroseries = self.makeDistroSeries()
        if target_pocket is None:
            target_pocket = self.getAnyPocket()
        if requester is None:
            requester = self.makePerson()
        return getUtility(IPlainPackageCopyJobSource).create(
            package_name, source_archive, target_archive,
            target_distroseries, target_pocket,
            package_version=package_version, requester=requester,
            include_binaries=include_binaries)

    def makeAccessPolicy(self, pillar=None,
                         type=InformationType.PROPRIETARY,
                         check_existing=False):
        if pillar is None:
            pillar = self.makeProduct()
        policy_source = getUtility(IAccessPolicySource)
        if check_existing:
            policy = policy_source.find([(pillar, type)]).one()
            if policy is not None:
                return policy
        policies = policy_source.create([(pillar, type)])
        return policies[0]

    def makeAccessArtifact(self, concrete=None):
        if concrete is None:
            concrete = self.makeBranch()
        artifacts = getUtility(IAccessArtifactSource).ensure([concrete])
        return artifacts[0]

    def makeAccessPolicyArtifact(self, artifact=None, policy=None):
        if artifact is None:
            artifact = self.makeAccessArtifact()
        if policy is None:
            policy = self.makeAccessPolicy()
        [link] = getUtility(IAccessPolicyArtifactSource).create(
            [(artifact, policy)])
        return link

    def makeAccessArtifactGrant(self, artifact=None, grantee=None,
                                grantor=None, concrete_artifact=None):
        if artifact is None:
            artifact = self.makeAccessArtifact(concrete_artifact)
        if grantee is None:
            grantee = self.makePerson()
        if grantor is None:
            grantor = self.makePerson()
        [grant] = getUtility(IAccessArtifactGrantSource).grant(
            [(artifact, grantee, grantor)])
        return grant

    def makeAccessPolicyGrant(self, policy=None, grantee=None, grantor=None):
        if policy is None:
            policy = self.makeAccessPolicy()
        if grantee is None:
            grantee = self.makePerson()
        if grantor is None:
            grantor = self.makePerson()
        [grant] = getUtility(IAccessPolicyGrantSource).grant(
            [(policy, grantee, grantor)])
        return grant

    def makeFakeFileUpload(self, filename=None, content=None):
        """Return a zope.publisher.browser.FileUpload like object.

        This can be useful while testing multipart form submission.
        """
        if filename is None:
            filename = self.getUniqueString()
        if content is None:
            content = self.getUniqueString()
        fileupload = StringIO(content)
        fileupload.filename = filename
        fileupload.headers = {
            'Content-Type': 'text/plain; charset=utf-8',
            'Content-Disposition': 'attachment; filename="%s"' % filename
            }
        return fileupload

    def makeCommercialSubscription(self, product, expired=False,
                                   voucher_id='new'):
        """Create a commercial subscription for the given product."""
        if CommercialSubscription.selectOneBy(product=product) is not None:
            raise AssertionError(
                "The product under test already has a CommercialSubscription.")
        if expired:
            expiry = datetime.now(pytz.UTC) - timedelta(days=1)
        else:
            expiry = datetime.now(pytz.UTC) + timedelta(days=30)
        CommercialSubscription(
            product=product,
            date_starts=datetime.now(pytz.UTC) - timedelta(days=90),
            date_expires=expiry,
            registrant=product.owner,
            purchaser=product.owner,
            sales_system_id=voucher_id,
            whiteboard='')

    def grantCommercialSubscription(self, person, months=12):
        """Give 'person' a commercial subscription."""
        product = self.makeProduct(owner=person)
        product.redeemSubscriptionVoucher(
            self.getUniqueString(), person, person, months)

    def makeLiveFS(self, registrant=None, owner=None, distroseries=None,
                   name=None, metadata=None, require_virtualized=True,
                   date_created=DEFAULT):
        """Make a new LiveFS."""
        if registrant is None:
            registrant = self.makePerson()
        if owner is None:
            owner = self.makeTeam(registrant)
        if distroseries is None:
            distroseries = self.makeDistroSeries()
        if name is None:
            name = self.getUniqueString(u"livefs-name")
        if metadata is None:
            metadata = {}
        livefs = getUtility(ILiveFSSet).new(
            registrant, owner, distroseries, name, metadata,
            require_virtualized=require_virtualized, date_created=date_created)
        IStore(livefs).flush()
        return livefs

    def makeLiveFSBuild(self, requester=None, registrant=None, livefs=None,
                        archive=None, distroarchseries=None, pocket=None,
                        unique_key=None, metadata_override=None, version=None,
                        date_created=DEFAULT, status=BuildStatus.NEEDSBUILD,
                        builder=None, duration=None, **kwargs):
        """Make a new LiveFSBuild."""
        if requester is None:
            requester = self.makePerson()
        if livefs is None:
            if "distroseries" in kwargs:
                distroseries = kwargs["distroseries"]
                del kwargs["distroseries"]
            elif distroarchseries is not None:
                distroseries = distroarchseries.distroseries
            elif archive is not None:
                distroseries = self.makeDistroSeries(
                    distribution=archive.distribution)
            else:
                distroseries = None
            if registrant is None:
                registrant = requester
            livefs = self.makeLiveFS(
                registrant=registrant, distroseries=distroseries, **kwargs)
        if archive is None:
            archive = livefs.distro_series.main_archive
        if distroarchseries is None:
            distroarchseries = self.makeDistroArchSeries(
                distroseries=livefs.distro_series)
        if pocket is None:
            pocket = PackagePublishingPocket.RELEASE
        livefsbuild = getUtility(ILiveFSBuildSet).new(
            requester, livefs, archive, distroarchseries, pocket,
            unique_key=unique_key, metadata_override=metadata_override,
            version=version, date_created=date_created)
        if duration is not None:
            removeSecurityProxy(livefsbuild).updateStatus(
                BuildStatus.BUILDING, builder=builder,
                date_started=livefsbuild.date_created)
            removeSecurityProxy(livefsbuild).updateStatus(
                status, builder=builder,
                date_finished=livefsbuild.date_started + duration)
        else:
            removeSecurityProxy(livefsbuild).updateStatus(
                status, builder=builder)
        IStore(livefsbuild).flush()
        return livefsbuild

    def makeLiveFSFile(self, livefsbuild=None, libraryfile=None):
        if livefsbuild is None:
            livefsbuild = self.makeLiveFSBuild()
        if libraryfile is None:
            libraryfile = self.makeLibraryFileAlias()
        return ProxyFactory(
            LiveFSFile(livefsbuild=livefsbuild, libraryfile=libraryfile))

    def makeWebhook(self, target=None, delivery_url=None, secret=None,
                    active=True, event_types=None):
        if target is None:
            target = self.makeGitRepository()
        if delivery_url is None:
            delivery_url = self.getUniqueURL().decode('utf-8')
        return getUtility(IWebhookSet).new(
            target, self.makePerson(), delivery_url, event_types or [],
            active, secret)

    def makeSnap(self, registrant=None, owner=None, distroseries=None,
                 name=None, branch=None, git_ref=None, auto_build=False,
                 auto_build_archive=None, auto_build_pocket=None,
                 is_stale=None, require_virtualized=True, processors=None,
                 date_created=DEFAULT, private=False, store_upload=False,
                 store_series=None, store_name=None, store_secrets=None):
        """Make a new Snap."""
        if registrant is None:
            registrant = self.makePerson()
        if owner is None:
            owner = self.makeTeam(registrant)
        if distroseries is None:
            distroseries = self.makeDistroSeries()
        if name is None:
            name = self.getUniqueString(u"snap-name")
        if branch is None and git_ref is None:
            branch = self.makeAnyBranch()
        if auto_build:
            if auto_build_archive is None:
                auto_build_archive = self.makeArchive(
                    distribution=distroseries.distribution, owner=owner)
            if auto_build_pocket is None:
                auto_build_pocket = PackagePublishingPocket.UPDATES
        snap = getUtility(ISnapSet).new(
            registrant, owner, distroseries, name,
            require_virtualized=require_virtualized, processors=processors,
            date_created=date_created, branch=branch, git_ref=git_ref,
            auto_build=auto_build, auto_build_archive=auto_build_archive,
            auto_build_pocket=auto_build_pocket, private=private,
            store_upload=store_upload, store_series=store_series,
            store_name=store_name, store_secrets=store_secrets)
        if is_stale is not None:
            removeSecurityProxy(snap).is_stale = is_stale
        IStore(snap).flush()
        return snap

    def makeSnapBuild(self, requester=None, registrant=None, snap=None,
                      archive=None, distroarchseries=None, pocket=None,
                      date_created=DEFAULT, status=BuildStatus.NEEDSBUILD,
                      builder=None, duration=None, **kwargs):
        """Make a new SnapBuild."""
        if requester is None:
            requester = self.makePerson()
        if snap is None:
            if "distroseries" in kwargs:
                distroseries = kwargs["distroseries"]
                del kwargs["distroseries"]
            elif distroarchseries is not None:
                distroseries = distroarchseries.distroseries
            elif archive is not None:
                distroseries = self.makeDistroSeries(
                    distribution=archive.distribution)
            else:
                distroseries = None
            if registrant is None:
                registrant = requester
            snap = self.makeSnap(
                registrant=registrant, distroseries=distroseries, **kwargs)
        if archive is None:
            archive = snap.distro_series.main_archive
        if distroarchseries is None:
            distroarchseries = self.makeDistroArchSeries(
                distroseries=snap.distro_series)
        if pocket is None:
            pocket = PackagePublishingPocket.UPDATES
        snapbuild = getUtility(ISnapBuildSet).new(
            requester, snap, archive, distroarchseries, pocket,
            date_created=date_created)
        if duration is not None:
            removeSecurityProxy(snapbuild).updateStatus(
                BuildStatus.BUILDING, builder=builder,
                date_started=snapbuild.date_created)
            removeSecurityProxy(snapbuild).updateStatus(
                status, builder=builder,
                date_finished=snapbuild.date_started + duration)
        else:
            removeSecurityProxy(snapbuild).updateStatus(
                status, builder=builder)
        IStore(snapbuild).flush()
        return snapbuild

    def makeSnapFile(self, snapbuild=None, libraryfile=None):
        if snapbuild is None:
            snapbuild = self.makeSnapBuild()
        if libraryfile is None:
            libraryfile = self.makeLibraryFileAlias()
        return ProxyFactory(
            SnapFile(snapbuild=snapbuild, libraryfile=libraryfile))

    def makeSnappySeries(self, registrant=None, name=None, display_name=None,
                         status=SeriesStatus.DEVELOPMENT,
                         date_created=DEFAULT, usable_distro_series=None):
        """Make a new SnappySeries."""
        if registrant is None:
            registrant = self.makePerson()
        if name is None:
            name = self.getUniqueString(u"snappy-series-name")
        if display_name is None:
            display_name = SPACE.join(
                word.capitalize() for word in name.split('-'))
        snappy_series = getUtility(ISnappySeriesSet).new(
            registrant, name, display_name, status, date_created=date_created)
        if usable_distro_series is not None:
            snappy_series.usable_distro_series = usable_distro_series
        IStore(snappy_series).flush()
        return snappy_series


# Some factory methods return simple Python types. We don't add
# security wrappers for them, as well as for objects created by
# other Python libraries.
unwrapped_types = frozenset((
        BaseRecipeBranch,
        DSCFile,
        InstanceType,
        Message,
        datetime,
        int,
        str,
        unicode,
        ))


def is_security_proxied_or_harmless(obj):
    """Check that the object is security wrapped or a harmless object."""
    if obj is None:
        return True
    if builtin_isinstance(obj, Proxy):
        return True
    if type(obj) in unwrapped_types:
        return True
    if isSequenceType(obj) or isinstance(obj, (set, frozenset)):
        return all(
            is_security_proxied_or_harmless(element)
            for element in obj)
    if isMappingType(obj):
        return all(
            (is_security_proxied_or_harmless(key) and
             is_security_proxied_or_harmless(obj[key]))
            for key in obj)
    return False


class UnproxiedFactoryMethodWarning(UserWarning):
    """Raised when someone calls an unproxied factory method."""

    def __init__(self, method_name):
        super(UnproxiedFactoryMethodWarning, self).__init__(
            "PLEASE FIX: LaunchpadObjectFactory.%s returns an "
            "unproxied object." % (method_name, ))


class ShouldThisBeUsingRemoveSecurityProxy(UserWarning):
    """Raised when there is a potentially bad call to removeSecurityProxy."""

    def __init__(self, obj):
        message = (
            "removeSecurityProxy(%r) called. Is this correct? "
            "Either call it directly or fix the test." % obj)
        super(ShouldThisBeUsingRemoveSecurityProxy, self).__init__(message)


class LaunchpadObjectFactory:
    """A wrapper around `BareLaunchpadObjectFactory`.

    Ensure that each object created by a `BareLaunchpadObjectFactory` method
    is either of a simple Python type or is security proxied.

    A warning message is printed to stderr if a factory method creates
    an object without a security proxy.

    Whereever you see such a warning: fix it!
    """

    def __init__(self):
        self._factory = BareLaunchpadObjectFactory()

    def __getattr__(self, name):
        attr = getattr(self._factory, name)
        if os.environ.get('LP_PROXY_WARNINGS') == '1' and callable(attr):

            def guarded_method(*args, **kw):
                result = attr(*args, **kw)
                if not is_security_proxied_or_harmless(result):
                    warnings.warn(
                        UnproxiedFactoryMethodWarning(name), stacklevel=1)
                return result
            return guarded_method
        else:
            return attr

    def __dir__(self):
        """Enumerate the attributes and methods of the wrapped object factory.

        This is especially useful for interactive users."""
        return dir(self._factory)


def remove_security_proxy_and_shout_at_engineer(obj):
    """Remove an object's security proxy and print a warning.

    A number of LaunchpadObjectFactory methods returned objects without
    a security proxy. This is now no longer possible, but a number of
    tests rely on unrestricted access to object attributes.

    This function should only be used in legacy tests which fail because
    they expect unproxied objects.
    """
    if os.environ.get('LP_PROXY_WARNINGS') == '1':
        warnings.warn(ShouldThisBeUsingRemoveSecurityProxy(obj), stacklevel=2)
    return removeSecurityProxy(obj)<|MERGE_RESOLUTION|>--- conflicted
+++ resolved
@@ -4200,18 +4200,6 @@
                 sourcepackagename=dsp.sourcepackagename,
                 archive=archive)
         with dbuser('statistician'):
-<<<<<<< HEAD
-            if official:
-                cache = IStore(DistributionSourcePackageCache).find(
-                    DistributionSourcePackageCache,
-                    DistributionSourcePackageCache.distribution ==
-                        distribution,
-                    DistributionSourcePackageCache.archive == archive,
-                    DistributionSourcePackageCache.sourcepackagename ==
-                        dsp.sourcepackagename).one()
-                cache.binpkgnames = binary_names
-        return distribution, dsp
-=======
             DistributionSourcePackageCache(
                 distribution=dsp.distribution,
                 sourcepackagename=dsp.sourcepackagename,
@@ -4219,7 +4207,6 @@
                 name=dsp.sourcepackagename.name,
                 binpkgnames=binary_names)
         return dsp
->>>>>>> 139d3fd4
 
     def makeEmailMessage(self, body=None, sender=None, to=None,
                          attachments=None, encode_attachments=False):
