--- conflicted
+++ resolved
@@ -2119,15 +2119,11 @@
 
     def makeTranslationImportQueueEntry(self, path=None, productseries=None,
                                         distroseries=None,
-<<<<<<< HEAD
-                                        productseries=None, content=None,
-                                        uploader=None, from_upstream=False):
-=======
                                         sourcepackagename=None,
                                         potemplate=None, content=None,
                                         uploader=None, pofile=None,
-                                        format=None, status=None):
->>>>>>> cd46df85
+                                        format=None, status=None,
+                                        from_upstream=False):
         """Create a `TranslationImportQueueEntry`."""
         if path is None:
             path = self.getUniqueString() + '.pot'
@@ -2166,17 +2162,10 @@
             status = RosettaImportStatus.NEEDS_REVIEW
 
         return TranslationImportQueueEntry(
-<<<<<<< HEAD
-            path=path, status=status, sourcepackagename=sourcepackagename,
-            distroseries=distroseries, productseries=productseries,
-            importer=uploader, content=content_reference,
-            from_upstream=from_upstream)
-=======
             path=path, productseries=productseries, distroseries=distroseries,
             sourcepackagename=sourcepackagename, importer=uploader,
             content=content_reference, status=status, format=format,
-            is_published=False)
->>>>>>> cd46df85
+            from_upstream=from_upstream)
 
     def makeMailingList(self, team, owner):
         """Create a mailing list for the team."""
