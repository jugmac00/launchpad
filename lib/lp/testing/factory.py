# Copyright 2009-2010 Canonical Ltd.  This software is licensed under the
# GNU Affero General Public License version 3 (see the file LICENSE).

# pylint: disable-msg=F0401

from __future__ import with_statement

"""Testing infrastructure for the Launchpad application.

This module should not contain tests (but it should be tested).
"""

__metaclass__ = type
__all__ = [
    'GPGSigningContext',
    'is_security_proxied_or_harmless',
    'LaunchpadObjectFactory',
    'ObjectFactory',
    'remove_security_proxy_and_shout_at_engineer',
    ]

from contextlib import nested
from datetime import (
    datetime,
    timedelta,
    )
from email.encoders import encode_base64
from email.message import Message as EmailMessage
from email.mime.multipart import MIMEMultipart
from email.mime.text import MIMEText
from email.utils import (
    formatdate,
    make_msgid,
    )
from itertools import count
from operator import isSequenceType
import os
from random import randint
from StringIO import StringIO
from textwrap import dedent
from threading import local
from types import InstanceType
import warnings

from bzrlib.merge_directive import MergeDirective2
from bzrlib.plugins.builder.recipe import BaseRecipeBranch
import pytz
from twisted.python.util import mergeFunctionMetadata
from zope.component import (
    ComponentLookupError,
    getUtility,
    )
from zope.security.proxy import (
    builtin_isinstance,
    Proxy,
    ProxyFactory,
    removeSecurityProxy,
    )

from canonical.autodecorate import AutoDecorate
from canonical.config import config
from canonical.database.constants import UTC_NOW
from canonical.database.sqlbase import flush_database_updates
from canonical.launchpad.database.account import Account
from canonical.launchpad.database.message import (
    Message,
    MessageChunk,
    )
from canonical.launchpad.interfaces import (
    IMasterStore,
    IStore,
    )
from canonical.launchpad.interfaces.account import (
    AccountCreationRationale,
    AccountStatus,
    IAccountSet,
    )
from canonical.launchpad.interfaces.emailaddress import (
    EmailAddressStatus,
    IEmailAddressSet,
    )
from canonical.launchpad.interfaces.gpghandler import IGPGHandler
from canonical.launchpad.interfaces.launchpad import ILaunchpadCelebrities
from canonical.launchpad.interfaces.librarian import ILibraryFileAliasSet
from canonical.launchpad.interfaces.temporaryblobstorage import (
    ITemporaryStorageManager,
    )
from canonical.launchpad.scripts.logger import QuietFakeLogger
from canonical.launchpad.webapp.dbpolicy import MasterDatabasePolicy
from canonical.launchpad.webapp.interfaces import (
    DEFAULT_FLAVOR,
    IStoreSelector,
    MAIN_STORE,
    )
from lp.app.enums import ServiceUsage
from lp.archiveuploader.dscfile import DSCFile
from lp.archiveuploader.uploadpolicy import BuildDaemonUploadPolicy
from lp.blueprints.interfaces.specification import (
    ISpecificationSet,
    SpecificationDefinitionStatus,
    )
from lp.blueprints.interfaces.sprint import ISprintSet
from lp.bugs.interfaces.bug import (
    CreateBugParams,
    IBugSet,
    )
from lp.bugs.interfaces.bugtask import BugTaskStatus
from lp.bugs.interfaces.bugtracker import (
    BugTrackerType,
    IBugTrackerSet,
    )
from lp.bugs.interfaces.bugwatch import IBugWatchSet
from lp.buildmaster.enums import (
    BuildFarmJobType,
    BuildStatus,
    )
from lp.buildmaster.interfaces.builder import IBuilderSet
from lp.buildmaster.model.buildqueue import BuildQueue
from lp.code.enums import (
    BranchMergeProposalStatus,
    BranchSubscriptionNotificationLevel,
    BranchType,
    CodeImportMachineState,
    CodeImportResultStatus,
    CodeImportReviewStatus,
    CodeReviewNotificationLevel,
    RevisionControlSystems,
    )
from lp.code.errors import UnknownBranchTypeError
from lp.code.interfaces.branchmergequeue import IBranchMergeQueueSet
from lp.code.interfaces.branchnamespace import get_branch_namespace
from lp.code.interfaces.branchtarget import IBranchTarget
from lp.code.interfaces.codeimport import ICodeImportSet
from lp.code.interfaces.codeimportevent import ICodeImportEventSet
from lp.code.interfaces.codeimportmachine import ICodeImportMachineSet
from lp.code.interfaces.codeimportresult import ICodeImportResultSet
from lp.code.interfaces.revision import IRevisionSet
from lp.code.interfaces.sourcepackagerecipe import (
    ISourcePackageRecipeSource,
    MINIMAL_RECIPE_TEXT,
    )
from lp.code.interfaces.sourcepackagerecipebuild import (
    ISourcePackageRecipeBuildSource,
    )
from lp.code.model.diff import (
    Diff,
    PreviewDiff,
    StaticDiff,
    )
from lp.codehosting.codeimport.worker import CodeImportSourceDetails
from lp.hardwaredb.interfaces.hwdb import (
    HWSubmissionFormat,
    IHWDeviceDriverLinkSet,
    IHWSubmissionDeviceSet,
    IHWSubmissionSet,
    )
from lp.registry.enum import (
    DistroSeriesDifferenceStatus,
    DistroSeriesDifferenceType,
    )
from lp.registry.interfaces.distribution import IDistributionSet
from lp.registry.interfaces.distributionmirror import (
    MirrorContent,
    MirrorSpeed,
    )
from lp.registry.interfaces.distroseries import IDistroSeries
from lp.registry.interfaces.distroseriesdifference import (
    IDistroSeriesDifferenceSource,
    )
from lp.registry.interfaces.distroseriesdifferencecomment import (
    IDistroSeriesDifferenceCommentSource,
    )
from lp.registry.interfaces.gpg import (
    GPGKeyAlgorithm,
    IGPGKeySet,
    )
from lp.registry.interfaces.mailinglist import (
    IMailingListSet,
    MailingListStatus,
    )
from lp.registry.interfaces.mailinglistsubscription import (
    MailingListAutoSubscribePolicy,
    )
from lp.registry.interfaces.packaging import (
    IPackagingUtil,
    PackagingType,
    )
from lp.registry.interfaces.person import (
    IPerson,
    IPersonSet,
    PersonCreationRationale,
    TeamSubscriptionPolicy,
    )
from lp.registry.interfaces.pocket import PackagePublishingPocket
from lp.registry.interfaces.poll import (
    IPollSet,
    PollAlgorithm,
    PollSecrecy,
    )
from lp.registry.interfaces.product import (
    IProductSet,
    License,
    )
from lp.registry.interfaces.productseries import IProductSeries
from lp.registry.interfaces.projectgroup import IProjectGroupSet
from lp.registry.interfaces.series import SeriesStatus
from lp.registry.interfaces.sourcepackage import (
    ISourcePackage,
    SourcePackageFileType,
    SourcePackageUrgency,
    )
from lp.registry.interfaces.sourcepackagename import ISourcePackageNameSet
from lp.registry.interfaces.ssh import ISSHKeySet
from lp.registry.model.milestone import Milestone
from lp.registry.model.suitesourcepackage import SuiteSourcePackage
from lp.services.mail.signedmessage import SignedMessage
from lp.services.openid.model.openididentifier import OpenIdIdentifier
from lp.services.propertycache import IPropertyCacheManager
from lp.services.worlddata.interfaces.country import ICountrySet
from lp.services.worlddata.interfaces.language import ILanguageSet
from lp.soyuz.adapters.packagelocation import PackageLocation
from lp.soyuz.enums import (
    ArchivePurpose,
    BinaryPackageFileType,
    BinaryPackageFormat,
    PackageDiffStatus,
    PackagePublishingPriority,
    PackagePublishingStatus,
    PackageUploadStatus,
    )
from lp.soyuz.interfaces.archive import (
    default_name_by_purpose,
    IArchiveSet,
    )
from lp.soyuz.interfaces.binarypackagebuild import IBinaryPackageBuildSet
from lp.soyuz.interfaces.binarypackagename import IBinaryPackageNameSet
from lp.soyuz.interfaces.component import IComponentSet
from lp.soyuz.interfaces.packageset import IPackagesetSet
from lp.soyuz.interfaces.processor import IProcessorFamilySet
from lp.soyuz.interfaces.publishing import (
    IPublishingSet,
    )
from lp.soyuz.interfaces.section import ISectionSet
from lp.soyuz.model.files import (
    BinaryPackageFile,
    SourcePackageReleaseFile,
    )
from lp.soyuz.model.processor import ProcessorFamilySet
from lp.testing import (
    ANONYMOUS,
    launchpadlib_for,
    login,
    login_as,
    login_person,
    person_logged_in,
    run_with_login,
    temp_dir,
    time_counter,
    )
from lp.translations.interfaces.potemplate import IPOTemplateSet
from lp.translations.interfaces.translationfileformat import (
    TranslationFileFormat,
    )
from lp.translations.interfaces.translationgroup import ITranslationGroupSet
from lp.translations.interfaces.translationimportqueue import (
    RosettaImportStatus,
    )
from lp.translations.interfaces.translationmessage import (
    RosettaTranslationOrigin,
    )
from lp.translations.interfaces.translationsperson import ITranslationsPerson
from lp.translations.interfaces.translationtemplatesbuildjob import (
    ITranslationTemplatesBuildJobSource,
    )
from lp.translations.interfaces.translator import ITranslatorSet
from lp.translations.model.translationimportqueue import (
    TranslationImportQueueEntry,
    )


SPACE = ' '

DIFF = """\
=== zbqvsvrq svyr 'yvo/yc/pbqr/vagresnprf/qvss.cl'
--- yvo/yc/pbqr/vagresnprf/qvss.cl      2009-10-01 13:25:12 +0000
+++ yvo/yc/pbqr/vagresnprf/qvss.cl      2010-02-02 15:48:56 +0000
@@ -121,6 +121,10 @@
                 'Gur pbasyvpgf grkg qrfpevovat nal cngu be grkg pbasyvpgf.'),
              ernqbayl=Gehr))

+    unf_pbasyvpgf = Obby(
+        gvgyr=_('Unf pbasyvpgf'), ernqbayl=Gehr,
+        qrfpevcgvba=_('Gur cerivrjrq zretr cebqhprf pbasyvpgf.'))
+
     # Gur fpurzn sbe gur Ersrerapr trgf cngpurq va _fpurzn_pvephyne_vzcbegf.
     oenapu_zretr_cebcbfny = rkcbegrq(
         Ersrerapr(
"""


def default_master_store(func):
    """Decorator to temporarily set the default Store to the master.

    In some cases, such as in the middle of a page test story,
    we might be calling factory methods with the default Store set
    to the slave which breaks stuff. For instance, if we set an account's
    password that needs to happen on the master store and this is forced.
    However, if we then read it back the default Store has to be used.
    """

    def with_default_master_store(*args, **kw):
        try:
            store_selector = getUtility(IStoreSelector)
        except ComponentLookupError:
            # Utilities not registered. No policies.
            return func(*args, **kw)
        store_selector.push(MasterDatabasePolicy())
        try:
            return func(*args, **kw)
        finally:
            store_selector.pop()
    return mergeFunctionMetadata(func, with_default_master_store)


# We use this for default parameters where None has a specific meaning. For
# example, makeBranch(product=None) means "make a junk branch". None, because
# None means "junk branch".
_DEFAULT = object()


class GPGSigningContext:
    """A helper object to hold the fingerprint, password and mode."""

    def __init__(self, fingerprint, password='', mode=None):
        self.fingerprint = fingerprint
        self.password = password
        self.mode = mode


class ObjectFactory:
    """Factory methods for creating basic Python objects."""

    __metaclass__ = AutoDecorate(default_master_store)

    def __init__(self):
        # Initialise the unique identifier.
        self._local = local()

    def getUniqueEmailAddress(self):
        return "%s@example.com" % self.getUniqueString('email')

    def getUniqueInteger(self):
        """Return an integer unique to this factory instance.

        For each thread, this will be a series of increasing numbers, but the
        starting point will be unique per thread.
        """
        counter = getattr(self._local, 'integer', None)
        if counter is None:
            counter = count(randint(0, 1000000))
            self._local.integer = counter
        return counter.next()

    def getUniqueHexString(self, digits=None):
        """Return a unique hexadecimal string.

        :param digits: The number of digits in the string. 'None' means you
            don't care.
        :return: A hexadecimal string, with 'a'-'f' in lower case.
        """
        hex_number = '%x' % self.getUniqueInteger()
        if digits is not None:
            hex_number = hex_number.zfill(digits)
        return hex_number

    def getUniqueString(self, prefix=None):
        """Return a string unique to this factory instance.

        The string returned will always be a valid name that can be used in
        Launchpad URLs.

        :param prefix: Used as a prefix for the unique string. If unspecified,
            defaults to 'generic-string'.
        """
        if prefix is None:
            prefix = "generic-string"
        string = "%s%s" % (prefix, self.getUniqueInteger())
        return string.replace('_', '-').lower()

    def getUniqueUnicode(self):
        return self.getUniqueString().decode('latin-1')

    def getUniqueURL(self, scheme=None, host=None):
        """Return a URL unique to this run of the test case."""
        if scheme is None:
            scheme = 'http'
        if host is None:
            host = "%s.domain.com" % self.getUniqueString('domain')
        return '%s://%s/%s' % (scheme, host, self.getUniqueString('path'))

    def getUniqueDate(self):
        """Return a unique date since January 1 2009.

        Each date returned by this function will more recent (or further into
        the future) than the previous one.
        """
        epoch = datetime(2009, 1, 1, tzinfo=pytz.UTC)
        return epoch + timedelta(minutes=self.getUniqueInteger())

    def makeCodeImportSourceDetails(self, branch_id=None, rcstype=None,
                                    url=None, cvs_root=None, cvs_module=None):
        if branch_id is None:
            branch_id = self.getUniqueInteger()
        if rcstype is None:
            rcstype = 'svn'
        if rcstype in ['svn', 'bzr-svn', 'hg']:
            assert cvs_root is cvs_module is None
            if url is None:
                url = self.getUniqueURL()
        elif rcstype == 'cvs':
            assert url is None
            if cvs_root is None:
                cvs_root = self.getUniqueString()
            if cvs_module is None:
                cvs_module = self.getUniqueString()
        elif rcstype == 'git':
            assert cvs_root is cvs_module is None
            if url is None:
                url = self.getUniqueURL(scheme='git')
        else:
            raise AssertionError("Unknown rcstype %r." % rcstype)
        return CodeImportSourceDetails(
            branch_id, rcstype, url, cvs_root, cvs_module)


class BareLaunchpadObjectFactory(ObjectFactory):
    """Factory methods for creating Launchpad objects.

    All the factory methods should be callable with no parameters.
    When this is done, the returned object should have unique references
    for any other required objects.
    """

    def loginAsAnyone(self):
        """Log in as an arbitrary person.

        If you want to log in as a celebrity, including admins, see
        `lp.testing.login_celebrity`.
        """
        login(ANONYMOUS)
        person = self.makePerson()
        login_as(person)
        return person

    def makeRegistryExpert(self, name=None, email='expert@example.com',
                           password='test'):
        from lp.testing.sampledata import ADMIN_EMAIL
        login(ADMIN_EMAIL)
        user = self.makePerson(name=name,
                               email=email,
                               password=password)
        registry_team = getUtility(ILaunchpadCelebrities).registry_experts
        registry_team.addMember(user, registry_team.teamowner)
        return user

    def makeCopyArchiveLocation(self, distribution=None, owner=None,
        name=None, enabled=True):
        """Create and return a new arbitrary location for copy packages."""
        copy_archive = self.makeArchive(distribution, owner, name,
                                        ArchivePurpose.COPY, enabled)

        distribution = copy_archive.distribution
        distroseries = distribution.currentseries
        pocket = PackagePublishingPocket.RELEASE

        location = PackageLocation(copy_archive, distribution, distroseries,
            pocket)
        return ProxyFactory(location)

    def makeAccount(self, displayname, email=None, password=None,
                    status=AccountStatus.ACTIVE,
                    rationale=AccountCreationRationale.UNKNOWN):
        """Create and return a new Account."""
        account = getUtility(IAccountSet).new(
            rationale, displayname, password=password)
        removeSecurityProxy(account).status = status
        if email is None:
            email = self.getUniqueEmailAddress()
        email_status = EmailAddressStatus.PREFERRED
        if status != AccountStatus.ACTIVE:
            email_status = EmailAddressStatus.NEW
        email = self.makeEmail(
            email, person=None, account=account, email_status=email_status)
        self.makeOpenIdIdentifier(account)
        return account

    def makeOpenIdIdentifier(self, account, identifier=None):
        """Attach an OpenIdIdentifier to an Account."""
        # Unfortunately, there are many tests connecting as many
        # different database users that expect to be able to create
        # working accounts using these factory methods. The stored
        # procedure provides a work around and avoids us having to
        # grant INSERT rights to these database users and avoids the
        # security problems that would cause. The stored procedure
        # ensures that there is at least one OpenId Identifier attached
        # to the account that can be used to login. If the OpenId
        # Identifier needed to be created, it will not be usable in the
        # production environments so access to execute this stored
        # procedure cannot be used to compromise accounts.
        IMasterStore(OpenIdIdentifier).execute(
            "SELECT add_test_openid_identifier(%s)", (account.id, ))

    def makeGPGKey(self, owner):
        """Give 'owner' a crappy GPG key for the purposes of testing."""
        key_id = self.getUniqueHexString(digits=8).upper()
        fingerprint = key_id + 'A' * 32
        return getUtility(IGPGKeySet).new(
            owner.id,
            keyid=key_id,
            fingerprint=fingerprint,
            keysize=self.getUniqueInteger(),
            algorithm=GPGKeyAlgorithm.R,
            active=True,
            can_encrypt=False)

    def makePerson(
        self, email=None, name=None, password=None,
        email_address_status=None, hide_email_addresses=False,
        displayname=None, time_zone=None, latitude=None, longitude=None):
        """Create and return a new, arbitrary Person.

        :param email: The email address for the new person.
        :param name: The name for the new person.
        :param password: The password for the person.
            This password can be used in setupBrowser in combination
            with the email address to create a browser for this new
            person.
        :param email_address_status: If specified, the status of the email
            address is set to the email_address_status.
        :param displayname: The display name to use for the person.
        :param hide_email_addresses: Whether or not to hide the person's email
            address(es) from other users.
        :param time_zone: This person's time zone, as a string.
        :param latitude: This person's latitude, as a float.
        :param longitude: This person's longitude, as a float.
        """
        if email is None:
            email = self.getUniqueEmailAddress()
        if name is None:
            name = self.getUniqueString('person-name')
        if password is None:
            password = self.getUniqueString('password')
        # By default, make the email address preferred.
        if (email_address_status is None
                or email_address_status == EmailAddressStatus.VALIDATED):
            email_address_status = EmailAddressStatus.PREFERRED
        # Set the password to test in order to allow people that have
        # been created this way can be logged in.
        person, email = getUtility(IPersonSet).createPersonAndEmail(
            email, rationale=PersonCreationRationale.UNKNOWN, name=name,
            password=password, displayname=displayname,
            hide_email_addresses=hide_email_addresses)
        naked_person = removeSecurityProxy(person)
        naked_person._password_cleartext_cached = password

        assert person.password is not None, (
            'Password not set. Wrong default auth Store?')

        if (time_zone is not None or latitude is not None or
            longitude is not None):
            naked_person.setLocation(latitude, longitude, time_zone, person)

        # Make sure the non-security-proxied object is not returned.
        del naked_person

        # To make the person someone valid in Launchpad, validate the
        # email.
        if email_address_status == EmailAddressStatus.PREFERRED:
            account = IMasterStore(Account).get(
                Account, person.accountID)
            account.status = AccountStatus.ACTIVE
            person.validateAndEnsurePreferredEmail(email)

        removeSecurityProxy(email).status = email_address_status

        self.makeOpenIdIdentifier(person.account)

        # Ensure updated ValidPersonCache
        flush_database_updates()
        return person

    def makePersonByName(self, first_name, set_preferred_email=True,
                         use_default_autosubscribe_policy=False):
        """Create a new person with the given first name.

        The person will be given two email addresses, with the 'long form'
        (e.g. anne.person@example.com) as the preferred address.  Return
        the new person object.

        The person will also have their mailing list auto-subscription
        policy set to 'NEVER' unless 'use_default_autosubscribe_policy' is
        set to True. (This requires the Launchpad.Edit permission).  This
        is useful for testing, where we often want precise control over
        when a person gets subscribed to a mailing list.

        :param first_name: First name of the person, capitalized.
        :type first_name: string
        :param set_preferred_email: Flag specifying whether
            <name>.person@example.com should be set as the user's
            preferred email address.
        :type set_preferred_email: bool
        :param use_default_autosubscribe_policy: Flag specifying whether
            the person's `mailing_list_auto_subscribe_policy` should be set.
        :type use_default_autosubscribe_policy: bool
        :return: The newly created person.
        :rtype: `IPerson`
        """
        variable_name = first_name.lower()
        full_name = first_name + ' Person'
        # E.g. firstname.person@example.com will be an alternative address.
        preferred_address = variable_name + '.person@example.com'
        # E.g. aperson@example.org will be the preferred address.
        alternative_address = variable_name[0] + 'person@example.org'
        person, email = getUtility(IPersonSet).createPersonAndEmail(
            preferred_address,
            PersonCreationRationale.OWNER_CREATED_LAUNCHPAD,
            name=variable_name, displayname=full_name)
        if set_preferred_email:
            # setPreferredEmail no longer activates the account
            # automatically.
            account = IMasterStore(Account).get(Account, person.accountID)
            account.activate(
                "Activated by factory.makePersonByName",
                password='foo',
                preferred_email=email)
            person.setPreferredEmail(email)

        if not use_default_autosubscribe_policy:
            # Shut off list auto-subscription so that we have direct control
            # over subscriptions in the doctests.
            with person_logged_in(person):
                person.mailing_list_auto_subscribe_policy = (
                    MailingListAutoSubscribePolicy.NEVER)
        account = IMasterStore(Account).get(Account, person.accountID)
        getUtility(IEmailAddressSet).new(
            alternative_address, person, EmailAddressStatus.VALIDATED,
            account)
        return person

    def makeEmail(self, address, person, account=None, email_status=None):
        """Create a new email address for a person.

        :param address: The email address to create.
        :type address: string
        :param person: The person to assign the email address to.
        :type person: `IPerson`
        :param account: The account to assign the email address to.  Will use
            the given person's account if None is provided.
        :type person: `IAccount`
        :param email_status: The default status of the email address,
            if given.  If not given, `EmailAddressStatus.VALIDATED`
            will be used.
        :type email_status: `EmailAddressStatus`
        :return: The newly created email address.
        :rtype: `IEmailAddress`
        """
        if email_status is None:
            email_status = EmailAddressStatus.VALIDATED
        if account is None:
            account = person.account
        return getUtility(IEmailAddressSet).new(
            address, person, email_status, account)

    def makeTeam(self, owner=None, displayname=None, email=None, name=None,
                 subscription_policy=TeamSubscriptionPolicy.OPEN,
                 visibility=None, members=None):
        """Create and return a new, arbitrary Team.

        :param owner: The person or person name to use as the team's owner.
            If not given, a person will be auto-generated.
        :type owner: `IPerson` or string
        :param displayname: The team's display name.  If not given we'll use
            the auto-generated name.
        :type string:
        :param email: The email address to use as the team's contact address.
        :type email: string
        :param subscription_policy: The subscription policy of the team.
        :type subscription_policy: `TeamSubscriptionPolicy`
        :param visibility: The team's visibility. If it's None, the default
            (public) will be used.
        :type visibility: `PersonVisibility`
        :param members: People or teams to be added to the new team
        :type members: An iterable of objects implementing IPerson
        :return: The new team
        :rtype: `ITeam`
        """
        if owner is None:
            owner = self.makePerson()
        elif isinstance(owner, basestring):
            owner = getUtility(IPersonSet).getByName(owner)
        else:
            pass
        if name is None:
            name = self.getUniqueString('team-name')
        if displayname is None:
            displayname = SPACE.join(
                word.capitalize() for word in name.split('-'))
        team = getUtility(IPersonSet).newTeam(
            owner, name, displayname, subscriptionpolicy=subscription_policy)
        if visibility is not None:
            # Visibility is normally restricted to launchpad.Commercial, so
            # removing the security proxy as we don't care here.
            removeSecurityProxy(team).visibility = visibility
        if email is not None:
            team.setContactAddress(
                getUtility(IEmailAddressSet).new(email, team))
        if members is not None:
            naked_team = removeSecurityProxy(team)
            for member in members:
                naked_team.addMember(member, owner)
        return team

    def makePoll(self, team, name, title, proposition):
        """Create a new poll which starts tomorrow and lasts for a week."""
        dateopens = datetime.now(pytz.UTC) + timedelta(days=1)
        datecloses = dateopens + timedelta(days=7)
        return getUtility(IPollSet).new(
            team, name, title, proposition, dateopens, datecloses,
            PollSecrecy.SECRET, allowspoilt=True,
            poll_type=PollAlgorithm.SIMPLE)

    def makeTranslationGroup(
        self, owner=None, name=None, title=None, summary=None, url=None):
        """Create a new, arbitrary `TranslationGroup`."""
        if owner is None:
            owner = self.makePerson()
        if name is None:
            name = self.getUniqueString("translationgroup")
        if title is None:
            title = self.getUniqueString("title")
        if summary is None:
            summary = self.getUniqueString("summary")
        return getUtility(ITranslationGroupSet).new(
            name, title, summary, url, owner)

    def makeTranslator(
        self, language_code, group=None, person=None, license=True):
        """Create a new, arbitrary `Translator`."""
        language = getUtility(ILanguageSet).getLanguageByCode(language_code)
        if group is None:
            group = self.makeTranslationGroup()
        if person is None:
            person = self.makePerson()
        tx_person = ITranslationsPerson(person)
        tx_person.translations_relicensing_agreement = license
        return getUtility(ITranslatorSet).new(group, language, person)

    def makeMilestone(
        self, product=None, distribution=None, productseries=None, name=None):
        if product is None and distribution is None and productseries is None:
            product = self.makeProduct()
        if distribution is None:
            if productseries is not None:
                product = productseries.product
            else:
                productseries = self.makeProductSeries(product=product)
            distroseries = None
        else:
            distroseries = self.makeDistroRelease(distribution=distribution)
        if name is None:
            name = self.getUniqueString()
        return ProxyFactory(
            Milestone(product=product, distribution=distribution,
                      productseries=productseries, distroseries=distroseries,
                      name=name))

    def makeProcessor(self, family=None, name=None, title=None,
                      description=None):
        """Create a new processor.

        :param family: Family of the processor
        :param name: Name of the processor
        :param title: Optional title
        :param description: Optional description
        :return: A `IProcessor`
        """
        if name is None:
            name = self.getUniqueString()
        if family is None:
            family = self.makeProcessorFamily()
        if title is None:
            title = "The %s processor" % name
        if description is None:
            description = "The %s and processor and compatible processors"
        return family.addProcessor(name, title, description)

    def makeProcessorFamily(self, name=None, title=None, description=None,
                            restricted=False):
        """Create a new processor family.

        :param name: Name of the family (e.g. x86)
        :param title: Optional title of the family
        :param description: Optional extended description
        :param restricted: Whether the processor family is restricted
        :return: A `IProcessorFamily`
        """
        if name is None:
            name = self.getUniqueString()
        if description is None:
            description = "Description of the %s processor family" % name
        if title is None:
            title = "%s and compatible processors." % name
        return getUtility(IProcessorFamilySet).new(name, title, description,
            restricted=restricted)

    def makeProductRelease(self, milestone=None, product=None,
                           productseries=None):
        if milestone is None:
            milestone = self.makeMilestone(product=product,
                                           productseries=productseries)
        with person_logged_in(milestone.productseries.product.owner):
            release = milestone.createProductRelease(
                milestone.product.owner, datetime.now(pytz.UTC))
        return release

    def makeProductReleaseFile(self, signed=True,
                               product=None, productseries=None,
                               milestone=None,
                               release=None,
                               description="test file"):
        signature_filename = None
        signature_content = None
        if signed:
            signature_filename = 'test.txt.asc'
            signature_content = '123'
        if release is None:
            release = self.makeProductRelease(product=product,
                                              productseries=productseries,
                                              milestone=milestone)
        with person_logged_in(release.milestone.product.owner):
            release_file = release.addReleaseFile(
                'test.txt', 'test', 'text/plain',
                uploader=release.milestone.product.owner,
                signature_filename=signature_filename,
                signature_content=signature_content,
                description=description)
        return release_file

    def makeProduct(
        self, name=None, project=None, displayname=None,
        licenses=None, owner=None, registrant=None,
        title=None, summary=None, official_malone=None,
        translations_usage=None, bug_supervisor=None):
        """Create and return a new, arbitrary Product."""
        if owner is None:
            owner = self.makePerson()
        if name is None:
            name = self.getUniqueString('product-name')
        if displayname is None:
            if name is None:
                displayname = self.getUniqueString('displayname')
            else:
                displayname = name.capitalize()
        if licenses is None:
            licenses = [License.GNU_GPL_V2]
        if title is None:
            title = self.getUniqueString('title')
        if summary is None:
            summary = self.getUniqueString('summary')
        product = getUtility(IProductSet).createProduct(
            owner,
            name,
            displayname,
            title,
            summary,
            self.getUniqueString('description'),
            licenses=licenses,
            project=project,
            registrant=registrant)
        if official_malone is not None:
            removeSecurityProxy(product).official_malone = official_malone
        if translations_usage is not None:
            naked_product = removeSecurityProxy(product)
            naked_product.translations_usage = translations_usage
        if bug_supervisor is not None:
            naked_product = removeSecurityProxy(product)
            naked_product.bug_supervisor = bug_supervisor
        return product

    def makeProductSeries(self, product=None, name=None, owner=None,
                          summary=None, date_created=None, branch=None):
        """Create a new, arbitrary ProductSeries.

        :param branch: If supplied, the branch to set as
            ProductSeries.branch.
        :param date_created: If supplied, the date the series is created.
        :param name: If supplied, the name of the series.
        :param owner: If supplied, the owner of the series.
        :param product: If supplied, the series is created for this product.
            Otherwise, a new product is created.
        :param summary: If supplied, the product series summary.
        """
        if product is None:
            product = self.makeProduct()
        if owner is None:
            owner = product.owner
        if name is None:
            name = self.getUniqueString()
        if summary is None:
            summary = self.getUniqueString()
        # We don't want to login() as the person used to create the product,
        # so we remove the security proxy before creating the series.
        naked_product = removeSecurityProxy(product)
        series = naked_product.newSeries(
            owner=owner, name=name, summary=summary, branch=branch)
        if date_created is not None:
            series.datecreated = date_created
        return ProxyFactory(series)

    def makeProject(self, name=None, displayname=None, title=None,
                    homepageurl=None, summary=None, owner=None,
                    description=None):
        """Create and return a new, arbitrary ProjectGroup."""
        if owner is None:
            owner = self.makePerson()
        if name is None:
            name = self.getUniqueString('project-name')
        if displayname is None:
            displayname = self.getUniqueString('displayname')
        if summary is None:
            summary = self.getUniqueString('summary')
        if description is None:
            description = self.getUniqueString('description')
        if title is None:
            title = self.getUniqueString('title')
        return getUtility(IProjectGroupSet).new(
            name=name,
            displayname=displayname,
            title=title,
            homepageurl=homepageurl,
            summary=summary,
            description=description,
            owner=owner)

    def makeSprint(self, title=None, name=None):
        """Make a sprint."""
        if title is None:
            title = self.getUniqueString('title')
        owner = self.makePerson()
        if name is None:
            name = self.getUniqueString('name')
        time_starts = datetime(2009, 1, 1, tzinfo=pytz.UTC)
        time_ends = datetime(2009, 1, 2, tzinfo=pytz.UTC)
        time_zone = 'UTC'
        summary = self.getUniqueString('summary')
        return getUtility(ISprintSet).new(
            owner=owner, name=name, title=title, time_zone=time_zone,
            time_starts=time_starts, time_ends=time_ends, summary=summary)

    def makeBranch(self, branch_type=None, owner=None,
                   name=None, product=_DEFAULT, url=_DEFAULT, registrant=None,
                   private=False, stacked_on=None, sourcepackage=None,
                   reviewer=None, **optional_branch_args):
        """Create and return a new, arbitrary Branch of the given type.

        Any parameters for `IBranchNamespace.createBranch` can be specified to
        override the default ones.
        """
        if branch_type is None:
            branch_type = BranchType.HOSTED
        if owner is None:
            owner = self.makePerson()
        if name is None:
            name = self.getUniqueString('branch')

        if sourcepackage is None:
            if product is _DEFAULT:
                product = self.makeProduct()
            sourcepackagename = None
            distroseries = None
        else:
            assert product is _DEFAULT, (
                "Passed source package AND product details")
            product = None
            sourcepackagename = sourcepackage.sourcepackagename
            distroseries = sourcepackage.distroseries

        if registrant is None:
            if owner.is_team:
                registrant = owner.teamowner
            else:
                registrant = owner

        if branch_type in (BranchType.HOSTED, BranchType.IMPORTED):
            url = None
        elif branch_type in (BranchType.MIRRORED, BranchType.REMOTE):
            if url is _DEFAULT:
                url = self.getUniqueURL()
        else:
            raise UnknownBranchTypeError(
                'Unrecognized branch type: %r' % (branch_type, ))

        namespace = get_branch_namespace(
            owner, product=product, distroseries=distroseries,
            sourcepackagename=sourcepackagename)
        branch = namespace.createBranch(
            branch_type=branch_type, name=name, registrant=registrant,
            url=url, **optional_branch_args)
        if private:
            removeSecurityProxy(branch).private = True
        if stacked_on is not None:
            removeSecurityProxy(branch).stacked_on = stacked_on
        if reviewer is not None:
            removeSecurityProxy(branch).reviewer = reviewer
        return branch

    def makePackagingLink(self, productseries=None, sourcepackagename=None,
                          distroseries=None, packaging_type=None, owner=None,
                          in_ubuntu=False):
        if productseries is None:
            productseries = self.makeProduct().development_focus
        if sourcepackagename is None or isinstance(sourcepackagename, str):
            sourcepackagename = self.makeSourcePackageName(sourcepackagename)
        if distroseries is None:
            distribution = None
            if in_ubuntu:
                distribution = getUtility(ILaunchpadCelebrities).ubuntu
            distroseries = self.makeDistroSeries(distribution=distribution)
        if packaging_type is None:
            packaging_type = PackagingType.PRIME
        if owner is None:
            owner = self.makePerson()
        return getUtility(IPackagingUtil).createPackaging(
            productseries=productseries,
            sourcepackagename=sourcepackagename,
            distroseries=distroseries,
            packaging=packaging_type,
            owner=owner)

    def makePackageBranch(self, sourcepackage=None, distroseries=None,
                          sourcepackagename=None, **kwargs):
        """Make a package branch on an arbitrary package.

        See `makeBranch` for more information on arguments.

        You can pass in either `sourcepackage` or one or both of
        `distroseries` and `sourcepackagename`, but not combinations or all of
        them.
        """
        assert not(sourcepackage is not None and distroseries is not None), (
            "Don't pass in both sourcepackage and distroseries")
        assert not(sourcepackage is not None
                   and sourcepackagename is not None), (
            "Don't pass in both sourcepackage and sourcepackagename")
        if sourcepackage is None:
            sourcepackage = self.makeSourcePackage(
                sourcepackagename=sourcepackagename,
                distroseries=distroseries)
        return self.makeBranch(sourcepackage=sourcepackage, **kwargs)

    def makePersonalBranch(self, owner=None, **kwargs):
        """Make a personal branch on an arbitrary person.

        See `makeBranch` for more information on arguments.
        """
        if owner is None:
            owner = self.makePerson()
        return self.makeBranch(
            owner=owner, product=None, sourcepackage=None, **kwargs)

    def makeProductBranch(self, product=None, **kwargs):
        """Make a product branch on an arbitrary product.

        See `makeBranch` for more information on arguments.
        """
        if product is None:
            product = self.makeProduct()
        return self.makeBranch(product=product, **kwargs)

    def makeAnyBranch(self, **kwargs):
        """Make a branch without caring about its container.

        See `makeBranch` for more information on arguments.
        """
        return self.makeProductBranch(**kwargs)

    def makeBranchTargetBranch(self, target, branch_type=BranchType.HOSTED,
                               name=None, owner=None, creator=None):
        """Create a branch in a BranchTarget."""
        if name is None:
            name = self.getUniqueString('branch')
        if owner is None:
            owner = self.makePerson()
        if creator is None:
            creator = owner
        namespace = target.getNamespace(owner)
        return namespace.createBranch(branch_type, name, creator)

    def enableDefaultStackingForProduct(self, product, branch=None):
        """Give 'product' a default stacked-on branch.

        :param product: The product to give a default stacked-on branch to.
        :param branch: The branch that should be the default stacked-on
            branch.  If not supplied, a fresh branch will be created.
        """
        if branch is None:
            branch = self.makeBranch(product=product)
        # We just remove the security proxies to be able to change the objects
        # here.
        removeSecurityProxy(branch).branchChanged(
            '', 'rev1', None, None, None)
        naked_series = removeSecurityProxy(product.development_focus)
        naked_series.branch = branch
        return branch

    def enableDefaultStackingForPackage(self, package, branch):
        """Give 'package' a default stacked-on branch.

        :param package: The package to give a default stacked-on branch to.
        :param branch: The branch that should be the default stacked-on
            branch.
        """
        # We just remove the security proxies to be able to change the branch
        # here.
        removeSecurityProxy(branch).branchChanged(
            '', 'rev1', None, None, None)
        ubuntu_branches = getUtility(ILaunchpadCelebrities).ubuntu_branches
        run_with_login(
            ubuntu_branches.teamowner,
            package.development_version.setBranch,
            PackagePublishingPocket.RELEASE,
            branch,
            ubuntu_branches.teamowner)
        return branch

    def makeBranchMergeQueue(self, name=None):
        """Create a new multi branch merge queue."""
        if name is None:
            name = self.getUniqueString('name')
        return getUtility(IBranchMergeQueueSet).newMultiBranchMergeQueue(
            registrant=self.makePerson(),
            owner=self.makePerson(),
            name=name,
            summary=self.getUniqueString())

    def makeBranchMergeProposal(self, target_branch=None, registrant=None,
                                set_state=None, prerequisite_branch=None,
                                product=None, review_diff=None,
                                initial_comment=None, source_branch=None,
                                preview_diff=None, date_created=None,
                                description=None):
        """Create a proposal to merge based on anonymous branches."""
        if target_branch is not None:
            target = target_branch.target
        elif source_branch is not None:
            target = source_branch.target
        elif prerequisite_branch is not None:
            target = prerequisite_branch.target
        else:
            # Create a target product branch, and use that target.  This is
            # needed to make sure we get a branch target that has the needed
            # security proxy.
            target_branch = self.makeProductBranch(product)
            target = target_branch.target

        # Fall back to initial_comment for description.
        if description is None:
            description = initial_comment

        if target_branch is None:
            target_branch = self.makeBranchTargetBranch(target)
        if source_branch is None:
            source_branch = self.makeBranchTargetBranch(target)
        if registrant is None:
            registrant = self.makePerson()
        proposal = source_branch.addLandingTarget(
            registrant, target_branch,
            prerequisite_branch=prerequisite_branch, review_diff=review_diff,
            description=description, date_created=date_created)

        unsafe_proposal = removeSecurityProxy(proposal)
        if preview_diff is not None:
            unsafe_proposal.preview_diff = preview_diff
        if (set_state is None or
            set_state == BranchMergeProposalStatus.WORK_IN_PROGRESS):
            # The initial state is work in progress, so do nothing.
            pass
        elif set_state == BranchMergeProposalStatus.NEEDS_REVIEW:
            unsafe_proposal.requestReview()
        elif set_state == BranchMergeProposalStatus.CODE_APPROVED:
            unsafe_proposal.approveBranch(
                proposal.target_branch.owner, 'some_revision')
        elif set_state == BranchMergeProposalStatus.REJECTED:
            unsafe_proposal.rejectBranch(
                proposal.target_branch.owner, 'some_revision')
        elif set_state == BranchMergeProposalStatus.MERGED:
            unsafe_proposal.markAsMerged()
        elif set_state == BranchMergeProposalStatus.MERGE_FAILED:
            unsafe_proposal.setStatus(set_state, proposal.target_branch.owner)
        elif set_state == BranchMergeProposalStatus.QUEUED:
            unsafe_proposal.commit_message = self.getUniqueString(
                'commit message')
            unsafe_proposal.enqueue(
                proposal.target_branch.owner, 'some_revision')
        elif set_state == BranchMergeProposalStatus.SUPERSEDED:
            unsafe_proposal.resubmit(proposal.registrant)
        else:
            raise AssertionError('Unknown status: %s' % set_state)

        return proposal

    def makeBranchSubscription(self, branch=None, person=None,
                               subscribed_by=None):
        """Create a BranchSubscription.

        :param branch_title: The title to use for the created Branch
        :param person_displayname: The displayname for the created Person
        """
        if branch is None:
            branch = self.makeBranch()
        if person is None:
            person = self.makePerson()
        if subscribed_by is None:
            subscribed_by = person
        return branch.subscribe(person,
            BranchSubscriptionNotificationLevel.NOEMAIL, None,
            CodeReviewNotificationLevel.NOEMAIL, subscribed_by)

    def makeDiff(self, diff_text=DIFF):
        return ProxyFactory(
            Diff.fromFile(StringIO(diff_text), len(diff_text)))

    def makePreviewDiff(self, conflicts=u''):
        diff = self.makeDiff()
        bmp = self.makeBranchMergeProposal()
        preview_diff = PreviewDiff()
        preview_diff.branch_merge_proposal = bmp
        preview_diff.conflicts = conflicts
        preview_diff.diff = diff
        preview_diff.source_revision_id = self.getUniqueUnicode()
        preview_diff.target_revision_id = self.getUniqueUnicode()
        return preview_diff

    def makeStaticDiff(self):
        return StaticDiff.acquireFromText(
            self.getUniqueUnicode(), self.getUniqueUnicode(),
            self.getUniqueString())

    def makeRevision(self, author=None, revision_date=None, parent_ids=None,
                     rev_id=None, log_body=None, date_created=None):
        """Create a single `Revision`."""
        if author is None:
            author = self.getUniqueString('author')
        elif IPerson.providedBy(author):
            author = author.preferredemail.email
        if revision_date is None:
            revision_date = datetime.now(pytz.UTC)
        if parent_ids is None:
            parent_ids = []
        if rev_id is None:
            rev_id = self.getUniqueString('revision-id')
        if log_body is None:
            log_body = self.getUniqueString('log-body')
        return getUtility(IRevisionSet).new(
            revision_id=rev_id, log_body=log_body,
            revision_date=revision_date, revision_author=author,
            parent_ids=parent_ids, properties={},
            _date_created=date_created)

    def makeRevisionsForBranch(self, branch, count=5, author=None,
                               date_generator=None):
        """Add `count` revisions to the revision history of `branch`.

        :param branch: The branch to add the revisions to.
        :param count: The number of revisions to add.
        :param author: A string for the author name.
        :param date_generator: A `time_counter` instance, defaults to starting
                               from 1-Jan-2007 if not set.
        """
        if date_generator is None:
            date_generator = time_counter(
                datetime(2007, 1, 1, tzinfo=pytz.UTC),
                delta=timedelta(days=1))
        sequence = branch.revision_count
        parent = branch.getTipRevision()
        if parent is None:
            parent_ids = []
        else:
            parent_ids = [parent.revision_id]

        revision_set = getUtility(IRevisionSet)
        if author is None:
            author = self.getUniqueString('author')
        for index in range(count):
            revision = revision_set.new(
                revision_id=self.getUniqueString('revision-id'),
                log_body=self.getUniqueString('log-body'),
                revision_date=date_generator.next(),
                revision_author=author,
                parent_ids=parent_ids,
                properties={})
            sequence += 1
            branch.createBranchRevision(sequence, revision)
            parent = revision
            parent_ids = [parent.revision_id]
        if branch.branch_type not in (BranchType.REMOTE, BranchType.HOSTED):
            branch.startMirroring()
        removeSecurityProxy(branch).branchChanged(
            '', parent.revision_id, None, None, None)
        branch.updateScannedDetails(parent, sequence)

    def makeBranchRevision(self, branch, revision_id, sequence=None):
        revision = self.makeRevision(rev_id=revision_id)
        return branch.createBranchRevision(sequence, revision)

    def makeBug(self, product=None, owner=None, bug_watch_url=None,
                private=False, date_closed=None, title=None,
                date_created=None, description=None, comment=None,
                status=None):
        """Create and return a new, arbitrary Bug.

        The bug returned uses default values where possible. See
        `IBugSet.new` for more information.

        :param product: If the product is not set, one is created
            and this is used as the primary bug target.
        :param owner: The reporter of the bug. If not set, one is created.
        :param bug_watch_url: If specified, create a bug watch pointing
            to this URL.
        """
        if product is None:
            product = self.makeProduct()
        if owner is None:
            owner = self.makePerson()
        if title is None:
            title = self.getUniqueString()
        if comment is None:
            comment = self.getUniqueString()
        create_bug_params = CreateBugParams(
            owner, title, comment=comment, private=private,
            datecreated=date_created, description=description,
            status=status)
        create_bug_params.setBugTarget(product=product)
        bug = getUtility(IBugSet).createBug(create_bug_params)
        if bug_watch_url is not None:
            # fromText() creates a bug watch associated with the bug.
            getUtility(IBugWatchSet).fromText(bug_watch_url, bug, owner)
        if date_closed is not None:
            [bugtask] = bug.bugtasks
            bugtask.transitionToStatus(
                BugTaskStatus.FIXRELEASED, owner, when=date_closed)
        return bug

    def makeBugTask(self, bug=None, target=None, owner=None):
        """Create and return a bug task.

        If the bug is already targeted to the given target, the existing
        bug task is returned.

        :param bug: The `IBug` the bug tasks should be part of. If None,
            one will be created.
        :param target: The `IBugTarget`, to which the bug will be
            targeted to.
        """
        if bug is None:
            bug = self.makeBug()
        if target is None:
            target = self.makeProduct()
        existing_bugtask = bug.getBugTask(target)
        if existing_bugtask is not None:
            return existing_bugtask

        if owner is None:
            owner = self.makePerson()

        if IProductSeries.providedBy(target):
            # We can't have a series task without a distribution task.
            self.makeBugTask(bug, target.product)
        if IDistroSeries.providedBy(target):
            # We can't have a series task without a distribution task.
            self.makeBugTask(bug, target.distribution)
        if ISourcePackage.providedBy(target):
            distribution_package = target.distribution.getSourcePackage(
                target.sourcepackagename)
            # We can't have a series task without a distribution task.
            self.makeBugTask(bug, distribution_package)

        return removeSecurityProxy(bug).addTask(owner, target)

    def makeBugTracker(self, base_url=None, bugtrackertype=None, title=None,
                       name=None):
        """Make a new bug tracker."""
        owner = self.makePerson()

        if base_url is None:
            base_url = 'http://%s.example.com/' % self.getUniqueString()
        if bugtrackertype is None:
            bugtrackertype = BugTrackerType.BUGZILLA

        return getUtility(IBugTrackerSet).ensureBugTracker(
            base_url, owner, bugtrackertype, title=title, name=name)

    def makeBugWatch(self, remote_bug=None, bugtracker=None, bug=None,
                     owner=None, bug_task=None):
        """Make a new bug watch."""
        if remote_bug is None:
            remote_bug = self.getUniqueInteger()

        if bugtracker is None:
            bugtracker = self.makeBugTracker()

        if bug_task is not None:
            # If someone passes a value for bug *and* a value for
            # bug_task then the bug value will get clobbered, but that
            # doesn't matter since the bug should be the one that the
            # bug task belongs to anyway (unless they're having a crazy
            # moment, in which case we're saving them from themselves).
            bug = bug_task.bug
        elif bug is None:
            bug = self.makeBug()

        if owner is None:
            owner = self.makePerson()

        bug_watch = getUtility(IBugWatchSet).createBugWatch(
            bug, owner, bugtracker, str(remote_bug))
        if bug_task is not None:
            bug_task.bugwatch = bug_watch

        # You need to be an admin to set next_check on a BugWatch.
        def set_next_check(bug_watch):
            bug_watch.next_check = datetime.now(pytz.timezone('UTC'))

        person = getUtility(IPersonSet).getByName('name16')
        run_with_login(person, set_next_check, bug_watch)
        return bug_watch

    def makeBugComment(self, bug=None, owner=None, subject=None, body=None,
                       bug_watch=None):
        """Create and return a new bug comment.

        :param bug: An `IBug` or a bug ID or name, or None, in which
            case a new bug is created.
        :param owner: An `IPerson`, or None, in which case a new
            person is created.
        :param subject: An `IMessage` or a string, or None, in which
            case a new message will be generated.
        :param body: An `IMessage` or a string, or None, in which
            case a new message will be generated.
        :param bug_watch: An `IBugWatch`, which will be used to set the
            new comment's bugwatch attribute.
        :return: An `IBugMessage`.
        """
        if bug is None:
            bug = self.makeBug()
        elif isinstance(bug, (int, long, basestring)):
            bug = getUtility(IBugSet).getByNameOrID(str(bug))
        if owner is None:
            owner = self.makePerson()
        if subject is None:
            subject = self.getUniqueString()
        if body is None:
            body = self.getUniqueString()
        return bug.newMessage(owner=owner, subject=subject,
                              content=body, parent=None, bugwatch=bug_watch,
                              remote_comment_id=None)

    def makeBugAttachment(self, bug=None, owner=None, data=None,
                          comment=None, filename=None, content_type=None,
                          description=None, is_patch=_DEFAULT):
        """Create and return a new bug attachment.

        :param bug: An `IBug` or a bug ID or name, or None, in which
            case a new bug is created.
        :param owner: An `IPerson`, or None, in which case a new
            person is created.
        :param data: A file-like object or a string, or None, in which
            case a unique string will be used.
        :param comment: An `IMessage` or a string, or None, in which
            case a new message will be generated.
        :param filename: A string, or None, in which case a unique
            string will be used.
        :param content_type: The MIME-type of this file.
        :param description: The description of the attachment.
        :param is_patch: If true, this attachment is a patch.
        :return: An `IBugAttachment`.
        """
        if bug is None:
            bug = self.makeBug()
        elif isinstance(bug, (int, long, basestring)):
            bug = getUtility(IBugSet).getByNameOrID(str(bug))
        if owner is None:
            owner = self.makePerson()
        if data is None:
            data = self.getUniqueString()
        if description is None:
            description = self.getUniqueString()
        if comment is None:
            comment = self.getUniqueString()
        if filename is None:
            filename = self.getUniqueString()
        # If the default value of is_patch when creating a new
        # BugAttachment should ever change, we don't want to interfere
        # with that.  So, we only override it if our caller explicitly
        # passed it.
        other_params = {}
        if is_patch is not _DEFAULT:
            other_params['is_patch'] = is_patch
        return bug.addAttachment(
            owner, data, comment, filename, content_type=content_type,
            description=description, **other_params)

    def makeSignedMessage(self, msgid=None, body=None, subject=None,
            attachment_contents=None, force_transfer_encoding=False,
            email_address=None, signing_context=None):
        """Return an ISignedMessage.

        :param msgid: An rfc2822 message-id.
        :param body: The body of the message.
        :param attachment_contents: The contents of an attachment.
        :param force_transfer_encoding: If True, ensure a transfer encoding is
            used.
        :param email_address: The address the mail is from.
        :param signing_context: A GPGSigningContext instance containing the
            gpg key to sign with.  If None, the message is unsigned.  The
            context also contains the password and gpg signing mode.
        """
        mail = SignedMessage()
        if email_address is None:
            person = self.makePerson()
            email_address = person.preferredemail.email
        mail['From'] = email_address
        mail['To'] = self.makePerson().preferredemail.email
        if subject is None:
            subject = self.getUniqueString('subject')
        mail['Subject'] = subject
        if msgid is None:
            msgid = self.makeUniqueRFC822MsgId()
        if body is None:
            body = self.getUniqueString('body')
        charset = 'ascii'
        try:
            body = body.encode(charset)
        except UnicodeEncodeError:
            charset = 'utf-8'
            body = body.encode(charset)
        mail['Message-Id'] = msgid
        mail['Date'] = formatdate()
        if signing_context is not None:
            gpghandler = getUtility(IGPGHandler)
            body = gpghandler.signContent(
                body, signing_context.fingerprint,
                signing_context.password, signing_context.mode)
            assert body is not None
        if attachment_contents is None:
            mail.set_payload(body)
            body_part = mail
        else:
            body_part = EmailMessage()
            body_part.set_payload(body)
            mail.attach(body_part)
            attach_part = EmailMessage()
            attach_part.set_payload(attachment_contents)
            attach_part['Content-type'] = 'application/octet-stream'
            if force_transfer_encoding:
                encode_base64(attach_part)
            mail.attach(attach_part)
            mail['Content-type'] = 'multipart/mixed'
        body_part['Content-type'] = 'text/plain'
        if force_transfer_encoding:
            encode_base64(body_part)
        body_part.set_charset(charset)
        mail.parsed_string = mail.as_string()
        return mail

    def makeSpecification(self, product=None, title=None, distribution=None,
                          name=None, summary=None, owner=None,
                          status=SpecificationDefinitionStatus.NEW):
        """Create and return a new, arbitrary Blueprint.

        :param product: The product to make the blueprint on.  If one is
            not specified, an arbitrary product is created.
        """
        if distribution is None and product is None:
            product = self.makeProduct()
        if name is None:
            name = self.getUniqueString('name')
        if summary is None:
            summary = self.getUniqueString('summary')
        if title is None:
            title = self.getUniqueString('title')
        if owner is None:
            owner = self.makePerson()
        return getUtility(ISpecificationSet).new(
            name=name,
            title=title,
            specurl=None,
            summary=summary,
            definition_status=status,
            owner=owner,
            product=product,
            distribution=distribution)

    def makeQuestion(self, target=None, title=None):
        """Create and return a new, arbitrary Question.

        :param target: The IQuestionTarget to make the question on. If one is
            not specified, an arbitrary product is created.
        :param title: The question title. If one is not provided, an
            arbitrary title is created.
        """
        if target is None:
            target = self.makeProduct()
        if title is None:
            title = self.getUniqueString('title')
        return target.newQuestion(
            owner=target.owner, title=title, description='description')

    def makeFAQ(self, target=None, title=None):
        """Create and return a new, arbitrary FAQ.

        :param target: The IFAQTarget to make the FAQ on. If one is
            not specified, an arbitrary product is created.
        :param title: The FAQ title. If one is not provided, an
            arbitrary title is created.
        """
        if target is None:
            target = self.makeProduct()
        if title is None:
            title = self.getUniqueString('title')
        return target.newFAQ(
            owner=target.owner, title=title, content='content')

    def makePackageCodeImport(self, sourcepackage=None, **kwargs):
        """Make a code import targetting a sourcepackage."""
        if sourcepackage is None:
            sourcepackage = self.makeSourcePackage()
        target = IBranchTarget(sourcepackage)
        return self.makeCodeImport(target=target, **kwargs)

    def makeProductCodeImport(self, product=None, **kwargs):
        """Make a code import targetting a product."""
        if product is None:
            product = self.makeProduct()
        target = IBranchTarget(product)
        return self.makeCodeImport(target=target, **kwargs)

    def makeCodeImport(self, svn_branch_url=None, cvs_root=None,
                       cvs_module=None, target=None, branch_name=None,
                       git_repo_url=None, hg_repo_url=None, registrant=None,
                       rcs_type=None, review_status=None):
        """Create and return a new, arbitrary code import.

        The type of code import will be inferred from the source details
        passed in, but defaults to a Subversion import from an arbitrary
        unique URL.
        """
        if (svn_branch_url is cvs_root is cvs_module is git_repo_url is
            hg_repo_url is None):
            svn_branch_url = self.getUniqueURL()

        if target is None:
            target = IBranchTarget(self.makeProduct())
        if branch_name is None:
            branch_name = self.getUniqueString('name')
        if registrant is None:
            registrant = self.makePerson()

        code_import_set = getUtility(ICodeImportSet)
        if svn_branch_url is not None:
            if rcs_type is None:
                rcs_type = RevisionControlSystems.SVN
            else:
                assert rcs_type in (RevisionControlSystems.SVN,
                                    RevisionControlSystems.BZR_SVN)
            code_import = code_import_set.new(
                registrant, target, branch_name, rcs_type=rcs_type,
                url=svn_branch_url)
        elif git_repo_url is not None:
            assert rcs_type in (None, RevisionControlSystems.GIT)
            code_import = code_import_set.new(
                registrant, target, branch_name,
                rcs_type=RevisionControlSystems.GIT,
                url=git_repo_url)
        elif hg_repo_url is not None:
            code_import = code_import_set.new(
                registrant, target, branch_name,
                rcs_type=RevisionControlSystems.HG,
                url=hg_repo_url)
        else:
            assert rcs_type in (None, RevisionControlSystems.CVS)
            code_import = code_import_set.new(
                registrant, target, branch_name,
                rcs_type=RevisionControlSystems.CVS,
                cvs_root=cvs_root, cvs_module=cvs_module)
        if review_status:
            removeSecurityProxy(code_import).review_status = review_status
        return code_import

    def makeCodeImportEvent(self):
        """Create and return a CodeImportEvent."""
        code_import = self.makeCodeImport()
        person = self.makePerson()
        code_import_event_set = getUtility(ICodeImportEventSet)
        return code_import_event_set.newCreate(code_import, person)

    def makeCodeImportJob(self, code_import=None):
        """Create and return a new code import job for the given import.

        This implies setting the import's review_status to REVIEWED.
        """
        if code_import is None:
            code_import = self.makeCodeImport()
        code_import.updateFromData(
            {'review_status': CodeImportReviewStatus.REVIEWED},
            code_import.registrant)
        return code_import.import_job

    def makeCodeImportMachine(self, set_online=False, hostname=None):
        """Return a new CodeImportMachine.

        The machine will be in the OFFLINE state."""
        if hostname is None:
            hostname = self.getUniqueString('machine-')
        if set_online:
            state = CodeImportMachineState.ONLINE
        else:
            state = CodeImportMachineState.OFFLINE
        machine = getUtility(ICodeImportMachineSet).new(hostname, state)
        return machine

    def makeCodeImportResult(self, code_import=None, result_status=None,
                             date_started=None, date_finished=None,
                             log_excerpt=None, log_alias=None, machine=None):
        """Create and return a new CodeImportResult."""
        if code_import is None:
            code_import = self.makeCodeImport()
        if machine is None:
            machine = self.makeCodeImportMachine()
        requesting_user = None
        if log_excerpt is None:
            log_excerpt = self.getUniqueString()
        if result_status is None:
            result_status = CodeImportResultStatus.FAILURE
        if date_finished is None:
            # If a date_started is specified, then base the finish time
            # on that.
            if date_started is None:
                date_finished = time_counter().next()
            else:
                date_finished = date_started + timedelta(hours=4)
        if date_started is None:
            date_started = date_finished - timedelta(hours=4)
        if log_alias is None:
            log_alias = self.makeLibraryFileAlias()
        return getUtility(ICodeImportResultSet).new(
            code_import, machine, requesting_user, log_excerpt, log_alias,
            result_status, date_started, date_finished)

    def makeCodeReviewComment(self, sender=None, subject=None, body=None,
                              vote=None, vote_tag=None, parent=None,
                              merge_proposal=None):
        if sender is None:
            sender = self.makePerson()
        if subject is None:
            subject = self.getUniqueString('subject')
        if body is None:
            body = self.getUniqueString('content')
        if merge_proposal is None:
            if parent:
                merge_proposal = parent.branch_merge_proposal
            else:
                merge_proposal = self.makeBranchMergeProposal(
                    registrant=sender)
        return merge_proposal.createComment(
            sender, subject, body, vote, vote_tag, parent)

    def makeCodeReviewVoteReference(self):
        bmp = removeSecurityProxy(self.makeBranchMergeProposal())
        candidate = self.makePerson()
        return bmp.nominateReviewer(candidate, bmp.registrant)

    def makeMessage(self, subject=None, content=None, parent=None,
                    owner=None):
        if subject is None:
            subject = self.getUniqueString()
        if content is None:
            content = self.getUniqueString()
        if owner is None:
            owner = self.makePerson()
        rfc822msgid = self.makeUniqueRFC822MsgId()
        message = Message(rfc822msgid=rfc822msgid, subject=subject,
            owner=owner, parent=parent)
        MessageChunk(message=message, sequence=1, content=content)
        return message

<<<<<<< HEAD
    def makeSeries(self, branch=None, name=None, product=None):
        """Create a new, arbitrary ProductSeries.

        :param branch: If supplied, the branch to set as
            ProductSeries.branch.
        :param name: If supplied, the name of the series.
        :param product: If supplied, the series is created for this product.
            Otherwise, a new product is created.
        """
        if product is None:
            product = self.makeProduct()
        if name is None:
            name = self.getUniqueString()
        # We don't want to login() as the person used to create the product,
        # so we remove the security proxy before creating the series.
        naked_product = removeSecurityProxy(product)
        series = naked_product.newSeries(
            product.owner, name, self.getUniqueString(), branch)
        if branch is not None:
            series.branch = branch
        syncUpdate(series)
        return series

    def makeLanguage(self, language_code=None, name=None, pluralforms=None):
=======
    def makeLanguage(self, language_code=None, name=None):
>>>>>>> 38b49003
        """Makes a language given the language_code and name."""
        if language_code is None:
            language_code = self.getUniqueString('lang')
        if name is None:
            name = "Language %s" % language_code

        language_set = getUtility(ILanguageSet)
        return language_set.createLanguage(
            language_code, name, pluralforms=pluralforms)

    def makeLibraryFileAlias(self, filename=None, content=None,
                             content_type='text/plain', restricted=False,
                             expires=None):
        """Make a library file, and return the alias."""
        if filename is None:
            filename = self.getUniqueString('filename')
        if content is None:
            content = self.getUniqueString()
        library_file_alias_set = getUtility(ILibraryFileAliasSet)
        library_file_alias = library_file_alias_set.create(
            filename, len(content), StringIO(content), content_type,
            expires=expires, restricted=restricted)
        return library_file_alias

    def makePackageDiff(self, from_spr=None, to_spr=None):
        """Make a completed package diff."""
        if from_spr is None:
            from_spr = self.makeSourcePackageRelease()
        if to_spr is None:
            to_spr = self.makeSourcePackageRelease()

        diff = from_spr.requestDiffTo(
            from_spr.creator, to_spr)

        naked_diff = removeSecurityProxy(diff)
        naked_diff.status = PackageDiffStatus.COMPLETED
        naked_diff.diff_content = self.makeLibraryFileAlias()
        naked_diff.date_fulfilled = UTC_NOW
        return diff

    def makeDistribution(self, name=None, displayname=None, owner=None,
                         members=None, title=None, aliases=None):
        """Make a new distribution."""
        if name is None:
            name = self.getUniqueString(prefix="distribution")
        if displayname is None:
            displayname = name.capitalize()
        if title is None:
            title = self.getUniqueString()
        description = self.getUniqueString()
        summary = self.getUniqueString()
        domainname = self.getUniqueString()
        if owner is None:
            owner = self.makePerson()
        if members is None:
            members = self.makeTeam(owner)
        distro = getUtility(IDistributionSet).new(
            name, displayname, title, description, summary, domainname,
            members, owner)
        if aliases is not None:
            removeSecurityProxy(distro).setAliases(aliases)
        return distro

    def makeDistroRelease(self, distribution=None, version=None,
                          status=SeriesStatus.DEVELOPMENT,
                          parent_series=None, name=None, displayname=None):
        """Make a new distro release."""
        if distribution is None:
            distribution = self.makeDistribution()
        if name is None:
            name = self.getUniqueString(prefix="distroseries")
        if displayname is None:
            displayname = name.capitalize()
        if version is None:
            version = "%s.0" % self.getUniqueInteger()

        # We don't want to login() as the person used to create the product,
        # so we remove the security proxy before creating the series.
        naked_distribution = removeSecurityProxy(distribution)
        series = naked_distribution.newSeries(
            version=version,
            name=name,
            displayname=displayname,
            title=self.getUniqueString(), summary=self.getUniqueString(),
            description=self.getUniqueString(),
            parent_series=parent_series, owner=distribution.owner)
        series.status = status
        return ProxyFactory(series)

    def makeUbuntuDistroRelease(self, version=None,
                                status=SeriesStatus.DEVELOPMENT,
                                parent_series=None, name=None,
                                displayname=None):
        """Short cut to use the celebrity 'ubuntu' as the distribution."""
        ubuntu = getUtility(ILaunchpadCelebrities).ubuntu
        return self.makeDistroRelease(
            ubuntu, version, status, parent_series, name, displayname)

    # Most people think of distro releases as distro series.
    makeDistroSeries = makeDistroRelease
    makeUbuntuDistroSeries = makeUbuntuDistroRelease

    def makeDistroSeriesDifference(
        self, derived_series=None, source_package_name_str=None,
        versions=None,
        difference_type=DistroSeriesDifferenceType.DIFFERENT_VERSIONS,
        status=DistroSeriesDifferenceStatus.NEEDS_ATTENTION):
        """Create a new distro series source package difference."""
        if derived_series is None:
            parent_series = self.makeDistroSeries()
            derived_series = self.makeDistroSeries(
                parent_series=parent_series)

        if source_package_name_str is None:
            source_package_name_str = self.getUniqueString('src-name')

        source_package_name = self.getOrMakeSourcePackageName(
            source_package_name_str)

        if versions is None:
            versions = {}

        if difference_type is not (
            DistroSeriesDifferenceType.MISSING_FROM_DERIVED_SERIES):

            self.makeSourcePackagePublishingHistory(
                distroseries=derived_series,
                version=versions.get('derived'),
                sourcepackagename=source_package_name,
                status = PackagePublishingStatus.PUBLISHED)

        if difference_type is not (
            DistroSeriesDifferenceType.UNIQUE_TO_DERIVED_SERIES):

            self.makeSourcePackagePublishingHistory(
                distroseries=derived_series.parent_series,
                version=versions.get('parent'),
                sourcepackagename=source_package_name,
                status = PackagePublishingStatus.PUBLISHED)

        diff = getUtility(IDistroSeriesDifferenceSource).new(
            derived_series, source_package_name, difference_type,
            status=status)

        # We clear the cache on the diff, returning the object as if it
        # was just loaded from the store.
        IPropertyCacheManager(diff).clear()
        return diff

    def makeDistroSeriesDifferenceComment(
        self, distro_series_difference=None, owner=None, comment=None):
        """Create a new distro series difference comment."""
        if distro_series_difference is None:
            distro_series_difference = self.makeDistroSeriesDifference()
        if owner is None:
            owner = self.makePerson()
        if comment is None:
            comment = self.getUniqueString('dsdcomment')

        return getUtility(IDistroSeriesDifferenceCommentSource).new(
            distro_series_difference, owner, comment)

    def makeDistroArchSeries(self, distroseries=None,
                             architecturetag=None, processorfamily=None,
                             official=True, owner=None,
                             supports_virtualized=False):
        """Create a new distroarchseries"""

        if distroseries is None:
            distroseries = self.makeDistroRelease()
        if processorfamily is None:
            processorfamily = ProcessorFamilySet().getByName('powerpc')
        if owner is None:
            owner = self.makePerson()
        # XXX: architecturetag & processerfamily are tightly coupled. It's
        # wrong to just make a fresh architecture tag without also making a
        # processor family to go with it (ideally with processors!)
        if architecturetag is None:
            architecturetag = self.getUniqueString('arch')
        return distroseries.newArch(
            architecturetag, processorfamily, official, owner,
            supports_virtualized)

    def makeComponent(self, name=None):
        """Make a new `IComponent`."""
        if name is None:
            name = self.getUniqueString()
        return getUtility(IComponentSet).ensure(name)

    def makeArchive(self, distribution=None, owner=None, name=None,
                    purpose=None, enabled=True, private=False,
                    virtualized=True, description=None, displayname=None):
        """Create and return a new arbitrary archive.

        :param distribution: Supply IDistribution, defaults to a new one
            made with makeDistribution() for non-PPAs and ubuntu for PPAs.
        :param owner: Supper IPerson, defaults to a new one made with
            makePerson().
        :param name: Name of the archive, defaults to a random string.
        :param purpose: Supply ArchivePurpose, defaults to PPA.
        :param enabled: Whether the archive is enabled.
        :param private: Whether the archive is created private.
        :param virtualized: Whether the archive is virtualized.
        :param description: A description of the archive.
        """
        if purpose is None:
            purpose = ArchivePurpose.PPA
        if distribution is None:
            # See bug #568769
            if purpose == ArchivePurpose.PPA:
                distribution = getUtility(ILaunchpadCelebrities).ubuntu
            else:
                distribution = self.makeDistribution()
        if owner is None:
            owner = self.makePerson()
        if name is None:
            if purpose != ArchivePurpose.PPA:
                name = default_name_by_purpose.get(purpose)
            if name is None:
                name = self.getUniqueString()

        # Making a distribution makes an archive, and there can be only one
        # per distribution.
        if purpose == ArchivePurpose.PRIMARY:
            return distribution.main_archive

        archive = getUtility(IArchiveSet).new(
            owner=owner, purpose=purpose,
            distribution=distribution, name=name, displayname=displayname,
            enabled=enabled, require_virtualized=virtualized,
            description=description)

        if private:
            naked_archive = removeSecurityProxy(archive)
            naked_archive.private = True
            naked_archive.buildd_secret = "sekrit"

        return archive

    def makeBuilder(self, processor=None, url=None, name=None, title=None,
                    description=None, owner=None, active=True,
                    virtualized=True, vm_host=None, manual=False):
        """Make a new builder for i386 virtualized builds by default.

        Note: the builder returned will not be able to actually build -
        we currently have a build slave setup for 'bob' only in the
        test environment.
        See lib/canonical/buildd/tests/buildd-slave-test.conf
        """
        if processor is None:
            processor_fam = ProcessorFamilySet().getByName('x86')
            processor = processor_fam.processors[0]
        if url is None:
            url = 'http://%s:8221/' % self.getUniqueString()
        if name is None:
            name = self.getUniqueString()
        if title is None:
            title = self.getUniqueString()
        if description is None:
            description = self.getUniqueString()
        if owner is None:
            owner = self.makePerson()

        return getUtility(IBuilderSet).new(
            processor, url, name, title, description, owner, active,
            virtualized, vm_host, manual=manual)

    def makeRecipeText(self, *branches):
        if len(branches) == 0:
            branches = (self.makeAnyBranch(), )
        base_branch = branches[0]
        other_branches = branches[1:]
        text = MINIMAL_RECIPE_TEXT % base_branch.bzr_identity
        for i, branch in enumerate(other_branches):
            text += 'merge dummy-%s %s\n' % (i, branch.bzr_identity)
        return text

    def makeRecipe(self, *branches):
        """Make a builder recipe that references `branches`.

        If no branches are passed, return a recipe text that references an
        arbitrary branch.
        """
        from bzrlib.plugins.builder.recipe import RecipeParser
        parser = RecipeParser(self.makeRecipeText(*branches))
        return parser.parse()

    def makeSourcePackageRecipeDistroseries(self, name="warty"):
        """Return a supported Distroseries to use with Source Package Recipes.

        Ew.  This uses sampledata currently, which is the ONLY reason this
        method exists: it gives us a migration path away from sampledata.
        """
        ubuntu = getUtility(IDistributionSet).getByName('ubuntu')
        return ubuntu.getSeries(name)

    def makeSourcePackageRecipe(self, registrant=None, owner=None,
                                distroseries=None, name=None,
                                description=None, branches=(),
                                build_daily=False, daily_build_archive=None,
                                is_stale=None, recipe=None):
        """Make a `SourcePackageRecipe`."""
        if registrant is None:
            registrant = self.makePerson()
        if owner is None:
            owner = self.makePerson()
        if distroseries is None:
            distroseries = self.makeSourcePackageRecipeDistroseries()

        if name is None:
            name = self.getUniqueString().decode('utf8')
        if description is None:
            description = self.getUniqueString().decode('utf8')
        if daily_build_archive is None:
            daily_build_archive = self.makeArchive(
                distribution=distroseries.distribution, owner=owner)
        if recipe is None:
            recipe = self.makeRecipeText(*branches)
        else:
            assert branches == ()
        source_package_recipe = getUtility(ISourcePackageRecipeSource).new(
            registrant, owner, name, recipe, description, [distroseries],
            daily_build_archive, build_daily)
        if is_stale is not None:
            removeSecurityProxy(source_package_recipe).is_stale = is_stale
        IStore(source_package_recipe).flush()
        return source_package_recipe

    def makeSourcePackageRecipeBuild(self, sourcepackage=None, recipe=None,
                                     requester=None, archive=None,
                                     sourcename=None, distroseries=None,
                                     pocket=None, date_created=None,
                                     status=BuildStatus.NEEDSBUILD,
                                     duration=None):
        """Make a new SourcePackageRecipeBuild."""
        if recipe is None:
            recipe = self.makeSourcePackageRecipe(name=sourcename)
        if archive is None:
            archive = self.makeArchive()
        if distroseries is None:
            distroseries = self.makeDistroSeries(
                distribution=archive.distribution)
        if requester is None:
            requester = self.makePerson()
        spr_build = getUtility(ISourcePackageRecipeBuildSource).new(
            distroseries=distroseries,
            recipe=recipe,
            archive=archive,
            requester=requester,
            pocket=pocket,
            date_created=date_created)
        removeSecurityProxy(spr_build).status = status
        if duration is not None:
            naked_sprb = removeSecurityProxy(spr_build)
            if naked_sprb.date_started is None:
                naked_sprb.date_started = spr_build.date_created
            naked_sprb.date_finished = naked_sprb.date_started + duration
        return spr_build

    def makeSourcePackageRecipeBuildJob(
        self, score=9876, virtualized=True, estimated_duration=64,
        sourcename=None, recipe_build=None):
        """Create a `SourcePackageRecipeBuildJob` and a `BuildQueue` for
        testing."""
        if recipe_build is None:
            recipe_build = self.makeSourcePackageRecipeBuild(
                sourcename=sourcename)
        recipe_build_job = recipe_build.makeJob()

        store = getUtility(IStoreSelector).get(MAIN_STORE, DEFAULT_FLAVOR)
        bq = BuildQueue(
            job=recipe_build_job.job, lastscore=score,
            job_type=BuildFarmJobType.RECIPEBRANCHBUILD,
            estimated_duration = timedelta(seconds=estimated_duration),
            virtualized=virtualized)
        store.add(bq)
        return bq

    def makeDscFile(self, tempdir_path=None):
        """Make a DscFile.

        :param tempdir_path: Path to a temporary directory to use.  If not
            supplied, a temp directory will be created.
        """
        filename = 'ed_0.2-20.dsc'
        contexts = []
        if tempdir_path is None:
            contexts.append(temp_dir())
        # Use nested so temp_dir is an optional context.
        with nested(*contexts) as result:
            if tempdir_path is None:
                tempdir_path = result[0]
            fullpath = os.path.join(tempdir_path, filename)
            with open(fullpath, 'w') as dsc_file:
                dsc_file.write(dedent("""\
                Format: 1.0
                Source: ed
                Version: 0.2-20
                Binary: ed
                Maintainer: James Troup <james@nocrew.org>
                Architecture: any
                Standards-Version: 3.5.8.0
                Build-Depends: dpatch
                Files:
                 ddd57463774cae9b50e70cd51221281b 185913 ed_0.2.orig.tar.gz
                 f9e1e5f13725f581919e9bfd62272a05 8506 ed_0.2-20.diff.gz
                """))

            class Changes:
                architectures = ['source']
            logger = QuietFakeLogger()
            policy = BuildDaemonUploadPolicy()
            policy.distroseries = self.makeDistroSeries()
            policy.archive = self.makeArchive()
            policy.distro = policy.distroseries.distribution
            dsc_file = DSCFile(fullpath, 'digest', 0, 'main/editors',
                'priority', 'package', 'version', Changes, policy, logger)
            list(dsc_file.verify())
        return dsc_file

    def makeTranslationTemplatesBuildJob(self, branch=None):
        """Make a new `TranslationTemplatesBuildJob`.

        :param branch: The branch that the job should be for.  If none
            is given, one will be created.
        """
        if branch is None:
            branch = self.makeBranch()

        jobset = getUtility(ITranslationTemplatesBuildJobSource)
        return jobset.create(branch)

    def makePOTemplate(self, productseries=None, distroseries=None,
                       sourcepackagename=None, owner=None, name=None,
                       translation_domain=None, path=None):
        """Make a new translation template."""
        if productseries is None and distroseries is None:
            # No context for this template; set up a productseries.
            productseries = self.makeProductSeries(owner=owner)
            # Make it use Translations, otherwise there's little point
            # to us creating a template for it.
            naked_series = removeSecurityProxy(productseries)
            naked_series.product.translations_usage = ServiceUsage.LAUNCHPAD
        templateset = getUtility(IPOTemplateSet)
        subset = templateset.getSubset(
            distroseries, sourcepackagename, productseries)

        if name is None:
            name = self.getUniqueString()
        if translation_domain is None:
            translation_domain = self.getUniqueString()

        if owner is None:
            if productseries is None:
                owner = distroseries.owner
            else:
                owner = productseries.owner

        if path is None:
            path = 'messages.pot'

        return subset.new(name, translation_domain, path, owner)

    def makePOTemplateAndPOFiles(self, language_codes, **kwargs):
        """Create a POTemplate and associated POFiles.

        Create a POTemplate for the given distroseries/sourcepackagename or
        productseries and create a POFile for each language. Returns the
        template.
        """
        template = self.makePOTemplate(**kwargs)
        for language_code in language_codes:
            self.makePOFile(language_code, template, template.owner)
        return template

    def makePOFile(self, language_code, potemplate=None, owner=None,
                   create_sharing=False, variant=None):
        """Make a new translation file."""
        if potemplate is None:
            potemplate = self.makePOTemplate(owner=owner)
        pofile = potemplate.newPOFile(language_code,
                                      create_sharing=create_sharing)
        if variant is not None:
            removeSecurityProxy(pofile).variant = variant
        return pofile

    def makePOTMsgSet(self, potemplate, singular=None, plural=None,
                      context=None, sequence=0):
        """Make a new `POTMsgSet` in the given template."""
        if singular is None and plural is None:
            singular = self.getUniqueString()
        potmsgset = potemplate.createMessageSetFromText(
            singular, plural, context, sequence)
        removeSecurityProxy(potmsgset).sync()
        return potmsgset

    def makePOFileAndPOTMsgSet(self, language_code, msgid=None,
                               with_plural=False):
        """Make a `POFile` with a `POTMsgSet`."""
        pofile = self.makePOFile(language_code)

        if with_plural:
            if msgid is None:
                msgid = self.getUniqueString()
            plural = self.getUniqueString()
        else:
            plural = None

        potmsgset = self.makePOTMsgSet(
            pofile.potemplate, singular=msgid, plural=plural)

        return pofile, potmsgset

    def makeTranslationMessage(self, pofile=None, potmsgset=None,
                               translator=None, suggestion=False,
                               reviewer=None, translations=None,
                               lock_timestamp=None, date_updated=None,
                               is_current_upstream=False, force_shared=False,
                               force_diverged=False):
        """Make a new `TranslationMessage` in the given PO file."""
        if pofile is None:
            pofile = self.makePOFile('sr')
        if potmsgset is None:
            potmsgset = self.makePOTMsgSet(pofile.potemplate, sequence=1)
        if translator is None:
            translator = self.makePerson()
        if translations is None:
            translations = [self.getUniqueString()]
        translation_message = potmsgset.updateTranslation(
            pofile, translator, translations,
            is_current_upstream=is_current_upstream,
            lock_timestamp=lock_timestamp, force_suggestion=suggestion,
            force_shared=force_shared, force_diverged=force_diverged)
        if date_updated is not None:
            naked_translation_message = removeSecurityProxy(
                translation_message)
            naked_translation_message.date_created = date_updated
            if translation_message.reviewer is not None:
                naked_translation_message.date_reviewed = date_updated
            naked_translation_message.sync()
        return translation_message

    def _makeTranslationsDict(self, translations=None):
        """Make sure translations are stored in a dict, e.g. {0: "foo"}.

        If translations is already dict, it is returned unchanged.
        If translations is a sequence, it is enumerated into a dict.
        If translations is None, an arbitrary single translation is created.
        """
        if translations is None:
            return {0: self.getUniqueString()}
        if isinstance(translations, dict):
            return translations
        assert isinstance(translations, (list, tuple)), (
                "Expecting either a dict or a sequence.")
        return dict(enumerate(translations))

    def makeSuggestion(self, pofile=None, potmsgset=None, translator=None,
                       translations=None, date_created=None):
        """Make a new suggested `TranslationMessage` in the given PO file."""
        if pofile is None:
            pofile = self.makePOFile('sr')
        if potmsgset is None:
            potmsgset = self.makePOTMsgSet(pofile.potemplate, sequence=1)
        if translator is None:
            translator = self.makePerson()
        translations = self._makeTranslationsDict(translations)
        translation_message = potmsgset.submitSuggestion(
            pofile, translator, translations)
        assert translation_message is not None, (
            "Cannot make suggestion on translation credits POTMsgSet.")
        if date_created is not None:
            naked_translation_message = removeSecurityProxy(
                translation_message)
            naked_translation_message.date_created = date_created
            naked_translation_message.sync()
        return translation_message

    def makeSharedTranslationMessage(self, pofile=None, potmsgset=None,
                                     translator=None, suggestion=False,
                                     reviewer=None, translations=None,
                                     date_updated=None,
                                     is_current_upstream=False):
        translation_message = self.makeTranslationMessage(
            pofile=pofile, potmsgset=potmsgset, translator=translator,
            suggestion=suggestion, reviewer=reviewer,
            is_current_upstream=is_current_upstream,
            translations=translations, date_updated=date_updated,
            force_shared=True)
        return translation_message

    def makeCurrentTranslationMessage(self, pofile=None, potmsgset=None,
                                      translator=None, reviewer=None,
                                      translations=None, diverged=False,
                                      current_other=False):
        """Create a `TranslationMessage` and make it current.

        This is similar to `makeTranslationMessage`, except:
         * It doesn't create suggestions.
         * It doesn't rely on the obsolescent updateTranslation.
         * It activates the message on the correct translation side.

        By default the message will only be current on the side (Ubuntu
        or upstream) that `pofile` is on.

        Be careful: if the message is already translated, calling this
        method may violate database unique constraints.

        :param pofile: `POFile` to put translation in; if omitted, one
            will be created.
        :param potmsgset: `POTMsgSet` to translate; if omitted, one will
            be created (with sequence number 1).
        :param translator: `Person` who created the translation.  If
            omitted, one will be created.
        :param reviewer: `Person` who reviewed the translation.  If
            omitted, one will be created.
        :param translations: Strings to translate the `POTMsgSet`
            to.  Can be either a list, or a dict mapping plural form
            numbers to the forms' respective translations.
            If omitted, will translate to a single random string.
        :param diverged: Create a diverged message?
        :param current_other: Should the message also be current on the
            other translation side?  (Cannot be combined with `diverged`).
        """
        assert not (diverged and current_other), (
            "A diverged message can't be current on the other side.")
        if pofile is None:
            pofile = self.makePOFile('nl')
        if potmsgset is None:
            potmsgset = self.makePOTMsgSet(pofile.potemplate, sequence=1)
        if translator is None:
            translator = self.makePerson()
        if reviewer is None:
            reviewer = self.makePerson()
        if translations is None:
            translations = [self.getUniqueString()]
        if isinstance(translations, list):
            # Support the list-of-strings format for convenience.
            translations = dict(enumerate(translations))

        message = potmsgset.setCurrentTranslation(
            pofile, translator, translations,
            RosettaTranslationOrigin.ROSETTAWEB,
            share_with_other_side=current_other)

        if diverged:
            removeSecurityProxy(message).potemplate = pofile.potemplate

        message.markReviewed(reviewer)
        return message

    def makeDivergedTranslationMessage(self, pofile=None, potmsgset=None,
                                       translator=None, reviewer=None,
                                       translations=None):
        """Create a diverged, current `TranslationMessage`."""
        if pofile is None:
            pofile = self.makePOFile('lt')
        if reviewer is None:
            reviewer = self.makePerson()

        message = self.makeSuggestion(
            pofile=pofile, potmsgset=potmsgset, translator=translator,
            translations=translations)
        return message.approveAsDiverged(pofile, reviewer)

    def makeTranslation(self, pofile, sequence,
                        english=None, translated=None,
                        is_current_upstream=False):
        """Add a single current translation entry to the given pofile.
        This should only be used on pristine pofiles with pristine
        potemplates to avoid conflicts in the sequence numbers.
        For each entry a new POTMsgSet is created.

        :pofile: The pofile to add to.
        :sequence: The sequence number for the POTMsgSet.
        :english: The english string which becomes the msgid in the POTMsgSet.
        :translated: The translated string which becomes the msgstr.
        :is_current_upstream: The is_current_upstream flag of the
            translation message.
        """
        if english is None:
            english = self.getUniqueString('english')
        if translated is None:
            translated = self.getUniqueString('translated')
        naked_pofile = removeSecurityProxy(pofile)
        potmsgset = self.makePOTMsgSet(naked_pofile.potemplate, english,
            sequence=sequence)
        translation = removeSecurityProxy(
            self.makeTranslationMessage(naked_pofile, potmsgset,
                translations=[translated]))
        translation.is_current_upstream = is_current_upstream
        translation.is_current_ubuntu = True

    def makeTranslationImportQueueEntry(self, path=None, productseries=None,
                                        distroseries=None,
                                        sourcepackagename=None,
                                        potemplate=None, content=None,
                                        uploader=None, pofile=None,
                                        format=None, status=None,
                                        from_upstream=False):
        """Create a `TranslationImportQueueEntry`."""
        if path is None:
            path = self.getUniqueString() + '.pot'

        for_distro = not (distroseries is None and sourcepackagename is None)
        for_project = productseries is not None
        has_template = (potemplate is not None)
        if has_template and not for_distro and not for_project:
            # Copy target from template.
            distroseries = potemplate.distroseries
            sourcepackagename = potemplate.sourcepackagename
            productseries = potemplate.productseries

        if sourcepackagename is None and distroseries is None:
            if productseries is None:
                productseries = self.makeProductSeries()
        else:
            if sourcepackagename is None:
                sourcepackagename = self.makeSourcePackageName()
            if distroseries is None:
                distroseries = self.makeDistroSeries()

        if uploader is None:
            uploader = self.makePerson()

        if content is None:
            content = self.getUniqueString()
        content_reference = getUtility(ILibraryFileAliasSet).create(
            name=os.path.basename(path), size=len(content),
            file=StringIO(content), contentType='text/plain')

        if format is None:
            format = TranslationFileFormat.PO

        if status is None:
            status = RosettaImportStatus.NEEDS_REVIEW

        return TranslationImportQueueEntry(
            path=path, productseries=productseries, distroseries=distroseries,
            sourcepackagename=sourcepackagename, importer=uploader,
            content=content_reference, status=status, format=format,
            from_upstream=from_upstream)

    def makeMailingList(self, team, owner):
        """Create a mailing list for the team."""
        team_list = getUtility(IMailingListSet).new(team, owner)
        team_list.startConstructing()
        team_list.transitionToStatus(MailingListStatus.ACTIVE)
        return team_list

    def makeTeamAndMailingList(
        self, team_name, owner_name,
        visibility=None,
        subscription_policy=TeamSubscriptionPolicy.OPEN):
        """Make a new active mailing list for the named team.

        :param team_name: The new team's name.
        :type team_name: string
        :param owner_name: The name of the team's owner.
        :type owner: string
        :param visibility: The team's visibility. If it's None, the default
            (public) will be used.
        :type visibility: `PersonVisibility`
        :param subscription_policy: The subscription policy of the team.
        :type subscription_policy: `TeamSubscriptionPolicy`
        :return: The new team and mailing list.
        :rtype: (`ITeam`, `IMailingList`)
        """
        owner = getUtility(IPersonSet).getByName(owner_name)
        display_name = SPACE.join(
            word.capitalize() for word in team_name.split('-'))
        team = getUtility(IPersonSet).getByName(team_name)
        if team is None:
            team = self.makeTeam(
                owner, displayname=display_name, name=team_name,
                visibility=visibility,
                subscription_policy=subscription_policy)
        team_list = self.makeMailingList(team, owner)
        return team, team_list

    def makeMirrorProbeRecord(self, mirror):
        """Create a probe record for a mirror of a distribution."""
        log_file = StringIO()
        log_file.write("Fake probe, nothing useful here.")
        log_file.seek(0)

        library_alias = getUtility(ILibraryFileAliasSet).create(
            name='foo', size=len(log_file.getvalue()),
            file=log_file, contentType='text/plain')

        proberecord = mirror.newProbeRecord(library_alias)
        return proberecord

    def makeMirror(self, distribution, displayname, country=None,
                   http_url=None, ftp_url=None, rsync_url=None,
                   official_candidate=False):
        """Create a mirror for the distribution."""
        # If no URL is specified create an HTTP URL.
        if http_url is None and ftp_url is None and rsync_url is None:
            http_url = self.getUniqueURL()
        # If no country is given use Argentina.
        if country is None:
            country = getUtility(ICountrySet)['AR']

        mirror = distribution.newMirror(
            owner=distribution.owner,
            speed=MirrorSpeed.S256K,
            country=country,
            content=MirrorContent.ARCHIVE,
            displayname=displayname,
            description=None,
            http_base_url=http_url,
            ftp_base_url=ftp_url,
            rsync_base_url=rsync_url,
            official_candidate=official_candidate)
        return mirror

    def makeUniqueRFC822MsgId(self):
        """Make a unique RFC 822 message id.

        The created message id is guaranteed not to exist in the
        `Message` table already.
        """
        msg_id = make_msgid('launchpad')
        while Message.selectBy(rfc822msgid=msg_id).count() > 0:
            msg_id = make_msgid('launchpad')
        return msg_id

    def makeSourcePackageName(self, name=None):
        """Make an `ISourcePackageName`."""
        if name is None:
            name = self.getUniqueString()
        return getUtility(ISourcePackageNameSet).new(name)

    def getOrMakeSourcePackageName(self, name=None):
        """Get an existing`ISourcePackageName` or make a new one.

        This method encapsulates getOrCreateByName so that tests can be kept
        free of the getUtility(ISourcePackageNameSet) noise.
        """
        if name is None:
            return self.makeSourcePackageName()
        return getUtility(ISourcePackageNameSet).getOrCreateByName(name)

    def makeSourcePackage(self, sourcepackagename=None, distroseries=None):
        """Make an `ISourcePackage`."""
        # Make sure we have a real sourcepackagename object.
        if (sourcepackagename is None or
            isinstance(sourcepackagename, basestring)):
            sourcepackagename = self.getOrMakeSourcePackageName(
                sourcepackagename)
        if distroseries is None:
            distroseries = self.makeDistroRelease()
        return distroseries.getSourcePackage(sourcepackagename)

    def getAnySourcePackageUrgency(self):
        return SourcePackageUrgency.MEDIUM

    def makePackageUpload(self, distroseries=None, archive=None,
                          pocket=None, changes_filename=None,
                          changes_file_content=None,
                          signing_key=None, status=None):
        if archive is None:
            archive = self.makeArchive()
        if distroseries is None:
            distroseries = self.makeDistroSeries(
                distribution=archive.distribution)
        if changes_filename is None:
            changes_filename = self.getUniqueString("changesfilename")
        if changes_file_content is None:
            changes_file_content = self.getUniqueString("changesfilecontent")
        if pocket is None:
            pocket = PackagePublishingPocket.RELEASE
        package_upload = distroseries.createQueueEntry(
            pocket, changes_filename, changes_file_content, archive,
            signing_key=signing_key)
        if status is not None:
            naked_package_upload = removeSecurityProxy(package_upload)
            status_changers = {
                PackageUploadStatus.DONE: naked_package_upload.setDone,
                PackageUploadStatus.ACCEPTED:
                    naked_package_upload.setAccepted,
                }
            status_changers[status]()
        return package_upload

    def makeSourcePackageRelease(self, archive=None, sourcepackagename=None,
                                 distroseries=None, maintainer=None,
                                 creator=None, component=None,
                                 section_name=None, urgency=None,
                                 version=None, builddepends=None,
                                 builddependsindep=None,
                                 build_conflicts=None,
                                 build_conflicts_indep=None,
                                 architecturehintlist='all',
                                 dsc_maintainer_rfc822=None,
                                 dsc_standards_version='3.6.2',
                                 dsc_format='1.0', dsc_binaries='foo-bin',
                                 date_uploaded=UTC_NOW,
                                 source_package_recipe_build=None,
                                 dscsigningkey=None,
                                 user_defined_fields=None,
                                 changelog_entry=None,
                                 homepage=None):
        """Make a `SourcePackageRelease`."""
        if distroseries is None:
            if source_package_recipe_build is not None:
                distroseries = source_package_recipe_build.distroseries
            else:
                if archive is None:
                    distribution = None
                else:
                    distribution = archive.distribution
                distroseries = self.makeDistroRelease(
                    distribution=distribution)

        if archive is None:
            archive = self.makeArchive(
                distribution=distroseries.distribution,
                purpose=ArchivePurpose.PRIMARY)

        if sourcepackagename is None:
            sourcepackagename = self.makeSourcePackageName()

        if component is None:
            component = self.makeComponent()

        if urgency is None:
            urgency = self.getAnySourcePackageUrgency()

        section = self.makeSection(name=section_name)

        if maintainer is None:
            maintainer = self.makePerson()

        if dsc_maintainer_rfc822 is None:
            dsc_maintainer_rfc822 = '%s <%s>' % (
                maintainer.displayname,
                maintainer.preferredemail.email)

        if creator is None:
            creator = self.makePerson()

        if version is None:
            version = self.getUniqueString('version')

        return distroseries.createUploadedSourcePackageRelease(
            sourcepackagename=sourcepackagename,
            maintainer=maintainer,
            creator=creator,
            component=component,
            section=section,
            urgency=urgency,
            version=version,
            builddepends=builddepends,
            builddependsindep=builddependsindep,
            build_conflicts=build_conflicts,
            build_conflicts_indep=build_conflicts_indep,
            architecturehintlist=architecturehintlist,
            changelog=None,
            changelog_entry=changelog_entry,
            dsc=None,
            copyright=self.getUniqueString(),
            dscsigningkey=dscsigningkey,
            dsc_maintainer_rfc822=dsc_maintainer_rfc822,
            dsc_standards_version=dsc_standards_version,
            dsc_format=dsc_format,
            dsc_binaries=dsc_binaries,
            archive=archive,
            dateuploaded=date_uploaded,
            source_package_recipe_build=source_package_recipe_build,
            user_defined_fields=user_defined_fields,
            homepage=homepage)

    def makeSourcePackageReleaseFile(self, sourcepackagerelease=None,
                                     library_file=None, filetype=None):
        if sourcepackagerelease is None:
            sourcepackagerelease = self.makeSourcePackageRelease()
        if library_file is None:
            library_file = self.makeLibraryFileAlias()
        if filetype is None:
            filetype = SourcePackageFileType.DSC
        return ProxyFactory(
            SourcePackageReleaseFile(
                sourcepackagerelease=sourcepackagerelease,
                libraryfile=library_file, filetype=filetype))

    def makeBinaryPackageBuild(self, source_package_release=None,
            distroarchseries=None, archive=None, builder=None,
            status=None, pocket=None):
        """Create a BinaryPackageBuild.

        If archive is not supplied, the source_package_release is used
        to determine archive.
        :param source_package_release: The SourcePackageRelease this binary
            build uses as its source.
        :param distroarchseries: The DistroArchSeries to use.
        :param archive: The Archive to use.
        :param builder: An optional builder to assign.
        :param status: The BuildStatus for the build.
        """
        if archive is None:
            if source_package_release is None:
                archive = self.makeArchive()
            else:
                archive = source_package_release.upload_archive
        if source_package_release is None:
            multiverse = self.makeComponent(name='multiverse')
            source_package_release = self.makeSourcePackageRelease(
                archive, component=multiverse)
            self.makeSourcePackagePublishingHistory(
                distroseries=source_package_release.upload_distroseries,
                archive=archive, sourcepackagerelease=source_package_release)
        processor = self.makeProcessor()
        if distroarchseries is None:
            distroarchseries = self.makeDistroArchSeries(
                distroseries=source_package_release.upload_distroseries,
                processorfamily=processor.family)
        if status is None:
            status = BuildStatus.NEEDSBUILD
        if pocket is None:
            pocket = PackagePublishingPocket.RELEASE
        binary_package_build = getUtility(IBinaryPackageBuildSet).new(
            source_package_release=source_package_release,
            processor=processor,
            distro_arch_series=distroarchseries,
            status=status,
            archive=archive,
            pocket=pocket,
            date_created=self.getUniqueDate())
        naked_build = removeSecurityProxy(binary_package_build)
        naked_build.builder = builder
        return binary_package_build

    def makeSourcePackagePublishingHistory(self, sourcepackagename=None,
                                           distroseries=None, maintainer=None,
                                           creator=None, component=None,
                                           section_name=None,
                                           urgency=None, version=None,
                                           archive=None,
                                           builddepends=None,
                                           builddependsindep=None,
                                           build_conflicts=None,
                                           build_conflicts_indep=None,
                                           architecturehintlist='all',
                                           dateremoved=None,
                                           date_uploaded=UTC_NOW,
                                           pocket=None,
                                           status=None,
                                           scheduleddeletiondate=None,
                                           dsc_standards_version='3.6.2',
                                           dsc_format='1.0',
                                           dsc_binaries='foo-bin',
                                           sourcepackagerelease=None,
                                           ):
        """Make a `SourcePackagePublishingHistory`."""
        if distroseries is None:
            if archive is None:
                distribution = None
            else:
                distribution = archive.distribution
            distroseries = self.makeDistroRelease(distribution=distribution)

        if archive is None:
            archive = self.makeArchive(
                distribution=distroseries.distribution,
                purpose=ArchivePurpose.PRIMARY)

        if pocket is None:
            pocket = self.getAnyPocket()

        if status is None:
            status = PackagePublishingStatus.PENDING

        if sourcepackagerelease is None:
            sourcepackagerelease = self.makeSourcePackageRelease(
                archive=archive,
                sourcepackagename=sourcepackagename,
                distroseries=distroseries,
                maintainer=maintainer,
                creator=creator, component=component,
                section_name=section_name,
                urgency=urgency,
                version=version,
                builddepends=builddepends,
                builddependsindep=builddependsindep,
                build_conflicts=build_conflicts,
                build_conflicts_indep=build_conflicts_indep,
                architecturehintlist=architecturehintlist,
                dsc_standards_version=dsc_standards_version,
                dsc_format=dsc_format,
                dsc_binaries=dsc_binaries,
                date_uploaded=date_uploaded)

        spph = getUtility(IPublishingSet).newSourcePublication(
            archive, sourcepackagerelease, distroseries,
            sourcepackagerelease.component, sourcepackagerelease.section,
            pocket)

        naked_spph = removeSecurityProxy(spph)
        naked_spph.status = status
        naked_spph.datecreated = date_uploaded
        naked_spph.dateremoved = dateremoved
        naked_spph.scheduleddeletiondate = scheduleddeletiondate
        if status == PackagePublishingStatus.PUBLISHED:
            naked_spph.datepublished = UTC_NOW
        return spph

    def makeBinaryPackagePublishingHistory(self, binarypackagerelease=None,
                                           distroarchseries=None,
                                           component=None, section_name=None,
                                           priority=None, status=None,
                                           scheduleddeletiondate=None,
                                           dateremoved=None,
                                           pocket=None, archive=None):
        """Make a `BinaryPackagePublishingHistory`."""
        if distroarchseries is None:
            if archive is None:
                distribution = None
            else:
                distribution = archive.distribution
            distroseries = self.makeDistroSeries(distribution=distribution)
            distroarchseries = self.makeDistroArchSeries(
                distroseries=distroseries)

        if archive is None:
            archive = self.makeArchive(
                distribution=distroarchseries.distroseries.distribution,
                purpose=ArchivePurpose.PRIMARY)

        if pocket is None:
            pocket = self.getAnyPocket()

        if status is None:
            status = PackagePublishingStatus.PENDING

        if priority is None:
            priority = PackagePublishingPriority.OPTIONAL

        if binarypackagerelease is None:
            binarypackagerelease = self.makeBinaryPackageRelease(
                component=component,
                section_name=section_name,
                priority=priority)

        bpph = getUtility(IPublishingSet).newBinaryPublication(
            archive, binarypackagerelease, distroarchseries,
            binarypackagerelease.component, binarypackagerelease.section,
            priority, pocket)
        naked_bpph = removeSecurityProxy(bpph)
        naked_bpph.status = status
        naked_bpph.dateremoved = dateremoved
        naked_bpph.scheduleddeletiondate = scheduleddeletiondate
        naked_bpph.priority = priority
        if status == PackagePublishingStatus.PUBLISHED:
            naked_bpph.datepublished = UTC_NOW
        return bpph

    def makeBinaryPackageName(self, name=None):
        """Make an `IBinaryPackageName`."""
        if name is None:
            name = self.getUniqueString("binarypackage")
        return getUtility(IBinaryPackageNameSet).new(name)

    def getOrMakeBinaryPackageName(self, name=None):
        """Get an existing `IBinaryPackageName` or make a new one.

        This method encapsulates getOrCreateByName so that tests can be kept
        free of the getUtility(IBinaryPackageNameSet) noise.
        """
        if name is None:
            return self.makeBinaryPackageName()
        return getUtility(IBinaryPackageNameSet).getOrCreateByName(name)

    def makeBinaryPackageFile(self, binarypackagerelease=None,
                              library_file=None, filetype=None):
        if binarypackagerelease is None:
            binarypackagerelease = self.makeBinaryPackageRelease()
        if library_file is None:
            library_file = self.makeLibraryFileAlias()
        if filetype is None:
            filetype = BinaryPackageFileType.DEB
        return ProxyFactory(BinaryPackageFile(
            binarypackagerelease=binarypackagerelease,
            libraryfile=library_file, filetype=filetype))

    def makeBinaryPackageRelease(self, binarypackagename=None,
                                 version=None, build=None,
                                 binpackageformat=None, component=None,
                                 section_name=None, priority=None,
                                 architecturespecific=False,
                                 summary=None, description=None,
                                 shlibdeps=None, depends=None,
                                 recommends=None, suggests=None,
                                 conflicts=None, replaces=None,
                                 provides=None, pre_depends=None,
                                 enhances=None, breaks=None,
                                 essential=False, installed_size=None,
                                 date_created=None, debug_package=None,
                                 homepage=None):
        """Make a `BinaryPackageRelease`."""
        if build is None:
            build = self.makeBinaryPackageBuild()
        if binarypackagename is None:
            binarypackagename = self.makeBinaryPackageName()
        if version is None:
            version = build.source_package_release.version
        if binpackageformat is None:
            binpackageformat = BinaryPackageFormat.DEB
        if component is None:
            component = build.source_package_release.component
        section = build.source_package_release.section
        if priority is None:
            priority = PackagePublishingPriority.OPTIONAL
        if summary is None:
            summary = self.getUniqueString("summary")
        if description is None:
            description = self.getUniqueString("description")
        if installed_size is None:
            installed_size = self.getUniqueInteger()
        bpr = build.createBinaryPackageRelease(
                binarypackagename=binarypackagename, version=version,
                binpackageformat=binpackageformat,
                component=component, section=section, priority=priority,
                summary=summary, description=description,
                architecturespecific=architecturespecific,
                shlibdeps=shlibdeps, depends=depends, recommends=recommends,
                suggests=suggests, conflicts=conflicts, replaces=replaces,
                provides=provides, pre_depends=pre_depends,
                enhances=enhances, breaks=breaks, essential=essential,
                installedsize=installed_size, debug_package=debug_package,
                homepage=homepage)
        if date_created is not None:
            removeSecurityProxy(bpr).datecreated = date_created
        return bpr

    def makeSection(self, name=None):
        """Make a `Section`."""
        if name is None:
            name = self.getUniqueString('section')
        return getUtility(ISectionSet).ensure(name)

    def makePackageset(self, name=None, description=None, owner=None,
                       packages=(), distroseries=None):
        """Make an `IPackageset`."""
        if name is None:
            name = self.getUniqueString(u'package-set-name')
        if description is None:
            description = self.getUniqueString(u'package-set-description')
        if owner is None:
            person = self.getUniqueString(u'package-set-owner')
            owner = self.makePerson(name=person)
        techboard = getUtility(ILaunchpadCelebrities).ubuntu_techboard
        ps_set = getUtility(IPackagesetSet)
        package_set = run_with_login(
            techboard.teamowner,
            lambda: ps_set.new(name, description, owner, distroseries))
        run_with_login(owner, lambda: package_set.add(packages))
        return package_set

    def getAnyPocket(self):
        return PackagePublishingPocket.BACKPORTS

    def makeSuiteSourcePackage(self, distroseries=None,
                               sourcepackagename=None, pocket=None):
        if distroseries is None:
            distroseries = self.makeDistroRelease()
        if pocket is None:
            pocket = self.getAnyPocket()
        # Make sure we have a real sourcepackagename object.
        if (sourcepackagename is None or
            isinstance(sourcepackagename, basestring)):
            sourcepackagename = self.getOrMakeSourcePackageName(
                sourcepackagename)
        return ProxyFactory(
            SuiteSourcePackage(distroseries, pocket, sourcepackagename))

    def makeDistributionSourcePackage(self, sourcepackagename=None,
                                      distribution=None, with_db=False):
        # Make sure we have a real sourcepackagename object.
        if (sourcepackagename is None or
            isinstance(sourcepackagename, basestring)):
            sourcepackagename = self.getOrMakeSourcePackageName(
                sourcepackagename)
        if distribution is None:
            distribution = self.makeDistribution()
        package = distribution.getSourcePackage(sourcepackagename)
        if with_db:
            # Create an instance with a database record, that is normally
            # done by secondary process.
            removeSecurityProxy(package)._new(
                distribution, sourcepackagename, False)
        return package

    def makeEmailMessage(self, body=None, sender=None, to=None,
                         attachments=None, encode_attachments=False):
        """Make an email message with possible attachments.

        :param attachments: Should be an interable of tuples containing
           (filename, content-type, payload)
        """
        if sender is None:
            sender = self.makePerson()
        if body is None:
            body = self.getUniqueString('body')
        if to is None:
            to = self.getUniqueEmailAddress()

        msg = MIMEMultipart()
        msg['Message-Id'] = make_msgid('launchpad')
        msg['Date'] = formatdate()
        msg['To'] = to
        msg['From'] = sender.preferredemail.email
        msg['Subject'] = 'Sample'

        if attachments is None:
            msg.set_payload(body)
        else:
            msg.attach(MIMEText(body))
            for filename, content_type, payload in attachments:
                attachment = EmailMessage()
                attachment.set_payload(payload)
                attachment['Content-Type'] = content_type
                attachment['Content-Disposition'] = (
                    'attachment; filename="%s"' % filename)
                if encode_attachments:
                    encode_base64(attachment)
                msg.attach(attachment)
        return msg

    def makeBundleMergeDirectiveEmail(self, source_branch, target_branch,
                                      signing_context=None, sender=None):
        """Create a merge directive email from two bzr branches.

        :param source_branch: The source branch for the merge directive.
        :param target_branch: The target branch for the merge directive.
        :param signing_context: A GPGSigningContext instance containing the
            gpg key to sign with.  If None, the message is unsigned.  The
            context also contains the password and gpg signing mode.
        :param sender: The `Person` that is sending the email.
        """
        md = MergeDirective2.from_objects(
            source_branch.repository, source_branch.last_revision(),
            public_branch=source_branch.get_public_branch(),
            target_branch=target_branch.getInternalBzrUrl(),
            local_target_branch=target_branch.getInternalBzrUrl(), time=0,
            timezone=0)
        email = None
        if sender is not None:
            email = sender.preferredemail.email
        return self.makeSignedMessage(
            body='My body', subject='My subject',
            attachment_contents=''.join(md.to_lines()),
            signing_context=signing_context, email_address=email)

    def makeMergeDirective(self, source_branch=None, target_branch=None,
        source_branch_url=None, target_branch_url=None):
        """Return a bzr merge directive object.

        :param source_branch: The source database branch in the merge
            directive.
        :param target_branch: The target database branch in the merge
            directive.
        :param source_branch_url: The URL of the source for the merge
            directive.  Overrides source_branch.
        :param target_branch_url: The URL of the target for the merge
            directive.  Overrides target_branch.
        """
        from bzrlib.merge_directive import MergeDirective2
        if source_branch_url is not None:
            assert source_branch is None
        else:
            if source_branch is None:
                source_branch = self.makeAnyBranch()
            source_branch_url = (
                config.codehosting.supermirror_root +
                source_branch.unique_name)
        if target_branch_url is not None:
            assert target_branch is None
        else:
            if target_branch is None:
                target_branch = self.makeAnyBranch()
            target_branch_url = (
                config.codehosting.supermirror_root +
                target_branch.unique_name)
        return MergeDirective2(
            'revid', 'sha', 0, 0, target_branch_url,
            source_branch=source_branch_url, base_revision_id='base-revid',
            patch='')

    def makeMergeDirectiveEmail(self, body='Hi!\n', signing_context=None):
        """Create an email with a merge directive attached.

        :param body: The message body to use for the email.
        :param signing_context: A GPGSigningContext instance containing the
            gpg key to sign with.  If None, the message is unsigned.  The
            context also contains the password and gpg signing mode.
        :return: message, file_alias, source_branch, target_branch
        """
        target_branch = self.makeProductBranch()
        source_branch = self.makeProductBranch(
            product=target_branch.product)
        md = self.makeMergeDirective(source_branch, target_branch)
        message = self.makeSignedMessage(body=body,
            subject='My subject', attachment_contents=''.join(md.to_lines()),
            signing_context=signing_context)
        message_string = message.as_string()
        file_alias = getUtility(ILibraryFileAliasSet).create(
            '*', len(message_string), StringIO(message_string), '*')
        return message, file_alias, source_branch, target_branch

    def makeHWSubmission(self, date_created=None, submission_key=None,
                         emailaddress=u'test@canonical.com',
                         distroarchseries=None, private=False,
                         contactable=False, system=None,
                         submission_data=None):
        """Create a new HWSubmission."""
        if date_created is None:
            date_created = datetime.now(pytz.UTC)
        if submission_key is None:
            submission_key = self.getUniqueString('submission-key')
        if distroarchseries is None:
            distroarchseries = self.makeDistroArchSeries()
        if system is None:
            system = self.getUniqueString('system-fingerprint')
        if submission_data is None:
            sample_data_path = os.path.join(
                config.root, 'lib', 'canonical', 'launchpad', 'scripts',
                'tests', 'simple_valid_hwdb_submission.xml')
            submission_data = open(sample_data_path).read()
        filename = self.getUniqueString('submission-file')
        filesize = len(submission_data)
        raw_submission = StringIO(submission_data)
        format = HWSubmissionFormat.VERSION_1
        submission_set = getUtility(IHWSubmissionSet)

        return submission_set.createSubmission(
            date_created, format, private, contactable,
            submission_key, emailaddress, distroarchseries,
            raw_submission, filename, filesize, system)

    def makeHWSubmissionDevice(self, submission, device, driver, parent,
                               hal_device_id):
        """Create a new HWSubmissionDevice."""
        device_driver_link_set = getUtility(IHWDeviceDriverLinkSet)
        device_driver_link = device_driver_link_set.getOrCreate(
            device, driver)
        return getUtility(IHWSubmissionDeviceSet).create(
            device_driver_link, submission, parent, hal_device_id)

    def makeSSHKey(self, person=None):
        """Create a new SSHKey."""
        if person is None:
            person = self.makePerson()
        public_key = "ssh-rsa %s %s" % (
            self.getUniqueString(), self.getUniqueString())
        return getUtility(ISSHKeySet).new(person, public_key)

    def makeBlob(self, blob=None, expires=None):
        """Create a new TemporaryFileStorage BLOB."""
        if blob is None:
            blob = self.getUniqueString()
        new_uuid = getUtility(ITemporaryStorageManager).new(blob, expires)

        return getUtility(ITemporaryStorageManager).fetch(new_uuid)

    def makeLaunchpadService(self, person=None):
        if person is None:
            person = self.makePerson()
        launchpad = launchpadlib_for("test", person,
            service_root="http://api.launchpad.dev:8085")
        login_person(person)
        return launchpad


# Some factory methods return simple Python types. We don't add
# security wrappers for them, as well as for objects created by
# other Python libraries.
unwrapped_types = (
    BaseRecipeBranch, DSCFile, InstanceType, MergeDirective2, Message,
    datetime, int, str, unicode)


def is_security_proxied_or_harmless(obj):
    """Check that the object is security wrapped or a harmless object."""
    if obj is None:
        return True
    if builtin_isinstance(obj, Proxy):
        return True
    if type(obj) in unwrapped_types:
        return True
    if isSequenceType(obj):
        for element in obj:
            if not is_security_proxied_or_harmless(element):
                return False
        return True
    return False


class UnproxiedFactoryMethodWarning(UserWarning):
    """Raised when someone calls an unproxied factory method."""

    def __init__(self, method_name):
        super(UnproxiedFactoryMethodWarning, self).__init__(
            "PLEASE FIX: LaunchpadObjectFactory.%s returns an "
            "unproxied object." % (method_name, ))


class ShouldThisBeUsingRemoveSecurityProxy(UserWarning):
    """Raised when there is a potentially bad call to removeSecurityProxy."""

    def __init__(self, obj):
        message = (
            "removeSecurityProxy(%r) called. Is this correct? "
            "Either call it directly or fix the test." % obj)
        super(ShouldThisBeUsingRemoveSecurityProxy, self).__init__(message)


class LaunchpadObjectFactory:
    """A wrapper around `BareLaunchpadObjectFactory`.

    Ensure that each object created by a `BareLaunchpadObjectFactory` method
    is either of a simple Python type or is security proxied.

    A warning message is printed to stderr if a factory method creates
    an object without a security proxy.

    Whereever you see such a warning: fix it!
    """

    def __init__(self):
        self._factory = BareLaunchpadObjectFactory()

    def __getattr__(self, name):
        attr = getattr(self._factory, name)
        if os.environ.get('LP_PROXY_WARNINGS') == '1' and callable(attr):

            def guarded_method(*args, **kw):
                result = attr(*args, **kw)
                if not is_security_proxied_or_harmless(result):
                    warnings.warn(
                        UnproxiedFactoryMethodWarning(name), stacklevel=1)
                return result
            return guarded_method
        else:
            return attr


def remove_security_proxy_and_shout_at_engineer(obj):
    """Remove an object's security proxy and print a warning.

    A number of LaunchpadObjectFactory methods returned objects without
    a security proxy. This is now no longer possible, but a number of
    tests rely on unrestricted access to object attributes.

    This function should only be used in legacy tests which fail because
    they expect unproxied objects.
    """
    if os.environ.get('LP_PROXY_WARNINGS') == '1':
        warnings.warn(ShouldThisBeUsingRemoveSecurityProxy(obj), stacklevel=2)
    return removeSecurityProxy(obj)<|MERGE_RESOLUTION|>--- conflicted
+++ resolved
@@ -1794,34 +1794,7 @@
         MessageChunk(message=message, sequence=1, content=content)
         return message
 
-<<<<<<< HEAD
-    def makeSeries(self, branch=None, name=None, product=None):
-        """Create a new, arbitrary ProductSeries.
-
-        :param branch: If supplied, the branch to set as
-            ProductSeries.branch.
-        :param name: If supplied, the name of the series.
-        :param product: If supplied, the series is created for this product.
-            Otherwise, a new product is created.
-        """
-        if product is None:
-            product = self.makeProduct()
-        if name is None:
-            name = self.getUniqueString()
-        # We don't want to login() as the person used to create the product,
-        # so we remove the security proxy before creating the series.
-        naked_product = removeSecurityProxy(product)
-        series = naked_product.newSeries(
-            product.owner, name, self.getUniqueString(), branch)
-        if branch is not None:
-            series.branch = branch
-        syncUpdate(series)
-        return series
-
     def makeLanguage(self, language_code=None, name=None, pluralforms=None):
-=======
-    def makeLanguage(self, language_code=None, name=None):
->>>>>>> 38b49003
         """Makes a language given the language_code and name."""
         if language_code is None:
             language_code = self.getUniqueString('lang')
