--- conflicted
+++ resolved
@@ -22,11 +22,8 @@
     'UBUNTU_DEVELOPER_ADMIN_NAME',
     'UBUNTU_DISTRIBUTION_NAME',
     'UBUNTU_UPLOAD_TEAM_NAME',
-<<<<<<< HEAD
     'UBUNTUTEST_DISTRIBUTION_NAME',
     'USER_EMAIL',
-=======
->>>>>>> 090dd41a
     'WARTY_DISTROSERIES_NAME',
     'WARTY_ONLY_SOURCEPACKAGENAME',
     'WARTY_ONLY_SOURCEPACKAGEVERSION',
@@ -51,15 +48,10 @@
 MAIN_COMPONENT_NAME = 'main'
 
 NO_PRIVILEGE_EMAIL = 'no-priv@canonical.com'
-<<<<<<< HEAD
-
-# A regular user.
 USER_EMAIL = 'test@canonical.com'
 VCS_IMPORTS_MEMBER_EMAIL = 'david.allouche@canonical.com'
-=======
 COMMERCIAL_ADMIN_EMAIL = 'commercial-member@canonical.com'
 ADMIN_EMAIL = 'foo.bar@canonical.com'
->>>>>>> 090dd41a
 
 # A user that is an admin of ubuntu-team, which has upload rights
 # to Ubuntu.
