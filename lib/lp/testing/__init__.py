# Copyright 2009-2011 Canonical Ltd.  This software is licensed under the
# GNU Affero General Public License version 3 (see the file LICENSE).

# pylint: disable-msg=W0401,C0301,F0401

from __future__ import absolute_import


__metaclass__ = type
__all__ = [
    'AbstractYUITestCase',
    'ANONYMOUS',
    'anonymous_logged_in',
    'api_url',
    'BrowserTestCase',
    'build_yui_unittest_suite',
    'celebrity_logged_in',
    'ExpectedException',
    'extract_lp_cache',
    'FakeTime',
    'get_lsb_information',
    'launchpadlib_credentials_for',
    'launchpadlib_for',
    'login',
    'login_as',
    'login_celebrity',
    'login_person',
    'login_team',
    'logout',
    'map_branch_contents',
    'normalize_whitespace',
    'nonblocking_readline',
    'oauth_access_token_for',
    'person_logged_in',
    'quote_jquery_expression',
    'record_statements',
    'run_script',
    'run_with_login',
    'run_with_storm_debug',
    'StormStatementRecorder',
    'test_tales',
    'TestCase',
    'TestCaseWithFactory',
    'time_counter',
    'unlink_source_packages',
    'validate_mock_class',
    'with_anonymous_login',
    'with_celebrity_logged_in',
    'with_person_logged_in',
    'ws_object',
    'YUIUnitTestCase',
    'ZopeTestInSubProcess',
    ]

from contextlib import contextmanager
from cStringIO import StringIO
from datetime import (
    datetime,
    timedelta,
    )
from fnmatch import fnmatchcase
from functools import partial
from inspect import (
    getargspec,
    getmro,
    isclass,
    ismethod,
    )
import logging
import os
from pprint import pformat
import re
from select import select
import shutil
import subprocess
import sys
import tempfile
import time
import unittest

from bzrlib import trace
from bzrlib.bzrdir import (
    BzrDir,
    format_registry,
    )
from bzrlib.transport import get_transport
import fixtures
import oops_datedir_repo.serializer_rfc822
import pytz
import simplejson
from storm.store import Store
import subunit
import testtools
from testtools.content import Content
from testtools.content_type import UTF8_TEXT
from testtools.matchers import MatchesRegex
from testtools.testcase import ExpectedException as TTExpectedException
import transaction
from zope.component import getUtility
import zope.event
from zope.interface.verify import verifyClass
from zope.security.proxy import (
    isinstance as zope_isinstance,
    removeSecurityProxy,
    )
from zope.testing.testrunner.runner import TestResult as ZopeTestResult

from canonical.config import config
from canonical.launchpad.webapp import (
    canonical_url,
    errorlog,
    )
from canonical.launchpad.webapp.adapter import (
    print_queries,
    start_sql_logging,
    stop_sql_logging,
    )
from canonical.launchpad.webapp.interaction import ANONYMOUS
from canonical.launchpad.webapp.servers import (
    LaunchpadTestRequest,
    WebServiceTestRequest,
    )
from lp.codehosting.vfs import (
    branch_id_to_path,
    get_rw_server,
    )
from lp.registry.interfaces.packaging import IPackagingUtil
from lp.services import features
from lp.services.features.flags import FeatureController
from lp.services.features.model import (
    FeatureFlag,
    getFeatureStore,
    )
from lp.services.features.webapp import ScopesFromRequest
from lp.services.osutils import override_environ
# Import the login helper functions here as it is a much better
# place to import them from in tests.
from lp.testing._login import (
    anonymous_logged_in,
    celebrity_logged_in,
    login,
    login_as,
    login_celebrity,
    login_person,
    login_team,
    logout,
    person_logged_in,
    run_with_login,
    with_anonymous_login,
    with_celebrity_logged_in,
    with_person_logged_in,
    )
from lp.testing._tales import test_tales
from lp.testing._webservice import (
    api_url,
    launchpadlib_credentials_for,
    launchpadlib_for,
    oauth_access_token_for,
    )
from lp.testing.fixture import CaptureOops
from lp.testing.karma import KarmaRecorder

# The following names have been imported for the purpose of being
# exported. They are referred to here to silence lint warnings.
anonymous_logged_in
api_url
celebrity_logged_in
launchpadlib_credentials_for
launchpadlib_for
login_as
login_celebrity
login_person
login_team
oauth_access_token_for
person_logged_in
run_with_login
test_tales
with_anonymous_login
with_celebrity_logged_in
with_person_logged_in


class FakeTime:
    """Provides a controllable implementation of time.time().

    You can either advance the time manually using advance() or have it done
    automatically using next_now(). The amount of seconds to advance the
    time by is set during initialization but can also be changed for single
    calls of advance() or next_now().

    >>> faketime = FakeTime(1000)
    >>> print faketime.now()
    1000
    >>> print faketime.now()
    1000
    >>> faketime.advance(10)
    >>> print faketime.now()
    1010
    >>> print faketime.next_now()
    1011
    >>> print faketime.next_now(100)
    1111
    >>> faketime = FakeTime(1000, 5)
    >>> print faketime.next_now()
    1005
    >>> print faketime.next_now()
    1010
    """

    def __init__(self, start=None, advance=1):
        """Set up the instance.

        :param start: The value that will initially be returned by `now()`.
            If None, the current time will be used.
        :param advance: The value in secounds to advance the clock by by
            default.
        """
        if start is not None:
            self._now = start
        else:
            self._now = time.time()
        self._advance = advance

    def advance(self, amount=None):
        """Advance the value that will be returned by `now()`.

        :param amount: The amount of seconds to advance the value by.
            If None, the configured default value will be used.
        """
        if amount is None:
            self._now += self._advance
        else:
            self._now += amount

    def now(self):
        """Use this bound method instead of time.time in tests."""
        return self._now

    def next_now(self, amount=None):
        """Read the current time and advance it.

        Calls advance() and returns the current value of now().
        :param amount: The amount of seconds to advance the value by.
            If None, the configured default value will be used.
        """
        self.advance(amount)
        return self.now()


class StormStatementRecorder:
    """A storm tracer to count queries.

    This exposes the count and queries as
    lp.testing._webservice.QueryCollector does permitting its use with the
    HasQueryCount matcher.

    It also meets the context manager protocol, so you can gather queries
    easily:
    with StormStatementRecorder() as recorder:
        do somestuff
    self.assertThat(recorder, HasQueryCount(LessThan(42)))

    This also can be useful for investigation, such as in make harness.
    Try printing it after you have collected some queries.  You can
    even collect tracebacks, passing True to "tracebacks_if" for tracebacks
    of every SQL query, or a callable that takes the SQL query string and
    returns a boolean decision as to whether a traceback is desired.
    """
    # Note that tests for this are in canonical.launchpad.webapp.tests.
    # test_statementtracer, because this is really just a small wrapper of
    # the functionality found there.

    def __init__(self, tracebacks_if=False):
        self.tracebacks_if = tracebacks_if
        self.query_data = []

    @property
    def queries(self):
        return [record['sql'] for record in self.query_data]

    @property
    def count(self):
        return len(self.query_data)

    @property
    def statements(self):
        return [record['sql'][3] for record in self.query_data]

    def __enter__(self):
        self.query_data = start_sql_logging(self.tracebacks_if)
        return self

    def __exit__(self, exc_type, exc_value, tb):
        stop_sql_logging()

    def __str__(self):
        out = StringIO()
        print_queries(self.query_data, file=out)
        return out.getvalue()


def record_statements(function, *args, **kwargs):
    """Run the function and record the sql statements that are executed.

    :return: a tuple containing the return value of the function,
        and a list of sql statements.
    """
    with StormStatementRecorder() as recorder:
        ret = function(*args, **kwargs)
    return (ret, recorder.statements)


def run_with_storm_debug(function, *args, **kwargs):
    """A helper function to run a function with storm debug tracing on."""
    from storm.tracer import debug
    debug(True)
    try:
        return function(*args, **kwargs)
    finally:
        debug(False)


class TestCase(testtools.TestCase, fixtures.TestWithFixtures):
    """Provide Launchpad-specific test facilities."""

    def becomeDbUser(self, dbuser):
        """Commit, then log into the database as `dbuser`.

        For this to work, the test must run in a layer.

        Try to test every code path at least once under a realistic db
        user, or you'll hit privilege violations later on.
        """
        assert self.layer, "becomeDbUser requires a layer."
        transaction.commit()
        self.layer.switchDbUser(dbuser)

    def __str__(self):
        """The string representation of a test is its id.

        The most descriptive way of writing down a test is to write down its
        id. It is usually the fully-qualified Python name, which is pretty
        handy.
        """
        return self.id()

    def useContext(self, context):
        """Use the supplied context in this test.

        The context will be cleaned via addCleanup.
        """
        retval = context.__enter__()
        self.addCleanup(context.__exit__, None, None, None)
        return retval

    def makeTemporaryDirectory(self):
        """Create a temporary directory, and return its path."""
        return self.useContext(temp_dir())

    def installKarmaRecorder(self, *args, **kwargs):
        """Set up and return a `KarmaRecorder`.

        Registers the karma recorder immediately, and ensures that it is
        unregistered after the test.
        """
        recorder = KarmaRecorder(*args, **kwargs)
        recorder.register_listener()
        self.addCleanup(recorder.unregister_listener)
        return recorder

    def assertProvides(self, obj, interface):
        """Assert 'obj' correctly provides 'interface'."""
        from lp.testing.matchers import Provides
        self.assertThat(obj, Provides(interface))

    def assertClassImplements(self, cls, interface):
        """Assert 'cls' may correctly implement 'interface'."""
        self.assertTrue(
            verifyClass(interface, cls),
            "%r does not correctly implement %r." % (cls, interface))

    def assertNotifies(self, event_types, callable_obj, *args, **kwargs):
        """Assert that a callable performs a given notification.

        :param event_type: One or more event types that notification is
            expected for.
        :param callable_obj: The callable to call.
        :param *args: The arguments to pass to the callable.
        :param **kwargs: The keyword arguments to pass to the callable.
        :return: (result, event), where result was the return value of the
            callable, and event is the event emitted by the callable.
        """
        if not isinstance(event_types, (list, tuple)):
            event_types = [event_types]
        with EventRecorder() as recorder:
            result = callable_obj(*args, **kwargs)
        if len(recorder.events) == 0:
            raise AssertionError('No notification was performed.')
        self.assertEqual(len(event_types), len(recorder.events))
        for event, expected_type in zip(recorder.events, event_types):
            self.assertIsInstance(event, expected_type)
        return result, recorder.events

    def assertNoNotification(self, callable_obj, *args, **kwargs):
        """Assert that no notifications are generated by the callable.

        :param callable_obj: The callable to call.
        :param *args: The arguments to pass to the callable.
        :param **kwargs: The keyword arguments to pass to the callable.
        """
        with EventRecorder() as recorder:
            result = callable_obj(*args, **kwargs)
        if len(recorder.events) == 1:
            raise AssertionError(
                'An event was generated: %r.' % recorder.events[0])
        elif len(recorder.events) > 1:
            event_list = ', '.join(
                [repr(event) for event in recorder.events])
            raise AssertionError(
                'Events were generated: %s.' % event_list)
        return result

    def assertSqlAttributeEqualsDate(self, sql_object, attribute_name, date):
        """Fail unless the value of the attribute is equal to the date.

        Use this method to test that date value that may be UTC_NOW is equal
        to another date value. Trickery is required because SQLBuilder truth
        semantics cause UTC_NOW to appear equal to all dates.

        :param sql_object: a security-proxied SQLObject instance.
        :param attribute_name: the name of a database column in the table
            associated to this object.
        :param date: `datetime.datetime` object or `UTC_NOW`.
        """
        # XXX: Aaron Bentley 2008-04-14: Probably does not belong here, but
        # better location not clear. Used primarily for testing ORM objects,
        # which ought to use factory.
        sql_object = removeSecurityProxy(sql_object)
        sql_class = type(sql_object)
        store = Store.of(sql_object)
        found_object = store.find(
            sql_class, **({'id': sql_object.id, attribute_name: date})).one()
        if found_object is None:
            self.fail(
                "Expected %s to be %s, but it was %s."
                % (attribute_name, date, getattr(sql_object, attribute_name)))

    def assertTextMatchesExpressionIgnoreWhitespace(self,
                                                    regular_expression_txt,
                                                    text):

        def normalise_whitespace(text):
            return ' '.join(text.split())
        pattern = re.compile(
            normalise_whitespace(regular_expression_txt), re.S)
        self.assertIsNot(
            None, pattern.search(normalise_whitespace(text)), text)

    def assertIsInstance(self, instance, assert_class):
        """Assert that an instance is an instance of assert_class.

        instance and assert_class have the same semantics as the parameters
        to isinstance.
        """
        self.assertTrue(zope_isinstance(instance, assert_class),
            '%r is not an instance of %r' % (instance, assert_class))

    def assertIsNot(self, expected, observed, msg=None):
        """Assert that `expected` is not the same object as `observed`."""
        if msg is None:
            msg = "%r is %r" % (expected, observed)
        self.assertTrue(expected is not observed, msg)

    def assertContentEqual(self, iter1, iter2):
        """Assert that 'iter1' has the same content as 'iter2'."""
        list1 = sorted(iter1)
        list2 = sorted(iter2)
        self.assertEqual(
            list1, list2, '%s != %s' % (pformat(list1), pformat(list2)))

    def assertRaisesWithContent(self, exception, exception_content,
                                func, *args):
        """Check if the given exception is raised with given content.

        If the exception isn't raised or the exception_content doesn't
        match what was raised an AssertionError is raised.
        """
        err = self.assertRaises(exception, func, *args)
        self.assertEqual(exception_content, str(err))

    def assertBetween(self, lower_bound, variable, upper_bound):
        """Assert that 'variable' is strictly between two boundaries."""
        self.assertTrue(
            lower_bound < variable < upper_bound,
            "%r < %r < %r" % (lower_bound, variable, upper_bound))

    def assertVectorEqual(self, *args):
        """Apply assertEqual to all given pairs in one go.

        Takes any number of (expected, observed) tuples and asserts each
        equality in one operation, thus making sure all tests are performed.
        If any of the tuples mismatches, AssertionError is raised.
        """
        expected_vector, observed_vector = zip(*args)
        return self.assertEqual(expected_vector, observed_vector)

    @contextmanager
    def expectedLog(self, regex):
        """Expect a log to be written that matches the regex."""
        output = StringIO()
        handler = logging.StreamHandler(output)
        logger = logging.getLogger()
        logger.addHandler(handler)
        try:
            yield
        finally:
            logger.removeHandler(handler)
        self.assertThat(output.getvalue(), MatchesRegex(regex))

    def pushConfig(self, section, **kwargs):
        """Push some key-value pairs into a section of the config.

        The config values will be restored during test tearDown.
        """
        name = self.factory.getUniqueString()
        body = '\n'.join("%s: %s" % (k, v) for k, v in kwargs.iteritems())
        config.push(name, "\n[%s]\n%s\n" % (section, body))
        self.addCleanup(config.pop, name)

    def attachOopses(self):
        if len(self.oopses) > 0:
            for (i, report) in enumerate(self.oopses):
                content = Content(UTF8_TEXT,
                    partial(oops_datedir_repo.serializer_rfc822.to_chunks,
                    report))
                self.addDetail("oops-%d" % i, content)

    def attachLibrarianLog(self, fixture):
        """Include the logChunks from fixture in the test details."""
        # Evaluate the log when called, not later, to permit the librarian to
        # be shutdown before the detail is rendered.
        chunks = fixture.getLogChunks()
        content = Content(UTF8_TEXT, lambda: chunks)
        self.addDetail('librarian-log', content)

    def setUp(self):
        super(TestCase, self).setUp()
        # Circular imports.
        from lp.testing.factory import ObjectFactory
        from canonical.testing.layers import LibrarianLayer
        self.factory = ObjectFactory()
        # Record the oopses generated during the test run.
        # You can call self.oops_capture.sync() to collect oopses from
        # subprocesses over amqp.
        self.oops_capture = self.useFixture(CaptureOops())
        self.oopses = self.oops_capture.oopses
        self.addCleanup(self.attachOopses)
        if LibrarianLayer.librarian_fixture is not None:
            self.addCleanup(
                self.attachLibrarianLog,
                LibrarianLayer.librarian_fixture)
<<<<<<< HEAD
        set_permit_timeout_from_features(False)
        
=======

    @adapter(ErrorReportEvent)
    def _recordOops(self, event):
        """Add the oops to the testcase's list."""
        self.oopses.append(event.object)

>>>>>>> 4a76e76a
    def assertStatementCount(self, expected_count, function, *args, **kwargs):
        """Assert that the expected number of SQL statements occurred.

        :return: Returns the result of calling the function.
        """
        ret, statements = record_statements(function, *args, **kwargs)
        if len(statements) != expected_count:
            self.fail(
                "Expected %d statements, got %d:\n%s"
                % (expected_count, len(statements), "\n".join(statements)))
        return ret

    def useTempDir(self):
        """Use a temporary directory for this test."""
        tempdir = self.makeTemporaryDirectory()
        cwd = os.getcwd()
        os.chdir(tempdir)
        self.addCleanup(os.chdir, cwd)
        return tempdir

    def _unfoldEmailHeader(self, header):
        """Unfold a multiline e-mail header."""
        header = ''.join(header.splitlines())
        return header.replace('\t', ' ')

    def assertEmailHeadersEqual(self, expected, observed):
        """Assert that two e-mail headers are equal.

        The headers are unfolded before being compared.
        """
        return self.assertEqual(
            self._unfoldEmailHeader(expected),
            self._unfoldEmailHeader(observed))

    def assertStartsWith(self, s, prefix):
        if not s.startswith(prefix):
            raise AssertionError(
                'string %r does not start with %r' % (s, prefix))

    def assertEndsWith(self, s, suffix):
        """Asserts that s ends with suffix."""
        if not s.endswith(suffix):
            raise AssertionError(
                'string %r does not end with %r' % (s, suffix))


class TestCaseWithFactory(TestCase):

    def setUp(self, user=ANONYMOUS):
        super(TestCaseWithFactory, self).setUp()
        login(user)
        self.addCleanup(logout)
        from lp.testing.factory import LaunchpadObjectFactory
        self.factory = LaunchpadObjectFactory()
        self.direct_database_server = False
        self._use_bzr_branch_called = False
        # XXX: JonathanLange 2010-12-24 bug=694140: Because of Launchpad's
        # messing with global log state (see
        # canonical.launchpad.scripts.logger), trace._bzr_logger does not
        # necessarily equal logging.getLogger('bzr'), so we have to explicitly
        # make it so in order to avoid "No handlers for "bzr" logger'
        # messages.
        trace._bzr_logger = logging.getLogger('bzr')

    def getUserBrowser(self, url=None, user=None, password='test'):
        """Return a Browser logged in as a fresh user, maybe opened at `url`.

        :param user: The user to open a browser for.
        :param password: The password to use.  (This cannot be determined
            because it's stored as a hash.)
        """
        # Do the import here to avoid issues with import cycles.
        from canonical.launchpad.testing.pages import setupBrowserForUser
        login(ANONYMOUS)
        if user is None:
            user = self.factory.makePerson(password=password)
        browser = setupBrowserForUser(user, password)
        if url is not None:
            browser.open(url)
        return browser

    def createBranchAtURL(self, branch_url, format=None):
        """Create a branch at the supplied URL.

        The branch will be scheduled for deletion when the test terminates.
        :param branch_url: The URL to create the branch at.
        :param format: The format of branch to create.
        """
        if format is not None and isinstance(format, basestring):
            format = format_registry.get(format)()
        return BzrDir.create_branch_convenience(
            branch_url, format=format)

    def create_branch_and_tree(self, tree_location=None, product=None,
                               db_branch=None, format=None,
                               **kwargs):
        """Create a database branch, bzr branch and bzr checkout.

        :param tree_location: The path on disk to create the tree at.
        :param product: The product to associate with the branch.
        :param db_branch: If supplied, the database branch to use.
        :param format: Override the default bzrdir format to create.
        :return: a `Branch` and a workingtree.
        """
        if db_branch is None:
            if product is None:
                db_branch = self.factory.makeAnyBranch(**kwargs)
            else:
                db_branch = self.factory.makeProductBranch(product, **kwargs)
        branch_url = 'lp-internal:///' + db_branch.unique_name
        if not self.direct_database_server:
            transaction.commit()
        bzr_branch = self.createBranchAtURL(branch_url, format=format)
        if tree_location is None:
            tree_location = tempfile.mkdtemp()
            self.addCleanup(lambda: shutil.rmtree(tree_location))
        return db_branch, bzr_branch.create_checkout(
            tree_location, lightweight=True)

    def createBzrBranch(self, db_branch, parent=None):
        """Create a bzr branch for a database branch.

        :param db_branch: The database branch to create the branch for.
        :param parent: If supplied, the bzr branch to use as a parent.
        """
        bzr_branch = self.createBranchAtURL(db_branch.getInternalBzrUrl())
        if parent:
            bzr_branch.pull(parent)
            naked_branch = removeSecurityProxy(db_branch)
            naked_branch.last_scanned_id = bzr_branch.last_revision()
        return bzr_branch

    @staticmethod
    def getBranchPath(branch, base):
        """Return the path of the branch in the mirrored area.

        This always uses the configured mirrored area, ignoring whatever
        server might be providing lp-mirrored: urls.
        """
        # XXX gary 2009-5-28 bug 381325
        # This is a work-around for some failures on PQM, arguably caused by
        # relying on test set-up that is happening in the Makefile rather than
        # the actual test set-up.
        get_transport(base).create_prefix()
        return os.path.join(base, branch_id_to_path(branch.id))

    def useTempBzrHome(self):
        self.useTempDir()
        # Avoid leaking local user configuration into tests.
        self.useContext(override_environ(
            BZR_HOME=os.getcwd(), BZR_EMAIL=None, EMAIL=None,
            ))

    def useBzrBranches(self, direct_database=False):
        """Prepare for using bzr branches.

        This sets up support for lp-internal URLs, changes to a temp
        directory, and overrides the bzr home directory.

        :param direct_database: If true, translate branch locations by
            directly querying the database, not the internal XML-RPC server.
            If the test is in an AppServerLayer, you probably want to pass
            direct_database=False and if not you probably want to pass
            direct_database=True.
        """
        if self._use_bzr_branch_called:
            if direct_database != self.direct_database_server:
                raise AssertionError(
                    "useBzrBranches called with inconsistent values for "
                    "direct_database")
            return
        self._use_bzr_branch_called = True
        self.useTempBzrHome()
        self.direct_database_server = direct_database
        server = get_rw_server(direct_database=direct_database)
        server.start_server()
        self.addCleanup(server.destroy)


class BrowserTestCase(TestCaseWithFactory):
    """A TestCase class for browser tests.

    This testcase provides an API similar to page tests, and can be used for
    cases when one wants a unit test and not a frakking pagetest.
    """

    def setUp(self):
        """Provide useful defaults."""
        super(BrowserTestCase, self).setUp()
        self.user = self.factory.makePerson(password='test')

    def getViewBrowser(self, context, view_name=None, no_login=False,
                       rootsite=None, user=None):
        if user is None:
            user = self.user
        # Make sure that there is a user interaction in order to generate the
        # canonical url for the context object.
        login(ANONYMOUS)
        url = canonical_url(context, view_name=view_name, rootsite=rootsite)
        logout()
        if no_login:
            from canonical.launchpad.testing.pages import setupBrowser
            browser = setupBrowser()
            browser.open(url)
            return browser
        else:
            return self.getUserBrowser(url, user)

    def getMainContent(self, context, view_name=None, rootsite=None,
                       no_login=False, user=None):
        """Beautiful soup of the main content area of context's page."""
        from canonical.launchpad.testing.pages import find_main_content
        browser = self.getViewBrowser(
            context, view_name, rootsite=rootsite, no_login=no_login,
            user=user)
        return find_main_content(browser.contents)

    def getMainText(self, context, view_name=None, rootsite=None,
                    no_login=False, user=None):
        """Return the main text of a context's page."""
        from canonical.launchpad.testing.pages import extract_text
        return extract_text(
            self.getMainContent(context, view_name, rootsite, no_login, user))


class WebServiceTestCase(TestCaseWithFactory):
    """Test case optimized for testing the web service using launchpadlib."""

    @property
    def layer(self):
        # XXX wgrant 2011-03-09 bug=505913:
        # TestTwistedJobRunner.test_timeout fails if this is at the
        # module level. There is probably some hidden circular import.
        from canonical.testing.layers import AppServerLayer
        return AppServerLayer

    def setUp(self):
        super(WebServiceTestCase, self).setUp()
        self.ws_version = 'devel'
        self.service = self.factory.makeLaunchpadService(
            version=self.ws_version)

    def wsObject(self, obj, user=None):
        """Return the launchpadlib version of the supplied object.

        :param obj: The object to find the launchpadlib equivalent of.
        :param user: The user to use for accessing the object over
            launchpadlib.  Defaults to an arbitrary logged-in user.
        """
        if user is not None:
            service = self.factory.makeLaunchpadService(
                user, version=self.ws_version)
        else:
            service = self.service
        return ws_object(service, obj)


def quote_jquery_expression(expression):
    """jquery requires meta chars used in literals escaped with \\"""
    return re.sub(
        "([#!$%&()+,./:;?@~|^{}\\[\\]`*\\\'\\\"])", r"\\\\\1", expression)


class AbstractYUITestCase(TestCase):

    layer = None
    suite_name = ''
    js_timeout = 30000
    html_uri = None
    test_path = None

    TIMEOUT = object()
    MISSING_REPORT = object()

    _yui_results = None

    def __init__(self, methodName=None):
        """Create a new test case without a choice of test method name.

        Preventing the choice of test method ensures that we can safely
        provide a test ID based on the file path.
        """
        if methodName is None:
            methodName = self._testMethodName
        else:
            assert methodName == self._testMethodName
        super(AbstractYUITestCase, self).__init__(methodName)

    def id(self):
        """Return an ID for this test based on the file path."""
        return os.path.relpath(self.test_path, config.root)

    def setUp(self):
        super(AbstractYUITestCase, self).setUp()
        # html5browser imports from the gir/pygtk stack which causes
        # twisted tests to break because of gtk's initialize.
        import html5browser
        client = html5browser.Browser()
        page = client.load_page(self.html_uri, timeout=self.js_timeout)
        if page.return_code == page.CODE_FAIL:
            self._yui_results = self.TIMEOUT
            return
        # Data['type'] is complete (an event).
        # Data['results'] is a dict (type=report)
        # with 1 or more dicts (type=testcase)
        # with 1 for more dicts (type=test).
        report = simplejson.loads(page.content)
        if report.get('type', None) != 'complete':
            # Did not get a report back.
            self._yui_results = self.MISSING_REPORT
            return
        self._yui_results = {}
        for key, value in report['results'].items():
            if isinstance(value, dict) and value['type'] == 'testcase':
                testcase_name = key
                test_case = value
                for key, value in test_case.items():
                    if isinstance(value, dict) and value['type'] == 'test':
                        test_name = '%s.%s' % (testcase_name, key)
                        test = value
                        self._yui_results[test_name] = dict(
                            result=test['result'], message=test['message'])

    def checkResults(self):
        """Check the results.

        The tests are run during `setUp()`, but failures need to be reported
        from here.
        """
        if self._yui_results == self.TIMEOUT:
            self.fail("js timed out.")
        elif self._yui_results == self.MISSING_REPORT:
            self.fail("The data returned by js is not a test report.")
        elif self._yui_results is None or len(self._yui_results) == 0:
            self.fail("Test harness or js report format changed.")
        failures = []
        for test_name in self._yui_results:
            result = self._yui_results[test_name]
            if result['result'] != 'pass':
                failures.append(
                    'Failure in %s.%s: %s' % (
                    self.test_path, test_name, result['message']))
        self.assertEqual([], failures, '\n'.join(failures))


class YUIUnitTestCase(AbstractYUITestCase):

    _testMethodName = 'checkResults'

    def initialize(self, test_path):
        # The path is a .html file.
        self.test_path = test_path
        self.html_uri = 'file://%s' % os.path.join(
            config.root, 'lib', self.test_path)


def build_yui_unittest_suite(app_testing_path, yui_test_class):
    suite = unittest.TestSuite()
    testing_path = os.path.join(config.root, 'lib', app_testing_path)
    unit_test_names = _harvest_yui_test_files(testing_path)
    for unit_test_path in unit_test_names:
        test_case = yui_test_class()
        test_case.initialize(unit_test_path)
        suite.addTest(test_case)
    return suite


def _harvest_yui_test_files(file_path):
    for dirpath, dirnames, filenames in os.walk(file_path):
        for filename in filenames:
            if fnmatchcase(filename, "test_*.html"):
                yield os.path.join(dirpath, filename)


class ZopeTestInSubProcess:
    """Run tests in a sub-process, respecting Zope idiosyncrasies.

    Use this as a mixin with an interesting `TestCase` to isolate
    tests with side-effects. Each and every test *method* in the test
    case is run in a new, forked, sub-process. This will slow down
    your tests, so use it sparingly. However, when you need to, for
    example, start the Twisted reactor (which cannot currently be
    safely stopped and restarted in process) it is invaluable.

    This is basically a reimplementation of subunit's
    `IsolatedTestCase` or `IsolatedTestSuite`, but adjusted to work
    with Zope. In particular, Zope's TestResult object is responsible
    for calling testSetUp() and testTearDown() on the selected layer.
    """

    def run(self, result):
        # The result must be an instance of Zope's TestResult because
        # we construct a super() of it later on. Other result classes
        # could be supported with a more general approach, but it's
        # unlikely that any one approach is going to work for every
        # class. It's better to fail early and draw attention here.
        assert isinstance(result, ZopeTestResult), (
            "result must be a Zope result object, not %r." % (result, ))
        pread, pwrite = os.pipe()
        pid = os.fork()
        if pid == 0:
            # Child.
            os.close(pread)
            fdwrite = os.fdopen(pwrite, 'wb', 1)
            # Send results to both the Zope result object (so that
            # layer setup and teardown are done properly, etc.) and to
            # the subunit stream client so that the parent process can
            # obtain the result.
            result = testtools.MultiTestResult(
                result, subunit.TestProtocolClient(fdwrite))
            super(ZopeTestInSubProcess, self).run(result)
            fdwrite.flush()
            sys.stdout.flush()
            sys.stderr.flush()
            # Exit hard to avoid running onexit handlers and to avoid
            # anything that could suppress SystemExit; this exit must
            # not be prevented.
            os._exit(0)
        else:
            # Parent.
            os.close(pwrite)
            fdread = os.fdopen(pread, 'rb')
            # Skip all the Zope-specific result stuff by using a
            # super() of the result. This is because the Zope result
            # object calls testSetUp() and testTearDown() on the
            # layer, and handles post-mortem debugging. These things
            # do not make sense in the parent process. More
            # immediately, it also means that the results are not
            # reported twice; they are reported on stdout by the child
            # process, so they need to be suppressed here.
            result = super(ZopeTestResult, result)
            # Accept the result from the child process.
            protocol = subunit.TestProtocolServer(result)
            protocol.readFrom(fdread)
            fdread.close()
            os.waitpid(pid, 0)


class EventRecorder:
    """Intercept and record Zope events.

    This prevents the events from propagating to their normal subscribers.
    The recorded events can be accessed via the 'events' list.
    """

    def __init__(self):
        self.events = []
        self.old_subscribers = None

    def __enter__(self):
        self.old_subscribers = zope.event.subscribers[:]
        zope.event.subscribers[:] = [self.events.append]
        return self

    def __exit__(self, exc_type, exc_value, traceback):
        assert zope.event.subscribers == [self.events.append], (
            'Subscriber list has been changed while running!')
        zope.event.subscribers[:] = self.old_subscribers


@contextmanager
def feature_flags():
    """Provide a context in which feature flags work."""
    empty_request = LaunchpadTestRequest()
    old_features = features.get_relevant_feature_controller()
    features.install_feature_controller(FeatureController(
        ScopesFromRequest(empty_request).lookup))
    try:
        yield
    finally:
        features.install_feature_controller(old_features)


def get_lsb_information():
    """Returns a dictionary with the LSB host information.

    Code stolen form /usr/bin/lsb-release
    """
    # XXX: This doesn't seem like a generically-useful testing function.
    # Perhaps it should go in a sub-module or something? -- jml
    distinfo = {}
    if os.path.exists('/etc/lsb-release'):
        for line in open('/etc/lsb-release'):
            line = line.strip()
            if not line:
                continue
            # Skip invalid lines
            if not '=' in line:
                continue
            var, arg = line.split('=', 1)
            if var.startswith('DISTRIB_'):
                var = var[8:]
                if arg.startswith('"') and arg.endswith('"'):
                    arg = arg[1:-1]
                distinfo[var] = arg

    return distinfo


def time_counter(origin=None, delta=timedelta(seconds=5)):
    """A generator for yielding datetime values.

    Each time the generator yields a value, the origin is incremented
    by the delta.

    >>> now = time_counter(datetime(2007, 12, 1), timedelta(days=1))
    >>> now.next()
    datetime.datetime(2007, 12, 1, 0, 0)
    >>> now.next()
    datetime.datetime(2007, 12, 2, 0, 0)
    >>> now.next()
    datetime.datetime(2007, 12, 3, 0, 0)
    """
    if origin is None:
        origin = datetime.now(pytz.UTC)
    now = origin
    while True:
        yield now
        now += delta


def run_script(cmd_line, env=None):
    """Run the given command line as a subprocess.

    :param cmd_line: A command line suitable for passing to
        `subprocess.Popen`.
    :param env: An optional environment dict.  If none is given, the
        script will get a copy of your present environment.  Either way,
        PYTHONPATH will be removed from it because it will break the
        script.
    :return: A 3-tuple of stdout, stderr, and the process' return code.
    """
    if env is None:
        env = os.environ.copy()
    env.pop('PYTHONPATH', None)
    process = subprocess.Popen(
        cmd_line, shell=True, stdin=subprocess.PIPE, stdout=subprocess.PIPE,
        stderr=subprocess.PIPE, env=env)
    (out, err) = process.communicate()
    return out, err, process.returncode


def normalize_whitespace(string):
    """Replace all sequences of whitespace with a single space."""
    # In Python 2.4, splitting and joining a string to normalize
    # whitespace is roughly 6 times faster than using an uncompiled
    # regex (for the expression \s+), and 4 times faster than a
    # compiled regex.
    return " ".join(string.split())


def map_branch_contents(branch):
    """Return all files in branch at `branch_url`.

    :param branch_url: the URL for an accessible branch.
    :return: a dict mapping file paths to file contents.  Only regular
        files are included.
    """
    # XXX: This doesn't seem to be a generically useful testing function.
    # Perhaps it should go into a sub-module? -- jml
    contents = {}
    tree = branch.basis_tree()
    tree.lock_read()
    try:
        for dir, entries in tree.walkdirs():
            dirname, id = dir
            for entry in entries:
                file_path, file_name, file_type = entry[:3]
                if file_type == 'file':
                    stored_file = tree.get_file_by_path(file_path)
                    contents[file_path] = stored_file.read()
    finally:
        tree.unlock()

    return contents


def set_feature_flag(name, value, scope=u'default', priority=1):
    """Set a feature flag to the specified value.

    In order to access the flag, use the feature_flags context manager or
    set the feature controller in some other way.
    :param name: The name of the flag.
    :param value: The value of the flag.
    :param scope: The scope in which the specified value applies.
    """
    assert features.get_relevant_feature_controller() is not None
    flag = FeatureFlag(
        scope=scope, flag=name, value=value, priority=priority)
    store = getFeatureStore()
    store.add(flag)
    # Make sure that the feature is saved into the db right now.
    store.flush()


def validate_mock_class(mock_class):
    """Validate method signatures in mock classes derived from real classes.

    We often use mock classes in tests which are derived from real
    classes.

    This function ensures that methods redefined in the mock
    class have the same signature as the corresponding methods of
    the base class.

    >>> class A:
    ...
    ...     def method_one(self, a):
    ...         pass

    >>>
    >>> class B(A):
    ...     def method_one(self, a):
    ...        pass
    >>> validate_mock_class(B)

    If a class derived from A defines method_one with a different
    signature, we get an AssertionError.

    >>> class C(A):
    ...     def method_one(self, a, b):
    ...        pass
    >>> validate_mock_class(C)
    Traceback (most recent call last):
    ...
    AssertionError: Different method signature for method_one:...

    Even a parameter name must not be modified.

    >>> class D(A):
    ...     def method_one(self, b):
    ...        pass
    >>> validate_mock_class(D)
    Traceback (most recent call last):
    ...
    AssertionError: Different method signature for method_one:...

    If validate_mock_class() for anything but a class, we get an
    AssertionError.

    >>> validate_mock_class('a string')
    Traceback (most recent call last):
    ...
    AssertionError: validate_mock_class() must be called for a class
    """
    assert isclass(mock_class), (
        "validate_mock_class() must be called for a class")
    base_classes = getmro(mock_class)
    # Don't use inspect.getmembers() here because it fails on __provides__, a
    # descriptor added by zope.interface as part of its caching strategy. See
    # http://comments.gmane.org/gmane.comp.python.zope.interface/241.
    for name in dir(mock_class):
        if name == '__provides__':
            continue
        obj = getattr(mock_class, name)
        if ismethod(obj):
            for base_class in base_classes[1:]:
                if name in base_class.__dict__:
                    mock_args = getargspec(obj)
                    real_args = getargspec(base_class.__dict__[name])
                    if mock_args != real_args:
                        raise AssertionError(
                            'Different method signature for %s: %r %r' % (
                            name, mock_args, real_args))
                    else:
                        break


def ws_object(launchpad, obj):
    """Convert an object into its webservice version.

    :param launchpad: The Launchpad instance to convert from.
    :param obj: The object to convert.
    :return: A launchpadlib Entry object.
    """
    api_request = WebServiceTestRequest(SERVER_URL=str(launchpad._root_uri))
    return launchpad.load(canonical_url(obj, request=api_request))


@contextmanager
def temp_dir():
    """Provide a temporary directory as a ContextManager."""
    tempdir = tempfile.mkdtemp()
    yield tempdir
    shutil.rmtree(tempdir, ignore_errors=True)


@contextmanager
def monkey_patch(context, **kwargs):
    """In the ContextManager scope, monkey-patch values.

    The context may be anything that supports setattr.  Packages,
    modules, objects, etc.  The kwargs are the name/value pairs for the
    values to set.
    """
    old_values = {}
    not_set = object()
    for name, value in kwargs.iteritems():
        old_values[name] = getattr(context, name, not_set)
        setattr(context, name, value)
    try:
        yield
    finally:
        for name, value in old_values.iteritems():
            if value is not_set:
                delattr(context, name)
            else:
                setattr(context, name, value)


def unlink_source_packages(product):
    """Remove all links between the product and source packages.

    A product cannot be deactivated if it is linked to source packages.
    """
    packaging_util = getUtility(IPackagingUtil)
    for source_package in product.sourcepackages:
        packaging_util.deletePackaging(
            source_package.productseries,
            source_package.sourcepackagename,
            source_package.distroseries)


class ExpectedException(TTExpectedException):
    """An ExpectedException that provides access to the caught exception."""

    def __init__(self, exc_type, value_re):
        super(ExpectedException, self).__init__(exc_type, value_re)
        self.caught_exc = None

    def __exit__(self, exc_type, exc_value, traceback):
        self.caught_exc = exc_value
        return super(ExpectedException, self).__exit__(
            exc_type, exc_value, traceback)


def extract_lp_cache(text):
    match = re.search(r'<script>LP.cache = (\{.*\});</script>', text)
    return simplejson.loads(match.group(1))


def nonblocking_readline(instream, timeout):
    """Non-blocking readline.

    Files must provide a valid fileno() method. This is a test helper
    as it is inefficient and unlikely useful for production code.
    """
    result = StringIO()
    start = now = time.time()
    deadline = start + timeout
    while (now < deadline and not result.getvalue().endswith('\n')):
        rlist = select([instream], [], [], deadline - now)
        if rlist:
            # Reading 1 character at a time is inefficient, but means
            # we don't need to implement put-back.
            next_char = os.read(instream.fileno(), 1)
            if next_char == "":
                break  # EOF
            result.write(next_char)
        now = time.time()
    return result.getvalue()<|MERGE_RESOLUTION|>--- conflicted
+++ resolved
@@ -559,17 +559,8 @@
             self.addCleanup(
                 self.attachLibrarianLog,
                 LibrarianLayer.librarian_fixture)
-<<<<<<< HEAD
-        set_permit_timeout_from_features(False)
-        
-=======
-
-    @adapter(ErrorReportEvent)
-    def _recordOops(self, event):
-        """Add the oops to the testcase's list."""
-        self.oopses.append(event.object)
-
->>>>>>> 4a76e76a
+
+
     def assertStatementCount(self, expected_count, function, *args, **kwargs):
         """Assert that the expected number of SQL statements occurred.
 
