--- conflicted
+++ resolved
@@ -12,15 +12,9 @@
 
     <ul class="listing" id="direct-answer-contacts-for-list">
       <li tal:repeat="question_target view/direct_question_targets">
-<<<<<<< HEAD
-        <a href="#"
-          tal:attributes="href string:${question_target/fmt:url}"
-          tal:content="question_target/title">Project Title</a>
-=======
         <a
           tal:attributes="href question_target/fmt:url:answers"
-          tal:content="question_target/title">Project Title</a> 
->>>>>>> 69438160
+          tal:content="question_target/title">Project Title</a>
         <tal:link condition="view/showRemoveYourselfLink">
           <img src="/@@/remove" />&mdash;
           <a id="project-setanswercontact" href="#"
@@ -37,15 +31,9 @@
 
     <ul class="listing" id="team-answer-contacts-for-list">
       <li tal:repeat="question_target view/team_question_targets">
-<<<<<<< HEAD
-        <a href="#"
-          tal:attributes="href string:${question_target/fmt:url}"
+        <a
+          tal:attributes="href question_target/fmt:url:answers"
           tal:content="question_target/title">Project Title</a>
-=======
-        <a 
-          tal:attributes="href question_target/fmt:url:answers"
-          tal:content="question_target/title">Project Title</a> 
->>>>>>> 69438160
         <tal:link condition="view/showRemoveYourselfLink">
           &mdash;
           <a id="project-setanswercontact" href="#"
