# Copyright 2010-2012 Canonical Ltd.  This software is licensed under the
# GNU Affero General Public License version 3 (see the file LICENSE).

"""Unit tests for Specification."""

__metaclass__ = type


from storm.store import Store
from zope.component import (
    getUtility,
    queryAdapter,
    )
from zope.security.checker import (
    CheckerPublic,
    getChecker,
    )
from zope.security.interfaces import Unauthorized
from zope.security.proxy import removeSecurityProxy

from lp.app.enums import (
    InformationType,
    PRIVATE_INFORMATION_TYPES,
    PUBLIC_INFORMATION_TYPES,
    )
from lp.app.interfaces.security import IAuthorization
from lp.app.interfaces.services import IService
from lp.blueprints.enums import (
    NewSpecificationDefinitionStatus,
    SpecificationDefinitionStatus,
    SpecificationGoalStatus,
    )
from lp.blueprints.errors import TargetAlreadyHasSpecification
from lp.blueprints.interfaces.specification import ISpecificationSet
<<<<<<< HEAD
from lp.registry.enums import (
    InformationType,
    PRIVATE_INFORMATION_TYPES,
    PUBLIC_INFORMATION_TYPES,
    SharingPermission,
    SpecificationSharingPolicy,
    )
from lp.blueprints.model.specification import (
    get_specification_privacy_filter,
    Specification,
    )
=======
from lp.registry.enums import SharingPermission
>>>>>>> b1c1fece
from lp.security import (
    AdminSpecification,
    EditSpecificationByRelatedPeople,
    EditWhiteboardSpecification,
    ViewSpecification,
    )
from lp.services.propertycache import get_property_cache
from lp.services.webapp.authorization import check_permission
from lp.services.webapp.interaction import ANONYMOUS
from lp.testing import (
    login_person,
    person_logged_in,
    TestCaseWithFactory,
    )
from lp.testing.layers import DatabaseFunctionalLayer


class SpecificationTests(TestCaseWithFactory):

    layer = DatabaseFunctionalLayer

    def test_target_driver_has_edit_rights(self):
        """Drivers of a blueprint's target can edit that blueprint."""
        product = self.factory.makeProduct()
        driver = self.factory.makePerson()
        removeSecurityProxy(product).driver = driver
        specification = self.factory.makeSpecification(product=product)
        login_person(driver)
        self.assertTrue(check_permission('launchpad.Edit', specification))

    def test_auto_accept_of_goal_for_drivers(self):
        """Drivers of a series accept the goal when they propose."""
        product = self.factory.makeProduct()
        proposer = self.factory.makePerson()
        productseries = self.factory.makeProductSeries(product=product)
        removeSecurityProxy(productseries).driver = proposer
        specification = self.factory.makeSpecification(product=product)
        specification.proposeGoal(productseries, proposer)
        self.assertEqual(
            SpecificationGoalStatus.ACCEPTED, specification.goalstatus)

    def test_goal_not_accepted_for_non_drivers(self):
        """People who aren't drivers don't have their proposals approved."""
        product = self.factory.makeProduct()
        proposer = self.factory.makePerson()
        productseries = self.factory.makeProductSeries(product=product)
        specification = self.factory.makeSpecification(product=product)
        specification.proposeGoal(productseries, proposer)
        self.assertEqual(
            SpecificationGoalStatus.PROPOSED, specification.goalstatus)

    def test_retarget_existing_specification(self):
        """An error is raised if the name is already taken."""
        product1 = self.factory.makeProduct()
        product2 = self.factory.makeProduct()
        specification1 = self.factory.makeSpecification(
            product=product1, name="foo")
        self.factory.makeSpecification(product=product2, name="foo")
        self.assertRaises(
            TargetAlreadyHasSpecification,
            removeSecurityProxy(specification1).retarget, product2)

    def test_retarget_is_protected(self):
        specification = self.factory.makeSpecification(
            product=self.factory.makeProduct())
        self.assertRaises(
            Unauthorized, getattr, specification, 'retarget')

    def test_validate_move_existing_specification(self):
        """An error is raised by validateMove if the name is already taken."""
        product1 = self.factory.makeProduct()
        product2 = self.factory.makeProduct()
        specification1 = self.factory.makeSpecification(
            product=product1, name="foo")
        self.factory.makeSpecification(
            product=product2, name="foo")
        self.assertRaises(
            TargetAlreadyHasSpecification, specification1.validateMove,
            product2)

    def test_setTarget(self):
        product = self.factory.makeProduct()
        specification = self.factory.makeSpecification(product=product)
        self.assertEqual(product, specification.target)
        self.assertIs(None, specification.distribution)

        distribution = self.factory.makeDistribution()
        removeSecurityProxy(specification).setTarget(distribution)

        self.assertEqual(distribution, specification.target)
        self.assertEqual(distribution, specification.distribution)
        self.assertIs(None, specification.product)

    def test_setTarget_is_protected(self):
        specification = self.factory.makeSpecification(
            product=self.factory.makeProduct())
        self.assertRaises(
            Unauthorized, getattr, specification, 'setTarget')

    def check_permissions(self, expected_permissions, used_permissions,
                             type_):
        expected = set(expected_permissions.keys())
        self.assertEqual(
            expected, set(used_permissions.values()),
            'Unexpected %s permissions' % type_)
        for permission in expected_permissions:
            attribute_names = set(
                name for name, value in used_permissions.items()
                if value == permission)
            self.assertEqual(
                expected_permissions[permission], attribute_names,
                'Unexpected set of attributes with %s permission %s:\n'
                'Defined but not expected: %s\n'
                'Expected but not defined: %s'
                % (
                    type_, permission,
                    attribute_names - expected_permissions[permission],
                    expected_permissions[permission] - attribute_names))

    def test_get_permissions(self):
        expected_get_permissions = {
            CheckerPublic: set((
                'id', 'information_type', 'private', 'userCanView')),
            'launchpad.LimitedView': set((
                'acceptBy', 'all_blocked', 'all_deps', 'approver',
                'approverID', 'assignee', 'assigneeID', 'blocked_specs',
                'bug_links', 'bugs', 'completer', 'createDependency',
                'date_completed', 'date_goal_decided', 'date_goal_proposed',
                'date_started', 'datecreated', 'declineBy',
                'definition_status', 'dependencies', 'direction_approved',
                'distribution', 'distroseries', 'drafter', 'drafterID',
                'getBranchLink', 'getDelta', 'getAllowedInformationTypes',
                'getLinkedBugTasks', 'getSprintSpecification',
                'getSubscriptionByName', 'goal', 'goal_decider',
                'goal_proposer', 'goalstatus', 'has_accepted_goal',
                'implementation_status', 'informational', 'isSubscribed',
                'is_blocked', 'is_complete', 'is_incomplete', 'is_started',
                'lifecycle_status', 'linkBranch', 'linkSprint',
                'linked_branches', 'man_days', 'milestone', 'name',
                'notificationRecipientAddresses', 'owner', 'priority',
                'product', 'productseries', 'proposeGoal', 'removeDependency',
                'specurl', 'sprint_links', 'sprints', 'starter', 'subscribe',
                'subscribers', 'subscription', 'subscriptions', 'summary',
                'superseded_by', 'target', 'title', 'unlinkBranch',
                'unlinkSprint', 'unsubscribe', 'updateLifecycleStatus',
                'validateMove', 'whiteboard', 'work_items',
                'workitems_text')),
            'launchpad.Edit': set((
                'newWorkItem', 'retarget', 'setDefinitionStatus',
                'setImplementationStatus', 'setTarget',
                'transitionToInformationType', 'updateWorkItems')),
            'launchpad.AnyAllowedPerson': set((
                'unlinkBug', 'linkBug', 'setWorkItems')),
            }
        specification = self.factory.makeSpecification()
        checker = getChecker(specification)
        self.check_permissions(
            expected_get_permissions, checker.get_permissions, 'get')

    def test_set_permissions(self):
        expected_get_permissions = {
            'launchpad.Admin': set(('direction_approved', 'priority')),
            'launchpad.AnyAllowedPerson': set(('whiteboard', )),
            'launchpad.Edit': set((
                'approver', 'assignee', 'definition_status', 'distribution',
                'drafter', 'implementation_status', 'man_days', 'milestone',
                'name', 'product', 'specurl', 'summary', 'superseded_by',
                'title')),
            }
        specification = self.factory.makeSpecification()
        checker = getChecker(specification)
        self.check_permissions(
            expected_get_permissions, checker.set_permissions, 'set')

    def test_security_adapters(self):
        expected_adapters = {
            CheckerPublic: None,
            'launchpad.Admin': AdminSpecification,
            'launchpad.AnyAllowedPerson': EditWhiteboardSpecification,
            'launchpad.Edit': EditSpecificationByRelatedPeople,
            'launchpad.LimitedView': ViewSpecification,
            }
        specification = self.factory.makeSpecification()
        for permission in expected_adapters:
            adapter = queryAdapter(specification, IAuthorization, permission)
            expected_class = expected_adapters[permission]
            if expected_class is None:
                self.assertIsNone(
                    adapter, 'No security adapter for %s' % permission)
            else:
                self.assertTrue(
                    isinstance(adapter, expected_class),
                    'Invalid adapter for %s: %s' % (permission, adapter))

    def read_access_to_ISpecificationView(self, user, specification,
                                          error_expected):
        # Access an attribute whose interface is defined in
        # ISPecificationView.
        with person_logged_in(user):
            if error_expected:
                self.assertRaises(
                    Unauthorized, getattr, specification, 'name')
            else:
                # Just try to access an attribute. No execption should be
                # raised.
                specification.name

    def write_access_to_ISpecificationView(self, user, specification,
                                           error_expected, attribute, value):
        # Access an attribute whose interface is defined in
        # ISPecificationView.
        with person_logged_in(user):
            if error_expected:
                self.assertRaises(
                    Unauthorized, setattr, specification, attribute, value)
            else:
                # Just try to change an attribute. No execption should be
                # raised.
                setattr(specification, attribute, value)

    def test_anon_read_access(self):
        # Anonymous users have access to public specifications but not
        # to private specifications.
        specification = self.factory.makeSpecification()
        removeSecurityProxy(specification.target)._ensurePolicies(
            PRIVATE_INFORMATION_TYPES)
        all_types = specification.getAllowedInformationTypes(ANONYMOUS)
        for information_type in all_types:
            with person_logged_in(specification.target.owner):
                specification.transitionToInformationType(
                    information_type, specification.owner)
            error_expected = information_type not in PUBLIC_INFORMATION_TYPES
            self.read_access_to_ISpecificationView(
                ANONYMOUS, specification, error_expected)

    def test_anon_write_access(self):
        # Anonymous users do not have write access to specifications.
        specification = self.factory.makeSpecification()
        removeSecurityProxy(specification.target)._ensurePolicies(
            PRIVATE_INFORMATION_TYPES)
        all_types = specification.getAllowedInformationTypes(ANONYMOUS)
        for information_type in all_types:
            with person_logged_in(specification.target.owner):
                specification.transitionToInformationType(
                    information_type, specification.owner)
            self.write_access_to_ISpecificationView(
                ANONYMOUS, specification, error_expected=True,
                attribute='whiteboard', value='foo')
            self.write_access_to_ISpecificationView(
                ANONYMOUS, specification, error_expected=True,
                attribute='name', value='foo')

    def test_ordinary_user_read_access(self):
        # Oridnary users have access to public specifications but not
        # to private specifications.
        specification = self.factory.makeSpecification()
        removeSecurityProxy(specification.target)._ensurePolicies(
            PRIVATE_INFORMATION_TYPES)
        user = self.factory.makePerson()
        all_types = specification.getAllowedInformationTypes(user)
        for information_type in all_types:
            with person_logged_in(specification.target.owner):
                specification.transitionToInformationType(
                    information_type, specification.owner)
            error_expected = information_type not in PUBLIC_INFORMATION_TYPES
            self.read_access_to_ISpecificationView(
                user, specification, error_expected)

    def test_ordinary_user_write_access(self):
        # Oridnary users can change the whiteborad of public specifications.
        # They cannot change other attributes of public speicifcaitons and
        # no attributes of private specifications.
        specification = self.factory.makeSpecification()
        removeSecurityProxy(specification.target)._ensurePolicies(
            PRIVATE_INFORMATION_TYPES)
        user = self.factory.makePerson()
        all_types = specification.getAllowedInformationTypes(user)
        for information_type in all_types:
            with person_logged_in(specification.target.owner):
                specification.transitionToInformationType(
                    information_type, specification.owner)
            error_expected = information_type not in PUBLIC_INFORMATION_TYPES
            self.write_access_to_ISpecificationView(
                user, specification, error_expected,
                attribute='whiteboard', value='foo')
            self.write_access_to_ISpecificationView(
                user, specification, error_expected=True,
                attribute='name', value='foo')

    def test_user_with_grant_for_target_read_access(self):
        # Users with a grant for the specification's target
        # have access to a specification if the information_type
        # of the specification matches the type if the grant.
        specification = self.factory.makeSpecification()
        removeSecurityProxy(specification.target)._ensurePolicies(
            PRIVATE_INFORMATION_TYPES)
        user = self.factory.makePerson()
        permissions = {
            InformationType.PROPRIETARY: SharingPermission.ALL,
            }
        with person_logged_in(specification.target.owner):
            getUtility(IService, 'sharing').sharePillarInformation(
                specification.target, user, specification.target.owner,
                permissions)
        all_types = specification.getAllowedInformationTypes(user)
        for information_type in all_types:
            with person_logged_in(specification.target.owner):
                specification.transitionToInformationType(
                    information_type, specification.owner)
            error_expected = (
                information_type not in PUBLIC_INFORMATION_TYPES and
                information_type not in permissions)
            self.read_access_to_ISpecificationView(
                user, specification, error_expected)
            del get_property_cache(specification)._known_viewers

    def test_user_with_grant_for_specification_read_access(self):
        # Users with a grant for the specification have access to this
        # specification.
        specification = self.factory.makeSpecification()
        removeSecurityProxy(specification.target)._ensurePolicies(
            PRIVATE_INFORMATION_TYPES)
        user = self.factory.makePerson()
        with person_logged_in(specification.target.owner):
            getUtility(IService, 'sharing').ensureAccessGrants(
                [user], specification.target.owner,
                specifications=[specification], ignore_permissions=True)
        all_types = specification.getAllowedInformationTypes(user)
        for information_type in all_types:
            with person_logged_in(specification.target.owner):
                specification.transitionToInformationType(
                    information_type, specification.owner)
            self.read_access_to_ISpecificationView(
                user, specification, error_expected=False)

    def test_user_with_grant_for_specification_write_access(self):
        # Users with a grant for the specification can change the whiteboard
        # but no other attributes.
        specification = self.factory.makeSpecification()
        removeSecurityProxy(specification.target)._ensurePolicies(
            PRIVATE_INFORMATION_TYPES)
        user = self.factory.makePerson()
        with person_logged_in(specification.target.owner):
            getUtility(IService, 'sharing').ensureAccessGrants(
                [user], specification.target.owner,
                specifications=[specification], ignore_permissions=True)
        all_types = specification.getAllowedInformationTypes(user)
        for information_type in all_types:
            with person_logged_in(specification.target.owner):
                specification.transitionToInformationType(
                    information_type, specification.owner)
            self.write_access_to_ISpecificationView(
                user, specification, error_expected=False,
                attribute='whiteboard', value='foo')
            self.write_access_to_ISpecificationView(
                user, specification, error_expected=True,
                attribute='name', value='foo')

    def test_special_user_write_access(self):
        # Users with special privileges can change the attributes
        # of public and private specifcations.
        specification = self.factory.makeSpecification()
        removeSecurityProxy(specification.target)._ensurePolicies(
            PRIVATE_INFORMATION_TYPES)
        all_types = specification.getAllowedInformationTypes(
            specification.owner)
        for information_type in all_types:
            with person_logged_in(specification.target.owner):
                specification.transitionToInformationType(
                    information_type, specification.owner)
            self.write_access_to_ISpecificationView(
                specification.target.owner, specification,
                error_expected=False, attribute='whiteboard', value='foo')
            self.write_access_to_ISpecificationView(
                specification.target.owner, specification,
                error_expected=False, attribute='name', value='foo')

    def test_get_specification_privacy_filter(self):
        # get_specification_privacy_filter() returns a Storm expression
        # that can be used to filter specifications by their visibility-
        owner = self.factory.makePerson()
        product = self.factory.makeProduct(
            owner=owner,
            specification_sharing_policy=(
                SpecificationSharingPolicy.PUBLIC_OR_PROPRIETARY))
        public_spec = self.factory.makeSpecification(product=product)
        proprietary_spec_1 = self.factory.makeSpecification(
            product=product, information_type=InformationType.PROPRIETARY)
        proprietary_spec_2 = self.factory.makeSpecification(
            product=product, information_type=InformationType.PROPRIETARY)
        all_specs = [
            public_spec, proprietary_spec_1, proprietary_spec_2]
        store = Store.of(product)
        specs_for_anon = store.find(
            Specification, get_specification_privacy_filter(None),
            Specification.productID == product.id)
        self.assertContentEqual([public_spec], specs_for_anon)
        # Product owners havae grants on the product, the privacy
        # filter returns thus all specifications for them.
        specs_for_owner = store.find(
            Specification, get_specification_privacy_filter(owner.id),
            Specification.productID == product.id)
        self.assertContentEqual(all_specs, specs_for_owner)
        # The filter returns only public specs for ordinary users.
        user = self.factory.makePerson()
        specs_for_other_user = store.find(
            Specification, get_specification_privacy_filter(user.id),
            Specification.productID == product.id)
        self.assertContentEqual([public_spec], specs_for_other_user)
        # If the user has a grant for a specification, the filter returns
        # this specification too.
        with person_logged_in(owner):
            getUtility(IService, 'sharing').ensureAccessGrants(
                [user], owner, specifications=[proprietary_spec_1])
        specs_for_other_user = store.find(
            Specification, get_specification_privacy_filter(user.id),
            Specification.productID == product.id)
        self.assertContentEqual(
            [public_spec, proprietary_spec_1], specs_for_other_user)


class TestSpecificationSet(TestCaseWithFactory):

    layer = DatabaseFunctionalLayer

    def setUp(self):
        super(TestSpecificationSet, self).setUp()
        self.specification_set = getUtility(ISpecificationSet)
        self.new_names = NewSpecificationDefinitionStatus.items.mapping.keys()

    def test_new_with_open_definition_status_creates_specification(self):
        # Calling new() with an open definition status will create
        # a specification.
        self.assertTrue(
            SpecificationDefinitionStatus.NEW.name in self.new_names)
        product = self.factory.makeProduct()
        spec = self.specification_set.new(
            name='plane', title='Place', specurl='http://eg.org/plane',
            summary='summary', owner=product.owner, product=product,
            definition_status=SpecificationDefinitionStatus.NEW)
        self.assertEqual(
            SpecificationDefinitionStatus.NEW, spec.definition_status)

    def test_new_with_closed_definition_status_raises_error(self):
        # Calling new() with a obsolete or superseded definition status
        # raises an error.
        self.assertTrue(
            SpecificationDefinitionStatus.OBSOLETE.name not in self.new_names)
        product = self.factory.makeProduct()
        args = dict(
            name='plane', title='Place', specurl='http://eg.org/plane',
            summary='summary', owner=product.owner, product=product,
            definition_status=SpecificationDefinitionStatus.OBSOLETE)
        self.assertRaises(
            AssertionError, self.specification_set.new, **args)<|MERGE_RESOLUTION|>--- conflicted
+++ resolved
@@ -32,21 +32,14 @@
     )
 from lp.blueprints.errors import TargetAlreadyHasSpecification
 from lp.blueprints.interfaces.specification import ISpecificationSet
-<<<<<<< HEAD
-from lp.registry.enums import (
-    InformationType,
-    PRIVATE_INFORMATION_TYPES,
-    PUBLIC_INFORMATION_TYPES,
-    SharingPermission,
-    SpecificationSharingPolicy,
-    )
 from lp.blueprints.model.specification import (
     get_specification_privacy_filter,
     Specification,
     )
-=======
-from lp.registry.enums import SharingPermission
->>>>>>> b1c1fece
+from lp.registry.enums import (
+    SharingPermission,
+    SpecificationSharingPolicy,
+    )
 from lp.security import (
     AdminSpecification,
     EditSpecificationByRelatedPeople,
