--- conflicted
+++ resolved
@@ -5,14 +5,10 @@
 
 __metaclass__ = type
 
-<<<<<<< HEAD
-from datetime import datetime
-=======
 from datetime import (
     datetime,
     timedelta,
     )
->>>>>>> 3ed5094a
 import pytz
 from storm.store import Store
 from zope.component import (
@@ -50,7 +46,6 @@
     )
 from lp.registry.enums import (
     SharingPermission,
-    SpecificationImplementationStatus,
     SpecificationSharingPolicy,
     )
 from lp.registry.interfaces.accesspolicy import IAccessPolicySource
@@ -548,7 +543,6 @@
         self.assertRaises(
             AssertionError, self.specification_set.new, **args)
 
-<<<<<<< HEAD
     def test_specifications_for_privacy(self):
         """Specifications are limited to those allowed to the user"""
         private_user = self.factory.makePerson()
@@ -574,8 +568,6 @@
         self.assertIn(public_spec, specs)
         self.assertIn(private_spec, specs)
 
-=======
->>>>>>> 3ed5094a
 
 def list_result(context, filter=None, user=None):
     result = context.specifications(
@@ -608,37 +600,21 @@
         product = self.factory.makeProduct()
         for count in range(10):
             self.factory.makeSpecification(product=product)
-<<<<<<< HEAD
-        self.assertEqual(10, context.specifications(None).count())
-        result = context.specifications(None, quantity=None).count()
-        self.assertEqual(10, result)
-        self.assertEqual(8, context.specifications(None, quantity=8).count())
-        self.assertEqual(10, context.specifications(None, quantity=11).count())
-=======
         self.assertEqual(20, context.specifications(None).count())
         result = context.specifications(None, quantity=None).count()
         self.assertEqual(20, result)
         self.assertEqual(8, context.specifications(None, quantity=8).count())
         self.assertEqual(11, context.specifications(None, quantity=11).count())
->>>>>>> 3ed5094a
 
     def test_date_sort(self):
         # Sort on date_created.
         context = getUtility(ISpecificationSet)
         product = self.factory.makeProduct()
-<<<<<<< HEAD
-        blueprint1 = self.makeSpec(context, date_created=0)
-        blueprint2 = self.makeSpec(context, date_created=-1)
-        blueprint3 = self.makeSpec(context, date_created=1)
-        result = list_result(context)
-        self.assertEqual([blueprint3, blueprint1, blueprint2], result)
-=======
         blueprint1 = self.makeSpec(product, date_created=0)
         blueprint2 = self.makeSpec(product, date_created=-1)
         blueprint3 = self.makeSpec(product, date_created=1)
         result = list_result(context)
         self.assertEqual([blueprint3, blueprint1, blueprint2], result[0:3])
->>>>>>> 3ed5094a
 
     def test_date_sort_id(self):
         # date-sorting when no date varies uses object id.
@@ -648,11 +624,7 @@
         blueprint2 = self.makeSpec(product)
         blueprint3 = self.makeSpec(product)
         result = list_result(context)
-<<<<<<< HEAD
-        self.assertEqual([blueprint1, blueprint2, blueprint3], result)
-=======
         self.assertEqual([blueprint1, blueprint2, blueprint3], result[0:3])
->>>>>>> 3ed5094a
 
     def test_priority_sort(self):
         # Sorting by priority works and is the default.
@@ -667,31 +639,6 @@
         blueprint3 = self.makeSpec(
             product, priority=SpecificationPriority.LOW,
             status=SpecificationDefinitionStatus.NEW)
-<<<<<<< HEAD
-        result = context.specifications(None)
-        self.assertEqual([blueprint3, blueprint1, blueprint2], list(result))
-        result = context.specifications(None, sort=SpecificationSort.PRIORITY)
-        self.assertEqual([blueprint3, blueprint1, blueprint2], list(result))
-
-    def test_priority_sort_fallback_status(self):
-        # Sorting by priority falls back to defintion_status.
-        # When status is supplied, name is ignored.
-        context = getUtility(ISpecificationSet)
-        blueprint1 = self.makeSpec(
-            status=SpecificationDefinitionStatus.NEW, name='a')
-        product = blueprint1.product
-        blueprint2 = self.makeSpec(
-            product, status=SpecificationDefinitionStatus.APPROVED, name='c')
-        blueprint3 = self.makeSpec(
-            product, status=SpecificationDefinitionStatus.DISCUSSION, name='b')
-        result = context.specifications(None)
-        self.assertEqual([blueprint2, blueprint3, blueprint1], list(result))
-        result = context.specifications(None, sort=SpecificationSort.PRIORITY)
-        self.assertEqual([blueprint2, blueprint3, blueprint1], list(result))
-
-    def test_priority_sort_fallback_name(self):
-        # Sorting by priority falls back to name.
-=======
         result = list(context.specifications(
             None, sort=SpecificationSort.PRIORITY))
         self.assertTrue(
@@ -701,23 +648,15 @@
 
     def test_priority_sort_fallback_is_priority(self):
         # Sorting by default falls back to Priority
->>>>>>> 3ed5094a
         context = getUtility(ISpecificationSet)
         blueprint1 = self.makeSpec(name='b')
         product = blueprint1.product
-        blueprint2 = self.makeSpec(product, name='c')
-        blueprint3 = self.makeSpec(product, name='a')
-<<<<<<< HEAD
-        result = context.specifications(None)
-        self.assertEqual([blueprint3, blueprint1, blueprint2], list(result))
-        result = context.specifications(None, sort=SpecificationSort.PRIORITY)
-        self.assertEqual([blueprint3, blueprint1, blueprint2], list(result))
-=======
+        self.makeSpec(product, name='c')
+        self.makeSpec(product, name='a')
         base_result = context.specifications(None)
         priority_result = context.specifications(
             None, sort=SpecificationSort.PRIORITY)
         self.assertEqual(list(base_result), list(priority_result))
->>>>>>> 3ed5094a
 
     def test_informational(self):
         # INFORMATIONAL causes only informational specs to be shown.
@@ -767,12 +706,8 @@
         product = implemented.product
         non_implemented = self.factory.makeSpecification(product=product)
         result = context.specifications(None, filter=[SpecificationFilter.ALL])
-<<<<<<< HEAD
-        self.assertContentEqual([implemented, non_implemented], result)
-=======
         self.assertIn(implemented, result)
         self.assertIn(non_implemented, result)
->>>>>>> 3ed5094a
 
     def test_valid(self):
         # VALID adjusts COMPLETE to exclude OBSOLETE and SUPERSEDED specs.
@@ -783,14 +718,6 @@
         implemented = self.factory.makeSpecification(
             implementation_status=i_enum.IMPLEMENTED)
         product = implemented.product
-<<<<<<< HEAD
-        self.factory.makeSpecification(product=product,
-                                       status=d_enum.SUPERSEDED)
-        self.factory.makeSpecification(product=product, status=d_enum.OBSOLETE)
-        filter = [SpecificationFilter.VALID, SpecificationFilter.COMPLETE]
-        results = context.specifications(None, filter=filter)
-        self.assertContentEqual([implemented], results)
-=======
         superseded = self.factory.makeSpecification(product=product,
                                                     status=d_enum.SUPERSEDED)
         self.factory.makeSpecification(product=product, status=d_enum.OBSOLETE)
@@ -798,7 +725,6 @@
         results = context.specifications(None, filter=filter)
         self.assertIn(implemented, results)
         self.assertNotIn(superseded, results)
->>>>>>> 3ed5094a
 
     def test_text_search(self):
         # Text searches work.
@@ -814,15 +740,9 @@
     def test_proprietary_not_listed(self):
         # Proprietary blueprints are not listed for random users
         context = getUtility(ISpecificationSet)
-<<<<<<< HEAD
-        blueprint1 = self.makeSpec(
-            information_type=InformationType.PROPRIETARY)
-        self.assertEqual([], list_result(context.specifications(None)))
-=======
         private_spec = self.makeSpec(
             information_type=InformationType.PROPRIETARY)
         self.assertNotIn(private_spec, list(context.specifications(None)))
->>>>>>> 3ed5094a
 
     def test_proprietary_listed_for_artifact_grant(self):
         # Proprietary blueprints are listed for users with an artifact grant.
@@ -831,15 +751,9 @@
             information_type=InformationType.PROPRIETARY)
         grant = self.factory.makeAccessArtifactGrant(
             concrete_artifact=blueprint1)
-<<<<<<< HEAD
-        self.assertEqual(
-            [blueprint1],
-            list_result(context.specifications(grant.grantee)))
-=======
         self.assertIn(
             blueprint1,
             list(context.specifications(grant.grantee)))
->>>>>>> 3ed5094a
 
     def test_proprietary_listed_for_policy_grant(self):
         # Proprietary blueprints are listed for users with a policy grant.
@@ -850,12 +764,6 @@
         (policy,) = policy_source.find(
             [(blueprint1.product, InformationType.PROPRIETARY)])
         grant = self.factory.makeAccessPolicyGrant(policy)
-<<<<<<< HEAD
-        self.assertEqual(
-            [blueprint1],
-            list_result(context.specifications(user=grant.grantee)))
-=======
         self.assertIn(
             blueprint1,
-            list(context.specifications(user=grant.grantee)))
->>>>>>> 3ed5094a
+            list(context.specifications(user=grant.grantee)))