= Sprints / Meetings =

Sprints or meetings can be coordinated using Launchpad.

    >>> from zope.component import getUtility
    >>> from lp.registry.interfaces.person import IPersonSet
    >>> from lp.blueprints.interfaces.sprint import ISprintSet
    >>> sprintset = getUtility(ISprintSet)

To find a sprint by name, use:

    >>> gentoo = sprintset["gentoo"]

The major pillars, product, distribution and project, have some properties
which give us the sprints relevant to them.

    >>> from lp.registry.interfaces.product import IProductSet
    >>> from lp.registry.interfaces.projectgroup import IProjectGroupSet
    >>> from lp.registry.interfaces.distribution import IDistributionSet

    >>> productset = getUtility(IProductSet)
    >>> projectset = getUtility(IProjectGroupSet)
    >>> distroset = getUtility(IDistributionSet)
    >>> firefox = productset.getByName('firefox')
    >>> ubuntu = distroset.getByName('ubuntu')
    >>> mozilla = projectset.getByName('mozilla')

We have coming_sprints, giving us up to 5 relevant events that are
up-and-coming (sorted by the starting date):

    >>> for sprint in firefox.coming_sprints:
    ...     print sprint.name, sprint.time_starts.strftime('%Y-%m-%d')
    futurista 2015-08-16
    >>> for sprint in ubuntu.coming_sprints:
    ...     print sprint.name, sprint.time_starts.strftime('%Y-%m-%d')
    futurista 2015-08-16
    >>> for sprint in mozilla.coming_sprints:
    ...     print sprint.name, sprint.time_starts.strftime('%Y-%m-%d')
    futurista 2015-08-16

And we have sprints, giving us all sprints relevant to that pillar (sorted
descending by the starting date):

    >>> for sprint in firefox.sprints:
    ...     print sprint.name, sprint.time_starts.strftime('%Y-%m-%d')
    futurista 2015-08-16
    ubz 2005-10-07
    >>> for sprint in ubuntu.sprints:
    ...     print sprint.name, sprint.time_starts.strftime('%Y-%m-%d')
    futurista 2015-08-16
    >>> for sprint in mozilla.sprints:
    ...     print sprint.name, sprint.time_starts.strftime('%Y-%m-%d')
    futurista 2015-08-16
    ubz 2005-10-07

We also have past_sprints, giving all sprints relevant to that pillar
that are not coming sprints.

    >>> for sprint in firefox.past_sprints:
    ...     print sprint.name, sprint.time_starts.strftime('%Y-%m-%d')
    ubz 2005-10-07
    >>> for sprint in ubuntu.past_sprints:
    ...     print sprint.name, sprint.time_starts.strftime('%Y-%m-%d')

    >>> for sprint in mozilla.past_sprints:
    ...     print sprint.name, sprint.time_starts.strftime('%Y-%m-%d')
    ubz 2005-10-07

Now, these sprint APIs show only sprints with specifications that are
approved, not ones where the only specs are proposed.  So, we'll change
the specs related to the Ubuntu "futurista" sprint to "proposed", and
then check the coming sprints and all sprints.

    >>> from lp.blueprints.interfaces.sprintspecification import (
    ...     SprintSpecificationStatus)

We're directly using the database classes here, bypassing the security
proxies because this is just set-up for the next step, it's not the exact
functionality we're testing.

    >>> from lp.blueprints.model.sprint import SprintSet
    >>> futurista = SprintSet()["futurista"]
    >>> for sprintspec in futurista.specificationLinks():
    ...     sprintspec.status = SprintSpecificationStatus.PROPOSED

Flush the updates to the database so we'll see them.

    >>> from canonical.database.sqlbase import flush_database_updates
    >>> flush_database_updates()

See, there are no ubuntu sprints.

    >>> for sprint in ubuntu.sprints:
    ...     print sprint.name, sprint.time_starts.strftime('%Y-%m-%d')

    >>> for sprint in ubuntu.coming_sprints:
    ...     print sprint.name, sprint.time_starts.strftime('%Y-%m-%d')


== Specification Listings ==

We should be able to get lists of specifications in different states
related to a sprint.

Basically, we can filter by completeness, and by whether or not the spec is
informational.

    >>> ubz = sprintset["ubz"]

    >>> from lp.blueprints.interfaces.specification import SpecificationFilter


First, there should be no informational specs for ubz:

 >>> filter = [SpecificationFilter.INFORMATIONAL]
 >>> ubz.specifications(filter=filter).count()
 1


There are 0 completed specs for UBZ:

 >>> filter = [SpecificationFilter.COMPLETE]
 >>> ubz.specifications(filter=filter).count()
 0


And there are three incomplete specs:

 >>> filter = [SpecificationFilter.INCOMPLETE]
 >>> for spec in ubz.specifications(filter=filter):
 ...    print spec.name, spec.is_complete
 svg-support False
 extension-manager-upgrades False
 e4x False


If we ask for all specs, we get them in the order of priority.

 >>> filter = [SpecificationFilter.ALL]
 >>> for spec in ubz.specifications(filter=filter):
 ...    print spec.priority.title, spec.name
 High svg-support
 Medium extension-manager-upgrades
 Not e4x


And if we ask just for specs, we get them all

 >>> for spec in ubz.specifications():
 ...     print spec.name, spec.is_complete
 svg-support False
 extension-manager-upgrades False
 e4x False


Inactive products are excluded from the listings.

<<<<<<< HEAD
    >>> from lp.registry.interfaces.product import IProductSet
 >>> from canonical.launchpad.ftests import login
 >>> firefox = getUtility(IProductSet).getByName('firefox')
 >>> login("foo.bar@canonical.com")
 >>> firefox.active = False
 >>> flush_database_updates()
 >>> ubz.specifications().count()
 0
=======
    >>> from canonical.launchpad.interfaces import IProductSet
    >>> from canonical.launchpad.ftests import login
    >>> firefox = getUtility(IProductSet).getByName('firefox')
    >>> login("foo.bar@canonical.com")

    # Unlink the source packages so the project can be deactivated.
    >>> from lp.testing import unlink_source_packages
    >>> unlink_source_packages(firefox)
    >>> firefox.active = False
    >>> flush_database_updates()
    >>> ubz.specifications().count()
    0
>>>>>>> 9112e15e

Reset firefox so we don't mess up later tests.

 >>> firefox.active = True
 >>> flush_database_updates()


== Sprint Driver ==

Each sprint had a driver - the person (or team) that can decide on the
list of blueprints for discussion. The driver is stored in the `driver`
attribute.

    >>> person_set = getUtility(IPersonSet)
    >>> paris = sprintset["paris"]
    >>> sample_person = person_set.getByEmail('test@canonical.com')
    >>> nopriv_person = person_set.getByEmail('no-priv@canonical.com')
    >>> admin_person = person_set.getByEmail('foo.bar@canonical.com')

We can use the `isDriver` method on sprint objects to determine whether
a user is considered a driver for a sprint.

    >>> paris.isDriver(nopriv_person)
    False

sample_person is the driver for the paris sprint.

    >>> paris.driver == sample_person
    True

Obviously, we'd expect isDriver to return true for her.

    >>> paris.isDriver(sample_person)
    True

Administrators are always considered drivers for any sprint.

    >>> paris.isDriver(admin_person)
    True


Sprint attendance
-----------------

The sprint attend() method adds a user's attendance to a sprint.

    >>> import datetime
    >>> import pytz

    >>> person = factory.makePerson(name='mustard')
    >>> UTC = pytz.timezone('UTC')
    >>> time_starts = datetime.datetime(2005, 10, 7, 9, 0, 0, 0, UTC)
    >>> time_ends = datetime.datetime(2005, 10, 17, 19, 5, 0, 0, UTC)
    >>> sprint_attendance = ubz.attend(person, time_starts, time_ends, True)

The attend() method can update a user's attendance if there is already a
ISprintAttendance for the user.

    >>> print sprint_attendance.attendee.name
    mustard
    >>> print sprint_attendance.time_starts
    2005-10-07 09:00:00+00:00
    >>> print sprint_attendance.time_ends
    2005-10-17 19:05:00+00:00
    >>> print sprint_attendance.is_physical
    True

    >>> time_starts = datetime.datetime(2005, 10, 8, 9, 0, 0, 0, UTC)
    >>> time_ends = datetime.datetime(2005, 10, 16, 19, 5, 0, 0, UTC)
    >>> new_attendance = ubz.attend(person, time_starts, time_ends, False)
    >>> print new_attendance.attendee.name
    mustard
    >>> print new_attendance.time_starts
    2005-10-08 09:00:00+00:00
    >>> print new_attendance.time_ends
    2005-10-16 19:05:00+00:00
    >>> print new_attendance.is_physical
    False

The sprint attendances property returns a list of SprintAttendance objects.

    >>> ubz.attendances
    [<SprintAttendance ...>]

    >>> for attendance in ubz.attendances:
    ...     print attendance.attendee.name
    mustard<|MERGE_RESOLUTION|>--- conflicted
+++ resolved
@@ -155,18 +155,9 @@
 
 Inactive products are excluded from the listings.
 
-<<<<<<< HEAD
-    >>> from lp.registry.interfaces.product import IProductSet
- >>> from canonical.launchpad.ftests import login
- >>> firefox = getUtility(IProductSet).getByName('firefox')
- >>> login("foo.bar@canonical.com")
- >>> firefox.active = False
- >>> flush_database_updates()
- >>> ubz.specifications().count()
- 0
-=======
-    >>> from canonical.launchpad.interfaces import IProductSet
+    >>> from canonical.launchpad.interfaces.product import IProductSet
     >>> from canonical.launchpad.ftests import login
+
     >>> firefox = getUtility(IProductSet).getByName('firefox')
     >>> login("foo.bar@canonical.com")
 
@@ -177,7 +168,6 @@
     >>> flush_database_updates()
     >>> ubz.specifications().count()
     0
->>>>>>> 9112e15e
 
 Reset firefox so we don't mess up later tests.
 
