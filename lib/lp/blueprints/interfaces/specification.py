# Copyright 2009 Canonical Ltd.  This software is licensed under the
# GNU Affero General Public License version 3 (see the file LICENSE).

# pylint: disable-msg=E0211,E0213

"""Specification interfaces."""

__metaclass__ = type

__all__ = [
    'INewSpecification',
    'INewSpecificationSeriesGoal',
    'INewSpecificationSprint',
    'INewSpecificationTarget',
    'INewSpecificationProjectTarget',
    'ISpecification',
    'ISpecificationSet',
    'ISpecificationDelta',
    'SpecificationDefinitionStatus',
    'SpecificationFilter',
    'SpecificationGoalStatus',
    'SpecificationImplementationStatus',
    'SpecificationLifecycleStatus',
    'SpecificationPriority',
    'SpecificationSort'
    ]


from lazr.restful.declarations import (
    REQUEST_USER, call_with, export_as_webservice_entry,
    exported, export_write_operation, operation_parameters,
    operation_returns_entry)
from lazr.restful.fields import Reference
from zope.interface import Interface, Attribute
from zope.component import getUtility

from zope.schema import Datetime, Int, Choice, Text, TextLine, Bool

from canonical.launchpad import _
from canonical.launchpad.fields import (
    ContentNameField, PublicPersonChoice, Summary, Title)
from canonical.launchpad.validators import LaunchpadValidationError
from lp.registry.interfaces.role import IHasOwner
from lp.code.interfaces.branch import IBranch
from lp.code.interfaces.branchlink import IHasLinkedBranches
from lp.registry.interfaces.mentoringoffer import ICanBeMentored
from canonical.launchpad.interfaces.validation import valid_webref
from lp.registry.interfaces.project import IProject
from lp.blueprints.interfaces.sprint import ISprint
from lp.blueprints.interfaces.specificationtarget import (
    IHasSpecifications)

from lazr.enum import (
    DBEnumeratedType, DBItem, EnumeratedType, Item)


class SpecificationImplementationStatus(DBEnumeratedType):
    """The Specification Delivery Status

    This tracks the implementation or delivery of the feature being
    specified. The status values indicate the progress that is being made
    in the actual coding or configuration that is needed to realise the
    feature.

    Note that some of the states associated with this schema correlate
    to a "not started" definition. See Specification.started_clause for
    further information, and make sure that it is updated (together with
    the relevant database checks) if additional states are added that
    are also "not started".
    """
    # The `UNKNOWN` state is considered "not started"
    UNKNOWN = DBItem(0, """
        Unknown

        We have no information on the implementation of this feature.
        """)

    # The `NOTSTARTED` state is considered "not started"
    NOTSTARTED = DBItem(5, """
        Not started

        No work has yet been done on the implementation of this feature.
        """)

    # The `DEFERRED` state is considered "not started"
    DEFERRED = DBItem(10, """
        Deferred

        There is no chance that this feature will actually be delivered in
        the targeted release. The specification has effectively been
        deferred to a later date of implementation.
        """)

    NEEDSINFRASTRUCTURE = DBItem(40, """
        Needs Infrastructure

        Work cannot proceed, because the feature depends on
        infrastructure (servers, databases, connectivity, system
        administration work) that has not been supplied.
        """)

    BLOCKED = DBItem(50, """
        Blocked

        Work cannot proceed on this specification because it depends on
        a separate feature that has not yet been implemented.
        (The specification for that feature should be listed as a blocker of
        this one.)
        """)

    STARTED = DBItem(60, """
        Started

        Work has begun, but has not yet been published
        except as informal branches or patches. No indication is given as to
        whether or not this work will be completed for the targeted release.
        """)

    SLOW = DBItem(65, """
        Slow progress

        Work has been slow on this item, and it has a high risk of not being
        delivered on time. Help is wanted with the implementation.
        """)

    GOOD = DBItem(70, """
        Good progress

        The feature is considered on track for delivery in the targeted release.
        """)

    BETA = DBItem(75, """
        Beta Available

        A beta version, implementing substantially all of the feature,
        has been published for widespread testing in personal package
        archives or a personal release. The code is not yet in the
        main archive or mainline branch. Testing and feedback are solicited.
        """)

    NEEDSREVIEW = DBItem(80, """
        Needs Code Review

        The developer is satisfied that the feature has been well
        implemented. It is now ready for review and final sign-off,
        after which it will be marked implemented or deployed.
        """)

    AWAITINGDEPLOYMENT = DBItem(85, """
        Deployment

        The implementation has been done, and can be deployed in the production
        environment, but this has not yet been done by the system
        administrators. (This status is typically used for Web services where
        code is not released but instead is pushed into production.
        """)

    IMPLEMENTED = DBItem(90, """
        Implemented

        This functionality has been delivered for the targeted release, the
        code has been uploaded to the main archives or committed to the
        targeted product series, and no further work is necessary.
        """)

    INFORMATIONAL = DBItem(95, """
        Informational

        This specification is informational, and does not require
        any implementation.
        """)


class SpecificationLifecycleStatus(DBEnumeratedType):
    """The current "lifecycle" status of a specification.

    Specs go from NOTSTARTED, to STARTED, to COMPLETE.
    """

    NOTSTARTED = DBItem(10, """
        Not started

        No work has yet been done on this feature.
        """)

    STARTED = DBItem(20, """
        Started

        This feature is under active development.
        """)

    COMPLETE = DBItem(30, """
        Complete

        This feature has been marked "complete" because no further work is
        expected. Either the feature is done, or it has been abandoned.
        """)


class SpecificationPriority(DBEnumeratedType):
    """The Priority with a Specification must be implemented.

    This enum is used to prioritise work.
    """

    NOTFORUS = DBItem(0, """
        Not

        This feature has been proposed but the project leaders have decided
        that it is not appropriate for inclusion in the mainline codebase.
        See the status whiteboard or the
        specification itself for the rationale for this decision. Of course,
        you are welcome to implement it in any event and publish that work
        for consideration by the community and end users, but it is unlikely
        to be accepted by the mainline developers.
        """)

    UNDEFINED = DBItem(5, """
        Undefined

        This feature has recently been proposed and has not yet been
        evaluated and prioritised by the project leaders.
        """)

    LOW = DBItem(10, """
        Low

        We would like to have it in the
        code, but it's not on any critical path and is likely to get bumped
        in favour of higher-priority work. The idea behind the specification
        is sound and the project leaders would incorporate this
        functionality if the work was done. In general, "low" priority
        specifications will not get core resources assigned to them.
        """)

    MEDIUM = DBItem(50, """
        Medium

        The project developers will definitely get to this feature,
        but perhaps not in the next major release or two.
        """)

    HIGH = DBItem(70, """
        High

        Strongly desired by the project leaders.
        The feature will definitely get review time, and contributions would
        be most effective if directed at a feature with this priority.
        """)

    ESSENTIAL = DBItem(90, """
        Essential

        The specification is essential for the next release, and should be
        the focus of current development. Use this state only for the most
        important of all features.
        """)


class SpecificationFilter(DBEnumeratedType):
    """The kinds of specifications that a listing should include.

    This is used by browser classes that are generating a list of
    specifications for a person, or product, or project, to indicate what
    kinds of specs they want returned. The different filters can be OR'ed so
    that multiple pieces of information can be used for the filter.
    """
    ALL = DBItem(0, """
        All

        This indicates that the list should simply include ALL
        specifications for the underlying object (person, product etc).
        """)

    COMPLETE = DBItem(5, """
        Complete

        This indicates that the list should include only the complete
        specifications for this object.
        """)

    INCOMPLETE = DBItem(10, """
        Incomplete

        This indicates that the list should include the incomplete items
        only. The rules for determining if a specification is incomplete are
        complex, depending on whether or not the spec is informational.
        """)

    INFORMATIONAL = DBItem(20, """
        Informational

        This indicates that the list should include only the informational
        specifications.
        """)

    PROPOSED = DBItem(30, """
        Proposed

        This indicates that the list should include specifications that have
        been proposed as goals for the underlying objects, but not yet
        accepted or declined.
        """)

    DECLINED = DBItem(40, """
        Declined

        This indicates that the list should include specifications that were
        declined as goals for the underlying productseries or distroseries.
        """)

    ACCEPTED = DBItem(50, """
        Accepted

        This indicates that the list should include specifications that were
        accepted as goals for the underlying productseries or distroseries.
        """)

    VALID = DBItem(55, """
        Valid

        This indicates that the list should include specifications that are
        not obsolete or superseded.
        """)

    CREATOR = DBItem(60, """
        Creator

        This indicates that the list should include specifications that the
        person registered in Launchpad.
        """)

    ASSIGNEE = DBItem(70, """
        Assignee

        This indicates that the list should include specifications that the
        person has been assigned to implement.
        """)

    APPROVER = DBItem(80, """
        Approver

        This indicates that the list should include specifications that the
        person is supposed to review and approve.
        """)

    DRAFTER = DBItem(90, """
        Drafter

        This indicates that the list should include specifications that the
        person is supposed to draft. The drafter is usually only needed
        during spec sprints when there's a bottleneck on guys who are
        assignees for many specs.
        """)

    SUBSCRIBER = DBItem(100, """
        Subscriber

        This indicates that the list should include all the specifications
        to which the person has subscribed.
        """)

    FEEDBACK = DBItem(110, """
        Feedback

        This indicates that the list should include all the specifications
        which the person has been asked to provide specific feedback on.
        """)


class SpecificationSort(EnumeratedType):
    """The scheme to sort the results of a specifications query.

    This is usually used in interfaces which ask for a filtered list of
    specifications, so that you can tell which specifications you would
    expect to see first.
    """
    DATE = Item("""
        Date

        This indicates a preferred sort order of date of creation, newest
        first.
        """)

    PRIORITY = Item("""
        Priority

        This indicates a preferred sort order of priority (highest first)
        followed by status. This is the default sort order when retrieving
        specifications from the system.
        """)


class SpecificationDefinitionStatus(DBEnumeratedType):
    """The current status of a Specification.

    This enum tells us whether or not a specification is approved, or still
    being drafted, or implemented, or obsolete in some way. The ordinality
    of the values is important, it's the order (lowest to highest) in which
    we probably want them displayed by default.
    """

    APPROVED = DBItem(10, """
        Approved

        The project team believe that the specification is ready to be
        implemented, without substantial issues being encountered.
        """)

    PENDINGAPPROVAL = DBItem(15, """
        Pending Approval

        Reviewed and considered ready for final approval.
        The reviewer believes the specification is clearly written,
        and adequately addresses all important issues that will
        be raised during implementation.
        """)

    PENDINGREVIEW = DBItem(20, """
        Review

        Has been put in a reviewer's queue. The reviewer will
        assess it for clarity and comprehensiveness, and decide
        whether further work is needed before the spec can be considered for
        actual approval.
        """)

    DRAFT = DBItem(30, """
        Drafting

        The specification is actively being drafted, with a drafter in place
        and frequent revision occurring.
        Do not park specs in the "drafting" state indefinitely.
        """)

    DISCUSSION = DBItem(35, """
        Discussion

        Still needs active discussion, at a sprint for example.
        """)

    NEW = DBItem(40, """
        New

        No thought has yet been given to implementation strategy, dependencies,
        or presentation/UI issues.
        """)

    SUPERSEDED = DBItem(60, """
        Superseded

        Still interesting, but superseded by a newer spec or set of specs that
        clarify or describe a newer way to implement the desired feature.
        Please use the newer specs and not this one.
        """)

    OBSOLETE = DBItem(70, """
        Obsolete

        The specification has been obsoleted, probably because it was decided
        against. People should not put any effort into implementing it.
        """)


class SpecificationGoalStatus(DBEnumeratedType):
    """The target status for this specification.

    This enum allows us to show whether or not the specification has been
    approved or declined as a target for the given productseries or
    distroseries.
    """

    ACCEPTED = DBItem(10, """
        Accepted

        The drivers have confirmed that this specification is targeted to
        the stated distribution release or product series.
        """)

    DECLINED = DBItem(20, """
        Declined

        The drivers have decided not to accept this specification as a goal
        for the stated distribution release or product series.
        """)

    PROPOSED = DBItem(30, """
        Proposed

        This spec has been submitted as a potential goal for the stated
        product series or distribution release, but the drivers have not yet
        accepted or declined that goal.
        """)


class SpecNameField(ContentNameField):

    errormessage = _("%s is already in use by another blueprint.")

    @property
    def _content_iface(self):
        return ISpecification

    def _getByName(self, name):
        """Finds a specification by name from the current context.

        Returns a specification if (and only if) the current context
        defines a unique specification namespace and then if a matching
        specification can be found within that namespace. Returns None
        otherwise.
        """
        if ISpecificationSet.providedBy(self.context):
            # The context is the set of all specifications. Since this
            # set corresponds to multiple specification namespaces, we
            # return None.
            return None
        elif IProject.providedBy(self.context):
            # The context is a project group. Since a project group
            # corresponds to multiple specification namespaces, we
            # return None.
            return None
        elif ISpecification.providedBy(self.context):
            # The context is a specification. Since a specification's
            # target defines a single specification namespace, we ask
            # the target to perform the lookup.
            return self.context.target.getSpecification(name)
        elif ISprint.providedBy(self.context):
            # The context is a sprint. Since a sprint corresponds
            # to multiple specification namespaces, we return None.
            return None
        else:
            # The context is a entity such as a product or distribution.
            # Since this type of context is associated with exactly one
            # specification namespace, we ask the context to perform the
            # lookup.
            return self.context.getSpecification(name)


class SpecURLField(TextLine):

    errormessage = _("%s is already registered by another blueprint.")

    def _validate(self, specurl):
        TextLine._validate(self, specurl)
        if (ISpecification.providedBy(self.context) and
            specurl == getattr(self.context, 'specurl')):
            # The specurl wasn't changed
            return

        specification = getUtility(ISpecificationSet).getByURL(specurl)
        if specification is not None:
            raise LaunchpadValidationError(self.errormessage % specurl)


class INewSpecification(Interface):
    """A schema for a new specification."""

    name = SpecNameField(
        title=_('Name'), required=True, readonly=False,
        description=_(
            "May contain lower-case letters, numbers, and dashes. "
            "It will be used in the specification url. "
            "Examples: mozilla-type-ahead-find, postgres-smart-serial.")
        )
    title = Title(
        title=_('Title'), required=True, description=_(
            "Describe the feature as clearly as possible in up to 70 "
            "characters. This title is displayed in every feature "
            "list or report."))
    specurl = SpecURLField(
        title=_('Specification URL'), required=False,
        description=_(
            "The URL of the specification. This is usually a wiki page."),
        constraint=valid_webref)
<<<<<<< HEAD
    summary = exported(
        Summary(
            title=_('Summary'), required=True, description=_(
                "A single-paragraph description of the feature. "
                "This will also be displayed in most feature listings.")))
    definition_status = exported(
        Choice(
            title=_('Definition Status'),
            vocabulary=SpecificationDefinitionStatus,
            default=SpecificationDefinitionStatus.NEW,
            description=_(
                "The current status of the process to define the "
                "feature and get approval for the implementation plan.")))
    assignee = exported(
        PublicPersonChoice(
            title=_('Assignee'), required=False,
            description=_("The person responsible for implementing the feature."),
            vocabulary='ValidPersonOrTeam'))
=======
    summary = Summary(
        title=_('Summary'), required=True, description=_(
            "A single-paragraph description of the feature. "
            "This will also be displayed in most feature listings."))
    definition_status = Choice(
        title=_('Definition Status'),
        vocabulary=SpecificationDefinitionStatus,
        default=SpecificationDefinitionStatus.NEW,
        description=_(
            "The current status of the process to define the "
            "feature and get approval for the implementation plan."))
    assignee = PublicPersonChoice(
        title=_('Assignee'), required=False,
        description=_("The person responsible for implementing the feature."),
        vocabulary='ValidPersonOrTeam')
>>>>>>> 90bd014a
    drafter = exported(
        PublicPersonChoice(
            title=_('Drafter'), required=False,
            description=_(
<<<<<<< HEAD
                    "The person responsible for drafting the specification."),
            vocabulary='ValidPersonOrTeam'))
    approver = exported(
        PublicPersonChoice(
            title=_('Approver'), required=False,
            description=_(
                "The person responsible for approving the specification, "
                "and for reviewing the code when it's ready to be landed."),
            vocabulary='ValidPersonOrTeam'))
=======
                "The person responsible for drafting the specification."),
            vocabulary='ValidPersonOrTeam'))
    approver = PublicPersonChoice(
        title=_('Approver'), required=False,
        description=_(
            "The person responsible for approving the specification, "
            "and for reviewing the code when it's ready to be landed."),
        vocabulary='ValidPersonOrTeam')
>>>>>>> 90bd014a


class INewSpecificationProjectTarget(Interface):
    """A mixin schema for a new specification.

    Requires the user to specify a product from a given project.
    """
    target = Choice(title=_("For"),
                    description=_("The project for which this "
                                  "proposal is being made."),
                    required=True, vocabulary='ProjectProducts')


class INewSpecificationSeriesGoal(Interface):
    """A mixin schema for a new specification.

    Allows the user to propose the specification as a series goal.
    """
    goal = Bool(title=_('Propose for series goal'),
                description=_("Check this to indicate that you wish to "
                              "propose this blueprint as a series goal."),
                required=True, default=False)


class INewSpecificationSprint(Interface):
    """A mixin schema for a new specification.

    Allows the user to propose the specification for discussion at a sprint.
    """
    sprint = Choice(title=_("Propose for sprint"),
                    description=_("The sprint to which agenda this "
                                  "blueprint is being suggested."),
                    required=False, vocabulary='FutureSprint')


class INewSpecificationTarget(Interface):
    """A mixin schema for a new specification.

    Requires the user to specify a distribution or a product as a target.
    """
    target = Choice(title=_("For"),
                    description=_("The project for which this proposal is "
                                  "being made."),
                    required=True, vocabulary='DistributionOrProduct')


class ISpecification(INewSpecification, INewSpecificationTarget, IHasOwner,
    ICanBeMentored, IHasLinkedBranches):
    """A Specification.

    Also known as a blueprint.
    """

    export_as_webservice_entry()

    # TomBerger 2007-06-20: 'id' is required for
    #      SQLObject to be able to assign a security-proxied
    #      specification to an attribute of another SQL object
    #      referencing it.
    id = Int(title=_("Database ID"), required=True, readonly=True)

    priority = exported(
        Choice(
            title=_('Priority'), vocabulary=SpecificationPriority,
            default=SpecificationPriority.UNDEFINED, required=True))
    datecreated = exported(
        Datetime(
            title=_('Date Created'), required=True, readonly=True))
    owner = exported(PublicPersonChoice(
            title=_('Owner'), required=True, readonly=True,
            vocabulary='ValidPersonOrTeam'))
    # target
    product = exported(
        Choice(title=_('Project'), required=False,
               vocabulary='Product'))
    distribution = exported(
        Choice(title=_('Distribution'), required=False,
               vocabulary='Distribution'))

    # series
    productseries = exported(
        Choice(title=_('Series Goal'), required=False,
               vocabulary='FilteredProductSeries',
               description=_(
                "Choose a series in which you would like to deliver "
                "this feature. Selecting '(no value)' will clear the goal.")))
    distroseries = exported(
        Choice(title=_('Series Goal'), required=False,
               vocabulary='FilteredDistroSeries',
               description=_(
                "Choose a series in which you would like to deliver "
                "this feature. Selecting '(no value)' will clear the goal.")))

    # milestone
    milestone = exported(
        Choice(
            title=_('Milestone'), required=False, vocabulary='Milestone',
            description=_(
                "The milestone in which we would like this feature to be "
                "delivered.")))

    # nomination to a series for release management
    goal = exported(Attribute("The series for which this feature is a goal."))
    goalstatus = exported(
        Choice(
            title=_('Goal Acceptance'), vocabulary=SpecificationGoalStatus,
            default=SpecificationGoalStatus.PROPOSED, description=_(
                "Whether or not the drivers have accepted this feature as "
                "a goal for the targeted series.")))
    goal_proposer = Attribute("The person who nominated the spec for "
        "this series.")
    date_goal_proposed = Attribute("The date of the nomination.")
    goal_decider = Attribute("The person who approved or declined "
        "the spec a a goal.")
    date_goal_decided = Attribute("The date the spec was approved "
        "or declined as a goal.")

    whiteboard = exported(
        Text(title=_('Status Whiteboard'), required=False,
             description=_(
                "Any notes on the status of this spec you would like to make. "
                "Your changes will override the current text.")))
    direction_approved = Bool(title=_('Basic direction approved?'),
        required=False, default=False, description=_("Check this to "
        "indicate that the drafter and assignee have satisfied the "
        "approver that they are headed in the right basic direction "
        "with this specification."))
    man_days = Int(title=_("Estimated Developer Days"),
        required=False, default=None, description=_("An estimate of the "
        "number of developer days it will take to implement this feature. "
        "Please only provide an estimate if you are relatively confident "
        "in the number."))
    implementation_status = Choice(title=_("Implementation Status"),
        required=True, default=SpecificationImplementationStatus.UNKNOWN,
        vocabulary=SpecificationImplementationStatus, description=_(
        "The state of progress being made on the actual implementation or "
        "delivery of this feature."))
    superseded_by = Choice(title=_("Superseded by"),
        required=False, default=None,
        vocabulary='Specification', description=_("The specification "
        "which supersedes this one. Note that selecting a specification "
        "here and pressing Continue will change the specification "
        "status to Superseded."))

    # lifecycle
    starter = Attribute('The person who first set the state of the '
        'spec to the values that we consider mark it as started.')
    date_started = Attribute('The date when this spec was marked '
        'started.')
    completer = Attribute('The person who finally set the state of the '
        'spec to the values that we consider mark it as complete.')
    date_completed = Attribute('The date when this spec was marked '
        'complete. Note that complete also includes "obsolete" and '
        'superseded. Essentially, it is the state where no more work '
        'will be done on the feature.')

    # joins
    subscriptions = Attribute('The set of subscriptions to this spec.')
    subscribers = Attribute('The set of subscribers to this spec.')
    sprints = Attribute('The sprints at which this spec is discussed.')
    sprint_links = Attribute('The entries that link this spec to sprints.')
    feedbackrequests = Attribute('The set of feedback requests queued.')
    dependencies = Attribute('Specs on which this spec depends.')
    blocked_specs = Attribute('Specs for which this spec is a dependency.')
    all_deps = Attribute(
        "All the dependencies, including dependencies of dependencies.")
    all_blocked = Attribute(
        "All specs blocked on this, and those blocked on the blocked ones.")
    linked_branches = Attribute(
        'The entries that link the branches to the spec.')

    # emergent properties
    informational = Attribute('Is True if this spec is purely informational '
        'and requires no implementation.')
    is_complete = Attribute('Is True if this spec is already completely '
        'implemented. Note that it is True for informational specs, since '
        'they describe general functionality rather than specific '
        'code to be written. It is also true of obsolete and superseded '
        'specs, since there is no longer any need to schedule work for '
        'them.')
    is_incomplete = Attribute('Is True if this work still needs to '
        'be done. Is in fact always the opposite of is_complete.')
    is_blocked = Attribute('Is True if this spec depends on another spec '
        'which is still incomplete.')
    is_started = Attribute('Is True if the spec is in a state which '
        'we consider to be "started". This looks at the delivery '
        'attribute, and also considers informational specs to be '
        'started when they are approved.')

    def retarget(product=None, distribution=None):
        """Retarget the spec to a new product or distribution. One of
        product or distribution must be None (but not both).
        """

    def getSprintSpecification(sprintname):
        """Get the record that links this spec to the named sprint."""

    def getFeedbackRequests(person):
        """Return the requests for feedback for a given person on this
        specification.
        """

    def notificationRecipientAddresses():
        """Return the list of email addresses that receive notifications."""

    # goal management
    def proposeGoal(goal, proposer):
        """Propose this spec for a series or distroseries."""

    def acceptBy(decider):
        """Mark the spec as being accepted for its current series goal."""

    def declineBy(decider):
        """Mark the spec as being declined as a goal for the proposed
        series.
        """

    has_accepted_goal = Attribute('Is true if this specification has been '
        'proposed as a goal for a specific series, '
        'and the drivers of that series have accepted the goal.')

    # lifecycle management
    def updateLifecycleStatus(user):
        """Mark the specification as started, and/or complete, if appropriate.

        This will verify that the state of the specification is in fact
        "complete" (there is a completeness test in
        Specification.is_complete) and then record the completer and the
        date_completed. If the spec is not completed, then it ensures that
        nothing is recorded about its completion.

        It returns a SpecificationLifecycleStatus dbschema showing the
        overall state of the specification IF the state has changed.
        """

    # event-related methods
    def getDelta(old_spec, user):
        """Return a dictionary of things that changed between this spec and
        the old_spec.

        This method is primarily used by event subscription code, to
        determine what has changed during an ObjectModifiedEvent.
        """

    # subscription-related methods
    def subscription(person):
        """Return the subscription for this person to this spec, or None."""

    def subscribe(person, essential=False):
        """Subscribe this person to the feature specification."""

    def unsubscribe(person):
        """Remove the person's subscription to this spec."""

    def getSubscriptionByName(name):
        """Return a subscription based on the person's name, or None."""

    def isSubscribed(person):
        """Is person subscribed to this spec?

        Returns True if the user is explicitly subscribed to this spec
        (no matter what the type of subscription), otherwise False.

        If person is None, the return value is always False.
        """

    # queue-related methods
    def queue(provider, requester, queuemsg=None):
        """Put this specification into the feedback queue of the given person,
        with an optional message."""

    def unqueue(provider, requester):
        """Remove the feedback request by the requester for this spec, from
        the provider's feedback queue.
        """

    # sprints
    def linkSprint(sprint, user):
        """Put this spec on the agenda of the sprint."""

    def unlinkSprint(sprint):
        """Remove this spec from the agenda of the sprint."""

    # dependencies
    def createDependency(specification):
        """Create a dependency for this spec on the spec provided."""

    def removeDependency(specification):
        """Remove any dependency of this spec on the spec provided."""

    # branches
    def getBranchLink(branch):
        """Return the SpecificationBranch link for the branch, or None."""


# Interfaces for containers
class ISpecificationSet(IHasSpecifications):
    """A container for specifications."""

    displayname = Attribute('Displayname')

    title = Attribute('Title')

    coming_sprints = Attribute("The next 5 sprints in the system.")

    specification_count = Attribute(
        "The total number of blueprints in Launchpad")

    def getStatusCountsForProductSeries(product_series):
        """Return the status counts for blueprints in a series.

        Both the nominated and scheduled blueprints are included
        in the count.

        :param product_series: ProductSeries object.
        :return: A list of tuples containing (status_id, count).
        """

    def __iter__():
        """Iterate over all specifications."""

    def getByURL(url):
        """Return the specification with the given url."""

    def new(name, title, specurl, summary, definition_status,
        owner, approver=None, product=None, distribution=None, assignee=None,
        drafter=None, whiteboard=None,
        priority=SpecificationPriority.UNDEFINED):
        """Create a new specification."""

    def getDependencyDict(specifications):
        """Return a dictionary mapping specifications to their dependencies.

        The results are ordered by descending priority, ascending dependency
        name, and id.

        :param specifications: a sequence of the `ISpecification` to look up.
        """

    def get(spec_id):
        """Return the ISpecification with the given spec_id."""


class ISpecificationDelta(Interface):
    """The quantitative changes made to a spec that was edited."""

    specification = Attribute("The ISpec, after it's been edited.")
    user = Attribute("The IPerson that did the editing.")

    # fields on the spec itself, we provide just the new changed value
    title = Attribute("The spec title or None.")
    summary = Attribute("The spec summary or None.")
    whiteboard = Attribute("The spec whiteboard or None.")
    specurl = Attribute("The URL to the spec home page (not in Launchpad).")
    productseries = Attribute("The product series.")
    distroseries = Attribute("The series to which this is targeted.")
    milestone = Attribute("The milestone to which the spec is targeted.")
    bugs_linked = Attribute("A list of new bugs linked to this spec.")
    bugs_unlinked = Attribute("A list of bugs unlinked from this spec.")

    # items where we provide 'old' and 'new' values if they changed
    name = Attribute("Old and new names, or None.")
    priority = Attribute("Old and new priorities, or None")
    definition_status = Attribute("Old and new statuses, or None")
    target = Attribute("Old and new target, or None")
    approver = Attribute("Old and new approver, or None")
    assignee = Attribute("Old and new assignee, or None")
    drafter = Attribute("Old and new drafter, or None")<|MERGE_RESOLUTION|>--- conflicted
+++ resolved
@@ -572,7 +572,6 @@
         description=_(
             "The URL of the specification. This is usually a wiki page."),
         constraint=valid_webref)
-<<<<<<< HEAD
     summary = exported(
         Summary(
             title=_('Summary'), required=True, description=_(
@@ -591,29 +590,11 @@
             title=_('Assignee'), required=False,
             description=_("The person responsible for implementing the feature."),
             vocabulary='ValidPersonOrTeam'))
-=======
-    summary = Summary(
-        title=_('Summary'), required=True, description=_(
-            "A single-paragraph description of the feature. "
-            "This will also be displayed in most feature listings."))
-    definition_status = Choice(
-        title=_('Definition Status'),
-        vocabulary=SpecificationDefinitionStatus,
-        default=SpecificationDefinitionStatus.NEW,
-        description=_(
-            "The current status of the process to define the "
-            "feature and get approval for the implementation plan."))
-    assignee = PublicPersonChoice(
-        title=_('Assignee'), required=False,
-        description=_("The person responsible for implementing the feature."),
-        vocabulary='ValidPersonOrTeam')
->>>>>>> 90bd014a
     drafter = exported(
         PublicPersonChoice(
             title=_('Drafter'), required=False,
             description=_(
-<<<<<<< HEAD
-                    "The person responsible for drafting the specification."),
+                "The person responsible for drafting the specification."),
             vocabulary='ValidPersonOrTeam'))
     approver = exported(
         PublicPersonChoice(
@@ -622,16 +603,6 @@
                 "The person responsible for approving the specification, "
                 "and for reviewing the code when it's ready to be landed."),
             vocabulary='ValidPersonOrTeam'))
-=======
-                "The person responsible for drafting the specification."),
-            vocabulary='ValidPersonOrTeam'))
-    approver = PublicPersonChoice(
-        title=_('Approver'), required=False,
-        description=_(
-            "The person responsible for approving the specification, "
-            "and for reviewing the code when it's ready to be landed."),
-        vocabulary='ValidPersonOrTeam')
->>>>>>> 90bd014a
 
 
 class INewSpecificationProjectTarget(Interface):
