--- conflicted
+++ resolved
@@ -41,8 +41,4 @@
         with QueryCollector() as recorder:
             # getViewBrowser should not raise an exception
             self.getViewBrowser(sprint)
-<<<<<<< HEAD
-        self.assertThat(recorder, HasQueryCount(Equals(22)))
-=======
-        self.assertThat(recorder, HasQueryCount(Equals(33)))
->>>>>>> cfecb72b
+        self.assertThat(recorder, HasQueryCount(Equals(22)))