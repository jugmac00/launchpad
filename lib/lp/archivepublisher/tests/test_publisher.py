--- conflicted
+++ resolved
@@ -2791,14 +2791,7 @@
             ByHashHasContents(['A Contents file\n'] + releases))
 
         # A no-op run leaves the scheduled deletion date intact.
-<<<<<<< HEAD
         self.advanceTime(delta=timedelta(hours=1))
-=======
-        i386_file = getUtility(IArchiveFileSet).getByArchive(
-            self.ubuntutest.main_archive,
-            path='dists/breezy-autotest/Contents-i386').one()
-        i386_date = i386_file.scheduled_deletion_date
->>>>>>> 0a3c30d2
         self.runSteps(publisher, step_d=True)
         flush_database_caches()
         self.assertHasSuiteFiles(
@@ -2816,7 +2809,7 @@
         # two Release files.
         i386_file = getUtility(IArchiveFileSet).getByArchive(
             self.ubuntutest.main_archive,
-            path=u'dists/breezy-autotest/Contents-i386').one()
+            path='dists/breezy-autotest/Contents-i386').one()
         self.advanceTime(
             absolute=i386_file.scheduled_deletion_date + timedelta(minutes=5))
         os.unlink(suite_path('Contents-hppa'))
@@ -2836,15 +2829,9 @@
         # the stay of execution of the first two remaining Release files.
         hppa_file = getUtility(IArchiveFileSet).getByArchive(
             self.ubuntutest.main_archive,
-<<<<<<< HEAD
-            path=u'dists/breezy-autotest/Contents-hppa').one()
+            path='dists/breezy-autotest/Contents-hppa').one()
         self.advanceTime(
             absolute=hppa_file.scheduled_deletion_date + timedelta(minutes=5))
-=======
-            path='dists/breezy-autotest/Contents-hppa').one()
-        removeSecurityProxy(hppa_file).scheduled_deletion_date = (
-            now - timedelta(hours=1))
->>>>>>> 0a3c30d2
         self.runSteps(publisher, step_d=True)
         flush_database_caches()
         self.assertHasSuiteFiles(
