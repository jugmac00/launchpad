--- conflicted
+++ resolved
@@ -369,11 +369,7 @@
         foo_path = "%s/main/f/foo/foo_1.dsc" % test_pool_dir
         self.assertEqual(
             open(foo_path).read().strip(),
-<<<<<<< HEAD
-            'I am supposed to be a embargoed archive')
-=======
             'I am supposed to be a embargoed archive', )
->>>>>>> d60df037
 
         # remove locally created dir
         shutil.rmtree(test_pool_dir)
@@ -698,12 +694,8 @@
         expected_dirty_pockets = [
             ('breezy-autotest', PackagePublishingPocket.RELEASE),
             ('breezy-autotest', PackagePublishingPocket.SECURITY),
-<<<<<<< HEAD
-            ('breezy-autotest', PackagePublishingPocket.BACKPORTS)]
-=======
             ('breezy-autotest', PackagePublishingPocket.BACKPORTS),
             ]
->>>>>>> d60df037
         self.checkDirtyPockets(publisher, expected=expected_dirty_pockets)
 
         # If the distroseries is CURRENT, then the release pocket is not
@@ -716,12 +708,8 @@
 
         expected_dirty_pockets = [
             ('breezy-autotest', PackagePublishingPocket.SECURITY),
-<<<<<<< HEAD
-            ('breezy-autotest', PackagePublishingPocket.BACKPORTS)]
-=======
             ('breezy-autotest', PackagePublishingPocket.BACKPORTS),
             ]
->>>>>>> d60df037
         self.checkDirtyPockets(publisher, expected=expected_dirty_pockets)
 
     def testDeletionDetectionRespectsAllowedSuites(self):
@@ -1214,12 +1202,4 @@
             signature.fingerprint, cprov.archive.signing_key.fingerprint)
 
         # All done, turn test-keyserver off.
-<<<<<<< HEAD
-        z.tearDown()
-
-
-def test_suite():
-    return unittest.TestLoader().loadTestsFromName(__name__)
-=======
-        z.tearDown()
->>>>>>> d60df037
+        z.tearDown()