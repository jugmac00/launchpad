--- conflicted
+++ resolved
@@ -195,16 +195,9 @@
         if (failed === true) {
             this.loaded = false;
         }
-<<<<<<< HEAD
         var from_height = this._animate_node.getStyle('height');
         this._animate_node.setContent(output);
         var to_height = this._animate_node.get('scrollHeight');
-
-=======
-        var from_height = this.content_node.getStyle('height');
-        this.content_node.setContent(output);
-        var to_height = this.content_node.get('scrollHeight');
->>>>>>> 64523166
         if (this._animation.get('running')) {
             this._animation.stop();
         }
