--- conflicted
+++ resolved
@@ -7,30 +7,6 @@
 
 <html>
   <head>
-<<<<<<< HEAD
-  <title>Launchpad Beta Feature Notifications</title>
-
-  <!-- YUI and test setup -->
-  <script type="text/javascript"
-          src="../../../../canonical/launchpad/icing/yui/yui/yui.js">
-  </script>
-  <link rel="stylesheet" href="../../../app/javascript/testing/test.css" />
-  <script type="text/javascript"
-          src="../../../app/javascript/testing/testrunner.js"></script>
-  <script type="text/javascript"
-          src="../../../app/javascript/mustache.js"></script>
-
-    <!-- The module under test. -->
-    <script type="text/javascript" src="../beta-notification.js"></script>
-
-    <!-- The test suite. -->
-    <script type="text/javascript" src="test_beta_notification.js"></script>
-  </head>
-  <body class="yui3-skin-sam">
-    <!-- The example markup required by the script to run. -->
-  <div id="maincontent"> </div>
-  </body>
-=======
       <title>Test beta-notification</title>
 
       <!-- YUI and test setup -->
@@ -51,7 +27,7 @@
 
       <!-- Dependencies -->
       <script type="text/javascript"
-          src="../../../../../build/js/lp/lp.mustache.js"></script>
+          src="../../../../../build/js/lp/app/mustache.js"></script>
 
       <!-- The module under test. -->
       <script type="text/javascript" src="../beta-notification.js"></script>
@@ -71,5 +47,4 @@
         <!-- The example markup required by the script to run. -->
         <div id="maincontent"></div>
     </body>
->>>>>>> 4a7b97c4
 </html>