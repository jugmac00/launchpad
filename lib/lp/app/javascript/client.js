/* Copyright 2009-2011 Canonical Ltd.  This software is licensed under the
 * GNU Affero General Public License version 3 (see the file LICENSE).
 *
 * Utility methods and classes to deal with the Launchpad API using
 * Javascript.
 *
 * @module Y.lp.client
 */
YUI.add('lp.client', function(Y) {

var module = Y.namespace('lp.client');

module.HTTP_CREATED = 201;
module.HTTP_SEE_ALSO = 303;
module.HTTP_NOT_FOUND = 404;

module.XHTML = 'application/xhtml+xml';

/* Log the normal attributes accessible via o[key], and if it is a
 * YUI node, log all of the attributes accessible via o.get(key).
 * This function is not recursive to keep the log output reasonable.
 *
 * @method log_object
 * @param o The object being logged.
 * @param {String} name An optional name to describe the object.
 */
module.log_object = function(o, name) {
    var result;
    var format = function(value) {
        if (typeof value == 'string') {
            value = value.substring(0, 200); // Truncate long strings.
            return '"' + value + '"';
        } else if (typeof value == 'function') {
            // Only log the function parameters instead
            // of the whole code block.
            return String(value).split(" {")[0];
        } else if (value instanceof Array) {
            return 'Array of length ' + value.length;
        } else {
            return String(value);
        }
    };

    var introspect = function(collection) {
        var items = [];
        var keys = [];
        var key;
        for (key in collection) {
            if (collection.hasOwnProperty(key)) {
                keys.push(key);
            }
        }
        keys.sort();
        for (var index in keys) {
            if (keys.hasOwnProperty(index)) {
                key = keys[index];
                var value;
                try {
                    value = format(collection[key]);
                } catch (e) {
                    // This is necessary to handle attributes which
                    // will throw a permission denied error.
                    value = e.message;
                }
                items.push(key + '=' + value);
            }
        }
        return items.join(',\n  ');
    };

    if (o === null || typeof o == 'string' || typeof o == 'function') {
        result = format(o);
    } else {
        result = '(direct-attributes)\n  ' + introspect(o);
        if (o.getAttrs !== undefined) {
            result += '\n(get()-attributes)\n  ' + introspect(o.getAttrs());
        }
    }
    if (name !== undefined) {
        result = name + ': ' + result;
    }
    Y.log(result);
};

// Generally useful functions.
module.append_qs = function(qs, key, value) {
    /* Append a key-value pair to a query string. */
    if (qs === undefined) {
        qs = "";
    }
    if (qs.length > 0) {
        qs += '&';
    }
    qs += encodeURIComponent(key) + "=" + encodeURIComponent(value);
    return qs;
};

module.normalize_uri = function(uri) {
    /* Converts an absolute URI into a relative URI.

       Appends the root to a relative URI that lacks the root.

       Does nothing to a relative URI that includes the root.*/
    var host_start = uri.indexOf('//');
    if (host_start != -1) {
        var host_end = uri.indexOf('/', host_start+2);
        // eg. "http://www.example.com/api/devel/foo";
        // Don't try to insert the service base into what was an
        // absolute URL. So "http://www.example.com/foo" becomes "/foo"
        return uri.substring(host_end, uri.length);
    }

    var base = "/api/devel";
    if (uri.indexOf(base.substring(1, base.length)) === 0) {
        // eg. "api/devel/foo"
        return '/' + uri;
    }
    if (uri.indexOf(base) !== 0) {
        if (uri.indexOf('/') !== 0) {
            // eg. "foo/bar"
            uri = base + '/' + uri;
        } else {
            // eg. "/foo/bar"
            uri = base + uri;
        }
    }
    return uri;
};

/**
 * After normalizing the uri, turn it into an absolute uri.
 * This is useful for passing in parameters to named_post and patch.
 *
 * @method get_absolute_uri
 * @param {String} uri
 * @return {String} URI.
 */
module.get_absolute_uri = function(uri) {
    var location = document.location;

    uri = module.normalize_uri(uri);
    return location.protocol + '//' + location.host + uri;
};

/**
 * Turn an entry resource URI and a field name into a field resource URI.
 * @method get_field_uri
 * @param {String} base_uri
 * @param {String} field_name
 * @return {String} URI
 */
module.get_field_uri = function(base_uri, field_name) {
    base_uri = module.normalize_uri(base_uri);
    field_name = escape(field_name);
    if (base_uri.charAt(base_uri.length - 1) == '/') {
        return base_uri + field_name;
    } else {
        return base_uri + '/' + field_name;
    }
};

module.add_accept = function(config, headers) {
    if (headers === undefined) {
        headers = {};
    }
    var accept = config.accept || 'application/json';
    headers.Accept = accept;
    return headers;
};

module.start_and_size = function(data, start, size) {
    /* Create a query string with values for ws.start and/or ws.size. */
    if (start !== undefined) {
        data = module.append_qs(data, "ws.start", start);
    }
    if (size !== undefined) {
        data = module.append_qs(data, "ws.size", size);
    }
    return data;
};

function update_cached_object(cache_name, cache, entry)
{
  var fields_changed = new Array();
  for (var name in cache) {
    var old_value = cache[name];
    var new_value = entry.get(name);
    if (name != 'lp_html') {
      if (old_value != new_value) {
        fields_changed.push(name);
        cache[name] = new_value;
        var field_updated_event_name =
              'lp:' + cache_name + ':' + name + ':changed';
        var new_value_html = entry.getHTML(name);
        var event = {
          'name': name,
          'old_value': old_value,
          'new_value': new_value,
          'new_value_html': new_value_html,
          'entry': entry
        };
        Y.fire(field_updated_event_name, event);
      }
    }
    else {
      // Since we don't care here about the content, we aren't using the
      // values here to determine if the field has changed, so we can just
      // update the cache.
      for (var html_name in old_value) {
        old_value[html_name] = new_value[html_name];
      }
    }
  }

  if (fields_changed.length > 0) {
    var event_name = 'lp:' + cache_name + ':changed';
    var event = {
      'fields_changed': fields_changed,
      'entry': entry
    };
    Y.fire(event_name, event);
  }
}


module.update_cache = function(entry) {
  if (!entry) return;
  var original_uri = entry.lp_original_uri;
  var full_uri = module.get_absolute_uri(original_uri);
  for (var name in LP.cache) {
    var cached_object = LP.cache[name];
    if (!Y.Lang.isValue(cached_object))
        continue;
    if (cached_object['self_link'] == full_uri) {
      Y.log(name + ' cached object has been updated.');
      update_cached_object(name, cached_object, entry);
    }
  }
};

module.wrap_resource_on_success = function(ignore, response, args) {
    var client = args[0];
    var uri = args[1];
    var old_on_success = args[2];
    var update_cache = args[3];
    var representation, wrapped;
    if (old_on_success) {
        var media_type = response.getResponseHeader('Content-Type');
        if (media_type.substring(0,16) == 'application/json') {
            representation = Y.JSON.parse(response.responseText);
            display_notifications(
                    response.getResponseHeader('X-Lazr-Notifications'));
            wrapped = client.wrap_resource(uri, representation);
            result = old_on_success(wrapped);
            if (update_cache) {
              module.update_cache(wrapped);
            }
            return result;
        } else {
            return old_on_success(response.responseText);
        }
    }
};

var NOTIFICATION_INFO = {
    'level10': {
        'selector': '.debug.message',
        'css_class': 'debug message'
    },
    'level20': {
        'selector': '.informational.message',
        'css_class': 'informational message'
    },
    'level30': {
        'selector': '.warning.message',
        'css_class': 'warning message'
    },
    'level40': {
        'selector': '.error.message',
        'css_class': 'error message'
    }
};

/**
 * Display a list of notifications - error, warning, informational or debug.
 * @param notifications An json encoded array of (level, message) tuples.
 */
function display_notifications(notifications) {
    if (notifications === undefined)
        return;

    var notifications_by_level = {
        'level10': {
            'notifications': new Array()
        },
        'level20': {
            'notifications': new Array()
        },
        'level30': {
            'notifications': new Array()
        },
        'level40': {
            'notifications': new Array()
        }
    };

    // Extract the notifications from the json.
    notifications = Y.JSON.parse(notifications);
    Y.each(notifications, function(notification, key) {
        var level = notification[0];
        var message = notification[1];
        notifications_by_level['level'+level].notifications.push(message);
    });

    // The place where we want to insert the notification divs.
    var last_message = null;
    // A mapping from the div class to notification messages.
    Y.each(notifications_by_level, function(info, key) {
        Y.each(info.notifications, function(notification) {
            var css_class = NOTIFICATION_INFO[key].css_class;
            var node = Y.Node.create("<div class='"+css_class+"'/>");
            node.set('innerHTML', notification);
            if (last_message==null) {
                var div = Y.one('div#request-notifications');
                div.insert(node);
            } else {
                last_message.insert(node, 'after');
            }
            last_message = node;
        });
    });
}

/**
 * Remove any notifications that are currently displayed.
 */
module.remove_notifications = function() {
    Y.each(NOTIFICATION_INFO, function (info) {
        var nodes = Y.all('div#request-notifications div'+info.selector);
        nodes.each(function(node) {
            var parent = node.get('parentNode');
            parent.removeChild(node);
        });
    });
};

// The resources that come together to make Launchpad.

// A hosted file resource.

var HostedFile = function(client, uri, content_type, contents) {
    /* A binary file manipulable through the web service. */
    this.lp_client = client;
    this.uri = uri;
    this.content_type = content_type;
    this.contents = contents;
};

HostedFile.prototype = {

    'lp_save' : function(config) {
        /* Write a new version of this file back to the web service. */
        var on = config.on;
        var disposition = 'attachment; filename="' + this.filename + '"';
        var hosted_file = this;
        var args = hosted_file;
        var y_config = {
            method: "PUT",
            'on': on,
            'headers': {"Content-Type": hosted_file.content_type,
                        "Content-Disposition": disposition},
            'arguments': args,
            'data': hosted_file.contents};
        Y.io(module.normalize_uri(hosted_file.uri), y_config);
    },

    'lp_delete' : function(config) {
        var on = config.on;
        var hosted_file = this;
        var args = hosted_file;
        var y_config = { method: "DELETE",
                         on: on,
                         'arguments': args };
        Y.io(hosted_file.uri, y_config);
    }
};

module.HostedFile = HostedFile;

var Resource = function() {
    /* The base class for objects retrieved from Launchpad's web service. */
};
Resource.prototype = {
    'init': function(client, representation, uri) {
        /* Initialize a resource with its representation and URI. */
        this.lp_client = client;
        this.lp_original_uri = uri;
        for (key in representation) {
            if (representation.hasOwnProperty(key)) {
                this[key] = representation[key];
            }
        }
    },

    'lookup_value': function(key) {
        /* A common getter interface for Entrys and non-Entrys. */
        return this[key];
    },

    'follow_link': function(link_name, config) {
        /* Return the object at the other end of the named link. */
        var on = config.on;
        var uri = this.lookup_value(link_name + '_link');
        if (uri === undefined) {
            uri = this.lookup_value(link_name + '_collection_link');
        }
        if (uri === undefined) {
            throw new Error("No such link: " + link_name);
        }

        // If the response is 404, it means we have a hosted file that
        // doesn't exist yet. If the response is 303 and goes off to another
        // site, that means we have a hosted file that does exist. Either way
        // we should turn the failure into a success.
        var on_success = on.success;
        var old_on_failure = on.failure;
        on.failure = function(ignore, response, args) {
            var client = args[0];
            var original_url = args[1];
            if (response.status == module.HTTP_NOT_FOUND ||
                response.status == module.HTTP_SEE_ALSO) {
                var file = new HostedFile(client, original_url);
                return on_success(file);
            } else if (old_on_failure !== undefined) {
                return old_on_failure(ignore, response, args);
            }
        };
        this.lp_client.get(uri, {on: on});
    },

    'named_get': function(operation_name, config) {
        /* Get the result of a named GET operation on this resource. */
        return this.lp_client.named_get(this.lp_original_uri, operation_name,
                                        config);
    },

    'named_post': function(operation_name, config) {
        /* Trigger a named POST operation on this resource. */
        return this.lp_client.named_post(this.lp_original_uri, operation_name,
                                         config);
    }
};

module.Resource = Resource;


// The service root resource.
module.Root = function(client, representation, uri) {
    /* The root of the Launchpad web service. */
    this.init(client, representation, uri);
};
module.Root.prototype = new Resource();


var Collection = function(client, representation, uri) {
    /* A grouped collection of objets from the Launchpad web service. */
    var index, entry;
    this.init(client, representation, uri);
    for (index = 0 ; index < this.entries.length ; index++) {
        entry = this.entries[index];
        this.entries[index] = new Entry(client, entry, entry.self_link);
    }
};

Collection.prototype = new Resource();

Collection.prototype.lp_slice = function(on, start, size) {
    /* Retrieve a subset of the collection.

       :param start: Where in the collection to start serving entries.
       :param size: How many entries to serve.
    */
    return this.lp_client.get(this.lp_original_uri,
                              {on: on, start: start, size: size});
};

module.Collection = Collection;

var Entry = function(client, representation, uri) {
    /* A single object from the Launchpad web service. */
    this.lp_client = client;
    this.lp_original_uri = uri;
    this.dirty_attributes = [];
    var entry = this;

    // Copy the representation keys into our own set of attributes, and add
    // an attribute-change event listener for caching purposes.
    for (key in representation) {
        if (representation.hasOwnProperty(key)) {
            this.addAttr(key, {value: representation[key]});
            this.on(key + "Change", this.mark_as_dirty);
        }
    }
};

Entry.prototype = new Resource();

// Augment with Attribute so that we can listen for attribute change events.
Y.augment(Entry, Y.Attribute);

Entry.prototype.mark_as_dirty = function(event) {
    /* Respond to an event triggered by modification to an Entry's field. */
    if (event.newVal != event.prevVal) {
        this.dirty_attributes.push(event.attrName);
    }
};

Entry.prototype.lp_save = function(config) {
    /* Write modifications to this entry back to the web service. */
    var on = config.on;
    var representation = {};
    var entry = this;
    Y.each(this.dirty_attributes, function(attribute, key) {
            representation[attribute] = entry.get(attribute);
        });
    var headers = {};
    if (this.get('http_etag') !== undefined) {
        headers['If-Match'] = this.get('http_etag');
    }
    var uri = module.normalize_uri(this.get('self_link'));
    this.lp_client.patch(uri, representation, config, headers);
    this.dirty_attributes = [];
};

Entry.prototype.lookup_value = function(key) {
    /* A common getter interface between Entrys and non-Entrys. */
    return this.get(key);
};

Entry.prototype.getHTML = function(key) {
  var lp_html = this.get('lp_html');
  if (lp_html) {
    // First look for the key.
    var value = lp_html[key];
    if (value === undefined) {
      // now look for key_link
      value = lp_html[key + '_link'];
    }
    if (value !== undefined) {
      var result = Y.Node.create("<span/>");
      result.setContent(value);
      return result;
    }
  }
  return null;
};

module.Entry = Entry;

// The Launchpad client itself.

var Launchpad = function() {
    /* A client that makes HTTP requests to Launchpad's web service. */
};

Launchpad.prototype = {
    'get': function (uri, config) {
        /* Get the current state of a resource. */
        var on = Y.merge(config.on);
        var start = config.start;
        var size = config.size;
        var data = config.data;
        var headers = module.add_accept(config);
        uri = module.normalize_uri(uri);
        if (data === undefined) {
            data = "";
        }
        if (start !== undefined || size !== undefined) {
            data = module.start_and_size(data, start, size);
        }

        var old_on_success = on.success;
        var update_cache = false;
        on.success = module.wrap_resource_on_success;
        var client = this;
        var y_config = {
            on: on,
            'arguments': [client, uri, old_on_success, update_cache],
            'headers': headers,
            data: data
        };
        Y.io(uri, y_config);
    },

    'named_get' : function(uri, operation_name, config) {
        /* Retrieve the value of a named GET operation on the given URI. */
        var parameters = config.parameters;
        var data = module.append_qs("", "ws.op", operation_name);
        for (name in parameters) {
            if (parameters.hasOwnProperty(name)) {
                data = module.append_qs(data, name, parameters[name]);
            }
        }
        config.data = data;
        return this.get(uri, config);
    },

    'named_post' : function (uri, operation_name, config) {
        /* Perform a named POST operation on the given URI. */
        var on = Y.merge(config.on);
        var parameters = config.parameters;
        uri = module.normalize_uri(uri);
        var data = module.append_qs(data, "ws.op", operation_name);
        for (name in parameters) {
            if (parameters.hasOwnProperty(name)) {
                data = module.append_qs(data, name, parameters[name]);
            }
        }

        var old_on_success = on.success;

        on.success = function(unknown, response, args) {
            if (response.status == module.HTTP_CREATED) {
                // A new object was created as a result of the operation.
                // Get that object and run the callback on it instead.
                var new_location = response.getResponseHeader("Location");
                return client.get(new_location,
                                  { on: { success: old_on_success,
                                              failure: on.failure } });
            }
            return module.wrap_resource_on_success(undefined, response, args);
        };
        var client = this;
        var update_cache = false;
        var y_config = {
            method: "POST",
            on: on,
            'arguments': [client, uri, old_on_success, update_cache],
            data: data
        };
        Y.io(uri, y_config);
    },

    'patch': function(uri, representation, config, headers) {
        var on = config.on;
        var data = Y.JSON.stringify(representation);
        uri = module.normalize_uri(uri);

        var old_on_success = on.success;
        var update_cache = true;
        on.success = module.wrap_resource_on_success;
        args = [this, uri, old_on_success, update_cache];

        var extra_headers = {
                "X-HTTP-Method-Override": "PATCH",
                "Content-Type": "application/json",
                "X-Content-Type-Override": "application/json"
        };
        if (headers !== undefined) {
            for (name in headers) {
                if (headers.hasOwnProperty(name)) {
                    extra_headers[name] = headers[name];
                }
            }
        }
        extra_headers = module.add_accept(config, extra_headers);

        var y_config = {
            'method': "POST",
            'on': on,
            'headers': extra_headers,
            'arguments': args,
            'data': data
        };
        Y.io(uri, y_config);
    },

    'wrap_resource': function(uri, representation) {
        /* Given a representation, turn it into a subclass of Resource. */
        if (representation === null || representation === undefined) {
            return representation;
        }
        if (representation.lp_redirect_location !== undefined) {
            uri = representation.lp_redirect_location;
        }
        if (representation.resource_type_link === undefined) {
            // This is a non-entry object returned by a named operation.
            // It's either a list or a random JSON object.
            if (representation.total_size !== undefined
                || representation.total_size_link !== undefined) {
                // It's a list. Treat it as a collection;
                // it should be slicable.
                return new Collection(this, representation, uri);
            } else {
                // It's a random JSON object. Leave it alone.
                return representation;
            }
        } else if (representation.resource_type_link.search(
            /\/#service-root$/) !== -1) {
            return new Root(this, representation, uri);
        } else if (representation.total_size === undefined) {
            return new Entry(this, representation, uri);
        } else {
            return new Collection(this, representation, uri);
        }
    }
};

module.Launchpad = Launchpad;


/**
 * Helper object for handling XHR failures.
 * clearProgressUI() and showError() need to be defined by the callsite
 * using this object.
 *
 * @class ErrorHandler
 */
var ErrorHandler = function () {
};

ErrorHandler.prototype = {
    /**
     * Clear the progress indicator.
     *
     * The default implementation does nothing. Override this to provide
     * an implementation to remove the UI elements used to indicate
     * progress. After this method is called, the UI should be ready for
     * repeating the interaction, allowing the user to retry submitting
     * the data.
     *
     * @method clearProgressUI
     */
    clearProgressUI: function () {},

    /**
     * Show the error message to the user.
     *
     * The default implementation does nothing. Override this to provide
     * an implementation to display the UI elements containing the error
     * message.
     *
     * @method showError
     * @param error_msg The error text to display.
     */
    showError: function (error_msg) {},

    /**
     * Return a failure handler function for XHR requests.
     *
     * Assign the result of this function as the failure handler when
     * doing an XHR request using the API client.
     *
     * @method getFailureHandler
     */
    getFailureHandler: function () {
        var self = this;
        return function(ioId, o) {
            self.clearProgressUI();
            // If it was a timeout...
            if (o.status == 503) {
                self.showError(
                    'Timeout error, please try again in a few minutes.');
            // If it was a server error...
            } else if (o.status >= 500) {
<<<<<<< HEAD
                var server_error = 'Server error, please contact an administrator.';
                var oops_id = self.get_oops_id(o);
                if (oops_id) {
                    server_error = server_error + ' OOPS ID:' + oops_id;
=======
                var server_error =
                    'Server error, please contact an administrator.';
                if (o.getResponseHeader('X-Lazr-OopsId')) {
                    server_error = server_error + ' OOPS ID:' +
                        o.getResponseHeader('X-Lazr-OOPSid');
>>>>>>> bc148843
                }
                self.showError(server_error);
            // Otherwise we send some sane text as an error
            } else if (o.status == 412){
                self.showError(o.status + ' ' + o.statusText);
            } else {
                self.showError(self.get_generic_error(o));
            }
        };
    },
    get_oops_id: function(response) {
        return response.getResponseHeader('X-Lazr-OopsId');
    },
    get_generic_error: function(response) {
        return response.responseText;
    }
};

module.ErrorHandler = ErrorHandler;


var FormErrorHandler = function() {};


FormErrorHandler.prototype = new ErrorHandler();


FormErrorHandler.prototype.get_oops_id = function(response) {
    var oops_re = /code class\="oopsid">(OOPS-[^<]*)/;
    var result = response.responseText.match(oops_re);
    if (result === null) {
        return null;
    }
    return result[1];
}


FormErrorHandler.prototype.get_generic_error = function(response) {
    if (response.status !== 403){
        return "Sorry, you don't have permission to make this change.";
    }
    else {
        return response.status + ' ' + response.statusText;
    }
}


module.FormErrorHandler = FormErrorHandler;


}, "0.1" ,{"requires":["attribute", "io", "json-parse", "json-stringify"]});


YUI.add('lp.client.plugins', function (Y) {

/**
 * A collection of plugins to hook lp.client into widgets.
 *
 * @module lp.client.plugins
 */

/**
 * This plugin overrides the widget _saveData method to update the
 * underlying model object using a PATCH call.
 *
 * @namespace lp.client.plugins
 * @class PATCHPlugin
 * @extends Widget
 */
function PATCHPlugin () {
    PATCHPlugin.superclass.constructor.apply(this, arguments);
}

Y.mix(PATCHPlugin, {
    /**
     * The identity of the plugin.
     *
     * @property PATCHPlugin.NAME
     * @type String
     * @static
     */
    NAME: 'PATCHPlugin',

    /**
     * The namespace of the plugin.
     *
     * @property PATCHPlugin.NS
     * @type String
     * @static
     */
    NS: 'patcher',

    /**
     * Static property used to define the default attribute configuration of
     * this plugin.
     *
     * @property PATCHPlugin.ATTRS
     * @type Object
     * @static
     */
    ATTRS : {
        /**
         * Name of the attribute to patch.
         *
         * @attribute patch
         * @type String
         */
        patch: {},

        /**
         * URL of the resource to PATCH.
         *
         * @attribute resource
         * @type String
         */
        resource: {},

        /**
         * Should the resulting field get the value from the lp_html
         * attribute?
         *
         * @attribute use_html
         * @type Boolean
         */
        use_html: false,

        /**
         * The function to use to format the returned result into a form that
         * can be inserted into the page DOM.
         *
         * The default value is a function that simply returns the result
         * unmodified.
         *
         * @attribute formatter
         * @type Function
         * @default null
         */
        formatter: {
            valueFn: function() { return this._defaultFormatter; }
        }
}});

Y.extend(PATCHPlugin, Y.Plugin.Base, {

    /**
     * Configuration parameters that will be passed through to the lp.client
     * call.
     *
     * @property extra_config
     * @type Hash
     */
    extra_config: null,

    /**
     * Constructor code.  Check that the required config parameters are
     * present and wrap the host _saveData method.
     *
     * @method initializer
     * @protected
     */
    initializer: function(config) {
        if (!Y.Lang.isString(config.patch)) {
            Y.error("missing config: 'patch' containing the attribute name");
        }

        if (!Y.Lang.isString(config.resource)) {
            Y.error("missing config: 'resource' containing the URL to patch");
        }

        // Save the config object that the user passed in so that we can pass
        // any extra parameters through to the lp.client constructor.
        this.extra_config = config || {};
        this.extra_config['accept'] = 'application/json;include=lp_html';

        // Save a reference to the original _saveData()
        //method before wrapping it.
        this.original_save = config.host._saveData;

        // We want to run our PATCH code instead of the original
        // 'save' method.  Using doBefore() means that
        // unplugging our code will leave the original
        // widget in a clean state.
        this.doBefore("_saveData", this.doPATCH);

        var self = this;
        this.error_handler = new Y.lp.client.ErrorHandler();
        this.error_handler.clearProgressUI = function () {
            config.host._uiClearWaiting();
        };
        this.error_handler.showError = function (error_msg) {
            config.host.showError(error_msg);
        };
    },

    /**
     * Send a PATCH request with the widget's input value for the
     * configured attribute.
     *
     * It will set the widget in waiting status, do the PATCH.
     * Success will call the original widget save method.
     *
     * Errors are reported through the widget's showError() method.
     *
     * @method doPATCH
     */
    doPATCH: function() {
        var owner = this.get("host"),
            original_save = this.original_save;

        // Set the widget in 'waiting' state.
        owner._uiSetWaiting();

        var client =  new Y.lp.client.Launchpad();
        var formatter = Y.bind(this.get('formatter'), this);
        var attribute = this.get('patch');

        var patch_payload;
        var val = owner.getInput();
        patch_payload = {};
        patch_payload[attribute] = val;

        var callbacks = {
            on: {
                success: function (entry) {
                    owner._uiClearWaiting();
                    var new_value = formatter(entry, attribute);
                    original_save.apply(owner, [new_value]);
                },
                failure: this.error_handler.getFailureHandler()
            }
        };

        var cfg = Y.merge(callbacks, this.extra_config);

        client.patch(this.get('resource'), patch_payload, cfg);

        // Prevent the method we are hooking before from running.
        return new Y.Do.Halt();
    },

    /**
     * Return the webservice Entry object attribute that is to be shown in the
     * page DOM.
     *
     * This function may be overridden in various ways.
     *
     * @method _defaultFormatter
     * @protected
     * @param result {Entry|String} A Launchpad webservice Entry object, or
     * the unmodified result string if the default Content-Type wasn't used.
     * @param attribute {String} The resource attribute that the PATCH request
     * was sent to.
     * @return {String|Node} A string or Node instance to be inserted into
     * the DOM.
     */
    _defaultFormatter: function(result, attribute) {
        if (Y.Lang.isString(result)) {
            return result;
        } else {
          if (this.get('use_html')) {
            return result.getHTML(attribute).get('innerHTML');
          } else {
            return result.get(attribute);
          }
        }
    }
});

Y.namespace('lp.client.plugins');
Y.lp.client.plugins.PATCHPlugin = PATCHPlugin;

  }, "0.1", {"requires": ["plugin", "dump", "lazr.editor", "lp.client"]});<|MERGE_RESOLUTION|>--- conflicted
+++ resolved
@@ -763,18 +763,11 @@
                     'Timeout error, please try again in a few minutes.');
             // If it was a server error...
             } else if (o.status >= 500) {
-<<<<<<< HEAD
-                var server_error = 'Server error, please contact an administrator.';
+                var server_error =
+                    'Server error, please contact an administrator.';
                 var oops_id = self.get_oops_id(o);
                 if (oops_id) {
                     server_error = server_error + ' OOPS ID:' + oops_id;
-=======
-                var server_error =
-                    'Server error, please contact an administrator.';
-                if (o.getResponseHeader('X-Lazr-OopsId')) {
-                    server_error = server_error + ' OOPS ID:' +
-                        o.getResponseHeader('X-Lazr-OOPSid');
->>>>>>> bc148843
                 }
                 self.showError(server_error);
             // Otherwise we send some sane text as an error
