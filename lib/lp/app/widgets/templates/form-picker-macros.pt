<tal:root
  xmlns:tal="http://xml.zope.org/namespaces/tal"
  xmlns:metal="http://xml.zope.org/namespaces/metal"
  omit-tag="">

  <metal:form-picker define-macro="form-picker">
    <tal:input replace="structure view/inputField" />

    <tal:search_results condition="not: view/hasValidInput"
      define="suggestion_id string:${view/name}-suggestions">
      <select tal:condition="view/matches"
        tal:attributes="id string:${suggestion_id}">
        <option value="">Did you mean...</option>
        <option
            tal:repeat="match view/matches"
            tal:attributes="value match/token;
                selected python:path('match/token') == path('view/formToken');"
            tal:content="string:${match/title} (${match/token})"
            />
      </select>
      <script type="text/javascript" tal:content="string:
          LPJS.use('node', 'lp.app.picker', function(Y) {
              var text_input = Y.DOM.byId('${view/name}');
              var select_menu = Y.DOM.byId('${suggestion_id}');
              Y.lp.app.picker.connect_select_menu(
                  select_menu, text_input);
          });">
      </script>
    </tal:search_results>

    <tal:chooseLink replace="structure view/chooseLink" />
    <script tal:content="structure string:
    LPJS.use('node', 'lp.app.picker', function(Y) {
<<<<<<< HEAD
        if (Y.UA.ie) {
            return;
        }

        var picker = null;
        var config = ${view/json_config};
        var vocabulary = config.vocabulary_name;
        var vocabulary_filters = config.vocabulary_filters;
        var input_element = config.input_element;
        var show_widget_id = config.show_widget_id;
        var namespace = Y.namespace('lp.app.picker.connect');
        namespace[show_widget_id] = function() {
            // Sort out the Choose... link.
            var show_widget_node = Y.one('#'+show_widget_id);

            show_widget_node.set('innerHTML', 'Choose&hellip;');
            show_widget_node.addClass('js-action');
            show_widget_node.get('parentNode').removeClass('unseen');
            show_widget_node.on('click', function (e) {
                if (picker === null) {
                    picker = Y.lp.app.picker.create(
                        vocabulary, config, input_element,
                        vocabulary_filters);
                }
                picker.show();
                e.preventDefault();
            });
        };
=======
        var config = ${view/json_config};
        var show_widget_id = '${view/show_widget_id}';
>>>>>>> 5deac086
        Y.on('domready', function(e) {
            Y.lp.app.picker.addPicker(config, show_widget_id);
        });
    });
    "/>
  </metal:form-picker>
</tal:root><|MERGE_RESOLUTION|>--- conflicted
+++ resolved
@@ -31,39 +31,8 @@
     <tal:chooseLink replace="structure view/chooseLink" />
     <script tal:content="structure string:
     LPJS.use('node', 'lp.app.picker', function(Y) {
-<<<<<<< HEAD
-        if (Y.UA.ie) {
-            return;
-        }
-
-        var picker = null;
-        var config = ${view/json_config};
-        var vocabulary = config.vocabulary_name;
-        var vocabulary_filters = config.vocabulary_filters;
-        var input_element = config.input_element;
-        var show_widget_id = config.show_widget_id;
-        var namespace = Y.namespace('lp.app.picker.connect');
-        namespace[show_widget_id] = function() {
-            // Sort out the Choose... link.
-            var show_widget_node = Y.one('#'+show_widget_id);
-
-            show_widget_node.set('innerHTML', 'Choose&hellip;');
-            show_widget_node.addClass('js-action');
-            show_widget_node.get('parentNode').removeClass('unseen');
-            show_widget_node.on('click', function (e) {
-                if (picker === null) {
-                    picker = Y.lp.app.picker.create(
-                        vocabulary, config, input_element,
-                        vocabulary_filters);
-                }
-                picker.show();
-                e.preventDefault();
-            });
-        };
-=======
         var config = ${view/json_config};
         var show_widget_id = '${view/show_widget_id}';
->>>>>>> 5deac086
         Y.on('domready', function(e) {
             Y.lp.app.picker.addPicker(config, show_widget_id);
         });
