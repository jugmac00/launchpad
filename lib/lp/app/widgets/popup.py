# Copyright 2009 Canonical Ltd.  This software is licensed under the
# GNU Affero General Public License version 3 (see the file LICENSE).

# pylint: disable-msg=E0211

"""Single selection widget using a popup to select one item from many."""

__metaclass__ = type

import cgi
import simplejson
from z3c.ptcompat import ViewPageTemplateFile
from zope.app.form.browser.itemswidgets import (
    ItemsWidgetBase,
    SingleDataHelper,
    )
from zope.schema.interfaces import IChoice

from canonical.launchpad.webapp import canonical_url
from canonical.lazr.utils import safe_hasattr
from lp.app.browser.stringformatter import FormattersAPI
from lp.app.browser.vocabulary import get_person_picker_entry_metadata
from lp.services.features import getFeatureFlag
from lp.services.propertycache import cachedproperty


class VocabularyPickerWidget(SingleDataHelper, ItemsWidgetBase):
    """Wrapper for the lazr-js picker/picker.js widget."""

    __call__ = ViewPageTemplateFile('templates/form-picker.pt')

    picker_type = 'default'
    # Provide default values for the following properties in case someone
    # creates a vocab picker for a person instead of using the derived
    # PersonPicker.
    show_assign_me_button = False
    show_remove_button = False
    assign_me_text = 'Pick me'
    remove_person_text = 'Remove person'
    remove_team_text = 'Remove team'

    popup_name = 'popup-vocabulary-picker'

    # Override inherited attributes for the form field.
    displayWidth = '20'
    displayMaxWidth = ''
    default = ''
    onKeyPress = ''
    style = ''
    cssClass = ''

    step_title = None
    # Defaults to self.vocabulary.displayname.
    header = None

    @cachedproperty
    def matches(self):
        """Return a list of matches (as ITokenizedTerm) to whatever the
        user currently has entered in the form.
        """
        # Pull form value using the parent class to avoid loop
        formValue = super(VocabularyPickerWidget, self)._getFormInput()
        if not formValue:
            return []

        vocab = self.vocabulary
        # Special case - if the entered value is valid, it is an object
        # rather than a string (I think this is a bug somewhere)
        if not isinstance(formValue, basestring):
            return [vocab.getTerm(formValue)]

        search_results = vocab.searchForTerms(formValue)

        if search_results.count() > 25:
            # If we have too many results to be useful in a list, return
            # an empty list.
            return []

        return search_results

    @cachedproperty
    def formToken(self):
        val = self._getFormValue()

        # We have a valid object - return the corresponding token
        if not isinstance(val, basestring):
            return self.vocabulary.getTerm(val).token

        # Just return the existing invalid token
        return val

    def inputField(self):
        d = {
            'formToken': cgi.escape(self.formToken, quote=True),
            'name': self.input_id,
            'displayWidth': self.displayWidth,
            'displayMaxWidth': self.displayMaxWidth,
            'onKeyPress': self.onKeyPress,
            'style': self.style,
            'cssClass': self.cssClass,
            }
        return """<input type="text" value="%(formToken)s" id="%(name)s"
                         name="%(name)s" size="%(displayWidth)s"
                         maxlength="%(displayMaxWidth)s"
                         onKeyPress="%(onKeyPress)s" style="%(style)s"
                         class="%(cssClass)s" />""" % d

    @property
    def selected_value(self):
        """ String representation of field value associated with the picker.

        Default implementation is to return the 'name' attribute.
        """
        val = self._getFormValue()
        if val is not None and safe_hasattr(val, 'name'):
            return getattr(val, 'name')
        return None

    @property
    def selected_value_metadata(self):
        return None

    @property
    def show_widget_id(self):
        return 'show-widget-%s' % self.input_id.replace('.', '-')

    @property
    def config(self):
        return dict(
            picker_type=self.picker_type,
            selected_value=self.selected_value,
            selected_value_metadata=self.selected_value_metadata,
            header=self.header_text, step_title=self.step_title_text,
            extra_no_results_message=self.extra_no_results_message,
            assign_me_text=self.assign_me_text,
            remove_person_text=self.remove_person_text,
            remove_team_text=self.remove_team_text,
            show_remove_button=self.show_remove_button,
            show_assign_me_button=self.show_assign_me_button,
            vocabulary_name=self.vocabulary_name,
            input_element=self.input_id)

    @property
    def json_config(self):
        return simplejson.dumps(self.config)

    @property
    def extra_no_results_message(self):
        """Extra message when there are no results.

        Override this in subclasses.

        :return: A string that will be passed to Y.Node.create()
                 so it needs to be contained in a single HTML element.
        """
        return None

    @property
    def vocabulary_name(self):
        """The name of the field's vocabulary."""
        choice = IChoice(self.context)
        if choice.vocabularyName is None:
            # The webservice that provides the results of the search
            # must be passed in the name of the vocabulary which is looked
            # up by the vocabulary registry.
            raise ValueError(
                "The %r.%s interface attribute doesn't have its "
                "vocabulary specified as a string, so it can't be loaded "
                "by the vocabulary registry."
                % (choice.context, choice.__name__))
        return choice.vocabularyName

    @property
    def header_text(self):
        return self.header or self.vocabulary.displayname

    @property
    def step_title_text(self):
        return self.step_title or self.vocabulary.step_title

    @property
    def input_id(self):
        """This is used to ensure the widget id contains only valid chars."""
        return FormattersAPI(self.name).zope_css_id()

    def chooseLink(self):
        if self.nonajax_uri is None:
            css = 'unseen'
        else:
            css = ''
        return ('<span class="%s">(<a id="%s" href="%s">'
                'Find&hellip;</a>)</span>') % (
            css, self.show_widget_id, self.nonajax_uri or '#')

    @property
    def nonajax_uri(self):
        """Override in subclass to specify a non-AJAX URI for the Find link.

        If None is returned, the find link will be hidden.
        """
        return None


class PersonPickerWidget(VocabularyPickerWidget):

    include_create_team_link = False
<<<<<<< HEAD
    show_assign_me_button = 'true'
    show_remove_button = 'false'
=======
    show_assign_me_button = True
    show_remove_button = True
>>>>>>> 4b16f7e7

    @property
    def picker_type(self):
        # This is a method for now so we can block the use of the new
        # person picker js behind our picker_enhancments feature flag.
        if bool(getFeatureFlag('disclosure.picker_enhancements.enabled')):
            picker_type = 'person'
        else:
            picker_type = 'default'
        return picker_type

    @property
    def selected_value_metadata(self):
        val = self._getFormValue()
        return get_person_picker_entry_metadata(val)

    def chooseLink(self):
        link = super(PersonPickerWidget, self).chooseLink()
        if self.include_create_team_link:
            link += ('or (<a href="/people/+newteam">'
                     'Create a new team&hellip;</a>)')
        return link

    @property
    def nonajax_uri(self):
        return '/people/'


class BugTrackerPickerWidget(VocabularyPickerWidget):

    __call__ = ViewPageTemplateFile('templates/bugtracker-picker.pt')
    link_template = """
        or (<a id="create-bugtracker-link"
        href="/bugs/bugtrackers/+newbugtracker"
        >Register an external bug tracker&hellip;</a>)
        """

    def chooseLink(self):
        link = super(BugTrackerPickerWidget, self).chooseLink()
        link += self.link_template
        return link

    @property
    def nonajax_uri(self):
        return '/bugs/bugtrackers/'


class SearchForUpstreamPopupWidget(VocabularyPickerWidget):
    """A SinglePopupWidget with a custom error message.

    This widget is used only when searching for an upstream that is also
    affected by a given bug as the page it links to includes a link which
    allows the user to register the upstream if it doesn't exist.
    """

    @property
    def extra_no_results_message(self):
        return ("<strong>Didn't find the project you were "
                "looking for? "
                '<a href="%s/+affects-new-product">Register it</a>.</strong>'
                % canonical_url(self.context.context))<|MERGE_RESOLUTION|>--- conflicted
+++ resolved
@@ -204,13 +204,8 @@
 class PersonPickerWidget(VocabularyPickerWidget):
 
     include_create_team_link = False
-<<<<<<< HEAD
-    show_assign_me_button = 'true'
-    show_remove_button = 'false'
-=======
     show_assign_me_button = True
-    show_remove_button = True
->>>>>>> 4b16f7e7
+    show_remove_button = False
 
     @property
     def picker_type(self):
