<macros
  xmlns="http://www.w3.org/1999/xhtml"
  xmlns:tal="http://xml.zope.org/namespaces/tal"
  xmlns:metal="http://xml.zope.org/namespaces/metal"
  xmlns:i18n="http://xml.zope.org/namespaces/i18n"
  i18n:domain="launchpad"
  tal:omit-tag=""
>

<metal:notifications define-macro="notifications"
  tal:define="notifications notifications|request/notifications">
  <tal:comment replace="nothing">
    This macro expects the following variables:
    :notifications: An object implementing INotificationList.
  </tal:comment>

  <div class="error message"
    tal:repeat="notification notifications/error"
    tal:content="structure notification/message"
  >An error notification message</div>
  <div class="warning message"
    tal:repeat="notification notifications/warning"
    tal:content="structure notification/message"
  >A warning notification message</div>
  <div class="informational message"
    tal:repeat="notification notifications/info"
    tal:content="structure notification/message"
  >An info notification message</div>
  <div class="debug message"
    tal:repeat="notification notifications/debug"
    tal:content="structure notification/message"
  >A debug notification message, only displayed for developers.</div>
</metal:notifications>


<metal:load-javascript define-macro="load-javascript"
  tal:define="
      revno modules/lp.app.versioninfo/revno | string:unknown;
      icingroot string:/+icing/rev${revno};
      devmode modules/lp.services.config/config/devmode;
      yui string:${icingroot}/yui;
      lazr_js string:${icingroot}/lazr/build;
      lp_js string:${icingroot}/build"
  >
  <tal:comment replace="nothing">
    This macro just loads javascript files. It doesn't
    do any initialization.

    We load all of the script files from the same host that served the HTML in
    order to optimize IE caching over SSL. This is inefficient when you cross
    subdomains (from bugs to code for example) but luckily most users stay
    within one or two domains.

    XXX mars 2010-04-08
    We can revisit this IE-only optimization if we remove SSL.  Any changes that
    affect IE should be tested using webpagetest.org. (See the dev.launchpad.net
    wiki for details.)

    XXX mars 2010-01-21
    We have to load MochiKit outside of the main javascript rollup so that the
    rollup's size does not exceed 512Kb.  That magic number triggers a bug
    somewhere in the automated test system that will prevent Windmill from
    executing.
  </tal:comment>
  <script type="text/javascript">
    var LP = {
        cache: {},
        links: {}
    };
  </script>
  <script type="text/javascript"
          tal:attributes="src string:${icingroot}/MochiKit.js"></script>
  <script type="text/javascript"
      tal:content="string:var cookie_scope = '${request/lp:cookie_scope}';"></script>
<<<<<<< HEAD
  <script
   src="http://localhost:8000/?yui/3.3/yui/yui-min.js&lp/meta.js&yui/3.3/loader/loader-min.js"></script>
=======
   <script
   src="http://localhost:8000/?yui/yui/yui-min.js&lp/meta.js&yui/loader/loader-min.js"></script>
>>>>>>> 8c0e6a69
  <script type="text/javascript">
        YUI.GlobalConfig = {
            combine: true,
            comboBase: 'http://localhost:8000/?',
            root: 'yui/',
            filter: 'raw',
            fetchCSS: false,
            groups: {
                lp: {
                    combine: true,
                    base: 'http://localhost:8000/?lp/',
                    comboBase: 'http://localhost:8000/?',
                    root: 'lp/',
                    modules: LP_MODULES,
                    fetchCSS: false
                }
            }
        };
   </script>
</metal:load-javascript>

<metal:page-javascript define-macro="page-javascript"
  tal:define="
      revno modules/lp.app.versioninfo/revno | string:unknown;
      devmode modules/lp.services.config/config/devmode;
      map_query string:&amp;file=api&amp;v=2&amp;key=${modules/lp.services.config/config/google/maps_api_key};">
  <tal:comment replace="nothing">
    Load and initialize the common script used by all pages.
  </tal:comment>

  <metal:load-lavascript use-macro="context/@@+base-layout-macros/load-javascript" />

    <script type="text/javascript">
      YUI().use('base', 'event', 'event-delegate', 'lp',
        'lp.app.beta_features', 'lp.app.inlinehelp', 'lp.app.links',
        'lp.app.longpoll', 'lp.bugs.bugtask_index', 'lp.bugs.subscribers',
        'lp.code.branchmergeproposal.diff', 'lp.comments.hide', 'node',
        'oop', function(Y) {

          Y.on("domready", function () {
              if (Y.one(document.body).hasClass('private')) {
                  Y.lp.app.privacy.setup_privacy_notification();
                  Y.lp.app.privacy.display_privacy_notification();
              }
              Y.lp.app.beta_features.display_beta_notification();
          });

          Y.on('load', function(e) {
            sortables_init();
            Y.lp.app.inlinehelp.init_help();
            Y.lp.activate_collapsibles();
            activateFoldables();
            activateConstrainBugExpiration();
            Y.lp.app.links.check_valid_lp_links();
            // Longpolling will only start if
            // LP.cache.longpoll is populated.
            // We use Y.later to work around a Safari/Chrome 'feature':
            // The mouse cursor stays 'busy' until all the requests started during
            // page load are finished.  Hence we want the long poll request to start
            // right *after* the page has loaded.
            Y.later(0, Y.lp.app.longpoll, Y.lp.app.longpoll.setupLongPollManager);
          }, window);

          Y.on('lp:context:web_link:changed', function(e) {
             window.location = e.new_value;
          });
    });
  </script>
</metal:page-javascript>


<metal:launchpad-stylesheet-3-0 define-macro="launchpad-stylesheet-3-0"
  tal:define="
    revno modules/lp.app.versioninfo/revno | string:unknown;
    icingroot string:/+icing/rev${revno}">
  <tal:comment replace="nothing">
    This macro loads a single css file containing all our stylesheets.
    If you need to include a new css file here, add it to
    buildout-templates/bin/combine-css.in instead.

    We load the CSS from the same host that served the HTML in order to optimize
    IE caching over SSL. This is inefficient when you cross subdomains (from
    bugs to code for example) but luckily most users stay within one or two
    domains.

    XXX mars 2010-04-08
    We can revisit this IE-only optimization if we remove SSL.  Any changes that
    affect IE should be tested using webpagetest.org. (See the dev.launchpad.net
    wiki for details.)
    </tal:comment>
  <link
        type="text/css"
        rel="stylesheet"
        media="screen, print"
        tal:attributes="href string:${icingroot}/combo.css" />
</metal:launchpad-stylesheet-3-0>


<metal:lp-client-cache define-macro="lp-client-cache">
  <tal:cache condition="view/user|nothing"
              define="cache request/webservicerequest:cache;
                      links cache/links;
                      objects cache/objects;">
    <script tal:repeat="key links"
      tal:content="string:LP.links['${key}'] =
                   '${links/?key/fmt:api_url}';">
    </script>
  </tal:cache>
  <tal:comment condition="nothing">
    The id of the script block below is used to determine whether this
    page is loaded by test_lp_client_integration.js.
  </tal:comment>
  <script id="json-cache-script"
          tal:content="string:LP.cache = ${view/getCacheJSON};">
  </script>
</metal:lp-client-cache>


<metal:application-buttons define-macro="application-buttons">
  <!-- Application Menu -->
  <ul class="facetmenu"
      tal:define="facetmenu view/menu:facet">
    <tal:facet repeat="link facetmenu">
      <li
        tal:condition="python: link.enabled and link.selected"
        tal:attributes="title link/summary; class string:${link/name} active"
        ><span
          tal:condition="not:link/linked"
          tal:content="structure link/escapedtext"
          /><a
          tal:condition="link/linked"
          tal:attributes="href link/url"
          tal:content="structure link/escapedtext" /></li>
      <li
        tal:condition="python: link.enabled and not link.selected"
        tal:attributes="title link/summary; class link/name"
        ><a
          tal:condition="link/enabled"
          tal:attributes="href link/url"
          tal:content="structure link/escapedtext"
          /></li>
      <li
        tal:condition="not:link/enabled"
        tal:attributes="class string:${link/name} disabled-tab"
        ><span
           tal:content="link/escapedtext" /></li>
    </tal:facet>
  </ul>
</metal:application-buttons>


<metal:footer define-macro="footer">
  <div id="footer" class="footer">
    <div class="lp-arcana" tal:condition="not:view/is_root_page|nothing">
        <div class="lp-branding">
          <a tal:attributes="href string:${rooturl}"><img src="/@@/launchpad-logo-and-name-hierarchy.png" alt="Launchpad"/></a>
          &nbsp;&bull;&nbsp;
          <a tal:attributes="href string:${rooturl}+tour">Take the tour</a>
          &nbsp;&bull;&nbsp;
          <a href="https://help.launchpad.net/">Read the guide</a>
          &nbsp;
          <form id="globalsearch" method="get" accept-charset="UTF-8"
            tal:condition="view/macro:pagehas/globalsearch"
            tal:attributes="action string:${rooturl}+search">
            <input type="search" id="search-text" name="field.text" />
            <input type="image" src="/@@/search" style="vertical-align:5%" alt="Search Launchpad"/>
          </form>
        </div>
        <metal:site-message
          use-macro="context/@@+base-layout-macros/site-message"/>
    </div>

    <div class="colophon">
      &copy; 2004-2012
      <a href="http://canonical.com/">Canonical&nbsp;Ltd.</a>
      &nbsp;&bull;&nbsp;
      <a tal:attributes="href string:${rooturl}legal">Terms of use</a>
      &nbsp;&bull;&nbsp;
      <a tal:condition="not: view/user|nothing"
        href="/feedback">Contact Launchpad Support</a>
      <a tal:condition="view/user|nothing"
        href="/support">Contact Launchpad Support</a>
      &nbsp;&bull;&nbsp;
      <a href="http://blog.launchpad.net/"
	>Blog</a>
      <tal:careers_link condition="not: features/baselayout.careers_link.disabled">
	&nbsp;&bull;&nbsp;
	<a href="http://www.canonical.com/about-canonical/careers"
		>Careers</a>
      </tal:careers_link>
      &nbsp;&bull;&nbsp;
      <a href="http://identi.ca/launchpadstatus"
        >System status</a>
      <span id="lp-version">
      &nbsp;&bull;&nbsp;
        r<tal:revno replace="revno" />
        <tal:devmode condition="devmode">devmode</tal:devmode>
        <tal:demo condition="is_demo">demo site</tal:demo>
        (<a href="https://dev.launchpad.net/"
             >Get the code!</a>)
      </span>
    </div>
  </div>
</metal:footer>

<metal:site-message define-macro="site-message">
  <div class="sitemessage" tal:condition="site_message">
    <tal:site_message tal:content="structure site_message">
      This site is running pre-release code.
    </tal:site_message>
  </div>
</metal:site-message>


<metal:debug-timeline define-macro="debug-timeline">
  <a name="debug_timeline"
    id="debug_timeline"
    class="hidden"
    >
    <table
      tal:condition="request/features/visible_render_time"
      tal:define="timeline_actions modules/lp.services.webapp.adapter/get_timeline_actions"
      class="debug-timeline listing"
      >
      <thead>
	<th>Duration</th>
	<th>Action</th>
      </thead>
      <tr tal:repeat="action timeline_actions">
	<td class="amount" tal:content="action/duration/fmt:millisecondduration"/>
	<td style="font-family: monospace; text-align: left;">
          <pre class="wrap"><span class="action-category" tal:content="action/category"/>: <span class="action-details" tal:content="action/detail"/></pre>
	</td>
      </tr>
    </table>
  </a>
</metal:debug-timeline>


<metal:plural-msg define-macro="plural-message">
  <tal:comment condition="nothing">
    Expected variables to be defined in a containing tag or global:
    count - value to check to determine plural form
    singluar - string to use when count == 1
    plural - string to use when count > 1.  If no plural is given it defaults
    to the singular value + 's'.
  </tal:comment>
  <tal:singular
    condition="python: count == 1"
    replace="singular" /><tal:plural
     define="l_default string:s;
             l_plural plural | string:$singular$l_default;"
    condition="python: count != 1"
    replace="l_plural" /></metal:plural-msg>
</macros>
<|MERGE_RESOLUTION|>--- conflicted
+++ resolved
@@ -72,13 +72,8 @@
           tal:attributes="src string:${icingroot}/MochiKit.js"></script>
   <script type="text/javascript"
       tal:content="string:var cookie_scope = '${request/lp:cookie_scope}';"></script>
-<<<<<<< HEAD
-  <script
-   src="http://localhost:8000/?yui/3.3/yui/yui-min.js&lp/meta.js&yui/3.3/loader/loader-min.js"></script>
-=======
    <script
    src="http://localhost:8000/?yui/yui/yui-min.js&lp/meta.js&yui/loader/loader-min.js"></script>
->>>>>>> 8c0e6a69
   <script type="text/javascript">
         YUI.GlobalConfig = {
             combine: true,
