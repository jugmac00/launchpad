<macros
  xmlns="http://www.w3.org/1999/xhtml"
  xmlns:tal="http://xml.zope.org/namespaces/tal"
  xmlns:metal="http://xml.zope.org/namespaces/metal"
  xmlns:i18n="http://xml.zope.org/namespaces/i18n"
  i18n:domain="launchpad"
  tal:omit-tag=""
>

<metal:notifications define-macro="notifications"
  tal:define="notifications notifications|request/notifications">
  <tal:comment replace="nothing">
    This macro expects the following variables:
    :notifications: An object implementing INotificationList.
  </tal:comment>

  <div class="error message"
    tal:repeat="notification notifications/error"
    tal:content="structure notification/message"
  >An error notification message</div>
  <div class="warning message"
    tal:repeat="notification notifications/warning"
    tal:content="structure notification/message"
  >A warning notification message</div>
  <div class="informational message"
    tal:repeat="notification notifications/info"
    tal:content="structure notification/message"
  >An info notification message</div>
  <div class="debug message"
    tal:repeat="notification notifications/debug"
    tal:content="structure notification/message"
  >A debug notification message, only displayed for developers.</div>
</metal:notifications>


<metal:load-javascript define-macro="load-javascript"
  tal:define="
      revno modules/lp.app.versioninfo/revno | string:unknown;
      icingroot string:/+icing/rev${revno};
      devmode modules/lp.services.config/config/devmode;
      yui string:${icingroot}/yui;
      lazr_js string:${icingroot}/lazr/build;
      lp_js string:${icingroot}/build"
  >
  <tal:comment replace="nothing">
    This macro just loads javascript files. It doesn't
    do any initialization.

    We load all of the script files from the same host that served the HTML in
    order to optimize IE caching over SSL. This is inefficient when you cross
    subdomains (from bugs to code for example) but luckily most users stay
    within one or two domains.

    XXX mars 2010-04-08
    We can revisit this IE-only optimization if we remove SSL.  Any changes that
    affect IE should be tested using webpagetest.org. (See the dev.launchpad.net
    wiki for details.)
  </tal:comment>
  <script type="text/javascript">
    var LP = {
        cache: {},
        links: {}
    };
  </script>
  <tal:js-legacy condition="not: features/js.combo_loader.enabled">
    <script type="text/javascript"
          tal:attributes="src string:${icingroot}/build/launchpad.js"></script>
  </tal:js-legacy>

  <script type="text/javascript"
      tal:content="string:var cookie_scope = '${request/lp:cookie_scope}';"></script>

  <tal:js-loader condition="features/js.combo_loader.enabled">
   <script
<<<<<<< HEAD
   src="http://localhost:8000/?yui/yui/yui-min.js&lp/meta.js&yui/loader/loader-min.js"></script>
   <script type="text/javascript">
=======
   src="/combo/revno/?yui/yui/yui-min.js&lp/meta.js&yui/loader/loader-min.js"></script>
  <script type="text/javascript">
>>>>>>> 4d6da158
        YUI.GlobalConfig = {
            combine: true,
            comboBase: '/combo/revno/?',
            root: 'yui/',
            filter: 'raw',
            fetchCSS: false,
            groups: {
                lp: {
                    combine: true,
                    base: '/combo/revno/?lp/',
                    comboBase: '/combo/revno/?',
                    root: 'lp/',
                    // comes from including lp/meta.js
                    modules: LP_MODULES,
                    fetchCSS: false
                },
                yui2: {
                    combine: true,
                    base: '/combo/revno/?yui2/',
                    comboBase: 'http://localhost:8000/?',
                    root: 'yui2/',
                    fetchCSS: false,
                    modules: {
                        'yui2-yahoo': {
                            path: 'yahoo/yahoo.js'
                        },
                        'yui2-event': {
                            path: 'event/event.js'
                        },
                        'yui2-dom': {
                            path: 'dom/dom.js'
                        },
                        'yui2-calendar': {
                            path: 'calendar/calendar.js'
                        },
                        'yui2-dom-event': {
                            path: 'yahoo-dom-event/yahoo-dom-event.js'
                        }
                    }
                }
            }
        };
   </script>
  </tal:js-loader>
</metal:load-javascript>

<metal:page-javascript define-macro="page-javascript"
  tal:define="
      revno modules/lp.app.versioninfo/revno | string:unknown;
      devmode modules/lp.services.config/config/devmode;
      map_query string:&amp;file=api&amp;v=2&amp;key=${modules/lp.services.config/config/google/maps_api_key};">
  <tal:comment replace="nothing">
    Load and initialize the common script used by all pages.
  </tal:comment>

  <metal:load-lavascript use-macro="context/@@+base-layout-macros/load-javascript" />

    <script id="base-layout-load-scripts" type="text/javascript">
        YUI().use('base', 'event', 'event-delegate', 'lp',
            'lp.app.beta_features', 'lp.app.foldables','lp.app.sorttable',
            'lp.app.inlinehelp', 'lp.app.links', 'lp.app.longpoll',
            'lp.app.privacy', 'lp.bugs.bugtask_index', 'lp.bugs.subscribers',
            'lp.code.branchmergeproposal.diff', 'lp.comments.hide', 'node',
            'oop', function(Y) {

            Y.on("domready", function () {
                if (Y.one(document.body).hasClass('private')) {
                    Y.lp.app.privacy.setup_privacy_notification();
                    Y.lp.app.privacy.display_privacy_notification();
                }
                Y.lp.app.beta_features.display_beta_notification();
                Y.lp.app.sorttable.SortTable.init();
                Y.lp.app.inlinehelp.init_help();
                Y.lp.activate_collapsibles();
                Y.lp.app.foldables.activate();
                Y.lp.app.links.check_valid_lp_links();
                // Longpolling will only start if
                // LP.cache.longpoll is populated.
                // We use Y.later to work around a Safari/Chrome 'feature':
                // The mouse cursor stays 'busy' until all the requests started during
                // page load are finished.  Hence we want the long poll request to start
                // right *after* the page has loaded.
                Y.later(0, Y.lp.app.longpoll, Y.lp.app.longpoll.setupLongPollManager);

            });

            Y.on('lp:context:web_link:changed', function(e) {
                  window.location = e.new_value;
            });
        });

        // This code is pulled from lp.js that needs to be available on every
        // request. Pulling here to get it outside the scope of the YUI block.
        // Lint-safe scripting URL.
        var VOID_URL = '_:void(0);'.replace('_', 'javascript');

        function registerLaunchpadFunction(func) {
            // registers a function to fire onload.
            // Use this for initilaizing any javascript that should fire once the page
            // has been loaded.
            LPS.use('node', function(Y) {
                Y.on('load', function(e) {
                    func();
                }, window);
            });
        }

        // Enable or disable the beta.launchpad.net redirect
        function setBetaRedirect(enable) {
            var expire = new Date();
            if (enable) {
                expire.setTime(expire.getTime() + 1000);
                document.cookie = ('inhibit_beta_redirect=0; Expires=' +
                                   expire.toGMTString() + cookie_scope);
                alert('Redirection to the beta site has been enabled');
            } else {
                expire.setTime(expire.getTime() + 2 * 60 * 60 * 1000);
                document.cookie = ('inhibit_beta_redirect=1; Expires=' +
                                   expire.toGMTString() + cookie_scope);
                alert('You will not be redirected to the beta site for 2 hours');
            }
            return false;
        }

        function setFocusByName(name) {
            // Focus the first element matching the given name which can be focused.
            var nodes = document.getElementsByName(name);
            var i, node;
            for (i = 0; i < nodes.length; i++) {
                node = nodes[i];
                if (node.focus) {
                    try {
                        // Trying to focus a hidden element throws an error in IE8.
                        if (node.offsetHeight !== 0) {
                            node.focus();
                        }
                    } catch (e) {
                        LPS.use('console', function(Y) {
                            Y.log('In setFocusByName(<' +
                                node.tagName + ' type=' + node.type + '>): ' + e);
                        });
                    }
                    break;
                }
            }
        }

        function popup_window(url, name, width, height) {
            var iframe = document.getElementById('popup_iframe_' + name);
            if (!iframe.src || iframe.src === VOID_URL) {
                // The first time this handler runs the window may not have been
                // set up yet; sort that out.
                iframe.style.width = width + 'px';
                iframe.style.height = height + 'px';
                iframe.style.position = 'absolute';
                iframe.style.background = 'white';
                iframe.src = url;
            }
            iframe.style.display = 'inline';
            // I haven't found a way of making the search form focus again when
            // the popup window is redisplayed. I tried doing an
            //    iframe.contentDocument.searchform.search.focus()
            // but nothing happens.. -- kiko, 2007-03-12
        }

        function selectWidget(widget_name, event) {
          if (event && (event.keyCode === 9 || event.keyCode === 13)) {
              // Avoid firing if user is tabbing through or simply pressing
              // enter to submit the form.
              return;
          }
          document.getElementById(widget_name).checked = true;
        }

        function switchBugBranchFormAndWhiteboard(id) {
            var div = document.getElementById('bugbranch' + id);
            var wb = document.getElementById('bugbranch' + id + '-wb');

            if (div.style.display === "none") {
                /* Expanding the form */
                if (wb !== null) {
                    wb.style.display = "none";
                }
                div.style.display = "block";
                /* Use two focus calls to get the browser to scroll to the end of the
                 * form first, then focus back to the first field of the form.
                 */
                document.getElementById('field'+id+'.actions.update').focus();
                document.getElementById('field'+id+'.whiteboard').focus();
            } else {
                if (wb !== null) {
                    wb.style.display = "block";
                }
                div.style.display = "none";
            }
            return false;
        }

        function switchSpecBranchFormAndSummary(id) {
            /* The document has two identifiable elements for each
             * spec-branch link:
             *    'specbranchX' which is the div containing the edit form
             *    'specbranchX-summary' which is the div contining the sumary
             * where X is the database id of the link.
             */
            var div = document.getElementById('specbranch' + id);
            var wb = document.getElementById('specbranch' + id + '-summary');

            if (div.style.display === "none") {
                /* Expanding the form */
                if (wb !== null) {
                    wb.style.display = "none";
                }
                div.style.display = "block";
                /* Use two focus calls to get the browser to scroll to the end of the
                 * form first, then focus back to the first field of the form.
                 */
                document.getElementById('field' + id + '.actions.change').focus();
                document.getElementById('field' + id + '.summary').focus();
            } else {
                if (wb !== null) {
                    wb.style.display = "block";
                }
                div.style.display = "none";
            }
            return false;
        }

        function updateField(field, enabled)
        {
            field.disabled = !enabled;
        }
    </script>
</metal:page-javascript>


<metal:launchpad-stylesheet-3-0 define-macro="launchpad-stylesheet-3-0"
  tal:define="
    revno modules/lp.app.versioninfo/revno | string:unknown;
    icingroot string:/+icing/rev${revno}">
  <tal:comment replace="nothing">
    This macro loads a single css file containing all our stylesheets.
    If you need to include a new css file here, add it to
    buildout-templates/bin/combine-css.in instead.

    We load the CSS from the same host that served the HTML in order to optimize
    IE caching over SSL. This is inefficient when you cross subdomains (from
    bugs to code for example) but luckily most users stay within one or two
    domains.

    XXX mars 2010-04-08
    We can revisit this IE-only optimization if we remove SSL.  Any changes that
    affect IE should be tested using webpagetest.org. (See the dev.launchpad.net
    wiki for details.)
    </tal:comment>
  <link
        type="text/css"
        rel="stylesheet"
        media="screen, print"
        tal:attributes="href string:${icingroot}/combo.css" />
</metal:launchpad-stylesheet-3-0>


<metal:lp-client-cache define-macro="lp-client-cache">
  <tal:cache condition="view/user|nothing"
              define="cache request/webservicerequest:cache;
                      links cache/links;
                      objects cache/objects;">
    <script tal:repeat="key links"
      tal:content="string:LP.links['${key}'] =
                   '${links/?key/fmt:api_url}';">
    </script>
  </tal:cache>
  <tal:comment condition="nothing">
    The id of the script block below is used to determine whether this
    page is loaded by test_lp_client_integration.js.
  </tal:comment>
  <script id="json-cache-script"
          tal:content="string:LP.cache = ${view/getCacheJSON};">
  </script>
</metal:lp-client-cache>


<metal:application-buttons define-macro="application-buttons">
  <!-- Application Menu -->
  <ul class="facetmenu"
      tal:define="facetmenu view/menu:facet">
    <tal:facet repeat="link facetmenu">
      <li
        tal:condition="python: link.enabled and link.selected"
        tal:attributes="title link/summary; class string:${link/name} active"
        ><span
          tal:condition="not:link/linked"
          tal:content="structure link/escapedtext"
          /><a
          tal:condition="link/linked"
          tal:attributes="href link/url"
          tal:content="structure link/escapedtext" /></li>
      <li
        tal:condition="python: link.enabled and not link.selected"
        tal:attributes="title link/summary; class link/name"
        ><a
          tal:condition="link/enabled"
          tal:attributes="href link/url"
          tal:content="structure link/escapedtext"
          /></li>
      <li
        tal:condition="not:link/enabled"
        tal:attributes="class string:${link/name} disabled-tab"
        ><span
           tal:content="link/escapedtext" /></li>
    </tal:facet>
  </ul>
</metal:application-buttons>


<metal:footer define-macro="footer">
  <div id="footer" class="footer">
    <div class="lp-arcana" tal:condition="not:view/is_root_page|nothing">
        <div class="lp-branding">
          <a tal:attributes="href string:${rooturl}"><img src="/@@/launchpad-logo-and-name-hierarchy.png" alt="Launchpad"/></a>
          &nbsp;&bull;&nbsp;
          <a tal:attributes="href string:${rooturl}+tour">Take the tour</a>
          &nbsp;&bull;&nbsp;
          <a href="https://help.launchpad.net/">Read the guide</a>
          &nbsp;
          <form id="globalsearch" method="get" accept-charset="UTF-8"
            tal:condition="view/macro:pagehas/globalsearch"
            tal:attributes="action string:${rooturl}+search">
            <input type="search" id="search-text" name="field.text" />
            <input type="image" src="/@@/search" style="vertical-align:5%" alt="Search Launchpad"/>
          </form>
        </div>
        <metal:site-message
          use-macro="context/@@+base-layout-macros/site-message"/>
    </div>

    <div class="colophon">
      &copy; 2004-2012
      <a href="http://canonical.com/">Canonical&nbsp;Ltd.</a>
      &nbsp;&bull;&nbsp;
      <a tal:attributes="href string:${rooturl}legal">Terms of use</a>
      &nbsp;&bull;&nbsp;
      <a tal:condition="not: view/user|nothing"
        href="/feedback">Contact Launchpad Support</a>
      <a tal:condition="view/user|nothing"
        href="/support">Contact Launchpad Support</a>
      &nbsp;&bull;&nbsp;
      <a href="http://blog.launchpad.net/"
	>Blog</a>
      <tal:careers_link condition="not: features/baselayout.careers_link.disabled">
	&nbsp;&bull;&nbsp;
	<a href="http://www.canonical.com/about-canonical/careers"
		>Careers</a>
      </tal:careers_link>
      &nbsp;&bull;&nbsp;
      <a href="http://identi.ca/launchpadstatus"
        >System status</a>
      <span id="lp-version">
      &nbsp;&bull;&nbsp;
        r<tal:revno replace="revno" />
        <tal:devmode condition="devmode">devmode</tal:devmode>
        <tal:demo condition="is_demo">demo site</tal:demo>
        (<a href="https://dev.launchpad.net/"
             >Get the code!</a>)
      </span>
    </div>
  </div>
</metal:footer>

<metal:site-message define-macro="site-message">
  <div class="sitemessage" tal:condition="site_message">
    <tal:site_message tal:content="structure site_message">
      This site is running pre-release code.
    </tal:site_message>
  </div>
</metal:site-message>


<metal:debug-timeline define-macro="debug-timeline">
  <a name="debug_timeline"
    id="debug_timeline"
    class="hidden"
    >
    <table
      tal:condition="request/features/visible_render_time"
      tal:define="timeline_actions modules/lp.services.webapp.adapter/get_timeline_actions"
      class="debug-timeline listing"
      >
      <thead>
	<th>Duration</th>
	<th>Action</th>
      </thead>
      <tr tal:repeat="action timeline_actions">
	<td class="amount" tal:content="action/duration/fmt:millisecondduration"/>
	<td style="font-family: monospace; text-align: left;">
          <pre class="wrap"><span class="action-category" tal:content="action/category"/>: <span class="action-details" tal:content="action/detail"/></pre>
	</td>
      </tr>
    </table>
  </a>
</metal:debug-timeline>


<metal:plural-msg define-macro="plural-message">
  <tal:comment condition="nothing">
    Expected variables to be defined in a containing tag or global:
    count - value to check to determine plural form
    singluar - string to use when count == 1
    plural - string to use when count > 1.  If no plural is given it defaults
    to the singular value + 's'.
  </tal:comment>
  <tal:singular
    condition="python: count == 1"
    replace="singular" /><tal:plural
     define="l_default string:s;
             l_plural plural | string:$singular$l_default;"
    condition="python: count != 1"
    replace="l_plural" /></metal:plural-msg>
</macros>
<|MERGE_RESOLUTION|>--- conflicted
+++ resolved
@@ -72,13 +72,8 @@
 
   <tal:js-loader condition="features/js.combo_loader.enabled">
    <script
-<<<<<<< HEAD
-   src="http://localhost:8000/?yui/yui/yui-min.js&lp/meta.js&yui/loader/loader-min.js"></script>
-   <script type="text/javascript">
-=======
    src="/combo/revno/?yui/yui/yui-min.js&lp/meta.js&yui/loader/loader-min.js"></script>
   <script type="text/javascript">
->>>>>>> 4d6da158
         YUI.GlobalConfig = {
             combine: true,
             comboBase: '/combo/revno/?',
