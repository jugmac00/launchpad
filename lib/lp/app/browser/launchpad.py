--- conflicted
+++ resolved
@@ -56,49 +56,9 @@
 from zope.security.interfaces import Unauthorized
 from zope.traversing.interfaces import ITraversable
 
-<<<<<<< HEAD
-from canonical.config import config
-from canonical.launchpad.helpers import intOrZero
-from canonical.launchpad.interfaces.account import AccountStatus
-from canonical.launchpad.interfaces.launchpad import (
-    IAppFrontPageSearchForm,
-    IBazaarApplication,
-    IRosettaApplication,
-    )
-from canonical.launchpad.interfaces.launchpadstatistic import (
-    ILaunchpadStatisticSet,
-    )
-from canonical.launchpad.interfaces.logintoken import ILoginTokenSet
-from canonical.launchpad.interfaces.temporaryblobstorage import (
-    ITemporaryStorageManager,
-    )
-from canonical.launchpad.layers import WebServiceLayer
-from canonical.launchpad.webapp import (
-    canonical_name,
-    canonical_url,
-    LaunchpadView,
-    Link,
-    Navigation,
-    StandardLaunchpadFacets,
-    stepto,
-    )
-from canonical.launchpad.webapp.authorization import check_permission
-from canonical.launchpad.webapp.breadcrumb import Breadcrumb
-from canonical.launchpad.webapp.interfaces import (
-    IBreadcrumb,
-    ILaunchBag,
-    ILaunchpadRoot,
-    INavigationMenu,
-    )
-from canonical.launchpad.webapp.menu import get_facet
-from canonical.launchpad.webapp.publisher import RedirectionView
-from canonical.launchpad.webapp.url import urlappend
-from canonical.lazr import (
-=======
 from lp import _
 from lp.answers.interfaces.questioncollection import IQuestionSet
 from lp.app.browser.folder import (
->>>>>>> 75857614
     ExportedFolder,
     ExportedImageFolder,
     )
@@ -177,9 +137,9 @@
     ILaunchpadRoot,
     INavigationMenu,
     )
+from lp.services.webapp.menu import get_facet
 from lp.services.webapp.publisher import RedirectionView
 from lp.services.webapp.url import urlappend
-from lp.services.webapp.vhosts import allvhosts
 from lp.services.worlddata.interfaces.country import ICountrySet
 from lp.services.worlddata.interfaces.language import ILanguageSet
 from lp.soyuz.interfaces.binarypackagename import IBinaryPackageNameSet
