--- conflicted
+++ resolved
@@ -12,11 +12,7 @@
   </head>
 
   <body>
-<<<<<<< HEAD
-    <tal:heading metal:fill-slot="heading"><h1>Heading</h1></tal:heading>
-=======
     <tal:heading metal:fill-slot="heading"><h2>Heading</h2></tal:heading>
->>>>>>> b9e9b5e7
     <tal:main metal:fill-slot="main">
       <div class="top-portlet">
         <p class="registered">
