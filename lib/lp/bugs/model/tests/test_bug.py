--- conflicted
+++ resolved
@@ -492,7 +492,6 @@
         self.assertNotIn(private_branch, linked_branches)
 
 
-<<<<<<< HEAD
 class TestBugActivityMethods(TestCaseWithFactory):
 
     layer = DatabaseFunctionalLayer
@@ -744,8 +743,6 @@
         )
 
 
-=======
->>>>>>> ec58a9ae
 class TestBugAutoConfirmation(TestCaseWithFactory):
     """Tests for auto confirming bugs"""
 
