# Copyright 2009-2012 Canonical Ltd.  This software is licensed under the
# GNU Affero General Public License version 3 (see the file LICENSE).

# pylint: disable-msg=E0611,W0212

"""Classes that implement IBugTask and its related interfaces."""

__metaclass__ = type

__all__ = [
    'BugTaskDelta',
    'BugTaskToBugAdapter',
    'BugTask',
    'BugTaskSet',
    'bugtask_sort_key',
    'bug_target_from_key',
    'bug_target_to_key',
    'get_related_bugtasks_search_params',
    'validate_new_target',
    'validate_target',
    ]


import datetime
from itertools import chain
from operator import attrgetter
import re

from lazr.lifecycle.event import (
    ObjectDeletedEvent,
    ObjectModifiedEvent,
    )
from lazr.lifecycle.snapshot import Snapshot
import pytz
from sqlobject import (
    ForeignKey,
    IntCol,
    SQLObjectNotFound,
    StringCol,
    )
from storm.expr import (
    And,
    Join,
    Or,
    SQL,
    Sum,
    )
from storm.store import (
    EmptyResultSet,
    Store,
    )
from zope.component import getUtility
from zope.event import notify
from zope.interface import (
    implements,
    providedBy,
    )
from zope.security.proxy import removeSecurityProxy

from lp.app.enums import ServiceUsage
from lp.app.errors import NotFoundError
from lp.app.interfaces.launchpad import ILaunchpadCelebrities
from lp.bugs.interfaces.bug import IBugSet
from lp.bugs.interfaces.bugtask import (
    BUG_SUPERVISOR_BUGTASK_STATUSES,
    BugTaskImportance,
    BugTaskSearchParams,
    BugTaskStatus,
    BugTaskStatusSearch,
    CannotDeleteBugtask,
    DB_INCOMPLETE_BUGTASK_STATUSES,
    DB_UNRESOLVED_BUGTASK_STATUSES,
    get_bugtask_status,
    IBugTask,
    IBugTaskDelta,
    IBugTaskSet,
    IllegalRelatedBugTasksParams,
    IllegalTarget,
    normalize_bugtask_status,
    RESOLVED_BUGTASK_STATUSES,
    UserCannotEditBugTaskAssignee,
    UserCannotEditBugTaskImportance,
    UserCannotEditBugTaskMilestone,
    UserCannotEditBugTaskStatus,
    )
from lp.registry.interfaces.accesspolicy import IAccessPolicySource
from lp.registry.interfaces.distribution import (
    IDistribution,
    IDistributionSet,
    )
from lp.registry.interfaces.distributionsourcepackage import (
    IDistributionSourcePackage,
    )
from lp.registry.interfaces.distroseries import IDistroSeries
from lp.registry.interfaces.milestone import IMilestoneSet
from lp.registry.interfaces.milestonetag import IProjectGroupMilestoneTag
from lp.registry.interfaces.person import (
    IPerson,
    validate_person,
    validate_public_person,
    )
from lp.registry.interfaces.product import IProduct
from lp.registry.interfaces.productseries import IProductSeries
from lp.registry.interfaces.projectgroup import IProjectGroup
from lp.registry.interfaces.role import IPersonRoles
from lp.registry.interfaces.sourcepackage import ISourcePackage
from lp.registry.interfaces.sourcepackagename import ISourcePackageNameSet
from lp.registry.model.pillar import pillar_sort_key
from lp.registry.model.sourcepackagename import SourcePackageName
from lp.services import features
from lp.services.database.constants import UTC_NOW
from lp.services.database.datetimecol import UtcDateTimeCol
from lp.services.database.enumcol import EnumCol
from lp.services.database.lpstorm import IStore
from lp.services.database.nl_search import nl_phrase_search
from lp.services.database.sqlbase import (
    block_implicit_flushes,
    cursor,
    quote,
    SQLBase,
    sqlvalues,
    )
from lp.services.helpers import shortlist
from lp.services.propertycache import get_property_cache
from lp.services.searchbuilder import any
from lp.services.webapp.interfaces import (
    DEFAULT_FLAVOR,
    ILaunchBag,
    IStoreSelector,
    MAIN_STORE,
    )


def bugtask_sort_key(bugtask):
    """A sort key for a set of bugtasks. We want:

          - products first, followed by their productseries tasks
          - distro tasks, followed by their distroseries tasks
          - ubuntu first among the distros
    """
    if bugtask.product:
        product_name = bugtask.product.name
        productseries_name = None
    elif bugtask.productseries:
        productseries_name = bugtask.productseries.name
        product_name = bugtask.productseries.product.name
    else:
        product_name = None
        productseries_name = None

    if bugtask.distribution:
        distribution_name = bugtask.distribution.name
    else:
        distribution_name = None

    if bugtask.distroseries:
        distroseries_name = bugtask.distroseries.version
        distribution_name = bugtask.distroseries.distribution.name
    else:
        distroseries_name = None

    if bugtask.sourcepackagename:
        sourcepackage_name = bugtask.sourcepackagename.name
    else:
        sourcepackage_name = None

    # Move ubuntu to the top.
    if distribution_name == 'ubuntu':
        distribution_name = '-'

    return (
        bugtask.bug.id, distribution_name, product_name, productseries_name,
        distroseries_name, sourcepackage_name)


def get_related_bugtasks_search_params(user, context, **kwargs):
    """Returns a list of `BugTaskSearchParams` which can be used to
    search for all tasks related to a user given by `context`.

    Which tasks are related to a user?
      * the user has to be either assignee or owner of this task
        OR
      * the user has to be subscriber or commenter to the underlying bug
        OR
      * the user is reporter of the underlying bug, but this condition
        is automatically fulfilled by the first one as each new bug
        always get one task owned by the bug reporter
    """
    assert IPerson.providedBy(context), "Context argument needs to be IPerson"
    relevant_fields = ('assignee', 'bug_subscriber', 'owner', 'bug_commenter',
                       'structural_subscriber')
    search_params = []
    for key in relevant_fields:
        # all these parameter default to None
        user_param = kwargs.get(key)
        if user_param is None or user_param == context:
            # we are only creating a `BugTaskSearchParams` object if
            # the field is None or equal to the context
            arguments = kwargs.copy()
            arguments[key] = context
            if key == 'owner':
                # Specify both owner and bug_reporter to try to
                # prevent the same bug (but different tasks)
                # being displayed.
                # see `PersonRelatedBugTaskSearchListingView.searchUnbatched`
                arguments['bug_reporter'] = context
            search_params.append(
                BugTaskSearchParams.fromSearchForm(user, **arguments))
    if len(search_params) == 0:
        # unable to search for related tasks to user_context because user
        # modified the query in an invalid way by overwriting all user
        # related parameters
        raise IllegalRelatedBugTasksParams(
            ('Cannot search for related tasks to \'%s\', at least one '
             'of these parameter has to be empty: %s'
                % (context.name, ", ".join(relevant_fields))))
    return search_params


def bug_target_from_key(product, productseries, distribution, distroseries,
                        sourcepackagename):
    """Returns the IBugTarget defined by the given DB column values."""
    if product:
        return product
    elif productseries:
        return productseries
    elif distribution:
        if sourcepackagename:
            return distribution.getSourcePackage(
                sourcepackagename)
        else:
            return distribution
    elif distroseries:
        if sourcepackagename:
            return distroseries.getSourcePackage(
                sourcepackagename)
        else:
            return distroseries
    else:
        raise AssertionError("Unable to determine bugtask target.")


def bug_target_to_key(target):
    """Returns the DB column values for an IBugTarget."""
    values = dict(
                product=None,
                productseries=None,
                distribution=None,
                distroseries=None,
                sourcepackagename=None,
                )
    if IProduct.providedBy(target):
        values['product'] = target
    elif IProductSeries.providedBy(target):
        values['productseries'] = target
    elif IDistribution.providedBy(target):
        values['distribution'] = target
    elif IDistroSeries.providedBy(target):
        values['distroseries'] = target
    elif IDistributionSourcePackage.providedBy(target):
        values['distribution'] = target.distribution
        values['sourcepackagename'] = target.sourcepackagename
    elif ISourcePackage.providedBy(target):
        values['distroseries'] = target.distroseries
        values['sourcepackagename'] = target.sourcepackagename
    else:
        raise AssertionError("Not an IBugTarget.")
    return values


class BugTaskDelta:
    """See `IBugTaskDelta`."""

    implements(IBugTaskDelta)

    def __init__(self, bugtask, status=None, importance=None,
                 assignee=None, milestone=None, bugwatch=None, target=None):
        self.bugtask = bugtask

        self.assignee = assignee
        self.bugwatch = bugwatch
        self.importance = importance
        self.milestone = milestone
        self.status = status
        self.target = target


def BugTaskToBugAdapter(bugtask):
    """Adapt an IBugTask to an IBug."""
    return bugtask.bug


class PassthroughValue:
    """A wrapper to allow setting values on conjoined bug tasks."""

    def __init__(self, value):
        self.value = value


@block_implicit_flushes
def validate_conjoined_attribute(self, attr, value):
    # If the value has been wrapped in a _PassthroughValue instance,
    # then we are being updated by our conjoined master: pass the
    # value through without any checking.
    if isinstance(value, PassthroughValue):
        return value.value

    # Check to see if the object is being instantiated.  This test is specific
    # to SQLBase.  Checking for specific attributes (like self.bug) is
    # insufficient and fragile.
    if self._SO_creating:
        return value

    # If this is a conjoined slave then call setattr on the master.
    # Effectively this means that making a change to the slave will
    # actually make the change to the master (which will then be passed
    # down to the slave, of course). This helps to prevent OOPSes when
    # people try to update the conjoined slave via the API.
    conjoined_master = self.conjoined_master
    if conjoined_master is not None:
        setattr(conjoined_master, attr, value)
        return value

    # If there is a conjoined slave, update that.
    conjoined_bugtask = self.conjoined_slave
    if conjoined_bugtask:
        setattr(conjoined_bugtask, attr, PassthroughValue(value))

    return value


def validate_status(self, attr, value):
    if value not in self._NON_CONJOINED_STATUSES:
        return validate_conjoined_attribute(self, attr, value)
    else:
        return value


def validate_assignee(self, attr, value):
    value = validate_conjoined_attribute(self, attr, value)
    # Check if this person is valid and not None.
    return validate_person(self, attr, value)


def validate_target(bug, target, retarget_existing=True):
    """Validate a bugtask target against a bug's existing tasks.

    Checks that no conflicting tasks already exist, and that the new
    target's pillar supports the bug's access policy.
    """
    if bug.getBugTask(target):
        raise IllegalTarget(
            "A fix for this bug has already been requested for %s"
            % target.displayname)

    if (IDistributionSourcePackage.providedBy(target) or
        ISourcePackage.providedBy(target)):
        # If the distribution has at least one series, check that the
        # source package has been published in the distribution.
        if (target.sourcepackagename is not None and
            len(target.distribution.series) > 0):
            try:
                target.distribution.guessPublishedSourcePackageName(
                    target.sourcepackagename.name)
            except NotFoundError, e:
                raise IllegalTarget(e[0])

    if bug.private and not bool(features.getFeatureFlag(
            'disclosure.allow_multipillar_private_bugs.enabled')):
        # Perhaps we are replacing the one and only existing bugtask, in
        # which case that's ok.
        if retarget_existing and len(bug.bugtasks) <= 1:
            return
        # We can add a target so long as the pillar exists already.
        if (len(bug.affected_pillars) > 0
                and target.pillar not in bug.affected_pillars):
            raise IllegalTarget(
                "This private bug already affects %s. "
                "Private bugs cannot affect multiple projects."
                    % bug.default_bugtask.target.bugtargetdisplayname)

    if (bug.access_policy is not None and
        bug.access_policy.pillar != target.pillar and
        not getUtility(IAccessPolicySource).getByPillarAndType(
            target.pillar, bug.access_policy.type)):
        raise IllegalTarget(
            "%s doesn't have a %s access policy."
            % (target.pillar.displayname, bug.access_policy.type.title))


def validate_new_target(bug, target):
    """Validate a bugtask target to be added.

    Make sure that the isn't already a distribution task without a
    source package, or that such task is added only when the bug doesn't
    already have any tasks for the distribution.

    The same checks as `validate_target` does are also done.
    """
    if IDistribution.providedBy(target):
        # Prevent having a task on only the distribution if there's at
        # least one task already on the distribution, whether or not
        # that task also has a source package.
        distribution_tasks_for_bug = [
            bugtask for bugtask
            in shortlist(bug.bugtasks, longest_expected=50)
            if bugtask.distribution == target]

        if len(distribution_tasks_for_bug) > 0:
            raise IllegalTarget(
                "This bug is already on %s. Please specify an "
                "affected package in which the bug has not yet "
                "been reported." % target.displayname)
    elif IDistributionSourcePackage.providedBy(target):
        # Ensure that there isn't already a generic task open on the
        # distribution for this bug, because if there were, that task
        # should be reassigned to the sourcepackage, rather than a new
        # task opened.
        if bug.getBugTask(target.distribution) is not None:
            raise IllegalTarget(
                "This bug is already open on %s with no package "
                "specified. You should fill in a package name for "
                "the existing bug." % target.distribution.displayname)

    validate_target(bug, target, retarget_existing=False)


class BugTask(SQLBase):
    """See `IBugTask`."""
    implements(IBugTask)
    _table = "BugTask"
    _defaultOrder = ['distribution', 'product', 'productseries',
                     'distroseries', 'milestone', 'sourcepackagename']
    _CONJOINED_ATTRIBUTES = (
        "_status", "importance", "assigneeID", "milestoneID",
        "date_assigned", "date_confirmed", "date_inprogress",
        "date_closed", "date_incomplete", "date_left_new",
        "date_triaged", "date_fix_committed", "date_fix_released",
        "date_left_closed")
    _NON_CONJOINED_STATUSES = (BugTaskStatus.WONTFIX, )

    _inhibit_target_check = False

    bug = ForeignKey(dbName='bug', foreignKey='Bug', notNull=True)
    product = ForeignKey(
        dbName='product', foreignKey='Product',
        notNull=False, default=None)
    productseries = ForeignKey(
        dbName='productseries', foreignKey='ProductSeries',
        notNull=False, default=None)
    sourcepackagename = ForeignKey(
        dbName='sourcepackagename', foreignKey='SourcePackageName',
        notNull=False, default=None)
    distribution = ForeignKey(
        dbName='distribution', foreignKey='Distribution',
        notNull=False, default=None)
    distroseries = ForeignKey(
        dbName='distroseries', foreignKey='DistroSeries',
        notNull=False, default=None)
    milestone = ForeignKey(
        dbName='milestone', foreignKey='Milestone',
        notNull=False, default=None,
        storm_validator=validate_conjoined_attribute)
    _status = EnumCol(
        dbName='status', notNull=True,
        schema=(BugTaskStatus, BugTaskStatusSearch),
        default=BugTaskStatus.NEW,
        storm_validator=validate_status)
    importance = EnumCol(
        dbName='importance', notNull=True,
        schema=BugTaskImportance,
        default=BugTaskImportance.UNDECIDED,
        storm_validator=validate_conjoined_attribute)
    assignee = ForeignKey(
        dbName='assignee', foreignKey='Person',
        storm_validator=validate_assignee,
        notNull=False, default=None)
    bugwatch = ForeignKey(dbName='bugwatch', foreignKey='BugWatch',
        notNull=False, default=None)
    date_assigned = UtcDateTimeCol(notNull=False, default=None,
        storm_validator=validate_conjoined_attribute)
    datecreated = UtcDateTimeCol(notNull=False, default=UTC_NOW)
    date_confirmed = UtcDateTimeCol(notNull=False, default=None,
        storm_validator=validate_conjoined_attribute)
    date_inprogress = UtcDateTimeCol(notNull=False, default=None,
        storm_validator=validate_conjoined_attribute)
    date_closed = UtcDateTimeCol(notNull=False, default=None,
        storm_validator=validate_conjoined_attribute)
    date_incomplete = UtcDateTimeCol(notNull=False, default=None,
        storm_validator=validate_conjoined_attribute)
    date_left_new = UtcDateTimeCol(notNull=False, default=None,
        storm_validator=validate_conjoined_attribute)
    date_triaged = UtcDateTimeCol(notNull=False, default=None,
        storm_validator=validate_conjoined_attribute)
    date_fix_committed = UtcDateTimeCol(notNull=False, default=None,
        storm_validator=validate_conjoined_attribute)
    date_fix_released = UtcDateTimeCol(notNull=False, default=None,
        storm_validator=validate_conjoined_attribute)
    date_left_closed = UtcDateTimeCol(notNull=False, default=None,
        storm_validator=validate_conjoined_attribute)
    heat = IntCol(notNull=True, default=0)
    owner = ForeignKey(
        dbName='owner', foreignKey='Person',
        storm_validator=validate_public_person, notNull=True)
    # The targetnamecache is a value that is only supposed to be set
    # when a bugtask is created/modified or by the
    # update-bugtask-targetnamecaches cronscript. For this reason it's
    # not exposed in the interface, and client code should always use
    # the bugtargetname and bugtargetdisplayname properties.
    #
    # This field is actually incorrectly named, since it currently
    # stores the bugtargetdisplayname.
    targetnamecache = StringCol(
        dbName='targetnamecache', notNull=False, default=None)

    @property
    def status(self):
        if self._status in DB_INCOMPLETE_BUGTASK_STATUSES:
            return BugTaskStatus.INCOMPLETE
        return self._status

    @property
    def title(self):
        """See `IBugTask`."""
        return 'Bug #%s in %s: "%s"' % (
            self.bug.id, self.bugtargetdisplayname, self.bug.title)

    @property
    def bug_subscribers(self):
        """See `IBugTask`."""
        return tuple(
            chain(self.bug.getDirectSubscribers(),
                  self.bug.getIndirectSubscribers()))

    @property
    def bugtargetname(self):
        """See `IBugTask`."""
        return self.target.bugtargetname

    @property
    def target(self):
        """See `IBugTask`."""
        return bug_target_from_key(
            self.product, self.productseries, self.distribution,
            self.distroseries, self.sourcepackagename)

    @property
    def related_tasks(self):
        """See `IBugTask`."""
        other_tasks = [
            task for task in self.bug.bugtasks if task != self]

        return other_tasks

    @property
    def pillar(self):
        """See `IBugTask`."""
        return self.target.pillar

    @property
    def other_affected_pillars(self):
        """See `IBugTask`."""
        result = set()
        this_pillar = self.pillar
        for task in self.bug.bugtasks:
            that_pillar = task.pillar
            if that_pillar != this_pillar:
                result.add(that_pillar)
        return sorted(result, key=pillar_sort_key)

    @property
    def bugtargetdisplayname(self):
        """See `IBugTask`."""
        return self.targetnamecache

    @property
    def age(self):
        """See `IBugTask`."""
        now = datetime.datetime.now(pytz.UTC)

        return now - self.datecreated

    @property
    def task_age(self):
        """See `IBugTask`."""
        return self.age.seconds

    # Several other classes need to generate lists of bug tasks, and
    # one thing they often have to filter for is completeness. We maintain
    # this single canonical query string here so that it does not have to be
    # cargo culted into Product, Distribution, ProductSeries etc
    completeness_clause = """
        BugTask.status IN ( %s )
        """ % ','.join([str(a.value) for a in RESOLVED_BUGTASK_STATUSES])

    @property
    def is_complete(self):
        """See `IBugTask`.

        Note that this should be kept in sync with the completeness_clause
        above.
        """
        return self._status in RESOLVED_BUGTASK_STATUSES

    def canBeDeleted(self):
        try:
            self.checkCanBeDeleted()
        except Exception:
            return False
        return True

    def checkCanBeDeleted(self):
        num_bugtasks = Store.of(self).find(
            BugTask, bug=self.bug).count()

        if num_bugtasks < 2:
            raise CannotDeleteBugtask(
                "Cannot delete only bugtask affecting: %s."
                % self.target.bugtargetdisplayname)

    def delete(self, who=None):
        """See `IBugTask`."""
        if who is None:
            who = getUtility(ILaunchBag).user

        # Raise an error if the bugtask cannot be deleted.
        self.checkCanBeDeleted()

        bug = self.bug
        target = self.target
        notify(ObjectDeletedEvent(self, who))
        self.destroySelf()
        del get_property_cache(bug).bugtasks

        # When a task is deleted, we also delete it's BugNomination entry
        # if there is one. Sadly, getNominationFor() can return None or
        # raise NotFoundError so we need to check for both.
        try:
            nomination = bug.getNominationFor(target)
            if nomination is not None:
                nomination.destroySelf()
        except NotFoundError:
            # We don't care if there isn't a nomination
            pass

    def findSimilarBugs(self, user, limit=10):
        """See `IBugTask`."""
        if self.product is not None:
            context_params = {'product': self.product}
        elif (self.sourcepackagename is not None and
            self.distribution is not None):
            context_params = {
                'distribution': self.distribution,
                'sourcepackagename': self.sourcepackagename,
                }
        elif self.distribution is not None:
            context_params = {'distribution': self.distribution}
        else:
            raise AssertionError("BugTask doesn't have a searchable target.")

        matching_bugtasks = getUtility(IBugTaskSet).findSimilar(
            user, self.bug.title, **context_params)

        matching_bugs = getUtility(IBugSet).getDistinctBugsForBugTasks(
            matching_bugtasks, user, limit)

        # Make sure to exclude the bug of the current bugtask.
        return [bug for bug in matching_bugs if bug.id != self.bugID]

    def subscribe(self, person, subscribed_by):
        """See `IBugTask`."""
        return self.bug.subscribe(person, subscribed_by)

    def isSubscribed(self, person):
        """See `IBugTask`."""
        return self.bug.isSubscribed(person)

    def _syncSourcePackages(self, new_spn):
        """Synchronize changes to source packages with other distrotasks.

        If one distroseriestask's source package is changed, all the
        other distroseriestasks with the same distribution and source
        package has to be changed, as well as the corresponding
        distrotask.
        """
        if self.bug is None or not (self.distribution or self.distroseries):
            # The validator is being called on a new or non-distro task.
            return
        distribution = self.distribution or self.distroseries.distribution
        for bugtask in self.related_tasks:
            relevant = (
                bugtask.sourcepackagename == self.sourcepackagename and
                distribution in (
                    bugtask.distribution,
                    getattr(bugtask.distroseries, 'distribution', None)))
            if relevant:
                key = bug_target_to_key(bugtask.target)
                key['sourcepackagename'] = new_spn
                bugtask.transitionToTarget(
                    bug_target_from_key(**key),
                    _sync_sourcepackages=False)

    def getContributorInfo(self, user, person):
        """See `IBugTask`."""
        result = {}
        result['is_contributor'] = person.isBugContributorInTarget(
            user, self.pillar)
        result['person_name'] = person.displayname
        result['pillar_name'] = self.pillar.displayname
        return result

    def getConjoinedMaster(self, bugtasks, bugtasks_by_package=None):
        """See `IBugTask`."""
        conjoined_master = None
        if self.distribution:
            if bugtasks_by_package is None:
                bugtasks_by_package = (
                    self.bug.getBugTasksByPackageName(bugtasks))
            bugtasks = bugtasks_by_package[self.sourcepackagename]
            possible_masters = [
                bugtask for bugtask in bugtasks
                if (bugtask.distroseries is not None and
                    bugtask.sourcepackagename == self.sourcepackagename)]
            # Return early, so that we don't have to get currentseries,
            # which is expensive.
            if len(possible_masters) == 0:
                return None
            current_series = self.distribution.currentseries
            for bugtask in possible_masters:
                if bugtask.distroseries == current_series:
                    conjoined_master = bugtask
                    break
        elif self.product:
            assert self.product.development_focusID is not None, (
                'A product should always have a development series.')
            devel_focusID = self.product.development_focusID
            for bugtask in bugtasks:
                if bugtask.productseriesID == devel_focusID:
                    conjoined_master = bugtask
                    break

        if (conjoined_master is not None and
            conjoined_master.status in self._NON_CONJOINED_STATUSES):
            conjoined_master = None
        return conjoined_master

    def _get_shortlisted_bugtasks(self):
        return shortlist(self.bug.bugtasks, longest_expected=200)

    @property
    def conjoined_master(self):
        """See `IBugTask`."""
        return self.getConjoinedMaster(self._get_shortlisted_bugtasks())

    @property
    def conjoined_slave(self):
        """See `IBugTask`."""
        conjoined_slave = None
        if self.distroseries:
            distribution = self.distroseries.distribution
            if self.distroseries != distribution.currentseries:
                # Only current series tasks are conjoined.
                return None
            for bugtask in self._get_shortlisted_bugtasks():
                if (bugtask.distribution == distribution and
                    bugtask.sourcepackagename == self.sourcepackagename):
                    conjoined_slave = bugtask
                    break
        elif self.productseries:
            product = self.productseries.product
            if self.productseries != product.development_focus:
                # Only development focus tasks are conjoined.
                return None
            for bugtask in self._get_shortlisted_bugtasks():
                if bugtask.product == product:
                    conjoined_slave = bugtask
                    break

        if (conjoined_slave is not None and
            self.status in self._NON_CONJOINED_STATUSES):
            conjoined_slave = None
        return conjoined_slave

    def _syncFromConjoinedSlave(self):
        """Ensure the conjoined master is synched from its slave.

        This method should be used only directly after when the
        conjoined master has been created after the slave, to ensure
        that they are in sync from the beginning.
        """
        conjoined_slave = self.conjoined_slave

        for synched_attr in self._CONJOINED_ATTRIBUTES:
            slave_attr_value = getattr(conjoined_slave, synched_attr)
            # Bypass our checks that prevent setting attributes on
            # conjoined masters by calling the underlying sqlobject
            # setter methods directly.
            setattr(self, synched_attr, PassthroughValue(slave_attr_value))

    @property
    def target_uses_malone(self):
        """See `IBugTask`"""
        # XXX sinzui 2007-10-04 bug=149009:
        # This property is not needed. Code should inline this implementation.
        return (self.pillar.bug_tracking_usage == ServiceUsage.LAUNCHPAD)

    def transitionToMilestone(self, new_milestone, user):
        """See `IBugTask`."""
        if not self.userHasBugSupervisorPrivileges(user):
            raise UserCannotEditBugTaskMilestone(
                "User does not have sufficient permissions "
                "to edit the bug task milestone.")
        else:
            self.milestone = new_milestone

    def transitionToImportance(self, new_importance, user):
        """See `IBugTask`."""
        if not self.userHasBugSupervisorPrivileges(user):
            raise UserCannotEditBugTaskImportance(
                "User does not have sufficient permissions "
                "to edit the bug task importance.")
        else:
            self.importance = new_importance

    # START TEMPORARY BIT FOR BUGTASK AUTOCONFIRM FEATURE FLAG.
    _parse_launchpad_names = re.compile(r"[a-z0-9][a-z0-9\+\.\-]+").findall

    def _checkAutoconfirmFeatureFlag(self):
        """Does a feature flag enable automatic switching of our bugtasks?"""
        # This method should be ripped out if we determine that we like
        # this behavior for all projects.
        # This is a bit of a feature flag hack, but has been discussed as
        # a reasonable way to deploy this quickly.
        pillar = self.pillar
        if IDistribution.providedBy(pillar):
            flag_name = 'bugs.autoconfirm.enabled_distribution_names'
        else:
            assert IProduct.providedBy(pillar), 'unexpected pillar'
            flag_name = 'bugs.autoconfirm.enabled_product_names'
        enabled = features.getFeatureFlag(flag_name)
        if enabled is None:
            return False
        if (enabled.strip() != '*' and
            pillar.name not in self._parse_launchpad_names(enabled)):
            # We are not generically enabled ('*') and our pillar's name
            # is not explicitly enabled.
            return False
        return True
    # END TEMPORARY BIT FOR BUGTASK AUTOCONFIRM FEATURE FLAG.

    def maybeConfirm(self):
        """Maybe confirm this bugtask.
        Only call this if the bug._shouldConfirmBugtasks().
        This adds the further constraint that the bugtask needs to be NEW,
        and not imported from an external bug tracker.
        """
        if (self.status == BugTaskStatus.NEW
            and self.bugwatch is None
            # START TEMPORARY BIT FOR BUGTASK AUTOCONFIRM FEATURE FLAG.
            and self._checkAutoconfirmFeatureFlag()
            # END TEMPORARY BIT FOR BUGTASK AUTOCONFIRM FEATURE FLAG.
            ):
            janitor = getUtility(ILaunchpadCelebrities).janitor
            bugtask_before_modification = Snapshot(
                self, providing=providedBy(self))
            # Create a bug message explaining why the janitor auto-confirmed
            # the bugtask.
            msg = ("Status changed to 'Confirmed' because the bug "
                   "affects multiple users.")
            self.bug.newMessage(owner=janitor, content=msg)
            self.transitionToStatus(BugTaskStatus.CONFIRMED, janitor)
            notify(ObjectModifiedEvent(
                self, bugtask_before_modification, ['status'], user=janitor))

    def canTransitionToStatus(self, new_status, user):
        """See `IBugTask`."""
        new_status = normalize_bugtask_status(new_status)
        if (self.status == BugTaskStatus.FIXRELEASED and
           (user.id == self.bug.ownerID or user.inTeam(self.bug.owner))):
            return True
        elif self.userHasBugSupervisorPrivileges(user):
            return True
        else:
            return (self.status not in (
                        BugTaskStatus.WONTFIX, BugTaskStatus.FIXRELEASED)
                    and new_status not in BUG_SUPERVISOR_BUGTASK_STATUSES)

    def transitionToStatus(self, new_status, user, when=None):
        """See `IBugTask`."""
        if not new_status or user is None:
            # This is mainly to facilitate tests which, unlike the
            # normal status form, don't always submit a status when
            # testing the edit form.
            return

        new_status = normalize_bugtask_status(new_status)

        if not self.canTransitionToStatus(new_status, user):
            raise UserCannotEditBugTaskStatus(
                "Only Bug Supervisors may change status to %s." % (
                    new_status.title,))

        if new_status == BugTaskStatus.INCOMPLETE:
            # We store INCOMPLETE as INCOMPLETE_WITHOUT_RESPONSE so that it
            # can be queried on efficiently.
            if (when is None or self.bug.date_last_message is None or
                when > self.bug.date_last_message):
                new_status = BugTaskStatusSearch.INCOMPLETE_WITHOUT_RESPONSE
            else:
                new_status = BugTaskStatusSearch.INCOMPLETE_WITH_RESPONSE

        if self._status == new_status:
            # No change in the status, so nothing to do.
            return

        old_status = self.status
        self._status = new_status

        if new_status == BugTaskStatus.UNKNOWN:
            # Ensure that all status-related dates are cleared,
            # because it doesn't make sense to have any values set for
            # date_confirmed, date_closed, etc. when the status
            # becomes UNKNOWN.
            self.date_confirmed = None
            self.date_inprogress = None
            self.date_closed = None
            self.date_incomplete = None
            self.date_triaged = None
            self.date_fix_committed = None
            self.date_fix_released = None

            return

        if when is None:
            when = datetime.datetime.now(pytz.UTC)

        # Record the date of the particular kinds of transitions into
        # certain states.
        if ((old_status < BugTaskStatus.CONFIRMED) and
            (new_status >= BugTaskStatus.CONFIRMED)):
            # Even if the bug task skips the Confirmed status
            # (e.g. goes directly to Fix Committed), we'll record a
            # confirmed date at the same time anyway, otherwise we get
            # a strange gap in our data, and potentially misleading
            # reports.
            self.date_confirmed = when

        if ((old_status < BugTaskStatus.INPROGRESS) and
            (new_status >= BugTaskStatus.INPROGRESS)):
            # Same idea with In Progress as the comment above about
            # Confirmed.
            self.date_inprogress = when

        if (old_status == BugTaskStatus.NEW and
            new_status > BugTaskStatus.NEW and
            self.date_left_new is None):
            # This task is leaving the NEW status for the first time
            self.date_left_new = when

        # If the new status is equal to or higher
        # than TRIAGED, we record a `date_triaged`
        # to mark the fact that the task has passed
        # through this status.
        if (old_status < BugTaskStatus.TRIAGED and
            new_status >= BugTaskStatus.TRIAGED):
            # This task is now marked as TRIAGED
            self.date_triaged = when

        # If the new status is equal to or higher
        # than FIXCOMMITTED, we record a `date_fixcommitted`
        # to mark the fact that the task has passed
        # through this status.
        if (old_status < BugTaskStatus.FIXCOMMITTED and
            new_status >= BugTaskStatus.FIXCOMMITTED):
            # This task is now marked as FIXCOMMITTED
            self.date_fix_committed = when

        # If the new status is equal to or higher
        # than FIXRELEASED, we record a `date_fixreleased`
        # to mark the fact that the task has passed
        # through this status.
        if (old_status < BugTaskStatus.FIXRELEASED and
            new_status >= BugTaskStatus.FIXRELEASED):
            # This task is now marked as FIXRELEASED
            self.date_fix_released = when

        # Bugs can jump in and out of 'incomplete' status
        # and for just as long as they're marked incomplete
        # we keep a date_incomplete recorded for them.
        if new_status in DB_INCOMPLETE_BUGTASK_STATUSES:
            self.date_incomplete = when
        else:
            self.date_incomplete = None

        if ((old_status in DB_UNRESOLVED_BUGTASK_STATUSES) and
            (new_status in RESOLVED_BUGTASK_STATUSES)):
            self.date_closed = when

        if ((old_status in RESOLVED_BUGTASK_STATUSES) and
            (new_status in DB_UNRESOLVED_BUGTASK_STATUSES)):
            self.date_left_closed = when

        # Ensure that we don't have dates recorded for state
        # transitions, if the bugtask has regressed to an earlier
        # workflow state. We want to ensure that, for example, a
        # bugtask that went New => Confirmed => New
        # has a dateconfirmed value of None.
        if new_status in DB_UNRESOLVED_BUGTASK_STATUSES:
            self.date_closed = None

        if new_status < BugTaskStatus.CONFIRMED:
            self.date_confirmed = None

        if new_status < BugTaskStatus.INPROGRESS:
            self.date_inprogress = None

        if new_status < BugTaskStatus.TRIAGED:
            self.date_triaged = None

        if new_status < BugTaskStatus.FIXCOMMITTED:
            self.date_fix_committed = None

        if new_status < BugTaskStatus.FIXRELEASED:
            self.date_fix_released = None

    def userCanSetAnyAssignee(self, user):
        """See `IBugTask`."""
        if user is None:
            return False
        elif self.pillar.bug_supervisor is None:
            return True
        else:
            return self.userHasBugSupervisorPrivileges(user)

    def userCanUnassign(self, user):
        """See `IBugTask`."""
        return user is not None

    def canTransitionToAssignee(self, assignee):
        """See `IBugTask`."""
        # All users can assign and unassign themselves and their teams,
        # but only project owners, bug supervisors, project/distribution
        # drivers and Launchpad admins can assign others.
        user = getUtility(ILaunchBag).user
        return (
            user is not None and (
                user.inTeam(assignee) or
                (assignee is None and self.userCanUnassign(user)) or
                self.userCanSetAnyAssignee(user)))

    def transitionToAssignee(self, assignee):
        """See `IBugTask`."""
        if assignee == self.assignee:
            # No change to the assignee, so nothing to do.
            return

        if not self.canTransitionToAssignee(assignee):
            raise UserCannotEditBugTaskAssignee(
                'Regular users can assign and unassign only themselves and '
                'their teams. Only project owners, bug supervisors, drivers '
                'and release managers can assign others.')

        now = datetime.datetime.now(pytz.UTC)
        if self.assignee and not assignee:
            # The assignee is being cleared, so clear the date_assigned
            # value.
            self.date_assigned = None
            # The bugtask is unassigned, so clear the _known_viewer cached
            # property for the bug. Retain the current assignee as a viewer so
            # that they are able to unassign themselves and get confirmation
            # that that worked.
            get_property_cache(self.bug)._known_viewers = set(
                [self.assignee.id])
        if not self.assignee and assignee:
            # The task is going from not having an assignee to having
            # one, so record when this happened
            self.date_assigned = now

        self.assignee = assignee
        # Invalidate the old visibility cache for this bug and replace it with
        # the new assignee.
        if self.assignee is not None:
            get_property_cache(self.bug)._known_viewers = set(
                [self.assignee.id])

    def validateTransitionToTarget(self, target):
        """See `IBugTask`."""
        from lp.registry.model.distroseries import DistroSeries

        # Check if any series are involved. You can't retarget series
        # tasks. Except for DistroSeries/SourcePackage tasks, which can
        # only be retargetted to another SourcePackage in the same
        # DistroSeries, or the DistroSeries.
        interfaces = set(providedBy(target))
        interfaces.update(providedBy(self.target))
        if IProductSeries in interfaces:
            raise IllegalTarget(
                "Series tasks may only be created by approving nominations.")
        elif interfaces.intersection((IDistroSeries, ISourcePackage)):
            series = set()
            for potential_target in (target, self.target):
                if IDistroSeries.providedBy(potential_target):
                    series.add(potential_target)
                elif ISourcePackage.providedBy(potential_target):
                    series.add(potential_target.distroseries)
                else:
                    series = set()
                    break
            if len(series) != 1:
                raise IllegalTarget(
                    "Distribution series tasks may only be retargeted "
                    "to a package within the same series.")
        # Because of the mildly insane way that DistroSeries nominations
        # work (they affect all Distributions and
        # DistributionSourcePackages), we can't sensibly allow
        # pillar changes to/from distributions with series tasks on this
        # bug. That would require us to create or delete tasks.
        # Changing just the sourcepackagename is OK, though, as a
        # validator on sourcepackagename will change all related tasks.
        elif interfaces.intersection(
            (IDistribution, IDistributionSourcePackage)):
            # Work out the involved distros (will include None if there
            # are product tasks).
            distros = set()
            for potential_target in (target, self.target):
                if IDistribution.providedBy(potential_target.pillar):
                    distros.add(potential_target.pillar)
                else:
                    distros.add(None)
            if len(distros) > 1:
                # Multiple distros involved. Check that none of their
                # series have tasks on this bug.
                if not Store.of(self).find(
                    BugTask,
                    BugTask.bugID == self.bugID,
                    BugTask.distroseriesID == DistroSeries.id,
                    DistroSeries.distributionID.is_in(
                        distro.id for distro in distros if distro),
                    ).is_empty():
                    raise IllegalTarget(
                        "Distribution tasks with corresponding series "
                        "tasks may only be retargeted to a different "
                        "package.")

        validate_target(self.bug, target)

    def transitionToTarget(self, target, _sync_sourcepackages=True):
        """See `IBugTask`.

        If _sync_sourcepackages is True (the default) and the
        sourcepackagename is being changed, any other tasks for the same
        name in this distribution will have their names updated to
        match. This should only be used by _syncSourcePackages.
        """
        if self.target == target:
            return

        self.validateTransitionToTarget(target)

        target_before_change = self.target

        if (self.milestone is not None and
            self.milestone.target != target.pillar):
            # If the milestone for this bugtask is set, we
            # have to make sure that it's a milestone of the
            # current target, or reset it to None
            self.milestone = None

        new_key = bug_target_to_key(target)

        # As a special case, if the sourcepackagename has changed then
        # we update any other tasks for the same distribution and
        # sourcepackagename. This keeps series tasks consistent.
        if (_sync_sourcepackages and
            new_key['sourcepackagename'] != self.sourcepackagename):
            self._syncSourcePackages(new_key['sourcepackagename'])

        for name, value in new_key.iteritems():
            setattr(self, name, value)
        self.updateTargetNameCache()

        # If there's a policy set and we're changing to a another
        # pillar, recalculate the access policy.
        if (self.bug.access_policy is not None and
            self.bug.access_policy.pillar != target.pillar):
            self.bug.setAccessPolicy(self.bug.access_policy.type)

        # START TEMPORARY BIT FOR BUGTASK AUTOCONFIRM FEATURE FLAG.
        # We also should see if we ought to auto-transition to the
        # CONFIRMED status.
        if (self.target != target_before_change and
            self.bug.shouldConfirmBugtasks()):
            self.maybeConfirm()
        # END TEMPORARY BIT FOR BUGTASK AUTOCONFIRM FEATURE FLAG.

    def updateTargetNameCache(self, newtarget=None):
        """See `IBugTask`."""
        if newtarget is None:
            newtarget = self.target
        targetname = newtarget.bugtargetdisplayname
        if self.targetnamecache != targetname:
            self.targetnamecache = targetname

    def getPackageComponent(self):
        """See `IBugTask`."""
        if ISourcePackage.providedBy(self.target):
            return self.target.latest_published_component
        if IDistributionSourcePackage.providedBy(self.target):
            spph = self.target.latest_overall_publication
            if spph:
                return spph.component
        return None

    def asEmailHeaderValue(self):
        """See `IBugTask`."""
        # Calculate an appropriate display value for the assignee.
        if self.assignee:
            if self.assignee.preferredemail:
                assignee_value = self.assignee.preferredemail.email
            else:
                # There is an assignee with no preferredemail, so we'll
                # "degrade" to the assignee.name. This might happen for teams
                # that don't have associated emails or when a bugtask was
                # imported from an external source and had its assignee set
                # automatically, even though the assignee may not even know
                # they have an account in Launchpad. :)
                assignee_value = self.assignee.name
        else:
            assignee_value = 'None'

        # Calculate an appropriate display value for the sourcepackage.
        if self.sourcepackagename:
            sourcepackagename_value = self.sourcepackagename.name
        else:
            # There appears to be no sourcepackagename associated with this
            # task.
            sourcepackagename_value = 'None'

        # Calculate an appropriate display value for the component, if the
        # target looks like some kind of source package.
        component = self.getPackageComponent()
        if component is None:
            component_name = 'None'
        else:
            component_name = component.name

        if self.product:
            header_value = 'product=%s;' % self.target.name
        elif self.productseries:
            header_value = 'product=%s; productseries=%s;' % (
                self.productseries.product.name, self.productseries.name)
        elif self.distribution:
            header_value = ((
                'distribution=%(distroname)s; '
                'sourcepackage=%(sourcepackagename)s; '
                'component=%(componentname)s;') %
                {'distroname': self.distribution.name,
                 'sourcepackagename': sourcepackagename_value,
                 'componentname': component_name})
        elif self.distroseries:
            header_value = ((
                'distribution=%(distroname)s; '
                'distroseries=%(distroseriesname)s; '
                'sourcepackage=%(sourcepackagename)s; '
                'component=%(componentname)s;') %
                {'distroname': self.distroseries.distribution.name,
                 'distroseriesname': self.distroseries.name,
                 'sourcepackagename': sourcepackagename_value,
                 'componentname': component_name})
        else:
            raise AssertionError('Unknown BugTask context: %r.' % self)

        # We only want to have a milestone field in the header if there's
        # a milestone set for the bug.
        if self.milestone:
            header_value += ' milestone=%s;' % self.milestone.name

        header_value += ((
            ' status=%(status)s; importance=%(importance)s; '
            'assignee=%(assignee)s;') %
            {'status': self.status.title,
             'importance': self.importance.title,
             'assignee': assignee_value})

        return header_value

    def getDelta(self, old_task):
        """See `IBugTask`."""
        # calculate the differences in the fields that both types of tasks
        # have in common
        changes = {}
        for field_name in ("target", "status", "importance",
                           "assignee", "bugwatch", "milestone"):
            old_val = getattr(old_task, field_name)
            new_val = getattr(self, field_name)
            if old_val != new_val:
                changes[field_name] = {}
                changes[field_name]["old"] = old_val
                changes[field_name]["new"] = new_val

        if changes:
            changes["bugtask"] = self
            return BugTaskDelta(**changes)
        else:
            return None

    @classmethod
    def userHasDriverPrivilegesContext(cls, context, user):
        """Does the user have driver privileges for the given context?

        :return: a boolean.
        """
        if not user:
            return False
        role = IPersonRoles(user)
        # Admins can always change bug details.
        if role.in_admin:
            return True

        # Similar to admins, the Bug Watch Updater, Bug Importer and
        # Janitor can always change bug details.
        if (
            role.in_bug_watch_updater or role.in_bug_importer or
            role.in_janitor):
            return True

        # If you're the owner or a driver, you can change bug details.
        return (
            role.isOwner(context.pillar) or role.isOneOfDrivers(context))

    @classmethod
    def userHasBugSupervisorPrivilegesContext(cls, context, user):
        """Does the user have bug supervisor privileges for the given
        context?

        :return: a boolean.
        """
        if not user:
            return False
        role = IPersonRoles(user)
        # If you have driver privileges, or are the bug supervisor, you can
        # change bug details.
        return (
            cls.userHasDriverPrivilegesContext(context, user) or
            role.isBugSupervisor(context.pillar))

    def userHasDriverPrivileges(self, user):
        """See `IBugTask`."""
        return self.userHasDriverPrivilegesContext(self.target, user)

    def userHasBugSupervisorPrivileges(self, user):
        """See `IBugTask`."""
        return self.userHasBugSupervisorPrivilegesContext(self.target, user)

    def __repr__(self):
        return "<BugTask for bug %s on %r>" % (self.bugID, self.target)


class BugTaskSet:
    """See `IBugTaskSet`."""
    implements(IBugTaskSet)

    title = "A set of bug tasks"

    @property
    def open_bugtask_search(self):
        """See `IBugTaskSet`."""
        return BugTaskSearchParams(
            user=getUtility(ILaunchBag).user,
            status=any(*DB_UNRESOLVED_BUGTASK_STATUSES),
            omit_dupes=True)

    def get(self, task_id):
        """See `IBugTaskSet`."""
        # XXX: JSK: 2007-12-19: This method should probably return
        # None when task_id is not present. See:
        # https://bugs.launchpad.net/launchpad/+bug/123592
        try:
            bugtask = BugTask.get(task_id)
        except SQLObjectNotFound:
            raise NotFoundError("BugTask with ID %s does not exist." %
                                str(task_id))
        return bugtask

    def getBugTasks(self, bug_ids):
        """See `IBugTaskSet`."""
        from lp.bugs.model.bug import Bug
        store = getUtility(IStoreSelector).get(MAIN_STORE, DEFAULT_FLAVOR)
        origin = [BugTask, Join(Bug, BugTask.bug == Bug.id)]
        columns = (Bug, BugTask)
        result = store.using(*origin).find(columns, Bug.id.is_in(bug_ids))
        bugs_and_tasks = {}
        for bug, task in result:
            if bug not in bugs_and_tasks:
                bugs_and_tasks[bug] = []
            bugs_and_tasks[bug].append(task)
        return bugs_and_tasks

    def getBugTaskBadgeProperties(self, bugtasks):
        """See `IBugTaskSet`."""
        # Import locally to avoid circular imports.
        from lp.blueprints.model.specificationbug import SpecificationBug
        from lp.bugs.model.bug import Bug
        from lp.bugs.model.bugbranch import BugBranch

        bug_ids = set(bugtask.bugID for bugtask in bugtasks)
        bug_ids_with_specifications = set(IStore(SpecificationBug).find(
            SpecificationBug.bugID,
            SpecificationBug.bugID.is_in(bug_ids)))
        bug_ids_with_branches = set(IStore(BugBranch).find(
                BugBranch.bugID, BugBranch.bugID.is_in(bug_ids)))
        # Badging looks up milestones too : eager load into the storm cache.
        milestoneset = getUtility(IMilestoneSet)
        # And trigger a load:
        milestone_ids = set(map(attrgetter('milestoneID'), bugtasks))
        milestone_ids.discard(None)
        if milestone_ids:
            list(milestoneset.getByIds(milestone_ids))

        # Check if the bugs are cached. If not, cache all uncached bugs
        # at once to avoid one query per bugtask. We could rely on the
        # Storm cache, but this is explicit.
        bugs = dict(
            (bug.id, bug)
            for bug in IStore(Bug).find(Bug, Bug.id.is_in(bug_ids)).cached())
        uncached_ids = bug_ids.difference(bug_id for bug_id in bugs)
        if len(uncached_ids) > 0:
            bugs.update(dict(IStore(Bug).find((Bug.id, Bug),
                                              Bug.id.is_in(uncached_ids))))

        badge_properties = {}
        for bugtask in bugtasks:
            bug = bugs[bugtask.bugID]
            badge_properties[bugtask] = {
                'has_specification':
                    bug.id in bug_ids_with_specifications,
                'has_branch':
                    bug.id in bug_ids_with_branches,
                'has_patch':
                    bug.latest_patch_uploaded is not None,
                }

        return badge_properties

    def getMultiple(self, task_ids):
        """See `IBugTaskSet`."""
        # Ensure we have a sequence of bug task IDs:
        task_ids = [int(task_id) for task_id in task_ids]
        # Query the database, returning the results in a dictionary:
        if len(task_ids) > 0:
            tasks = BugTask.select('id in %s' % sqlvalues(task_ids))
            return dict([(task.id, task) for task in tasks])
        else:
            return {}

    def findSimilar(self, user, summary, product=None, distribution=None,
                    sourcepackagename=None):
        """See `IBugTaskSet`."""
        if not summary:
            return EmptyResultSet()
        # Avoid circular imports.
        from lp.bugs.model.bug import Bug
        search_params = BugTaskSearchParams(user)
        constraint_clauses = ['BugTask.bug = Bug.id']
        if product:
            search_params.setProduct(product)
            constraint_clauses.append(
                'BugTask.product = %s' % sqlvalues(product))
        elif distribution:
            search_params.setDistribution(distribution)
            constraint_clauses.append(
                'BugTask.distribution = %s' % sqlvalues(distribution))
            if sourcepackagename:
                search_params.sourcepackagename = sourcepackagename
                constraint_clauses.append(
                    'BugTask.sourcepackagename = %s' % sqlvalues(
                        sourcepackagename))
        else:
            raise AssertionError('Need either a product or distribution.')

        search_params.fast_searchtext = nl_phrase_search(
            summary, Bug, ' AND '.join(constraint_clauses), ['BugTask'])
        return self.search(search_params, _noprejoins=True)

    def search(self, params, *args, **kwargs):
        """See `IBugTaskSet`.

        :param _noprejoins: Private internal parameter to BugTaskSet which
            disables all use of prejoins : consolidated from code paths that
            claim they were inefficient and unwanted.
        :param prejoins: A sequence of tuples (table, table_join) which
            which should be pre-joined in addition to the default prejoins.
            This parameter has no effect if _noprejoins is True.
        """
        # Prevent circular import problems.
        from lp.registry.model.product import Product
        from lp.bugs.model.bug import Bug
        from lp.bugs.model.bugtasksearch import search_bugs
        _noprejoins = kwargs.get('_noprejoins', False)
        if _noprejoins:
            prejoins = []
            resultrow = BugTask
            eager_load = None
        else:
            requested_joins = kwargs.get('prejoins', [])
            # NB: We could save later work by predicting what sort of
            # targets we might be interested in here, but as at any
            # point we're dealing with relatively few results, this is
            # likely to be a small win.
            prejoins = [
                (Bug, Join(Bug, BugTask.bug == Bug.id))] + requested_joins

            def eager_load(results):
                product_ids = set([row[0].productID for row in results])
                product_ids.discard(None)
                pkgname_ids = set(
                    [row[0].sourcepackagenameID for row in results])
                pkgname_ids.discard(None)
                store = IStore(BugTask)
                if product_ids:
                    list(store.find(Product, Product.id.is_in(product_ids)))
                if pkgname_ids:
                    list(store.find(SourcePackageName,
                        SourcePackageName.id.is_in(pkgname_ids)))
            resultrow = (BugTask, Bug)
            additional_result_objects = [
                table for table, join in requested_joins
                if table not in resultrow]
            resultrow = resultrow + tuple(additional_result_objects)
        return search_bugs(resultrow, prejoins, eager_load, params, *args)

    def searchBugIds(self, params):
        """See `IBugTaskSet`."""
        from lp.bugs.model.bugtasksearch import search_bugs
        return search_bugs(BugTask.bugID, [], None, params).result_set

    def countBugs(self, user, contexts, group_on):
        """See `IBugTaskSet`."""
        # Circular fail.
        from lp.bugs.model.bugsummary import BugSummary
        conditions = []
        # Open bug statuses
        conditions.append(
            BugSummary.status.is_in(DB_UNRESOLVED_BUGTASK_STATUSES))
        # BugSummary does not include duplicates so no need to exclude.
        context_conditions = []
        for context in contexts:
            condition = removeSecurityProxy(
                context.getBugSummaryContextWhereClause())
            if condition is not False:
                context_conditions.append(condition)
        if not context_conditions:
            return {}
        conditions.append(Or(*context_conditions))
        # bugsummary by design requires either grouping by tag or excluding
        # non-null tags.
        # This is an awkward way of saying
        # if BugSummary.tag not in group_on:
        # - see bug 799602
        group_on_tag = False
        for column in group_on:
            if column is BugSummary.tag:
                group_on_tag = True
        if not group_on_tag:
            conditions.append(BugSummary.tag == None)
        else:
            conditions.append(BugSummary.tag != None)
        store = IStore(BugSummary)
        admin_team = getUtility(ILaunchpadCelebrities).admin
        if user is not None and not user.inTeam(admin_team):
            # admins get to see every bug, everyone else only sees bugs
            # viewable by them-or-their-teams.
            store = store.with_(SQL(
                "teams AS ("
                "SELECT team from TeamParticipation WHERE person=?)",
                (user.id,)))
        # Note that because admins can see every bug regardless of
        # subscription they will see rather inflated counts. Admins get to
        # deal.
        if user is None:
            conditions.append(BugSummary.viewed_by_id == None)
        elif not user.inTeam(admin_team):
            conditions.append(
                Or(
                    BugSummary.viewed_by_id == None,
                    BugSummary.viewed_by_id.is_in(
                        SQL("SELECT team FROM teams"))
                    ))
        sum_count = Sum(BugSummary.count)
        resultset = store.find(group_on + (sum_count,), *conditions)
        resultset.group_by(*group_on)
        resultset.having(sum_count != 0)
        # Ensure we have no order clauses.
        resultset.order_by()
        result = {}
        for row in resultset:
            result[row[:-1]] = row[-1]
        return result

    def getPrecachedNonConjoinedBugTasks(self, user, milestone_data):
        """See `IBugTaskSet`."""
        kwargs = {
            'orderby': ['status', '-importance', 'id'],
            'omit_dupes': True,
            }
        if IProjectGroupMilestoneTag.providedBy(milestone_data):
            # XXX: frankban 2012-01-05 bug=912370: excluding conjoined
            # bugtasks is not currently supported for milestone tags.
            kwargs.update({
                'exclude_conjoined_tasks': False,
                'milestone_tag': milestone_data,
                })
        else:
            kwargs.update({
                'exclude_conjoined_tasks': True,
                'milestone': milestone_data,
                })
        params = BugTaskSearchParams(user, **kwargs)
        return self.search(params)

    def createTask(self, bug, owner, target,
                   status=IBugTask['status'].default,
                   importance=IBugTask['importance'].default,
                   assignee=None, milestone=None):
        """See `IBugTaskSet`."""
        if not status:
            status = IBugTask['status'].default
        if not importance:
            importance = IBugTask['importance'].default
        if not assignee:
            assignee = None
        if not milestone:
            milestone = None

        # Make sure there's no task for this bug already filed
        # against the target.
        validate_new_target(bug, target)

        target_key = bug_target_to_key(target)
        if not bug.private and bug.security_related:
            product = target_key['product']
            distribution = target_key['distribution']
            if product and product.security_contact:
                bug.subscribe(product.security_contact, owner)
            elif distribution and distribution.security_contact:
                bug.subscribe(distribution.security_contact, owner)

        non_target_create_params = dict(
            bug=bug,
            _status=status,
            importance=importance,
            assignee=assignee,
            owner=owner,
            milestone=milestone)
        create_params = non_target_create_params.copy()
        create_params.update(target_key)
        bugtask = BugTask(**create_params)
        if target_key['distribution']:
            # Create tasks for accepted nominations if this is a source
            # package addition.
            accepted_nominations = [
                nomination for nomination in
                bug.getNominations(target_key['distribution'])
                if nomination.isApproved()]
            for nomination in accepted_nominations:
                accepted_series_task = BugTask(
                    distroseries=nomination.distroseries,
                    sourcepackagename=target_key['sourcepackagename'],
                    **non_target_create_params)
                accepted_series_task.updateTargetNameCache()

        if bugtask.conjoined_slave:
            bugtask._syncFromConjoinedSlave()

        bugtask.updateTargetNameCache()
        del get_property_cache(bug).bugtasks
        # Because of block_implicit_flushes, it is possible for a new bugtask
        # to be queued in appropriately, which leads to Bug.bugtasks not
        # finding the bugtask.
        Store.of(bugtask).flush()
        return bugtask

    def getStatusCountsForProductSeries(self, user, product_series):
        """See `IBugTaskSet`."""
        if user is None:
            bug_privacy_filter = 'AND Bug.private IS FALSE'
        else:
            # Since the count won't reveal sensitive information, and
            # since the get_bug_privacy_filter() check for non-admins is
            # costly, don't filter those bugs at all.
            bug_privacy_filter = ''
        # The union is actually much faster than a LEFT JOIN with the
        # Milestone table, since postgres optimizes it to perform index
        # scans instead of sequential scans on the BugTask table.
        query = """
            SELECT
                status, COUNT(*)
            FROM (
                SELECT BugTask.status
                FROM BugTask
                    JOIN Bug ON BugTask.bug = Bug.id
                WHERE
                    BugTask.productseries = %(series)s
                    %(privacy)s
                UNION ALL
                SELECT BugTask.status
                FROM BugTask
                    JOIN Bug ON BugTask.bug = Bug.id
                    JOIN Milestone ON BugTask.milestone = Milestone.id
                WHERE
                    BugTask.productseries IS NULL
                    AND Milestone.productseries = %(series)s
                    %(privacy)s
                ) AS subquery
            GROUP BY status
            """
        query %= dict(
            series=quote(product_series),
            privacy=bug_privacy_filter)
        cur = cursor()
        cur.execute(query)
        return dict(
            (get_bugtask_status(status_id), count)
            for (status_id, count) in cur.fetchall())

    def findExpirableBugTasks(self, min_days_old, user,
                              bug=None, target=None, limit=None):
        """See `IBugTaskSet`.

        The list of Incomplete bugtasks is selected from products and
        distributions that use Launchpad to track bugs. To qualify for
        expiration, the bug and its bugtasks meet the follow conditions:

        1. The bug is inactive; the last update of the is older than
            Launchpad expiration age.
        2. The bug is not a duplicate.
        3. The bug does not have any other valid bugtasks.
        4. The bugtask belongs to a project with enable_bug_expiration set
           to True.
        5. The bugtask has the status Incomplete.
        6. The bugtask is not assigned to anyone.
        7. The bugtask does not have a milestone.

        Bugtasks cannot transition to Invalid automatically unless they meet
        all the rules stated above.

        This implementation returns the master of the master-slave conjoined
        pairs of bugtasks. Slave conjoined bugtasks are not included in the
        list because they can only be expired by calling the master bugtask's
        transitionToStatus() method. See 'Conjoined Bug Tasks' in
        c.l.doc/bugtasks.txt.

        Only bugtasks the specified user has permission to view are
        returned. The Janitor celebrity has permission to view all bugs.
        """
        from lp.bugs.model.bugtasksearch import get_bug_privacy_filter

        if bug is None:
            bug_clause = ''
        else:
            bug_clause = 'AND Bug.id = %s' % sqlvalues(bug)

        if user == getUtility(ILaunchpadCelebrities).janitor:
            # The janitor needs access to all bugs.
            bug_privacy_filter = ''
        else:
            bug_privacy_filter = get_bug_privacy_filter(user)
            if bug_privacy_filter != '':
                bug_privacy_filter = "AND " + bug_privacy_filter
        unconfirmed_bug_condition = self._getUnconfirmedBugCondition()
        (target_join, target_clause) = self._getTargetJoinAndClause(target)
        query = """
            BugTask.bug = Bug.id
            AND BugTask.id IN (
                SELECT BugTask.id
                FROM BugTask
                    JOIN Bug ON BugTask.bug = Bug.id
                    LEFT JOIN BugWatch on Bug.id = BugWatch.bug
                """ + target_join + """
                WHERE
                """ + target_clause + """
                """ + bug_clause + """
                """ + bug_privacy_filter + """
                    AND BugTask.status in (%s, %s, %s)
                    AND BugTask.assignee IS NULL
                    AND BugTask.milestone IS NULL
                    AND Bug.duplicateof IS NULL
                    AND Bug.date_last_updated < CURRENT_TIMESTAMP
                        AT TIME ZONE 'UTC' - interval '%s days'
                    AND BugWatch.id IS NULL
            )""" % sqlvalues(BugTaskStatus.INCOMPLETE,
                BugTaskStatusSearch.INCOMPLETE_WITH_RESPONSE,
                BugTaskStatusSearch.INCOMPLETE_WITHOUT_RESPONSE, min_days_old)
        expirable_bugtasks = BugTask.select(
            query + unconfirmed_bug_condition,
            clauseTables=['Bug'],
            orderBy='Bug.date_last_updated')
        if limit is not None:
            expirable_bugtasks = expirable_bugtasks.limit(limit)
        return expirable_bugtasks

    def _getUnconfirmedBugCondition(self):
        """Return the SQL to filter out BugTasks that has been confirmed

        A bugtasks cannot expire if the bug is, has been, or
        will be, confirmed to be legitimate. Once the bug is considered
        valid for one target, it is valid for all targets.
        """
        statuses_not_preventing_expiration = [
            BugTaskStatus.INVALID, BugTaskStatus.INCOMPLETE,
            BugTaskStatusSearch.INCOMPLETE_WITHOUT_RESPONSE,
            BugTaskStatus.WONTFIX]

        unexpirable_status_list = [
            status for status in BugTaskStatus.items
            if status not in statuses_not_preventing_expiration]

        return """
             AND NOT EXISTS (
                SELECT TRUE
                FROM BugTask AS RelatedBugTask
                WHERE RelatedBugTask.bug = BugTask.bug
                    AND RelatedBugTask.status IN %s)
            """ % sqlvalues(unexpirable_status_list)

    TARGET_SELECT = {
        IDistribution: """
            SELECT Distribution.id, NULL, NULL, NULL,
                Distribution.id, NULL
            FROM Distribution
            WHERE Distribution.enable_bug_expiration IS TRUE""",
        IDistroSeries: """
            SELECT NULL, DistroSeries.id, NULL, NULL,
                Distribution.id, NULL
            FROM DistroSeries
                JOIN Distribution
                    ON DistroSeries.distribution = Distribution.id
            WHERE Distribution.enable_bug_expiration IS TRUE""",
        IProduct: """
            SELECT NULL, NULL, Product.id, NULL,
                NULL, Product.id
            FROM Product
            WHERE Product.enable_bug_expiration IS TRUE""",
        IProductSeries: """
            SELECT NULL, NULL, NULL, ProductSeries.id,
                NULL, Product.id
            FROM ProductSeries
                JOIN Product
                    ON ProductSeries.Product = Product.id
            WHERE Product.enable_bug_expiration IS TRUE""",
        }

    TARGET_JOIN_CLAUSE = {
        IDistribution: "BugTask.distribution = target.distribution",
        IDistroSeries: "BugTask.distroseries = target.distroseries",
        IProduct: "BugTask.product = target.product",
        IProductSeries: "BugTask.productseries = target.productseries",
        }

    def _getJoinForTargets(self, *targets):
        """Build the UNION of the sub-query for the given set of targets."""
        selects = ' UNION '.join(
            self.TARGET_SELECT[target] for target in targets)
        join_clause = ' OR '.join(
            self.TARGET_JOIN_CLAUSE[target] for target in targets)
        # We create this rather bizarre looking structure
        # because we must replicate the behaviour of BugTask since
        # we are joining to it. So when distroseries is set,
        # distribution should be NULL. The two pillar columns will
        # be used in the WHERE clause.
        return """
        JOIN (
            SELECT 0 AS distribution, 0 AS distroseries,
                   0 AS product , 0 AS productseries,
                   0 AS distribution_pillar, 0 AS product_pillar
            UNION %s
            ) target
            ON (%s)""" % (selects, join_clause)

    def _getTargetJoinAndClause(self, target):
        """Return a SQL join clause to a `BugTarget`.

        :param target: A supported BugTarget or None. The target param must
            be either a Distribution, DistroSeries, Product, or ProductSeries.
            If target is None, the clause joins BugTask to all the supported
            BugTarget tables.
        :raises NotImplementedError: If the target is an IProjectGroup,
            ISourcePackage, or an IDistributionSourcePackage.
        :raises AssertionError: If the target is not a known implementer of
            `IBugTarget`
        """
        if target is None:
            target_join = self._getJoinForTargets(
                IDistribution, IDistroSeries, IProduct, IProductSeries)
            target_clause = "TRUE IS TRUE"
        elif IDistribution.providedBy(target):
            target_join = self._getJoinForTargets(
                IDistribution, IDistroSeries)
            target_clause = "target.distribution_pillar = %s" % sqlvalues(
                target)
        elif IDistroSeries.providedBy(target):
            target_join = self._getJoinForTargets(IDistroSeries)
            target_clause = "BugTask.distroseries = %s" % sqlvalues(target)
        elif IProduct.providedBy(target):
            target_join = self._getJoinForTargets(IProduct, IProductSeries)
            target_clause = "target.product_pillar = %s" % sqlvalues(target)
        elif IProductSeries.providedBy(target):
            target_join = self._getJoinForTargets(IProductSeries)
            target_clause = "BugTask.productseries = %s" % sqlvalues(target)
        elif (IProjectGroup.providedBy(target)
              or ISourcePackage.providedBy(target)
              or IDistributionSourcePackage.providedBy(target)):
            raise NotImplementedError(
                "BugTarget %s is not supported by ." % target)
        else:
            raise AssertionError("Unknown BugTarget type.")

        return (target_join, target_clause)

    def getOpenBugTasksPerProduct(self, user, products):
        """See `IBugTaskSet`."""
        # Local import of Bug to avoid import loop.
        from lp.bugs.model.bug import Bug
        from lp.bugs.model.bugtasksearch import get_bug_privacy_filter

        store = getUtility(IStoreSelector).get(MAIN_STORE, DEFAULT_FLAVOR)
        origin = [
            Bug,
            Join(BugTask, BugTask.bug == Bug.id),
            ]

        product_ids = [product.id for product in products]
        conditions = And(
            BugTask._status.is_in(DB_UNRESOLVED_BUGTASK_STATUSES),
            Bug.duplicateof == None,
            BugTask.productID.is_in(product_ids))

        privacy_filter = get_bug_privacy_filter(user)
        if privacy_filter != '':
            conditions = And(conditions, privacy_filter)
        result = store.using(*origin).find(
            (BugTask.productID, SQL('COUNT(*)')),
            conditions)

        result = result.group_by(BugTask.productID)
        # The result will return a list of product ids and counts,
        # which will be converted into key-value pairs in the dictionary.
        return dict(result)

<<<<<<< HEAD
    @cachedproperty
    def orderby_expression(self):
        # Avoid circular imports.
        from lp.bugs.model.bug import (
            Bug,
            BugTag,
            )
        from lp.registry.model.milestone import Milestone
        from lp.registry.model.person import Person
        Assignee = ClassAlias(Person)
        Reporter = ClassAlias(Person)
        return {
            "task": (BugTask.id, []),
            "id": (BugTask.bugID, []),
            "importance": (BugTask.importance, []),
            # TODO: sort by their name?
            "assignee": (
                Assignee.name,
                [
                    (Assignee,
                     LeftJoin(Assignee, BugTask.assignee == Assignee.id))
                    ]),
            "targetname": (BugTask.targetnamecache, []),
            "status": (BugTask._status, []),
            "title": (Bug.title, []),
            "milestone": (BugTask.milestoneID, []),
            "dateassigned": (BugTask.date_assigned, []),
            "datecreated": (BugTask.datecreated, []),
            "date_last_updated": (Bug.date_last_updated, []),
            "date_closed": (BugTask.date_closed, []),
            "number_of_duplicates": (Bug.number_of_duplicates, []),
            "message_count": (Bug.message_count, []),
            "users_affected_count": (Bug.users_affected_count, []),
            "heat": (BugTask.heat, []),
            "latest_patch_uploaded": (Bug.latest_patch_uploaded, []),
            "milestone_name": (
                Milestone.name,
                [
                    (Milestone,
                     LeftJoin(Milestone,
                              BugTask.milestone == Milestone.id))
                    ]),
            "reporter": (
                Reporter.name,
                [
                    (Bug, Join(Bug, BugTask.bug == Bug.id)),
                    (Reporter, Join(Reporter, Bug.owner == Reporter.id))
                    ]),
            "tag": (
                BugTag.tag,
                [
                    (Bug, Join(Bug, BugTask.bug == Bug.id)),
                    (BugTag,
                     LeftJoin(
                         BugTag,
                         BugTag.bug == Bug.id and
                         # We want at most one tag per bug. Select the
                         # tag that comes first in alphabetic order.
                         BugTag.id == SQL("""
                             SELECT id FROM BugTag AS bt
                             WHERE bt.bug=bug.id ORDER BY bt.tag LIMIT 1
                             """))),
                    ]
                ),
            "specification": (
                Specification.name,
                [
                    (Bug, Join(Bug, BugTask.bug == Bug.id)),
                    (Specification,
                     LeftJoin(
                         Specification,
                         # We want at most one specification per bug.
                         # Select the specification that comes first
                         # in alphabetic order.
                         Specification.id == SQL("""
                             SELECT Specification.id
                             FROM SpecificationBug
                             JOIN Specification
                                 ON SpecificationBug.specification=
                                     Specification.id
                             WHERE SpecificationBug.bug=Bug.id
                             ORDER BY Specification.name
                             LIMIT 1
                             """))),
                    ]
                ),
            }

    def _processOrderBy(self, params):
        """Process the orderby parameter supplied to search().

        This method ensures the sort order will be stable, and converting
        the string supplied to actual column names.

        :return: A Storm order_by tuple.
        """
        # Local import of Bug to avoid import loop.
        from lp.bugs.model.bug import Bug
        orderby = params.orderby
        if orderby is None:
            orderby = []
        elif not zope_isinstance(orderby, (list, tuple)):
            orderby = [orderby]

        orderby_arg = []
        # This set contains columns which are, in practical terms,
        # unique. When these columns are used as sort keys, they ensure
        # the sort will be consistent. These columns will be used to
        # decide whether we need to add the BugTask.bug or BugTask.id
        # columns to make the sort consistent over runs -- which is good
        # for the user and essential for the test suite.
        unambiguous_cols = set([
            Bug.date_last_updated,
            Bug.datecreated,
            Bug.id,
            BugTask.bugID,
            BugTask.date_assigned,
            BugTask.datecreated,
            BugTask.id,
            ])
        # Bug ID is unique within bugs on a product or source package.
        if (params.product or
            (params.distribution and params.sourcepackagename) or
            (params.distroseries and params.sourcepackagename)):
            in_unique_context = True
        else:
            in_unique_context = False

        if in_unique_context:
            unambiguous_cols.add(BugTask.bug)

        # Translate orderby keys into corresponding Table.attribute
        # strings.
        extra_joins = []
        ambiguous = True
        # Sorting by milestone only is a very "coarse" sort order.
        # If no additional sort order is specified, add the bug task
        # importance as a secondary sort order.
        if len(orderby) == 1:
            if orderby[0] == 'milestone_name':
                # We want the most important bugtasks first; these have
                # larger integer values.
                orderby.append('-importance')
            elif orderby[0] == '-milestone_name':
                orderby.append('importance')
            else:
                # Other sort orders don't need tweaking.
                pass

        for orderby_col in orderby:
            if isinstance(orderby_col, SQLConstant):
                orderby_arg.append(orderby_col)
                continue
            if orderby_col.startswith("-"):
                col, sort_joins = self.orderby_expression[orderby_col[1:]]
                extra_joins.extend(sort_joins)
                order_clause = Desc(col)
            else:
                col, sort_joins = self.orderby_expression[orderby_col]
                extra_joins.extend(sort_joins)
                order_clause = col
            if col in unambiguous_cols:
                ambiguous = False
            orderby_arg.append(order_clause)

        if ambiguous:
            if in_unique_context:
                orderby_arg.append(BugTask.bugID)
            else:
                orderby_arg.append(BugTask.id)

        return tuple(orderby_arg), extra_joins

=======
>>>>>>> 84ebcec7
    def getBugCountsForPackages(self, user, packages):
        """See `IBugTaskSet`."""
        distributions = sorted(
            set(package.distribution for package in packages),
            key=attrgetter('name'))
        counts = []
        for distribution in distributions:
            counts.extend(self._getBugCountsForDistribution(
                user, distribution, packages))
        return counts

    def _getBugCountsForDistribution(self, user, distribution, packages):
        """Get bug counts by package, belonging to the given distribution.

        See `IBugTask.getBugCountsForPackages` for more information.
        """
        from lp.bugs.model.bugtasksearch import (
            get_bug_privacy_filter,
            search_value_to_where_condition,
            )

        packages = [
            package for package in packages
            if package.distribution == distribution]
        package_name_ids = [
            package.sourcepackagename.id for package in packages]

        open_bugs_cond = (
            'BugTask.status %s' % search_value_to_where_condition(
                any(*DB_UNRESOLVED_BUGTASK_STATUSES)))

        sum_template = "SUM(CASE WHEN %s THEN 1 ELSE 0 END) AS %s"
        sums = [
            sum_template % (open_bugs_cond, 'open_bugs'),
            sum_template % (
                'BugTask.importance %s' % search_value_to_where_condition(
                    BugTaskImportance.CRITICAL), 'open_critical_bugs'),
            sum_template % (
                'BugTask.assignee IS NULL', 'open_unassigned_bugs'),
            sum_template % (
                'BugTask.status %s' % search_value_to_where_condition(
                    BugTaskStatus.INPROGRESS), 'open_inprogress_bugs'),
            sum_template % (
                'BugTask.importance %s' % search_value_to_where_condition(
                    BugTaskImportance.HIGH), 'open_high_bugs'),
            ]

        conditions = [
            'Bug.id = BugTask.bug',
            open_bugs_cond,
            'BugTask.sourcepackagename IN %s' % sqlvalues(package_name_ids),
            'BugTask.distribution = %s' % sqlvalues(distribution),
            'Bug.duplicateof is NULL',
            ]
        privacy_filter = get_bug_privacy_filter(user)
        if privacy_filter:
            conditions.append(privacy_filter)

        query = """SELECT BugTask.distribution,
                          BugTask.sourcepackagename,
                          %(sums)s
                   FROM BugTask, Bug
                   WHERE %(conditions)s
                   GROUP BY BugTask.distribution, BugTask.sourcepackagename"""
        cur = cursor()
        cur.execute(query % dict(
            sums=', '.join(sums), conditions=' AND '.join(conditions)))
        distribution_set = getUtility(IDistributionSet)
        sourcepackagename_set = getUtility(ISourcePackageNameSet)
        packages_with_bugs = set()
        counts = []
        for (distro_id, spn_id, open_bugs,
             open_critical_bugs, open_unassigned_bugs,
             open_inprogress_bugs,
             open_high_bugs) in shortlist(cur.fetchall()):
            distribution = distribution_set.get(distro_id)
            sourcepackagename = sourcepackagename_set.get(spn_id)
            source_package = distribution.getSourcePackage(sourcepackagename)
            # XXX: Bjorn Tillenius 2006-12-15:
            # Add a tuple instead of the distribution package
            # directly, since DistributionSourcePackage doesn't define a
            # __hash__ method.
            packages_with_bugs.add((distribution, sourcepackagename))
            package_counts = dict(
                package=source_package,
                open=open_bugs,
                open_critical=open_critical_bugs,
                open_unassigned=open_unassigned_bugs,
                open_inprogress=open_inprogress_bugs,
                open_high=open_high_bugs,
                )
            counts.append(package_counts)

        # Only packages with open bugs were included in the query. Let's
        # add the rest of the packages as well.
        all_packages = set(
            (distro_package.distribution, distro_package.sourcepackagename)
            for distro_package in packages)
        for distribution, sourcepackagename in all_packages.difference(
                packages_with_bugs):
            package_counts = dict(
                package=distribution.getSourcePackage(sourcepackagename),
                open=0, open_critical=0, open_unassigned=0,
                open_inprogress=0, open_high=0)
            counts.append(package_counts)

        return counts

    def getBugTaskTargetMilestones(self, bugtasks):
        from lp.registry.model.distribution import Distribution
        from lp.registry.model.distroseries import DistroSeries
        from lp.registry.model.milestone import Milestone
        from lp.registry.model.product import Product
        from lp.registry.model.productseries import ProductSeries
        store = Store.of(bugtasks[0])
        distro_ids = set()
        distro_series_ids = set()
        product_ids = set()
        product_series_ids = set()

        # Gather all the ids that might have milestones to preload for the
        # for the milestone vocabulary
        for task in bugtasks:
            task = removeSecurityProxy(task)
            distro_ids.add(task.distributionID)
            distro_series_ids.add(task.distroseriesID)
            product_ids.add(task.productID)
            product_series_ids.add(task.productseriesID)

        distro_ids.discard(None)
        distro_series_ids.discard(None)
        product_ids.discard(None)
        product_series_ids.discard(None)

        milestones = store.find(
            Milestone,
            Or(
                Milestone.distributionID.is_in(distro_ids),
                Milestone.distroseriesID.is_in(distro_series_ids),
                Milestone.productID.is_in(product_ids),
                Milestone.productseriesID.is_in(product_series_ids)))

        # Pull in all the related pillars
        list(store.find(
            Distribution, Distribution.id.is_in(distro_ids)))
        list(store.find(
            DistroSeries, DistroSeries.id.is_in(distro_series_ids)))
        list(store.find(
            Product, Product.id.is_in(product_ids)))
        list(store.find(
            ProductSeries, ProductSeries.id.is_in(product_series_ids)))

        return milestones<|MERGE_RESOLUTION|>--- conflicted
+++ resolved
@@ -1,4 +1,4 @@
-# Copyright 2009-2012 Canonical Ltd.  This software is licensed under the
+# Copyright 2009-2011 Canonical Ltd.  This software is licensed under the
 # GNU Affero General Public License version 3 (see the file LICENSE).
 
 # pylint: disable-msg=E0611,W0212
@@ -1947,182 +1947,6 @@
         # which will be converted into key-value pairs in the dictionary.
         return dict(result)
 
-<<<<<<< HEAD
-    @cachedproperty
-    def orderby_expression(self):
-        # Avoid circular imports.
-        from lp.bugs.model.bug import (
-            Bug,
-            BugTag,
-            )
-        from lp.registry.model.milestone import Milestone
-        from lp.registry.model.person import Person
-        Assignee = ClassAlias(Person)
-        Reporter = ClassAlias(Person)
-        return {
-            "task": (BugTask.id, []),
-            "id": (BugTask.bugID, []),
-            "importance": (BugTask.importance, []),
-            # TODO: sort by their name?
-            "assignee": (
-                Assignee.name,
-                [
-                    (Assignee,
-                     LeftJoin(Assignee, BugTask.assignee == Assignee.id))
-                    ]),
-            "targetname": (BugTask.targetnamecache, []),
-            "status": (BugTask._status, []),
-            "title": (Bug.title, []),
-            "milestone": (BugTask.milestoneID, []),
-            "dateassigned": (BugTask.date_assigned, []),
-            "datecreated": (BugTask.datecreated, []),
-            "date_last_updated": (Bug.date_last_updated, []),
-            "date_closed": (BugTask.date_closed, []),
-            "number_of_duplicates": (Bug.number_of_duplicates, []),
-            "message_count": (Bug.message_count, []),
-            "users_affected_count": (Bug.users_affected_count, []),
-            "heat": (BugTask.heat, []),
-            "latest_patch_uploaded": (Bug.latest_patch_uploaded, []),
-            "milestone_name": (
-                Milestone.name,
-                [
-                    (Milestone,
-                     LeftJoin(Milestone,
-                              BugTask.milestone == Milestone.id))
-                    ]),
-            "reporter": (
-                Reporter.name,
-                [
-                    (Bug, Join(Bug, BugTask.bug == Bug.id)),
-                    (Reporter, Join(Reporter, Bug.owner == Reporter.id))
-                    ]),
-            "tag": (
-                BugTag.tag,
-                [
-                    (Bug, Join(Bug, BugTask.bug == Bug.id)),
-                    (BugTag,
-                     LeftJoin(
-                         BugTag,
-                         BugTag.bug == Bug.id and
-                         # We want at most one tag per bug. Select the
-                         # tag that comes first in alphabetic order.
-                         BugTag.id == SQL("""
-                             SELECT id FROM BugTag AS bt
-                             WHERE bt.bug=bug.id ORDER BY bt.tag LIMIT 1
-                             """))),
-                    ]
-                ),
-            "specification": (
-                Specification.name,
-                [
-                    (Bug, Join(Bug, BugTask.bug == Bug.id)),
-                    (Specification,
-                     LeftJoin(
-                         Specification,
-                         # We want at most one specification per bug.
-                         # Select the specification that comes first
-                         # in alphabetic order.
-                         Specification.id == SQL("""
-                             SELECT Specification.id
-                             FROM SpecificationBug
-                             JOIN Specification
-                                 ON SpecificationBug.specification=
-                                     Specification.id
-                             WHERE SpecificationBug.bug=Bug.id
-                             ORDER BY Specification.name
-                             LIMIT 1
-                             """))),
-                    ]
-                ),
-            }
-
-    def _processOrderBy(self, params):
-        """Process the orderby parameter supplied to search().
-
-        This method ensures the sort order will be stable, and converting
-        the string supplied to actual column names.
-
-        :return: A Storm order_by tuple.
-        """
-        # Local import of Bug to avoid import loop.
-        from lp.bugs.model.bug import Bug
-        orderby = params.orderby
-        if orderby is None:
-            orderby = []
-        elif not zope_isinstance(orderby, (list, tuple)):
-            orderby = [orderby]
-
-        orderby_arg = []
-        # This set contains columns which are, in practical terms,
-        # unique. When these columns are used as sort keys, they ensure
-        # the sort will be consistent. These columns will be used to
-        # decide whether we need to add the BugTask.bug or BugTask.id
-        # columns to make the sort consistent over runs -- which is good
-        # for the user and essential for the test suite.
-        unambiguous_cols = set([
-            Bug.date_last_updated,
-            Bug.datecreated,
-            Bug.id,
-            BugTask.bugID,
-            BugTask.date_assigned,
-            BugTask.datecreated,
-            BugTask.id,
-            ])
-        # Bug ID is unique within bugs on a product or source package.
-        if (params.product or
-            (params.distribution and params.sourcepackagename) or
-            (params.distroseries and params.sourcepackagename)):
-            in_unique_context = True
-        else:
-            in_unique_context = False
-
-        if in_unique_context:
-            unambiguous_cols.add(BugTask.bug)
-
-        # Translate orderby keys into corresponding Table.attribute
-        # strings.
-        extra_joins = []
-        ambiguous = True
-        # Sorting by milestone only is a very "coarse" sort order.
-        # If no additional sort order is specified, add the bug task
-        # importance as a secondary sort order.
-        if len(orderby) == 1:
-            if orderby[0] == 'milestone_name':
-                # We want the most important bugtasks first; these have
-                # larger integer values.
-                orderby.append('-importance')
-            elif orderby[0] == '-milestone_name':
-                orderby.append('importance')
-            else:
-                # Other sort orders don't need tweaking.
-                pass
-
-        for orderby_col in orderby:
-            if isinstance(orderby_col, SQLConstant):
-                orderby_arg.append(orderby_col)
-                continue
-            if orderby_col.startswith("-"):
-                col, sort_joins = self.orderby_expression[orderby_col[1:]]
-                extra_joins.extend(sort_joins)
-                order_clause = Desc(col)
-            else:
-                col, sort_joins = self.orderby_expression[orderby_col]
-                extra_joins.extend(sort_joins)
-                order_clause = col
-            if col in unambiguous_cols:
-                ambiguous = False
-            orderby_arg.append(order_clause)
-
-        if ambiguous:
-            if in_unique_context:
-                orderby_arg.append(BugTask.bugID)
-            else:
-                orderby_arg.append(BugTask.id)
-
-        return tuple(orderby_arg), extra_joins
-
-=======
->>>>>>> 84ebcec7
     def getBugCountsForPackages(self, user, packages):
         """See `IBugTaskSet`."""
         distributions = sorted(
