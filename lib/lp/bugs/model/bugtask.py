--- conflicted
+++ resolved
@@ -31,18 +31,11 @@
     StringCol,
     )
 from sqlobject.sqlbuilder import SQLConstant
-<<<<<<< HEAD
-
-=======
->>>>>>> 743dcc61
 from storm.expr import (
     Alias,
     And,
     AutoTables,
-<<<<<<< HEAD
     Desc,
-=======
->>>>>>> 743dcc61
     In,
     Join,
     LeftJoin,
@@ -66,25 +59,11 @@
     removeSecurityProxy,
     )
 
+from canonical.cachedproperty import cache_property
 from canonical.config import config
-<<<<<<< HEAD
-from canonical.cachedproperty import cache_property
-from canonical.database.sqlbase import (
-    SQLBase, block_implicit_flushes, convert_storm_clause_to_string, cursor,
-    quote, quote_like, sqlvalues)
-=======
->>>>>>> 743dcc61
 from canonical.database.constants import UTC_NOW
 from canonical.database.datetimecol import UtcDateTimeCol
 from canonical.database.enumcol import EnumCol
-<<<<<<< HEAD
-
-from canonical.launchpad.components.decoratedresultset import DecoratedResultSet
-from canonical.launchpad.interfaces.lpstorm import IStore
-from canonical.launchpad.webapp.interfaces import ILaunchBag
-
-from lp.registry.model.pillar import pillar_sort_key
-=======
 from canonical.database.nl_search import nl_phrase_search
 from canonical.database.sqlbase import (
     block_implicit_flushes,
@@ -95,7 +74,7 @@
     SQLBase,
     sqlvalues,
     )
->>>>>>> 743dcc61
+from canonical.launchpad.components.decoratedresultset import DecoratedResultSet
 from canonical.launchpad.helpers import shortlist
 from canonical.launchpad.interfaces.launchpad import ILaunchpadCelebrities
 from canonical.launchpad.interfaces.lpstorm import IStore
@@ -118,17 +97,6 @@
 from lp.bugs.interfaces.bugattachment import BugAttachmentType
 from lp.bugs.interfaces.bugnomination import BugNominationStatus
 from lp.bugs.interfaces.bugtask import (
-<<<<<<< HEAD
-    BUG_SUPERVISOR_BUGTASK_STATUSES, BugBranchSearch, BugTaskImportance,
-    BugTaskSearchParams, BugTaskStatus, BugTaskStatusSearch,
-    ConjoinedBugTaskEditError, IBugTask, IBugTaskDelta, IBugTaskSet,
-    IDistroBugTask, IDistroSeriesBugTask, INullBugTask, IProductSeriesBugTask,
-    IUpstreamBugTask, IllegalRelatedBugTasksParams, IllegalTarget,
-    RESOLVED_BUGTASK_STATUSES, UNRESOLVED_BUGTASK_STATUSES,
-    UserCannotEditBugTaskAssignee, UserCannotEditBugTaskImportance,
-    UserCannotEditBugTaskMilestone, UserCannotEditBugTaskStatus)
-from lp.bugs.model.bugnomination import BugNomination
-=======
     BUG_SUPERVISOR_BUGTASK_STATUSES,
     BugBranchSearch,
     BugTaskImportance,
@@ -153,7 +121,7 @@
     UserCannotEditBugTaskMilestone,
     UserCannotEditBugTaskStatus,
     )
->>>>>>> 743dcc61
+from lp.bugs.model.bugnomination import BugNomination
 from lp.bugs.model.bugsubscription import BugSubscription
 from lp.registry.interfaces.distribution import (
     IDistribution,
@@ -181,27 +149,13 @@
     IProductSeriesSet,
     )
 from lp.registry.interfaces.projectgroup import IProjectGroup
-<<<<<<< HEAD
-from lp.registry.model.sourcepackagename import SourcePackageName
-from lp.soyuz.interfaces.publishing import PackagePublishingStatus
-from lp.registry.interfaces.sourcepackage import ISourcePackage
-from lp.registry.interfaces.sourcepackagename import (
-    ISourcePackageNameSet)
-from lp.soyuz.model.publishing import SourcePackagePublishingHistory
-from lp.soyuz.model.sourcepackagerelease import SourcePackageRelease
-from canonical.launchpad.searchbuilder import (
-    all, any, greater_than, NULL, not_equals)
-from lp.registry.interfaces.person import (
-    IPerson, validate_person, validate_public_person)
-from canonical.launchpad.webapp.interfaces import (
-    IStoreSelector, DEFAULT_FLAVOR, MAIN_STORE, SLAVE_FLAVOR)
-from lp.app.errors import NotFoundError
-=======
 from lp.registry.interfaces.sourcepackage import ISourcePackage
 from lp.registry.interfaces.sourcepackagename import ISourcePackageNameSet
 from lp.registry.model.pillar import pillar_sort_key
+from lp.registry.model.sourcepackagename import SourcePackageName
 from lp.soyuz.interfaces.publishing import PackagePublishingStatus
->>>>>>> 743dcc61
+from lp.soyuz.model.publishing import SourcePackagePublishingHistory
+from lp.soyuz.model.sourcepackagerelease import SourcePackageRelease
 
 
 debbugsseveritymap = {None:        BugTaskImportance.UNDECIDED,
@@ -2218,15 +2172,6 @@
         _noprejoins = kwargs.get('_noprejoins', False)
         store = IStore(BugTask)
         query, clauseTables, orderby, bugtask_decorator = self.buildQuery(params)
-        if False:#True:
-            print "***************************************"
-            print query
-            print "***************************************"
-            print clauseTables
-            print "***************************************"
-            print orderby
-            print "***************************************"
-            print bugtask_decorator
         if len(args) == 0:
             if _noprejoins:
                 resultset = store.find(BugTask,
@@ -2243,9 +2188,18 @@
                         SourcePackageName,
                         BugTask.sourcepackagename == SourcePackageName.id),
                     ]
+                # NB: these may work with AutoTables, but its hard to tell,
+                # this way is known to work.
                 if BugNomination in tables:
                     # The relation is already in query.
                     origin.append(BugNomination)
+                if BugSubscription in tables:
+                    # The relation is already in query.
+                    origin.append(BugSubscription)
+                if SourcePackageRelease in tables:
+                    origin.append(SourcePackageRelease)
+                if SourcePackagePublishingHistory in tables:
+                    origin.append(SourcePackagePublishingHistory)
                 resultset = store.using(*origin).find(
                     (BugTask, Product, SourcePackageName, Bug),
                     AutoTables(SQL("1=1"), tables),
@@ -2288,6 +2242,16 @@
             (BugTask, Bug, Product, SourcePackageName))
         result.order_by(orderby)
         return DecoratedResultSet(result, result_decorator=decorator)
+
+    def searchBugIds(self, params):
+        """See `IBugTaskSet`."""
+        query, clauseTables, orderby, decorator = self.buildQuery(
+            params)
+        store = IStore(BugTask)
+        resultset = store.find(BugTask.bugID,
+            AutoTables(SQL("1=1"), clauseTables), query)
+        resultset.order_by(orderby)
+        return resultset
 
     def getAssignedMilestonesFromSearch(self, search_results):
         """See `IBugTaskSet`."""
@@ -2315,7 +2279,14 @@
             # Import here because of cyclic references.
             from lp.registry.model.milestone import (
                 Milestone, milestone_sort_key)
-            milestones = search_results._store.find(
+            # We need the store that was used, we have no objects to key off of
+            # other than the search result, and Store.of() doesn't currently
+            # work on result sets. Additionally it may be a DecoratedResultSet.
+            if zope_isinstance(search_results, DecoratedResultSet):
+                store = removeSecurityProxy(search_results).result_set._store
+            else:
+                store = search_results._store
+            milestones = store.find(
                 Milestone, In(Milestone.id, milestone_ids))
             return sorted(milestones, key=milestone_sort_key, reverse=True)
 
