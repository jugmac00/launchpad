--- conflicted
+++ resolved
@@ -70,14 +70,11 @@
     providedBy,
     )
 
-<<<<<<< HEAD
-=======
 from canonical.cachedproperty import (
     cachedproperty,
     cache_property,
     clear_property,
     )
->>>>>>> e1805c40
 from canonical.config import config
 from canonical.database.constants import UTC_NOW
 from canonical.database.datetimecol import UtcDateTimeCol
