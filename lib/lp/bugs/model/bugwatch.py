# Copyright 2009 Canonical Ltd.  This software is licensed under the
# GNU Affero General Public License version 3 (see the file LICENSE).

# pylint: disable-msg=E0611,W0212

__metaclass__ = type
__all__ = [
    'BugWatch',
    'BugWatchActivity',
    'BugWatchSet',
    ]

import re
import urllib
from urlparse import urlunsplit

from zope.event import notify
from zope.interface import implements, providedBy
from zope.component import getUtility

# SQL imports
from sqlobject import ForeignKey, SQLObjectNotFound, StringCol

from storm.base import Storm
from storm.expr import Desc, In, Not
from storm.locals import Int, Reference, Unicode
from storm.store import Store

from lazr.lifecycle.event import ObjectModifiedEvent
from lazr.lifecycle.snapshot import Snapshot
from lazr.uri import find_uris_in_text

from canonical.database.constants import UTC_NOW
from canonical.database.datetimecol import UtcDateTimeCol
from canonical.database.enumcol import EnumCol
from canonical.database.sqlbase import SQLBase, sqlvalues
from canonical.launchpad.database.message import Message
from canonical.launchpad.helpers import shortlist
from canonical.launchpad.interfaces.launchpad import ILaunchpadCelebrities
from canonical.launchpad.interfaces.lpstorm import IStore
from canonical.launchpad.validators.email import valid_email
from canonical.launchpad.webapp import urlappend, urlsplit
from canonical.launchpad.webapp.interfaces import NotFoundError

from lp.bugs.interfaces.bugtracker import BugTrackerType, IBugTrackerSet
from lp.bugs.interfaces.bugwatch import (
    BugWatchActivityStatus, IBugWatch, IBugWatchActivity, IBugWatchSet,
    NoBugTrackerFound, UnrecognizedBugTrackerURL)
from lp.bugs.model.bugmessage import BugMessage
from lp.bugs.model.bugset import BugSetBase
from lp.bugs.model.bugtask import BugTask
from lp.registry.interfaces.person import validate_public_person


BUG_TRACKER_URL_FORMATS = {
    BugTrackerType.BUGZILLA:    'show_bug.cgi?id=%s',
    BugTrackerType.DEBBUGS:     'cgi-bin/bugreport.cgi?bug=%s',
    BugTrackerType.GOOGLE_CODE: 'detail?id=%s',
    BugTrackerType.MANTIS:      'view.php?id=%s',
    BugTrackerType.ROUNDUP:     'issue%s',
    BugTrackerType.RT:          'Ticket/Display.html?id=%s',
    BugTrackerType.SOURCEFORGE: 'support/tracker.php?aid=%s',
    BugTrackerType.TRAC:        'ticket/%s',
    BugTrackerType.SAVANE:      'bugs/?%s',
    BugTrackerType.PHPPROJECT:  'bug.php?id=%s',
    }


def get_bug_watch_ids(references):
    """Yield bug watch IDs from any given iterator.

    For each item in the given iterators, yields the ID if it provides
    IBugWatch, and yields if it is an integer. Everything else is
    discarded.
    """
    for reference in references:
        if IBugWatch.providedBy(reference):
            yield reference.id
        elif isinstance(reference, (int, long)):
            yield reference
        else:
            raise AssertionError(
                '%r is not a bug watch or an ID.' % (reference,))


class BugWatch(SQLBase):
    """See `IBugWatch`."""
    implements(IBugWatch)
    _table = 'BugWatch'
    bug = ForeignKey(dbName='bug', foreignKey='Bug', notNull=True)
    bugtracker = ForeignKey(dbName='bugtracker',
                foreignKey='BugTracker', notNull=True)
    remotebug = StringCol(notNull=True)
    remotestatus = StringCol(notNull=False, default=None)
    remote_importance = StringCol(notNull=False, default=None)
    lastchanged = UtcDateTimeCol(notNull=False, default=None)
    lastchecked = UtcDateTimeCol(notNull=False, default=None)
    last_error_type = EnumCol(schema=BugWatchActivityStatus, default=None)
    datecreated = UtcDateTimeCol(notNull=True, default=UTC_NOW)
    owner = ForeignKey(
        dbName='owner', foreignKey='Person',
        storm_validator=validate_public_person, notNull=True)
    next_check = UtcDateTimeCol()

    @property
    def bugtasks(self):
        tasks = Store.of(self).find(BugTask, BugTask.bugwatch == self.id)
        tasks = tasks.order_by(Desc(BugTask.datecreated))
        return shortlist(tasks, 10, 100)

    @property
    def bugtasks_to_update(self):
        """Yield the bug tasks that are eligible for update."""
        for bugtask in self.bugtasks:
            # We don't update conjoined bug tasks; they must be
            # updated through their conjoined masters.
            if bugtask._isConjoinedBugTask():
                continue
            # We don't update tasks of duplicate bugs.
            if bugtask.bug.duplicateof is not None:
                continue
            # Update this one.
            yield bugtask

    @property
    def title(self):
        """See `IBugWatch`."""
        return "%s #%s" % (self.bugtracker.title, self.remotebug)

    @property
    def url(self):
        """See `IBugWatch`."""
        bugtracker = self.bugtracker
        bugtrackertype = self.bugtracker.bugtrackertype

        if bugtrackertype == BugTrackerType.EMAILADDRESS:
            return bugtracker.baseurl
        elif bugtrackertype in BUG_TRACKER_URL_FORMATS:
            url_format = BUG_TRACKER_URL_FORMATS[bugtrackertype]
            return urlappend(bugtracker.baseurl,
                             url_format % self.remotebug)
        else:
            raise AssertionError(
                'Unknown bug tracker type %s' % bugtrackertype)

    @property
    def needscheck(self):
        """See `IBugWatch`."""
        return True

    def updateImportance(self, remote_importance, malone_importance):
        """See `IBugWatch`."""
        if self.remote_importance != remote_importance:
            self.remote_importance = remote_importance
            self.lastchanged = UTC_NOW
            # Sync the object in order to convert the UTC_NOW sql
            # constant to a datetime value.
            self.sync()
        for linked_bugtask in self.bugtasks_to_update:
            old_bugtask = Snapshot(
                linked_bugtask, providing=providedBy(linked_bugtask))
            linked_bugtask.transitionToImportance(
                malone_importance,
                getUtility(ILaunchpadCelebrities).bug_watch_updater)
            if linked_bugtask.importance != old_bugtask.importance:
                event = ObjectModifiedEvent(
                    linked_bugtask, old_bugtask, ['importance'],
                    user=getUtility(ILaunchpadCelebrities).bug_watch_updater)
                notify(event)

    def updateStatus(self, remote_status, malone_status):
        """See `IBugWatch`."""
        if self.remotestatus != remote_status:
            self.remotestatus = remote_status
            self.lastchanged = UTC_NOW
            # Sync the object in order to convert the UTC_NOW sql
            # constant to a datetime value.
            self.sync()
        for linked_bugtask in self.bugtasks_to_update:
            old_bugtask = Snapshot(
                linked_bugtask, providing=providedBy(linked_bugtask))
            linked_bugtask.transitionToStatus(
                malone_status,
                getUtility(ILaunchpadCelebrities).bug_watch_updater)
            # We don't yet support updating the assignee of bug watches.
            linked_bugtask.transitionToAssignee(None)
            if linked_bugtask.status != old_bugtask.status:
                event = ObjectModifiedEvent(
                    linked_bugtask, old_bugtask, ['status'],
                    user=getUtility(ILaunchpadCelebrities).bug_watch_updater)
                notify(event)

    def destroySelf(self):
        """See `IBugWatch`."""
        assert len(self.bugtasks) == 0, "Can't delete linked bug watches"
        SQLBase.destroySelf(self)

    def getLastErrorMessage(self):
        """See `IBugWatch`."""

        if not self.last_error_type:
            return None

        error_message_mapping = {
            BugWatchActivityStatus.BUG_NOT_FOUND: "%(bugtracker)s bug #"
                "%(bug)s appears not to exist. Check that the bug "
                "number is correct.",
            BugWatchActivityStatus.CONNECTION_ERROR: "Launchpad couldn't "
                "connect to %(bugtracker)s.",
            BugWatchActivityStatus.INVALID_BUG_ID: "Bug ID %(bug)s isn't "
                "valid on %(bugtracker)s. Check that the bug ID is "
                "correct.",
            BugWatchActivityStatus.TIMEOUT: "Launchpad's connection to "
                "%(bugtracker)s timed out.",
            BugWatchActivityStatus.UNKNOWN: "Launchpad couldn't import bug "
                "#%(bug)s from " "%(bugtracker)s.",
            BugWatchActivityStatus.UNPARSABLE_BUG: "Launchpad couldn't "
                "extract a status from %(bug)s on %(bugtracker)s.",
            BugWatchActivityStatus.UNPARSABLE_BUG_TRACKER: "Launchpad "
                "couldn't determine the version of %(bugtrackertype)s "
                "running on %(bugtracker)s.",
            BugWatchActivityStatus.UNSUPPORTED_BUG_TRACKER: "Launchpad "
                "doesn't support importing bugs from %(bugtrackertype)s"
                " bug trackers.",
            BugWatchActivityStatus.PRIVATE_REMOTE_BUG: "The bug is marked as "
                "private on the remote bug tracker. Launchpad cannot import "
                "the status of private remote bugs.",
            }

        if self.last_error_type in error_message_mapping:
            message = error_message_mapping[self.last_error_type]
        else:
            message = ("Launchpad couldn't import bug #%(bug)s from "
                "%(bugtracker)s.")

        error_data = {
            'bug': self.remotebug,
            'bugtracker': self.bugtracker.title,
            'bugtrackertype': self.bugtracker.bugtrackertype.title}

        return message % error_data

    @property
    def unpushed_comments(self):
        """Return the unpushed comments for this `BugWatch`."""
        store = Store.of(self)
        bug_messages = store.find(
            BugMessage,
            BugMessage.message == Message.id,
            BugMessage.bug == self.bug,
            BugMessage.bugwatch == self,
            BugMessage.remote_comment_id == None)

        # Ordering by the id is only necessary to avoid randomness
        # caused by identical dates, which can break tests.
        return bug_messages.order_by(Message.datecreated, Message.id)

    def hasComment(self, comment_id):
        """See `IBugWatch`."""
        store = Store.of(self)
        bug_messages = store.find(
            BugMessage,
            BugMessage.bug == self.bug.id,
            BugMessage.bugwatch == self.id,
            BugMessage.remote_comment_id == comment_id)

        return bug_messages.any() is not None

    def addComment(self, comment_id, message):
        """See `IBugWatch`."""
        assert not self.hasComment(comment_id), ("Comment with ID %s has "
            "already been imported for %s." % (comment_id, self.title))

        # When linking the message we force the owner being used to the
        # Bug Watch Updater celebrity. This allows us to avoid trying to
        # assign karma to the authors of imported comments, since karma
        # should only be assigned for actions that occur within
        # Launchpad. See bug 185413 for more details.
        bug_watch_updater = getUtility(
            ILaunchpadCelebrities).bug_watch_updater
        bug_message = self.bug.linkMessage(
            message, bugwatch=self, user=bug_watch_updater,
            remote_comment_id=comment_id)
        return bug_message

    def getImportedBugMessages(self):
        """See `IBugWatch`."""
        store = Store.of(self)
        # If a comment is linked to a bug watch and has a
        # remote_comment_id, it means it's imported.
        # XXX gmb 2008-12-09 bug 244768:
        #     The Not() needs to be in this find() call due to bug
        #     244768; we should remove it once that is solved.
        return store.find(
            BugMessage,
            BugMessage.bug == self.bug.id,
            BugMessage.bugwatch == self.id,
            Not(BugMessage.remote_comment_id == None))

    def addActivity(self, result=None, message=None, oops_id=None):
        """See `IBugWatch`."""
        activity = BugWatchActivity()
        activity.bug_watch = self
        activity.result = result
        if message is not None:
            activity.message = unicode(message)
        if oops_id is not None:
            activity.oops_id = unicode(oops_id)
        store = IStore(BugWatchActivity)
        store.add(activity)

    @property
    def activity(self):
        store = Store.of(self)
        return store.find(
            BugWatchActivity,
            BugWatchActivity.bug_watch == self).order_by(
                Desc('activity_date'))


class BugWatchSet(BugSetBase):
    """A set for BugWatch"""

    implements(IBugWatchSet)
    table = BugWatch

    def __init__(self, bug=None):
        BugSetBase.__init__(self, bug)
        self.title = 'A set of bug watches'
        self.bugtracker_parse_functions = {
            BugTrackerType.BUGZILLA: self.parseBugzillaURL,
            BugTrackerType.DEBBUGS:  self.parseDebbugsURL,
            BugTrackerType.EMAILADDRESS: self.parseEmailAddressURL,
            BugTrackerType.GOOGLE_CODE: self.parseGoogleCodeURL,
            BugTrackerType.MANTIS: self.parseMantisURL,
            BugTrackerType.PHPPROJECT: self.parsePHPProjectURL,
            BugTrackerType.ROUNDUP: self.parseRoundupURL,
            BugTrackerType.RT: self.parseRTURL,
            BugTrackerType.SAVANE: self.parseSavaneURL,
            BugTrackerType.SOURCEFORGE: self.parseSourceForgeLikeURL,
            BugTrackerType.TRAC: self.parseTracURL,
        }

    def get(self, watch_id):
        """See `IBugWatch`Set."""
        try:
            return BugWatch.get(watch_id)
        except SQLObjectNotFound:
            raise NotFoundError, watch_id

    def search(self):
        return BugWatch.select()

    def fromText(self, text, bug, owner):
        """See `IBugWatchSet`."""
        newwatches = []
        # Let's find all the URLs and see if they are bug references.
        matches = list(find_uris_in_text(text))
        if len(matches) == 0:
            return []

        for url in matches:
            try:
                bugtracker, remotebug = self.extractBugTrackerAndBug(str(url))
            except NoBugTrackerFound, error:
                # We don't want to auto-create EMAILADDRESS bug trackers
                # based on mailto: URIs in comments.
                if error.bugtracker_type == BugTrackerType.EMAILADDRESS:
                    continue

                bugtracker = getUtility(IBugTrackerSet).ensureBugTracker(
                    error.base_url, owner, error.bugtracker_type)
                remotebug = error.remote_bug
            except UnrecognizedBugTrackerURL:
                # It doesn't look like a bug URL, so simply ignore it.
                continue

            # We don't create bug watches for EMAILADDRESS bug trackers
            # from mailto: URIs in comments, so in those cases we give
            # up.
            if bugtracker.bugtrackertype == BugTrackerType.EMAILADDRESS:
                continue

            if bug.getBugWatch(bugtracker, remotebug) is None:
                # This bug doesn't have such a bug watch, let's create
                # one.
                bugwatch = bug.addWatch(
                    bugtracker=bugtracker, remotebug=remotebug, owner=owner)
                newwatches.append(bugwatch)

        return newwatches

    def fromMessage(self, message, bug):
        """See `IBugWatchSet`."""
        watches = set()
        for messagechunk in message:
            if messagechunk.blob is not None:
                # we don't process attachments
                continue
            elif messagechunk.content is not None:
                # look for potential BugWatch URL's and create the trackers
                # and watches as needed
                watches = watches.union(self.fromText(messagechunk.content,
                    bug, message.owner))
            else:
                raise AssertionError('MessageChunk without content or blob.')
        return sorted(watches, key=lambda a: a.remotebug)

    def createBugWatch(self, bug, owner, bugtracker, remotebug):
        """See `IBugWatchSet`."""
        return BugWatch(
            bug=bug, owner=owner, datecreated=UTC_NOW, lastchanged=UTC_NOW,
            bugtracker=bugtracker, remotebug=remotebug)

    def parseBugzillaURL(self, scheme, host, path, query):
        """Extract the Bugzilla base URL and bug ID."""
        bug_page = 'show_bug.cgi'
        if not path.endswith(bug_page):
            return None
        if query.get('id'):
            # This is a Bugzilla URL.
            remote_bug = query['id']
        elif query.get('issue'):
            # This is a Issuezilla URL.
            remote_bug = query['issue']
        else:
            return None
        base_path = path[:-len(bug_page)]
        base_url = urlunsplit((scheme, host, base_path, '', ''))
        return base_url, remote_bug

    def parseMantisURL(self, scheme, host, path, query):
        """Extract the Mantis base URL and bug ID."""
        bug_page = 'view.php'
        if not path.endswith(bug_page):
            return None
        if query.get('id'):
            remote_bug = query['id']
        else:
            return None
        base_path = path[:-len(bug_page)]
        base_url = urlunsplit((scheme, host, base_path, '', ''))
        return base_url, remote_bug

    def parseDebbugsURL(self, scheme, host, path, query):
        """Extract the Debbugs base URL and bug ID."""
        bug_page = 'cgi-bin/bugreport.cgi'
        remote_bug = None

        if path.endswith(bug_page):
            remote_bug = query.get('bug')
            base_path = path[:-len(bug_page)]
        elif host == "bugs.debian.org":
            # Oy, what a hack. debian's tracker allows you to access
            # bugs by saying http://bugs.debian.org/400848, so support
            # that shorthand. The reason we need to do this special
            # check here is because otherwise /any/ URL that ends with
            # "/number" will appear to match a debbugs URL.
            remote_bug = path.split("/")[-1]
            base_path = ''
        else:
            return None

        if remote_bug is None or not remote_bug.isdigit():
            return None

        base_url = urlunsplit((scheme, host, base_path, '', ''))
        return base_url, remote_bug

    def parseRoundupURL(self, scheme, host, path, query):
        """Extract the RoundUp base URL and bug ID."""
        match = re.match(r'(.*/)issue(\d+)', path)
        if not match:
            return None
        base_path = match.group(1)
        remote_bug = match.group(2)

        base_url = urlunsplit((scheme, host, base_path, '', ''))
        return base_url, remote_bug

    def parseRTURL(self, scheme, host, path, query):
        """Extract the RT base URL and bug ID."""

        # We use per-host regular expressions to account for those RT
        # hosts that we know use non-standard URLs for their tickets,
        # allowing us to parse them properly.
        host_expressions = {
            'default': r'(.*/)(Bug|Ticket)/Display.html',
            'rt.cpan.org': r'(.*/)Public/(Bug|Ticket)/Display.html'}

        if host in host_expressions:
            expression = host_expressions[host]
        else:
            expression = host_expressions['default']

        match = re.match(expression, path)
        if not match:
            return None

        base_path = match.group(1)
        remote_bug = query['id']

        base_url = urlunsplit((scheme, host, base_path, '', ''))
        return base_url, remote_bug

    def parseTracURL(self, scheme, host, path, query):
        """Extract the Trac base URL and bug ID."""
        match = re.match(r'(.*/)ticket/(\d+)', path)
        if not match:
            return None
        base_path = match.group(1)
        remote_bug = match.group(2)

        base_url = urlunsplit((scheme, host, base_path, '', ''))
        return base_url, remote_bug

    def parseSourceForgeLikeURL(self, scheme, host, path, query):
        """Extract the SourceForge-like base URLs and bug IDs.

        Both path and hostname are considered. If the hostname
        corresponds to one of the aliases for the SourceForge celebrity,
        that celebrity will be returned (there can be only one
        SourceForge instance in Launchpad).
        """
        # We're only interested in URLs that look like they come from a
        # *Forge bugtracker. The valid URL schemes are:
        # * /support/tracker.php
        # * /tracker/(index.php) (index.php part is optional)
        # * /tracker2/(index.php) (index.php part is optional)
        sf_path_re = re.compile(
            '^\/(support\/tracker\.php|tracker2?\/(index\.php)?)$')
        if (sf_path_re.match(path) is None):
            return None
        if not query.get('aid'):
            return None

        remote_bug = query['aid']

        # There's only one global SF instance registered in Launchpad,
        # so we return that if the hostnames match.
        sf_tracker = getUtility(ILaunchpadCelebrities).sourceforge_tracker
        sf_hosts = [urlsplit(alias)[1] for alias in sf_tracker.aliases]
        sf_hosts.append(urlsplit(sf_tracker.baseurl)[2])
        if host in sf_hosts:
            return sf_tracker.baseurl, remote_bug
        else:
            base_url = urlunsplit((scheme, host, '/', '', ''))
            return base_url, remote_bug

    def parseSavaneURL(self, scheme, host, path, query):
        """Extract Savane base URL and bug ID."""
        # Savane bugs URLs are in the form /bugs/?<bug-id>, so we
        # exclude any path that isn't '/bugs/'. We also exclude query
        # string that have a length of more or less than one, since in
        # such cases we'd be taking a guess at the bug ID, which would
        # probably be wrong.
        if path != '/bugs/' or len(query) != 1:
            return None

        # There's only one global Savannah bugtracker registered with
        # Launchpad, so we return that one if the hostname matches.
        savannah_tracker = getUtility(ILaunchpadCelebrities).savannah_tracker
        savannah_hosts = [
            urlsplit(alias)[1] for alias in savannah_tracker.aliases
            ]
        savannah_hosts.append(urlsplit(savannah_tracker.baseurl)[1])

        # The remote bug is actually a key in the query dict rather than
        # a value, so we simply use the first and only key we come
        # across as a best-effort guess.
        remote_bug = query.popitem()[0]

        if host in savannah_hosts:
            return savannah_tracker.baseurl, remote_bug
        else:
            base_url = urlunsplit((scheme, host, '/', '', ''))
            return base_url, remote_bug

    def parseEmailAddressURL(self, scheme, host, path, query):
        """Extract an email address from a bug URL.

        This method will return (mailto:<email_address>, '') since email
        address bug trackers cannot have bug numbers. We return an empty
        string for the remote bug since BugWatch.remotebug cannot be
        None.
        """
        # We ignore anything that isn't a mailto URL.
        if scheme != 'mailto':
            return None

        # We also reject invalid email addresses.
        if not valid_email(path):
            return None

        return '%s:%s' % (scheme, path), ''

    def parsePHPProjectURL(self, scheme, host, path, query):
        """Extract a PHP project bug tracker base URL and bug ID."""
        # The URLs have the form bug.php?id=<bug-id>.
        if path != '/bug.php' or len(query) != 1:
            return None
        remote_bug = query.get('id')
        if remote_bug is None:
            return None
        base_url = urlunsplit((scheme, host, '/', '', ''))
        return base_url, remote_bug

    def parseGoogleCodeURL(self, scheme, host, path, query):
        """Extract a Google Code bug tracker base URL and bug ID."""
        if host != 'code.google.com':
            return None

        google_code_url_expression = re.compile(
            "(?P<base_path>\/p\/[a-z][-a-z0-9]+/issues)/detail")

        path_match = google_code_url_expression.match(path)
        if path_match is None:
            return None

        remote_bug = query.get('id')
        if remote_bug is None:
            return None

        tracker_path = path_match.groupdict()['base_path']
        base_url = urlunsplit((scheme, host, tracker_path, '', ''))
        return base_url, remote_bug

    def extractBugTrackerAndBug(self, url):
        """See `IBugWatchSet`."""
        for trackertype, parse_func in (
            self.bugtracker_parse_functions.items()):
            scheme, host, path, query_string, frag = urlsplit(url)
            query = {}
            for query_part in query_string.split('&'):
                key, value = urllib.splitvalue(query_part)
                query[key] = value

            bugtracker_data = parse_func(scheme, host, path, query)
            if not bugtracker_data:
                continue
            base_url, remote_bug = bugtracker_data
            bugtrackerset = getUtility(IBugTrackerSet)
            # Check whether we have a registered bug tracker already.
            bugtracker = bugtrackerset.queryByBaseURL(base_url)

            if bugtracker is not None:
                return bugtracker, remote_bug
            else:
                raise NoBugTrackerFound(base_url, remote_bug, trackertype)

        raise UnrecognizedBugTrackerURL(url)

    def getBugWatchesForRemoteBug(self, remote_bug, bug_watch_ids=None):
        """See `IBugWatchSet`."""
        query = IStore(BugWatch).find(
            BugWatch, BugWatch.remotebug == remote_bug)
        if bug_watch_ids is not None:
            query = query.find(In(BugWatch.id, bug_watch_ids))
        return query

<<<<<<< HEAD
    def bulkSetError(self, bug_watches, last_error_type=None):
        """See `IBugWatchSet`."""
        bug_watch_ids = set(
            (bug_watch.id if IBugWatch.providedBy(bug_watch) else bug_watch)
            for bug_watch in bug_watches)
        bug_watches_in_database = IStore(BugWatch).find(
            BugWatch, In(BugWatch.id, list(bug_watch_ids)))
        bug_watches_in_database.set(
            lastchecked=UTC_NOW,
            last_error_type=last_error_type,
            next_check=None)

    def bulkAddActivity(self, bug_watches, result=None, message=None,
                        oops_id=None):
        """See `IBugWatchSet`."""
        bug_watch_ids = set(
            (bug_watch.id if IBugWatch.providedBy(bug_watch) else bug_watch)
            for bug_watch in bug_watches)
        insert_activity_statement = (
            "INSERT INTO BugWatchActivity"
            " (bug_watch, result, message, oops_id) "
            "SELECT BugWatch.id, %s, %s, %s FROM BugWatch"
            " WHERE BugWatch.id IN %s"
            )
        IStore(BugWatch).execute(
            insert_activity_statement % sqlvalues(
                result, message, oops_id, bug_watch_ids))
=======
    def bulkSetError(self, references, last_error_type=None):
        """See `IBugWatchSet`."""
        bug_watch_ids = set(get_bug_watch_ids(references))
        if len(bug_watch_ids) > 0:
            bug_watches_in_database = IStore(BugWatch).find(
                BugWatch, In(BugWatch.id, list(bug_watch_ids)))
            bug_watches_in_database.set(
                lastchecked=UTC_NOW,
                last_error_type=last_error_type,
                next_check=None)

    def bulkAddActivity(self, references, result=None, message=None,
                        oops_id=None):
        """See `IBugWatchSet`."""
        bug_watch_ids = set(get_bug_watch_ids(references))
        if len(bug_watch_ids) > 0:
            insert_activity_statement = (
                "INSERT INTO BugWatchActivity"
                " (bug_watch, result, message, oops_id) "
                "SELECT BugWatch.id, %s, %s, %s FROM BugWatch"
                " WHERE BugWatch.id IN %s"
                )
            IStore(BugWatch).execute(
                insert_activity_statement % sqlvalues(
                    result, message, oops_id, bug_watch_ids))
>>>>>>> 64972f30


class BugWatchActivity(Storm):
    """See `IBugWatchActivity`."""

    implements(IBugWatchActivity)

    __storm_table__ = 'BugWatchActivity'

    id = Int(primary=True)
    bug_watch_id = Int(name='bug_watch')
    bug_watch = Reference(bug_watch_id, BugWatch.id)
    activity_date = UtcDateTimeCol(notNull=True)
    result = EnumCol(enum=BugWatchActivityStatus, notNull=False)
    message = Unicode()
    oops_id = Unicode()<|MERGE_RESOLUTION|>--- conflicted
+++ resolved
@@ -658,35 +658,6 @@
             query = query.find(In(BugWatch.id, bug_watch_ids))
         return query
 
-<<<<<<< HEAD
-    def bulkSetError(self, bug_watches, last_error_type=None):
-        """See `IBugWatchSet`."""
-        bug_watch_ids = set(
-            (bug_watch.id if IBugWatch.providedBy(bug_watch) else bug_watch)
-            for bug_watch in bug_watches)
-        bug_watches_in_database = IStore(BugWatch).find(
-            BugWatch, In(BugWatch.id, list(bug_watch_ids)))
-        bug_watches_in_database.set(
-            lastchecked=UTC_NOW,
-            last_error_type=last_error_type,
-            next_check=None)
-
-    def bulkAddActivity(self, bug_watches, result=None, message=None,
-                        oops_id=None):
-        """See `IBugWatchSet`."""
-        bug_watch_ids = set(
-            (bug_watch.id if IBugWatch.providedBy(bug_watch) else bug_watch)
-            for bug_watch in bug_watches)
-        insert_activity_statement = (
-            "INSERT INTO BugWatchActivity"
-            " (bug_watch, result, message, oops_id) "
-            "SELECT BugWatch.id, %s, %s, %s FROM BugWatch"
-            " WHERE BugWatch.id IN %s"
-            )
-        IStore(BugWatch).execute(
-            insert_activity_statement % sqlvalues(
-                result, message, oops_id, bug_watch_ids))
-=======
     def bulkSetError(self, references, last_error_type=None):
         """See `IBugWatchSet`."""
         bug_watch_ids = set(get_bug_watch_ids(references))
@@ -712,7 +683,6 @@
             IStore(BugWatch).execute(
                 insert_activity_statement % sqlvalues(
                     result, message, oops_id, bug_watch_ids))
->>>>>>> 64972f30
 
 
 class BugWatchActivity(Storm):
