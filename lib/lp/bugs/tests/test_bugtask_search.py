--- conflicted
+++ resolved
@@ -1629,24 +1629,6 @@
         return [bugtask.bug.id for bugtask in expected_bugtasks]
 
 
-<<<<<<< HEAD
-class UsingFlat:
-    """Use BugTaskFlat for searching."""
-
-    def setUp(self):
-        super(UsingFlat, self).setUp()
-        self.useFixture(
-            FeatureFixture({'bugs.bugtaskflat.search.enabled': 'on'}))
-
-
-class UsingLegacy:
-    """Use Bug and BugTask directly for searching."""
-
-    pass
-
-
-=======
->>>>>>> 14d3bec2
 class TestMilestoneDueDateFiltering(TestCaseWithFactory):
 
     layer = LaunchpadFunctionalLayer
