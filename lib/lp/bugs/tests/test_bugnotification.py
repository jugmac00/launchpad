# Copyright 2009-2010 Canonical Ltd.  This software is licensed under the
# GNU Affero General Public License version 3 (see the file LICENSE).

"""Tests related to bug notifications."""

__metaclass__ = type

from itertools import chain
import unittest

from lazr.lifecycle.event import ObjectModifiedEvent
from lazr.lifecycle.snapshot import Snapshot
from testtools.matchers import Not
from zope.event import notify
from zope.interface import providedBy

from canonical.config import config
from canonical.launchpad.database.message import MessageSet
from canonical.launchpad.ftests import login
from canonical.testing import (
    DatabaseFunctionalLayer,
    LaunchpadFunctionalLayer,
    LaunchpadZopelessLayer,
    )
from lp.bugs.interfaces.bugtask import (
    BugTaskStatus,
    IUpstreamBugTask,
    )
from lp.bugs.model.bugnotification import (
    BugNotification,
    BugNotificationSet,
    )

from lp.testing import TestCaseWithFactory
from lp.testing.factory import LaunchpadObjectFactory
from lp.testing.mail_helpers import pop_notifications
from lp.testing.matchers import Contains


class TestNotificationRecipientsOfPrivateBugs(unittest.TestCase):
    """Test who get notified of changes to private bugs."""

    layer = LaunchpadFunctionalLayer

    def setUp(self):
        login('foo.bar@canonical.com')
        factory = LaunchpadObjectFactory()
        self.product_owner = factory.makePerson(name="product-owner")
        self.product = factory.makeProduct(owner=self.product_owner)
        self.product_subscriber = factory.makePerson(
            name="product-subscriber")
        self.product.addBugSubscription(
            self.product_subscriber, self.product_subscriber)
        self.bug_subscriber = factory.makePerson(name="bug-subscriber")
        self.bug_owner = factory.makePerson(name="bug-owner")
        self.private_bug = factory.makeBug(
            product=self.product, private=True, owner=self.bug_owner)
        self.reporter = self.private_bug.owner
        self.private_bug.subscribe(self.bug_subscriber, self.reporter)
        [self.product_bugtask] = self.private_bug.bugtasks
        self.direct_subscribers = set(
            person.name for person in [self.bug_subscriber, self.reporter])

    def test_status_change(self):
        # Status changes are sent to the direct subscribers only.
        bugtask_before_modification = Snapshot(
            self.product_bugtask, providing=providedBy(self.product_bugtask))
        self.product_bugtask.transitionToStatus(
            BugTaskStatus.INVALID, self.private_bug.owner)
        notify(ObjectModifiedEvent(
            self.product_bugtask, bugtask_before_modification, ['status'],
            user=self.reporter))
        latest_notification = BugNotification.selectFirst(orderBy='-id')
        notified_people = set(
            recipient.person.name
            for recipient in latest_notification.recipients)
        self.assertEqual(self.direct_subscribers, notified_people)

    def test_add_comment(self):
        # Comment additions are sent to the direct subscribers only.
        self.private_bug.newMessage(
            self.reporter, subject='subject', content='content')
        latest_notification = BugNotification.selectFirst(orderBy='-id')
        notified_people = set(
            recipient.person.name
            for recipient in latest_notification.recipients)
        self.assertEqual(self.direct_subscribers, notified_people)

    def test_bug_edit(self):
        # Bug edits are sent to direct the subscribers only.
        bug_before_modification = Snapshot(
            self.private_bug, providing=providedBy(self.private_bug))
        self.private_bug.description = 'description'
        notify(ObjectModifiedEvent(
            self.private_bug, bug_before_modification, ['description'],
            user=self.reporter))
        latest_notification = BugNotification.selectFirst(orderBy='-id')
        notified_people = set(
            recipient.person.name
            for recipient in latest_notification.recipients)
        self.assertEqual(self.direct_subscribers, notified_people)


class TestNotificationsSentForBugExpiration(TestCaseWithFactory):
    """Ensure that question subscribers are notified about bug expiration."""

    layer = LaunchpadZopelessLayer

    def setUp(self):
        super(TestNotificationsSentForBugExpiration, self).setUp(
            user='test@canonical.com')
        # We need a product, a bug for this product, a question linked
        # to the bug and a subscriber.
        self.product = self.factory.makeProduct()
        self.bug = self.factory.makeBug(product=self.product)
        question = self.factory.makeQuestion(target=self.product)
        self.subscriber = self.factory.makePerson()
        question.subscribe(self.subscriber)
        question.linkBug(self.bug)
        # Flush pending notifications for question creation.
        pop_notifications()
        self.layer.switchDbUser(config.malone.expiration_dbuser)

    def test_notifications_for_question_subscribers(self):
        # Ensure that notifications are sent to subscribers of a
        # question linked to the expired bug.
        bugtask = self.bug.default_bugtask
        bugtask_before_modification = Snapshot(
            bugtask, providing=IUpstreamBugTask)
        bugtask.transitionToStatus(BugTaskStatus.EXPIRED, self.product.owner)
        bug_modified = ObjectModifiedEvent(
            bugtask, bugtask_before_modification, ["status"])
        notify(bug_modified)
        self.assertContentEqual(
            [self.product.owner.preferredemail.email,
             self.subscriber.preferredemail.email],
            [mail['To'] for mail in pop_notifications()])


class TestNotificationProcessingWithoutRecipients(TestCaseWithFactory):
    """Adding notificatons without any recipients does not cause any harm.

    In some cases, we may have attempts to send bug notifications for bugs
    that do not have any notification recipients.
    """

    layer = LaunchpadZopelessLayer

    def test_addNotification_without_recipients(self):
        # We can call BugNotificationSet.addNotification() with a empty
        # recipient list.
        #
        # No explicit assertion is necessary in this test -- we just want
        # to be sure that calling BugNotificationSet.addNotification()
        # does not lead to an exception caused by an SQL syntax error for
        # a command that ends with "VALUES ;"
        bug = self.factory.makeBug()
        message = MessageSet().fromText(
            subject='subject', content='content')
        BugNotificationSet().addNotification(
            bug=bug, is_comment=False, message=message, recipients=[],
            activity=None)


class TestNotificationsForDuplicates(TestCaseWithFactory):
    """Test who gets notified about actions on duplicate bugs."""

    layer = DatabaseFunctionalLayer

    def setUp(self):
        super(TestNotificationsForDuplicates, self).setUp(
            user='test@canonical.com')
        self.bug = self.factory.makeBug()
        self.dupe_bug = self.factory.makeBug()
        self.dupe_bug.markAsDuplicate(self.bug)
        self.dupe_subscribers = set().union(
            self.dupe_bug.getDirectSubscribers(),
            self.dupe_bug.getIndirectSubscribers())

    def test_comment_notifications(self):
        # New comments are only sent to subscribers of the duplicate
        # bug, not to subscribers of the master bug.
        self.dupe_bug.newMessage(
            self.dupe_bug.owner, subject='subject', content='content')
        latest_notification = BugNotification.selectFirst(orderBy='-id')
        recipients = set(
            recipient.person
            for recipient in latest_notification.recipients)
        self.assertEqual(self.dupe_subscribers, recipients)

    def test_duplicate_edit_notifications(self):
        # Bug edits for a duplicate are sent to duplicate subscribers only.
        bug_before_modification = Snapshot(
            self.dupe_bug, providing=providedBy(self.dupe_bug))
        self.dupe_bug.description = 'A changed description'
        notify(ObjectModifiedEvent(
            self.dupe_bug, bug_before_modification, ['description'],
            user=self.dupe_bug.owner))
        latest_notification = BugNotification.selectFirst(orderBy='-id')
        recipients = set(
            recipient.person
            for recipient in latest_notification.recipients)
        self.assertEqual(self.dupe_subscribers, recipients)

    def test_branch_linked_notification(self):
        # Notices for branches linked to a duplicate are sent only
        # to subscribers of the duplicate.
        #
        # No one should really do this, but this case covers notices
        # provided by the Bug.addChange mechanism.
        branch = self.factory.makeBranch(owner=self.dupe_bug.owner)
        self.dupe_bug.linkBranch(branch, self.dupe_bug.owner)
        latest_notification = BugNotification.selectFirst(orderBy='-id')
        recipients = set(
            recipient.person
            for recipient in latest_notification.recipients)
        self.assertEqual(self.dupe_subscribers, recipients)


class NotificationForRegistrantsMixin:
    """Mixin for testing when registrants get notified."""

    layer = DatabaseFunctionalLayer

    def setUp(self):
        super(NotificationForRegistrantsMixin, self).setUp(
            user='foo.bar@canonical.com')
        self.pillar_owner = self.factory.makePerson(name="distro-owner")
        self.bug_owner = self.factory.makePerson(name="bug-owner")
        self.pillar = self.makePillar()
        self.bug = self.makeBug()

    def test_notification_uses_malone(self):
        self.pillar.official_malone = True
        direct = self.bug.getDirectSubscribers()
        indirect = self.bug.getIndirectSubscribers()
        self.assertThat(direct, Not(Contains(self.pillar_owner)))
        self.assertThat(indirect, Contains(self.pillar_owner))

    def test_notification_does_not_use_malone(self):
        self.pillar.official_malone = False
        direct = self.bug.getDirectSubscribers()
        indirect = self.bug.getIndirectSubscribers()
        self.assertThat(direct, Not(Contains(self.pillar_owner)))
        self.assertThat(indirect, Not(Contains(self.pillar_owner)))

    def test_status_change_uses_malone(self):
        # Status changes are sent to the direct and indirect subscribers.
        self.pillar.official_malone = True
        [bugtask] = self.bug.bugtasks
        all_subscribers = set(
            [person.name for person in chain(
                    self.bug.getDirectSubscribers(),
                    self.bug.getIndirectSubscribers())])
        bugtask_before_modification = Snapshot(
            bugtask, providing=providedBy(bugtask))
        bugtask.transitionToStatus(
            BugTaskStatus.INVALID, self.bug.owner)
        notify(ObjectModifiedEvent(
            bugtask, bugtask_before_modification, ['status'],
            user=self.bug.owner))
        latest_notification = BugNotification.selectFirst(orderBy='-id')
        notified_people = set(
            recipient.person.name
            for recipient in latest_notification.recipients)
        self.assertEqual(all_subscribers, notified_people)
        self.assertThat(all_subscribers, Contains(self.pillar_owner.name))

    def test_status_change_does_not_use_malone(self):
        # Status changes are sent to the direct and indirect subscribers.
        self.pillar.official_malone = False
        [bugtask] = self.bug.bugtasks
        all_subscribers = set(
            [person.name for person in chain(
                    self.bug.getDirectSubscribers(),
                    self.bug.getIndirectSubscribers())])
        bugtask_before_modification = Snapshot(
            bugtask, providing=providedBy(bugtask))
        bugtask.transitionToStatus(
            BugTaskStatus.INVALID, self.bug.owner)
        notify(ObjectModifiedEvent(
            bugtask, bugtask_before_modification, ['status'],
            user=self.bug.owner))
        latest_notification = BugNotification.selectFirst(orderBy='-id')
        notified_people = set(
            recipient.person.name
            for recipient in latest_notification.recipients)
        self.assertEqual(all_subscribers, notified_people)
        self.assertThat(
            all_subscribers, Not(Contains(self.pillar_owner.name)))


class TestNotificationsForRegistrantsForDistros(
    NotificationForRegistrantsMixin, TestCaseWithFactory):
    """Test when distribution registrants get notified."""

    def makePillar(self):
        return self.factory.makeDistribution(
            owner=self.pillar_owner)

    def makeBug(self):
        return self.factory.makeBug(
            distribution=self.pillar,
            owner=self.bug_owner)


class TestNotificationsForRegistrantsForProducts(
    NotificationForRegistrantsMixin, TestCaseWithFactory):
    """Test when product registrants get notified."""

    def makePillar(self):
        return self.factory.makeProduct(
            owner=self.pillar_owner)

    def makeBug(self):
        return self.factory.makeBug(
            product=self.pillar,
<<<<<<< HEAD
            owner=self.bug_owner)


class EmailNotificationTestBase(TestCaseWithFactory):

    layer = LaunchpadZopelessLayer

    def setUp(self):
        super(EmailNotificationTestBase, self).setUp()
        login('foo.bar@canonical.com')
        self.product_owner = self.factory.makePerson(name="product-owner")
        self.person = self.factory.makePerson(name="sample-person")
        self.product = self.factory.makeProduct(owner=self.product_owner)
        self.product_subscriber = self.factory.makePerson(
            name="product-subscriber")
        self.product.addBugSubscription(
            self.product_subscriber, self.product_subscriber)
        self.bug_subscriber = self.factory.makePerson(name="bug-subscriber")
        self.bug_owner = self.factory.makePerson(name="bug-owner")
        self.bug = self.factory.makeBug(
            product=self.product, private=False, owner=self.bug_owner)
        self.reporter = self.bug.owner
        self.bug.subscribe(self.bug_subscriber, self.reporter)
        [self.product_bugtask] = self.bug.bugtasks
        commit()
        login('test@canonical.com')
        self.layer.switchDbUser(config.malone.bugnotification_dbuser)
        self.now = datetime.now(pytz.timezone('UTC'))
        self.ten_minutes_ago = self.now - timedelta(minutes=10)
        self.notification_set = getUtility(IBugNotificationSet)
        for notification in self.notification_set.getNotificationsToSend():
            notification.date_emailed = self.now
        flush_database_updates()

    def tearDown(self):
        for notification in self.notification_set.getNotificationsToSend():
            notification.date_emailed = self.now
        flush_database_updates()
        super(EmailNotificationTestBase, self).tearDown()

    def get_messages(self):
        notifications = self.notification_set.getNotificationsToSend()
        email_notifications = get_email_notifications(notifications)
        for (bug_notifications,
             omitted_notifications,
             messages) in email_notifications:
            for message in messages:
                yield message, message.get_payload(decode=True)


class EmailNotificationsBugMixin:

    change_class = change_name = old = new = alt = unexpected_text = None

    def change(self, old, new):
        self.bug.addChange(
            self.change_class(
                self.ten_minutes_ago, self.person, self.change_name,
                old, new))

    def change_other(self):
        self.bug.addChange(
            BugVisibilityChange(
                self.ten_minutes_ago, self.person, "private",
                False, True))

    def test_change_seen(self):
        # A smoketest.
        self.change(self.old, self.new)
        message, body = self.get_messages().next()
        self.assertThat(body, Contains(self.unexpected_text))

    def test_undone_change_sends_no_emails(self):
        self.change(self.old, self.new)
        self.change(self.new, self.old)
        self.assertEqual(list(self.get_messages()), [])

    def test_undone_change_is_not_included(self):
        self.change(self.old, self.new)
        self.change(self.new, self.old)
        self.change_other()
        message, body = self.get_messages().next()
        self.assertThat(body, Not(Contains(self.unexpected_text)))

    def test_multiple_undone_changes_sends_no_emails(self):
        self.change(self.old, self.new)
        self.change(self.new, self.alt)
        self.change(self.alt, self.old)
        self.assertEqual(list(self.get_messages()), [])


class EmailNotificationsBugNotRequiredMixin(EmailNotificationsBugMixin):
    # This test collection is for attributes that can be None.
    def test_added_removed_sends_no_emails(self):
        self.change(None, self.old)
        self.change(self.old, None)
        self.assertEqual(list(self.get_messages()), [])

    def test_removed_added_sends_no_emails(self):
        self.change(self.old, None)
        self.change(None, self.old)
        self.assertEqual(list(self.get_messages()), [])

    def test_duplicate_marked_changed_removed_sends_no_emails(self):
        self.change(None, self.old)
        self.change(self.old, self.new)
        self.change(self.new, None)
        self.assertEqual(list(self.get_messages()), [])


class EmailNotificationsBugTaskMixin(EmailNotificationsBugMixin):

    def change(self, old, new, index=0):
        self.bug.addChange(
            self.change_class(
                self.bug.bugtasks[index], self.ten_minutes_ago,
                self.person, self.change_name, old, new))

    def test_changing_on_different_bugtasks_is_not_undoing(self):
        with lp_dbuser():
            product2 = self.factory.makeProduct(owner=self.product_owner)
            self.bug.addTask(self.product_owner, product2)
        self.change(self.old, self.new, index=0)
        self.change(self.new, self.old, index=1)
        message, body = self.get_messages().next()
        self.assertThat(body, Contains(self.unexpected_text))


class EmailNotificationsAddedRemovedMixin:

    old = new = added_message = removed_message = None

    def add(self, item):
        raise NotImplementedError
    remove = add

    def test_added_seen(self):
        self.add(self.old)
        message, body = self.get_messages().next()
        self.assertThat(body, Contains(self.added_message))

    def test_added_removed_sends_no_emails(self):
        self.add(self.old)
        self.remove(self.old)
        self.assertEqual(list(self.get_messages()), [])

    def test_removed_added_sends_no_emails(self):
        self.remove(self.old)
        self.add(self.old)
        self.assertEqual(list(self.get_messages()), [])

    def test_added_another_removed_sends_emails(self):
        self.add(self.old)
        self.remove(self.new)
        message, body = self.get_messages().next()
        self.assertThat(body, Contains(self.added_message))
        self.assertThat(body, Contains(self.removed_message))


class TestEmailNotificationsBugTitle(
    EmailNotificationsBugMixin, EmailNotificationTestBase):

    change_class = BugTitleChange
    change_name = "title"
    old = "Old summary"
    new = "New summary"
    alt = "Another summary"
    unexpected_text = '** Summary changed:'


class TestEmailNotificationsBugTags(
    EmailNotificationsBugMixin, EmailNotificationTestBase):

    change_class = BugTagsChange
    change_name = "tags"
    old = ['foo', 'bar', 'baz']
    new = ['foo', 'bar']
    alt = ['bing', 'shazam']
    unexpected_text = '** Tags'

    def test_undone_ordered_set_sends_no_email(self):
        # Tags use ordered sets to generate change descriptions, which we
        # demonstrate here.
        self.change(['foo', 'bar', 'baz'], ['foo', 'bar'])
        self.change(['foo', 'bar'], ['baz', 'bar', 'foo', 'bar'])
        self.assertEqual(list(self.get_messages()), [])


class TestEmailNotificationsBugDuplicate(
    EmailNotificationsBugNotRequiredMixin, EmailNotificationTestBase):

    change_class = BugDuplicateChange
    change_name = "duplicateof"
    unexpected_text = 'duplicate'

    def _bug(self):
        with lp_dbuser():
            return self.factory.makeBug()

    old = cachedproperty('old')(_bug)
    new = cachedproperty('new')(_bug)
    alt = cachedproperty('alt')(_bug)


class TestEmailNotificationsBugTaskStatus(
    EmailNotificationsBugTaskMixin, EmailNotificationTestBase):

    change_class = BugTaskStatusChange
    change_name = "status"
    old = BugTaskStatus.TRIAGED
    new = BugTaskStatus.INPROGRESS
    alt = BugTaskStatus.INVALID
    unexpected_text = 'Status: '


class TestEmailNotificationsBugWatch(
    EmailNotificationsAddedRemovedMixin, EmailNotificationTestBase):

    # Note that this is for bugwatches added to bugs.  Bugwatches added
    # to bugtasks are separate animals AIUI, and we don't try to combine
    # them here for notifications.  Bugtasks have only zero or one
    # bugwatch, so they can be handled just as a simple bugtask attribute
    # change, like status.

    added_message = '** Bug watch added:'
    removed_message = '** Bug watch removed:'

    @cachedproperty
    def tracker(self):
        with lp_dbuser():
            return self.factory.makeBugTracker()

    def _watch(self, identifier='123'):
        with lp_dbuser():
            # This actually creates a notification all by itself.  However,
            # it won't be sent out for another five minutes.  Therefore,
            # we send out separate change notifications.
            return self.bug.addWatch(
                self.tracker, identifier, self.product_owner)

    old = cachedproperty('old')(_watch)
    new = cachedproperty('new')(lambda self: self._watch('456'))

    def add(self, item):
        with lp_dbuser():
            self.bug.addChange(
                BugWatchAdded(
                    self.ten_minutes_ago, self.product_owner, item))

    def remove(self, item):
        with lp_dbuser():
            self.bug.addChange(
                BugWatchRemoved(
                    self.ten_minutes_ago, self.product_owner, item))


class TestEmailNotificationsBranch(
    EmailNotificationsAddedRemovedMixin, EmailNotificationTestBase):

    added_message = '** Branch linked:'
    removed_message = '** Branch unlinked:'

    def _branch(self):
        with lp_dbuser():
            return self.factory.makeBranch()

    old = cachedproperty('old')(_branch)
    new = cachedproperty('new')(_branch)

    def add(self, item):
        with lp_dbuser():
            self.bug.addChange(
                BranchLinkedToBug(
                    self.ten_minutes_ago, self.person, item, self.bug))

    def remove(self, item):
        with lp_dbuser():
            self.bug.addChange(
                BranchUnlinkedFromBug(
                    self.ten_minutes_ago, self.person, item, self.bug))


class TestEmailNotificationsCVE(
    EmailNotificationsAddedRemovedMixin, EmailNotificationTestBase):

    added_message = '** CVE added:'
    removed_message = '** CVE removed:'

    def _cve(self, sequence):
        with lp_dbuser():
            return self.factory.makeCVE(sequence)

    old = cachedproperty('old')(lambda self: self._cve('2020-1234'))
    new = cachedproperty('new')(lambda self: self._cve('2020-5678'))

    def add(self, item):
        with lp_dbuser():
            self.bug.addChange(
                CveLinkedToBug(
                    self.ten_minutes_ago, self.person, item))

    def remove(self, item):
        with lp_dbuser():
            self.bug.addChange(
                CveUnlinkedFromBug(
                    self.ten_minutes_ago, self.person, item))


class TestEmailNotificationsAttachments(
    EmailNotificationsAddedRemovedMixin, EmailNotificationTestBase):

    added_message = '** Attachment added:'
    removed_message = '** Attachment removed:'

    def _attachment(self):
        with lp_dbuser():
            # This actually creates a notification all by itself, via an
            # event subscriber.  However, it won't be sent out for
            # another five minutes.  Therefore, we send out separate
            # change notifications.
            return self.bug.addAttachment(
                self.person, 'content', 'a comment', 'stuff.txt')

    old = cachedproperty('old')(_attachment)
    new = cachedproperty('new')(_attachment)

    def add(self, item):
        with lp_dbuser():
            self.bug.addChange(
                BugAttachmentChange(
                    self.ten_minutes_ago, self.person, 'attachment',
                    None, item))

    def remove(self, item):
        with lp_dbuser():
            self.bug.addChange(
                BugAttachmentChange(
                    self.ten_minutes_ago, self.person, 'attachment',
                    item, None))
=======
            owner=self.bug_owner)
>>>>>>> 5184347e
<|MERGE_RESOLUTION|>--- conflicted
+++ resolved
@@ -315,346 +315,4 @@
     def makeBug(self):
         return self.factory.makeBug(
             product=self.pillar,
-<<<<<<< HEAD
-            owner=self.bug_owner)
-
-
-class EmailNotificationTestBase(TestCaseWithFactory):
-
-    layer = LaunchpadZopelessLayer
-
-    def setUp(self):
-        super(EmailNotificationTestBase, self).setUp()
-        login('foo.bar@canonical.com')
-        self.product_owner = self.factory.makePerson(name="product-owner")
-        self.person = self.factory.makePerson(name="sample-person")
-        self.product = self.factory.makeProduct(owner=self.product_owner)
-        self.product_subscriber = self.factory.makePerson(
-            name="product-subscriber")
-        self.product.addBugSubscription(
-            self.product_subscriber, self.product_subscriber)
-        self.bug_subscriber = self.factory.makePerson(name="bug-subscriber")
-        self.bug_owner = self.factory.makePerson(name="bug-owner")
-        self.bug = self.factory.makeBug(
-            product=self.product, private=False, owner=self.bug_owner)
-        self.reporter = self.bug.owner
-        self.bug.subscribe(self.bug_subscriber, self.reporter)
-        [self.product_bugtask] = self.bug.bugtasks
-        commit()
-        login('test@canonical.com')
-        self.layer.switchDbUser(config.malone.bugnotification_dbuser)
-        self.now = datetime.now(pytz.timezone('UTC'))
-        self.ten_minutes_ago = self.now - timedelta(minutes=10)
-        self.notification_set = getUtility(IBugNotificationSet)
-        for notification in self.notification_set.getNotificationsToSend():
-            notification.date_emailed = self.now
-        flush_database_updates()
-
-    def tearDown(self):
-        for notification in self.notification_set.getNotificationsToSend():
-            notification.date_emailed = self.now
-        flush_database_updates()
-        super(EmailNotificationTestBase, self).tearDown()
-
-    def get_messages(self):
-        notifications = self.notification_set.getNotificationsToSend()
-        email_notifications = get_email_notifications(notifications)
-        for (bug_notifications,
-             omitted_notifications,
-             messages) in email_notifications:
-            for message in messages:
-                yield message, message.get_payload(decode=True)
-
-
-class EmailNotificationsBugMixin:
-
-    change_class = change_name = old = new = alt = unexpected_text = None
-
-    def change(self, old, new):
-        self.bug.addChange(
-            self.change_class(
-                self.ten_minutes_ago, self.person, self.change_name,
-                old, new))
-
-    def change_other(self):
-        self.bug.addChange(
-            BugVisibilityChange(
-                self.ten_minutes_ago, self.person, "private",
-                False, True))
-
-    def test_change_seen(self):
-        # A smoketest.
-        self.change(self.old, self.new)
-        message, body = self.get_messages().next()
-        self.assertThat(body, Contains(self.unexpected_text))
-
-    def test_undone_change_sends_no_emails(self):
-        self.change(self.old, self.new)
-        self.change(self.new, self.old)
-        self.assertEqual(list(self.get_messages()), [])
-
-    def test_undone_change_is_not_included(self):
-        self.change(self.old, self.new)
-        self.change(self.new, self.old)
-        self.change_other()
-        message, body = self.get_messages().next()
-        self.assertThat(body, Not(Contains(self.unexpected_text)))
-
-    def test_multiple_undone_changes_sends_no_emails(self):
-        self.change(self.old, self.new)
-        self.change(self.new, self.alt)
-        self.change(self.alt, self.old)
-        self.assertEqual(list(self.get_messages()), [])
-
-
-class EmailNotificationsBugNotRequiredMixin(EmailNotificationsBugMixin):
-    # This test collection is for attributes that can be None.
-    def test_added_removed_sends_no_emails(self):
-        self.change(None, self.old)
-        self.change(self.old, None)
-        self.assertEqual(list(self.get_messages()), [])
-
-    def test_removed_added_sends_no_emails(self):
-        self.change(self.old, None)
-        self.change(None, self.old)
-        self.assertEqual(list(self.get_messages()), [])
-
-    def test_duplicate_marked_changed_removed_sends_no_emails(self):
-        self.change(None, self.old)
-        self.change(self.old, self.new)
-        self.change(self.new, None)
-        self.assertEqual(list(self.get_messages()), [])
-
-
-class EmailNotificationsBugTaskMixin(EmailNotificationsBugMixin):
-
-    def change(self, old, new, index=0):
-        self.bug.addChange(
-            self.change_class(
-                self.bug.bugtasks[index], self.ten_minutes_ago,
-                self.person, self.change_name, old, new))
-
-    def test_changing_on_different_bugtasks_is_not_undoing(self):
-        with lp_dbuser():
-            product2 = self.factory.makeProduct(owner=self.product_owner)
-            self.bug.addTask(self.product_owner, product2)
-        self.change(self.old, self.new, index=0)
-        self.change(self.new, self.old, index=1)
-        message, body = self.get_messages().next()
-        self.assertThat(body, Contains(self.unexpected_text))
-
-
-class EmailNotificationsAddedRemovedMixin:
-
-    old = new = added_message = removed_message = None
-
-    def add(self, item):
-        raise NotImplementedError
-    remove = add
-
-    def test_added_seen(self):
-        self.add(self.old)
-        message, body = self.get_messages().next()
-        self.assertThat(body, Contains(self.added_message))
-
-    def test_added_removed_sends_no_emails(self):
-        self.add(self.old)
-        self.remove(self.old)
-        self.assertEqual(list(self.get_messages()), [])
-
-    def test_removed_added_sends_no_emails(self):
-        self.remove(self.old)
-        self.add(self.old)
-        self.assertEqual(list(self.get_messages()), [])
-
-    def test_added_another_removed_sends_emails(self):
-        self.add(self.old)
-        self.remove(self.new)
-        message, body = self.get_messages().next()
-        self.assertThat(body, Contains(self.added_message))
-        self.assertThat(body, Contains(self.removed_message))
-
-
-class TestEmailNotificationsBugTitle(
-    EmailNotificationsBugMixin, EmailNotificationTestBase):
-
-    change_class = BugTitleChange
-    change_name = "title"
-    old = "Old summary"
-    new = "New summary"
-    alt = "Another summary"
-    unexpected_text = '** Summary changed:'
-
-
-class TestEmailNotificationsBugTags(
-    EmailNotificationsBugMixin, EmailNotificationTestBase):
-
-    change_class = BugTagsChange
-    change_name = "tags"
-    old = ['foo', 'bar', 'baz']
-    new = ['foo', 'bar']
-    alt = ['bing', 'shazam']
-    unexpected_text = '** Tags'
-
-    def test_undone_ordered_set_sends_no_email(self):
-        # Tags use ordered sets to generate change descriptions, which we
-        # demonstrate here.
-        self.change(['foo', 'bar', 'baz'], ['foo', 'bar'])
-        self.change(['foo', 'bar'], ['baz', 'bar', 'foo', 'bar'])
-        self.assertEqual(list(self.get_messages()), [])
-
-
-class TestEmailNotificationsBugDuplicate(
-    EmailNotificationsBugNotRequiredMixin, EmailNotificationTestBase):
-
-    change_class = BugDuplicateChange
-    change_name = "duplicateof"
-    unexpected_text = 'duplicate'
-
-    def _bug(self):
-        with lp_dbuser():
-            return self.factory.makeBug()
-
-    old = cachedproperty('old')(_bug)
-    new = cachedproperty('new')(_bug)
-    alt = cachedproperty('alt')(_bug)
-
-
-class TestEmailNotificationsBugTaskStatus(
-    EmailNotificationsBugTaskMixin, EmailNotificationTestBase):
-
-    change_class = BugTaskStatusChange
-    change_name = "status"
-    old = BugTaskStatus.TRIAGED
-    new = BugTaskStatus.INPROGRESS
-    alt = BugTaskStatus.INVALID
-    unexpected_text = 'Status: '
-
-
-class TestEmailNotificationsBugWatch(
-    EmailNotificationsAddedRemovedMixin, EmailNotificationTestBase):
-
-    # Note that this is for bugwatches added to bugs.  Bugwatches added
-    # to bugtasks are separate animals AIUI, and we don't try to combine
-    # them here for notifications.  Bugtasks have only zero or one
-    # bugwatch, so they can be handled just as a simple bugtask attribute
-    # change, like status.
-
-    added_message = '** Bug watch added:'
-    removed_message = '** Bug watch removed:'
-
-    @cachedproperty
-    def tracker(self):
-        with lp_dbuser():
-            return self.factory.makeBugTracker()
-
-    def _watch(self, identifier='123'):
-        with lp_dbuser():
-            # This actually creates a notification all by itself.  However,
-            # it won't be sent out for another five minutes.  Therefore,
-            # we send out separate change notifications.
-            return self.bug.addWatch(
-                self.tracker, identifier, self.product_owner)
-
-    old = cachedproperty('old')(_watch)
-    new = cachedproperty('new')(lambda self: self._watch('456'))
-
-    def add(self, item):
-        with lp_dbuser():
-            self.bug.addChange(
-                BugWatchAdded(
-                    self.ten_minutes_ago, self.product_owner, item))
-
-    def remove(self, item):
-        with lp_dbuser():
-            self.bug.addChange(
-                BugWatchRemoved(
-                    self.ten_minutes_ago, self.product_owner, item))
-
-
-class TestEmailNotificationsBranch(
-    EmailNotificationsAddedRemovedMixin, EmailNotificationTestBase):
-
-    added_message = '** Branch linked:'
-    removed_message = '** Branch unlinked:'
-
-    def _branch(self):
-        with lp_dbuser():
-            return self.factory.makeBranch()
-
-    old = cachedproperty('old')(_branch)
-    new = cachedproperty('new')(_branch)
-
-    def add(self, item):
-        with lp_dbuser():
-            self.bug.addChange(
-                BranchLinkedToBug(
-                    self.ten_minutes_ago, self.person, item, self.bug))
-
-    def remove(self, item):
-        with lp_dbuser():
-            self.bug.addChange(
-                BranchUnlinkedFromBug(
-                    self.ten_minutes_ago, self.person, item, self.bug))
-
-
-class TestEmailNotificationsCVE(
-    EmailNotificationsAddedRemovedMixin, EmailNotificationTestBase):
-
-    added_message = '** CVE added:'
-    removed_message = '** CVE removed:'
-
-    def _cve(self, sequence):
-        with lp_dbuser():
-            return self.factory.makeCVE(sequence)
-
-    old = cachedproperty('old')(lambda self: self._cve('2020-1234'))
-    new = cachedproperty('new')(lambda self: self._cve('2020-5678'))
-
-    def add(self, item):
-        with lp_dbuser():
-            self.bug.addChange(
-                CveLinkedToBug(
-                    self.ten_minutes_ago, self.person, item))
-
-    def remove(self, item):
-        with lp_dbuser():
-            self.bug.addChange(
-                CveUnlinkedFromBug(
-                    self.ten_minutes_ago, self.person, item))
-
-
-class TestEmailNotificationsAttachments(
-    EmailNotificationsAddedRemovedMixin, EmailNotificationTestBase):
-
-    added_message = '** Attachment added:'
-    removed_message = '** Attachment removed:'
-
-    def _attachment(self):
-        with lp_dbuser():
-            # This actually creates a notification all by itself, via an
-            # event subscriber.  However, it won't be sent out for
-            # another five minutes.  Therefore, we send out separate
-            # change notifications.
-            return self.bug.addAttachment(
-                self.person, 'content', 'a comment', 'stuff.txt')
-
-    old = cachedproperty('old')(_attachment)
-    new = cachedproperty('new')(_attachment)
-
-    def add(self, item):
-        with lp_dbuser():
-            self.bug.addChange(
-                BugAttachmentChange(
-                    self.ten_minutes_ago, self.person, 'attachment',
-                    None, item))
-
-    def remove(self, item):
-        with lp_dbuser():
-            self.bug.addChange(
-                BugAttachmentChange(
-                    self.ten_minutes_ago, self.person, 'attachment',
-                    item, None))
-=======
-            owner=self.bug_owner)
->>>>>>> 5184347e
+            owner=self.bug_owner)