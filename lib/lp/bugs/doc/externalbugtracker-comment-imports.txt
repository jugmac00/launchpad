--- conflicted
+++ resolved
@@ -377,7 +377,6 @@
 
     >>> LaunchpadZopelessLayer.switchDbUser('launchpad')
     >>> bug_watch = factory.makeBugWatch('123456')
-    >>> commit()
     >>> from lp.registry.tests.karma import KarmaAssignedEventListener
     >>> karma_helper = KarmaAssignedEventListener()
     >>> karma_helper.register_listener()
@@ -385,12 +384,7 @@
 Importing a comment with a CVE reference will produce a CVE link in
 Launchpad but will result in no Karma records being created.
 
-<<<<<<< HEAD
-=======
-    >>> LaunchpadZopelessLayer.switchDbUser('launchpad')
-    >>> bug_watch = factory.makeBugWatch('123456')
-    >>> transaction.commit()
->>>>>>> 41fe1961
+    >>> transaction.commit()
     >>> LaunchpadZopelessLayer.switchDbUser(config.checkwatches.dbuser)
     >>> external_bugtracker.remote_comments = {
     ...     '5':"A comment containing a CVE entry: CVE-1991-9911."}
