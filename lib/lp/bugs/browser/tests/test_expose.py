# Copyright 2011 Canonical Ltd.  This software is licensed under the
# GNU Affero General Public License version 3 (see the file LICENSE).

"""Tests for helpers that expose data about a user to on-page JavaScript."""

from lazr.enum import (
    DBEnumeratedType,
    DBItem,
    )
from lazr.restful.interfaces import (
    IJSONRequestCache,
    IWebServiceClientRequest,
    )
from testtools.matchers import (
    Equals,
    KeysEqual,
    )
from zope.interface import implements
from zope.traversing.browser import absoluteURL

from canonical.launchpad.webapp.publisher import canonical_url
from canonical.launchpad.webapp.servers import LaunchpadTestRequest
from canonical.testing.layers import DatabaseFunctionalLayer
from lp.bugs.browser.structuralsubscription import (
    expose_enum_to_js,
    expose_user_administered_teams_to_js,
    expose_user_subscriptions_to_js,
    )
from lp.registry.interfaces.teammembership import TeamMembershipStatus

from lp.testing import (
    person_logged_in,
    TestCase,
    TestCaseWithFactory,
    )
from lp.testing.matchers import Contains


class FakeRequest:
    """A request that implements some interfaces so adapting returns itself.
    """
    implements(IWebServiceClientRequest, IJSONRequestCache)

    objects = {}


class FakeTeam:
    """A faux team that just implements enough for the test."""

    def __init__(self, title):
        self.title = title


class FakeUser:
    """A faux user that has a hard-coded set of administered teams."""

    def getAdministratedTeams(self):
        return [FakeTeam('Team One'), FakeTeam('Team Two')]


def fake_absoluteURL(ob, request):
    """An absoluteURL implementation that doesn't require ZTK for testing."""
    return 'http://example.com/' + ob.title.replace(' ', '')


class DemoEnum(DBEnumeratedType):
    """An example enum.
    """

    UNO = DBItem(1, """One""")

    DOS = DBItem(2, """Two""")

    TRES = DBItem(3, """Three""")


class DemoContext:

    return_value = None

    def __init__(self, user):
        self.user = user

    def userHasBugSubscriptions(self, user):
        assert user is self.user
        return self.return_value


class TestStructuralSubscriptionHelpers(TestCase):
    """Test the helpers used to add data that the on-page JS can use."""

    def test_teams(self):
        # The expose_user_administered_teams_to_js function loads some data
        # about the teams the requesting user administers into the response to
        # be made available to JavaScript.

        request = FakeRequest()
        user = FakeUser()
        expose_user_administered_teams_to_js(request, user,
            absoluteURL=fake_absoluteURL)

        # The team information should have been added to the request.
        self.assertThat(request.objects, Contains('administratedTeams'))
        team_info = request.objects['administratedTeams']
        # Since there are two (fake) teams, there should be two items in the
        # list of team info.
        self.assertThat(len(team_info), Equals(2))
        # The items info consist of a dictionary with link and title keys.
        self.assertThat(team_info[0], KeysEqual('link', 'title'))
        self.assertThat(team_info[1], KeysEqual('link', 'title'))
        # The link is the title of the team.
        self.assertThat(team_info[0]['title'], Equals('Team One'))
        # The link is the API link to the team.
        self.assertThat(team_info[0]['link'],
            Equals('http://example.com/TeamOne'))

    def test_expose_enum_to_js(self):
        # Loads the titles of an enum into the response.
        request = FakeRequest()
        expose_enum_to_js(request, DemoEnum, 'demo')
        self.assertEqual(request.objects['demo'], ['One', 'Two', 'Three'])

    def test_empty_expose_user_subscriptions_to_js(self):
        # This function is tested in integration more fully below, but we
        # can easily test the empty case with our stubs.
        request = FakeRequest()
        user = FakeUser()
        subscriptions = []
        expose_user_subscriptions_to_js(user, subscriptions, request)
        self.assertEqual(request.objects['subscription_info'], [])


class TestIntegrationExposeUserSubscriptionsToJS(TestCaseWithFactory):

    layer = DatabaseFunctionalLayer

    def test_team_admin_subscription(self):
        # Make a team subscription where the user is an admin, and see what
        # we record.
        user = self.factory.makePerson()
        target = self.factory.makeProduct()
        request = LaunchpadTestRequest()
        team = self.factory.makeTeam()
        with person_logged_in(team.teamowner):
            team.addMember(user, team.teamowner,
                           status=TeamMembershipStatus.ADMIN)
            sub = target.addBugSubscription(team, team.teamowner)
        expose_user_subscriptions_to_js(user, [sub], request)
        info = IJSONRequestCache(request).objects['subscription_info']
<<<<<<< HEAD
        # [{'filters': [{'filter': <....BugSubscriptionFilter object at ...>,
        #                'subscriber_is_team': True,
        #                'subscriber_link': u'.../api/.../~team-name...',
        #                'subscriber_title': u'Team Name...',
        #                'subscriber_url': ...,
        #                'user_is_team_admin': True}],
        #   'target_title': u'title...',
        #   'target_url': u'http://127.0.0.1/product-name...'}]
=======
>>>>>>> 620bb543
        self.assertEqual(len(info), 1) # One target.
        target_info = info[0]
        self.assertEqual(target_info['target_title'], target.title)
        self.assertEqual(
            target_info['target_url'], canonical_url(
                target, rootsite='mainsite'))
        self.assertEqual(len(target_info['filters']), 1) # One filter.
        filter_info = target_info['filters'][0]
        self.assertEqual(filter_info['filter'], sub.bug_filters[0])
        self.failUnless(filter_info['subscriber_is_team'])
        self.failUnless(filter_info['user_is_team_admin'])
        self.assertEqual(filter_info['subscriber_title'], team.title)
        self.assertEqual(
            filter_info['subscriber_link'],
            absoluteURL(team, IWebServiceClientRequest(request)))
        self.assertEqual(
            filter_info['subscriber_url'],
            canonical_url(team, rootsite='mainsite'))

    def test_team_member_subscription(self):
        # Make a team subscription where the user is not an admin, and
        # see what we record.
        user = self.factory.makePerson()
        target = self.factory.makeProduct()
        request = LaunchpadTestRequest()
        team = self.factory.makeTeam(members=[user])
        with person_logged_in(team.teamowner):
            sub = target.addBugSubscription(team, team.teamowner)
        expose_user_subscriptions_to_js(user, [sub], request)
        info = IJSONRequestCache(request).objects['subscription_info']
        filter_info = info[0]['filters'][0]
        self.failUnless(filter_info['subscriber_is_team'])
        self.failIf(filter_info['user_is_team_admin'])
        self.assertEqual(filter_info['subscriber_title'], team.title)
        self.assertEqual(
            filter_info['subscriber_link'],
            absoluteURL(team, IWebServiceClientRequest(request)))
        self.assertEqual(
            filter_info['subscriber_url'],
            canonical_url(team, rootsite='mainsite'))

    def test_self_subscription(self):
        # Make a subscription directly for the user and see what we record.
        user = self.factory.makePerson()
        target = self.factory.makeProduct()
        request = LaunchpadTestRequest()
        with person_logged_in(user):
            sub = target.addBugSubscription(user, user)
        expose_user_subscriptions_to_js(user, [sub], request)
        info = IJSONRequestCache(request).objects['subscription_info']
        filter_info = info[0]['filters'][0]
        self.failIf(filter_info['subscriber_is_team'])
        self.assertEqual(filter_info['subscriber_title'], user.title)
        self.assertEqual(
            filter_info['subscriber_link'],
            absoluteURL(user, IWebServiceClientRequest(request)))
        self.assertEqual(
            filter_info['subscriber_url'],
            canonical_url(user, rootsite='mainsite'))
<|MERGE_RESOLUTION|>--- conflicted
+++ resolved
@@ -147,17 +147,6 @@
             sub = target.addBugSubscription(team, team.teamowner)
         expose_user_subscriptions_to_js(user, [sub], request)
         info = IJSONRequestCache(request).objects['subscription_info']
-<<<<<<< HEAD
-        # [{'filters': [{'filter': <....BugSubscriptionFilter object at ...>,
-        #                'subscriber_is_team': True,
-        #                'subscriber_link': u'.../api/.../~team-name...',
-        #                'subscriber_title': u'Team Name...',
-        #                'subscriber_url': ...,
-        #                'user_is_team_admin': True}],
-        #   'target_title': u'title...',
-        #   'target_url': u'http://127.0.0.1/product-name...'}]
-=======
->>>>>>> 620bb543
         self.assertEqual(len(info), 1) # One target.
         target_info = info[0]
         self.assertEqual(target_info['target_title'], target.title)
