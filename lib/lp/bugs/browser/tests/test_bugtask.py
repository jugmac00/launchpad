--- conflicted
+++ resolved
@@ -141,7 +141,7 @@
         # "SELECT id, product, project, distribution FROM PillarName ..."
         # query by previously browsing the task url, in which case the
         # query count is decreased by one.
-        self.assertThat(recorder, HasQueryCount(LessThan(81)))
+        self.assertThat(recorder, HasQueryCount(LessThan(82)))
         count_with_no_teams = recorder.count
         # count with many teams
         self.invalidate_caches(task)
@@ -157,11 +157,7 @@
     def test_rendered_query_counts_constant_with_attachments(self):
         with celebrity_logged_in('admin'):
             browses_under_limit = BrowsesWithQueryLimit(
-<<<<<<< HEAD
-                84, self.factory.makePerson())
-=======
-                96, self.factory.makePerson())
->>>>>>> 98e19c0c
+                85, self.factory.makePerson())
 
             # First test with a single attachment.
             task = self.factory.makeBugTask()
