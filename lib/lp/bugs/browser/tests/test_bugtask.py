# Copyright 2009-2011 Canonical Ltd.  This software is licensed under the
# GNU Affero General Public License version 3 (see the file LICENSE).

__metaclass__ = type

from contextlib import contextmanager
from datetime import (
    datetime,
    timedelta,
    )
import re
import simplejson
import urllib

from lazr.lifecycle.event import ObjectModifiedEvent
from lazr.restful.interfaces import IJSONRequestCache
from lazr.lifecycle.snapshot import Snapshot
from pytz import UTC
import soupmatchers
from storm.store import Store
from testtools.matchers import (
    LessThan,
    Not,
    )
import transaction
from zope.component import (
    getMultiAdapter,
    getUtility,
    )
from zope.event import notify
from zope.interface import providedBy
from zope.security.proxy import removeSecurityProxy

from canonical.config import config
from canonical.database.constants import UTC_NOW
from canonical.launchpad.ftests import (
    ANONYMOUS,
    login,
    login_person,
    )
from canonical.launchpad.testing.pages import find_tag_by_id
from canonical.launchpad.webapp import canonical_url
from canonical.launchpad.webapp.authorization import clear_cache
from canonical.launchpad.webapp.interfaces import (
    ILaunchBag,
    ILaunchpadRoot,
    )
from canonical.launchpad.webapp.servers import LaunchpadTestRequest
from canonical.testing.layers import (
    DatabaseFunctionalLayer,
    LaunchpadFunctionalLayer,
    )
from lp.app.interfaces.launchpad import ILaunchpadCelebrities
from lp.bugs.adapters.bugchange import BugTaskStatusChange
from lp.bugs.browser.bugtask import (
    BugActivityItem,
    BugListingBatchNavigator,
    BugTaskEditView,
    BugTaskListingItem,
    BugTasksAndNominationsView,
    BugTaskSearchListingView,
    )
from lp.bugs.interfaces.bugactivity import IBugActivitySet
from lp.bugs.interfaces.bugnomination import IBugNomination
from lp.bugs.interfaces.bugtask import (
    BugTaskStatus,
    IBugTask,
    IBugTaskSet,
    )
<<<<<<< HEAD
from lp.services.features.model import (
    FeatureFlag,
    getFeatureStore,
    )
=======
>>>>>>> cbb280b3
from lp.services.features.testing import FeatureFixture
from lp.services.propertycache import get_property_cache
from lp.soyuz.interfaces.component import IComponentSet
from lp.testing import (
    BrowserTestCase,
    celebrity_logged_in,
    feature_flags,
    person_logged_in,
    set_feature_flag,
    TestCaseWithFactory,
    )
from lp.testing._webservice import QueryCollector
from lp.testing.matchers import (
    BrowsesWithQueryLimit,
    HasQueryCount,
    )
from lp.testing.sampledata import (
    ADMIN_EMAIL,
    NO_PRIVILEGE_EMAIL,
    USER_EMAIL,
    )
from lp.testing.views import create_initialized_view


DELETE_BUGTASK_ENABLED = {u"disclosure.delete_bugtask.enabled": u"on"}


class TestBugTaskView(TestCaseWithFactory):

    layer = LaunchpadFunctionalLayer

    def invalidate_caches(self, obj):
        store = Store.of(obj)
        # Make sure everything is in the database.
        store.flush()
        # And invalidate the cache (not a reset, because that stops us using
        # the domain objects)
        store.invalidate()

    def test_rendered_query_counts_constant_with_team_memberships(self):
        login(ADMIN_EMAIL)
        task = self.factory.makeBugTask()
        person_no_teams = self.factory.makePerson(password='test')
        person_with_teams = self.factory.makePerson(password='test')
        for _ in range(10):
            self.factory.makeTeam(members=[person_with_teams])
        # count with no teams
        url = canonical_url(task)
        recorder = QueryCollector()
        recorder.register()
        self.addCleanup(recorder.unregister)
        self.invalidate_caches(task)
        self.getUserBrowser(url, person_no_teams)
        # This may seem large: it is; there is easily another 30% fat in
        # there.
<<<<<<< HEAD
        self.assertThat(recorder, HasQueryCount(LessThan(77)))
=======
        self.assertThat(recorder, HasQueryCount(LessThan(84)))
>>>>>>> cbb280b3
        count_with_no_teams = recorder.count
        # count with many teams
        self.invalidate_caches(task)
        self.getUserBrowser(url, person_with_teams)
        # Allow an increase of one because storm bug 619017 causes additional
        # queries, revalidating things unnecessarily. An increase which is
        # less than the number of new teams shows it is definitely not
        # growing per-team.
        self.assertThat(recorder, HasQueryCount(
            LessThan(count_with_no_teams + 3),
            ))

    def test_rendered_query_counts_constant_with_attachments(self):
        with celebrity_logged_in('admin'):
            browses_under_limit = BrowsesWithQueryLimit(
<<<<<<< HEAD
                83, self.factory.makePerson())
=======
                86, self.factory.makePerson())
>>>>>>> cbb280b3

            # First test with a single attachment.
            task = self.factory.makeBugTask()
            self.factory.makeBugAttachment(bug=task.bug)
        self.assertThat(task, browses_under_limit)

        with celebrity_logged_in('admin'):
            # And now with 10.
            task = self.factory.makeBugTask()
            self.factory.makeBugTask(bug=task.bug)
            for i in range(10):
                self.factory.makeBugAttachment(bug=task.bug)
        self.assertThat(task, browses_under_limit)

    def makeLinkedBranchMergeProposal(self, sourcepackage, bug, owner):
        with person_logged_in(owner):
            f = self.factory
            target_branch = f.makePackageBranch(
                sourcepackage=sourcepackage, owner=owner)
            source_branch = f.makeBranchTargetBranch(
                target_branch.target, owner=owner)
            bug.linkBranch(source_branch, owner)
            return f.makeBranchMergeProposal(
                target_branch=target_branch,
                registrant=owner,
                source_branch=source_branch)

    def test_rendered_query_counts_reduced_with_branches(self):
        f = self.factory
        owner = f.makePerson()
        ds = f.makeDistroSeries()
        bug = f.makeBug()
        sourcepackages = [
            f.makeSourcePackage(distroseries=ds, publish=True)
            for i in range(5)]
        for sp in sourcepackages:
            f.makeBugTask(bug=bug, owner=owner, target=sp)
        url = canonical_url(bug.default_bugtask)
        recorder = QueryCollector()
        recorder.register()
        self.addCleanup(recorder.unregister)
        self.invalidate_caches(bug.default_bugtask)
        self.getUserBrowser(url, owner)
        # At least 20 of these should be removed.
        self.assertThat(recorder, HasQueryCount(LessThan(100)))
        count_with_no_branches = recorder.count
        for sp in sourcepackages:
            self.makeLinkedBranchMergeProposal(sp, bug, owner)
        self.invalidate_caches(bug.default_bugtask)
        self.getUserBrowser(url, owner)  # This triggers the query recorder.
        # Ideally this should be much fewer, but this tries to keep a win of
        # removing more than half of these.
        self.assertThat(recorder, HasQueryCount(
            LessThan(count_with_no_branches + 46),
            ))

    def test_interesting_activity(self):
        # The interesting_activity property returns a tuple of interesting
        # `BugActivityItem`s.
        bug = self.factory.makeBug()
        view = create_initialized_view(
            bug.default_bugtask, name=u'+index', rootsite='bugs')

        def add_activity(what, old=None, new=None, message=None):
            getUtility(IBugActivitySet).new(
                bug, datetime.now(UTC), bug.owner, whatchanged=what,
                oldvalue=old, newvalue=new, message=message)
            del get_property_cache(view).interesting_activity

        # A fresh bug has no interesting activity.
        self.assertEqual((), view.interesting_activity)

        # Some activity is not considered interesting.
        add_activity("boring")
        self.assertEqual((), view.interesting_activity)

        # A description change is interesting.
        add_activity("description")
        self.assertEqual(1, len(view.interesting_activity))
        [activity] = view.interesting_activity
        self.assertEqual("description", activity.whatchanged)

    def test_error_for_changing_target_with_invalid_status(self):
        # If a user moves a bug task with a restricted status (say,
        # Triaged) to a target where they do not have permission to set
        # that status, they will be unable to complete the retargeting
        # and will instead receive an error in the UI.
        person = self.factory.makePerson()
        product = self.factory.makeProduct(
            name='product1', owner=person, official_malone=True)
        with person_logged_in(person):
            product.setBugSupervisor(person, person)
        product_2 = self.factory.makeProduct(
            name='product2', official_malone=True)
        with person_logged_in(product_2.owner):
            product_2.setBugSupervisor(product_2.owner, product_2.owner)
        bug = self.factory.makeBug(
            product=product, owner=person)
        # We need to commit here, otherwise all the sample data we
        # created gets destroyed when the transaction is rolled back.
        transaction.commit()
        with person_logged_in(person):
            form_data = {
                '%s.target' % product.name: 'product',
                '%s.target.product' % product.name: product_2.name,
                '%s.status' % product.name: BugTaskStatus.TRIAGED.title,
                '%s.actions.save' % product.name: 'Save Changes',
                }
            view = create_initialized_view(
                bug.default_bugtask, name=u'+editstatus',
                form=form_data)
            # The bugtask's target won't have changed, since an error
            # happend. The error will be listed in the view.
            self.assertEqual(1, len(view.errors))
            self.assertEqual(product, bug.default_bugtask.target)


class TestBugTasksAndNominationsView(TestCaseWithFactory):

    layer = DatabaseFunctionalLayer

    def setUp(self):
        super(TestBugTasksAndNominationsView, self).setUp()
        login(ADMIN_EMAIL)
        self.bug = self.factory.makeBug()
        self.view = BugTasksAndNominationsView(
            self.bug, LaunchpadTestRequest())

    def refresh(self):
        # The view caches, to see different scenarios, a refresh is needed.
        self.view = BugTasksAndNominationsView(
            self.bug, LaunchpadTestRequest())

    def test_current_user_affected_status(self):
        self.failUnlessEqual(
            None, self.view.current_user_affected_status)
        self.bug.markUserAffected(self.view.user, True)
        self.refresh()
        self.failUnlessEqual(
            True, self.view.current_user_affected_status)
        self.bug.markUserAffected(self.view.user, False)
        self.refresh()
        self.failUnlessEqual(
            False, self.view.current_user_affected_status)

    def test_current_user_affected_js_status(self):
        self.failUnlessEqual(
            'null', self.view.current_user_affected_js_status)
        self.bug.markUserAffected(self.view.user, True)
        self.refresh()
        self.failUnlessEqual(
            'true', self.view.current_user_affected_js_status)
        self.bug.markUserAffected(self.view.user, False)
        self.refresh()
        self.failUnlessEqual(
            'false', self.view.current_user_affected_js_status)

    def test_not_many_bugtasks(self):
        for count in range(10 - len(self.bug.bugtasks) - 1):
            self.factory.makeBugTask(bug=self.bug)
        self.view.initialize()
        self.failIf(self.view.many_bugtasks)
        row_view = self.view._getTableRowView(
            self.bug.default_bugtask, False, False)
        self.failIf(row_view.many_bugtasks)

    def test_many_bugtasks(self):
        for count in range(10 - len(self.bug.bugtasks)):
            self.factory.makeBugTask(bug=self.bug)
        self.view.initialize()
        self.failUnless(self.view.many_bugtasks)
        row_view = self.view._getTableRowView(
            self.bug.default_bugtask, False, False)
        self.failUnless(row_view.many_bugtasks)

    def test_other_users_affected_count(self):
        # The number of other users affected does not change when the
        # logged-in user marked him or herself as affected or not.
        self.failUnlessEqual(
            1, self.view.other_users_affected_count)
        self.bug.markUserAffected(self.view.user, True)
        self.refresh()
        self.failUnlessEqual(
            1, self.view.other_users_affected_count)
        self.bug.markUserAffected(self.view.user, False)
        self.refresh()
        self.failUnlessEqual(
            1, self.view.other_users_affected_count)

    def test_other_users_affected_count_other_users(self):
        # The number of other users affected only changes when other
        # users mark themselves as affected.
        self.failUnlessEqual(
            1, self.view.other_users_affected_count)
        other_user_1 = self.factory.makePerson()
        self.bug.markUserAffected(other_user_1, True)
        self.failUnlessEqual(
            2, self.view.other_users_affected_count)
        other_user_2 = self.factory.makePerson()
        self.bug.markUserAffected(other_user_2, True)
        self.failUnlessEqual(
            3, self.view.other_users_affected_count)
        self.bug.markUserAffected(other_user_1, False)
        self.failUnlessEqual(
            2, self.view.other_users_affected_count)
        self.bug.markUserAffected(self.view.user, True)
        self.refresh()
        self.failUnlessEqual(
            2, self.view.other_users_affected_count)

    def test_total_users_affected_count_with_dupes(self):
        self.useFixture(FeatureFixture(
            {'bugs.affected_count_includes_dupes.disabled': ''}))
        user2 = self.factory.makePerson()
        bug2 = self.factory.makeBug()
        bug2.markUserAffected(user2, True)
        self.assertEqual(
            2, bug2.users_affected_count)
        bug2.markAsDuplicate(self.bug)
        self.refresh()
        # 3 in total: user2, self.view.user, and admin (used to create
        # self.bug).
        self.assertEqual(
            3, self.view.total_users_affected_count)
        # Although you're affected by a duplicate, you're not affected by the
        # directly viewed bug.
        self.assertEqual(
            "This bug affects 3 people. Does this bug affect you?",
            self.view.affected_statement)
        self.assertEqual(
            "This bug affects 3 people",
            self.view.anon_affected_statement)
        self.assertEqual(
            2,
            self.view.other_users_affected_count)

    def test_total_users_affected_count_without_dupes(self):
        self.useFixture(FeatureFixture(
            {'bugs.affected_count_includes_dupes.disabled': 'on'}))
        user2 = self.factory.makePerson()
        bug2 = self.factory.makeBug()
        bug2.markUserAffected(user2, True)
        bug2.markAsDuplicate(self.bug)
        self.refresh()
        # Does not count the two users of bug2, so just 1.
        self.assertEqual(
            1, self.view.total_users_affected_count)
        self.assertEqual(
            "This bug affects 1 person. Does this bug affect you?",
            self.view.affected_statement)
        self.assertEqual(
            "This bug affects 1 person",
            self.view.anon_affected_statement)
        self.assertEqual(
            1,
            self.view.other_users_affected_count)

    def test_affected_statement_no_one_affected(self):
        self.bug.markUserAffected(self.bug.owner, False)
        self.failUnlessEqual(
            0, self.view.other_users_affected_count)
        self.failUnlessEqual(
            "Does this bug affect you?",
            self.view.affected_statement)

    def test_affected_statement_only_you(self):
        self.view.context.markUserAffected(self.view.user, True)
        self.failUnless(self.bug.isUserAffected(self.view.user))
        self.view.context.markUserAffected(self.bug.owner, False)
        self.failUnlessEqual(
            0, self.view.other_users_affected_count)
        self.failUnlessEqual(
            "This bug affects you",
            self.view.affected_statement)

    def test_affected_statement_only_not_you(self):
        self.view.context.markUserAffected(self.view.user, False)
        self.failIf(self.bug.isUserAffected(self.view.user))
        self.view.context.markUserAffected(self.bug.owner, False)
        self.failUnlessEqual(
            0, self.view.other_users_affected_count)
        self.failUnlessEqual(
            "This bug doesn't affect you",
            self.view.affected_statement)

    def test_affected_statement_1_person_not_you(self):
        self.assertIs(None, self.bug.isUserAffected(self.view.user))
        self.failUnlessEqual(
            1, self.view.other_users_affected_count)
        self.failUnlessEqual(
            "This bug affects 1 person. Does this bug affect you?",
            self.view.affected_statement)

    def test_affected_statement_1_person_and_you(self):
        self.view.context.markUserAffected(self.view.user, True)
        self.failUnless(self.bug.isUserAffected(self.view.user))
        self.failUnlessEqual(
            1, self.view.other_users_affected_count)
        self.failUnlessEqual(
            "This bug affects you and 1 other person",
            self.view.affected_statement)

    def test_affected_statement_1_person_and_not_you(self):
        self.view.context.markUserAffected(self.view.user, False)
        self.failIf(self.bug.isUserAffected(self.view.user))
        self.failUnlessEqual(
            1, self.view.other_users_affected_count)
        self.failUnlessEqual(
            "This bug affects 1 person, but not you",
            self.view.affected_statement)

    def test_affected_statement_more_than_1_person_not_you(self):
        self.assertIs(None, self.bug.isUserAffected(self.view.user))
        other_user = self.factory.makePerson()
        self.view.context.markUserAffected(other_user, True)
        self.failUnlessEqual(
            2, self.view.other_users_affected_count)
        self.failUnlessEqual(
            "This bug affects 2 people. Does this bug affect you?",
            self.view.affected_statement)

    def test_affected_statement_more_than_1_person_and_you(self):
        self.view.context.markUserAffected(self.view.user, True)
        self.failUnless(self.bug.isUserAffected(self.view.user))
        other_user = self.factory.makePerson()
        self.view.context.markUserAffected(other_user, True)
        self.failUnlessEqual(
            2, self.view.other_users_affected_count)
        self.failUnlessEqual(
            "This bug affects you and 2 other people",
            self.view.affected_statement)

    def test_affected_statement_more_than_1_person_and_not_you(self):
        self.view.context.markUserAffected(self.view.user, False)
        self.failIf(self.bug.isUserAffected(self.view.user))
        other_user = self.factory.makePerson()
        self.view.context.markUserAffected(other_user, True)
        self.failUnlessEqual(
            2, self.view.other_users_affected_count)
        self.failUnlessEqual(
            "This bug affects 2 people, but not you",
            self.view.affected_statement)

    def test_anon_affected_statement_no_one_affected(self):
        self.bug.markUserAffected(self.bug.owner, False)
        self.failUnlessEqual(0, self.bug.users_affected_count)
        self.assertIs(None, self.view.anon_affected_statement)

    def test_anon_affected_statement_1_user_affected(self):
        self.failUnlessEqual(1, self.bug.users_affected_count)
        self.failUnlessEqual(
            "This bug affects 1 person",
            self.view.anon_affected_statement)

    def test_anon_affected_statement_2_users_affected(self):
        self.view.context.markUserAffected(self.view.user, True)
        self.failUnlessEqual(2, self.bug.users_affected_count)
        self.failUnlessEqual(
            "This bug affects 2 people",
            self.view.anon_affected_statement)

    def test_getTargetLinkTitle_product(self):
        # The target link title is always none for products.
        target = self.factory.makeProduct()
        bug_task = self.factory.makeBugTask(bug=self.bug, target=target)
        self.view.initialize()
        self.assertEqual(None, self.view.getTargetLinkTitle(bug_task.target))

    def test_getTargetLinkTitle_productseries(self):
        # The target link title is always none for productseries.
        target = self.factory.makeProductSeries()
        bug_task = self.factory.makeBugTask(bug=self.bug, target=target)
        self.view.initialize()
        self.assertEqual(None, self.view.getTargetLinkTitle(bug_task.target))

    def test_getTargetLinkTitle_distribution(self):
        # The target link title is always none for distributions.
        target = self.factory.makeDistribution()
        bug_task = self.factory.makeBugTask(bug=self.bug, target=target)
        self.view.initialize()
        self.assertEqual(None, self.view.getTargetLinkTitle(bug_task.target))

    def test_getTargetLinkTitle_distroseries(self):
        # The target link title is always none for distroseries.
        target = self.factory.makeDistroSeries()
        bug_task = self.factory.makeBugTask(bug=self.bug, target=target)
        self.view.initialize()
        self.assertEqual(None, self.view.getTargetLinkTitle(bug_task.target))

    def test_getTargetLinkTitle_unpublished_distributionsourcepackage(self):
        # The target link title states that the package is not published
        # in the current release.
        distribution = self.factory.makeDistribution(name='boy')
        spn = self.factory.makeSourcePackageName('badger')
        component = getUtility(IComponentSet)['universe']
        maintainer = self.factory.makePerson(name="jim")
        creator = self.factory.makePerson(name="tim")
        self.factory.makeSourcePackagePublishingHistory(
            distroseries=distribution.currentseries, version='2.0',
            component=component, sourcepackagename=spn,
            date_uploaded=datetime(2008, 7, 18, 10, 20, 30, tzinfo=UTC),
            maintainer=maintainer, creator=creator)
        target = distribution.getSourcePackage('badger')
        bug_task = self.factory.makeBugTask(
            bug=self.bug, target=target, publish=False)
        self.view.initialize()
        self.assertEqual({}, self.view.target_releases)
        self.assertEqual(
            'No current release for this source package in Boy',
            self.view.getTargetLinkTitle(bug_task.target))

    def test_getTargetLinkTitle_published_distributionsourcepackage(self):
        # The target link title states the information about the current
        # package in the distro.
        distribution = self.factory.makeDistribution(name='koi')
        distroseries = self.factory.makeDistroSeries(
            distribution=distribution)
        spn = self.factory.makeSourcePackageName('finch')
        component = getUtility(IComponentSet)['universe']
        maintainer = self.factory.makePerson(name="jim")
        creator = self.factory.makePerson(name="tim")
        self.factory.makeSourcePackagePublishingHistory(
            distroseries=distroseries, version='2.0',
            component=component, sourcepackagename=spn,
            date_uploaded=datetime(2008, 7, 18, 10, 20, 30, tzinfo=UTC),
            maintainer=maintainer, creator=creator)
        target = distribution.getSourcePackage('finch')
        bug_task = self.factory.makeBugTask(
            bug=self.bug, target=target, publish=False)
        self.view.initialize()
        self.assertTrue(
            target in self.view.target_releases.keys())
        self.assertEqual(
            'Latest release: 2.0, uploaded to universe on '
            '2008-07-18 10:20:30+00:00 by Tim (tim), maintained by Jim (jim)',
            self.view.getTargetLinkTitle(bug_task.target))

    def test_getTargetLinkTitle_published_sourcepackage(self):
        # The target link title states the information about the current
        # package in the distro.
        distroseries = self.factory.makeDistroSeries()
        spn = self.factory.makeSourcePackageName('bunny')
        component = getUtility(IComponentSet)['universe']
        maintainer = self.factory.makePerson(name="jim")
        creator = self.factory.makePerson(name="tim")
        self.factory.makeSourcePackagePublishingHistory(
            distroseries=distroseries, version='2.0',
            component=component, sourcepackagename=spn,
            date_uploaded=datetime(2008, 7, 18, 10, 20, 30, tzinfo=UTC),
            maintainer=maintainer, creator=creator)
        target = distroseries.getSourcePackage('bunny')
        bug_task = self.factory.makeBugTask(
            bug=self.bug, target=target, publish=False)
        self.view.initialize()
        self.assertTrue(
            target in self.view.target_releases.keys())
        self.assertEqual(
            'Latest release: 2.0, uploaded to universe on '
            '2008-07-18 10:20:30+00:00 by Tim (tim), maintained by Jim (jim)',
            self.view.getTargetLinkTitle(bug_task.target))

    def _get_object_type(self, task_or_nomination):
        if IBugTask.providedBy(task_or_nomination):
            return "bugtask"
        elif IBugNomination.providedBy(task_or_nomination):
            return "nomination"
        else:
            return "unknown"

    def test_bugtask_listing_for_inactive_projects(self):
        # Bugtasks should only be listed for active projects.

        product_foo = self.factory.makeProduct(name="foo")
        product_bar = self.factory.makeProduct(name="bar")
        foo_bug = self.factory.makeBug(product=product_foo)
        bugtask_set = getUtility(IBugTaskSet)
        bugtask_set.createTask(foo_bug, foo_bug.owner, product_bar)
        removeSecurityProxy(product_bar).active = False

        request = LaunchpadTestRequest()
        foo_bugtasks_and_nominations_view = getMultiAdapter(
            (foo_bug, request), name="+bugtasks-and-nominations-portal")
        foo_bugtasks_and_nominations_view.initialize()

        task_and_nomination_views = (
            foo_bugtasks_and_nominations_view.getBugTaskAndNominationViews())
        actual_results = []
        for task_or_nomination_view in task_and_nomination_views:
            task_or_nomination = task_or_nomination_view.context
            actual_results.append((
                self._get_object_type(task_or_nomination),
                task_or_nomination.status.title,
                task_or_nomination.target.bugtargetdisplayname))
        # Only the one active project's task should be listed.
        self.assertEqual([("bugtask", "New", "Foo")], actual_results)

    def test_listing_with_no_bugtasks(self):
        # Test the situation when there are no bugtasks to show.

        product_foo = self.factory.makeProduct(name="foo")
        foo_bug = self.factory.makeBug(product=product_foo)
        removeSecurityProxy(product_foo).active = False

        request = LaunchpadTestRequest()
        foo_bugtasks_and_nominations_view = getMultiAdapter(
            (foo_bug, request), name="+bugtasks-and-nominations-portal")
        foo_bugtasks_and_nominations_view.initialize()

        task_and_nomination_views = (
            foo_bugtasks_and_nominations_view.getBugTaskAndNominationViews())
        self.assertEqual([], task_and_nomination_views)

    def test_bugtarget_parent_shown_for_orphaned_series_tasks(self):
        # Test that a row is shown for the parent of a series task, even
        # if the parent doesn't actually have a task.
        series = self.factory.makeProductSeries()
        bug = self.factory.makeBug(series=series)
        self.assertEqual(2, len(bug.bugtasks))
        new_prod = self.factory.makeProduct()
        bug.getBugTask(series.product).transitionToTarget(new_prod)

        view = create_initialized_view(bug, "+bugtasks-and-nominations-table")
        subviews = view.getBugTaskAndNominationViews()
        self.assertEqual([
            (series.product, '+bugtasks-and-nominations-table-row'),
            (bug.getBugTask(series), '+bugtasks-and-nominations-table-row'),
            (bug.getBugTask(new_prod), '+bugtasks-and-nominations-table-row'),
            ], [(v.context, v.__name__) for v in subviews])

        content = subviews[0]()
        self.assertIn(
            'href="%s"' % canonical_url(
                series.product, path_only_if_possible=True),
            content)
        self.assertIn(series.product.displayname, content)


class TestBugTaskDeleteLinks(TestCaseWithFactory):
    """ Test that the delete icons/links are correctly rendered.

        Bug task deletion is protected by a feature flag.
        """

    layer = DatabaseFunctionalLayer

    def test_cannot_delete_only_bugtask(self):
        # The last bugtask cannot be deleted.
        bug = self.factory.makeBug()
        login_person(bug.owner)
        view = create_initialized_view(
            bug, name='+bugtasks-and-nominations-table')
        row_view = view._getTableRowView(bug.default_bugtask, False, False)
        self.assertFalse(row_view.user_can_delete_bugtask)
        del get_property_cache(row_view).user_can_delete_bugtask
        with FeatureFixture(DELETE_BUGTASK_ENABLED):
            self.assertFalse(row_view.user_can_delete_bugtask)

    def test_can_delete_bugtask_if_authorised(self):
        # The bugtask can be deleted if the user if authorised.
        bug = self.factory.makeBug()
        bugtask = self.factory.makeBugTask(bug=bug)
        login_person(bugtask.owner)
        view = create_initialized_view(
            bug, name='+bugtasks-and-nominations-table',
            principal=bugtask.owner)
        row_view = view._getTableRowView(bugtask, False, False)
        self.assertFalse(row_view.user_can_delete_bugtask)
        del get_property_cache(row_view).user_can_delete_bugtask
        clear_cache()
        with FeatureFixture(DELETE_BUGTASK_ENABLED):
            self.assertTrue(row_view.user_can_delete_bugtask)

    def test_bugtask_delete_icon(self):
        # The bugtask delete icon is rendered correctly for those tasks the
        # user is allowed to delete.
        bug = self.factory.makeBug()
        bugtask_owner = self.factory.makePerson()
        bugtask = self.factory.makeBugTask(bug=bug, owner=bugtask_owner)
        with FeatureFixture(DELETE_BUGTASK_ENABLED):
            login_person(bugtask.owner)
            getUtility(ILaunchBag).add(bug.default_bugtask)
            view = create_initialized_view(
                bug, name='+bugtasks-and-nominations-table',
                principal=bugtask.owner)
            # We render the bug task table rows - there are 2 bug tasks.
            subviews = view.getBugTaskAndNominationViews()
            self.assertEqual(2, len(subviews))
            default_bugtask_contents = subviews[0]()
            bugtask_contents = subviews[1]()
            # bugtask can be deleted because the user owns it.
            delete_icon = find_tag_by_id(
                bugtask_contents, 'bugtask-delete-task%d' % bugtask.id)
            delete_url = canonical_url(
                bugtask, rootsite='bugs', view_name='+delete')
            self.assertEqual(delete_url, delete_icon['href'])
            # default_bugtask cannot be deleted.
            delete_icon = find_tag_by_id(
                default_bugtask_contents,
                'bugtask-delete-task%d' % bug.default_bugtask.id)
            self.assertIsNone(delete_icon)

    def test_client_cache_contents(self):
        """ Test that the client cache contains the expected data.

        The cache data is used by the Javascript to enable the delete
        links to work as expected.
        """
        bug = self.factory.makeBug()
        bugtask_owner = self.factory.makePerson()
        bugtask = self.factory.makeBugTask(bug=bug, owner=bugtask_owner)
        with FeatureFixture(DELETE_BUGTASK_ENABLED):
            login_person(bugtask.owner)
            getUtility(ILaunchBag).add(bug.default_bugtask)
            view = create_initialized_view(
                bug, name='+bugtasks-and-nominations-table',
                principal=bugtask.owner)
            view.render()
            cache = IJSONRequestCache(view.request)
            all_bugtask_data = cache.objects['bugtask_data']

            def check_bugtask_data(bugtask, can_delete):
                self.assertIn(bugtask.id, all_bugtask_data)
                bugtask_data = all_bugtask_data[bugtask.id]
                self.assertEqual(
                    'task%d' % bugtask.id, bugtask_data['form_row_id'])
                self.assertEqual(
                    'tasksummary%d' % bugtask.id, bugtask_data['row_id'])
                self.assertEqual(can_delete, bugtask_data['user_can_delete'])

            check_bugtask_data(bug.default_bugtask, False)
            check_bugtask_data(bugtask, True)


class TestBugTaskDeleteView(TestCaseWithFactory):
    """Test the bug task delete form."""

    layer = DatabaseFunctionalLayer

    def test_delete_view_rendering(self):
        # Test the view rendering, including confirmation message, cancel url.
        bug = self.factory.makeBug()
        bugtask = self.factory.makeBugTask(bug=bug)
        bug_url = canonical_url(bugtask.bug, rootsite='bugs')
        # Set up request so that the ReturnToReferrerMixin can correctly
        # extra the referer url.
        server_url = canonical_url(
            getUtility(ILaunchpadRoot), rootsite='bugs')
        extra = {'HTTP_REFERER': bug_url}
        with FeatureFixture(DELETE_BUGTASK_ENABLED):
            login_person(bugtask.owner)
            view = create_initialized_view(
                bugtask, name='+delete', principal=bugtask.owner,
                server_url=server_url, **extra)
            contents = view.render()
            confirmation_message = find_tag_by_id(
                contents, 'confirmation-message')
            self.assertIsNotNone(confirmation_message)
            self.assertEqual(bug_url, view.cancel_url)

    def test_delete_action(self):
        # Test that the delete action works as expected.
        bug = self.factory.makeBug()
        bugtask = self.factory.makeBugTask(bug=bug)
        target_name = bugtask.bugtargetdisplayname
        with FeatureFixture(DELETE_BUGTASK_ENABLED):
            login_person(bugtask.owner)
            form = {
                'field.actions.delete_bugtask': 'Delete',
                }
            view = create_initialized_view(
                bugtask, name='+delete', form=form, principal=bugtask.owner)
            self.assertEqual([bug.default_bugtask], bug.bugtasks)
            notifications = view.request.response.notifications
            self.assertEqual(1, len(notifications))
            expected = 'This bug no longer affects %s.' % target_name
            self.assertEqual(expected, notifications[0].message)

    def _create_bugtask_to_delete(self):
        bug = self.factory.makeBug()
        bugtask = self.factory.makeBugTask(bug=bug)
        target_name = bugtask.bugtargetdisplayname
        bugtask_url = canonical_url(bugtask, rootsite='bugs')
        return bug, bugtask, target_name, bugtask_url

    def test_ajax_delete_current_bugtask(self):
        # Test that deleting the current bugtask returns a JSON dict
        # containing the URL of the bug's default task to redirect to.
        bug, bugtask, target_name, bugtask_url = (
            self._create_bugtask_to_delete())
        with FeatureFixture(DELETE_BUGTASK_ENABLED):
            login_person(bugtask.owner)
            # Set up the request so that we correctly simulate an XHR call
            # from the URL of the bugtask we are deleting.
            server_url = canonical_url(
                getUtility(ILaunchpadRoot), rootsite='bugs')
            extra = {
                'HTTP_X_REQUESTED_WITH': 'XMLHttpRequest',
                'HTTP_REFERER': bugtask_url,
                }
            form = {
                'field.actions.delete_bugtask': 'Delete'
                }
            view = create_initialized_view(
                bugtask, name='+delete', server_url=server_url, form=form,
                principal=bugtask.owner, **extra)
            result_data = simplejson.loads(view.render())
            self.assertEqual([bug.default_bugtask], bug.bugtasks)
            notifications = simplejson.loads(
                view.request.response.getHeader('X-Lazr-Notifications'))
            self.assertEqual(1, len(notifications))
            expected = 'This bug no longer affects %s.' % target_name
            self.assertEqual(expected, notifications[0][1])
            self.assertEqual(
                'application/json',
                view.request.response.getHeader('content-type'))
            expected_url = canonical_url(bug.default_bugtask, rootsite='bugs')
            self.assertEqual(dict(bugtask_url=expected_url), result_data)

    def test_ajax_delete_non_current_bugtask(self):
        # Test that deleting the non-current bugtask returns the new bugtasks
        # table as HTML.
        bug, bugtask, target_name, bugtask_url = (
            self._create_bugtask_to_delete())
        default_bugtask_url = canonical_url(
            bug.default_bugtask, rootsite='bugs')
        with FeatureFixture(DELETE_BUGTASK_ENABLED):
            login_person(bugtask.owner)
            # Set up the request so that we correctly simulate an XHR call
            # from the URL of the default bugtask, not the one we are
            # deleting.
            server_url = canonical_url(
                getUtility(ILaunchpadRoot), rootsite='bugs')
            extra = {
                'HTTP_X_REQUESTED_WITH': 'XMLHttpRequest',
                'HTTP_REFERER': default_bugtask_url,
                }
            form = {
                'field.actions.delete_bugtask': 'Delete'
                }
            view = create_initialized_view(
                bugtask, name='+delete', server_url=server_url, form=form,
                principal=bugtask.owner, **extra)
            result_html = view.render()
            self.assertEqual([bug.default_bugtask], bug.bugtasks)
            notifications = view.request.response.notifications
            self.assertEqual(1, len(notifications))
            expected = 'This bug no longer affects %s.' % target_name
            self.assertEqual(expected, notifications[0].message)
            self.assertEqual(
                view.request.response.getHeader('content-type'), 'text/html')
            table = find_tag_by_id(result_html, 'affected-software')
            self.assertIsNotNone(table)
            [row] = table.tbody.findAll('tr', {'class': 'highlight'})
            target_link = row.find('a', {'class': 'sprite product'})
            self.assertIn(
                bug.default_bugtask.bugtargetdisplayname, target_link)


class TestBugTasksAndNominationsViewAlsoAffects(TestCaseWithFactory):
    """ Tests the boolean methods on the view used to indicate whether the
        Also Affects... links should be allowed or not. Currently these
        restrictions are only used for private bugs. ie where body.private
        is true.

        A feature flag is used to turn off the new restrictions. Each test
        is performed with and without the feature flag.
    """

    layer = DatabaseFunctionalLayer

    feature_flag = {'disclosure.allow_multipillar_private_bugs.enabled': 'on'}

    def _createView(self, bug):
        request = LaunchpadTestRequest()
        bugtasks_and_nominations_view = getMultiAdapter(
            (bug, request), name="+bugtasks-and-nominations-portal")
        return bugtasks_and_nominations_view

    def test_project_bug_cannot_affect_something_else(self):
        # A bug affecting a project cannot also affect another project or
        # package.
        bug = self.factory.makeBug()
        view = self._createView(bug)
        self.assertFalse(view.canAddProjectTask())
        self.assertFalse(view.canAddPackageTask())
        with FeatureFixture(self.feature_flag):
            self.assertTrue(view.canAddProjectTask())
            self.assertTrue(view.canAddPackageTask())

    def test_distro_bug_cannot_affect_project(self):
        # A bug affecting a distro cannot also affect another project but it
        # could affect another package.
        distro = self.factory.makeDistribution()
        bug = self.factory.makeBug(distribution=distro)
        view = self._createView(bug)
        self.assertFalse(view.canAddProjectTask())
        self.assertTrue(view.canAddPackageTask())
        with FeatureFixture(self.feature_flag):
            self.assertTrue(view.canAddProjectTask())
            self.assertTrue(view.canAddPackageTask())

    def test_sourcepkg_bug_cannot_affect_project(self):
        # A bug affecting a source pkg cannot also affect another project but
        # it could affect another package.
        distro = self.factory.makeDistribution()
        distroseries = self.factory.makeDistroSeries(distribution=distro)
        sp_name = self.factory.getOrMakeSourcePackageName()
        self.factory.makeSourcePackage(
            sourcepackagename=sp_name, distroseries=distroseries)
        bug = self.factory.makeBug(
            distribution=distro, sourcepackagename=sp_name)
        view = self._createView(bug)
        self.assertFalse(view.canAddProjectTask())
        self.assertTrue(view.canAddPackageTask())
        with FeatureFixture(self.feature_flag):
            self.assertTrue(view.canAddProjectTask())
            self.assertTrue(view.canAddPackageTask())


class TestBugTaskEditViewStatusField(TestCaseWithFactory):
    """We show only those options as possible value in the status
    field that the user can select.
    """

    layer = DatabaseFunctionalLayer

    def setUp(self):
        super(TestBugTaskEditViewStatusField, self).setUp()
        product_owner = self.factory.makePerson(name='product-owner')
        bug_supervisor = self.factory.makePerson(name='bug-supervisor')
        product = self.factory.makeProduct(
            owner=product_owner, bug_supervisor=bug_supervisor)
        self.bug = self.factory.makeBug(product=product)

    def getWidgetOptionTitles(self, widget):
        """Return the titles of options of the given choice widget."""
        return [
            item.value.title for item in widget.field.vocabulary]

    def test_status_field_items_for_anonymous(self):
        # Anonymous users see only the current value.
        login(ANONYMOUS)
        view = BugTaskEditView(
            self.bug.default_bugtask, LaunchpadTestRequest())
        view.initialize()
        self.assertEqual(
            ['New'], self.getWidgetOptionTitles(view.form_fields['status']))

    def test_status_field_items_for_ordinary_users(self):
        # Ordinary users can set the status to all values except Won't fix,
        # Expired, Triaged, Unknown.
        login(NO_PRIVILEGE_EMAIL)
        view = BugTaskEditView(
            self.bug.default_bugtask, LaunchpadTestRequest())
        view.initialize()
        self.assertEqual(
            ['New', 'Incomplete', 'Opinion', 'Invalid', 'Confirmed',
             'In Progress', 'Fix Committed', 'Fix Released'],
            self.getWidgetOptionTitles(view.form_fields['status']))

    def test_status_field_privileged_persons(self):
        # The bug target owner and the bug target supervisor can set
        # the status to any value except Unknown and Expired.
        for user in (
            self.bug.default_bugtask.pillar.owner,
            self.bug.default_bugtask.pillar.bug_supervisor):
            login_person(user)
            view = BugTaskEditView(
                self.bug.default_bugtask, LaunchpadTestRequest())
            view.initialize()
            self.assertEqual(
                ['New', 'Incomplete', 'Opinion', 'Invalid', "Won't Fix",
                 'Confirmed', 'Triaged', 'In Progress', 'Fix Committed',
                 'Fix Released'],
                self.getWidgetOptionTitles(view.form_fields['status']),
                'Unexpected set of settable status options for %s'
                % user.name)

    def test_status_field_bug_task_in_status_unknown(self):
        # If a bugtask has the status Unknown, this status is included
        # in the options.
        owner = self.bug.default_bugtask.pillar.owner
        login_person(owner)
        self.bug.default_bugtask.transitionToStatus(
            BugTaskStatus.UNKNOWN, owner)
        login(NO_PRIVILEGE_EMAIL)
        view = BugTaskEditView(
            self.bug.default_bugtask, LaunchpadTestRequest())
        view.initialize()
        self.assertEqual(
            ['New', 'Incomplete', 'Opinion', 'Invalid', 'Confirmed',
             'In Progress', 'Fix Committed', 'Fix Released', 'Unknown'],
            self.getWidgetOptionTitles(view.form_fields['status']))

    def test_status_field_bug_task_in_status_expired(self):
        # If a bugtask has the status Expired, this status is included
        # in the options.
        removeSecurityProxy(self.bug.default_bugtask)._status = (
            BugTaskStatus.EXPIRED)
        login(NO_PRIVILEGE_EMAIL)
        view = BugTaskEditView(
            self.bug.default_bugtask, LaunchpadTestRequest())
        view.initialize()
        self.assertEqual(
            ['New', 'Incomplete', 'Opinion', 'Invalid', 'Expired',
             'Confirmed', 'In Progress', 'Fix Committed', 'Fix Released'],
            self.getWidgetOptionTitles(view.form_fields['status']))


class TestBugTaskEditViewAssigneeField(TestCaseWithFactory):

    layer = DatabaseFunctionalLayer

    def setUp(self):
        super(TestBugTaskEditViewAssigneeField, self).setUp()
        self.owner = self.factory.makePerson()
        self.product = self.factory.makeProduct(owner=self.owner)
        self.bugtask = self.factory.makeBug(
            product=self.product).default_bugtask

    def test_assignee_vocabulary_regular_user_with_bug_supervisor(self):
        # For regular users, the assignee vocabulary is
        # AllUserTeamsParticipation if there is a bug supervisor defined.
        login_person(self.owner)
        self.product.setBugSupervisor(self.owner, self.owner)
        login(USER_EMAIL)
        view = BugTaskEditView(self.bugtask, LaunchpadTestRequest())
        view.initialize()
        self.assertEqual(
            'AllUserTeamsParticipation',
            view.form_fields['assignee'].field.vocabularyName)

    def test_assignee_vocabulary_regular_user_without_bug_supervisor(self):
        # For regular users, the assignee vocabulary is
        # ValidAssignee is there is not a bug supervisor defined.
        login_person(self.owner)
        self.product.setBugSupervisor(None, self.owner)
        login(USER_EMAIL)
        view = BugTaskEditView(self.bugtask, LaunchpadTestRequest())
        view.initialize()
        self.assertEqual(
            'ValidAssignee',
            view.form_fields['assignee'].field.vocabularyName)

    def test_assignee_field_vocabulary_privileged_user(self):
        # Privileged users, like the bug task target owner, can
        # assign anybody.
        login_person(self.bugtask.target.owner)
        view = BugTaskEditView(self.bugtask, LaunchpadTestRequest())
        view.initialize()
        self.assertEqual(
            'ValidAssignee',
            view.form_fields['assignee'].field.vocabularyName)


class TestBugTaskEditView(TestCaseWithFactory):
    """Test the bug task edit form."""

    layer = DatabaseFunctionalLayer

    def test_retarget_already_exists_error(self):
        user = self.factory.makePerson()
        login_person(user)
        ubuntu = getUtility(ILaunchpadCelebrities).ubuntu
        dsp_1 = self.factory.makeDistributionSourcePackage(
            distribution=ubuntu, sourcepackagename='mouse')
        self.factory.makeSourcePackagePublishingHistory(
            distroseries=ubuntu.currentseries,
            sourcepackagename=dsp_1.sourcepackagename)
        bug_task_1 = self.factory.makeBugTask(target=dsp_1)
        dsp_2 = self.factory.makeDistributionSourcePackage(
            distribution=ubuntu, sourcepackagename='rabbit')
        self.factory.makeSourcePackagePublishingHistory(
            distroseries=ubuntu.currentseries,
            sourcepackagename=dsp_2.sourcepackagename)
        bug_task_2 = self.factory.makeBugTask(
            bug=bug_task_1.bug, target=dsp_2)
        form = {
            'ubuntu_rabbit.actions.save': 'Save Changes',
            'ubuntu_rabbit.status': 'In Progress',
            'ubuntu_rabbit.importance': 'High',
            'ubuntu_rabbit.assignee.option':
                'ubuntu_rabbit.assignee.assign_to_nobody',
            'ubuntu_rabbit.target': 'package',
            'ubuntu_rabbit.target.distribution': 'ubuntu',
            'ubuntu_rabbit.target.package': 'mouse',
            }
        view = create_initialized_view(
            bug_task_2, name='+editstatus', form=form, principal=user)
        self.assertEqual(1, len(view.errors))
        self.assertEqual(
            'A fix for this bug has already been requested for mouse in '
            'Ubuntu',
            view.errors[0])

    def setUpRetargetMilestone(self):
        """Setup a bugtask with a milestone and a product to retarget to."""
        first_product = self.factory.makeProduct(name='bunny')
        with person_logged_in(first_product.owner):
            first_product.official_malone = True
            bug = self.factory.makeBug(product=first_product)
            bug_task = bug.bugtasks[0]
            milestone = self.factory.makeMilestone(
                productseries=first_product.development_focus, name='1.0')
            bug_task.transitionToMilestone(milestone, first_product.owner)
        second_product = self.factory.makeProduct(name='duck')
        with person_logged_in(second_product.owner):
            second_product.official_malone = True
        return bug_task, second_product

    def test_retarget_product_with_milestone(self):
        # Milestones are always cleared when retargeting a product bug task.
        bug_task, second_product = self.setUpRetargetMilestone()
        user = self.factory.makePerson()
        login_person(user)
        form = {
            'bunny.status': 'In Progress',
            'bunny.assignee.option': 'bunny.assignee.assign_to_nobody',
            'bunny.target': 'product',
            'bunny.target.product': 'duck',
            'bunny.actions.save': 'Save Changes',
            }
        view = create_initialized_view(
            bug_task, name='+editstatus', form=form)
        self.assertEqual([], view.errors)
        self.assertEqual(second_product, bug_task.target)
        self.assertEqual(None, bug_task.milestone)
        notifications = view.request.response.notifications
        self.assertEqual(1, len(notifications))
        expected = ('The Bunny 1.0 milestone setting has been removed')
        self.assertTrue(notifications.pop().message.startswith(expected))

    def test_retarget_product_and_assign_milestone(self):
        # Milestones are always cleared when retargeting a product bug task.
        bug_task, second_product = self.setUpRetargetMilestone()
        login_person(bug_task.target.owner)
        milestone_id = bug_task.milestone.id
        bug_task.transitionToMilestone(None, bug_task.target.owner)
        form = {
            'bunny.status': 'In Progress',
            'bunny.assignee.option': 'bunny.assignee.assign_to_nobody',
            'bunny.target': 'product',
            'bunny.target.product': 'duck',
            'bunny.milestone': milestone_id,
            'bunny.actions.save': 'Save Changes',
            }
        view = create_initialized_view(
            bug_task, name='+editstatus', form=form)
        self.assertEqual([], view.errors)
        self.assertEqual(second_product, bug_task.target)
        self.assertEqual(None, bug_task.milestone)
        notifications = view.request.response.notifications
        self.assertEqual(1, len(notifications))
        expected = ('The milestone setting was ignored')
        self.assertTrue(notifications.pop().message.startswith(expected))

    def createNameChangingViewForSourcePackageTask(self, bug_task, new_name):
        login_person(bug_task.owner)
        form_prefix = '%s_%s_%s' % (
            bug_task.target.distroseries.distribution.name,
            bug_task.target.distroseries.name,
            bug_task.target.sourcepackagename.name)
        form = {
            form_prefix + '.sourcepackagename': new_name,
            form_prefix + '.actions.save': 'Save Changes',
            }
        view = create_initialized_view(
            bug_task, name='+editstatus', form=form)
        return view

    def test_retarget_sourcepackage(self):
        # The sourcepackagename of a SourcePackage task can be changed.
        ds = self.factory.makeDistroSeries()
        sp1 = self.factory.makeSourcePackage(distroseries=ds, publish=True)
        sp2 = self.factory.makeSourcePackage(distroseries=ds, publish=True)
        bug_task = self.factory.makeBugTask(target=sp1)

        view = self.createNameChangingViewForSourcePackageTask(
            bug_task, sp2.sourcepackagename.name)
        self.assertEqual([], view.errors)
        self.assertEqual(sp2, bug_task.target)
        notifications = view.request.response.notifications
        self.assertEqual(0, len(notifications))

    def test_retarget_sourcepackage_to_binary_name(self):
        # The sourcepackagename of a SourcePackage task can be changed
        # to a binarypackagename, which gets mapped back to the source.
        ds = self.factory.makeDistroSeries()
        das = self.factory.makeDistroArchSeries(distroseries=ds)
        sp1 = self.factory.makeSourcePackage(distroseries=ds, publish=True)
        # Now create a binary and its corresponding SourcePackage.
        bp = self.factory.makeBinaryPackagePublishingHistory(
            distroarchseries=das)
        bpr = bp.binarypackagerelease
        spn = bpr.build.source_package_release.sourcepackagename
        sp2 = self.factory.makeSourcePackage(
            distroseries=ds, sourcepackagename=spn, publish=True)
        bug_task = self.factory.makeBugTask(target=sp1)

        view = self.createNameChangingViewForSourcePackageTask(
            bug_task, bpr.binarypackagename.name)
        self.assertEqual([], view.errors)
        self.assertEqual(sp2, bug_task.target)
        notifications = view.request.response.notifications
        self.assertEqual(1, len(notifications))
        expected = (
            "'%s' is a binary package. This bug has been assigned to its "
            "source package '%s' instead."
            % (bpr.binarypackagename.name, spn.name))
        self.assertTrue(notifications.pop().message.startswith(expected))

    def test_retarget_sourcepackage_to_distroseries(self):
        # A SourcePackage task can be changed to a DistroSeries one.
        ds = self.factory.makeDistroSeries()
        sp = self.factory.makeSourcePackage(distroseries=ds, publish=True)
        bug_task = self.factory.makeBugTask(target=sp)

        view = self.createNameChangingViewForSourcePackageTask(
            bug_task, '')
        self.assertEqual([], view.errors)
        self.assertEqual(ds, bug_task.target)
        notifications = view.request.response.notifications
        self.assertEqual(0, len(notifications))

    def test_retarget_private_bug(self):
        # If a private bug is re-targetted such that the bug is no longer
        # visible to the user, they are redirected to the pillar's bug index
        # page with a suitable message. This corner case can occur when the
        # disclosure.private_bug_visibility_rules.enabled feature flag is on
        # and a bugtask is re-targetted to a pillar for which the user is not
        # authorised to see any private bugs.
        first_product = self.factory.makeProduct(name='bunny')
        with person_logged_in(first_product.owner):
            bug = self.factory.makeBug(product=first_product, private=True)
            bug_task = bug.bugtasks[0]
        second_product = self.factory.makeProduct(name='duck')

        # The first product owner can see the private bug. We will re-target
        # it to second_product where it will not be visible to that user.
        with person_logged_in(first_product.owner):
            form = {
                'bunny.target': 'product',
                'bunny.target.product': 'duck',
                'bunny.actions.save': 'Save Changes',
                }
            with FeatureFixture({
                'disclosure.private_bug_visibility_rules.enabled': 'on'}):
                view = create_initialized_view(
                    bug_task, name='+editstatus', form=form)
            self.assertEqual(
                canonical_url(bug_task.pillar, rootsite='bugs'),
                view.next_url)
        self.assertEqual([], view.errors)
        self.assertEqual(second_product, bug_task.target)
        notifications = view.request.response.notifications
        self.assertEqual(1, len(notifications))
        expected = ('The bug you have just updated is now a private bug for')
        self.assertTrue(notifications.pop().message.startswith(expected))


class TestProjectGroupBugs(TestCaseWithFactory):
    """Test the bugs overview page for Project Groups."""

    layer = DatabaseFunctionalLayer

    def setUp(self):
        super(TestProjectGroupBugs, self).setUp()
        self.owner = self.factory.makePerson(name='bob')
        self.projectgroup = self.factory.makeProject(name='container',
                                                     owner=self.owner)

    def makeSubordinateProduct(self, tracks_bugs_in_lp):
        """Create a new product and add it to the project group."""
        product = self.factory.makeProduct(official_malone=tracks_bugs_in_lp)
        with person_logged_in(product.owner):
            product.project = self.projectgroup

    def test_empty_project_group(self):
        # An empty project group does not use Launchpad for bugs.
        view = create_initialized_view(
            self.projectgroup, name=u'+bugs', rootsite='bugs')
        self.assertFalse(self.projectgroup.hasProducts())
        self.assertFalse(view.should_show_bug_information)

    def test_project_group_with_subordinate_not_using_launchpad(self):
        # A project group with all subordinates not using Launchpad
        # will itself be marked as not using Launchpad for bugs.
        self.makeSubordinateProduct(False)
        self.assertTrue(self.projectgroup.hasProducts())
        view = create_initialized_view(
            self.projectgroup, name=u'+bugs', rootsite='bugs')
        self.assertFalse(view.should_show_bug_information)

    def test_project_group_with_subordinate_using_launchpad(self):
        # A project group with one subordinate using Launchpad
        # will itself be marked as using Launchpad for bugs.
        self.makeSubordinateProduct(True)
        self.assertTrue(self.projectgroup.hasProducts())
        view = create_initialized_view(
            self.projectgroup, name=u'+bugs', rootsite='bugs')
        self.assertTrue(view.should_show_bug_information)

    def test_project_group_with_mixed_subordinates(self):
        # A project group with one or more subordinates using Launchpad
        # will itself be marked as using Launchpad for bugs.
        self.makeSubordinateProduct(False)
        self.makeSubordinateProduct(True)
        self.assertTrue(self.projectgroup.hasProducts())
        view = create_initialized_view(
            self.projectgroup, name=u'+bugs', rootsite='bugs')
        self.assertTrue(view.should_show_bug_information)

    def test_project_group_has_no_portlets_if_not_using_LP(self):
        # A project group that has no projects using Launchpad will not have
        # bug portlets.
        self.makeSubordinateProduct(False)
        view = create_initialized_view(
            self.projectgroup, name=u'+bugs', rootsite='bugs',
            current_request=True)
        self.assertFalse(view.should_show_bug_information)
        contents = view.render()
        report_a_bug = find_tag_by_id(contents, 'bug-portlets')
        self.assertIs(None, report_a_bug)

    def test_project_group_has_portlets_link_if_using_LP(self):
        # A project group that has projects using Launchpad will have a
        # portlets.
        self.makeSubordinateProduct(True)
        view = create_initialized_view(
            self.projectgroup, name=u'+bugs', rootsite='bugs',
            current_request=True)
        self.assertTrue(view.should_show_bug_information)
        contents = view.render()
        report_a_bug = find_tag_by_id(contents, 'bug-portlets')
        self.assertIsNot(None, report_a_bug)

    def test_project_group_has_help_link_if_not_using_LP(self):
        # A project group that has no projects using Launchpad will have
        # a 'Getting started' help link.
        self.makeSubordinateProduct(False)
        view = create_initialized_view(
            self.projectgroup, name=u'+bugs', rootsite='bugs',
            current_request=True)
        contents = view.render()
        help_link = find_tag_by_id(contents, 'getting-started-help')
        self.assertIsNot(None, help_link)

    def test_project_group_has_no_help_link_if_using_LP(self):
        # A project group that has no projects using Launchpad will not have
        # a 'Getting started' help link.
        self.makeSubordinateProduct(True)
        view = create_initialized_view(
            self.projectgroup, name=u'+bugs', rootsite='bugs',
            current_request=True)
        contents = view.render()
        help_link = find_tag_by_id(contents, 'getting-started-help')
        self.assertIs(None, help_link)


class TestBugActivityItem(TestCaseWithFactory):

    layer = DatabaseFunctionalLayer

    def setAttribute(self, obj, attribute, value):
        obj_before_modification = Snapshot(obj, providing=providedBy(obj))
        setattr(removeSecurityProxy(obj), attribute, value)
        notify(ObjectModifiedEvent(
            obj, obj_before_modification, [attribute],
            self.factory.makePerson()))

    def test_escapes_assignee(self):
        with celebrity_logged_in('admin'):
            task = self.factory.makeBugTask()
            self.setAttribute(
                task, 'assignee',
                self.factory.makePerson(displayname="Foo &<>", name='foo'))
        self.assertEquals(
            "nobody &#8594; Foo &amp;&lt;&gt; (foo)",
            BugActivityItem(task.bug.activity[-1]).change_details)

    def test_escapes_title(self):
        with celebrity_logged_in('admin'):
            bug = self.factory.makeBug(title="foo")
            self.setAttribute(bug, 'title', "bar &<>")
        self.assertEquals(
            "- foo<br />+ bar &amp;&lt;&gt;",
            BugActivityItem(bug.activity[-1]).change_details)


class TestBugTaskBatchedCommentsAndActivityView(TestCaseWithFactory):
    """Tests for the BugTaskBatchedCommentsAndActivityView class."""

    layer = LaunchpadFunctionalLayer

    def _makeNoisyBug(self, comments_only=False, number_of_comments=10,
                      number_of_changes=10):
        """Create and return a bug with a lot of comments and activity."""
        bug = self.factory.makeBug()
        with person_logged_in(bug.owner):
            if not comments_only:
                for i in range(number_of_changes):
                    change = BugTaskStatusChange(
                        bug.default_bugtask, UTC_NOW,
                        bug.default_bugtask.product.owner, 'status',
                        BugTaskStatus.NEW, BugTaskStatus.TRIAGED)
                    bug.addChange(change)
            for i in range(number_of_comments):
                msg = self.factory.makeMessage(
                    owner=bug.owner, content="Message %i." % i)
                bug.linkMessage(msg, user=bug.owner)
        return bug

    def _assertThatUnbatchedAndBatchedActivityMatch(self, unbatched_activity,
                                                    batched_activity):
        zipped_activity = zip(
            unbatched_activity, batched_activity)
        for index, items in enumerate(zipped_activity):
            unbatched_item, batched_item = items
            self.assertEqual(
                unbatched_item['comment'].index,
                batched_item['comment'].index,
                "The comments at index %i don't match. Expected to see "
                "comment %i, got comment %i instead." %
                (index, unbatched_item['comment'].index,
                batched_item['comment'].index))

    def test_offset(self):
        # BugTaskBatchedCommentsAndActivityView.offset returns the
        # current offset being used to select a batch of bug comments
        # and activity. If one is not specified, the offset will be the
        # view's visible_initial_comments count + 1 (so that comments
        # already shown on the page won't appear twice).
        bug_task = self.factory.makeBugTask()
        view = create_initialized_view(bug_task, '+batched-comments')
        self.assertEqual(view.visible_initial_comments + 1, view.offset)
        view = create_initialized_view(
            bug_task, '+batched-comments', form={'offset': 100})
        self.assertEqual(100, view.offset)

    def test_batch_size(self):
        # BugTaskBatchedCommentsAndActivityView.batch_size returns the
        # current batch_size being used to select a batch of bug comments
        # and activity or the default configured batch size if one has
        # not been specified.
        bug_task = self.factory.makeBugTask()
        view = create_initialized_view(bug_task, '+batched-comments')
        self.assertEqual(
            config.malone.comments_list_default_batch_size,
            view.batch_size)
        view = create_initialized_view(
            bug_task, '+batched-comments', form={'batch_size': 20})
        self.assertEqual(20, view.batch_size)

    def test_event_groups_only_returns_batch_size_results(self):
        # BugTaskBatchedCommentsAndActivityView._event_groups will
        # return only batch_size results.
        bug = self._makeNoisyBug(number_of_comments=20)
        view = create_initialized_view(
            bug.default_bugtask, '+batched-comments',
            form={'batch_size': 10, 'offset': 1})
        self.assertEqual(10, len([group for group in view._event_groups]))

    def test_event_groups_excludes_visible_recent_comments(self):
        # BugTaskBatchedCommentsAndActivityView._event_groups will
        # not return the last view comments - those covered by the
        # visible_recent_comments property.
        bug = self._makeNoisyBug(number_of_comments=20, comments_only=True)
        batched_view = create_initialized_view(
            bug.default_bugtask, '+batched-comments',
            form={'batch_size': 10, 'offset': 10})
        expected_length = 10 - batched_view.visible_recent_comments
        actual_length = len([group for group in batched_view._event_groups])
        self.assertEqual(
            expected_length, actual_length,
            "Expected %i comments, got %i." %
            (expected_length, actual_length))
        unbatched_view = create_initialized_view(
            bug.default_bugtask, '+index', form={'comments': 'all'})
        self._assertThatUnbatchedAndBatchedActivityMatch(
            unbatched_view.activity_and_comments[9:],
            batched_view.activity_and_comments)

    def test_activity_and_comments_matches_unbatched_version(self):
        # BugTaskBatchedCommentsAndActivityView extends BugTaskView in
        # order to add the batching logic and reduce rendering
        # overheads. The results of activity_and_comments is the same
        # for both.
        # We create a bug with comments only so that we can test the
        # contents of activity_and_comments properly. Trying to test it
        # with multiply different datatypes is fragile at best.
        bug = self._makeNoisyBug(comments_only=True, number_of_comments=20)
        # We create a batched view with an offset of 0 so that all the
        # comments are returned.
        batched_view = create_initialized_view(
            bug.default_bugtask, '+batched-comments',
            {'offset': 5, 'batch_size': 10})
        unbatched_view = create_initialized_view(
            bug.default_bugtask, '+index', form={'comments': 'all'})
        # It may look slightly confusing, but it's because the unbatched
        # view's activity_and_comments list is indexed from comment 1,
        # whereas the batched view indexes from zero for ease-of-coding.
        # Comment 0 is the original bug description and so is rarely
        # returned.
        self._assertThatUnbatchedAndBatchedActivityMatch(
            unbatched_view.activity_and_comments[4:],
            batched_view.activity_and_comments)


def make_bug_task_listing_item(factory):
    owner = factory.makePerson()
    bug = factory.makeBug(
        owner=owner, private=True, security_related=True)
    bugtask = bug.default_bugtask
    bug_task_set = getUtility(IBugTaskSet)
    bug_badge_properties = bug_task_set.getBugTaskBadgeProperties(
        [bugtask])
    badge_property = bug_badge_properties[bugtask]
    return owner, BugTaskListingItem(
        bugtask,
        badge_property['has_branch'],
        badge_property['has_specification'],
        badge_property['has_patch'],
        target_context=bugtask.target)


class TestBugTaskSearchListingView(BrowserTestCase):

    layer = DatabaseFunctionalLayer

    client_listing = soupmatchers.Tag(
        'client-listing', True, attrs={'id': 'client-listing'})

    def makeView(self, bugtask=None, size=None, memo=None, orderby=None,
                 forwards=True):
        """Make a BugTaskSearchListingView.

        :param bugtask: The task to use for searching.
        :param size: The size of the batches.  Required if forwards is False.
        :param memo: Batch identifier.
        :param orderby: The way to order the batch.
        :param forwards: If true, walk forwards from the memo.  Else walk
            backwards.

        """
        query_vars = {}
        if size is not None:
            query_vars['batch'] = size
        if memo is not None:
            query_vars['memo'] = memo
            if forwards:
                query_vars['start'] = memo
            else:
                query_vars['start'] = int(memo) - size
        if not forwards:
            query_vars['direction'] = 'backwards'
        query_string = urllib.urlencode(query_vars)
        request = LaunchpadTestRequest(
            QUERY_STRING=query_string, orderby=orderby)
        if bugtask is None:
            bugtask = self.factory.makeBugTask()
        view = BugTaskSearchListingView(bugtask.target, request)
        view.initialize()
        return view

    @contextmanager
    def dynamic_listings(self):
        """Context manager to enable new bug listings."""
        with feature_flags():
            set_feature_flag(u'bugs.dynamic_bug_listings.enabled', u'on')
            yield

    def test_mustache_model_missing_if_no_flag(self):
        """The IJSONRequestCache should contain mustache_model."""
        view = self.makeView()
        cache = IJSONRequestCache(view.request)
        self.assertIs(None, cache.objects.get('mustache_model'))

    def test_mustache_model_in_json(self):
        """The IJSONRequestCache should contain mustache_model.

        mustache_model should contain bugtasks, the BugTaskListingItem.model
        for each BugTask.
        """
        owner, item = make_bug_task_listing_item(self.factory)
        self.useContext(person_logged_in(owner))
        with self.dynamic_listings():
            view = self.makeView(item.bugtask)
        cache = IJSONRequestCache(view.request)
        bugtasks = cache.objects['mustache_model']['bugtasks']
        self.assertEqual(1, len(bugtasks))
        combined = dict(item.model)
        combined.update(view.search().field_visibility)
        self.assertEqual(combined, bugtasks[0])

    def test_no_next_prev_for_single_batch(self):
        """The IJSONRequestCache should contain data about ajacent batches.

        mustache_model should contain bugtasks, the BugTaskListingItem.model
        for each BugTask.
        """
        owner, item = make_bug_task_listing_item(self.factory)
        self.useContext(person_logged_in(owner))
        with self.dynamic_listings():
            view = self.makeView(item.bugtask)
        cache = IJSONRequestCache(view.request)
        self.assertIs(None, cache.objects.get('next'))
        self.assertIs(None, cache.objects.get('prev'))

    def test_next_for_multiple_batch(self):
        """The IJSONRequestCache should contain data about the next batch.

        mustache_model should contain bugtasks, the BugTaskListingItem.model
        for each BugTask.
        """
        task = self.factory.makeBugTask()
        self.factory.makeBugTask(target=task.target)
        with self.dynamic_listings():
            view = self.makeView(task, size=1)
        cache = IJSONRequestCache(view.request)
        self.assertEqual({'memo': '1', 'start': 1}, cache.objects.get('next'))

    def test_prev_for_multiple_batch(self):
        """The IJSONRequestCache should contain data about the next batch.

        mustache_model should contain bugtasks, the BugTaskListingItem.model
        for each BugTask.
        """
        task = self.factory.makeBugTask()
        task2 = self.factory.makeBugTask(target=task.target)
        with self.dynamic_listings():
            view = self.makeView(task2, size=1, memo=1)
        cache = IJSONRequestCache(view.request)
        self.assertEqual({'memo': '1', 'start': 0}, cache.objects.get('prev'))

    def test_default_order_by(self):
        """order_by defaults to '-importance in JSONRequestCache"""
        task = self.factory.makeBugTask()
        with self.dynamic_listings():
            view = self.makeView(task)
        cache = IJSONRequestCache(view.request)
        self.assertEqual('-importance', cache.objects['order_by'])

    def test_order_by_importance(self):
        """order_by follows query params in JSONRequestCache"""
        task = self.factory.makeBugTask()
        with self.dynamic_listings():
            view = self.makeView(task, orderby='importance')
        cache = IJSONRequestCache(view.request)
        self.assertEqual('importance', cache.objects['order_by'])

    def test_cache_has_all_batch_vars_defaults(self):
        """Cache has all the needed variables.

        order_by, memo, start, forwards.  These default to sane values.
        """
        task = self.factory.makeBugTask()
        with self.dynamic_listings():
            view = self.makeView(task)
        cache = IJSONRequestCache(view.request)
        self.assertEqual('-importance', cache.objects['order_by'])
        self.assertIs(None, cache.objects['memo'])
        self.assertEqual(0, cache.objects['start'])
        self.assertTrue(cache.objects['forwards'])
        self.assertEqual(1, cache.objects['total'])

    def test_cache_has_all_batch_vars_specified(self):
        """Cache has all the needed variables.

        order_by, memo, start, forwards.  These are calculated appropriately.
        """
        task = self.factory.makeBugTask()
        with self.dynamic_listings():
            view = self.makeView(task, memo=1, forwards=False, size=1)
        cache = IJSONRequestCache(view.request)
        self.assertEqual('1', cache.objects['memo'])
        self.assertEqual(0, cache.objects['start'])
        self.assertFalse(cache.objects['forwards'])
        self.assertEqual(0, cache.objects['last_start'])

    def test_cache_field_visibility(self):
        """Cache contains sane-looking field_visibility values."""
        task = self.factory.makeBugTask()
        with self.dynamic_listings():
            view = self.makeView(task, memo=1, forwards=False, size=1)
        cache = IJSONRequestCache(view.request)
        field_visibility = cache.objects['field_visibility']
        self.assertTrue(field_visibility['show_title'])

    def getBugtaskBrowser(self, title=None, no_login=False):
        """Return a browser for a new bugtask."""
        bugtask = self.factory.makeBugTask()
        with person_logged_in(bugtask.target.owner):
            bugtask.target.official_malone = True
            if title is not None:
                bugtask.bug.title = title
        browser = self.getViewBrowser(
            bugtask.target, '+bugs', rootsite='bugs', no_login=no_login)
        return bugtask, browser

    def assertHTML(self, browser, *tags, **kwargs):
        """Assert something about a browser's HTML."""
        matcher = soupmatchers.HTMLContains(*tags)
        if kwargs.get('invert', False):
            matcher = Not(matcher)
        self.assertThat(browser.contents, matcher)

    @staticmethod
    def getBugNumberTag(bug_task):
        """Bug numbers with a leading hash are unique to new rendering."""
        bug_number_re = re.compile(r'\#%d' % bug_task.bug.id)
        return soupmatchers.Tag('bugnumber', 'a', text=bug_number_re)

    def test_mustache_rendering_missing_if_no_flag(self):
        """If the flag is missing, then no mustache features appear."""
        bug_task, browser = self.getBugtaskBrowser()
        number_tag = self.getBugNumberTag(bug_task)
        self.assertHTML(browser, number_tag, invert=True)
        self.assertHTML(browser, self.client_listing, invert=True)

    def test_mustache_rendering(self):
        """If the flag is present, then all mustache features appear."""
        with self.dynamic_listings():
            bug_task, browser = self.getBugtaskBrowser()
        bug_number = self.getBugNumberTag(bug_task)
        self.assertHTML(browser, self.client_listing, bug_number)

    def test_mustache_rendering_obfuscation(self):
        """For anonymous users, email addresses are obfuscated."""
        with self.dynamic_listings():
            bug_task, browser = self.getBugtaskBrowser(title='a@example.com',
                no_login=True)
        self.assertNotIn('a@example.com', browser.contents)

    def getNavigator(self):
        request = LaunchpadTestRequest()
        navigator = BugListingBatchNavigator([], request, [], 1)
        cache = IJSONRequestCache(request)
        bugtask = {
            'age': 'age1',
            'assignee': 'assignee1',
            'bugtarget': 'bugtarget1',
            'bugtarget_css': 'bugtarget_css1',
            'bug_heat_html': 'bug_heat_html1',
            'bug_url': 'bug_url1',
            'id': '3.14159',
            'importance': 'importance1',
            'importance_class': 'importance_class1',
            'last_updated': 'updated1',
            'milestone_name': 'milestone_name1',
            'status': 'status1',
            'reporter': 'reporter1',
            'tags': 'tags1',
            'title': 'title1',
        }
        bugtask.update(navigator.field_visibility)
        cache.objects['mustache_model'] = {
            'bugtasks': [bugtask],
        }
        mustache_model = cache.objects['mustache_model']
        return navigator, mustache_model

    def test_hiding_bug_number(self):
        """Hiding a bug number makes it disappear from the page."""
        navigator, mustache_model = self.getNavigator()
        self.assertIn('3.14159', navigator.mustache)
        mustache_model['bugtasks'][0]['show_id'] = False
        self.assertNotIn('3.14159', navigator.mustache)

    def test_hiding_status(self):
        """Hiding status makes it disappear from the page."""
        navigator, mustache_model = self.getNavigator()
        self.assertIn('status1', navigator.mustache)
        mustache_model['bugtasks'][0]['show_status'] = False
        self.assertNotIn('status1', navigator.mustache)

    def test_hiding_importance(self):
        """Hiding importance removes the text and CSS."""
        navigator, mustache_model = self.getNavigator()
        self.assertIn('importance1', navigator.mustache)
        self.assertIn('importance_class1', navigator.mustache)
        mustache_model['bugtasks'][0]['show_importance'] = False
        self.assertNotIn('importance1', navigator.mustache)
        self.assertNotIn('importance_class1', navigator.mustache)

    def test_hiding_bugtarget(self):
        """Hiding bugtarget removes the text and CSS."""
        navigator, mustache_model = self.getNavigator()
        self.assertIn('bugtarget1', navigator.mustache)
        self.assertIn('bugtarget_css1', navigator.mustache)
        mustache_model['bugtasks'][0]['show_bugtarget'] = False
        self.assertNotIn('bugtarget1', navigator.mustache)
        self.assertNotIn('bugtarget_css1', navigator.mustache)

    def test_hiding_bug_heat(self):
        """Hiding bug heat removes the html and CSS."""
        navigator, mustache_model = self.getNavigator()
        self.assertIn('bug_heat_html1', navigator.mustache)
        self.assertIn('bug-heat-icons', navigator.mustache)
        mustache_model['bugtasks'][0]['show_bug_heat'] = False
        self.assertNotIn('bug_heat_html1', navigator.mustache)
        self.assertNotIn('bug-heat-icons', navigator.mustache)

    def test_hiding_bug_title(self):
        """Hiding bug heat removes the text but link is still present."""
        navigator, mustache_model = self.getNavigator()
        self.assertIn('title1', navigator.mustache)
        self.assertIn('bug_url1', navigator.mustache)
        mustache_model['bugtasks'][0]['show_title'] = False
        self.assertNotIn('title1', navigator.mustache)
        self.assertIn('bug_url1', navigator.mustache)

    def test_hiding_milstone_name(self):
        """Showing milestone name shows the text."""
        navigator, mustache_model = self.getNavigator()
        self.assertNotIn('milestone_name1', navigator.mustache)
        mustache_model['bugtasks'][0]['show_milestone_name'] = True
        self.assertIn('milestone_name1', navigator.mustache)

    def test_hiding_assignee(self):
        """Showing milestone name shows the text."""
        navigator, mustache_model = self.getNavigator()
        self.assertIn('show_assignee', navigator.field_visibility)
        self.assertNotIn('Assignee: assignee1', navigator.mustache)
        mustache_model['bugtasks'][0]['show_assignee'] = True
        self.assertIn('Assignee: assignee1', navigator.mustache)

    def test_hiding_age(self):
        """Showing age shows the text."""
        navigator, mustache_model = self.getNavigator()
        self.assertIn('show_age', navigator.field_visibility)
        self.assertNotIn('age1', navigator.mustache)
        mustache_model['bugtasks'][0]['show_age'] = True
        self.assertIn('age1', navigator.mustache)

    def test_hiding_tags(self):
        """Showing tags shows the text."""
        navigator, mustache_model = self.getNavigator()
        self.assertIn('show_tags', navigator.field_visibility)
        self.assertNotIn('tags1', navigator.mustache)
        mustache_model['bugtasks'][0]['show_tags'] = True
        self.assertIn('tags1', navigator.mustache)

    def test_hiding_reporter(self):
        """Showing reporter shows the text."""
        navigator, mustache_model = self.getNavigator()
        self.assertIn('show_reporter', navigator.field_visibility)
        self.assertNotIn('Reporter: reporter1', navigator.mustache)
        mustache_model['bugtasks'][0]['show_reporter'] = True
        self.assertIn('Reporter: reporter1', navigator.mustache)

    def test_hiding_last_updated(self):
        """Showing last_updated shows the text."""
        navigator, mustache_model = self.getNavigator()
        self.assertIn('show_last_updated', navigator.field_visibility)
        self.assertNotIn('last updated updated1', navigator.mustache)
        mustache_model['bugtasks'][0]['show_last_updated'] = True
        self.assertIn('last updated updated1', navigator.mustache)


class TestBugListingBatchNavigator(TestCaseWithFactory):

    layer = DatabaseFunctionalLayer

    def test_mustache_listings_escaped(self):
        """Mustache template is encoded such that it has no unescaped tags."""
        navigator = BugListingBatchNavigator(
            [], LaunchpadTestRequest(), [], 0)
        self.assertNotIn('<', navigator.mustache_listings)
        self.assertNotIn('>', navigator.mustache_listings)


class TestBugTaskListingItem(TestCaseWithFactory):

    layer = DatabaseFunctionalLayer

    def test_model(self):
        """Model contains expected fields with expected values."""
        owner, item = make_bug_task_listing_item(self.factory)
        with person_logged_in(owner):
            model = item.model
            self.assertEqual('Undecided', model['importance'])
            self.assertEqual('importanceUNDECIDED', model['importance_class'])
            self.assertEqual('New', model['status'])
            self.assertEqual('statusNEW', model['status_class'])
            self.assertEqual(item.bug.title, model['title'])
            self.assertEqual(item.bug.id, model['id'])
            self.assertEqual(canonical_url(item.bugtask), model['bug_url'])
            self.assertEqual(item.bugtargetdisplayname, model['bugtarget'])
            self.assertEqual('sprite product', model['bugtarget_css'])
            self.assertEqual(item.bug_heat_html, model['bug_heat_html'])
            self.assertEqual(
                '<span alt="private" title="Private" class="sprite private">'
                '&nbsp;</span>', model['badges'])
            self.assertEqual(None, model['milestone_name'])
            item.bugtask.milestone = self.factory.makeMilestone(
                product=item.bugtask.target)
            milestone_name = item.milestone.displayname
            self.assertEqual(milestone_name, item.model['milestone_name'])

    def test_model_assignee(self):
        """Model contains expected fields with expected values."""
        owner, item = make_bug_task_listing_item(self.factory)
        with person_logged_in(owner):
            self.assertIs(None, item.model['assignee'])
            assignee = self.factory.makePerson(displayname='Example Person')
            item.bugtask.transitionToAssignee(assignee)
            self.assertEqual('Example Person', item.model['assignee'])

    def test_model_age(self):
        """Model contains bug age."""
        owner, item = make_bug_task_listing_item(self.factory)
        with person_logged_in(owner):
            item.bug.datecreated = datetime.now(UTC) - timedelta(3, 0, 0)
            self.assertEqual('3 days old', item.model['age'])

    def test_model_tags(self):
        """Model contains bug tags."""
        owner, item = make_bug_task_listing_item(self.factory)
        with person_logged_in(owner):
            item.bug.tags = ['tag1', 'tag2']
            self.assertEqual('tag1 tag2', item.model['tags'])

    def test_model_reporter(self):
        """Model contains bug reporter."""
        owner, item = make_bug_task_listing_item(self.factory)
        with person_logged_in(owner):
            self.assertEqual(owner.displayname, item.model['reporter'])

    def test_model_last_updated_date_last_updated(self):
        """last_updated uses date_last_updated if newer."""
        owner, item = make_bug_task_listing_item(self.factory)
        with person_logged_in(owner):
            item.bug.date_last_updated = datetime(2001, 1, 1, tzinfo=UTC)
            removeSecurityProxy(item.bug).date_last_message = datetime(
                2000, 1, 1, tzinfo=UTC)
            self.assertEqual(
                'on 2001-01-01', item.model['last_updated'])

    def test_model_last_updated_date_last_message(self):
        """last_updated uses date_last_message if newer."""
        owner, item = make_bug_task_listing_item(self.factory)
        with person_logged_in(owner):
            item.bug.date_last_updated = datetime(2000, 1, 1, tzinfo=UTC)
            removeSecurityProxy(item.bug).date_last_message = datetime(
                2001, 1, 1, tzinfo=UTC)
            self.assertEqual(
                'on 2001-01-01', item.model['last_updated'])<|MERGE_RESOLUTION|>--- conflicted
+++ resolved
@@ -67,13 +67,6 @@
     IBugTask,
     IBugTaskSet,
     )
-<<<<<<< HEAD
-from lp.services.features.model import (
-    FeatureFlag,
-    getFeatureStore,
-    )
-=======
->>>>>>> cbb280b3
 from lp.services.features.testing import FeatureFixture
 from lp.services.propertycache import get_property_cache
 from lp.soyuz.interfaces.component import IComponentSet
@@ -129,11 +122,7 @@
         self.getUserBrowser(url, person_no_teams)
         # This may seem large: it is; there is easily another 30% fat in
         # there.
-<<<<<<< HEAD
-        self.assertThat(recorder, HasQueryCount(LessThan(77)))
-=======
         self.assertThat(recorder, HasQueryCount(LessThan(84)))
->>>>>>> cbb280b3
         count_with_no_teams = recorder.count
         # count with many teams
         self.invalidate_caches(task)
@@ -149,11 +138,7 @@
     def test_rendered_query_counts_constant_with_attachments(self):
         with celebrity_logged_in('admin'):
             browses_under_limit = BrowsesWithQueryLimit(
-<<<<<<< HEAD
-                83, self.factory.makePerson())
-=======
                 86, self.factory.makePerson())
->>>>>>> cbb280b3
 
             # First test with a single attachment.
             task = self.factory.makeBugTask()
