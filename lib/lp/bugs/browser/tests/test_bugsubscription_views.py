--- conflicted
+++ resolved
@@ -13,11 +13,7 @@
 from canonical.testing.layers import LaunchpadFunctionalLayer
 
 from lp.bugs.browser.bugsubscription import (
-<<<<<<< HEAD
-=======
-    BugPortletSubcribersIds,
     BugPortletSubscribersWithDetails,
->>>>>>> 7c6ae945
     BugSubscriptionListView,
     BugSubscriptionSubscribeSelfView,
     )
