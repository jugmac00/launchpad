--- conflicted
+++ resolved
@@ -64,16 +64,14 @@
     DelimitedListWidget,
     LaunchpadRadioWidget,
     )
-<<<<<<< HEAD
 from canonical.widgets.bugtask import (
     UbuntuSourcePackageNameWidget,
-=======
+    )
 from lp.app.browser.launchpadform import (
     action,
     custom_widget,
     LaunchpadEditFormView,
     LaunchpadFormView,
->>>>>>> a46fff76
     )
 from lp.bugs.interfaces.bugtracker import (
     BugTrackerType,
