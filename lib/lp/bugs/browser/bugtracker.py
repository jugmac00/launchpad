--- conflicted
+++ resolved
@@ -7,12 +7,7 @@
 
 __all__ = [
     'BugTrackerAddView',
-<<<<<<< HEAD
-    'BugTrackerBreadcrumbBuilder',
-=======
     'BugTrackerBreadcrumb',
-    'BugTrackerContextMenu',
->>>>>>> d32695f1
     'BugTrackerEditView',
     'BugTrackerNavigation',
     'BugTrackerNavigationMenu',
@@ -46,12 +41,8 @@
     redirection, structured)
 from canonical.launchpad.webapp.authorization import check_permission
 from canonical.launchpad.webapp.batching import BatchNavigator
-<<<<<<< HEAD
-from canonical.launchpad.webapp.breadcrumb import BreadcrumbBuilder
+from canonical.launchpad.webapp.breadcrumb import Breadcrumb
 from canonical.launchpad.webapp.menu import NavigationMenu
-=======
-from canonical.launchpad.webapp.breadcrumb import Breadcrumb
->>>>>>> d32695f1
 from canonical.widgets import DelimitedListWidget, LaunchpadRadioWidget
 
 
@@ -379,7 +370,6 @@
             return RemoteBug(self.context, remotebug, bugs)
 
 
-<<<<<<< HEAD
 class BugTrackerSetBreadcrumbBuilder(BreadcrumbBuilder):
     """Builds a breadcrumb for the `IBugTrackerSet`."""
 
@@ -390,10 +380,7 @@
         return u"Bug trackers"
 
 
-class BugTrackerBreadcrumbBuilder(BreadcrumbBuilder):
-=======
 class BugTrackerBreadcrumb(Breadcrumb):
->>>>>>> d32695f1
     """Builds a breadcrumb for an `IBugTracker`."""
 
     rootsite = None
