--- conflicted
+++ resolved
@@ -30,6 +30,7 @@
     SimpleVocabulary,
     )
 from zope.security.proxy import removeSecurityProxy
+from zope.traversing.browser import absoluteURL
 
 from canonical.launchpad import _
 from canonical.launchpad.webapp import (
@@ -593,12 +594,7 @@
         """Return subscriber_ids in a form suitable for JavaScript use."""
         data = []
         details = list(self.context.getDirectSubscribersWithDetails())
-<<<<<<< HEAD
         api_request = IWebServiceClientRequest(self.request)
-        from zope.security.proxy import removeSecurityProxy
-        from zope.traversing.browser import absoluteURL
-=======
->>>>>>> a3cbdfe4
         for person, subscription in details:
             can_edit = self.user is not None and self.user.inTeam(person)
             subscriber = {
@@ -622,6 +618,7 @@
                 'name' : person.name,
                 'display_name' : person.displayname,
                 'web_link' : canonical_url(person, rootsite='mainsite'),
+                'self_link' : absoluteURL(person, api_request),
                 'is_team' : person.is_team,
                 'can_edit' : False,
                 }
