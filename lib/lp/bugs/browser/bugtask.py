# Copyright 2009-2011 Canonical Ltd.  This software is licensed under the
# GNU Affero General Public License version 3 (see the file LICENSE).

"""IBugTask-related browser views."""

__metaclass__ = type

__all__ = [
    'BugListingBatchNavigator',
    'BugListingPortletInfoView',
    'BugListingPortletStatsView',
    'BugNominationsView',
    'BugsBugTaskSearchListingView',
    'bugtarget_renderer',
    'BugTargetTraversalMixin',
    'BugTargetView',
    'bugtask_heat_html',
    'BugTaskBreadcrumb',
    'BugTaskContextMenu',
    'BugTaskCreateQuestionView',
    'BugTaskEditView',
    'BugTaskExpirableListingView',
    'BugTaskListingItem',
    'BugTaskListingView',
    'BugTaskNavigation',
    'BugTaskPortletView',
    'BugTaskPrivacyAdapter',
    'BugTaskRemoveQuestionView',
    'BugTasksAndNominationsView',
    'BugTaskSearchListingView',
    'BugTaskSetNavigation',
    'BugTaskTableRowView',
    'BugTaskTextView',
    'BugTaskView',
    'calculate_heat_display',
    'get_buglisting_search_filter_url',
    'get_comments_for_bugtask',
    'get_sortorder_from_request',
    'get_visible_comments',
    'NominationsReviewTableBatchNavigatorView',
    'TextualBugTaskSearchListingView',
    ]

import cgi
from collections import defaultdict
from datetime import (
    datetime,
    timedelta,
    )
from itertools import groupby
from math import (
    floor,
    log,
    )
from operator import attrgetter
import os.path
import re
import transaction
import urllib
import urlparse

from lazr.delegates import delegates
from lazr.enum import (
    EnumeratedType,
    Item,
    )
from lazr.lifecycle.event import ObjectModifiedEvent
from lazr.lifecycle.snapshot import Snapshot
from lazr.restful.interface import copy_field
from lazr.restful.interfaces import (
    IFieldHTMLRenderer,
    IJSONRequestCache,
    IReference,
    IWebServiceClientRequest,
    )
from lazr.restful.utils import smartquote
from lazr.uri import URI
import pystache
from pytz import utc
from simplejson import dumps
from z3c.pt.pagetemplate import ViewPageTemplateFile
from zope import (
    component,
    formlib,
    )
from zope.app.form import CustomWidgetFactory
from zope.app.form.browser.itemswidgets import RadioWidget
from zope.app.form.interfaces import (
    IInputWidget,
    InputErrors,
    )
from zope.app.form.utility import setUpWidget
from zope.component import (
    ComponentLookupError,
    getAdapter,
    getMultiAdapter,
    getUtility,
    queryMultiAdapter,
    )
from zope.event import notify
from zope.interface import (
    implementer,
    implements,
    Interface,
    providedBy,
    )
from zope.schema import Choice
from zope.schema.interfaces import (
    IContextSourceBinder,
    )
from zope.schema.vocabulary import (
    getVocabularyRegistry,
    SimpleVocabulary,
    )
from zope.security.interfaces import Unauthorized
from zope.security.proxy import (
    isinstance as zope_isinstance,
    removeSecurityProxy,
    )
from zope.traversing.interfaces import IPathAdapter

from canonical.config import config
from canonical.launchpad import (
    _,
    helpers,
    )
from canonical.launchpad.browser.feeds import (
    BugTargetLatestBugsFeedLink,
    FeedsMixin,
    )
from canonical.launchpad.interfaces.launchpad import IHasExternalBugTracker
from canonical.launchpad.mailnotification import get_unified_diff
from canonical.launchpad.searchbuilder import (
    all,
    any,
    NULL,
    )
from canonical.launchpad.webapp import (
    canonical_url,
    enabled_with_permission,
    GetitemNavigation,
    LaunchpadView,
    Link,
    Navigation,
    NavigationMenu,
    redirection,
    stepthrough,
    )
from canonical.launchpad.webapp.authorization import check_permission
from canonical.launchpad.webapp.batching import TableBatchNavigator
from canonical.launchpad.webapp.breadcrumb import Breadcrumb
from canonical.launchpad.webapp.interfaces import ILaunchBag
from canonical.launchpad.webapp.menu import structured
from canonical.lazr.interfaces import IObjectPrivacy
from lp.answers.interfaces.questiontarget import IQuestionTarget
from lp.app.browser.launchpadform import (
    action,
    custom_widget,
    LaunchpadEditFormView,
    LaunchpadFormView,
    )
from lp.app.browser.lazrjs import (
    TextAreaEditorWidget,
    TextLineEditorWidget,
    vocabulary_to_choice_edit_items,
    )
from lp.app.browser.stringformatter import FormattersAPI
from lp.app.browser.tales import (
    ObjectImageDisplayAPI,
    PersonFormatterAPI,
    )
from lp.app.enums import ServiceUsage
from lp.app.errors import (
    NotFoundError,
    UnexpectedFormData,
    )
from lp.app.interfaces.launchpad import (
    ILaunchpadCelebrities,
    IServiceUsage,
    )
from lp.app.widgets.itemswidgets import LabeledMultiCheckBoxWidget
from lp.app.widgets.popup import PersonPickerWidget
from lp.app.widgets.project import ProjectScopeWidget
from lp.bugs.browser.bug import (
    BugContextMenu,
    BugTextView,
    BugViewMixin,
    )
from lp.bugs.browser.bugcomment import (
    build_comments_from_chunks,
    group_comments_with_activity,
    )
from lp.bugs.browser.structuralsubscription import (
    expose_structural_subscription_data_to_js,
    )
from lp.bugs.browser.widgets.bug import BugTagsWidget
from lp.bugs.browser.widgets.bugtask import (
    AssigneeDisplayWidget,
    BugTaskAssigneeWidget,
    BugTaskBugWatchWidget,
    BugTaskSourcePackageNameWidget,
    BugTaskTargetWidget,
    DBItemDisplayWidget,
    NewLineToSpacesWidget,
    NominationReviewActionWidget,
    )
from lp.bugs.interfaces.bug import (
    IBug,
    IBugSet,
    )
from lp.bugs.interfaces.bugactivity import IBugActivity
from lp.bugs.interfaces.bugattachment import (
    BugAttachmentType,
    IBugAttachmentSet,
    )
from lp.bugs.interfaces.bugnomination import (
    BugNominationStatus,
    IBugNominationSet,
    )
from lp.bugs.interfaces.bugtarget import ISeriesBugTarget
from lp.bugs.interfaces.bugtask import (
    BugBlueprintSearch,
    BugBranchSearch,
    BugTagsSearchCombinator,
    BugTaskImportance,
    BugTaskSearchParams,
    BugTaskStatus,
    BugTaskStatusSearch,
    BugTaskStatusSearchDisplay,
    DEFAULT_SEARCH_BUGTASK_STATUSES_FOR_DISPLAY,
    IBugTask,
    IBugTaskSearch,
    IBugTaskSet,
    ICreateQuestionFromBugTaskForm,
    IFrontPageBugTaskSearch,
    IllegalTarget,
    INominationsReviewTableBatchNavigator,
    IPersonBugTaskSearch,
    IRemoveQuestionFromBugTaskForm,
    IUpstreamProductBugTaskSearch,
    UNRESOLVED_BUGTASK_STATUSES,
    UserCannotEditBugTaskStatus,
    )
from lp.bugs.interfaces.bugtracker import BugTrackerType
from lp.bugs.interfaces.bugwatch import BugWatchActivityStatus
from lp.bugs.interfaces.cve import ICveSet
from lp.bugs.interfaces.malone import IMaloneApplication
from lp.code.interfaces.branchcollection import IAllBranches
from lp.registry.interfaces.distribution import (
    IDistribution,
    IDistributionSet,
    )
from lp.registry.interfaces.distributionsourcepackage import (
    IDistributionSourcePackage,
    )
from lp.registry.interfaces.distroseries import (
    IDistroSeries,
    IDistroSeriesSet,
    )
from lp.registry.interfaces.person import (
    IPerson,
    IPersonSet,
    )
from lp.registry.interfaces.product import IProduct
from lp.registry.interfaces.productseries import IProductSeries
from lp.registry.interfaces.projectgroup import IProjectGroup
from lp.registry.interfaces.sourcepackage import ISourcePackage
from lp.registry.model.personroles import PersonRoles
from lp.registry.vocabularies import MilestoneVocabulary
from lp.services.features import getFeatureFlag
from lp.services.fields import PersonChoice
from lp.services.propertycache import (
    cachedproperty,
    get_property_cache,
    )

vocabulary_registry = getVocabularyRegistry()

DISPLAY_BUG_STATUS_FOR_PATCHES = {
    BugTaskStatus.NEW: True,
    BugTaskStatus.INCOMPLETE: True,
    BugTaskStatus.INVALID: False,
    BugTaskStatus.WONTFIX: False,
    BugTaskStatus.CONFIRMED: True,
    BugTaskStatus.TRIAGED: True,
    BugTaskStatus.INPROGRESS: True,
    BugTaskStatus.FIXCOMMITTED: True,
    BugTaskStatus.FIXRELEASED: False,
    BugTaskStatus.UNKNOWN: False,
    BugTaskStatus.EXPIRED: False,
    BugTaskStatusSearch.INCOMPLETE_WITHOUT_RESPONSE: True,
    BugTaskStatusSearch.INCOMPLETE_WITH_RESPONSE: True,
    }


@component.adapter(IBugTask, IReference, IWebServiceClientRequest)
@implementer(IFieldHTMLRenderer)
def bugtarget_renderer(context, field, request):
    """Render a bugtarget as a link."""

    def render(value):
        html = """<span>
          <a href="%(href)s" class="%(class)s">%(displayname)s</a>
        </span>""" % {
            'href': canonical_url(context.target),
            'class': ObjectImageDisplayAPI(context.target).sprite_css(),
            'displayname': cgi.escape(context.bugtargetdisplayname)}
        return html
    return render


def unique_title(title):
    """Canonicalise a message title to help identify messages with new
    information in their titles.
    """
    if title is None:
        return None
    title = title.lower()
    if title.startswith('re:'):
        title = title[3:]
    return title.strip()


def get_comments_for_bugtask(bugtask, truncate=False, for_display=False,
    slice_info=None, show_spam_controls=False):
    """Return BugComments related to a bugtask.

    This code builds a sorted list of BugComments in one shot,
    requiring only two database queries. It removes the titles
    for those comments which do not have a "new" subject line

    :param for_display: If true, the zeroth comment is given an empty body so
        that it will be filtered by get_visible_comments.
    :param slice_info: If not None, defines a list of slices of the comments
        to retrieve.
    """
    comments = build_comments_from_chunks(bugtask, truncate=truncate,
        slice_info=slice_info, show_spam_controls=show_spam_controls)
    # TODO: further fat can be shaved off here by limiting the attachments we
    # query to those that slice_info would include.
    for attachment in bugtask.bug.attachments_unpopulated:
        message_id = attachment.message.id
        # All attachments are related to a message, so we can be
        # sure that the BugComment is already created.
        if message_id not in comments:
            # We are not showing this message.
            break
        if attachment.type == BugAttachmentType.PATCH:
            comments[message_id].patches.append(attachment)
        else:
            comments[message_id].bugattachments.append(attachment)
    comments = sorted(comments.values(), key=attrgetter("index"))
    current_title = bugtask.bug.title
    for comment in comments:
        if not ((unique_title(comment.title) == \
                 unique_title(current_title)) or \
                (unique_title(comment.title) == \
                 unique_title(bugtask.bug.title))):
            # this comment has a new title, so make that the rolling focus
            current_title = comment.title
            comment.display_title = True
    if for_display and comments and comments[0].index == 0:
        # We show the text of the first comment as the bug description,
        # or via the special link "View original description", but we want
        # to display attachments filed together with the bug in the
        # comment list.
        comments[0].text_for_display = ''
    return comments


def get_visible_comments(comments, user=None):
    """Return comments, filtering out empty or duplicated ones."""
    visible_comments = []
    previous_comment = None
    for comment in comments:
        # Omit comments that are identical to their previous
        # comment, which were probably produced by
        # double-submissions or user errors, and which don't add
        # anything useful to the bug itself.
        # Also omit comments with no body text or attachments to display.
        if (comment.isEmpty() or
            previous_comment and
            previous_comment.isIdenticalTo(comment)):
            continue

        visible_comments.append(comment)
        previous_comment = comment

    # These two lines are here to fill the ValidPersonOrTeamCache cache,
    # so that checking owner.is_valid_person, when rendering the link,
    # won't issue a DB query. Note that this should be obsolete now with
    # getMessagesForView improvements.
    commenters = set(comment.owner for comment in visible_comments)
    getUtility(IPersonSet).getValidPersons(commenters)

    # If a user is supplied, we can also strip out comments that the user
    # cannot see, because they have been marked invisible.
    strip_invisible = True
    if user is not None:
        role = PersonRoles(user)
        strip_invisible = not (role.in_admin or role.in_registry_experts)
    if strip_invisible:
        visible_comments = [c for c in visible_comments if c.visible]

    return visible_comments


def get_sortorder_from_request(request):
    """Get the sortorder from the request.

    >>> from canonical.launchpad.webapp.servers import LaunchpadTestRequest
    >>> get_sortorder_from_request(LaunchpadTestRequest(form={}))
    ['-importance']
    >>> get_sortorder_from_request(
    ...     LaunchpadTestRequest(form={'orderby': '-status'}))
    ['-status']
    >>> get_sortorder_from_request(LaunchpadTestRequest(
    ...     form={'orderby': 'status,-severity,importance'}))
    ['status', 'importance']
    >>> get_sortorder_from_request(
    ...     LaunchpadTestRequest(form={'orderby': 'priority,-severity'}))
    ['-importance']
    """
    order_by_string = request.get("orderby", '')
    if order_by_string:
        if not zope_isinstance(order_by_string, list):
            order_by = order_by_string.split(',')
        else:
            order_by = order_by_string
    else:
        order_by = []
    # Remove old order_by values that people might have in bookmarks.
    for old_order_by_column in ['priority', 'severity']:
        if old_order_by_column in order_by:
            order_by.remove(old_order_by_column)
        if '-' + old_order_by_column in order_by:
            order_by.remove('-' + old_order_by_column)
    if order_by:
        return order_by
    else:
        # No sort ordering specified, so use a reasonable default.
        return ["-importance"]


def get_default_search_params(user):
    """Return a BugTaskSearchParams instance with default values.

    By default, a search includes any bug that is unresolved and not a
    duplicate of another bug.

    If this search will be used to display a list of bugs to the user
    it may be a good idea to set the orderby attribute using
    get_sortorder_from_request():

      params = get_default_search_params(user)
      params.orderby = get_sortorder_from_request(request)

    """
    return BugTaskSearchParams(
        user=user, status=any(*UNRESOLVED_BUGTASK_STATUSES), omit_dupes=True)


OLD_BUGTASK_STATUS_MAP = {
    'Unconfirmed': 'New',
    'Needs Info': 'Incomplete',
    'Rejected': 'Invalid',
    }


def rewrite_old_bugtask_status_query_string(query_string):
    """Return a query string with old status names replaced with new.

    If an old status string has been used in the query, construct a
    corrected query string for the search, else return the original
    query string.
    """
    query_elements = cgi.parse_qsl(
        query_string, keep_blank_values=True, strict_parsing=False)
    query_elements_mapped = []

    for name, value in query_elements:
        if name == 'field.status:list':
            value = OLD_BUGTASK_STATUS_MAP.get(value, value)
        query_elements_mapped.append((name, value))

    if query_elements == query_elements_mapped:
        return query_string
    else:
        return urllib.urlencode(query_elements_mapped, doseq=True)


def target_has_expirable_bugs_listing(target):
    """Return True or False if the target has the expirable-bugs listing.

    The target must be a Distribution, DistroSeries, Product, or
    ProductSeries, and the pillar must have enabled bug expiration.
    """
    if IDistribution.providedBy(target) or IProduct.providedBy(target):
        return target.enable_bug_expiration
    elif IProductSeries.providedBy(target):
        return target.product.enable_bug_expiration
    elif IDistroSeries.providedBy(target):
        return target.distribution.enable_bug_expiration
    else:
        # This context is not a supported bugtarget.
        return False


class BugTargetTraversalMixin:
    """Mix-in in class that provides .../+bug/NNN traversal."""

    redirection('+bug', '+bugs')

    @stepthrough('+bug')
    def traverse_bug(self, name):
        """Traverses +bug portions of URLs"""
        return self._get_task_for_context(name)

    def _get_task_for_context(self, name):
        """Return the IBugTask for this name in this context.

        If the bug has been reported, but not in this specific context, a
        redirect to the default context will be returned.

        Returns None if no bug with the given name is found, or the
        bug is not accessible to the current user.
        """
        context = self.context

        # Raises NotFoundError if no bug is found
        bug = getUtility(IBugSet).getByNameOrID(name)

        # Get out now if the user cannot view the bug. Continuing may
        # reveal information about its context
        if not check_permission('launchpad.View', bug):
            return None

        # Loop through this bug's tasks to try and find the appropriate task
        # for this context. We always want to return a task, whether or not
        # the user has the permission to see it so that, for example, an
        # anonymous user is presented with a login screen at the correct URL,
        # rather than making it look as though this task was "not found",
        # because it was filtered out by privacy-aware code.
        for bugtask in bug.bugtasks:
            if bugtask.target == context:
                # Security proxy this object on the way out.
                return getUtility(IBugTaskSet).get(bugtask.id)

        # If we've come this far, there's no task for the requested
        # context. Redirect to one that exists.
        return self.redirectSubTree(canonical_url(bug.default_bugtask))


class BugTaskNavigation(Navigation):
    """Navigation for the `IBugTask`."""
    usedfor = IBugTask

    @stepthrough('attachments')
    def traverse_attachments(self, name):
        """traverse to an attachment by id."""
        if name.isdigit():
            attachment = getUtility(IBugAttachmentSet)[name]
            if attachment is not None and attachment.bug == self.context.bug:
                return self.redirectSubTree(
                    canonical_url(attachment), status=301)

    @stepthrough('+attachment')
    def traverse_attachment(self, name):
        """traverse to an attachment by id."""
        if name.isdigit():
            attachment = getUtility(IBugAttachmentSet)[name]
            if attachment is not None and attachment.bug == self.context.bug:
                return attachment

    @stepthrough('comments')
    def traverse_comments(self, name):
        """Traverse to a comment by id."""
        if not name.isdigit():
            return None
        index = int(name)
        comments = get_comments_for_bugtask(self.context)
        # I couldn't find a way of using index to restrict the queries
        # in get_comments_for_bugtask in a way that wasn't horrible, and
        # it wouldn't really save us a lot in terms of database time, so
        # I have chosed to use this simple solution for now.
        #   -- kiko, 2006-07-11
        try:
            comment = comments[index]
            if (comment.visible
                or check_permission('launchpad.Admin', self.context)):
                return comment
            else:
                return None
        except IndexError:
            return None

    @stepthrough('nominations')
    def traverse_nominations(self, nomination_id):
        """Traverse to a nomination by id."""
        if not nomination_id.isdigit():
            return None
        return getUtility(IBugNominationSet).get(nomination_id)

    redirection('references', '..')


class BugTaskSetNavigation(GetitemNavigation):
    """Navigation for the `IbugTaskSet`."""
    usedfor = IBugTaskSet


class BugTaskContextMenu(BugContextMenu):
    """Context menu of actions that can be performed upon an `IBugTask`."""
    usedfor = IBugTask


class BugTaskTextView(LaunchpadView):
    """View for a simple text page displaying information about a bug task."""

    def render(self):
        """Return a text representation of the parent bug."""
        view = BugTextView(self.context.bug, self.request)
        view.initialize()
        return view.render()


class BugTaskView(LaunchpadView, BugViewMixin, FeedsMixin):
    """View class for presenting information about an `IBugTask`."""

    override_title_breadcrumbs = True

    def __init__(self, context, request):
        LaunchpadView.__init__(self, context, request)

        self.notices = []

        # Make sure we always have the current bugtask.
        if not IBugTask.providedBy(context):
            self.context = getUtility(ILaunchBag).bugtask
        else:
            self.context = context
        list(getUtility(IPersonSet).getPrecachedPersonsFromIDs(
            [self.context.bug.ownerID], need_validity=True))

    @property
    def page_title(self):
        heading = 'Bug #%s in %s' % (
            self.context.bug.id, self.context.bugtargetdisplayname)
        title = FormattersAPI(self.context.bug.title).obfuscate_email()
        return smartquote('%s: "%s"') % (heading, title)

    @property
    def next_url(self):
        """Provided so returning to the page they came from works."""
        referer = self.request.getHeader('referer')

        # XXX bdmurray 2010-09-30 bug=98437: work around zope's test
        # browser setting referer to localhost.
        if referer and referer != 'localhost':
            next_url = referer
        else:
            next_url = canonical_url(self.context)
        return next_url

    @property
    def cancel_url(self):
        """Provided so returning to the page they came from works."""
        referer = self.request.getHeader('referer')

        # XXX bdmurray 2010-09-30 bug=98437: work around zope's test
        # browser setting referer to localhost.
        if referer and referer != 'localhost':
            cancel_url = referer
        else:
            cancel_url = canonical_url(self.context)
        return cancel_url

    def initialize(self):
        """Set up the needed widgets."""
        bug = self.context.bug
        cache = IJSONRequestCache(self.request)
        cache.objects['bug'] = bug
        cache.objects['total_comments_and_activity'] = (
            self.total_comments + self.total_activity)
        cache.objects['initial_comment_batch_offset'] = (
            self.visible_initial_comments + 1)
        cache.objects['first visible_recent_comment'] = (
            self.total_comments - self.visible_recent_comments)

        # See render() for how this flag is used.
        self._redirecting_to_bug_list = False

        self.bug_title_edit_widget = TextLineEditorWidget(
            bug, IBug['title'], "Edit this summary", 'h1',
            edit_url=canonical_url(self.context, view_name='+edit'))

        # XXX 2010-10-05 gmb bug=655597:
        # This line of code keeps the view's query count down,
        # possibly using witchcraft. It should be rewritten to be
        # useful or removed in favour of making other queries more
        # efficient. The witchcraft is because the subscribers are accessed
        # in the initial page load, so the data is actually used.
        if self.user is not None:
            list(bug.getSubscribersForPerson(self.user))

    def userIsSubscribed(self):
        """Is the user subscribed to this bug?"""
        return (
            self.context.bug.isSubscribed(self.user) or
            self.context.bug.isSubscribedToDupes(self.user))

    def render(self):
        """Render the bug list if the user has permission to see the bug."""
        # Prevent normal rendering when redirecting to the bug list
        # after unsubscribing from a private bug, because rendering the
        # bug page would raise Unauthorized errors!
        if self._redirecting_to_bug_list:
            return u''
        else:
            return LaunchpadView.render(self)

    def _nominateBug(self, series):
        """Nominate the bug for the series and redirect to the bug page."""
        self.context.bug.addNomination(self.user, series)
        self.request.response.addInfoNotification(
            'This bug has been nominated to be fixed in %s.' %
                series.bugtargetdisplayname)
        self.request.response.redirect(canonical_url(self.context))

    @cachedproperty
    def comments(self):
        """Return the bugtask's comments."""
        return self._getComments()

    def _getComments(self, slice_info=None):
        show_spam_controls = check_permission(
            'launchpad.Admin', self.context.bug)
        return get_comments_for_bugtask(
            self.context, truncate=True, slice_info=slice_info,
            for_display=True, show_spam_controls=show_spam_controls)

    @cachedproperty
    def interesting_activity(self):
        return self._getInterestingActivity()

    def _getInterestingActivity(self, earliest_activity_date=None,
                                latest_activity_date=None):
        """A sequence of interesting bug activity."""
        if (earliest_activity_date is not None and
            latest_activity_date is not None):
            # Only get the activity for the date range that we're
            # interested in to save us from processing too much.
            activity = self.context.bug.getActivityForDateRange(
                start_date=earliest_activity_date,
                end_date=latest_activity_date)
        else:
            activity = self.context.bug.activity
        bug_change_re = (
            'affects|description|security vulnerability|'
            'summary|tags|visibility')
        bugtask_change_re = (
            '[a-z0-9][a-z0-9\+\.\-]+( \([A-Za-z0-9\s]+\))?: '
            '(assignee|importance|milestone|status)')
        interesting_match = re.compile(
            "^(%s|%s)$" % (bug_change_re, bugtask_change_re)).match
        interesting_activity = tuple(
            BugActivityItem(activity)
            for activity in activity
            if interesting_match(activity.whatchanged) is not None)
        # This is a bit kludgy but it means that interesting_activity is
        # populated correctly for all subsequent calls.
        self._interesting_activity_cached_value = interesting_activity
        return interesting_activity

    def _getEventGroups(self, batch_size=None, offset=None):
        # Ensure truncation results in < max_length comments as expected
        assert(config.malone.comments_list_truncate_oldest_to
               + config.malone.comments_list_truncate_newest_to
               < config.malone.comments_list_max_length)

        if (not self.visible_comments_truncated_for_display and
            batch_size is None):
            comments = self.comments
        elif batch_size is not None:
            # If we're limiting to a given set of comments, we work on
            # just that subset of comments from hereon in, which saves
            # on processing time a bit.
            if offset is None:
                offset = self.visible_initial_comments
            comments = self._getComments([
                slice(offset, offset + batch_size)])
        else:
            # the comment function takes 0-offset counts where comment 0 is
            # the initial description, so we need to add one to the limits
            # to adjust.
            oldest_count = 1 + self.visible_initial_comments
            new_count = 1 + self.total_comments - self.visible_recent_comments
            slice_info = [
                slice(None, oldest_count),
                slice(new_count, None),
                ]
            comments = self._getComments(slice_info)

        visible_comments = get_visible_comments(
            comments, user=self.user)
        if len(visible_comments) > 0 and batch_size is not None:
            first_comment = visible_comments[0]
            last_comment = visible_comments[-1]
            interesting_activity = (
                self._getInterestingActivity(
                    earliest_activity_date=first_comment.datecreated,
                    latest_activity_date=last_comment.datecreated))
        else:
            interesting_activity = self.interesting_activity

        event_groups = group_comments_with_activity(
            comments=visible_comments,
            activities=interesting_activity)
        return event_groups

    @cachedproperty
    def _event_groups(self):
        """Return a sorted list of event groups for the current BugTask.

        This is a @cachedproperty wrapper around _getEventGroups(). It's
        here so that we can override it in descendant views, passing
        batch size parameters and suchlike to _getEventGroups() as we
        go.
        """
        return self._getEventGroups()

    @cachedproperty
    def activity_and_comments(self):
        """Build list of comments interleaved with activities

        When activities occur on the same day a comment was posted,
        encapsulate them with that comment.  For the remainder, group
        then as if owned by the person who posted the first action
        that day.

        If the number of comments exceeds the configured maximum limit, the
        list will be truncated to just the first and last sets of comments.

        The division between the most recent and oldest is marked by an entry
        in the list with the key 'num_hidden' defined.
        """
        event_groups = self._event_groups

        def group_activities_by_target(activities):
            activities = sorted(
                activities, key=attrgetter(
                    "datechanged", "target", "attribute"))
            return [
                {"target": target, "activity": list(activity)}
                for target, activity in groupby(
                    activities, attrgetter("target"))]

        def comment_event_dict(comment):
            actors = set(activity.person for activity in comment.activity)
            actors.add(comment.owner)
            assert len(actors) == 1, actors
            dates = set(activity.datechanged for activity in comment.activity)
            dates.add(comment.datecreated)
            comment.activity = group_activities_by_target(comment.activity)
            return {
                "comment": comment,
                "date": min(dates),
                "person": actors.pop(),
                }

        def activity_event_dict(activities):
            actors = set(activity.person for activity in activities)
            assert len(actors) == 1, actors
            dates = set(activity.datechanged for activity in activities)
            return {
                "activity": group_activities_by_target(activities),
                "date": min(dates),
                "person": actors.pop(),
                }

        def event_dict(event_group):
            if isinstance(event_group, list):
                return activity_event_dict(event_group)
            else:
                return comment_event_dict(event_group)

        events = map(event_dict, event_groups)

        # Insert blanks if we're showing only a subset of the comment list.
        if self.visible_comments_truncated_for_display:
            # Find the oldest recent comment in the event list.
            index = 0
            prev_comment = None
            while index < len(events):
                event = events[index]
                comment = event.get("comment")
                if prev_comment is None:
                    prev_comment = comment
                    index += 1
                    continue
                if comment is None:
                    index += 1
                    continue
                if prev_comment.index + 1 != comment.index:
                    # There is a gap here, record it.
                    separator = {
                        'date': prev_comment.datecreated,
                        'num_hidden': comment.index - prev_comment.index,
                        }
                    events.insert(index, separator)
                    index += 1
                prev_comment = comment
                index += 1
        return events

    @property
    def visible_initial_comments(self):
        """How many initial comments are being shown."""
        return config.malone.comments_list_truncate_oldest_to

    @property
    def visible_recent_comments(self):
        """How many recent comments are being shown."""
        return config.malone.comments_list_truncate_newest_to

    @cachedproperty
    def visible_comments_truncated_for_display(self):
        """Whether the visible comment list is truncated for display."""
        show_all = (self.request.form_ng.getOne('comments') == 'all')
        if show_all:
            return False
        max_comments = config.malone.comments_list_max_length
        return self.total_comments > max_comments

    @cachedproperty
    def total_comments(self):
        """We count all comments because the db cannot do visibility yet."""
        return self.context.bug.bug_messages.count() - 1

    @cachedproperty
    def total_activity(self):
        """Return the count of all activity items for the bug."""
        # Ignore the first activity item, since it relates to the bug's
        # creation.
        return self.context.bug.activity.count() - 1

    def wasDescriptionModified(self):
        """Return a boolean indicating whether the description was modified"""
        return (self.context.bug._indexed_messages(
            include_content=True, include_parents=False)[0].text_contents !=
            self.context.bug.description)

    @cachedproperty
    def linked_branches(self):
        """Filter out the bug_branch links to non-visible private branches."""
        linked_branches = list(
            self.context.bug.getVisibleLinkedBranches(
                self.user, eager_load=True))
        # This is an optimization for when we look at the merge proposals.
        if linked_branches:
            list(getUtility(IAllBranches).getMergeProposals(
                for_branches=[link.branch for link in linked_branches],
                eager_load=True))
        return linked_branches

    @property
    def days_to_expiration(self):
        """Return the number of days before the bug is expired, or None."""
        if not self.context.bug.isExpirable(days_old=0):
            return None

        expire_after = timedelta(days=config.malone.days_before_expiration)
        expiration_date = self.context.bug.date_last_updated + expire_after
        remaining_time = expiration_date - datetime.now(utc)
        return remaining_time.days

    @property
    def expiration_message(self):
        """Return a message indicating the time to expiration for the bug.

        If the expiration date of the bug has already passed, the
        message returned will indicate this. This deals with situations
        where a bug is due to be marked invalid but has not yet been
        dealt with by the bug expiration script.

        If the bug is not due to be expired None will be returned.
        """
        if not self.context.bug.isExpirable(days_old=0):
            return None

        days_to_expiration = self.days_to_expiration
        if days_to_expiration <= 0:
            # We should always display a positive number to the user,
            # whether we're talking about the past or the future.
            days_to_expiration = -days_to_expiration
            message = ("This bug report was marked for expiration %i days "
                "ago.")
        else:
            message = ("This bug report will be marked for expiration in %i "
                "days if no further activity occurs.")

        return message % days_to_expiration

    @property
    def official_tags(self):
        """The list of official tags for this bug."""
        target_official_tags = set(self.context.bug.official_tags)
        return [tag for tag in self.context.bug.tags
                if tag in target_official_tags]

    @property
    def unofficial_tags(self):
        """The list of unofficial tags for this bug."""
        target_official_tags = set(self.context.bug.official_tags)
        return [tag for tag in self.context.bug.tags
                if tag not in target_official_tags]

    @property
    def available_official_tags_js(self):
        """Return the list of available official tags for the bug as JSON.

        The list comprises of the official tags for all targets for which the
        bug has a task. It is returned as Javascript snippet, to be embedded
        in the bug page.
        """
        # Unwrap the security proxy. - official_tags is a security proxy
        # wrapped list.
        available_tags = list(self.context.bug.official_tags)
        return 'var available_official_tags = %s;' % dumps(available_tags)

    @property
    def user_is_admin(self):
        """Is the user a Launchpad admin?"""
        return check_permission('launchpad.Admin', self.context)

    @property
    def bug_description_html(self):
        """The bug's description as HTML."""
        bug = self.context.bug
        description = IBug['description']
        title = "Bug Description"
        edit_url = canonical_url(self.context, view_name='+edit')
        return TextAreaEditorWidget(
            bug, description, title, edit_url=edit_url)

    @property
    def bug_heat_html(self):
        """HTML representation of the bug heat."""
        if IDistributionSourcePackage.providedBy(self.context.target):
            return bugtask_heat_html(
                self.context, target=self.context.distribution)
        else:
            return bugtask_heat_html(self.context)

    @property
    def privacy_notice_classes(self):
        if not self.context.bug.private:
            return 'hidden'
        else:
            return ''


def calculate_heat_display(heat, max_bug_heat):
    """Calculate the number of heat 'flames' to display."""
    heat = float(heat)
    max_bug_heat = float(max_bug_heat)
    if max_bug_heat == 0:
        return 0
    if heat / max_bug_heat < 0.33333:
        return 0
    if heat / max_bug_heat < 0.66666 or max_bug_heat < 2:
        return int(floor((heat / max_bug_heat) * 4))
    else:
        heat_index = int(floor((log(heat) / log(max_bug_heat)) * 4))
        # ensure that we never return a value > 4, even if
        # max_bug_heat is outdated.
        return min(heat_index, 4)


def bugtask_heat_html(bugtask, target=None):
    """Render the HTML representing bug heat for a given bugask."""
    if target is None:
        target = bugtask.target
    max_bug_heat = target.max_bug_heat
    if max_bug_heat is None:
        max_bug_heat = 5000
    heat_ratio = calculate_heat_display(bugtask.bug.heat, max_bug_heat)
    html = (
        '<span><a href="/+help/bug-heat.html" target="help" class="icon"><img'
        ' src="/@@/bug-heat-%(ratio)i.png" '
        'alt="%(ratio)i out of 4 heat flames" title="Heat: %(heat)i" /></a>'
        '</span>'
        % {'ratio': heat_ratio, 'heat': bugtask.bug.heat})
    return html


class BugTaskBatchedCommentsAndActivityView(BugTaskView):
    """A view for displaying batches of bug comments and activity."""

    # We never truncate comments in this view; there would be no point.
    visible_comments_truncated_for_display = False

    @property
    def offset(self):
        try:
            return int(self.request.form_ng.getOne('offset'))
        except TypeError:
            # We return visible_initial_comments + 1, since otherwise we'd
            # end up repeating comments that are already visible on the
            # page. The +1 accounts for the fact that bug comments are
            # essentially indexed from 1 due to comment 0 being the
            # initial bug description.
            return self.visible_initial_comments + 1

    @property
    def batch_size(self):
        try:
            return int(self.request.form_ng.getOne('batch_size'))
        except TypeError:
            return config.malone.comments_list_default_batch_size

    @property
    def next_batch_url(self):
        return "%s?offset=%s&batch_size=%s" % (
            canonical_url(self.context, view_name='+batched-comments'),
            self.next_offset, self.batch_size)

    @property
    def next_offset(self):
        return self.offset + self.batch_size

    @property
    def _event_groups(self):
        """See `BugTaskView`."""
        batch_size = self.batch_size
        if (batch_size > (self.total_comments) or
            not self.has_more_comments_and_activity):
            # If the batch size is big enough to encompass all the
            # remaining comments and activity, trim it so that we don't
            # re-show things.
            if self.offset == self.visible_initial_comments + 1:
                offset_to_remove = self.visible_initial_comments
            else:
                offset_to_remove = self.offset
            batch_size = (
                self.total_comments - self.visible_recent_comments -
                # This last bit is to make sure that _getEventGroups()
                # doesn't accidentally inflate the batch size later on.
                offset_to_remove)
        return self._getEventGroups(
            batch_size=batch_size, offset=self.offset)

    @cachedproperty
    def has_more_comments_and_activity(self):
        """Return True if there are more camments and activity to load."""
        return (
            self.next_offset < (self.total_comments + self.total_activity))


class BugTaskPortletView:
    """A portlet for displaying a bug's bugtasks."""

    def alsoReportedIn(self):
        """Return a list of IUpstreamBugTasks in which this bug is reported.

        If self.context is an IUpstreamBugTasks, it will be excluded
        from this list.
        """
        return [
            task for task in self.context.bug.bugtasks
            if task.id is not self.context.id]


def get_prefix(bugtask):
    """Return a prefix that can be used for this form.

    The prefix is constructed using the name of the bugtask's target so as
    to ensure that it's unique within the context of a bug. This is needed
    in order to included multiple edit forms on the bug page, while still
    keeping the field ids unique.
    """
    parts = []
    parts.append(bugtask.pillar.name)

    series = bugtask.productseries or bugtask.distroseries
    if series:
        parts.append(series.name)

    if bugtask.sourcepackagename is not None:
        parts.append(bugtask.sourcepackagename.name)

    return '_'.join(parts)


def get_assignee_vocabulary_info(context):
    """The vocabulary of bug task assignees the current user can set."""
    if context.userCanSetAnyAssignee(getUtility(ILaunchBag).user):
        vocab_name = 'ValidAssignee'
    else:
        vocab_name = 'AllUserTeamsParticipation'
    vocab = vocabulary_registry.get(None, vocab_name)
    return vocab_name, vocab.supportedFilters()


class BugTaskBugWatchMixin:
    """A mixin to be used where a BugTask view displays BugWatch data."""

    @cachedproperty
    def bug_watch_error_message(self):
        """Return a browser-useable error message for a bug watch."""
        if not self.context.bugwatch:
            return None

        bug_watch = self.context.bugwatch
        if not bug_watch.last_error_type:
            return None

        error_message_mapping = {
            BugWatchActivityStatus.BUG_NOT_FOUND: "%(bugtracker)s bug #"
                "%(bug)s appears not to exist. Check that the bug "
                "number is correct.",
            BugWatchActivityStatus.CONNECTION_ERROR: "Launchpad couldn't "
                "connect to %(bugtracker)s.",
            BugWatchActivityStatus.INVALID_BUG_ID: "Bug ID %(bug)s isn't "
                "valid on %(bugtracker)s. Check that the bug ID is "
                "correct.",
            BugWatchActivityStatus.TIMEOUT: "Launchpad's connection to "
                "%(bugtracker)s timed out.",
            BugWatchActivityStatus.UNKNOWN: "Launchpad couldn't import bug "
                "#%(bug)s from " "%(bugtracker)s.",
            BugWatchActivityStatus.UNPARSABLE_BUG: "Launchpad couldn't "
                "extract a status from %(bug)s on %(bugtracker)s.",
            BugWatchActivityStatus.UNPARSABLE_BUG_TRACKER: "Launchpad "
                "couldn't determine the version of %(bugtrackertype)s "
                "running on %(bugtracker)s.",
            BugWatchActivityStatus.UNSUPPORTED_BUG_TRACKER: "Launchpad "
                "doesn't support importing bugs from %(bugtrackertype)s"
                " bug trackers.",
            BugWatchActivityStatus.PRIVATE_REMOTE_BUG: "The bug is marked as "
                "private on the remote bug tracker. Launchpad cannot import "
                "the status of private remote bugs.",
            }

        if bug_watch.last_error_type in error_message_mapping:
            message = error_message_mapping[bug_watch.last_error_type]
        else:
            message = bug_watch.last_error_type.description

        error_data = {
            'bug': bug_watch.remotebug,
            'bugtracker': bug_watch.bugtracker.title,
            'bugtrackertype': bug_watch.bugtracker.bugtrackertype.title}

        return {
            'message': message % error_data,
            'help_url': '%s#%s' % (
                canonical_url(bug_watch, view_name="+error-help"),
                bug_watch.last_error_type.name),
            }


class BugTaskEditView(LaunchpadEditFormView, BugTaskBugWatchMixin):
    """The view class used for the task +editstatus page."""

    schema = IBugTask
    milestone_source = None
    user_is_subscribed = None
    edit_form = ViewPageTemplateFile('../templates/bugtask-edit-form.pt')

    _next_url_override = None

    # The field names that we use by default. This list will be mutated
    # depending on the current context and the permissions of the user viewing
    # the form.
    default_field_names = ['assignee', 'bugwatch', 'importance', 'milestone',
                           'status']
    custom_widget('target', BugTaskTargetWidget)
    custom_widget('sourcepackagename', BugTaskSourcePackageNameWidget)
    custom_widget('bugwatch', BugTaskBugWatchWidget)
    custom_widget('assignee', BugTaskAssigneeWidget)

    def initialize(self):
        # Initialize user_is_subscribed, if it hasn't already been set.
        if self.user_is_subscribed is None:
            self.user_is_subscribed = self.context.bug.isSubscribed(self.user)
        super(BugTaskEditView, self).initialize()

    page_title = 'Edit status'

    @property
    def show_target_widget(self):
        # Only non-series tasks can be retargetted.
        return not ISeriesBugTarget.providedBy(self.context.target)

    @property
    def show_sourcepackagename_widget(self):
        # SourcePackage tasks can have only their sourcepackagename changed.
        # Conjoinment means we can't rely on editing the
        # DistributionSourcePackage task for this :(
        return (IDistroSeries.providedBy(self.context.target) or
                ISourcePackage.providedBy(self.context.target))

    @cachedproperty
    def field_names(self):
        """Return the field names that can be edited by the user."""
        field_names = set(self.default_field_names)

        # The fields that we present to the users change based upon the
        # current context and the user's permissions, so we update field_names
        # with any fields that may need to be added.
        field_names.update(self.editable_field_names)

        # To help with caching, return an immutable object.
        return frozenset(field_names)

    @cachedproperty
    def editable_field_names(self):
        """Return the names of fields the user has permission to edit."""
        if self.context.target_uses_malone:
            # Don't edit self.field_names directly, because it's shared by all
            # BugTaskEditView instances.
            editable_field_names = set(self.default_field_names)
            editable_field_names.discard('bugwatch')

            # XXX: Brad Bollenbach 2006-09-29 bug=63000: Permission checking
            # doesn't belong here!
            if ('milestone' in editable_field_names and
                not self.userCanEditMilestone()):
                editable_field_names.remove("milestone")

            if ('importance' in editable_field_names and
                not self.userCanEditImportance()):
                editable_field_names.remove("importance")
        else:
            editable_field_names = set(('bugwatch', ))
            if self.context.bugwatch is None:
                editable_field_names.update(('status', 'assignee'))
                if ('importance' in self.default_field_names
                    and self.userCanEditImportance()):
                    editable_field_names.add('importance')
            else:
                bugtracker = self.context.bugwatch.bugtracker
                if bugtracker.bugtrackertype == BugTrackerType.EMAILADDRESS:
                    editable_field_names.add('status')
                    if ('importance' in self.default_field_names
                        and self.userCanEditImportance()):
                        editable_field_names.add('importance')

        if self.show_target_widget:
            editable_field_names.add('target')
        elif self.show_sourcepackagename_widget:
            editable_field_names.add('sourcepackagename')

        # To help with caching, return an immutable object.
        return frozenset(editable_field_names)

    @property
    def is_question(self):
        """Return True or False if this bug was converted into a question.

        Bugtasks cannot be edited if the bug was converted into a question.
        """
        return self.context.bug.getQuestionCreatedFromBug() is not None

    @property
    def next_url(self):
        """See `LaunchpadFormView`."""
        if self._next_url_override is None:
            return canonical_url(self.context)
        else:
            return self._next_url_override

    @property
    def initial_values(self):
        """See `LaunchpadFormView.`"""
        field_values = {}
        for name in self.field_names:
            field_values[name] = getattr(self.context, name)

        return field_values

    @property
    def prefix(self):
        """Return a prefix that can be used for this form.

        The prefix is constructed using the name of the bugtask's target so as
        to ensure that it's unique within the context of a bug. This is needed
        in order to included multiple edit forms on the bug page, while still
        keeping the field ids unique.
        """
        return get_prefix(self.context)

    def setUpFields(self):
        """Sets up the fields for the bug task edit form.

        See `LaunchpadFormView`.
        """
        super(BugTaskEditView, self).setUpFields()
        read_only_field_names = self._getReadOnlyFieldNames()

        if 'target' in self.editable_field_names:
            self.form_fields = self.form_fields.omit('target')
            target_field = copy_field(IBugTask['target'], readonly=False)
            self.form_fields += formlib.form.Fields(target_field)

        # The status field is a special case because we alter the vocabulary
        # it uses based on the permissions of the user viewing form.
        if 'status' in self.editable_field_names:
            if self.user is None:
                status_noshow = set(BugTaskStatus.items)
            else:
                status_noshow = set((
                    BugTaskStatus.UNKNOWN, BugTaskStatus.EXPIRED))
                status_noshow.update(
                    status for status in BugTaskStatus.items
                    if not self.context.canTransitionToStatus(
                        status, self.user))

            if self.context.status in status_noshow:
                # The user has to be able to see the current value.
                status_noshow.remove(self.context.status)

            # We shouldn't have to build our vocabulary out of (item.title,
            # item) tuples -- iterating over an EnumeratedType gives us
            # ITokenizedTerms that we could use. However, the terms generated
            # by EnumeratedType have their name as the token and here we need
            # the title as the token for backwards compatibility.
            status_items = [
                (item.title, item) for item in BugTaskStatus.items
                if item not in status_noshow]
            status_field = Choice(
                __name__='status', title=self.schema['status'].title,
                vocabulary=SimpleVocabulary.fromItems(status_items))

            self.form_fields = self.form_fields.omit('status')
            self.form_fields += formlib.form.Fields(status_field)

        # If we have a milestone vocabulary already, create a new field
        # to use it, instead of creating a new one.
        if self.milestone_source is not None:
            milestone_source = self.milestone_source
            milestone_field = Choice(
                __name__='milestone',
                title=self.schema['milestone'].title,
                source=milestone_source, required=False)
        else:
            milestone_field = copy_field(
                IBugTask['milestone'], readonly=False)

        self.form_fields = self.form_fields.omit('milestone')
        self.form_fields += formlib.form.Fields(milestone_field)

        for field in read_only_field_names:
            self.form_fields[field].for_display = True

        # In cases where the status or importance fields are read only we give
        # them a custom widget so that they are rendered correctly.
        for field in ['status', 'importance']:
            if field in read_only_field_names:
                self.form_fields[field].custom_widget = CustomWidgetFactory(
                    DBItemDisplayWidget)

        if 'importance' not in read_only_field_names:
            # Users shouldn't be able to set a bugtask's importance to
            # `UNKNOWN`, only bug watches do that.
            importance_vocab_items = [
                item for item in BugTaskImportance.items.items
                if item != BugTaskImportance.UNKNOWN]
            self.form_fields = self.form_fields.omit('importance')
            self.form_fields += formlib.form.Fields(
                Choice(__name__='importance',
                       title=_('Importance'),
                       values=importance_vocab_items,
                       default=BugTaskImportance.UNDECIDED))

        if self.context.target_uses_malone:
            self.form_fields = self.form_fields.omit('bugwatch')

        elif (self.context.bugwatch is not None and
            self.form_fields.get('assignee', False)):
            self.form_fields['assignee'].custom_widget = CustomWidgetFactory(
                AssigneeDisplayWidget)

        if (self.context.bugwatch is None and
            self.form_fields.get('assignee', False)):
            # Make the assignee field editable
            self.form_fields = self.form_fields.omit('assignee')
            vocabulary, ignored = get_assignee_vocabulary_info(self.context)
            self.form_fields += formlib.form.Fields(PersonChoice(
                __name__='assignee', title=_('Assigned to'), required=False,
                vocabulary=vocabulary, readonly=False))
            self.form_fields['assignee'].custom_widget = CustomWidgetFactory(
                BugTaskAssigneeWidget)

    def _getReadOnlyFieldNames(self):
        """Return the names of fields that will be rendered read only."""
        if self.context.target_uses_malone:
            read_only_field_names = []

            if not self.userCanEditMilestone():
                read_only_field_names.append("milestone")

            if not self.userCanEditImportance():
                read_only_field_names.append("importance")
        else:
            editable_field_names = self.editable_field_names
            read_only_field_names = [
                field_name for field_name in self.field_names
                if field_name not in editable_field_names]

        return read_only_field_names

    def userCanEditMilestone(self):
        """Can the user edit the Milestone field?

        If yes, return True, otherwise return False.
        """
        return self.context.userCanEditMilestone(self.user)

    def userCanEditImportance(self):
        """Can the user edit the Importance field?

        If yes, return True, otherwise return False.
        """
        return self.context.userCanEditImportance(self.user)

    def validate(self, data):
        if self.show_sourcepackagename_widget and 'sourcepackagename' in data:
            data['target'] = self.context.distroseries
            spn = data.get('sourcepackagename')
            if spn:
                data['target'] = data['target'].getSourcePackage(spn)
            del data['sourcepackagename']
            error_field = 'sourcepackagename'
        else:
            error_field = 'target'

        new_target = data.get('target')
        if new_target and new_target != self.context.target:
            try:
                self.context.validateTransitionToTarget(new_target)
            except IllegalTarget as e:
                self.setFieldError(error_field, e[0])

    def updateContextFromData(self, data, context=None):
        """Updates the context object using the submitted form data.

        This method overrides that of LaunchpadEditFormView because of the
        fairly involved thread of logic behind updating some BugTask
        attributes, in particular the status, assignee and bugwatch fields.
        """
        if context is None:
            context = self.context
        bugtask = context

        if self.request.form.get('subscribe', False):
            bugtask.bug.subscribe(self.user, self.user)
            self.request.response.addNotification(
                "You have subscribed to this bug report.")

        # Save the field names we extract from the form in a separate
        # list, because we modify this list of names later if the
        # bugtask is reassigned to a different product.
        field_names = data.keys()
        new_values = data.copy()
        data_to_apply = data.copy()

        bugtask_before_modification = Snapshot(
            bugtask, providing=providedBy(bugtask))

        # If the user is reassigning an upstream task to a different
        # product, we'll clear out the milestone value, to avoid
        # violating DB constraints that ensure an upstream task can't
        # be assigned to a milestone on a different product.
        # This is also done by transitionToTarget, but do it here so we
        # can display notifications and remove the milestone from the
        # submitted data.
        milestone_cleared = None
        milestone_ignored = False
        missing = object()
        new_target = new_values.pop("target", missing)
        if (new_target is not missing and
            bugtask.target.pillar != new_target.pillar):
            # We clear the milestone value if one was already set. We ignore
            # the milestone value if it was currently None, and the user tried
            # to set a milestone value while also changing the product. This
            # allows us to provide slightly clearer feedback messages.
            if bugtask.milestone:
                milestone_cleared = bugtask.milestone
            elif new_values.get('milestone') is not None:
                milestone_ignored = True

            # Regardless of the user's permission, the milestone
            # must be cleared because the milestone is unique to a product.
            removeSecurityProxy(bugtask).milestone = None
            # Remove the "milestone" field from the list of fields
            # whose changes we want to apply, because we don't want
            # the form machinery to try and set this value back to
            # what it was!
            data_to_apply.pop('milestone', None)

        # We special case setting target, status and assignee, because
        # there's a workflow associated with changes to these fields.
        for manual_field in ('target', 'status', 'assignee'):
            data_to_apply.pop(manual_field, None)

        # We grab the comment_on_change field before we update bugtask so as
        # to avoid problems accessing the field if the user has changed the
        # product of the BugTask.
        comment_on_change = self.request.form.get(
            "%s.comment_on_change" % self.prefix)

        changed = formlib.form.applyChanges(
            bugtask, self.form_fields, data_to_apply, self.adapters)

        # Set the "changed" flag properly, just in case status and/or assignee
        # happen to be the only values that changed. We explicitly verify that
        # we got a new status and/or assignee, because the form is not always
        # guaranteed to pass all the values. For example: bugtasks linked to a
        # bug watch don't allow editing the form, and the value is missing
        # from the form.
        if new_target is not missing and bugtask.target != new_target:
            changed = True
            bugtask.transitionToTarget(new_target)

        # Now that we've updated the bugtask we can add messages about
        # milestone changes, if there were any.
        if milestone_cleared:
            self.request.response.addWarningNotification(
                "The %s milestone setting has been removed because "
                "you reassigned the bug to %s." % (
                    milestone_cleared.displayname,
                    bugtask.bugtargetdisplayname))
        elif milestone_ignored:
            self.request.response.addWarningNotification(
                "The milestone setting was ignored because "
                "you reassigned the bug to %s." %
                bugtask.bugtargetdisplayname)

        if comment_on_change:
            bugtask.bug.newMessage(
                owner=getUtility(ILaunchBag).user,
                subject=bugtask.bug.followup_subject(),
                content=comment_on_change)

        new_status = new_values.pop("status", missing)
        new_assignee = new_values.pop("assignee", missing)
        if new_status is not missing and bugtask.status != new_status:
            changed = True
            try:
                bugtask.transitionToStatus(new_status, self.user)
            except UserCannotEditBugTaskStatus:
                # We need to roll back the transaction at this point,
                # since other changes may have been made.
                transaction.abort()
                self.setFieldError(
                    'status',
                    "Only the Bug Supervisor for %s can set the bug's "
                    "status to %s" %
                    (bugtask.target.displayname, new_status.title))
                return

        if new_assignee is not missing and bugtask.assignee != new_assignee:
            if new_assignee is not None and new_assignee != self.user:
                is_contributor = new_assignee.isBugContributorInTarget(
                    user=self.user, target=bugtask.pillar)
                if not is_contributor:
                    # If we have a new assignee who isn't a bug
                    # contributor in this pillar, we display a warning
                    # to the user, in case they made a mistake.
                    self.request.response.addWarningNotification(
                        structured(
                        """<a href="%s">%s</a>
                        did not previously have any assigned bugs in
                        <a href="%s">%s</a>.
                        <br /><br />
                        If this bug was assigned by mistake,
                        you may <a href="%s/+editstatus"
                        >change the assignment</a>.""",
                        canonical_url(new_assignee),
                        new_assignee.displayname,
                        canonical_url(bugtask.pillar),
                        bugtask.pillar.title,
                        canonical_url(bugtask)))
            changed = True
            bugtask.transitionToAssignee(new_assignee)

        if bugtask_before_modification.bugwatch != bugtask.bugwatch:
            bug_importer = getUtility(ILaunchpadCelebrities).bug_importer
            if bugtask.bugwatch is None:
                # Reset the status and importance to the default values,
                # since Unknown isn't selectable in the UI.
                bugtask.transitionToStatus(
                    IBugTask['status'].default, bug_importer)
                bugtask.transitionToImportance(
                    IBugTask['importance'].default, bug_importer)
            else:
                #XXX: Bjorn Tillenius 2006-03-01:
                #     Reset the bug task's status information. The right
                #     thing would be to convert the bug watch's status to a
                #     Launchpad status, but it's not trivial to do at the
                #     moment. I will fix this later.
                bugtask.transitionToStatus(
                    BugTaskStatus.UNKNOWN,
                    bug_importer)
                bugtask.transitionToImportance(
                    BugTaskImportance.UNKNOWN,
                    bug_importer)
                bugtask.transitionToAssignee(None)

        if changed:
            notify(
                ObjectModifiedEvent(
                    object=bugtask,
                    object_before_modification=bugtask_before_modification,
                    edited_fields=field_names))

            # We clear the known views cache because the bug may not be
            # viewable anymore by the current user. If the bug is not
            # viewable, then we redirect to the current bugtask's pillar's
            # bug index page with a message.
            get_property_cache(bugtask.bug)._known_viewers = set()
            if not bugtask.bug.userCanView(self.user):
                self.request.response.addWarningNotification(
                    "The bug you have just updated is now a private bug for "
                    "%s. You do not have permission to view such bugs."
                    % bugtask.pillar.displayname)
                self._next_url_override = canonical_url(
                    new_target.pillar, rootsite='bugs')

        if (bugtask.sourcepackagename and (
            self.widgets.get('target') or
            self.widgets.get('sourcepackagename'))):
            real_package_name = bugtask.sourcepackagename.name

            # We get entered_package_name directly from the form here, since
            # validating the sourcepackagename field mutates its value in to
            # the one already in real_package_name, which makes our comparison
            # of the two below useless.
            if self.widgets.get('sourcepackagename'):
                field_name = self.widgets['sourcepackagename'].name
            else:
                field_name = self.widgets['target'].package_widget.name
            entered_package_name = self.request.form.get(field_name)

            if real_package_name != entered_package_name:
                # The user entered a binary package name which got
                # mapped to a source package.
                self.request.response.addNotification(
                    "'%(entered_package)s' is a binary package. This bug has"
                    " been assigned to its source package '%(real_package)s'"
                    " instead." %
                    {'entered_package': entered_package_name,
                     'real_package': real_package_name})

    @action('Save Changes', name='save')
    def save_action(self, action, data):
        """Update the bugtask with the form data."""
        self.updateContextFromData(data)


class BugTaskListingView(LaunchpadView):
    """A view designed for displaying bug tasks in lists."""
    # Note that this right now is only used in tests and to render
    # status in the CVEReportView. It may be a candidate for refactoring
    # or removal.
    @property
    def status(self):
        """Return an HTML representation of the bugtask status.

        The assignee is included.
        """
        bugtask = self.context
        assignee = bugtask.assignee
        status = bugtask.status
        status_title = status.title.capitalize()

        if not assignee:
            return status_title + ' (unassigned)'
        assignee_html = PersonFormatterAPI(assignee).link('+assignedbugs')

        if status in (BugTaskStatus.INVALID,
                      BugTaskStatus.FIXCOMMITTED):
            return '%s by %s' % (status_title, assignee_html)
        else:
            return '%s, assigned to %s' % (status_title, assignee_html)

    @property
    def status_elsewhere(self):
        """Return human-readable representation of the status of this bug
        in other contexts for which it's reported.
        """
        bugtask = self.context
        related_tasks = bugtask.related_tasks
        if not related_tasks:
            return "not filed elsewhere"

        fixes_found = len(
            [task for task in related_tasks
             if task.status in (BugTaskStatus.FIXCOMMITTED,
                                BugTaskStatus.FIXRELEASED)])
        if fixes_found:
            return "fixed in %d of %d places" % (
                fixes_found, len(bugtask.bug.bugtasks))
        elif len(related_tasks) == 1:
            return "filed in 1 other place"
        else:
            return "filed in %d other places" % len(related_tasks)

    def render(self):
        """Make rendering this template-less view not crash."""
        return u""


class BugsInfoMixin:
    """Contains properties giving URLs to bug information."""

    @property
    def bugs_fixed_elsewhere_url(self):
        """A URL to a list of bugs fixed elsewhere."""
        return "%s?field.status_upstream=resolved_upstream" % (
            canonical_url(self.context, view_name='+bugs'))

    @property
    def open_cve_bugs_url(self):
        """A URL to a list of open bugs linked to CVEs."""
        return "%s?field.has_cve=on" % (
            canonical_url(self.context, view_name='+bugs'))

    @property
    def open_cve_bugs_has_report(self):
        """Whether or not the context has a CVE report page."""
        return queryMultiAdapter(
            (self.context, self.request), name='+cve') is not None

    @property
    def pending_bugwatches_url(self):
        """A URL to a list of bugs that need a bugwatch.

        None is returned if the context is not an upstream product.
        """
        if not IProduct.providedBy(self.context):
            return None
        if self.context.bug_tracking_usage == ServiceUsage.LAUNCHPAD:
            return None
        return "%s?field.status_upstream=pending_bugwatch" % (
            canonical_url(self.context, view_name='+bugs'))

    @property
    def expirable_bugs_url(self):
        """A URL to a list of bugs that can expire, or None.

        If the bugtarget is not a supported implementation, or its pillar
        does not have enable_bug_expiration set to True, None is returned.
        The bugtarget may be an `IDistribution`, `IDistroSeries`, `IProduct`,
        or `IProductSeries`.
        """
        if target_has_expirable_bugs_listing(self.context):
            return canonical_url(self.context, view_name='+expirable-bugs')
        else:
            return None

    @property
    def new_bugs_url(self):
        """A URL to a page of new bugs."""
        return get_buglisting_search_filter_url(
            status=BugTaskStatus.NEW.title)

    @property
    def inprogress_bugs_url(self):
        """A URL to a page of inprogress bugs."""
        return get_buglisting_search_filter_url(
            status=BugTaskStatus.INPROGRESS.title)

    @property
    def open_bugs_url(self):
        """A URL to a list of open bugs."""
        return canonical_url(self.context, view_name='+bugs')

    @property
    def critical_bugs_url(self):
        """A URL to a list of critical bugs."""
        return get_buglisting_search_filter_url(
            status=[status.title for status in UNRESOLVED_BUGTASK_STATUSES],
            importance=BugTaskImportance.CRITICAL.title)

    @property
    def high_bugs_url(self):
        """A URL to a list of high priority bugs."""
        return get_buglisting_search_filter_url(
            status=[status.title for status in UNRESOLVED_BUGTASK_STATUSES],
            importance=BugTaskImportance.HIGH.title)

    @property
    def my_bugs_url(self):
        """A URL to a list of bugs assigned to the user, or None."""
        if self.user is None:
            return None
        else:
            return get_buglisting_search_filter_url(assignee=self.user.name)

    @property
    def my_affecting_bugs_url(self):
        """A URL to a list of bugs affecting the current user, or None if
        there is no current user.
        """
        if self.user is None:
            return None
        return get_buglisting_search_filter_url(
            affecting_me=True,
            orderby='-date_last_updated')

    @property
    def my_reported_bugs_url(self):
        """A URL to a list of bugs reported by the user, or None."""
        if self.user is None:
            return None
        return get_buglisting_search_filter_url(bug_reporter=self.user.name)


class BugsStatsMixin(BugsInfoMixin):
    """Contains properties giving bug stats.

    These can be expensive to obtain.
    """

    @cachedproperty
    def _bug_stats(self):
        # Circular fail.
        from lp.bugs.model.bugsummary import BugSummary
        bug_task_set = getUtility(IBugTaskSet)
        groups = (BugSummary.status, BugSummary.importance,
            BugSummary.has_patch, BugSummary.fixed_upstream)
        counts = bug_task_set.countBugs(self.user, [self.context], groups)
        # Sum the split out aggregates.
        new = 0
        open = 0
        inprogress = 0
        critical = 0
        high = 0
        with_patch = 0
        resolved_upstream = 0
        for metadata, count in counts.items():
            status = metadata[0]
            importance = metadata[1]
            has_patch = metadata[2]
            was_resolved_upstream = metadata[3]
            if status == BugTaskStatus.NEW:
                new += count
            elif status == BugTaskStatus.INPROGRESS:
                inprogress += count
            if importance == BugTaskImportance.CRITICAL:
                critical += count
            elif importance == BugTaskImportance.HIGH:
                high += count
            if has_patch and DISPLAY_BUG_STATUS_FOR_PATCHES[status]:
                with_patch += count
            if was_resolved_upstream:
                resolved_upstream += count
            open += count
        result = dict(new=new, open=open, inprogress=inprogress, high=high,
            critical=critical, with_patch=with_patch,
            resolved_upstream=resolved_upstream)
        return result

    @property
    def bugs_fixed_elsewhere_count(self):
        """A count of bugs fixed elsewhere."""
        return self._bug_stats['resolved_upstream']

    @property
    def open_cve_bugs_count(self):
        """A count of open bugs linked to CVEs."""
        params = get_default_search_params(self.user)
        params.has_cve = True
        return self.context.searchTasks(params).count()

    @property
    def pending_bugwatches_count(self):
        """A count of bugs that need a bugwatch.

        None is returned if the context is not an upstream product.
        """
        if not IProduct.providedBy(self.context):
            return None
        if self.context.bug_tracking_usage == ServiceUsage.LAUNCHPAD:
            return None
        params = get_default_search_params(self.user)
        params.pending_bugwatch_elsewhere = True
        return self.context.searchTasks(params).count()

    @property
    def expirable_bugs_count(self):
        """A count of bugs that can expire, or None.

        If the bugtarget is not a supported implementation, or its pillar
        does not have enable_bug_expiration set to True, None is returned.
        The bugtarget may be an `IDistribution`, `IDistroSeries`, `IProduct`,
        or `IProductSeries`.
        """
        days_old = config.malone.days_before_expiration

        if target_has_expirable_bugs_listing(self.context):
            return getUtility(IBugTaskSet).findExpirableBugTasks(
                days_old, user=self.user, target=self.context).count()
        else:
            return None

    @property
    def new_bugs_count(self):
        """A count of new bugs."""
        return self._bug_stats['new']

    @property
    def open_bugs_count(self):
        """A count of open bugs."""
        return self._bug_stats['open']

    @property
    def inprogress_bugs_count(self):
        """A count of in-progress bugs."""
        return self._bug_stats['inprogress']

    @property
    def critical_bugs_count(self):
        """A count of critical bugs."""
        return self._bug_stats['critical']

    @property
    def high_bugs_count(self):
        """A count of high priority bugs."""
        return self._bug_stats['high']

    @property
    def my_bugs_count(self):
        """A count of bugs assigned to the user, or None."""
        if self.user is None:
            return None
        else:
            params = get_default_search_params(self.user)
            params.assignee = self.user
            return self.context.searchTasks(params).count()

    @property
    def my_reported_bugs_count(self):
        """A count of bugs reported by the user, or None."""
        if self.user is None:
            return None
        params = get_default_search_params(self.user)
        params.bug_reporter = self.user
        return self.context.searchTasks(params).count()

    @property
    def my_affecting_bugs_count(self):
        """A count of bugs affecting the user, or None."""
        if self.user is None:
            return None
        params = get_default_search_params(self.user)
        params.affects_me = True
        return self.context.searchTasks(params).count()

    @property
    def bugs_with_patches_count(self):
        """A count of unresolved bugs with patches."""
        return self._bug_stats['with_patch']


class BugListingPortletInfoView(LaunchpadView, BugsInfoMixin):
    """Portlet containing available bug listings without stats."""


class BugListingPortletStatsView(LaunchpadView, BugsStatsMixin):
    """Portlet containing available bug listings with stats."""


def get_buglisting_search_filter_url(
        assignee=None, importance=None, status=None, status_upstream=None,
        has_patches=None, bug_reporter=None,
        affecting_me=None,
        orderby=None):
    """Return the given URL with the search parameters specified."""
    search_params = []

    if assignee is not None:
        search_params.append(('field.assignee', assignee))
    if importance is not None:
        search_params.append(('field.importance', importance))
    if status is not None:
        search_params.append(('field.status', status))
    if status_upstream is not None:
        search_params.append(('field.status_upstream', status_upstream))
    if has_patches is not None:
        search_params.append(('field.has_patch', 'on'))
    if bug_reporter is not None:
        search_params.append(('field.bug_reporter', bug_reporter))
    if affecting_me is not None:
        search_params.append(('field.affects_me', 'on'))
    if orderby is not None:
        search_params.append(('orderby', orderby))

    query_string = urllib.urlencode(search_params, doseq=True)

    search_filter_url = "+bugs?search=Search"
    if query_string != '':
        search_filter_url += "&" + query_string

    return search_filter_url


class BugTaskListingItem:
    """A decorated bug task.

    Some attributes that we want to display are too convoluted or expensive
    to get on the fly for each bug task in the listing.  These items are
    prefetched by the view and decorate the bug task.
    """
    delegates(IBugTask, 'bugtask')

    def __init__(self, bugtask, has_bug_branch,
                 has_specification, has_patch, request=None,
                 target_context=None):
        self.bugtask = bugtask
        self.review_action_widget = None
        self.has_bug_branch = has_bug_branch
        self.has_specification = has_specification
        self.has_patch = has_patch
        self.request = request
        self.target_context = target_context

    @property
    def last_significant_change_date(self):
        """The date of the last significant change."""
        return (self.bugtask.date_closed or self.bugtask.date_fix_committed or
                self.bugtask.date_inprogress or self.bugtask.date_left_new or
                self.bugtask.datecreated)

    @property
    def bug_heat_html(self):
        """Returns the bug heat flames HTML."""
        return bugtask_heat_html(self.bugtask, target=self.target_context)

    @property
    def model(self):
        """Provide flattened data about bugtask for simple templaters."""
        badges = getAdapter(self.bugtask, IPathAdapter, 'image').badges()
        target_image = getAdapter(self.target, IPathAdapter, 'image')
        return {
            'importance': self.importance.title,
            'importance_class': 'importance' + self.importance.name,
            'status': self.status.title,
            'status_class': 'status' + self.status.name,
            'title': self.bug.title,
            'id': self.bug.id,
            'bug_url': canonical_url(self.bugtask),
            'bugtarget': self.bugtargetdisplayname,
            'bugtarget_css': target_image.sprite_css(),
            'bug_heat_html': self.bug_heat_html,
            'badges': badges,
            }


class BugListingBatchNavigator(TableBatchNavigator):
    """A specialised batch navigator to load smartly extra bug information."""

    def __init__(self, tasks, request, columns_to_show, size,
                 target_context=None):
        # XXX sinzui 2009-05-29 bug=381672: Extract the BugTaskListingItem
        # rules to a mixin so that MilestoneView and others can use it.
        self.request = request
        self.target_context = target_context
        TableBatchNavigator.__init__(
            self, tasks, request, columns_to_show=columns_to_show, size=size)

    @cachedproperty
    def bug_badge_properties(self):
        return getUtility(IBugTaskSet).getBugTaskBadgeProperties(
            self.currentBatch())

    def _getListingItem(self, bugtask):
        """Return a decorated bugtask for the bug listing."""
        badge_property = self.bug_badge_properties[bugtask]
        if (IMaloneApplication.providedBy(self.target_context) or
            IPerson.providedBy(self.target_context)):
            # XXX Tom Berger bug=529846
            # When we have a specific interface for things that have bug heat
            # it would be better to use that for the check here instead.
            target_context = None
        else:
            target_context = self.target_context
        return BugTaskListingItem(
            bugtask,
            badge_property['has_branch'],
            badge_property['has_specification'],
            badge_property['has_patch'],
            request=self.request,
            target_context=target_context)

    def getBugListingItems(self):
        """Return a decorated list of visible bug tasks."""
        return [self._getListingItem(bugtask) for bugtask in self.batch]

    @cachedproperty
    def mustache_template(self):
        template_path = os.path.join(
            config.root, 'lib/lp/bugs/templates/buglisting.mustache')
        with open(template_path) as template_file:
            return template_file.read()

    @property
    def mustache_listings(self):
        return 'LP.mustache_listings = %s;' % dumps(self.mustache_template)

    @property
    def mustache(self):
        """The rendered mustache template."""
        cache = IJSONRequestCache(self.request)
        return pystache.render(self.mustache_template,
                               cache.objects['mustache_model'])

    @property
    def model(self):
        bugtasks = [bugtask.model for bugtask in self.getBugListingItems()]
        return {'bugtasks': bugtasks}


class NominatedBugReviewAction(EnumeratedType):
    """Enumeration for nomination review actions"""

    ACCEPT = Item("""
        Accept

        Accept the bug nomination.
        """)

    DECLINE = Item("""
        Decline

        Decline the bug nomination.
        """)

    NO_CHANGE = Item("""
        No change

        Do not change the status of the bug nomination.
        """)


class NominatedBugListingBatchNavigator(BugListingBatchNavigator):
    """Batch navigator for nominated bugtasks. """

    implements(INominationsReviewTableBatchNavigator)

    def __init__(self, tasks, request, columns_to_show, size,
                 nomination_target, user):
        BugListingBatchNavigator.__init__(
            self, tasks, request, columns_to_show, size)
        self.nomination_target = nomination_target
        self.user = user

    def _getListingItem(self, bugtask):
        """See BugListingBatchNavigator."""
        bugtask_listing_item = BugListingBatchNavigator._getListingItem(
            self, bugtask)
        bug_nomination = bugtask_listing_item.bug.getNominationFor(
            self.nomination_target)
        if self.user is None or not bug_nomination.canApprove(self.user):
            return bugtask_listing_item

        review_action_field = Choice(
            __name__='review_action_%d' % bug_nomination.id,
            vocabulary=NominatedBugReviewAction,
            title=u'Review action', required=True)

        # This is so setUpWidget expects a view, and so
        # view.request. We're not passing a view but we still want it
        # to work.
        bugtask_listing_item.request = self.request

        bugtask_listing_item.review_action_widget = CustomWidgetFactory(
            NominationReviewActionWidget)
        setUpWidget(
            bugtask_listing_item,
            'review_action',
            review_action_field,
            IInputWidget,
            value=NominatedBugReviewAction.NO_CHANGE,
            context=bug_nomination)

        return bugtask_listing_item


class IBugTaskSearchListingMenu(Interface):
    """A marker interface for the search listing navigation menu."""


class BugTaskSearchListingMenu(NavigationMenu):
    """The search listing navigation menu."""
    usedfor = IBugTaskSearchListingMenu
    facet = 'bugs'

    @property
    def links(self):
        bug_target = self.context.context
        if IDistribution.providedBy(bug_target):
            return (
                'bugsupervisor',
                'securitycontact',
                'cve',
                )
        elif IDistroSeries.providedBy(bug_target):
            return (
                'cve',
                'nominations',
                )
        elif IProduct.providedBy(bug_target):
            return (
                'bugsupervisor',
                'securitycontact',
                'cve',
                )
        elif IProductSeries.providedBy(bug_target):
            return (
                'nominations',
                )
        else:
            return ()

    def cve(self):
        return Link('+cve', 'CVE reports', icon='cve')

    @enabled_with_permission('launchpad.Edit')
    def bugsupervisor(self):
        return Link('+bugsupervisor', 'Change bug supervisor', icon='edit')

    @enabled_with_permission('launchpad.Edit')
    def securitycontact(self):
        return Link(
            '+securitycontact', 'Change security contact', icon='edit')

    def nominations(self):
        return Link('+nominations', 'Review nominations', icon='bug')


class BugTaskSearchListingView(LaunchpadFormView, FeedsMixin, BugsInfoMixin):
    """View that renders a list of bugs for a given set of search criteria."""

    implements(IBugTaskSearchListingMenu)

    # Only include <link> tags for bug feeds when using this view.
    feed_types = (
        BugTargetLatestBugsFeedLink,
        )

    # These widgets are customised so as to keep the presentation of this view
    # and its descendants consistent after refactoring to use
    # LaunchpadFormView as a parent.
    custom_widget('searchtext', NewLineToSpacesWidget)
    custom_widget('status_upstream', LabeledMultiCheckBoxWidget)
    custom_widget('tag', BugTagsWidget)
    custom_widget('tags_combinator', RadioWidget)
    custom_widget('component', LabeledMultiCheckBoxWidget)
    custom_widget('assignee', PersonPickerWidget)
    custom_widget('bug_reporter', PersonPickerWidget)
    custom_widget('bug_commenter', PersonPickerWidget)
    custom_widget('bug_supervisor', PersonPickerWidget)
    custom_widget('subscriber', PersonPickerWidget)

    @cachedproperty
    def bug_tracking_usage(self):
        """Whether the context tracks bugs in Launchpad.

        :returns: ServiceUsage enum value
        """
        service_usage = IServiceUsage(self.context)
        return service_usage.bug_tracking_usage

    @cachedproperty
    def external_bugtracker(self):
        """External bug tracking system designated for the context.

        :returns: `IBugTracker` or None
        """
        has_external_bugtracker = IHasExternalBugTracker(self.context, None)
        if has_external_bugtracker is None:
            return None
        else:
            return has_external_bugtracker.getExternalBugTracker()

    @property
    def has_bugtracker(self):
        """Does the `IBugTarget` have a bug tracker or use Launchpad?"""
        usage = IServiceUsage(self.context)
        uses_lp = usage.bug_tracking_usage == ServiceUsage.LAUNCHPAD
        if self.external_bugtracker or uses_lp:
            return True
        return False

    @property
    def upstream_launchpad_project(self):
        """The linked upstream `IProduct` for the package.

        If this `IBugTarget` is a `IDistributionSourcePackage` or an
        `ISourcePackage` and it is linked to an upstream project that uses
        Launchpad to track bugs, return the `IProduct`. Otherwise,
        return None

        :returns: `IProduct` or None
        """
        if self._sourcePackageContext():
            sp = self.context
        elif self._distroSourcePackageContext():
            sp = self.context.development_version
        else:
            sp = None
        if sp is not None:
            packaging = sp.packaging
            if packaging is not None:
                product = packaging.productseries.product
                if product.bug_tracking_usage == ServiceUsage.LAUNCHPAD:
                    return product
        return None

    @property
    def page_title(self):
        return "Bugs in %s" % self.context.title

    label = page_title

    @property
    def schema(self):
        """Return the schema that defines the form."""
        if self._personContext():
            return IPersonBugTaskSearch
        elif self.isUpstreamProduct:
            return IUpstreamProductBugTaskSearch
        else:
            return IBugTaskSearch

    @property
    def feed_links(self):
        """Prevent conflicts between the page and the atom feed.

        The latest-bugs atom feed matches the default output of this
        view, but it does not match this view's bug listing when
        any search parameters are passed in.
        """
        if self.request.get('QUERY_STRING', '') == '':
            # There is no query in this request, so it's okay for this page to
            # have its feed links.
            return super(BugTaskSearchListingView, self).feed_links
        else:
            # The query changes the results so that they would not match the
            # feed.  In this case, suppress the feed links.
            return []

    def initialize(self):
        """Initialize the view with the request.

        Look for old status names and redirect to a new location if found.
        """
        query_string = self.request.get('QUERY_STRING')
        if query_string:
            query_string_rewritten = (
                rewrite_old_bugtask_status_query_string(query_string))
            if query_string_rewritten != query_string:
                redirect_uri = URI(self.request.getURL()).replace(
                    query=query_string_rewritten)
                self.request.response.redirect(str(redirect_uri), status=301)
                return

        self._migrateOldUpstreamStatus()
        LaunchpadFormView.initialize(self)

        # We call self._validate() here because LaunchpadFormView only
        # validates the form if an action is submitted but, because this form
        # can be called through a query string, we don't want to require an
        # action. We pass an empty dict to _validate() because all the data
        # needing validation is already available internally to self.
        self._validate(None, {})

        expose_structural_subscription_data_to_js(
            self.context, self.request, self.user)
        if getFeatureFlag('bugs.dynamic_bug_listings.enabled'):
            cache = IJSONRequestCache(self.request)
            batch_navigator = self.search()
            cache.objects['mustache_model'] = batch_navigator.model

            def _getBatchInfo(batch):
                if batch is None:
                    return None
                return {'memo': batch.range_memo,
                        'start': batch.startNumber() - 1}

            next_batch = batch_navigator.batch.nextBatch()
            cache.objects['next'] = _getBatchInfo(next_batch)
            prev_batch = batch_navigator.batch.prevBatch()
            cache.objects['prev'] = _getBatchInfo(prev_batch)
<<<<<<< HEAD
=======
            cache.objects['total'] = batch_navigator.batch.total()
>>>>>>> 51d9cd82
            cache.objects['order_by'] = ','.join(
                get_sortorder_from_request(self.request))
            cache.objects['forwards'] = batch_navigator.batch.range_forwards
            last_batch = batch_navigator.batch.lastBatch()
            cache.objects['last_start'] = last_batch.startNumber() - 1
            cache.objects.update(_getBatchInfo(batch_navigator.batch))

    @property
    def columns_to_show(self):
        """Returns a sequence of column names to be shown in the listing."""
        upstream_context = self._upstreamContext()
        productseries_context = self._productSeriesContext()
        project_context = self._projectContext()
        distribution_context = self._distributionContext()
        distroseries_context = self._distroSeriesContext()
        distrosourcepackage_context = self._distroSourcePackageContext()
        sourcepackage_context = self._sourcePackageContext()

        if (upstream_context or productseries_context or
            distrosourcepackage_context or sourcepackage_context):
            return ["id", "summary", "importance", "status", "heat"]
        elif distribution_context or distroseries_context:
            return [
                "id", "summary", "packagename", "importance", "status",
                "heat"]
        elif project_context:
            return [
                "id", "summary", "productname", "importance", "status",
                "heat"]
        else:
            raise AssertionError(
                "Unrecognized context; don't know which report "
                "columns to show.")

    bugtask_table_template = ViewPageTemplateFile(
        '../templates/bugs-table-include.pt')

    @property
    def template(self):
        query_string = self.request.get('QUERY_STRING') or ''
        query_params = urlparse.parse_qs(query_string)
        if 'batch_request' in query_params:
            return self.bugtask_table_template
        else:
            return super(BugTaskSearchListingView, self).template

    def validate_search_params(self):
        """Validate the params passed for the search.

        An UnexpectedFormData exception is raised if the user submitted a URL
        that could not have been created from the UI itself.
        """
        # The only way the user should get these field values incorrect is
        # through a stale bookmark or a hand-hacked URL.
        for field_name in ("status", "importance", "milestone", "component",
                           "status_upstream"):
            if self.getFieldError(field_name):
                raise UnexpectedFormData(
                    "Unexpected value for field '%s'. Perhaps your bookmarks "
                    "are out of date or you changed the URL by hand?" %
                    field_name)

        orderby = get_sortorder_from_request(self.request)
        bugset = getUtility(IBugTaskSet)
        for orderby_col in orderby:
            if orderby_col.startswith("-"):
                orderby_col = orderby_col[1:]

            try:
                bugset.getOrderByColumnDBName(orderby_col)
            except KeyError:
                raise UnexpectedFormData(
                    "Unknown sort column '%s'" % orderby_col)

    def setUpWidgets(self):
        """Customize the onKeyPress event of the assignee chooser."""
        LaunchpadFormView.setUpWidgets(self)

        self.widgets["assignee"].onKeyPress = (
            "selectWidget('assignee_option', event)")

    def validate(self, data):
        """Validates the form."""
        self.validateVocabulariesAdvancedForm()
        self.validate_search_params()

    def _migrateOldUpstreamStatus(self):
        """Converts old upstream status value parameters to new ones.

        Before Launchpad version 1.1.6 (build 4412), the upstream parameter
        in the request was a single string value, coming from a set of
        radio buttons. From that version on, the user can select multiple
        values in the web UI. In order to keep old bookmarks working,
        convert the old string parameter into a list.
        """
        old_upstream_status_values_to_new_values = {
            'only_resolved_upstream': 'resolved_upstream'}

        status_upstream = self.request.get('field.status_upstream')
        if status_upstream in old_upstream_status_values_to_new_values.keys():
            self.request.form['field.status_upstream'] = [
                old_upstream_status_values_to_new_values[status_upstream]]
        elif status_upstream == '':
            del self.request.form['field.status_upstream']
        else:
            # The value of status_upstream is either correct, so nothing to
            # do, or it has some other error, which is handled in
            # LaunchpadFormView's own validation.
            pass

    def buildSearchParams(self, searchtext=None, extra_params=None):
        """Build the BugTaskSearchParams object for the given arguments and
        values specified by the user on this form's widgets.
        """
        # Calling _validate populates the data dictionary as a side-effect
        # of validation.
        data = {}
        self._validate(None, data)

        if extra_params:
            data.update(extra_params)

        if data:
            searchtext = data.get("searchtext")
            if searchtext and searchtext.isdigit():
                try:
                    bug = getUtility(IBugSet).get(searchtext)
                except NotFoundError:
                    pass
                else:
                    self.request.response.redirect(canonical_url(bug))

            assignee_option = self.request.form.get("assignee_option")
            if assignee_option == "none":
                data['assignee'] = NULL

            has_patch = data.pop("has_patch", False)
            if has_patch:
                data["attachmenttype"] = BugAttachmentType.PATCH

            has_branches = data.get('has_branches', True)
            has_no_branches = data.get('has_no_branches', True)
            if has_branches and not has_no_branches:
                data['linked_branches'] = BugBranchSearch.BUGS_WITH_BRANCHES
            elif not has_branches and has_no_branches:
                data['linked_branches'] = (
                    BugBranchSearch.BUGS_WITHOUT_BRANCHES)
            else:
                data['linked_branches'] = BugBranchSearch.ALL

            has_blueprints = data.get('has_blueprints', True)
            has_no_blueprints = data.get('has_no_blueprints', True)
            if has_blueprints and not has_no_blueprints:
                data['linked_blueprints'] = (
                    BugBlueprintSearch.BUGS_WITH_BLUEPRINTS)
            elif not has_blueprints and has_no_blueprints:
                data['linked_blueprints'] = (
                    BugBlueprintSearch.BUGS_WITHOUT_BLUEPRINTS)
            else:
                data['linked_blueprints'] = BugBlueprintSearch.ALL

            # Filter appropriately if the user wants to restrict the
            # search to only bugs with no package information.
            has_no_package = data.pop("has_no_package", False)
            if has_no_package:
                data["sourcepackagename"] = NULL

        self._buildUpstreamStatusParams(data)

        # "Normalize" the form data into search arguments.
        form_values = {}
        for key, value in data.items():
            if key in ('tag'):
                # Skip tag-related parameters, they
                # are handled later on.
                continue
            if zope_isinstance(value, (list, tuple)):
                if len(value) > 0:
                    form_values[key] = any(*value)
            else:
                form_values[key] = value

        if 'tag' in data:
            # Tags require special handling, since they can be used
            # to search either inclusively or exclusively.
            # We take a look at the `tags_combinator` field, and wrap
            # the tag list in the appropriate search directive (either
            # `any` or `all`). If no value is supplied, we assume `any`,
            # in order to remain compatible with old saved search URLs.
            tags = data['tag']
            tags_combinator_all = (
                'tags_combinator' in data and
                data['tags_combinator'] == BugTagsSearchCombinator.ALL)
            if zope_isinstance(tags, (list, tuple)) and len(tags) > 0:
                if tags_combinator_all:
                    form_values['tag'] = all(*tags)
                else:
                    form_values['tag'] = any(*tags)
            else:
                form_values['tag'] = tags

        search_params = get_default_search_params(self.user)
        search_params.orderby = get_sortorder_from_request(self.request)
        for name, value in form_values.items():
            setattr(search_params, name, value)
        return search_params

    def _buildUpstreamStatusParams(self, data):
        """ Convert the status_upstream value to parameters we can
        send to BugTaskSet.search().
        """
        if 'status_upstream' in data:
            status_upstream = data['status_upstream']
            if 'pending_bugwatch' in status_upstream:
                data['pending_bugwatch_elsewhere'] = True
            if 'resolved_upstream' in status_upstream:
                data['resolved_upstream'] = True
            if 'open_upstream' in status_upstream:
                data['open_upstream'] = True
            if 'hide_upstream' in status_upstream:
                data['has_no_upstream_bugtask'] = True
            del data['status_upstream']

    def _getBatchNavigator(self, tasks):
        """Return the batch navigator to be used to batch the bugtasks."""
        return BugListingBatchNavigator(
            tasks, self.request, columns_to_show=self.columns_to_show,
            size=config.malone.buglist_batch_size,
            target_context=self.context)

    def buildBugTaskSearchParams(self, searchtext=None, extra_params=None):
        """Build the parameters to submit to the `searchTasks` method.

        Use the data submitted in the form to populate a dictionary
        which, when expanded (using **params notation) can serve as the
        input for searchTasks().
        """

        # We force the view to populate the data dictionary by calling
        # _validate here.
        data = {}
        self._validate(None, data)

        searchtext = data.get("searchtext")
        if searchtext and searchtext.isdigit():
            try:
                bug = getUtility(IBugSet).get(searchtext)
            except NotFoundError:
                pass
            else:
                self.request.response.redirect(canonical_url(bug))

        if extra_params:
            data.update(extra_params)

        params = {}

        # A mapping of parameters that appear in the destination
        # with a different name, or are being dropped altogether.
        param_names_map = {
            'searchtext': 'search_text',
            'omit_dupes': 'omit_duplicates',
            'subscriber': 'bug_subscriber',
            'tag': 'tags',
            # The correct value is being retrieved
            # using get_sortorder_from_request()
            'orderby': None,
            }

        for key, value in data.items():
            if key in param_names_map:
                param_name = param_names_map[key]
                if param_name is not None:
                    params[param_name] = value
            else:
                params[key] = value

        assignee_option = self.request.form.get("assignee_option")
        if assignee_option == "none":
            params['assignee'] = NULL

        params['order_by'] = get_sortorder_from_request(self.request)

        return params

    def search(self, searchtext=None, context=None, extra_params=None):
        """Return an `ITableBatchNavigator` for the GET search criteria.

        :param searchtext: Text that must occur in the bug report. If
            searchtext is None, the search text will be gotten from the
            request.

        :param extra_params: A dict that provides search params added to
            the search criteria taken from the request. Params in
            `extra_params` take precedence over request params.
        """
        unbatchedTasks = self.searchUnbatched(
            searchtext, context, extra_params)
        return self._getBatchNavigator(unbatchedTasks)

    def searchUnbatched(self, searchtext=None, context=None,
                        extra_params=None, prejoins=[]):
        """Return a `SelectResults` object for the GET search criteria.

        :param searchtext: Text that must occur in the bug report. If
            searchtext is None, the search text will be gotten from the
            request.

        :param extra_params: A dict that provides search params added to
            the search criteria taken from the request. Params in
            `extra_params` take precedence over request params.
        """
        # Base classes can provide an explicit search context.
        if not context:
            context = self.context

        search_params = self.buildSearchParams(
            searchtext=searchtext, extra_params=extra_params)
        search_params.user = self.user
        try:
            tasks = context.searchTasks(search_params, prejoins=prejoins)
        except ValueError as e:
            self.request.response.addErrorNotification(str(e))
            self.request.response.redirect(canonical_url(
                self.context, rootsite='bugs', view_name='+bugs'))
            tasks = None
        return tasks

    def getWidgetValues(
        self, vocabulary_name=None, vocabulary=None, default_values=()):
        """Return data used to render a field's widget.

        Either `vocabulary_name` or `vocabulary` must be supplied."""
        widget_values = []

        if vocabulary is None:
            assert vocabulary_name is not None, 'No vocabulary specified.'
            vocabulary = vocabulary_registry.get(
                self.context, vocabulary_name)
        for term in vocabulary:
            widget_values.append(
                dict(
                    value=term.token, title=term.title or term.token,
                    checked=term.value in default_values))
        return helpers.shortlist(widget_values, longest_expected=12)

    def getStatusWidgetValues(self):
        """Return data used to render the status checkboxes."""
        return self.getWidgetValues(
            vocabulary=BugTaskStatusSearchDisplay,
            default_values=DEFAULT_SEARCH_BUGTASK_STATUSES_FOR_DISPLAY)

    def getImportanceWidgetValues(self):
        """Return data used to render the Importance checkboxes."""
        return self.getWidgetValues(vocabulary=BugTaskImportance)

    def getMilestoneWidgetValues(self):
        """Return data used to render the milestone checkboxes."""
        return self.getWidgetValues("Milestone")

    def getSimpleSearchURL(self):
        """Return a URL that can be used as an href to the simple search."""
        return canonical_url(self.context) + "/+bugs"

    def shouldShowAssigneeWidget(self):
        """Should the assignee widget be shown on the advanced search page?"""
        return True

    def shouldShowCommenterWidget(self):
        """Show the commenter widget on the advanced search page?"""
        return True

    def shouldShowComponentWidget(self):
        """Show the component widget on the advanced search page?"""
        context = self.context
        return (
            (IDistribution.providedBy(context) and
             context.currentseries is not None) or
            IDistroSeries.providedBy(context) or
            ISourcePackage.providedBy(context))

    def shouldShowSupervisorWidget(self):
        """
        Should the bug supervisor widget be shown on the advanced search page?
        """
        return True

    def shouldShowNoPackageWidget(self):
        """Should the widget to filter on bugs with no package be shown?

        The widget will be shown only on a distribution or
        distroseries's advanced search page.
        """
        return (IDistribution.providedBy(self.context) or
                IDistroSeries.providedBy(self.context))

    def shouldShowReporterWidget(self):
        """Should the reporter widget be shown on the advanced search page?"""
        return True

    def shouldShowTagsCombinatorWidget(self):
        """Should the tags combinator widget show on the search page?"""
        return True

    def shouldShowReleaseCriticalPortlet(self):
        """Should the page include a portlet showing release-critical bugs
        for different series.
        """
        return (
            IDistribution.providedBy(self.context) and self.context.series
            or IDistroSeries.providedBy(self.context)
            or IProduct.providedBy(self.context) and self.context.series
            or IProductSeries.providedBy(self.context))

    def shouldShowSubscriberWidget(self):
        """Show the subscriber widget on the advanced search page?"""
        return True

    def shouldShowUpstreamStatusBox(self):
        """Should the upstream status filtering widgets be shown?"""
        return self.isUpstreamProduct or not (
            IProduct.providedBy(self.context) or
            IProjectGroup.providedBy(self.context))

    def shouldShowTeamPortlet(self):
        """Should the User's Teams portlet me shown in the results?"""
        return False

    def getSortLink(self, colname):
        """Return a link that can be used to sort results by colname."""
        form = self.request.form
        sortlink = ""
        if form.get("search") is None:
            # There is no search criteria to preserve.
            sortlink = "%s?search=Search&orderby=%s" % (
                str(self.request.URL), colname)
            return sortlink

        # XXX: kiko 2005-08-23:
        # Is it not possible to get the exact request supplied and
        # just sneak a "-" in front of the orderby argument, if it
        # exists? If so, the code below could be a lot simpler.

        # There is search criteria to preserve.
        sortlink = str(self.request.URL) + "?"
        for fieldname in form:
            fieldvalue = form.get(fieldname)
            if isinstance(fieldvalue, (list, tuple)):
                fieldvalue = [value.encode("utf-8") for value in fieldvalue]
            else:
                fieldvalue = fieldvalue.encode("utf-8")

            if fieldname != "orderby":
                sortlink += "%s&" % urllib.urlencode(
                    {fieldname: fieldvalue}, doseq=True)

        sorted, ascending = self._getSortStatus(colname)
        if sorted and ascending:
            # If we are currently ascending, revert the direction
            colname = "-" + colname

        sortlink += "orderby=%s" % colname

        return sortlink

    def getSortedColumnCSSClass(self, colname):
        """Return a class appropriate for sorted columns"""
        sorted, ascending = self._getSortStatus(colname)
        if not sorted:
            return ""
        if ascending:
            return "sorted ascending"
        return "sorted descending"

    def _getSortStatus(self, colname):
        """Finds out if the list is sorted by the column specified.

        Returns a tuple (sorted, ascending), where sorted is true if the
        list is currently sorted by the column specified, and ascending
        is true if sorted in ascending order.
        """
        current_sort_column = self.request.form.get("orderby")
        if current_sort_column is None:
            return (False, False)

        ascending = True
        sorted = True
        if current_sort_column.startswith("-"):
            ascending = False
            current_sort_column = current_sort_column[1:]

        if current_sort_column != colname:
            sorted = False

        return (sorted, ascending)

    def shouldShowTargetName(self):
        """Should the bug target name be displayed in the list of results?

        This is mainly useful for the listview.
        """
        # It doesn't make sense to show the target name when viewing product
        # bugs.
        if IProduct.providedBy(self.context):
            return False
        else:
            return True

    def shouldShowAdvancedForm(self):
        """Return True if the advanced form should be shown, or False."""
        if (self.request.form.get('advanced')
            or self.form_has_errors):
            return True
        else:
            return False

    @property
    def should_show_bug_information(self):
        return self.bug_tracking_usage == ServiceUsage.LAUNCHPAD

    @property
    def form_has_errors(self):
        """Return True if the form has errors, otherwise False."""
        return len(self.errors) > 0

    def validateVocabulariesAdvancedForm(self):
        """Provides a meaningful message for vocabulary validation errors."""
        error_message = _(
            "There's no person with the name or email address '%s'.")

        for name in ('assignee', 'bug_reporter', 'bug_supervisor',
                     'bug_commenter', 'subscriber'):
            if self.getFieldError(name):
                self.setFieldError(
                    name, error_message %
                        self.request.get('field.%s' % name))

    @property
    def isUpstreamProduct(self):
        """Is the context a Product that does not use Malone?"""
        return (
            IProduct.providedBy(self.context)
            and self.context.bug_tracking_usage != ServiceUsage.LAUNCHPAD)

    def _upstreamContext(self):
        """Is this page being viewed in an upstream context?

        Return the IProduct if yes, otherwise return None.
        """
        return IProduct(self.context, None)

    def _productSeriesContext(self):
        """Is this page being viewed in a product series context?

        Return the IProductSeries if yes, otherwise return None.
        """
        return IProductSeries(self.context, None)

    def _projectContext(self):
        """Is this page being viewed in a project context?

        Return the IProjectGroup if yes, otherwise return None.
        """
        return IProjectGroup(self.context, None)

    def _personContext(self):
        """Is this page being viewed in a person context?

        Return the IPerson if yes, otherwise return None.
        """
        return IPerson(self.context, None)

    def _distributionContext(self):
        """Is this page being viewed in a distribution context?

        Return the IDistribution if yes, otherwise return None.
        """
        return IDistribution(self.context, None)

    def _distroSeriesContext(self):
        """Is this page being viewed in a distroseries context?

        Return the IDistroSeries if yes, otherwise return None.
        """
        return IDistroSeries(self.context, None)

    def _sourcePackageContext(self):
        """Is this view in a [distroseries] sourcepackage context?

        Return the ISourcePackage if yes, otherwise return None.
        """
        return ISourcePackage(self.context, None)

    def _distroSourcePackageContext(self):
        """Is this page being viewed in a distribution sourcepackage context?

        Return the IDistributionSourcePackage if yes, otherwise return None.
        """
        return IDistributionSourcePackage(self.context, None)

    @property
    def addquestion_url(self):
        """Return the URL for the +addquestion view for the context."""
        if IQuestionTarget.providedBy(self.context):
            answers_usage = IServiceUsage(self.context).answers_usage
            if answers_usage == ServiceUsage.LAUNCHPAD:
                return canonical_url(
                    self.context, rootsite='answers',
                    view_name='+addquestion')
        else:
            return None

    @cachedproperty
    def dynamic_bug_listing_enabled(self):
        """Feature flag: Can the bug listing be customized?"""
        return bool(getFeatureFlag('bugs.dynamic_bug_listings.enabled'))

    @property
    def search_macro_title(self):
        """The search macro's title text."""
        return u"Search bugs %s" % self.context_description

    @property
    def context_description(self):
        """A phrase describing the context of the bug.

        The phrase is intended to be used for headings like
        "Bugs in $context", "Search bugs in $context". This
        property should be overridden for person related views.
        """
        return "in %s" % self.context.displayname


class BugNominationsView(BugTaskSearchListingView):
    """View for accepting/declining bug nominations."""

    def _getBatchNavigator(self, tasks):
        """See BugTaskSearchListingView."""
        batch_navigator = NominatedBugListingBatchNavigator(
            tasks, self.request, columns_to_show=self.columns_to_show,
            size=config.malone.buglist_batch_size,
            nomination_target=self.context, user=self.user)
        return batch_navigator

    def search(self):
        """Return all the nominated tasks for this series."""
        if IDistroSeries.providedBy(self.context):
            main_context = self.context.distribution
        elif IProductSeries.providedBy(self.context):
            main_context = self.context.product
        else:
            raise AssertionError(
                'Unknown nomination target: %r' % self.context)
        return BugTaskSearchListingView.search(
            self, context=main_context,
            extra_params=dict(nominated_for=self.context))


class NominationsReviewTableBatchNavigatorView(LaunchpadFormView):
    """View for displaying a list of nominated bugs."""

    def canApproveNominations(self, action=None):
        """Whether the user can approve any of the shown nominations."""
        return len(list(self.widgets)) > 0

    def setUpFields(self):
        """See LaunchpadFormView."""
        # We set up the widgets ourselves.
        self.form_fields = []

    def setUpWidgets(self):
        """See LaunchpadFormView."""
        widgets_list = [
            (True, bug_listing_item.review_action_widget)
            for bug_listing_item in self.context.getBugListingItems()
            if bug_listing_item.review_action_widget is not None]
        self.widgets = formlib.form.Widgets(
            widgets_list, len(self.prefix) + 1)

    @action('Save changes', name='submit', condition=canApproveNominations)
    def submit_action(self, action, data):
        """Accept/Decline bug nominations."""
        accepted = declined = 0

        for name, review_action in data.items():
            if review_action == NominatedBugReviewAction.NO_CHANGE:
                continue
            field = self.widgets[name].context
            bug_nomination = field.context
            if review_action == NominatedBugReviewAction.ACCEPT:
                bug_nomination.approve(self.user)
                accepted += 1
            elif review_action == NominatedBugReviewAction.DECLINE:
                bug_nomination.decline(self.user)
                declined += 1
            else:
                raise AssertionError(
                    'Unknown NominatedBugReviewAction: %r' % review_action)

        if accepted > 0:
            self.request.response.addInfoNotification(
                '%d nomination(s) accepted' % accepted)
        if declined > 0:
            self.request.response.addInfoNotification(
                '%d nomination(s) declined' % declined)

        self.next_url = self.request.getURL()
        query_string = self.request.get('QUERY_STRING')
        if query_string:
            self.next_url += '?%s' % query_string


class BugTargetView(LaunchpadView):
    """Used to grab bugs for a bug target; used by the latest bugs portlet"""

    def latestBugTasks(self, quantity=5):
        """Return <quantity> latest bugs reported against this target."""
        params = BugTaskSearchParams(orderby="-datecreated",
                                     omit_dupes=True,
                                     user=getUtility(ILaunchBag).user)

        tasklist = self.context.searchTasks(params)
        return tasklist[:quantity]

    def getMostRecentlyUpdatedBugTasks(self, limit=5):
        """Return the most recently updated bugtasks for this target."""
        params = BugTaskSearchParams(
            orderby="-date_last_updated", omit_dupes=True, user=self.user)
        return list(self.context.searchTasks(params)[:limit])


class TextualBugTaskSearchListingView(BugTaskSearchListingView):
    """View that renders a list of bug IDs for a given set of search criteria.
    """

    def render(self):
        """Render the BugTarget for text display."""
        self.request.response.setHeader(
            'Content-type', 'text/plain')

        # This uses the BugTaskSet internal API instead of using the
        # standard searchTasks() because the latter can retrieve a lot
        # of bugs and we don't want to load all of that data in memory.
        # Retrieving only the bug numbers is much more efficient.
        search_params = self.buildSearchParams()

        # XXX flacoste 2008/04/24 This should be moved to a
        # BugTaskSearchParams.setTarget().
        if (IDistroSeries.providedBy(self.context) or
            IProductSeries.providedBy(self.context)):
            search_params.setTarget(self.context)
        elif IDistribution.providedBy(self.context):
            search_params.setDistribution(self.context)
        elif IProduct.providedBy(self.context):
            search_params.setProduct(self.context)
        elif IProjectGroup.providedBy(self.context):
            search_params.setProject(self.context)
        elif (ISourcePackage.providedBy(self.context) or
              IDistributionSourcePackage.providedBy(self.context)):
            search_params.setSourcePackage(self.context)
        else:
            raise AssertionError('Uknown context type: %s' % self.context)

        return u"".join("%d\n" % bug_id for bug_id in
            getUtility(IBugTaskSet).searchBugIds(search_params))


def _by_targetname(bugtask):
    """Normalize the bugtask.targetname, for sorting."""
    return re.sub(r"\W", "", bugtask.bugtargetdisplayname)


class CachedMilestoneSourceFactory:
    """A factory for milestone vocabularies.

    When rendering a page with many bug tasks, this factory is useful,
    in order to avoid the number of db queries issues. For each bug task
    target, we cache the milestone vocabulary, so we don't have to
    create a new one for each target.
    """

    implements(IContextSourceBinder)

    def __init__(self):
        self.vocabularies = {}
        self.contexts = set()

    def __call__(self, context):
        assert context in self.contexts, ("context %r not added to "
            "self.contexts (%r)." % (context, self.contexts))
        self._load()
        target = MilestoneVocabulary.getMilestoneTarget(context)
        return self.vocabularies[target]

    def _load(self):
        """Load all the vocabularies, once only."""
        if self.vocabularies:
            return
        targets = set(
            map(MilestoneVocabulary.getMilestoneTarget, self.contexts))
        # TODO: instantiate for all targets at once.
        for target in targets:
            milestone_vocabulary = MilestoneVocabulary(target)
            self.vocabularies[target] = milestone_vocabulary


class BugTasksAndNominationsView(LaunchpadView):
    """Browser class for rendering the bugtasks and nominations table."""

    target_releases = None

    def __init__(self, context, request):
        """Ensure we always have a bug context."""
        LaunchpadView.__init__(self, IBug(context), request)

    def initialize(self):
        """Cache the list of bugtasks and set up the release mapping."""
        # Cache some values, so that we don't have to recalculate them
        # for each bug task.
        # Note: even though the publisher queries all the bugtasks and we in
        # theory could just reuse that already loaded list here, it's better
        # to do another query to only load the bug tasks for active projects
        # so we don't incur the cost of setting up data structures for tasks
        # we will not be showing in the listing.
        bugtask_set = getUtility(IBugTaskSet)
        search_params = BugTaskSearchParams(user=self.user, bug=self.context)
        self.bugtasks = list(bugtask_set.search(search_params))
        self.many_bugtasks = len(self.bugtasks) >= 10
        self.cached_milestone_source = CachedMilestoneSourceFactory()
        self.user_is_subscribed = self.context.isSubscribed(self.user)

        # Pull all of the related milestones, if any, into the storm cache,
        # since they'll be needed for the vocabulary used in this view.
        if self.bugtasks:
            self.milestones = list(
                bugtask_set.getBugTaskTargetMilestones(self.bugtasks))
        else:
            self.milestones = []
        distro_packages = defaultdict(list)
        distro_series_packages = defaultdict(list)
        for bugtask in self.bugtasks:
            target = bugtask.target
            if IDistributionSourcePackage.providedBy(target):
                distro_packages[target.distribution].append(
                    target.sourcepackagename)
            if ISourcePackage.providedBy(target):
                distro_series_packages[target.distroseries].append(
                    target.sourcepackagename)
        distro_set = getUtility(IDistributionSet)
        self.target_releases = dict(distro_set.getCurrentSourceReleases(
            distro_packages))
        distro_series_set = getUtility(IDistroSeriesSet)
        self.target_releases.update(
            distro_series_set.getCurrentSourceReleases(
                distro_series_packages))
        ids = set()
        for release_person_ids in map(attrgetter('creatorID', 'maintainerID'),
            self.target_releases.values()):
            ids.update(release_person_ids)
        ids.discard(None)
        if ids:
            list(getUtility(IPersonSet).getPrecachedPersonsFromIDs(ids))

    def getTargetLinkTitle(self, target):
        """Return text to put as the title for the link to the target."""
        if not (IDistributionSourcePackage.providedBy(target) or
                ISourcePackage.providedBy(target)):
            return None
        current_release = self.target_releases.get(target)
        if current_release is None:
            return "No current release for this source package in %s" % (
                target.distribution.displayname)
        uploader = current_release.creator
        maintainer = current_release.maintainer
        return (
            "Latest release: %(version)s, uploaded to %(component)s"
            " on %(date_uploaded)s by %(uploader)s,"
            " maintained by %(maintainer)s" % dict(
                version=current_release.version,
                component=current_release.component.name,
                date_uploaded=current_release.dateuploaded,
                uploader=uploader.unique_displayname,
                maintainer=maintainer.unique_displayname,
                ))

    def _getTableRowView(self, context, is_converted_to_question,
                         is_conjoined_slave):
        """Get the view for the context, and initialize it.

        The view's is_conjoined_slave and is_converted_to_question
        attributes are set, as well as the edit view.
        """
        self.cached_milestone_source.contexts.add(context)
        view = getMultiAdapter(
            (context, self.request),
            name='+bugtasks-and-nominations-table-row')
        view.is_converted_to_question = is_converted_to_question
        view.is_conjoined_slave = is_conjoined_slave
        if IBugTask.providedBy(context):
            view.target_link_title = self.getTargetLinkTitle(context.target)

        view.edit_view = getMultiAdapter(
            (context, self.request), name='+edit-form')
        view.milestone_source = self.cached_milestone_source
        view.edit_view.milestone_source = self.cached_milestone_source
        view.edit_view.user_is_subscribed = self.user_is_subscribed
        # Hint to optimize when there are many bugtasks.
        view.many_bugtasks = self.many_bugtasks
        return view

    def getBugTaskAndNominationViews(self):
        """Return the IBugTasks and IBugNominations views for this bug.

        Returns a list of views, sorted by the context's targetname,
        with upstream tasks sorted before distribution tasks, and
        nominations sorted after tasks. Approved nominations are not
        included in the returned results.
        """
        bug = self.context
        bugtasks = self.bugtasks

        upstream_tasks = [
            bugtask for bugtask in bugtasks
            if bugtask.product or bugtask.productseries]

        distro_tasks = [
            bugtask for bugtask in bugtasks
            if bugtask.distribution or bugtask.distroseries]

        upstream_tasks.sort(key=_by_targetname)
        distro_tasks.sort(key=_by_targetname)
        all_bugtasks = upstream_tasks + distro_tasks

        # Cache whether the bug was converted to a question, since
        # bug.getQuestionCreatedFromBug issues a db query each time it
        # is called.
        is_converted_to_question = bug.getQuestionCreatedFromBug() is not None
        # Insert bug nominations in between the appropriate tasks.
        bugtask_and_nomination_views = []
        # Having getNominations() get the list of bug nominations each
        # time it gets called in the for loop is expensive. Get the
        # nominations here, so we can pass it to getNominations() later
        # on.
        nominations = list(bug.getNominations())
        # Eager load validity for all the persons we know of that will be
        # displayed.
        ids = set(map(attrgetter('ownerID'), nominations))
        ids.discard(None)
        if ids:
            list(getUtility(IPersonSet).getPrecachedPersonsFromIDs(
                ids, need_validity=True))

        # Build a cache we can pass on to getConjoinedMaster(), so that
        # it doesn't have to iterate over all the bug tasks in each loop
        # iteration.
        bugtasks_by_package = bug.getBugTasksByPackageName(all_bugtasks)

        latest_parent = None

        for bugtask in all_bugtasks:
            # Series bug targets only display the series name, so they
            # must always be preceded by their parent context. Normally
            # the parent will have a task, but if not we need to show a
            # fake one.
            if ISeriesBugTarget.providedBy(bugtask.target):
                parent = bugtask.target.bugtarget_parent
            else:
                latest_parent = parent = bugtask.target

            if parent != latest_parent:
                latest_parent = parent
                bugtask_and_nomination_views.append(
                    getMultiAdapter(
                        (parent, self.request),
                        name='+bugtasks-and-nominations-table-row'))

            conjoined_master = bugtask.getConjoinedMaster(
                bugtasks, bugtasks_by_package)
            view = self._getTableRowView(
                bugtask, is_converted_to_question,
                conjoined_master is not None)
            bugtask_and_nomination_views.append(view)
            target = bugtask.product or bugtask.distribution
            if not target:
                continue

            target_nominations = bug.getNominations(
                target, nominations=nominations)
            bugtask_and_nomination_views.extend(
                self._getTableRowView(
                    nomination, is_converted_to_question, False)
                for nomination in target_nominations
                if nomination.status != BugNominationStatus.APPROVED)

        return bugtask_and_nomination_views

    @property
    def current_bugtask(self):
        """Return the current `IBugTask`.

        'current' is determined by simply looking in the ILaunchBag utility.
        """
        return getUtility(ILaunchBag).bugtask

    def displayAlsoAffectsLinks(self):
        """Return True if the Also Affects links should be displayed."""
        # Hide the links when the bug is viewed in a CVE context
        return self.request.getNearest(ICveSet) == (None, None)

    @cachedproperty
    def current_user_affected_status(self):
        """Is the current user marked as affected by this bug?"""
        return self.context.isUserAffected(self.user)

    @property
    def current_user_affected_js_status(self):
        """A javascript literal indicating if the user is affected."""
        affected = self.current_user_affected_status
        if affected is None:
            return 'null'
        elif affected:
            return 'true'
        else:
            return 'false'

    @property
    def other_users_affected_count(self):
        """The number of other users affected by this bug."""
        if self.current_user_affected_status:
            return self.context.users_affected_count - 1
        else:
            return self.context.users_affected_count

    @property
    def affected_statement(self):
        """The default "this bug affects" statement to show.

        The outputs of this method should be mirrored in
        MeTooChoiceSource._getSourceNames() (Javascript).
        """
        if self.other_users_affected_count == 1:
            if self.current_user_affected_status is None:
                return "This bug affects 1 person. Does this bug affect you?"
            elif self.current_user_affected_status:
                return "This bug affects you and 1 other person"
            else:
                return "This bug affects 1 person, but not you"
        elif self.other_users_affected_count > 1:
            if self.current_user_affected_status is None:
                return (
                    "This bug affects %d people. Does this bug "
                    "affect you?" % (self.other_users_affected_count))
            elif self.current_user_affected_status:
                return "This bug affects you and %d other people" % (
                    self.other_users_affected_count)
            else:
                return "This bug affects %d people, but not you" % (
                    self.other_users_affected_count)
        else:
            if self.current_user_affected_status is None:
                return "Does this bug affect you?"
            elif self.current_user_affected_status:
                return "This bug affects you"
            else:
                return "This bug doesn't affect you"

    @property
    def anon_affected_statement(self):
        """The "this bug affects" statement to show to anonymous users.

        The outputs of this method should be mirrored in
        MeTooChoiceSource._getSourceNames() (Javascript).
        """
        if self.context.users_affected_count == 1:
            return "This bug affects 1 person"
        elif self.context.users_affected_count > 1:
            return "This bug affects %d people" % (
                self.context.users_affected_count)
        else:
            return None

    @property
    def _allow_multipillar_private_bugs(self):
        """ Some teams still need to have multi pillar private bugs."""
        return bool(getFeatureFlag(
            'disclosure.allow_multipillar_private_bugs.enabled'))

    def canAddProjectTask(self):
        """Can a new bug task on a project be added to this bug?

        If a bug has any bug tasks already, were it to be private, it cannot
        be marked as also affecting any other project, so return False.

        Note: this check is currently only relevant if a bug is private.
        Eventually, even public bugs will have this restriction too. So what
        happens now is that this API is used by the tales to add a class
        called 'disallow-private' to the Also Affects Project link. A css rule
        is used to hide the link when body.private is True.

        """
        bug = self.context
        if self._allow_multipillar_private_bugs:
            return True
        return len(bug.bugtasks) == 0

    def canAddPackageTask(self):
        """Can a new bug task on a src pkg be added to this bug?

        If a bug has any existing bug tasks on a project, were it to
        be private, then it cannot be marked as affecting a package,
        so return False.

        A task on a given package may still be illegal to add, but
        this will be caught when bug.addTask() is attempted.

        Note: this check is currently only relevant if a bug is private.
        Eventually, even public bugs will have this restriction too. So what
        happens now is that this API is used by the tales to add a class
        called 'disallow-private' to the Also Affects Package link. A css rule
        is used to hide the link when body.private is True.
        """
        bug = self.context
        if self._allow_multipillar_private_bugs:
            return True
        for pillar in bug.affected_pillars:
            if IProduct.providedBy(pillar):
                return False
        return True


class BugTaskTableRowView(LaunchpadView, BugTaskBugWatchMixin):
    """Browser class for rendering a bugtask row on the bug page."""

    is_conjoined_slave = None
    is_converted_to_question = None
    target_link_title = None
    many_bugtasks = False

    template = ViewPageTemplateFile(
        '../templates/bugtask-tasks-and-nominations-table-row.pt')

    def __init__(self, context, request):
        super(BugTaskTableRowView, self).__init__(context, request)
        self.milestone_source = MilestoneVocabulary

    def initialize(self):
        super(BugTaskTableRowView, self).initialize()
        link = canonical_url(self.context)
        task_link = edit_link = link + '/+editstatus'
        can_edit = check_permission('launchpad.Edit', self.context)
        bugtask_id = self.context.id
        launchbag = getUtility(ILaunchBag)
        is_primary = self.context.id == launchbag.bugtask.id
        self.data = dict(
            # Looking at many_bugtasks is an important optimization.  With
            # 150+ bugtasks, it can save three or four seconds of rendering
            # time.
            expandable=(not self.many_bugtasks and self.canSeeTaskDetails()),
            indent_task=ISeriesBugTarget.providedBy(self.context.target),
            is_conjoined_slave=self.is_conjoined_slave,
            task_link=task_link,
            edit_link=edit_link,
            can_edit=can_edit,
            link=link,
            id=bugtask_id,
            row_id='tasksummary%d' % bugtask_id,
            form_row_id='task%d' % bugtask_id,
            row_css_class='highlight' if is_primary else None,
            target_link=canonical_url(self.context.target),
            target_link_title=self.target_link_title,
            user_can_edit_importance=self.context.userCanEditImportance(
                self.user),
            importance_css_class='importance' + self.context.importance.name,
            importance_title=self.context.importance.title,
            # We always look up all milestones, so there's no harm
            # using len on the list here and avoid the COUNT query.
            target_has_milestones=len(self._visible_milestones) > 0,
            )

    def canSeeTaskDetails(self):
        """Whether someone can see a task's status details.

        Return True if this is not a conjoined task, and the bug is
        not a duplicate, and a question was not made from this report.
        It is independent of whether they can *change* the status; you
        need to expand the details to see any milestone set.
        """
        assert self.is_conjoined_slave is not None, (
            'is_conjoined_slave should be set before rendering the page.')
        assert self.is_converted_to_question is not None, (
            'is_converted_to_question should be set before rendering the'
            ' page.')
        return (self.displayEditForm() and
                not self.is_conjoined_slave and
                self.context.bug.duplicateof is None and
                not self.is_converted_to_question)

    def _getSeriesTargetNameHelper(self, bugtask):
        """Return the short name of bugtask's targeted series."""
        series = bugtask.distroseries or bugtask.productseries
        if not series:
            return None
        return series.name.capitalize()

    def getSeriesTargetName(self):
        """Get the series to which this task is targeted."""
        return self._getSeriesTargetNameHelper(self.context)

    def getConjoinedMasterName(self):
        """Get the conjoined master's name for displaying."""
        return self._getSeriesTargetNameHelper(self.context.conjoined_master)

    @property
    def bugtask_icon(self):
        """Which icon should be shown for the task, if any?"""
        return getAdapter(self.context, IPathAdapter, 'image').sprite_css()

    def displayEditForm(self):
        """Return true if the BugTask edit form should be shown."""
        # Hide the edit form when the bug is viewed in a CVE context
        return self.request.getNearest(ICveSet) == (None, None)

    @property
    def status_widget_items(self):
        """The available status items as JSON."""
        if self.user is not None:
            # We shouldn't have to build our vocabulary out of (item.title,
            # item) tuples -- iterating over an EnumeratedType gives us
            # ITokenizedTerms that we could use. However, the terms generated
            # by EnumeratedType have their name as the token and here we need
            # the title as the token for backwards compatibility.
            status_items = [
                (item.title, item) for item in BugTaskStatus.items
                if item not in (BugTaskStatus.UNKNOWN,
                                BugTaskStatus.EXPIRED)]

            disabled_items = [status for status in BugTaskStatus.items
                if not self.context.canTransitionToStatus(status, self.user)]

            items = vocabulary_to_choice_edit_items(
                SimpleVocabulary.fromItems(status_items),
                css_class_prefix='status',
                disabled_items=disabled_items)
        else:
            items = '[]'

        return items

    @property
    def importance_widget_items(self):
        """The available status items as JSON."""
        if self.user is not None:
            # We shouldn't have to build our vocabulary out of (item.title,
            # item) tuples -- iterating over an EnumeratedType gives us
            # ITokenizedTerms that we could use. However, the terms generated
            # by EnumeratedType have their name as the token and here we need
            # the title as the token for backwards compatibility.
            importance_items = [
                (item.title, item) for item in BugTaskImportance.items
                if item != BugTaskImportance.UNKNOWN]

            items = vocabulary_to_choice_edit_items(
                SimpleVocabulary.fromItems(importance_items),
                css_class_prefix='importance')
        else:
            items = '[]'

        return items

    @cachedproperty
    def _visible_milestones(self):
        """The visible milestones for this context."""
        return self.milestone_source(self.context).visible_milestones

    @property
    def milestone_widget_items(self):
        """The available milestone items as JSON."""
        if self.user is not None:
            items = vocabulary_to_choice_edit_items(
                self._visible_milestones,
                value_fn=lambda item: canonical_url(
                    item, request=IWebServiceClientRequest(self.request)))
            items.append({
                "name": "Remove milestone",
                "disabled": False,
                "value": None})
        else:
            items = '[]'

        return items

    def bugtask_canonical_url(self):
        """Return the canonical url for the bugtask."""
        return canonical_url(self.context)

    @property
    def user_can_edit_importance(self):
        """Can the user edit the Importance field?

        If yes, return True, otherwise return False.
        """
        return self.context.userCanEditImportance(self.user)

    @property
    def user_can_edit_assignee(self):
        """Can the user edit the Milestone field?

        If yes, return True, otherwise return False.
        """
        return self.user is not None

    @cachedproperty
    def user_can_edit_milestone(self):
        """Can the user edit the Milestone field?

        If yes, return True, otherwise return False.
        """
        return self.context.userCanEditMilestone(self.user)

    @property
    def style_for_add_milestone(self):
        if self.context.milestone is None:
            return ''
        else:
            return 'display: none'

    @property
    def style_for_edit_milestone(self):
        if self.context.milestone is None:
            return 'display: none'
        else:
            return ''

    def js_config(self):
        """Configuration for the JS widgets on the row, JSON-serialized."""
        assignee_vocabulary, assignee_vocabulary_filters = (
            get_assignee_vocabulary_info(self.context))
        # If we have no filters or just the ALL filter, then no filtering
        # support is required.
        filter_details = []
        if (len(assignee_vocabulary_filters) > 1 or
               (len(assignee_vocabulary_filters) == 1
                and assignee_vocabulary_filters[0].name != 'ALL')):
            for filter in assignee_vocabulary_filters:
                filter_details.append({
                    'name': filter.name,
                    'title': filter.title,
                    'description': filter.description,
                    })
        # Display the search field only if the user can set any person
        # or team
        user = self.user
        hide_assignee_team_selection = (
            not self.context.userCanSetAnyAssignee(user) and
            (user is None or user.teams_participated_in.count() == 0))
        cx = self.context
        return dumps(dict(
            row_id=self.data['row_id'],
            bugtask_path='/'.join([''] + self.data['link'].split('/')[3:]),
            prefix=get_prefix(cx),
            assignee_value=cx.assignee and cx.assignee.name,
            assignee_is_team=cx.assignee and cx.assignee.is_team,
            assignee_vocabulary=assignee_vocabulary,
            assignee_vocabulary_filters=filter_details,
            hide_assignee_team_selection=hide_assignee_team_selection,
            user_can_unassign=cx.userCanUnassign(user),
            target_is_product=IProduct.providedBy(cx.target),
            status_widget_items=self.status_widget_items,
            status_value=cx.status.title,
            importance_widget_items=self.importance_widget_items,
            importance_value=cx.importance.title,
            milestone_widget_items=self.milestone_widget_items,
            milestone_value=(
                canonical_url(
                    cx.milestone,
                    request=IWebServiceClientRequest(self.request))
                if cx.milestone else None),
            user_can_edit_assignee=self.user_can_edit_assignee,
            user_can_edit_milestone=self.user_can_edit_milestone,
            user_can_edit_status=not cx.bugwatch,
            user_can_edit_importance=(
                self.user_can_edit_importance and not cx.bugwatch)
            ))


class BugsBugTaskSearchListingView(BugTaskSearchListingView):
    """Search all bug reports."""

    columns_to_show = ["id", "summary", "bugtargetdisplayname",
                       "importance", "status", "heat"]
    schema = IFrontPageBugTaskSearch
    custom_widget('scope', ProjectScopeWidget)
    page_title = 'Search'

    def initialize(self):
        """Initialize the view for the request."""
        BugTaskSearchListingView.initialize(self)
        if not self._isRedirected():
            self._redirectToSearchContext()

    def _redirectToSearchContext(self):
        """Check whether a target was given and redirect to it.

        All the URL parameters will be passed on to the target's +bugs
        page.

        If the target widget contains errors, redirect to the front page
        which will handle the error.
        """
        try:
            search_target = self.widgets['scope'].getInputValue()
        except InputErrors:
            query_string = self.request['QUERY_STRING']
            bugs_url = "%s?%s" % (canonical_url(self.context), query_string)
            self.request.response.redirect(bugs_url)
        else:
            if search_target is not None:
                query_string = self.request['QUERY_STRING']
                search_url = "%s/+bugs?%s" % (
                    canonical_url(search_target), query_string)
                self.request.response.redirect(search_url)

    def getSearchPageHeading(self):
        """Return the heading to search all Bugs."""
        return "Search all bug reports"

    @property
    def label(self):
        return self.getSearchPageHeading()


class BugTaskPrivacyAdapter:
    """Provides `IObjectPrivacy` for `IBugTask`."""

    implements(IObjectPrivacy)

    def __init__(self, context):
        self.context = context

    @property
    def is_private(self):
        """Return True if the bug is private, otherwise False."""
        return self.context.bug.private


class BugTaskCreateQuestionView(LaunchpadFormView):
    """View for creating a question from a bug."""
    schema = ICreateQuestionFromBugTaskForm

    def setUpFields(self):
        """See `LaunchpadFormView`."""
        LaunchpadFormView.setUpFields(self)
        if not self.can_be_a_question:
            self.form_fields = self.form_fields.omit('comment')

    @property
    def next_url(self):
        """See `LaunchpadFormView`."""
        return canonical_url(self.context)

    @property
    def can_be_a_question(self):
        """Return True if this bug can become a question, otherwise False."""
        return self.context.bug.canBeAQuestion()

    @action('Convert this Bug into a Question', name='create')
    def create_action(self, action, data):
        """Create a question from this bug and set this bug to Invalid.

        The bugtask's status will be set to Invalid. The question
        will be linked to this bug.

        A question will not be created if a question was previously created,
        the pillar does not use Launchpad to track bugs, or there is more
        than one valid bugtask.
        """
        if not self.context.bug.canBeAQuestion():
            self.request.response.addNotification(
                'This bug could not be converted into a question.')
            return

        comment = data.get('comment', None)
        self.context.bug.convertToQuestion(self.user, comment=comment)

    label = 'Convert this bug to a question'

    page_title = label


class BugTaskRemoveQuestionView(LaunchpadFormView):
    """View for creating a question from a bug."""
    schema = IRemoveQuestionFromBugTaskForm

    def setUpFields(self):
        """See `LaunchpadFormView`."""
        LaunchpadFormView.setUpFields(self)
        if not self.has_question:
            self.form_fields = self.form_fields.omit('comment')

    @property
    def next_url(self):
        """See `LaunchpadFormView`."""
        return canonical_url(self.context)

    @property
    def has_question(self):
        """Return True if a question was created from this bug, or False."""
        return self.context.bug.getQuestionCreatedFromBug() is not None

    @action('Convert Back to Bug', name='remove')
    def remove_action(self, action, data):
        """Remove a question from this bug.

        The question will be unlinked from the bug. The question is not
        altered in any other way; it belongs to the question workflow.
        The bug's bugtasks are editable, though none are changed. Bug
        supervisors are responsible for updating the bugtasks.
        """
        question = self.context.bug.getQuestionCreatedFromBug()
        if question is None:
            self.request.response.addNotification(
                'This bug does not have a question to remove')
            return

        owner_is_subscribed = question.isSubscribed(self.context.bug.owner)
        question.unlinkBug(self.context.bug)
        # The question.owner was implicitly unsubscribed when the bug
        # was unlinked. We resubscribe the owner if he was subscribed.
        if owner_is_subscribed is True:
            self.context.bug.subscribe(question.owner, self.user)
        self.request.response.addNotification(
            structured(
                'Removed Question #%s: <a href="%s">%s<a>.',
                str(question.id),
                canonical_url(question),
                question.title))

        comment = data.get('comment', None)
        if comment is not None:
            self.context.bug.newMessage(
                owner=getUtility(ILaunchBag).user,
                subject=self.context.bug.followup_subject(),
                content=comment)

    @property
    def label(self):
        return ('Bug #%i - Convert this question back to a bug'
                % self.context.bug.id)

    page_title = label


class BugTaskExpirableListingView(LaunchpadView):
    """View for listing Incomplete bugs that can expire."""

    @property
    def can_show_expirable_bugs(self):
        """Return True or False if expirable bug listing can be shown."""
        return target_has_expirable_bugs_listing(self.context)

    @property
    def inactive_expiration_age(self):
        """Return the number of days an bug must be inactive to expire."""
        return config.malone.days_before_expiration

    @property
    def columns_to_show(self):
        """Show the columns that summarise expirable bugs."""
        if (IDistribution.providedBy(self.context)
            or IDistroSeries.providedBy(self.context)):
            return [
                'id', 'summary', 'packagename', 'date_last_updated', 'heat']
        else:
            return ['id', 'summary', 'date_last_updated', 'heat']

    @property
    def search(self):
        """Return an `ITableBatchNavigator` for the expirable bugtasks."""
        days_old = config.malone.days_before_expiration
        bugtaskset = getUtility(IBugTaskSet)
        bugtasks = bugtaskset.findExpirableBugTasks(
            days_old, user=self.user, target=self.context)
        return BugListingBatchNavigator(
            bugtasks, self.request, columns_to_show=self.columns_to_show,
            size=config.malone.buglist_batch_size)

    @property
    def page_title(self):
        return "Bugs that can expire in %s" % self.context.title


class BugActivityItem:
    """A decorated BugActivity."""
    delegates(IBugActivity, 'activity')

    def __init__(self, activity):
        self.activity = activity

    @property
    def change_summary(self):
        """Return a formatted summary of the change."""
        if self.target is not None:
            # This is a bug task.  We want the attribute, as filtered out.
            return self.attribute
        else:
            # Otherwise, the attribute is more normalized than what we want.
            # Use "whatchanged," which sometimes is more descriptive.
            return self.whatchanged

    @property
    def _formatted_tags_change(self):
        """Return a tags change as lists of added and removed tags."""
        assert self.whatchanged == 'tags', (
            "Can't return a formatted tags change for a change in %s."
            % self.whatchanged)

        # Turn the strings of newvalue and oldvalue into sets so we
        # can work out the differences.
        if self.newvalue != '':
            new_tags = set(re.split('\s+', self.newvalue))
        else:
            new_tags = set()

        if self.oldvalue != '':
            old_tags = set(re.split('\s+', self.oldvalue))
        else:
            old_tags = set()

        added_tags = sorted(new_tags.difference(old_tags))
        removed_tags = sorted(old_tags.difference(new_tags))

        return_string = ''
        if len(added_tags) > 0:
            return_string = "added: %s\n" % ' '.join(added_tags)
        if len(removed_tags) > 0:
            return_string = (
                return_string + "removed: %s" % ' '.join(removed_tags))

        # Trim any leading or trailing \ns and then convert the to
        # <br />s so they're displayed correctly.
        return return_string.strip('\n')

    @property
    def change_details(self):
        """Return a detailed description of the change."""
        # Our default return dict. We may mutate this depending on
        # what's changed.
        return_dict = {
            'old_value': self.oldvalue,
            'new_value': self.newvalue,
            }
        attribute = self.attribute
        if attribute == 'title':
            # We display summary changes as a unified diff, replacing
            # \ns with <br />s so that the lines are separated properly.
            diff = cgi.escape(
                get_unified_diff(self.oldvalue, self.newvalue, 72), True)
            return diff.replace("\n", "<br />")

        elif attribute == 'description':
            # Description changes can be quite long, so we just return
            # 'updated' rather than returning the whole new description
            # or a diff.
            return 'updated'

        elif attribute == 'tags':
            # We special-case tags because we can work out what's been
            # added and what's been removed.
            return cgi.escape(self._formatted_tags_change).replace(
                '\n', '<br />')

        elif attribute == 'assignee':
            for key in return_dict:
                if return_dict[key] is None:
                    return_dict[key] = 'nobody'
                else:
                    return_dict[key] = cgi.escape(return_dict[key])

        elif attribute == 'milestone':
            for key in return_dict:
                if return_dict[key] is None:
                    return_dict[key] = 'none'
                else:
                    return_dict[key] = cgi.escape(return_dict[key])

        else:
            # Our default state is to just return oldvalue and newvalue.
            # Since we don't necessarily know what they are, we escape
            # them.
            for key in return_dict:
                return_dict[key] = cgi.escape(return_dict[key])

        return "%(old_value)s &#8594; %(new_value)s" % return_dict


class BugTaskBreadcrumb(Breadcrumb):
    """Breadcrumb for an `IBugTask`."""

    def __init__(self, context):
        super(BugTaskBreadcrumb, self).__init__(context)
        # If the user does not have permission to view the bug for
        # whatever reason, raise ComponentLookupError.
        try:
            context.bug.displayname
        except Unauthorized:
            raise ComponentLookupError()

    @property
    def text(self):
        return self.context.bug.displayname<|MERGE_RESOLUTION|>--- conflicted
+++ resolved
@@ -2495,10 +2495,7 @@
             cache.objects['next'] = _getBatchInfo(next_batch)
             prev_batch = batch_navigator.batch.prevBatch()
             cache.objects['prev'] = _getBatchInfo(prev_batch)
-<<<<<<< HEAD
-=======
             cache.objects['total'] = batch_navigator.batch.total()
->>>>>>> 51d9cd82
             cache.objects['order_by'] = ','.join(
                 get_sortorder_from_request(self.request))
             cache.objects['forwards'] = batch_navigator.batch.range_forwards
