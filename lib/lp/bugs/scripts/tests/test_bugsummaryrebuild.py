# Copyright 2012-2020 Canonical Ltd.  This software is licensed under the
# GNU Affero General Public License version 3 (see the file LICENSE).

__metaclass__ = type

from testtools.content import text_content
from testtools.matchers import MatchesRegex
import transaction
from zope.component import getUtility

from lp.app.enums import InformationType
from lp.bugs.interfaces.bugtask import (
    BugTaskImportance,
    BugTaskStatus,
    IBugTaskSet,
    )
from lp.bugs.scripts.bugsummaryrebuild import (
    apply_bugsummary_changes,
    calculate_bugsummary_changes,
    calculate_bugsummary_rows,
    format_target,
    get_bugsummary_rows,
    get_bugsummary_targets,
    get_bugsummaryjournal_rows,
    get_bugtask_targets,
    RawBugSummary,
    rebuild_bugsummary_for_target,
    )
from lp.registry.interfaces.accesspolicy import IAccessPolicySource
from lp.services.database.interfaces import IStore
from lp.services.log.logger import BufferLogger
from lp.testing import TestCaseWithFactory
from lp.testing.dbuser import dbuser
from lp.testing.layers import (
    LaunchpadZopelessLayer,
    ZopelessDatabaseLayer,
    )
from lp.testing.script import run_script


def rollup_journal():
    IStore(RawBugSummary).execute('SELECT bugsummary_rollup_journal()')


def create_tasks(factory):
    ps = factory.makeProductSeries()
    product = ps.product
    sp = factory.makeSourcePackage(publish=True)

    bug = factory.makeBug(target=product)
<<<<<<< HEAD
    ocip = factory.makeOCIProject()

    getUtility(IBugTaskSet).createManyTasks(
        bug, bug.owner, [sp, sp.distribution_sourcepackage, ps, ocip])
=======

    ocip_distro = factory.makeOCIProject(pillar=factory.makeDistribution())
    ocip_product = factory.makeOCIProject(pillar=factory.makeProduct())

    getUtility(IBugTaskSet).createManyTasks(
        bug, bug.owner,
        [sp, sp.distribution_sourcepackage, ps, ocip_distro, ocip_product])
>>>>>>> 7ec50847


    # There'll be a target for each task, plus a packageless one for
    # each package task.
    # For OCI projects, the pillar (distro or product) is denormalized.
    expected_targets = [
        (ps.product.id, None, None, None, None, None),
        (None, ps.id, None, None, None, None),
        (None, None, sp.distribution.id, None, None, None),
        (None, None, sp.distribution.id, None, sp.sourcepackagename.id, None),
        (None, None, None, sp.distroseries.id, None, None),
        (None, None, None, sp.distroseries.id, sp.sourcepackagename.id, None),
<<<<<<< HEAD
        (None, None, None, None, None, ocip.id)
=======
        (None, None, ocip_distro.pillar.id, None, None, ocip_distro.id),
        (ocip_product.pillar.id, None, None, None, None, ocip_product.id),
>>>>>>> 7ec50847
        ]
    return expected_targets


class TestBugSummaryRebuild(TestCaseWithFactory):

    layer = ZopelessDatabaseLayer

    def test_get_bugsummary_targets(self):
        # get_bugsummary_targets returns the set of target tuples that are
        # currently represented in BugSummary.
        orig_targets = get_bugsummary_targets()
        expected_targets = create_tasks(self.factory)
        rollup_journal()
        new_targets = get_bugsummary_targets()
        self.assertContentEqual(expected_targets, new_targets - orig_targets)

    def test_get_bugtask_targets(self):
        # get_bugtask_targets returns the set of target tuples that are
        # currently represented in BugTask.
        orig_targets = get_bugtask_targets()
        expected_targets = create_tasks(self.factory)
        new_targets = get_bugtask_targets()
        self.assertContentEqual(expected_targets, new_targets - orig_targets)

    def test_calculate_bugsummary_changes(self):
        # calculate_bugsummary_changes returns the changes required
        # to make the old dict match the new, as a tuple of
        # (added, updated, removed)
        changes = calculate_bugsummary_changes(
            dict(a=2, b=10, c=3), dict(a=2, c=5, d=4))
        self.assertEqual((dict(d=4), dict(c=5), ['b']), changes)

    def test_apply_bugsummary_changes(self):
        # apply_bugsummary_changes takes a target and a tuple of changes
        # from calculate_bugsummary_changes and flushes the changes to
        # the DB.
        product = self.factory.makeProduct()
        self.assertContentEqual([], get_bugsummary_rows(product))
        NEW = BugTaskStatus.NEW
        TRIAGED = BugTaskStatus.TRIAGED
        LOW = BugTaskImportance.LOW
        HIGH = BugTaskImportance.HIGH

        # Add a couple of rows to start.
        with dbuser('bugsummaryrebuild'):
            apply_bugsummary_changes(
                product,
                {(NEW, None, HIGH, False, None, None, None): 2,
                (TRIAGED, None, LOW, False, None, None, None): 4},
                {}, [])
        self.assertContentEqual(
            [(NEW, None, HIGH, False, None, None, None, 2),
             (TRIAGED, None, LOW, False, None, None, None, 4)],
            get_bugsummary_rows(product))

        # Delete one, mutate the other.
        with dbuser('bugsummaryrebuild'):
            apply_bugsummary_changes(
                product,
                {}, {(NEW, None, HIGH, False, None, None, None): 3},
                [(TRIAGED, None, LOW, False, None, None, None)])
        self.assertContentEqual(
            [(NEW, None, HIGH, False, None, None, None, 3)],
            get_bugsummary_rows(product))

    def test_rebuild_bugsummary_for_target(self):
        # rebuild_bugsummary_for_target rebuilds BugSummary for a
        # specific target from BugTaskFlat. Since it ignores the
        # journal, it also removes any relevant journal entries.
        product = self.factory.makeProduct()
        self.factory.makeBug(target=product)
        self.assertEqual(0, get_bugsummary_rows(product).count())
        self.assertEqual(1, get_bugsummaryjournal_rows(product).count())
        log = BufferLogger()
        with dbuser('bugsummaryrebuild'):
            rebuild_bugsummary_for_target(product, log)
        self.assertEqual(1, get_bugsummary_rows(product).count())
        self.assertEqual(0, get_bugsummaryjournal_rows(product).count())
        self.assertThat(
            log.getLogBufferAndClear(),
            MatchesRegex(
                'DEBUG Rebuilding %s\nDEBUG Added {.*: 1L}' % product.name))

    def test_script(self):
        product = self.factory.makeProduct()
        ociproject = self.factory.makeOCIProject()
        self.factory.makeBug(target=product)
        self.factory.makeBug(target=ociproject)

        self.assertEqual(0, get_bugsummary_rows(product).count())
        self.assertEqual(0, get_bugsummary_rows(ociproject).count())
        self.assertEqual(1, get_bugsummaryjournal_rows(product).count())
        self.assertEqual(1, get_bugsummaryjournal_rows(ociproject).count())
        transaction.commit()

        exit_code, out, err = run_script('scripts/bugsummary-rebuild.py')
        self.addDetail("stdout", text_content(out))
        self.addDetail("stderr", text_content(err))
        self.assertEqual(0, exit_code)

        transaction.commit()
        self.assertEqual(1, get_bugsummary_rows(product).count())
        self.assertEqual(1, get_bugsummary_rows(ociproject).count())
        self.assertEqual(0, get_bugsummaryjournal_rows(product).count())
        self.assertEqual(0, get_bugsummaryjournal_rows(ociproject).count())


class TestGetBugSummaryRows(TestCaseWithFactory):

    layer = ZopelessDatabaseLayer

    def test_get_bugsummary_rows(self):
        product = self.factory.makeProduct()
        rollup_journal()
        orig_rows = set(get_bugsummary_rows(product))
        task = self.factory.makeBug(target=product).default_bugtask
        rollup_journal()
        new_rows = set(get_bugsummary_rows(product))
        self.assertContentEqual(
            [(task.status, None, task.importance, False, None, None, None, 1)],
            new_rows - orig_rows)


class TestCalculateBugSummaryRows(TestCaseWithFactory):

    layer = LaunchpadZopelessLayer

    def test_public_untagged(self):
        # Public untagged bugs show up in a single row, with both tag
        # and viewed_by = None.
        product = self.factory.makeProduct()
        bug = self.factory.makeBug(target=product).default_bugtask
        self.assertContentEqual(
            [(bug.status, None, bug.importance, False, None, None, None, 1)],
            calculate_bugsummary_rows(product))

    def test_public_tagged(self):
        # Public tagged bugs show up in a row for each tag, plus an
        # untagged row.
        product = self.factory.makeProduct()
        bug = self.factory.makeBug(
            target=product, tags=[u'foo', u'bar']).default_bugtask
        self.assertContentEqual(
            [(bug.status, None, bug.importance, False, None, None, None, 1),
             (bug.status, None, bug.importance, False, u'foo', None, None, 1),
             (bug.status, None, bug.importance, False, u'bar', None, None, 1),
            ], calculate_bugsummary_rows(product))

    def test_private_untagged(self):
        # Private untagged bugs show up with tag = None, viewed_by =
        # subscriber; and tag = None, access_policy = ap. There's no
        # viewed_by = None, access_policy = None row.
        product = self.factory.makeProduct()
        o = self.factory.makePerson()
        bug = self.factory.makeBug(
            target=product, owner=o,
            information_type=InformationType.USERDATA).default_bugtask
        [ap] = getUtility(IAccessPolicySource).find(
            [(product, InformationType.USERDATA)])
        self.assertContentEqual(
            [(bug.status, None, bug.importance, False, None, o.id, None, 1),
             (bug.status, None, bug.importance, False, None, None, ap.id, 1)],
            calculate_bugsummary_rows(product))

    def test_private_tagged(self):
        # Private tagged bugs show up with viewed_by = subscriber and
        # access_policy = ap rows, each with a row for each tag plus an
        # untagged row.
        product = self.factory.makeProduct()
        o = self.factory.makePerson()
        bug = self.factory.makeBug(
            target=product, owner=o, tags=[u'foo', u'bar'],
            information_type=InformationType.USERDATA).default_bugtask
        [ap] = getUtility(IAccessPolicySource).find(
            [(product, InformationType.USERDATA)])
        self.assertContentEqual(
            [(bug.status, None, bug.importance, False, None, o.id, None, 1),
             (bug.status, None, bug.importance, False, u'foo', o.id, None, 1),
             (bug.status, None, bug.importance, False, u'bar', o.id, None, 1),
             (bug.status, None, bug.importance, False, None, None, ap.id, 1),
             (bug.status, None, bug.importance, False, u'foo', None, ap.id, 1),
             (bug.status, None, bug.importance, False, u'bar', None, ap.id, 1),
            ],
            calculate_bugsummary_rows(product))

    def test_aggregation(self):
        # Multiple bugs with the same attributes appear in a single
        # aggregate row with an increased count.
        product = self.factory.makeProduct()
        bug1 = self.factory.makeBug(target=product).default_bugtask
        self.factory.makeBug(target=product).default_bugtask
        bug3 = self.factory.makeBug(
            target=product, status=BugTaskStatus.TRIAGED).default_bugtask
        self.assertContentEqual(
            [(bug1.status, None, bug1.importance, False, None, None, None, 2),
             (bug3.status, None, bug3.importance, False, None, None, None, 1)],
            calculate_bugsummary_rows(product))

    def test_has_patch(self):
        # Bugs with a patch attachment (latest_patch_uploaded is not
        # None) have has_patch=True.
        product = self.factory.makeProduct()
        bug1 = self.factory.makeBug(target=product).default_bugtask
        self.factory.makeBugAttachment(bug=bug1.bug, is_patch=True)
        bug2 = self.factory.makeBug(
            target=product, status=BugTaskStatus.TRIAGED).default_bugtask
        self.assertContentEqual(
            [(bug1.status, None, bug1.importance, True, None, None, None, 1),
             (bug2.status, None, bug2.importance, False, None, None, None, 1)],
            calculate_bugsummary_rows(product))

    def test_milestone(self):
        # Milestoned bugs only show up with the milestone set.
        product = self.factory.makeProduct()
        mile1 = self.factory.makeMilestone(product=product)
        mile2 = self.factory.makeMilestone(product=product)
        bug1 = self.factory.makeBug(
            target=product, milestone=mile1).default_bugtask
        bug2 = self.factory.makeBug(
            target=product, milestone=mile2,
            status=BugTaskStatus.TRIAGED).default_bugtask
        self.assertContentEqual(
            [(bug1.status, mile1.id, bug1.importance, False, None, None, None,
              1),
             (bug2.status, mile2.id, bug2.importance, False, None, None, None,
              1)],
            calculate_bugsummary_rows(product))

    def test_distribution_includes_packages(self):
        # Distribution and DistroSeries calculations include their
        # packages' bugs.
        dsp = self.factory.makeSourcePackage(
            publish=True).distribution_sourcepackage
        sp = self.factory.makeSourcePackage(publish=True)
        bug1 = self.factory.makeBugTask(target=dsp)
        bug1.transitionToStatus(BugTaskStatus.INVALID, bug1.owner)
        bug2 = self.factory.makeBugTask(target=sp)
        bug1.transitionToStatus(BugTaskStatus.CONFIRMED, bug2.owner)

        # The DistributionSourcePackage task shows up in the
        # Distribution's rows.
        self.assertContentEqual(
            [(bug1.status, None, bug1.importance, False, None, None, None, 1)],
            calculate_bugsummary_rows(dsp.distribution))
        self.assertContentEqual(
            calculate_bugsummary_rows(dsp.distribution),
            calculate_bugsummary_rows(dsp))

        # The SourcePackage task shows up in the DistroSeries' rows.
        self.assertContentEqual(
            [(bug2.status, None, bug2.importance, False, None, None, None, 1)],
            calculate_bugsummary_rows(sp.distroseries))
        self.assertContentEqual(
            calculate_bugsummary_rows(sp.distroseries),
            calculate_bugsummary_rows(sp))


class TestFormatTarget(TestCaseWithFactory):

    layer = ZopelessDatabaseLayer

    def test_product(self):
        product = self.factory.makeProduct(name='fooix')
        self.assertEqual('fooix', format_target(product))

    def test_productseries(self):
        productseries = self.factory.makeProductSeries(
            product=self.factory.makeProduct(name='fooix'), name='1.0')
        self.assertEqual('fooix/1.0', format_target(productseries))

    def test_distribution(self):
        distribution = self.factory.makeDistribution(name='fooix')
        self.assertEqual('fooix', format_target(distribution))

    def test_distroseries(self):
        distroseries = self.factory.makeDistroSeries(
            distribution=self.factory.makeDistribution(name='fooix'),
            name='1.0')
        self.assertEqual('fooix/1.0', format_target(distroseries))

    def test_distributionsourcepackage(self):
        distribution = self.factory.makeDistribution(name='fooix')
        dsp = distribution.getSourcePackage(
            self.factory.makeSourcePackageName('bar'))
        self.assertEqual('fooix/+source/bar', format_target(dsp))

    def test_sourcepackage(self):
        distroseries = self.factory.makeDistroSeries(
            distribution=self.factory.makeDistribution(name='fooix'),
            name='1.0')
        sp = distroseries.getSourcePackage(
            self.factory.makeSourcePackageName('bar'))
        self.assertEqual('fooix/1.0/+source/bar', format_target(sp))<|MERGE_RESOLUTION|>--- conflicted
+++ resolved
@@ -48,12 +48,6 @@
     sp = factory.makeSourcePackage(publish=True)
 
     bug = factory.makeBug(target=product)
-<<<<<<< HEAD
-    ocip = factory.makeOCIProject()
-
-    getUtility(IBugTaskSet).createManyTasks(
-        bug, bug.owner, [sp, sp.distribution_sourcepackage, ps, ocip])
-=======
 
     ocip_distro = factory.makeOCIProject(pillar=factory.makeDistribution())
     ocip_product = factory.makeOCIProject(pillar=factory.makeProduct())
@@ -61,7 +55,6 @@
     getUtility(IBugTaskSet).createManyTasks(
         bug, bug.owner,
         [sp, sp.distribution_sourcepackage, ps, ocip_distro, ocip_product])
->>>>>>> 7ec50847
 
 
     # There'll be a target for each task, plus a packageless one for
@@ -74,12 +67,8 @@
         (None, None, sp.distribution.id, None, sp.sourcepackagename.id, None),
         (None, None, None, sp.distroseries.id, None, None),
         (None, None, None, sp.distroseries.id, sp.sourcepackagename.id, None),
-<<<<<<< HEAD
-        (None, None, None, None, None, ocip.id)
-=======
         (None, None, ocip_distro.pillar.id, None, None, ocip_distro.id),
         (ocip_product.pillar.id, None, None, None, None, ocip_product.id),
->>>>>>> 7ec50847
         ]
     return expected_targets
 
