--- conflicted
+++ resolved
@@ -348,16 +348,11 @@
                 thread_name = thread.getName()
                 thread.setName(bug_tracker_name)
                 try:
-<<<<<<< HEAD
-                    return self.updateBugTracker(bug_tracker_id, batch_size)
-=======
                     set_request_started(
                         request_statements=LimitedList(
                             MAX_SQL_STATEMENTS_LOGGED),
                         txn=self.txn)
-                    run = self._interactionDecorator(self.updateBugTracker)
-                    return run(bug_tracker_id, batch_size)
->>>>>>> 41a0ec0d
+                    return self.updateBugTracker(bug_tracker_id, batch_size)
                 finally:
                     thread.setName(thread_name)
                     clear_request_started()
@@ -508,13 +503,9 @@
         while has_watches_to_update:
             if not self.updateBugTracker(bug_tracker, batch_size):
                 break
-<<<<<<< HEAD
             with self.transaction:
                 watches_left = (
-                    bug_tracker.getBugWatchesNeedingUpdate(23).count())
-=======
-            watches_left = bug_tracker.getBugWatchesNeedingUpdate().count()
->>>>>>> 41a0ec0d
+                    bug_tracker.getBugWatchesNeedingUpdate().count())
             self.log.info(
                 "%s watches left to check on bug tracker '%s'" %
                 (watches_left, bug_tracker_name))
@@ -577,22 +568,11 @@
 
     def _updateBugTracker(self, bug_tracker, batch_size=None):
         """Updates the given bug trackers's bug watches."""
-<<<<<<< HEAD
-        # XXX 2007-01-18 gmb:
-        #     Once we start running checkwatches more frequently we need
-        #     to update the comment and the call to
-        #     getBugWatchesNeedingUpdate() below. We'll be checking
-        #     those watches which haven't been checked for 24 hours, not
-        #     23.
-        # We want 1 day, but we'll use 23 hours because we can't count
-        # on the cron job hitting exactly the same time every day
         with self.transaction:
             bug_watches_to_update = (
-                bug_tracker.getBugWatchesNeedingUpdate(23))
-            bug_watches_need_updating = (bug_watches_to_update.count() > 0)
-=======
-        bug_watches_to_update = bug_tracker.getBugWatchesNeedingUpdate()
->>>>>>> 41a0ec0d
+                bug_tracker.getBugWatchesNeedingUpdate())
+            bug_watches_need_updating = (
+                bug_watches_to_update.count() > 0)
 
         if bug_watches_need_updating:
             # XXX: GavinPanella 2010-01-18 bug=509223 : Ask remote
@@ -611,18 +591,11 @@
                 # 24 hours (see above).
                 error_type = (
                     get_bugwatcherrortype_for_error(error))
-<<<<<<< HEAD
                 with self.transaction:
                     for bug_watch in bug_watches_to_update:
                         bug_watch.last_error_type = error_type
                         bug_watch.lastchecked = UTC_NOW
-=======
-                for bug_watch in bug_watches_to_update:
-                    bug_watch.last_error_type = error_type
-                    bug_watch.lastchecked = UTC_NOW
-                    bug_watch.next_check = None
-
->>>>>>> 41a0ec0d
+                        bug_watch.next_check = None
                 message = (
                     "ExternalBugtracker for BugTrackerType '%s' is not "
                     "known." % (error.bugtrackertypename))
@@ -824,23 +797,13 @@
         except TooMuchTimeSkew, error:
             # If there's too much time skew we can't continue with this
             # run.
-<<<<<<< HEAD
             with self.transaction:
                 errortype = get_bugwatcherrortype_for_error(error)
                 for bug_watch_id in bug_watch_ids:
                     bugwatch = getUtility(IBugWatchSet).get(bug_watch_id)
                     bugwatch.lastchecked = UTC_NOW
+                    bugwatch.next_check = None
                     bugwatch.last_error_type = errortype
-=======
-            self.txn.begin()
-            errortype = get_bugwatcherrortype_for_error(error)
-            for bug_watch_id in bug_watch_ids:
-                bugwatch = getUtility(IBugWatchSet).get(bug_watch_id)
-                bugwatch.lastchecked = UTC_NOW
-                bugwatch.next_check = None
-                bugwatch.last_error_type = errortype
-            self.txn.commit()
->>>>>>> 41a0ec0d
             raise
 
         remote_ids_to_check = remote_ids['remote_ids_to_check']
@@ -865,23 +828,13 @@
             # have been updated before re-raising it. We also update the
             # bug watches' lastchecked dates so that checkwatches
             # doesn't keep trying to update them every time it runs.
-<<<<<<< HEAD
             with self.transaction:
                 errortype = get_bugwatcherrortype_for_error(error)
                 for bug_watch_id in bug_watch_ids:
                     bugwatch = getUtility(IBugWatchSet).get(bug_watch_id)
                     bugwatch.lastchecked = UTC_NOW
+                    bugwatch.next_check = None
                     bugwatch.last_error_type = errortype
-=======
-            self.txn.begin()
-            errortype = get_bugwatcherrortype_for_error(error)
-            for bug_watch_id in bug_watch_ids:
-                bugwatch = getUtility(IBugWatchSet).get(bug_watch_id)
-                bugwatch.lastchecked = UTC_NOW
-                bugwatch.next_check = None
-                bugwatch.last_error_type = errortype
-            self.txn.commit()
->>>>>>> 41a0ec0d
             raise
 
         # Whether we can import and / or push comments is determined
@@ -922,7 +875,6 @@
                     remote_bug_id, bug_watch_ids)
                 # If there aren't any bug watches for this remote bug,
                 # just log a warning and carry on.
-<<<<<<< HEAD
                 if len(bug_watches) == 0:
                     self.warning(
                         "Spurious remote bug ID: No watches found for "
@@ -932,6 +884,7 @@
                 # Mark them all as checked.
                 for bug_watch in bug_watches:
                     bug_watch.lastchecked = UTC_NOW
+                    bug_watch.next_check = None
                 # Next if this one is definitely unmodified.
                 if remote_bug_id in unmodified_remote_ids:
                     continue
@@ -941,22 +894,6 @@
                 local_ids = ", ".join(
                     str(bug_id) for bug_id in sorted(
                         watch.bug.id for watch in bug_watches))
-=======
-                self.warning(
-                    "Spurious remote bug ID: No watches found for "
-                    "remote bug %s on %s" % (
-                        remote_bug_id, remotesystem.baseurl))
-                continue
-
-            for bug_watch in bug_watches:
-                bug_watch.lastchecked = UTC_NOW
-                bug_watch.next_check = None
-            if remote_bug_id in unmodified_remote_ids:
-                continue
-
-            # Save the remote bug URL in case we need to log an error.
-            remote_bug_url = bug_watches[0].url
->>>>>>> 41a0ec0d
 
             try:
                 new_remote_status = None
@@ -1013,6 +950,7 @@
                         do_sync = (
                             bug_watch.bug.duplicateof is None and
                             len(bug_watch.bugtasks) > 0)
+
                     if do_sync:
                         if can_import_comments:
                             self.importBugComments(remotesystem, bug_watch)
@@ -1020,7 +958,10 @@
                             self.pushBugComments(remotesystem, bug_watch)
                         if ISupportsBackLinking.providedBy(remotesystem):
                             self.linkLaunchpadBug(remotesystem, bug_watch)
-                    bug_watch.addActivity(result=error, oops_id=oops_id)
+
+                    with self.transaction:
+                        bug_watch.addActivity(
+                            result=error, oops_id=oops_id)
 
             except (KeyboardInterrupt, SystemExit):
                 # We should never catch KeyboardInterrupt or SystemExit.
@@ -1029,8 +970,6 @@
             except Exception, error:
                 # Abort transaction before recording the error.
                 self.txn.abort()
-<<<<<<< HEAD
-=======
                 # Send the error to the log.
                 oops_id = self.error(
                     "Failure updating bug %r on %s (local bugs: %s)." %
@@ -1040,37 +979,17 @@
                         ('bug_id', remote_bug_id),
                         ('local_ids', local_ids)] +
                         self._getOOPSProperties(remotesystem))
-                self.txn.begin()
->>>>>>> 41a0ec0d
                 # We record errors against the bug watches and update
                 # their lastchecked dates so that we don't try to
                 # re-check them every time checkwatches runs.
                 errortype = get_bugwatcherrortype_for_error(error)
-<<<<<<< HEAD
                 with self.transaction:
                     for bugwatch in bug_watches:
                         bugwatch.lastchecked = UTC_NOW
+                        bug_watch.next_check = None
                         bugwatch.last_error_type = errortype
-                # Send the error to the log too.
-                self.error(
-                    "Failure updating bug %r on %s (local bugs: %s)." %
-                            (remote_bug_id, bug_tracker_url, local_ids),
-                    properties=[
-                        ('URL', remote_bug_url),
-                        ('bug_id', remote_bug_id),
-                        ('local_ids', local_ids)] +
-                        self._getOOPSProperties(remotesystem))
-
-=======
-                for bug_watch in bug_watches:
-                    bug_watch.lastchecked = UTC_NOW
-                    bug_watch.next_check = None
-                    bug_watch.last_error_type = errortype
-                    bug_watch.addActivity(result=errortype, oops_id=oops_id)
-                # We need to commit the transaction, in case the next
-                # bug fails to update as well.
-                self.txn.commit()
->>>>>>> 41a0ec0d
+                        bug_watch.addActivity(
+                            result=errortype, oops_id=oops_id)
             else:
                 # All is well, save it now.
                 self.txn.commit()
