--- conflicted
+++ resolved
@@ -30,17 +30,15 @@
 
 
 namespace.update_listing = function(order_by, config){
-<<<<<<< HEAD
+    var lp_client, cache, query;
     if (Y.Lang.isValue(namespace.batches[order_by])){
         namespace.update_from_model(order_by, namespace.batches[order_by]);
         return;
     }
-=======
-    var lp_client = new Y.lp.client.Launchpad();
-    var cache = lp_client.wrap_resource(null, LP.cache);
-    var query = namespace.get_query(window.location)
+    lp_client = new Y.lp.client.Launchpad();
+    cache = lp_client.wrap_resource(null, LP.cache);
+    query = namespace.get_query(window.location)
     query.orderby = order_by;
->>>>>>> 32498594
     load_model_config = {
         on: {
             success: Y.bind(namespace.update_from_model, window, order_by)
@@ -53,15 +51,13 @@
         cache.context, '+bugs', load_model_config, query);
 };
 
-<<<<<<< HEAD
-namespace.batches = {};
-=======
 
 namespace.get_query = function(url){
     var querystring = Y.lp.get_url_query(url);
     return Y.QueryString.parse(querystring);
 };
 
->>>>>>> 32498594
+
+namespace.batches = {};
 
 }, "0.1", {"requires": ["node", 'lp.client']});