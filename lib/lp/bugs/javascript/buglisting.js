/* Copyright 2011 Canonical Ltd.  This software is licensed under the
 * GNU Affero General Public License version 3 (see the file LICENSE).
 *
 * Client-side rendering of bug listings.
 *
 * @module bugs
 * @submodule buglisting
 */

YUI.add('lp.bugs.buglisting', function(Y) {

var namespace = Y.namespace('lp.bugs.buglisting');


function empty_nodelist() {
    return new Y.NodeList([]);
}


/**
 * Constructor.
 * current_url is used to determine search params.
 * cache is the JSONRequestCache for the batch.
 * template is the template to use for rendering batches.
 * target is a YUI node to update when rendering batches.
 * navigation_indices is a YUI NodeList of nodes to update with the current
 * batch info.
 * io_provider is something providing the Y.io interface, typically used for
 * testing.  Defaults to Y.io.
 */
namespace.ListingNavigator = function(config) {
    namespace.ListingNavigator.superclass.constructor.apply(this, arguments);
};


namespace.ListingNavigator.ATTRS = {
    batches: {value: {}},
    batch_info_template: {value: '<strong>{{start}}</strong> &rarr; ' +
        '<strong>{{end}}</strong> of {{total}} results'},
    backwards_navigation: {valueFn: empty_nodelist},
    forwards_navigation: {valueFn: empty_nodelist},
    io_provider: {value: null},
    pre_fetch: {value: false},
    navigation_indices: {valueFn: empty_nodelist}
};


Y.extend(namespace.ListingNavigator, Y.Base, {
    initializer: function(config) {
        var lp_client = new Y.lp.client.Launchpad();
        var cache = lp_client.wrap_resource(null, config.cache);
        var batch_key;
        var template = config.template;
        this.set('search_params', namespace.get_query(config.current_url));
        delete this.get('search_params').start;
        delete this.get('search_params').memo;
        delete this.get('search_params').direction;
        delete this.get('search_params').orderby;
        this.set('io_provider', config.io_provider);
        this.set('error_handler', new Y.lp.client.ErrorHandler());
        this.get('error_handler').showError = Y.bind(
            Y.lp.app.errors.display_error, window, null);
        this.set(
            'failure_handler', this.get('error_handler').getFailureHandler());
        this.set('field_visibility', cache.field_visibility);
        batch_key = this.handle_new_batch(cache);
        this.set('current_batch', cache);
        this.pre_fetch_batches();
        // Work around mustache.js bug 48 "Blank lines are not preserved."
        // https://github.com/janl/mustache.js/issues/48
        if (Y.Lang.isValue(template)) {
            template = template.replace(/\n/g, '&#10;');
        }
        this.set('template', template);
        this.set('target', config.target);
        if (Y.Lang.isValue(config.navigation_indices)) {
            this.set('navigation_indices', config.navigation_indices);
        }
        this.set('history', new Y.History({
            initialState: {
                batch_key: batch_key
            }
        }));
        this.get('history').on('change', this.history_changed, this);
    },

    /**
     * Event handler for history:change events.
     */
    history_changed: function(e){
        var batch_key = e.newVal.batch_key;
        var batch = this.get('batches')[batch_key];
        this.set('current_batch', batch);
        this.pre_fetch_batches();
        this.render();
    },

    /**
     * Call the callback when a node matching the selector is clicked.
     *
     * The node is also marked up appropriately.
     */
    clickAction: function(selector, callback) {
        var nodes = Y.all(selector);
        nodes.on('click', function(e) {
            e.preventDefault();
            callback.call(this);
        }, this);
        nodes.addClass('js-action');
    },

    /**
     * Handle a previously-unseen batch by storing it in the cache and
     * stripping out field_visibility values that would otherwise shadow the
     * real values.
     */
     handle_new_batch: function(batch) {
        var key, i;
        var batch_key = this.constructor.get_batch_key(batch);
        Y.each(this.get('field_visibility'), function(value, key) {
            for (i = 0; i < batch.mustache_model.bugtasks.length; i++) {
                delete batch.mustache_model.bugtasks[i][key];
            }
        });
        this.get('batches')[batch_key] = batch;
        return batch_key;
    },

    /**
     * Render bug listings via Mustache.
     *
     * If model is supplied, it is used as the data for rendering the
     * listings.  Otherwise, LP.cache.mustache_model is used.
     *
     * The template is always LP.mustache_listings.
     */
    render: function() {
        var model = Y.merge(
            this.get('current_batch').mustache_model,
            this.get('field_visibility'));
        var batch_info = Mustache.to_html(this.get('batch_info_template'), {
            start: this.get('current_batch').start + 1,
            end: this.get('current_batch').start +
                this.get('current_batch').mustache_model.bugtasks.length,
            total: this.get('current_batch').total
        });
        var content = Mustache.to_html(this.get('template'), model);
        this.get('target').setContent(content);
        this.get('navigation_indices').setContent(batch_info);
        this.render_navigation();
    },

    has_prev: function(){
        return !Y.Lang.isNull(this.get('current_batch').prev);
    },

    has_next: function(){
        return !Y.Lang.isNull(this.get('current_batch').next);
    },

    /**
     * Enable/disable navigation links as appropriate.
     */
    render_navigation: function() {
        this.get('backwards_navigation').toggleClass(
            'inactive', !this.has_prev());
        this.get('forwards_navigation').toggleClass(
            'inactive', !this.has_next());
    },

    update_from_new_model: function(query, fetch_only, model){
        var batch_key = this.handle_new_batch(model);
        if (fetch_only) {
            return;
        }
        this.update_from_cache(query, batch_key);
    },

    /**
     * A shim to use the data of an LP.cache to render the bug listings and
     * cache their data.
     *
     * query is a mapping of query variables generated by get_batch_query.
     * batch_key is the key generated by get_batch_key for the model.
     */
    update_from_cache: function(query, batch_key) {
        var url = '?' + Y.QueryString.stringify(query);
        this.get('history').addValue('batch_key', batch_key, {url: url});
    },

    /**
     * Return the query vars to use for the specified batch.
     * This includes the search params and the batch selector.
     */
    get_batch_query: function(config) {
        var query = Y.merge(
            this.get('search_params'), {orderby: config.order_by});
        if (Y.Lang.isValue(config.memo)) {
            query.memo = config.memo;
        }
        if (Y.Lang.isValue(config.start)) {
            query.start = config.start;
        }
        if (config.forwards !== undefined && !config.forwards) {
            query.direction = 'backwards';
        }
        return query;
    },


    /**
     * Pre-fetch ajacent batches.
     */
    pre_fetch_batches: function(){
        var that=this;
        if (!this.get('pre_fetch')){
            return;
        }
        Y.each(this.get_pre_fetch_configs(), function(config){
            config.fetch_only = true;
            that.update(config);
        });
    },


    /**
     * Update the display to the specified batch.
     *
     * If the batch is cached, it will be used immediately.  Otherwise, it
     * will be retrieved and cached upon retrieval.
     */
    update: function(config) {
        var key = this.constructor.get_batch_key(config);
        var cached_batch = this.get('batches')[key];
        var query = this.get_batch_query(config);
        if (Y.Lang.isValue(cached_batch)) {
            if (config.fetch_only){
                return;
            }
            this.update_from_cache(query, key);
        }
        else {
            this.load_model(query, config.fetch_only);
        }
    },

    /**
     * Update the navigator to display the last batch.
     */
    last_batch: function() {
        this.update({
            forwards: false,
            memo: "",
            start: this.get('current_batch').last_start,
            order_by: this.get('current_batch').order_by
        });
    },

    first_batch_config: function(order_by){
        if (order_by === undefined) {
            order_by = this.get('current_batch').order_by;
        }
        return {
            forwards: true,
            memo: null,
            start: 0,
            order_by: order_by
        };
    },

    /**
     * Update the navigator to display the first batch.
     *
     * The order_by defaults to the current ordering, but may be overridden.
     */
    first_batch: function(order_by) {
        this.update(this.first_batch_config(order_by));
    },

    next_batch_config: function(){
        var current_batch = this.get('current_batch');
<<<<<<< HEAD
        if (current_batch.next === null){
            return null;
=======
        if (!this.has_next()){
            return;
>>>>>>> d039cda8
        }
        return {
            forwards: true,
            memo: current_batch.next.memo,
            start: current_batch.next.start,
            order_by: current_batch.order_by
        };
    },
    /**
     * Update the navigator to display the next batch.
     */
    next_batch: function() {
        var config = this.next_batch_config();
        if (config === null){
            return;
        }
        this.update(config);
    },
    prev_batch_config: function(){
        var current_batch = this.get('current_batch');
<<<<<<< HEAD
        if (current_batch.prev === null){
            return null;
=======
        if (!this.has_prev()){
            return;
>>>>>>> d039cda8
        }
        return {
            forwards: false,
            memo: current_batch.prev.memo,
            start: current_batch.prev.start,
            order_by: current_batch.order_by
        };
    },
    /**
     * Update the navigator to display the previous batch.
     */
    prev_batch: function() {
        var config = this.prev_batch_config();
        if (config === null){
            return;
        }
        this.update(config);
    },
    /**
     * Change which fields are displayed in the batch.  Input is a config with
     * the appropriate visibility variables, such as show_bug_heat,
     * show_title, etc.
     */
    change_fields: function(config) {
        this.set('field_visibility', Y.merge(this.field_visibility, config));
        this.render();
    },

    /**
     * Generate a list of configs to pre-fetch.
     */
    get_pre_fetch_configs: function(){
        var configs = [];
        var next_batch_config = this.next_batch_config();
        if (next_batch_config !== null){
            configs.push(next_batch_config);
        }
        return configs;
    },

    /**
     * Load the specified batch via ajax.  Display & cache on load.
     *
     * query is the query string for the URL, as a mapping.  (See
     * get_batch_query).
     */
    load_model: function(query, fetch_only) {
        var load_model_config = {
            on: {
                success: Y.bind(
                    this.update_from_new_model, this, query, fetch_only),
                failure: this.get('failure_handler')
            }
        };
        var context = this.get('current_batch').context;
        if (Y.Lang.isValue(this.get('io_provider'))) {
            load_model_config.io_provider = this.get('io_provider');
        }
        Y.lp.client.load_model(
            context, '+bugs', load_model_config, query);
    }
});


/**
 * Rewrite all nodes with navigation classes so that they are hyperlinks.
 * Content is retained.
 */
namespace.linkify_navigation = function() {
    Y.each(['previous', 'next', 'first', 'last'], function(class_name) {
        Y.all('.' + class_name).each(function(node) {
            new_node = Y.Node.create('<a href="#"></a>');
            new_node.addClass(class_name);
            new_node.setContent(node.getContent());
            node.replace(new_node);
        });
    });
};

/**
 * Factory to return a ListingNavigator for the given page.
 */
namespace.ListingNavigator.from_page = function() {
    var target = Y.one('#client-listing');
    var navigation_indices = Y.all('.batch-navigation-index');
    var navigator = new namespace.ListingNavigator({
        current_url: window.location,
        cache: LP.cache,
        template: LP.mustache_listings,
        target: target,
        navigation_indices: navigation_indices
    });
    namespace.linkify_navigation();
    navigator.set('backwards_navigation', Y.all('.first,.previous'));
    navigator.set('forwards_navigation', Y.all('.last,.next'));
    navigator.clickAction('.first', navigator.first_batch);
    navigator.clickAction('.next', navigator.next_batch);
    navigator.clickAction('.previous', navigator.prev_batch);
    navigator.clickAction('.last', navigator.last_batch);
    navigator.render_navigation();
    return navigator;
};


/**
 * Get the key for the specified batch, for use in the batches mapping.
 */
namespace.ListingNavigator.get_batch_key = function(config) {
    return JSON.stringify([config.order_by, config.memo, config.forwards,
                           config.start]);
};


/**
 * Return the query of the specified URL in structured form.
 */
namespace.get_query = function(url) {
    var querystring = Y.lp.get_url_query(url);
    return Y.QueryString.parse(querystring);
};


}, "0.1", {"requires": ["history", "node", 'lp.client', 'lp.app.errors']});<|MERGE_RESOLUTION|>--- conflicted
+++ resolved
@@ -279,13 +279,8 @@
 
     next_batch_config: function(){
         var current_batch = this.get('current_batch');
-<<<<<<< HEAD
-        if (current_batch.next === null){
+        if (!this.has_next()){
             return null;
-=======
-        if (!this.has_next()){
-            return;
->>>>>>> d039cda8
         }
         return {
             forwards: true,
@@ -306,13 +301,8 @@
     },
     prev_batch_config: function(){
         var current_batch = this.get('current_batch');
-<<<<<<< HEAD
-        if (current_batch.prev === null){
+        if (!this.has_prev()){
             return null;
-=======
-        if (!this.has_prev()){
-            return;
->>>>>>> d039cda8
         }
         return {
             forwards: false,
