--- conflicted
+++ resolved
@@ -450,12 +450,8 @@
                 failure: this.get_failure_handler(fetch_only)
             }
         };
-<<<<<<< HEAD
         var context = this.get_current_batch().context;
-=======
-        var context = this.get('current_batch').context;
-        var view_name = this.get('current_batch').view_name;
->>>>>>> 8c85defb
+        var view_name = this.get_current_batch().view_name;
         if (Y.Lang.isValue(this.get('io_provider'))) {
             load_model_config.io_provider = this.get('io_provider');
         }
