--- conflicted
+++ resolved
@@ -59,14 +59,8 @@
         test_from_page_with_client: function() {
             Y.one('#fixture').setContent(
                 '<div id="bugs-table-listing">' +
-<<<<<<< HEAD
-                '<a class="previous" href="http://example.org/">' +
-                'PreVious</span>' +
-                '<div id="client-listing"></div>' +
-=======
                     '<a class="previous" href="http://example.org/">PreVious</a>' +
                     '<div id="client-listing"></div>' +
->>>>>>> b0d95e7a
                 '</div>');
             Y.Assert.areSame('http://example.org/', this.getPreviousLink());
             module.BugListingNavigator.from_page();
