<html
  xmlns="http://www.w3.org/1999/xhtml"
  xmlns:tal="http://xml.zope.org/namespaces/tal"
  xmlns:metal="http://xml.zope.org/namespaces/metal"
  xmlns:i18n="http://xml.zope.org/namespaces/i18n"
  xml:lang="en"
  lang="en"
  dir="ltr"
  metal:use-macro="view/macro:page/main_side"
  i18n:domain="malone"
>
  <metal:block fill-slot="head_epilogue">
    <script type="text/javascript" src="/+icing/FormatAndColor.js"></script>
    <script type="text/javascript" src="/+icing/PlotKit_Packed.js"></script>
  </metal:block>
  <body>
    <tal:side metal:fill-slot="side" condition="view/uses_launchpad_bugtracker">
      <div id="involvement" class="portlet involvement">
        <ul>
          <li style="border: none">
            <a href="+filebug" class="menu-link-filebug sprite bugs">
              Report a bug
            </a>
          </li>
          <li>
            <a tal:define="addquestion_url view/addquestion_url"
               tal:condition="addquestion_url"
               tal:attributes="href view/addquestion_url"
               class="menu-link-filebug sprite answers">
              Ask a question
            </a>
          </li>
        </ul>
      </div>
      <div tal:replace="structure context/@@+portlet-bugfilters" />
      <div tal:replace="structure context/@@+portlet-bugtags" />
      <tal:releasecriticalbugs
          tal:condition="view/shouldShowReleaseCriticalPortlet"
          tal:content="structure context/@@+portlet-bugtasklist-seriesbugs" />
      <tal:milestonecriticalbugs
          tal:condition="view/shouldShowReleaseCriticalPortlet"
          tal:content="structure context/@@+portlet-bugtasklist-milestonebugs" />
    </tal:side>
    <div metal:fill-slot="main" class="tab-bugs"
         tal:define="search_url string:+bugs;
                     advanced_search_url string:+bugs?advanced=1">

      <tal:uses_malone condition="view/uses_launchpad_bugtracker">
        <div class="portlet" style="float: right; border: none">
          <ul>
            <li id="bugtracker" tal:condition="not: view/uses_launchpad_bugtracker">
              <strong>Bug tracker:</strong><br />
              <span style="margin-left: 1em">
                <tal:bugtracker replace="structure view/bugtracker" />
              </span>
            </li>
            <li id="bug-supervisor"
                tal:define="bug_supervisor context/bug_supervisor">
              Bug supervisor:<br />
              <span style="margin-left: 1em">
                <tal:none condition="not:bug_supervisor">None set</tal:none>
                <a tal:condition="bug_supervisor"
                   tal:replace="structure bug_supervisor/fmt:link">Bob Johnson</a>
                <tal:edit-bug-supervisor
                    condition="context/menu:bugs/bugsupervisor|nothing">
                  <a tal:define="link context/menu:bugs/bugsupervisor"
                     tal:condition="link/enabled"
                     tal:attributes="href link/url; title link/text">
                    <img tal:attributes="alt link/text" src="/@@/edit" />
                  </a> 
                </tal:edit-bug-supervisor>
              </span>
            </li>
            <li id="bug-security"
                tal:define="securitycontact context/security_contact">
              Security contact:<br />
              <span style="margin-left: 1em">
                <tal:none condition="not:securitycontact">None set</tal:none>
                <a tal:condition="securitycontact"
                   tal:replace="structure securitycontact/fmt:link">
                  Billy Anderson
                </a>
                <tal:edit-securitycontact
                    condition="context/menu:bugs/securitycontact|nothing">
                  <a tal:define="link context/menu:bugs/securitycontact"
                     tal:condition="link/enabled"
                     tal:attributes="href link/url; title link/text">
                    <img tal:attributes="alt link/text" src="/@@/edit" />
                  </a>
                </tal:edit-securitycontact>
              </span>
            </li>
            <li>
            </li>
          </ul>
        </div>

      <tal:has_hot_bugs condition="view/hot_bugtasks">
        <div class="search-box">
          <metal:search
            use-macro="context/@@+bugtarget-macros-search/simple-search-form"
          />
        </div>
        <script type="text/javascript"><!--
             $('field.searchtext').focus();
        --></script>

        <h2 style="margin-top: 1em">Hot bugs</h2>

        <table class="listing" id="hot-bugs">
          <thead>
            <tr>
              <th colspan="3">Summary</th>
              <th>Status</th>
              <th>Importance</th>
              <th>Last changed</th>
            </tr>
          </thead>
          <tbody>
            <tr tal:repeat="bugtask view/hot_bugtasks">
              <td class="icon left">
                <img alt="" src="/@@/bug" />
              </td>
              <td style="text-align: right">
                #<span tal:replace="bugtask/bug/id" />
              </td>
              <td>
                <a tal:attributes="href bugtask/fmt:url"
                   tal:content="bugtask/bug/title" />
              </td>
              <td tal:attributes="class string:status${bugtask/status/name}"
                  tal:content="bugtask/status/title" />
              <td tal:attributes="
                    class string:importance${bugtask/importance/name}"
                  tal:content="bugtask/importance/title" />
              <td tal:content="bugtask/bug/date_last_updated/fmt:displaydate" />
            </tr>
          </tbody>
        </table>
      </tal:has_hot_bugs>

      <tal:no_hot_bugs condition="not: view/hot_bugtasks">
        <p id="no-bugs-filed"><strong>There are currently no bugs filed against
          <tal:project_title replace="context/title" />.</strong></p>

        <p id="no-bugs-report"><a href="+filebug">Report a bug.</a></p>
      </tal:no_hot_bugs>
    </tal:uses_malone>

    <tal:not_uses_malone condition="not: view/uses_launchpad_bugtracker">
      <p id="no-malone"><strong><tal:project_title replace="context/title" /> does not use Launchpad for
        bug tracking.</strong></p>

<<<<<<< HEAD
      <table class="listing" id="hot-bugs">
        <thead>
          <tr>
            <th colspan="3">Summary</th>
            <th>Status</th>
            <th>Importance</th>
            <th>Last changed</th>
          </tr>
        </thead>
        <tbody>
          <tr tal:repeat="bugtask view/hot_bugtasks">
            <td class="icon left">
              <span tal:replace="structure bugtask/image:icon" />
            </td>
            <td style="text-align: right">
              #<span tal:replace="bugtask/bug/id" />
            </td>
            <td>
              <a tal:attributes="href bugtask/fmt:url"
                 tal:content="bugtask/bug/title" />
            </td>
            <td tal:attributes="class string:status${bugtask/status/name}"
                tal:content="bugtask/status/title" />
            <td tal:attributes="
                  class string:importance${bugtask/importance/name}"
                tal:content="bugtask/importance/title" />
            <td tal:content="bugtask/bug/date_last_updated/fmt:displaydate" />
          </tr>
        </tbody>
      </table>
=======
      <p id="no-malone-edit"><a href="+edit">Enable bug tracking.</a></p>
    </tal:not_uses_malone>
>>>>>>> bbd7d044

    </div><!-- main -->
  </body>
</html><|MERGE_RESOLUTION|>--- conflicted
+++ resolved
@@ -119,7 +119,7 @@
           <tbody>
             <tr tal:repeat="bugtask view/hot_bugtasks">
               <td class="icon left">
-                <img alt="" src="/@@/bug" />
+                <span tal:replace="structure bugtask/image:icon" />
               </td>
               <td style="text-align: right">
                 #<span tal:replace="bugtask/bug/id" />
@@ -151,41 +151,8 @@
       <p id="no-malone"><strong><tal:project_title replace="context/title" /> does not use Launchpad for
         bug tracking.</strong></p>
 
-<<<<<<< HEAD
-      <table class="listing" id="hot-bugs">
-        <thead>
-          <tr>
-            <th colspan="3">Summary</th>
-            <th>Status</th>
-            <th>Importance</th>
-            <th>Last changed</th>
-          </tr>
-        </thead>
-        <tbody>
-          <tr tal:repeat="bugtask view/hot_bugtasks">
-            <td class="icon left">
-              <span tal:replace="structure bugtask/image:icon" />
-            </td>
-            <td style="text-align: right">
-              #<span tal:replace="bugtask/bug/id" />
-            </td>
-            <td>
-              <a tal:attributes="href bugtask/fmt:url"
-                 tal:content="bugtask/bug/title" />
-            </td>
-            <td tal:attributes="class string:status${bugtask/status/name}"
-                tal:content="bugtask/status/title" />
-            <td tal:attributes="
-                  class string:importance${bugtask/importance/name}"
-                tal:content="bugtask/importance/title" />
-            <td tal:content="bugtask/bug/date_last_updated/fmt:displaydate" />
-          </tr>
-        </tbody>
-      </table>
-=======
       <p id="no-malone-edit"><a href="+edit">Enable bug tracking.</a></p>
     </tal:not_uses_malone>
->>>>>>> bbd7d044
 
     </div><!-- main -->
   </body>
