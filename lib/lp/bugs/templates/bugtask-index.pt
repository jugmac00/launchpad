--- conflicted
+++ resolved
@@ -181,10 +181,11 @@
         <div class="clearfix"></div>
       </div>
 
-<<<<<<< HEAD
-      <div id="bug-branches-container">
-        <tal:branches define="linked_branches view/linked_branches"
-                      condition="linked_branches">
+      <div id="branches-and-cves">
+        <div id="branches"
+            tal:define="linked_branches view/linked_branches"
+            tal:condition="linked_branches"
+            style="float: left">
 
           <h2>Related branches</h2>
 
@@ -206,35 +207,7 @@
               </div>
             </tal:bug-branches>
           </div>
-        </tal:branches>
-      </div>
-=======
-      <div id="branches-and-cves">
-        <div id="branches"
-            tal:define="linked_branches view/linked_branches"
-            tal:condition="linked_branches"
-            style="float: left">
-
-          <h2>Related branches</h2>
-
-          <tal:bug-branches repeat="linked_branch linked_branches">
-            <div tal:define="show_edit linked_branch/required:launchpad.Edit"
-                 tal:condition="linked_branch/branch/required:launchpad.View">
-              <div class="bug-branch-summary">
-                <tal:branch-ref replace="structure linked_branch/branch/fmt:link"/>
-                (<span tal:content="linked_branch/branch/lifecycle_status/title"
-                tal:attributes="class string:branchstatus${linked_branch/branch/lifecycle_status/name}"
-                >Experimental</span>)
-                <a title="Remove link"
-                   tal:condition="show_edit"
-                   tal:attributes="href string:${linked_branch/branch/fmt:url}/+bug/${linked_branch/bug/id}/+delete;">
-                  <img src="/@@/remove"/>
-                </a>
-              </div>
-            </div>
-          </tal:bug-branches>
         </div><!-- branches -->
->>>>>>> 464634b8
 
         <div tal:condition="context/bug/cves" class="cves">
           <h2>CVE References</h2>
