--- conflicted
+++ resolved
@@ -147,8 +147,6 @@
     """Raised when a bug is created with no bug tasks."""
 
 
-<<<<<<< HEAD
-=======
 def optional_message_subject_field():
     """A modified message subject field allowing None as a value."""
     subject_field = copy_field(IMessage['subject'])
@@ -156,7 +154,6 @@
     return subject_field
 
 
->>>>>>> b9e9b5e7
 class IBug(ICanBeMentored, IPrivacy, IHasLinkedBranches):
     """The core bug entry."""
     export_as_webservice_entry()
