--- conflicted
+++ resolved
@@ -574,13 +574,9 @@
                     personIsDirectSubscriber
                     personIsAlsoNotifiedSubscriber
                     personIsSubscribedToDuplicate
-<<<<<<< HEAD
                     heat
-                    has_patches"/>
-=======
                     has_patches
                     latest_patch_uploaded"/>
->>>>>>> 4db1673b
             <require
                 permission="launchpad.View"
                 attributes="
