<!-- Copyright 2009 Canonical Ltd.  This software is licensed under the
     GNU Affero General Public License version 3 (see the file LICENSE).
-->

<configure
    xmlns="http://namespaces.zope.org/zope"
    xmlns:browser="http://namespaces.zope.org/browser"
    xmlns:i18n="http://namespaces.zope.org/i18n"
    xmlns:xmlrpc="http://namespaces.zope.org/xmlrpc"
    xmlns:lp="http://namespaces.canonical.com/lp"
    i18n_domain="launchpad">
    <include
        package=".browser"/>

    <lp:help-folder
        folder="help" type="canonical.launchpad.layers.BugsLayer" />

    <class
        class="canonical.launchpad.database.BugActivity">
        <allow
            interface="lp.bugs.interfaces.bugactivity.IBugActivity"/>
    </class>
    <securedutility
        class="canonical.launchpad.database.BugActivitySet"
        provides="lp.bugs.interfaces.bugactivity.IBugActivitySet">
        <allow
            interface="lp.bugs.interfaces.bugactivity.IBugActivitySet"/>
    </securedutility>
    <facet
        facet="bugs"/>

    <!-- Macros -->

    <facet
        facet="bugs">
        <class
            class="lp.bugs.browser.bugcomment.BugComment">
            <allow
                interface="canonical.launchpad.interfaces.IBugComment"/>
        </class>
    </facet>
    <subscriber
        for="canonical.launchpad.interfaces.ICve                 zope.lifecycleevent.interfaces.IObjectModifiedEvent"
        handler="lp.bugs.subscribers.cve.cve_modified"/>
    <subscriber
        for="canonical.launchpad.interfaces.IBug                 lazr.lifecycle.interfaces.IObjectCreatedEvent"
        handler="lp.bugs.subscribers.bugcreation.at_least_one_task"/>
    <subscriber
        for="canonical.launchpad.interfaces.IBug                 lazr.lifecycle.interfaces.IObjectCreatedEvent"
        handler="canonical.launchpad.mailnotification.notify_bug_added"/>
    <subscriber
        for="canonical.launchpad.interfaces.IBug                 lazr.lifecycle.interfaces.IObjectCreatedEvent"
        handler="canonical.launchpad.subscribers.karma.bug_created"/>
    <subscriber
        for="canonical.launchpad.interfaces.IBug                 lazr.lifecycle.interfaces.IObjectModifiedEvent"
        handler="canonical.launchpad.mailnotification.notify_bug_modified"/>
    <subscriber
        for="canonical.launchpad.interfaces.IBug                 lazr.lifecycle.interfaces.IObjectModifiedEvent"
        handler="canonical.launchpad.subscribers.karma.bug_modified"/>
    <subscriber
        for="canonical.launchpad.interfaces.IBug                 lazr.lifecycle.interfaces.IObjectModifiedEvent"
        handler="lp.bugs.subscribers.buglastupdated.update_bug_date_last_updated"/>
    <subscriber
        for="canonical.launchpad.interfaces.IBugAttachment                 lazr.lifecycle.interfaces.IObjectCreatedEvent"
        handler="canonical.launchpad.mailnotification.notify_bug_attachment_added"/>
    <subscriber
        for="canonical.launchpad.interfaces.IBugAttachment                 lazr.lifecycle.interfaces.IObjectDeletedEvent"
        handler="canonical.launchpad.mailnotification.notify_bug_attachment_removed"/>
    <subscriber
        for="canonical.launchpad.interfaces.IBugAttachment                 lazr.lifecycle.interfaces.IObjectCreatedEvent"
        handler="lp.bugs.subscribers.buglastupdated.update_bug_date_last_updated"/>
    <subscriber
        for="canonical.launchpad.interfaces.IBugAttachment                 lazr.lifecycle.interfaces.IObjectModifiedEvent"
        handler="lp.bugs.subscribers.buglastupdated.update_bug_date_last_updated"/>
    <subscriber
        for="canonical.launchpad.interfaces.IBugBranch                 lazr.lifecycle.interfaces.IObjectCreatedEvent"
        handler="lp.bugs.subscribers.buglastupdated.update_bug_date_last_updated"/>
    <subscriber
        for="canonical.launchpad.interfaces.IBugBranch                 lazr.lifecycle.interfaces.IObjectModifiedEvent"
        handler="lp.bugs.subscribers.buglastupdated.update_bug_date_last_updated"/>
    <subscriber
        for="canonical.launchpad.interfaces.IBugCve                 lazr.lifecycle.interfaces.IObjectCreatedEvent"
        handler="lp.bugs.subscribers.buglastupdated.update_bug_date_last_updated"/>
    <subscriber
        for="canonical.launchpad.interfaces.IBugCve                 lazr.lifecycle.interfaces.IObjectCreatedEvent"
        handler="canonical.launchpad.subscribers.karma.cve_added"/>
    <subscriber
        for="canonical.launchpad.interfaces.IBugMessage                 lazr.lifecycle.interfaces.IObjectCreatedEvent"
        handler="canonical.launchpad.mailnotification.notify_bug_comment_added"/>
    <subscriber
        for="canonical.launchpad.interfaces.IBugMessage                 lazr.lifecycle.interfaces.IObjectCreatedEvent"
        handler="canonical.launchpad.subscribers.karma.bug_comment_added"/>
    <subscriber
        for="canonical.launchpad.interfaces.IBugMessage                 lazr.lifecycle.interfaces.IObjectCreatedEvent"
        handler="lp.bugs.subscribers.buglastupdated.update_bug_date_last_updated"/>
    <subscriber
        for="canonical.launchpad.interfaces.IBugWatch                 lazr.lifecycle.interfaces.IObjectCreatedEvent"
        handler="canonical.launchpad.subscribers.karma.bugwatch_added"/>
    <subscriber
        for="canonical.launchpad.interfaces.IBugWatch                 lazr.lifecycle.interfaces.IObjectCreatedEvent"
        handler="lp.bugs.subscribers.buglastupdated.update_bug_date_last_updated"/>
    <subscriber
        for="canonical.launchpad.interfaces.IBugWatch                 lazr.lifecycle.interfaces.IObjectModifiedEvent"
        handler="lp.bugs.subscribers.bugactivity.notify_bug_watch_modified"/>
    <subscriber
        for="canonical.launchpad.interfaces.IBugWatch                 lazr.lifecycle.interfaces.IObjectModifiedEvent"
        handler="lp.bugs.subscribers.buglastupdated.update_bug_date_last_updated"/>
    <subscriber
        for="canonical.launchpad.interfaces.IBugSubscription                 lazr.lifecycle.interfaces.IObjectCreatedEvent"
        handler="canonical.launchpad.mailnotification.notify_bug_subscription_added"/>
    <subscriber
        for="canonical.launchpad.interfaces.IBug                 lazr.lifecycle.interfaces.IObjectModifiedEvent"
        handler="lp.bugs.subscribers.bug.notify_bug_modified"/>
    <securedutility
        class="canonical.launchpad.systemhomes.MaloneApplication"
        provides="lp.bugs.interfaces.malone.IMaloneApplication">
        <allow
            interface="lp.bugs.interfaces.malone.IMaloneApplication"/>
    </securedutility>

    <!-- pages for the malone application -->

    <xmlrpc:view
        for="lp.bugs.interfaces.malone.IMaloneApplication"
        methods="filebug"
        class="canonical.launchpad.xmlrpc.FileBugAPI"
        permission="launchpad.AnyPerson"/>

    <!-- Global Malone portlets -->


    <!-- Preserve the /bugs/assigned link to prevent linkrot. This will now
                                 redirect into the FOAF +assignedbugs. -->


    <!-- BugTrackerPerson -->

    <class
        class="lp.bugs.model.bugtrackerperson.BugTrackerPerson">
        <allow
            interface="lp.bugs.interfaces.bugtrackerperson.IBugTrackerPerson"/>
    </class>
    <class
        class="lp.bugs.model.packagebugsupervisor.PackageBugSupervisor">
        <allow
            attributes="
                id
                distribution
                sourcepackagename
                bug_supervisor"/>
    </class>

    <!-- CveReference -->

    <class
        class="canonical.launchpad.database.CveReference">
        <allow
            interface="lp.bugs.interfaces.cvereference.ICveReference"/>
        <require
            permission="launchpad.AnyPerson"
            set_schema="lp.bugs.interfaces.cvereference.ICveReference"/>
    </class>
    <facet
        facet="bugs">

        <!-- IBugTask -->

        <class
            class="canonical.launchpad.database.BugTask">
            <allow
                attributes="
                    id
                    bug
                    bugID
                    target
                    date_assigned
                    datecreated
                    date_confirmed
                    date_incomplete
                    date_inprogress
                    date_left_new
                    date_triaged
                    date_fix_committed
                    date_fix_released
                    date_left_closed
                    date_closed
                    task_age
                    bug_subscribers
                    is_complete
                    canTransitionToStatus
                    isMentor
                    canMentor
                    isSubscribed
                    getPackageComponent
                    userCanEditImportance
                    userCanEditMilestone"/>
            <require
                permission="launchpad.View"
                attributes="
                    bugtargetname
                    bugtargetdisplayname
                    product
                    productseries
                    sourcepackagename
                    distribution
                    distroseries
                    milestone
                    status
                    statusexplanation
                    importance
                    assignee
                    bugwatch
                    age
                    owner
                    targetname
                    title
                    related_tasks
                    other_affected_pillars
                    asEmailHeaderValue
                    getDelta
                    pillar
                    target_uses_malone
                    bugtask_branches
                    conjoined_master
                    conjoined_slave
                    subscribe
                    getConjoinedMaster
                    findSimilarBugs"/>
            <require
                permission="launchpad.Edit"
                attributes="
                    setStatusFromDebbugs
                    setImportanceFromDebbugs
                    updateTargetNameCache
                    transitionToImportance
                    transitionToStatus
                    transitionToAssignee
                    transitionToMilestone
                    transitionToTarget"/>

            <!-- XXX Brad Bollenbach 2006-09-29

    bug=63000:
                                The permission checking for milestone and importance is further
                                restricted in the browser view code (BugTaskEditView). -->

            <require
                permission="launchpad.Edit"
                set_attributes="product productseries sourcepackagename distribution                                                                                                                 distroseries milestone statusexplanation                                                                                                                 importance bugwatch datecreated                                                                                                                 age owner targetname title related_tasks                                                                                                                 statusdisplayhtml statuselsewhere                                                                                                                 setStatusFromDebbugs setImportanceFromDebbugs"/>
            <require
                permission="launchpad.AnyPerson"
                attributes="
                    offerMentoring
                    retractMentoring"/>
        </class>
        <adapter
            provides="canonical.launchpad.interfaces.IStructuralObjectPresentation"
            for="lp.bugs.interfaces.bugtask.IBugTask"
            factory="lp.bugs.browser.bugtask.BugTaskSOP"
            permission="zope.Public"/>
        <adapter
            provides="canonical.lazr.interfaces.IObjectPrivacy"
            for="lp.bugs.interfaces.bugtask.IBugTask"
            factory="lp.bugs.browser.bugtask.BugTaskPrivacyAdapter"
            permission="zope.Public"/>
        <adapter
            for="lp.bugs.interfaces.bugtask.IBugTask"
            provides="canonical.launchpad.interfaces.IBug"
            factory="lp.bugs.model.bugtask.BugTaskToBugAdapter"/>
        <adapter
            factory="lp.bugs.browser.bugtask.assignee_renderer"
            name="assignee"/>
        <adapter
            factory="lp.bugs.browser.bugtask.bugtarget_renderer"
            name="target"/>
        <adapter
            provides="canonical.launchpad.webapp.interfaces.IBreadcrumb"
            for="lp.bugs.interfaces.bugtask.IBugTask"
            factory="lp.bugs.browser.bugtask.BugTaskBreadcrumb"
            permission="zope.Public"/>

        <!-- NullBugTask -->

        <class
            class="lp.bugs.model.bugtask.NullBugTask">
            <require
                permission="launchpad.View"
                interface="lp.bugs.interfaces.bugtask.IBugTask"/>
            <require
                permission="launchpad.Edit"
                set_schema="lp.bugs.interfaces.bugtask.IBugTask"/>
        </class>

        <!-- BugTaskSet -->

        <class
            class="canonical.launchpad.database.BugTaskSet">
            <allow
                interface="lp.bugs.interfaces.bugtask.IBugTaskSet"/>
            <allow
                interface="zope.app.form.browser.interfaces.IAddFormCustomization"/>
        </class>
        <securedutility
            provides="lp.bugs.interfaces.bugtask.IBugTaskSet"
            class="canonical.launchpad.database.BugTaskSet">
            <allow
                interface="lp.bugs.interfaces.bugtask.IBugTaskSet"/>
        </securedutility>

        <!-- BugTaskDelta -->

        <class
            class="lp.bugs.model.bugtask.BugTaskDelta">
            <allow
                interface="lp.bugs.interfaces.bugtask.IBugTaskDelta"/>
        </class>
    </facet>
    <class
        class="canonical.launchpad.database.BugAttachment">
        <require
            permission="launchpad.View"
            interface="lp.bugs.interfaces.bugattachment.IBugAttachment"/>
        <require
            permission="launchpad.Edit"
            set_schema="lp.bugs.interfaces.bugattachment.IBugAttachment"/>
    </class>

    <!-- BugAttachmentSet -->

    <class
        class="canonical.launchpad.database.BugAttachmentSet">
        <allow
            interface="lp.bugs.interfaces.bugattachment.IBugAttachmentSet"/>
    </class>
    <securedutility
        class="canonical.launchpad.database.BugAttachmentSet"
        provides="lp.bugs.interfaces.bugattachment.IBugAttachmentSet">
        <allow
            interface="lp.bugs.interfaces.bugattachment.IBugAttachmentSet"/>
    </securedutility>
    <facet
        facet="bugs">

        <!-- BugTracker -->

        <class
            class="canonical.launchpad.database.BugTracker">
            <implements
                interface="lp.bugs.interfaces.bugtracker.IBugTracker"/>
            <require
                permission="zope.Public"
                attributes="
                    aliases
                    baseurl
                    bugtrackertype
                    contactdetails
                    getBugsWatching
                    getBugWatchesNeedingUpdate
                    getLinkedPersonByName
                    id
                    imported_bug_messages
                    latestwatches
                    name
                    owner
                    products
                    projects
                    summary
                    title
                    watches
                    getBugFilingAndSearchLinks
                    has_lp_plugin
                    multi_product
                    active"/>
            <require
                permission="launchpad.Edit"
                attributes="
                    destroySelf
                    ensurePersonForSelf
                    linkPersonToSelf"
                set_attributes="aliases baseurl bugtrackertype contactdetails                                                                                                         name owner summary title has_lp_plugin"/>
            <require
                permission="launchpad.Admin"
                attributes="resetWatches"
                set_attributes="active"/>
        </class>
        <adapter
            provides="canonical.launchpad.webapp.interfaces.IBreadcrumb"
            for="lp.bugs.interfaces.bugtracker.IBugTracker"
            factory="canonical.launchpad.webapp.breadcrumb.TitleBreadcrumb"
            permission="zope.Public"/>

        <!-- BugTrackerSet -->

        <class
            class="canonical.launchpad.database.BugTrackerSet">
            <allow
                interface="lp.bugs.interfaces.bugtracker.IBugTrackerSet"/>
        </class>
        <securedutility
            class="canonical.launchpad.database.BugTrackerSet"
            provides="lp.bugs.interfaces.bugtracker.IBugTrackerSet">
            <allow
                interface="lp.bugs.interfaces.bugtracker.IBugTrackerSet"/>
        </securedutility>
        <adapter
            provides="canonical.launchpad.webapp.interfaces.IBreadcrumb"
            for="lp.bugs.interfaces.bugtracker.IBugTrackerSet"
            factory="lp.bugs.browser.bugtracker.BugTrackerSetBreadcrumb"
            permission="zope.Public"/>

        <!-- BugTrackerAlias -->

        <class
            class="canonical.launchpad.database.BugTrackerAlias">
            <allow
                interface="lp.bugs.interfaces.bugtracker.IBugTrackerAlias"/>
            <require
                permission="zope.Public"
                set_schema="lp.bugs.interfaces.bugtracker.IBugTrackerAlias"/>
        </class>

        <!-- BugTrackerAliasSet -->

        <class
            class="canonical.launchpad.database.BugTrackerAliasSet">
            <allow
                interface="lp.bugs.interfaces.bugtracker.IBugTrackerAliasSet"/>
        </class>
        <securedutility
            class="canonical.launchpad.database.BugTrackerAliasSet"
            provides="lp.bugs.interfaces.bugtracker.IBugTrackerAliasSet">
            <allow
                interface="lp.bugs.interfaces.bugtracker.IBugTrackerAliasSet"/>
        </securedutility>

        <!-- RemoteBug -->

        <class
            class="lp.bugs.browser.bugtracker.RemoteBug">
            <allow
                interface="lp.bugs.interfaces.bugtracker.IRemoteBug"/>
        </class>
    </facet>

    <!-- IBugBranch -->

    <class
        class="canonical.launchpad.database.BugBranch">
        <allow
            interface="lp.bugs.interfaces.bugbranch.IBugBranch"/>
        <require
            permission="launchpad.Edit"
            attributes="
                destroySelf"
            set_attributes="fixed_in_revision_id"/>
    </class>
    <adapter
        for="lp.bugs.interfaces.bugbranch.IBugBranch"
        provides="canonical.launchpad.webapp.interfaces.IPrimaryContext"
        factory="lp.bugs.browser.bugbranch.BugBranchPrimaryContext"/>

    <!-- hierarchy -->

    <subscriber
        for="lp.bugs.interfaces.bugbranch.IBugBranch                                                lazr.lifecycle.interfaces.IObjectCreatedEvent"
        handler="canonical.launchpad.subscribers.karma.bug_branch_created"/>

    <!-- BugBranchSet -->

    <class
        class="canonical.launchpad.database.BugBranchSet">
        <allow
            interface="lp.bugs.interfaces.bugbranch.IBugBranchSet"/>
    </class>
    <securedutility
        class="canonical.launchpad.database.BugBranchSet"
        provides="lp.bugs.interfaces.bugbranch.IBugBranchSet">
        <allow
            interface="lp.bugs.interfaces.bugbranch.IBugBranchSet"/>
    </securedutility>

    <!-- BugCve -->

    <class
        class="canonical.launchpad.database.BugCve">
        <allow
            interface="lp.bugs.interfaces.bugcve.IBugCve"/>
    </class>
    <facet
        facet="bugs">

        <!-- CVE -->

        <class
            class="canonical.launchpad.database.Cve">
            <allow
                interface="lp.bugs.interfaces.cve.ICve"/>
            <require
                permission="launchpad.AnyPerson"
                set_schema="lp.bugs.interfaces.cve.ICve"/>

            <!-- IBugLinkTarget -->

            <allow
                attributes="
                    bug_links"/>
            <require
                permission="launchpad.AnyPerson"
                attributes="
                    linkBug
                    unlinkBug"/>
        </class>

        <!-- CveSet -->

        <class
            class="canonical.launchpad.database.CveSet">
            <allow
                interface="lp.bugs.interfaces.cve.ICveSet"/>
        </class>
        <securedutility
            class="canonical.launchpad.database.CveSet"
            provides="lp.bugs.interfaces.cve.ICveSet">
            <allow
                interface="lp.bugs.interfaces.cve.ICveSet"/>
        </securedutility>
    </facet>

    <!-- BugSubscription -->

    <class
        class="canonical.launchpad.database.BugSubscription">
        <allow
            interface="lp.bugs.interfaces.bugsubscription.IBugSubscription"/>
        <require
            permission="zope.Public"
            set_schema="lp.bugs.interfaces.bugsubscription.IBugSubscription"/>
    </class>
    <facet
        facet="bugs">

        <!-- Bug -->

        <class
            class="canonical.launchpad.database.Bug">
            <implements
                interface="lp.bugs.interfaces.bug.IBug"/>
            <allow
                attributes="
                    id
                    private
                    bugtasks
                    default_bugtask
                    affected_pillars
                    permits_expiration
                    can_expire
                    subscriptions
                    syncUpdate
                    date_last_updated
                    getBugTask
                    getDirectSubscribers
                    getDirectSubscriptions
                    getIndirectSubscribers
                    linkBranch
                    unlinkBranch
                    mentoring_offers
                    canMentor
                    isMentor
                    getNullBugTask
                    is_complete
                    who_made_private
                    date_made_private
                    userCanView
                    personIsDirectSubscriber
                    personIsAlsoNotifiedSubscriber
                    personIsSubscribedToDuplicate
                    heat
                    has_patches
                    latest_patch
                    latest_patch_uploaded"/>
            <require
                permission="launchpad.View"
                attributes="
                    datecreated
                    name
                    title
                    description
                    ownerID
                    owner
                    duplicateof
                    communityscore
                    communitytimestamp
                    hits
                    hitstimestamp
                    activityscore
                    activitytimestamp
                    displayname
                    activity
                    initial_message
                    linked_branches
                    watches
                    cves
                    cve_links
                    duplicates
                    attachments
                    questions
                    specifications
                    followup_subject
                    isSubscribed
                    messages
                    getBugNotificationRecipients
                    hasBranch
                    security_related
                    tags
                    getMessageChunks
                    isSubscribedToDupes
                    getSubscribersFromDuplicates
                    getSubscriptionsFromDuplicates
                    indexed_messages
                    getAlsoNotifiedSubscribers
                    getBugWatch
                    canBeNominatedFor
                    getNominationFor
                    getNominations
                    date_last_message
                    number_of_duplicates
                    message_count
                    comment_count
                    getQuestionCreatedFromBug
                    canBeAQuestion
                    getBugTasksByPackageName
                    users_affected_count
                    users_unaffected_count
                    readonly_duplicateof
                    users_affected
                    users_unaffected
                    users_affected_count_with_dupes
                    users_affected_with_dupes
                    bug_messages
                    isUserAffected
                    getHWSubmissions"/>
            <require
                permission="launchpad.Edit"
                attributes="
                    addChangeNotification
                    addCommentNotification
                    addWatch
                    removeWatch
                    linkCVE
                    linkCVEAndReturnNothing
                    unlinkCVE
                    findCvesInText
                    newMessage
                    linkMessage
                    addAttachment
                    unsubscribeFromDupes
                    subscribe
                    unsubscribe
                    addNomination
                    expireNotifications
                    setStatus
                    setPrivate
                    convertToQuestion
                    markUserAffected
                    addTask
                    addChange
                    markAsDuplicate
                    linkHWSubmission
                    unlinkHWSubmission
                    linkAttachment"
                set_attributes="
                    activity initial_message
                    activityscore
                    activitytimestamp
                    communityscore
                    communitytimestamp
                    date_last_updated
                    date_made_private
                    datecreated
                    duplicateof
                    hits
                    hitstimestamp
                    name
                    owner
                    ownerID
                    security_related
                    tags
                    title description
                    who_made_private"/>
            <require
                permission="launchpad.AnyPerson"
                attributes="
                    offerMentoring
                    retractMentoring"/>
            <require
                permission="launchpad.Admin"
                attributes="
                    setCommentVisibility
                    setHeat"/>
        </class>
        <adapter
            for="lp.bugs.interfaces.bug.IBug"
            provides="canonical.launchpad.webapp.interfaces.ILaunchpadContainer"
            factory="canonical.launchpad.components.launchpadcontainer.LaunchpadBugContainer"/>
        <adapter
            factory="lp.bugs.browser.bug.bug_description_xhtml_representation"
            name="description"/>

        <!-- BugSet -->

        <class
            class="canonical.launchpad.database.BugSet">
            <allow
                interface="lp.bugs.interfaces.bug.IBugSet"/>
        </class>
        <securedutility
            class="canonical.launchpad.database.BugSet"
            provides="lp.bugs.interfaces.bug.IBugSet">
            <allow
                interface="lp.bugs.interfaces.bug.IBugSet"/>
        </securedutility>

        <!-- BugDelta -->

        <class
            class="lp.bugs.adapters.bugdelta.BugDelta">
            <allow
                interface="lp.bugs.interfaces.bug.IBugDelta"/>
        </class>
    </facet>

    <!-- BugMessage -->

    <class
        class="canonical.launchpad.database.BugMessage">
        <allow
            interface="lp.bugs.interfaces.bugmessage.IBugMessage"/>
        <require
            permission="launchpad.Admin"
            set_attributes="remote_comment_id bugwatch visible"/>
    </class>

    <!-- BugMessageSet -->

    <class
        class="canonical.launchpad.database.BugMessageSet">
        <allow
            interface="lp.bugs.interfaces.bugmessage.IBugMessageSet"/>
    </class>
    <securedutility
        class="canonical.launchpad.database.BugMessageSet"
        provides="lp.bugs.interfaces.bugmessage.IBugMessageSet">
        <allow
            interface="lp.bugs.interfaces.bugmessage.IBugMessageSet"/>
    </securedutility>
    <adapter
        for="lp.bugs.interfaces.bugnomination.IBugNomination"
        provides="canonical.launchpad.webapp.interfaces.IPrimaryContext"
        factory="lp.bugs.browser.bugnomination.BugNominationPrimaryContext"/>
    <facet
        facet="bugs">
        <class
            class="canonical.launchpad.database.BugNomination">
            <require
                permission="launchpad.View"
                attributes="
                    id
                    date_created
                    date_decided
                    distroseries
                    productseries
                    bug
                    owner
                    decider
                    target
                    status
                    isApproved
                    isDeclined
                    isProposed
                    canApprove"/>
            <require
                permission="launchpad.Driver"
                attributes="
                    approve
                    decline"/>
        </class>
        <securedutility
            class="canonical.launchpad.database.BugNominationSet"
            provides="lp.bugs.interfaces.bugnomination.IBugNominationSet">
            <allow
                interface="lp.bugs.interfaces.bugnomination.IBugNominationSet"/>
        </securedutility>
    </facet>
    <subscriber
        for="canonical.launchpad.interfaces.IBug                            zope.lifecycleevent.interfaces.IObjectCreatedEvent"
        handler="lp.bugs.subscribers.bugactivity.record_bug_added"/>
    <subscriber
        for="canonical.launchpad.interfaces.IBug                            lazr.lifecycle.interfaces.IObjectModifiedEvent"
        handler="lp.bugs.subscribers.bugactivity.record_bug_edited"/>
    <subscriber
        for="lp.bugs.interfaces.bugcve.IBugCve                            lazr.lifecycle.interfaces.IObjectCreatedEvent"
        handler="lp.bugs.subscribers.bugactivity.record_cve_linked_to_bug"/>
    <subscriber
        for="lp.bugs.interfaces.bugcve.IBugCve                            lazr.lifecycle.interfaces.IObjectDeletedEvent"
        handler="lp.bugs.subscribers.bugactivity.record_cve_unlinked_from_bug"/>
    <subscriber
        for="canonical.launchpad.interfaces.IBugSubscription                     zope.lifecycleevent.interfaces.IObjectCreatedEvent"
        handler="lp.bugs.subscribers.bugactivity.record_bugsubscription_added"/>
    <subscriber
        for="canonical.launchpad.interfaces.IBugSubscription                     lazr.lifecycle.interfaces.IObjectModifiedEvent"
        handler="lp.bugs.subscribers.bugactivity.record_bugsubscription_edited"/>
    <facet
        facet="bugs">

        <!-- BugWatch -->

        <class
            class="canonical.launchpad.database.BugWatch">
            <implements
                interface="lp.bugs.interfaces.bugwatch.IBugWatch"/>
            <require
                permission="zope.Public"
                attributes="
                    bug
                    bugtasks
                    bugtracker
                    datecreated
                    getLastErrorMessage
                    hasComment
                    unpushed_comments
                    id
                    last_error_type
                    lastchanged
                    lastchecked
                    needscheck
                    owner
                    remote_importance
                    remotebug
                    remotestatus
                    title
                    url
                    getImportedBugMessages"/>
            <require
                permission="launchpad.AnyPerson"
                attributes="
                    destroySelf"
                set_attributes="bugtracker remotebug"/>
            <require
                permission="launchpad.Admin"
                attributes="
                    addComment
                    updateImportance
                    updateStatus"
                set_attributes="last_error_type lastchanged lastchecked needscheck                                                                                                 remote_importance remotestatus"/>
        </class>

        <!-- https://launchpad.net/bugs/98639 -->


        <!--BugWatchSet -->

        <class
            class="canonical.launchpad.database.BugWatchSet">
            <allow
                interface="lp.bugs.interfaces.bugwatch.IBugWatchSet"/>
            <allow
                interface="zope.app.form.browser.interfaces.IAddFormCustomization"/>
        </class>
        <securedutility
            class="canonical.launchpad.database.BugWatchSet"
            provides="lp.bugs.interfaces.bugwatch.IBugWatchSet">
            <allow
                interface="lp.bugs.interfaces.bugwatch.IBugWatchSet"/>
        </securedutility>
    </facet>
    <subscriber
        for="canonical.launchpad.interfaces.IBugTask                 lazr.lifecycle.interfaces.IObjectCreatedEvent"
        handler="lp.bugs.subscribers.bugactivity.notify_bugtask_added"/>
    <subscriber
        for="canonical.launchpad.interfaces.IBugTask                 zope.lifecycleevent.interfaces.IObjectCreatedEvent"
        handler="canonical.launchpad.subscribers.karma.bugtask_created"/>
    <subscriber
        for="canonical.launchpad.interfaces.IBugTask                 zope.lifecycleevent.interfaces.IObjectCreatedEvent"
        handler="lp.bugs.subscribers.buglastupdated.update_bug_date_last_updated"/>
    <subscriber
        for="canonical.launchpad.interfaces.IBugTask                 lazr.lifecycle.interfaces.IObjectModifiedEvent"
        handler="canonical.launchpad.mailnotification.notify_bugtask_edited"/>
    <subscriber
        for="canonical.launchpad.interfaces.IBugTask                 lazr.lifecycle.interfaces.IObjectModifiedEvent"
        handler="canonical.launchpad.subscribers.karma.bugtask_modified"/>
    <subscriber
        for="canonical.launchpad.interfaces.IBugTask                 lazr.lifecycle.interfaces.IObjectModifiedEvent"
        handler="lp.bugs.subscribers.buglastupdated.update_bug_date_last_updated"/>
    <class
        class="canonical.launchpad.database.BugNotification">
        <allow
            interface="lp.bugs.interfaces.bugnotification.IBugNotification"/>
        <require
            permission="launchpad.AnyPerson"
            set_schema="lp.bugs.interfaces.bugnotification.IBugNotification"/>
    </class>
    <class
        class="canonical.launchpad.database.BugNotificationRecipient">
        <allow
            interface="lp.bugs.interfaces.bugnotification.IBugNotificationRecipient"/>
    </class>
    <class
        class="canonical.launchpad.mailnotification.BugNotificationRecipients">
        <allow
            interface="canonical.launchpad.interfaces.INotificationRecipientSet"/>
    </class>
    <securedutility
        provides="lp.bugs.interfaces.bugnotification.IBugNotificationSet"
        class="canonical.launchpad.database.BugNotificationSet">
        <allow
            interface="lp.bugs.interfaces.bugnotification.IBugNotificationSet"/>
    </securedutility>
    <adapter
        name="bugs"
        provides="canonical.launchpad.webapp.interfaces.IBreadcrumb"
        for="lp.bugs.interfaces.bugtarget.IBugTarget"
        factory="lp.bugs.browser.bugtarget.BugsVHostBreadcrumb"
        permission="zope.Public"/>

    <!-- CalculateBugHeatJobs -->
    <class class="lp.bugs.model.bugheat.CalculateBugHeatJob">
        <allow interface="lp.bugs.interfaces.bugjob.IBugJob" />
        <allow interface="lp.bugs.interfaces.bugjob.ICalculateBugHeatJob"/>
    </class>
    <securedutility
        component="lp.bugs.model.bugheat.CalculateBugHeatJob"
        provides="lp.bugs.interfaces.bugjob.ICalculateBugHeatJobSource">
        <allow
            interface="lp.bugs.interfaces.bugjob.ICalculateBugHeatJobSource"/>
    </securedutility>

    <!-- ProcessApportBlobJobs -->
    <class class="lp.bugs.model.apportjob.ProcessApportBlobJob">
        <allow interface="lp.bugs.interfaces.apportjob.IApportJob" />
        <allow interface="lp.bugs.interfaces.apportjob.IProcessApportBlobJob"/>
    </class>
    <securedutility
        component="lp.bugs.model.apportjob.ProcessApportBlobJob"
        provides="lp.bugs.interfaces.apportjob.IProcessApportBlobJobSource">
        <allow
            interface="lp.bugs.interfaces.apportjob.IProcessApportBlobJobSource"/>
    </securedutility>
<<<<<<< HEAD
=======

    <!-- FileBugData -->
    <class class="lp.bugs.model.bug.FileBugData">
        <allow interface="lp.bugs.interfaces.bug.IFileBugData" />
    </class>
>>>>>>> e86db8a9
</configure><|MERGE_RESOLUTION|>--- conflicted
+++ resolved
@@ -945,12 +945,9 @@
         <allow
             interface="lp.bugs.interfaces.apportjob.IProcessApportBlobJobSource"/>
     </securedutility>
-<<<<<<< HEAD
-=======
 
     <!-- FileBugData -->
     <class class="lp.bugs.model.bug.FileBugData">
         <allow interface="lp.bugs.interfaces.bug.IFileBugData" />
     </class>
->>>>>>> e86db8a9
 </configure>