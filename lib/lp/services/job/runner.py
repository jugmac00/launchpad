--- conflicted
+++ resolved
@@ -148,10 +148,8 @@
                 errorlog.globalErrorUtility.raising(info, request)
                 oops = errorlog.globalErrorUtility.getLastOopsReport()
                 job.notifyOops(oops)
-<<<<<<< HEAD
                 if self.logger is not None:
                     self.logger.info('Job resulted in OOPS: %s' % oops.id)
-=======
 
 
 class JobCronScript(LaunchpadCronScript):
@@ -172,5 +170,4 @@
                 cleanup()
         self.logger.info(
             'Ran %d %s jobs.',
-            len(runner.completed_jobs), self.source_interface.__name__)
->>>>>>> 7434aee8
+            len(runner.completed_jobs), self.source_interface.__name__)