# Copyright 2009 Canonical Ltd.  This software is licensed under the
# GNU Affero General Public License version 3 (see the file LICENSE).

"""Facilities for running Jobs."""


from __future__ import with_statement
__metaclass__ = type


__all__ = ['JobRunner']


import os
from signal import getsignal, SIGCHLD, signal
import sys

from ampoule import child, pool, main

from twisted.internet import reactor, defer
from twisted.protocols import amp
from zope.component import getUtility
from zope.security.proxy import removeSecurityProxy

from canonical.config import config
from canonical.twistedsupport.task import (
    ParallelLimitedTaskConsumer, PollingTaskSource)
from lazr.delegates import delegates
import transaction

from lp.services.scripts.base import LaunchpadCronScript
from lp.services.job.interfaces.job import LeaseHeld, IRunnableJob, IJob
from lp.services.mail.sendmail import MailController
from canonical.launchpad.webapp import errorlog

BOOTSTRAP = """\
import sys

def main(reactor, ampChildPath):
    from twisted.application import reactors
    reactors.installReactor(reactor)
    
    from twisted.python import log
    log.startLogging(sys.stderr)

    from twisted.internet import reactor, stdio
    from twisted.python import reflect

    ampChild = reflect.namedAny(ampChildPath)
    stdio.StandardIO(ampChild(), 3, 4)
    from canonical.launchpad import scripts
    scripts.execute_zcml_for_scripts(use_web_security=False)
    reactor.run()
main(sys.argv[-2], sys.argv[-1])
"""


class BaseRunnableJob:
    """Base class for jobs to be run via JobRunner.

    Derived classes should implement IRunnableJob, which requires implementing
    IRunnableJob.run.  They should have a `job` member which implements IJob.

    Subclasses may provide getOopsRecipients, to send mail about oopses.
    If so, they should also provide getOperationDescription.
    """
    delegates(IJob, 'job')

    user_error_types = ()

    def getOopsRecipients(self):
        """Return a list of email-ids to notify about oopses."""
        return self.getErrorRecipients()

    def getErrorRecipients(self):
        """Return a list of email-ids to notify about user errors."""
        return []

    def getOopsMailController(self, oops_id):
        """Return a MailController for notifying people about oopses.

        Return None if there is no-one to notify.
        """
        recipients = self.getOopsRecipients()
        if len(recipients) == 0:
            return None
        subject = 'Launchpad internal error'
        body = (
            'Launchpad encountered an internal error during the following'
            ' operation: %s.  It was logged with id %s.  Sorry for the'
            ' inconvenience.' % (self.getOperationDescription(), oops_id))
        from_addr = config.canonical.noreply_from_address
        return MailController(from_addr, recipients, subject, body)

    def getUserErrorMailController(self, e):
        """Return a MailController for notifying about user errors.

        Return None if there is no-one to notify.
        """
        recipients = self.getErrorRecipients()
        if len(recipients) == 0:
            return None
        subject = 'Launchpad error while %s' % self.getOperationDescription()
        body = (
            'Launchpad encountered an error during the following'
            ' operation: %s.  %s' % (self.getOperationDescription(), str(e)))
        from_addr = config.canonical.noreply_from_address
        return MailController(from_addr, recipients, subject, body)

    def notifyOops(self, oops):
        """Report this oops."""
        ctrl = self.getOopsMailController(oops.id)
        if ctrl is None:
            return
        ctrl.send()

    def getOopsVars(self):
        """See `IRunnableJob`."""
        return [('job_id', self.job.id)]

    def notifyUserError(self, e):
        """See `IRunnableJob`."""
        ctrl = self.getUserErrorMailController(e)
        if ctrl is None:
            return
        ctrl.send()


class BaseJobRunner(object):
    """Runner of Jobs."""

    def __init__(self, logger=None, error_utility=None):
        self.completed_jobs = []
        self.incomplete_jobs = []
        self.logger = logger
        self.error_utility = error_utility
        if self.error_utility is None:
            self.error_utility = errorlog.globalErrorUtility

    def runJob(self, job):
        """Attempt to run a job, updating its status as appropriate."""
        job = IRunnableJob(job)
        job.acquireLease()
        # Commit transaction to clear the row lock.
        transaction.commit()
        try:
            job.start()
            transaction.commit()
            job.run()
        except Exception:
            transaction.abort()
            job.fail()
            # Record the failure.
            transaction.commit()
            self.incomplete_jobs.append(job)
            raise
        else:
            # Commit transaction to update the DB time.
            transaction.commit()
            job.complete()
            self.completed_jobs.append(job)
        # Commit transaction to update job status.
        transaction.commit()

    def runJobHandleError(self, job):
        """Run the specified job, handling errors.

        Most errors will be logged as Oopses.  Jobs in user_error_types won't.
        The list of complete or incomplete jobs will be updated.
        """
        job = IRunnableJob(job)
        with self.error_utility.oopsMessage(
            dict(job.getOopsVars())):
            try:
                self.runJob(job)
            except LeaseHeld:
                self.incomplete_jobs.append(job)
            except job.user_error_types, e:
                job.notifyUserError(e)
            except Exception:
                info = sys.exc_info()
                return self._doOops(job, info)

    def _doOops(self, job, info):
        """Report an OOPS for the provided job and info.

        :param job: The IRunnableJob whose run failed.
        :param info: The standard sys.exc_info() value.
        :return: the Oops that was reported.
        """
        self.error_utility.raising(info)
        oops = self.error_utility.getLastOopsReport()
        job.notifyOops(oops)
        return oops

    def _logOopsId(self, oops_id):
        """Report oopses by id to the log."""
        if self.logger is not None:
            self.logger.info('Job resulted in OOPS: %s' % oops_id)


class JobRunner(BaseJobRunner):

    def __init__(self, jobs, logger=None):
        BaseJobRunner.__init__(self, logger=logger)
        self.jobs = jobs

    @classmethod
    def fromReady(cls, job_class, logger=None):
        """Return a job runner for all ready jobs of a given class."""
        return cls(job_class.iterReady(), logger)

    @classmethod
    def runFromSource(cls, job_source, logger):
<<<<<<< HEAD
        with removeSecurityProxy(job_source.contextManager()):
            logger.info("Running synchronously.")
            runner = cls.fromReady(job_source, logger)
            runner.runAll()
=======
        """Run all ready jobs provided by the specified source."""
        logger.info("Running synchronously.")
        runner = cls.fromReady(job_source, logger)
        runner.runAll()
>>>>>>> b0e479a2
        return runner

    def runAll(self):
        """Run all the Jobs for this JobRunner."""
        for job in self.jobs:
            oops = self.runJobHandleError(job)
            if oops is not None:
                self._logOopsId(oops.id)


class RunJobCommand(amp.Command):

    arguments = [('job_id', amp.Integer())]
    response = [('success', amp.Integer()), ('oops_id', amp.String())]


class JobRunnerProcess(child.AMPChild):
    """Base class for processes that run jobs."""

    def __init__(self):
        child.AMPChild.__init__(self)
        self.context_manager = self.job_class.contextManager()

    def makeConnection(self, transport):
        """The Job context is entered on connect."""
        child.AMPChild.makeConnection(self, transport)
        self.context_manager.__enter__()

    def connectionLost(self, reason):
        """The Job context is left on disconnect."""
        self.context_manager.__exit__(None, None, None)
        child.AMPChild.connectionLost(self, reason)

    @RunJobCommand.responder
    def runJobCommand(self, job_id):
        """Run a job of this job_class according to its job id."""
        runner = BaseJobRunner()
        job = self.job_class.get(job_id)
        oops = runner.runJobHandleError(job)
        if oops is None:
            oops_id = ''
        else:
            oops_id = oops.id
        return {'success': len(runner.completed_jobs), 'oops_id': oops_id}


class TwistedJobRunner(BaseJobRunner):
    """Run Jobs via twisted."""

<<<<<<< HEAD
    def __init__(self, job_source, job_amp, logger=None, error_utility=None):
        starter = main.ProcessStarter(
            bootstrap=BOOTSTRAP, packages=('twisted', 'ampoule'),
            env={'PYTHONPATH': os.environ['PYTHONPATH'],
            'PATH': os.environ['PATH'],
            'LPCONFIG': os.environ['LPCONFIG']})
        super(TwistedJobRunner, self).__init__(logger, error_utility)
=======
    def __init__(self, job_source, logger=None):
        super(TwistedJobRunner, self).__init__(logger=logger)
>>>>>>> b0e479a2
        self.job_source = job_source
        self.pool = pool.ProcessPool(job_amp, starter=starter, min=0)

    def runJobInSubprocess(self, job):
        """Run the job_class with the specified id in the process pool.

        :return: a Deferred that fires when the job has completed.
        """
        job_id = job.id
        deferred = self.pool.doWork(RunJobCommand, job_id=job_id)
        def update(response):
            if response['success']:
                self.completed_jobs.append(job)
            else:
                self.incomplete_jobs.append(job)
            if response['oops_id'] != '':
                self._logOopsId(response['oops_id'])
        def job_raised(failure):
            self.incomplete_jobs.append(job)
            info = (failure.type, failure.value, failure.tb)
            oops = self._doOops(job, info)
            self._logOopsId(oops.id)
        deferred.addCallbacks(update, job_raised)
        return deferred

    def getTaskSource(self):
        """Return a task source for all jobs in job_source."""
        def producer():
            while True:
                for job in self.job_source.iterReady():
                    yield lambda: self.runJobInSubprocess(job)
                yield None
        return PollingTaskSource(5, producer().next)

    def doConsumer(self):
        """Create a ParallelLimitedTaskConsumer for this job type."""
        consumer = ParallelLimitedTaskConsumer(1)
        return consumer.consume(self.getTaskSource())

    def runAll(self):
<<<<<<< HEAD
        self.pool.start()
=======
        """Run all ready jobs, and any that become ready while running."""
>>>>>>> b0e479a2
        d = defer.maybeDeferred(self.doConsumer)
        d.addCallbacks(self.terminated, self.failed)

<<<<<<< HEAD
    def terminated(self, ignored=None):
        """Callback to stop the processpool and reactor."""
        deferred = self.pool.stop()
        deferred.addBoth(lambda ignored: reactor.stop())

    def failed(self, failure):
=======
    @staticmethod
    def failed(failure):
        """Callback for when the job fails."""
>>>>>>> b0e479a2
        failure.printTraceback()
        self.terminated()

    @classmethod
<<<<<<< HEAD
    def runFromSource(cls, job_source, logger, error_utility=None):
=======
    def runFromSource(cls, job_source, logger):
        """Run all ready jobs provided by the specified source."""
>>>>>>> b0e479a2
        logger.info("Running through Twisted.")
        runner = cls(job_source, removeSecurityProxy(job_source).amp, logger,
                     error_utility)
        reactor.callWhenRunning(runner.runAll)
        handler = getsignal(SIGCHLD)
        try:
            reactor.run()
        finally:
            signal(SIGCHLD, handler)
        return runner


class JobCronScript(LaunchpadCronScript):
    """Base class for scripts that run jobs."""

    def __init__(self, runner_class=JobRunner):
        dbuser = getattr(config, self.config_name).dbuser
        super(JobCronScript, self).__init__(self.config_name, dbuser)
        self.runner_class = runner_class

    def main(self):
        job_source = getUtility(self.source_interface)
        runner = self.runner_class.runFromSource(job_source, self.logger)
        self.logger.info(
            'Ran %d %s jobs.',
            len(runner.completed_jobs), self.source_interface.__name__)
        self.logger.info(
            '%d %s jobs did not complete.',
            len(runner.incomplete_jobs), self.source_interface.__name__)<|MERGE_RESOLUTION|>--- conflicted
+++ resolved
@@ -212,17 +212,11 @@
 
     @classmethod
     def runFromSource(cls, job_source, logger):
-<<<<<<< HEAD
+        """Run all ready jobs provided by the specified source."""
         with removeSecurityProxy(job_source.contextManager()):
             logger.info("Running synchronously.")
             runner = cls.fromReady(job_source, logger)
             runner.runAll()
-=======
-        """Run all ready jobs provided by the specified source."""
-        logger.info("Running synchronously.")
-        runner = cls.fromReady(job_source, logger)
-        runner.runAll()
->>>>>>> b0e479a2
         return runner
 
     def runAll(self):
@@ -272,7 +266,6 @@
 class TwistedJobRunner(BaseJobRunner):
     """Run Jobs via twisted."""
 
-<<<<<<< HEAD
     def __init__(self, job_source, job_amp, logger=None, error_utility=None):
         starter = main.ProcessStarter(
             bootstrap=BOOTSTRAP, packages=('twisted', 'ampoule'),
@@ -280,10 +273,6 @@
             'PATH': os.environ['PATH'],
             'LPCONFIG': os.environ['LPCONFIG']})
         super(TwistedJobRunner, self).__init__(logger, error_utility)
-=======
-    def __init__(self, job_source, logger=None):
-        super(TwistedJobRunner, self).__init__(logger=logger)
->>>>>>> b0e479a2
         self.job_source = job_source
         self.pool = pool.ProcessPool(job_amp, starter=starter, min=0)
 
@@ -324,36 +313,24 @@
         return consumer.consume(self.getTaskSource())
 
     def runAll(self):
-<<<<<<< HEAD
+        """Run all ready jobs, and any that become ready while running."""
         self.pool.start()
-=======
-        """Run all ready jobs, and any that become ready while running."""
->>>>>>> b0e479a2
         d = defer.maybeDeferred(self.doConsumer)
         d.addCallbacks(self.terminated, self.failed)
 
-<<<<<<< HEAD
     def terminated(self, ignored=None):
         """Callback to stop the processpool and reactor."""
         deferred = self.pool.stop()
         deferred.addBoth(lambda ignored: reactor.stop())
 
     def failed(self, failure):
-=======
-    @staticmethod
-    def failed(failure):
         """Callback for when the job fails."""
->>>>>>> b0e479a2
         failure.printTraceback()
         self.terminated()
 
     @classmethod
-<<<<<<< HEAD
     def runFromSource(cls, job_source, logger, error_utility=None):
-=======
-    def runFromSource(cls, job_source, logger):
         """Run all ready jobs provided by the specified source."""
->>>>>>> b0e479a2
         logger.info("Running through Twisted.")
         runner = cls(job_source, removeSecurityProxy(job_source).amp, logger,
                      error_utility)
