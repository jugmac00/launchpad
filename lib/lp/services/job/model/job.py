# Copyright 2009-2011 Canonical Ltd.  This software is licensed under the
# GNU Affero General Public License version 3 (see the file LICENSE).

"""ORM object representing jobs."""

__metaclass__ = type
__all__ = ['InvalidTransition', 'Job', 'JobStatus']


from calendar import timegm
import datetime
import time

import pytz
import simplejson
from sqlobject import (
    IntCol,
    StringCol,
    )
from storm.expr import (
    And,
    Or,
    Select,
    )
from storm.locals import (
    Int,
    Reference,
    )
from zope.interface import implements

from canonical.database.constants import UTC_NOW
from canonical.database.datetimecol import UtcDateTimeCol
from canonical.database.enumcol import EnumCol
from canonical.database.sqlbase import (
    quote,
    SQLBase,
    )
from lp.app.longpoll import emit
from lp.services.job.interfaces.job import (
    IJob,
    JobStatus,
    LeaseHeld,
    )


UTC = pytz.timezone('UTC')


class InvalidTransition(Exception):
    """Invalid transition from one job status to another attempted."""

    def __init__(self, current_status, requested_status):
        Exception.__init__(
            self, 'Transition from %s to %s is invalid.' %
            (current_status, requested_status))


class Job(SQLBase):
    """See `IJob`."""

    implements(IJob)

    scheduled_start = UtcDateTimeCol()

    date_created = UtcDateTimeCol()

    date_started = UtcDateTimeCol()

    date_finished = UtcDateTimeCol()

    lease_expires = UtcDateTimeCol()

    log = StringCol()

    _status = EnumCol(enum=JobStatus, notNull=True, default=JobStatus.WAITING,
                      dbName='status')

    attempt_count = IntCol(default=0)

    max_retries = IntCol(default=0)

    requester_id = Int(name='requester', allow_none=True)
    requester = Reference(requester_id, 'Person.id')

    # Mapping of valid target states from a given state.
    _valid_transitions = {
        JobStatus.WAITING:
            (JobStatus.RUNNING,
             JobStatus.SUSPENDED),
        JobStatus.RUNNING:
            (JobStatus.COMPLETED,
             JobStatus.FAILED,
             JobStatus.SUSPENDED,
             JobStatus.WAITING),
        JobStatus.FAILED: (),
        JobStatus.COMPLETED: (),
        JobStatus.SUSPENDED:
            (JobStatus.WAITING,),
        }

    # Set of all states where the job could eventually complete.
    PENDING_STATUSES = frozenset(
        (JobStatus.WAITING,
         JobStatus.RUNNING,
         JobStatus.SUSPENDED))

    def _set_status(self, status):
        if status not in self._valid_transitions[self._status]:
            raise InvalidTransition(self._status, status)
        old_status, self._status = self._status, status
        # Announce the status change.
        event = simplejson.dumps(dict(old_status=old_status.name))
        emit(self, status, event)

    status = property(lambda x: x._status)

    @property
<<<<<<< HEAD
    def job_id(self):
        """See `IJob`."""
        return self.id
=======
    def is_pending(self):
        """See `IJob`."""
        return self.status in self.PENDING_STATUSES
>>>>>>> 7281db66

    @classmethod
    def createMultiple(self, store, num_jobs, requester=None):
        """Create multiple `Job`s at once.

        :param store: `Store` to ceate the jobs in.
        :param num_jobs: Number of `Job`s to create.
        :param request: The `IPerson` requesting the jobs.
        :return: An iterable of `Job.id` values for the new jobs.
        """
        job_contents = [
            "(%s, %s)" % (
                quote(JobStatus.WAITING), quote(requester))] * num_jobs
        result = store.execute("""
            INSERT INTO Job (status, requester)
            VALUES %s
            RETURNING id
            """ % ", ".join(job_contents))
        return [job_id for job_id, in result]

    def acquireLease(self, duration=300):
        """See `IJob`."""
        if (self.lease_expires is not None
            and self.lease_expires >= datetime.datetime.now(UTC)):
            raise LeaseHeld
        expiry = datetime.datetime.fromtimestamp(time.time() + duration,
            UTC)
        self.lease_expires = expiry

    def getTimeout(self):
        """Return the number of seconds until the job should time out.

        Jobs timeout when their leases expire.  If the lease for this job has
        already expired, return 0.
        """
        expiry = timegm(self.lease_expires.timetuple())
        return max(0, expiry - time.time())

    def start(self):
        """See `IJob`."""
        self._set_status(JobStatus.RUNNING)
        self.date_started = datetime.datetime.now(UTC)
        self.date_finished = None
        self.attempt_count += 1

    def complete(self):
        """See `IJob`."""
        self._set_status(JobStatus.COMPLETED)
        self.date_finished = datetime.datetime.now(UTC)

    def fail(self):
        """See `IJob`."""
        self._set_status(JobStatus.FAILED)
        self.date_finished = datetime.datetime.now(UTC)

    def queue(self):
        """See `IJob`."""
        self._set_status(JobStatus.WAITING)
        self.date_finished = datetime.datetime.now(UTC)

    def suspend(self):
        """See `IJob`."""
        self._set_status(JobStatus.SUSPENDED)

    def resume(self):
        """See `IJob`."""
        if self.status is not JobStatus.SUSPENDED:
            raise InvalidTransition(self._status, JobStatus.WAITING)
        self._set_status(JobStatus.WAITING)
        self.lease_expires = None


Job.ready_jobs = Select(
    Job.id,
    And(
        Job._status == JobStatus.WAITING,
        Or(Job.lease_expires == None, Job.lease_expires < UTC_NOW),
        Or(Job.scheduled_start == None, Job.scheduled_start <= UTC_NOW),
        ))<|MERGE_RESOLUTION|>--- conflicted
+++ resolved
@@ -115,15 +115,14 @@
     status = property(lambda x: x._status)
 
     @property
-<<<<<<< HEAD
     def job_id(self):
         """See `IJob`."""
         return self.id
-=======
+
+    @property
     def is_pending(self):
         """See `IJob`."""
         return self.status in self.PENDING_STATUSES
->>>>>>> 7281db66
 
     @classmethod
     def createMultiple(self, store, num_jobs, requester=None):
