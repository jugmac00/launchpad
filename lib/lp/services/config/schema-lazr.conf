#
# This file is ordered alphabetically.  Please help keep it that way! -- mars
#

[answertracker]
# The database user which will be used to expire questions.
# datatype: string
dbuser: answertracker

# The number of days of inactivity required before a question in
# the open or needs information state is expired.
# datatype: integer
days_before_expiration: 15

# The email domain, to which incomings emails should be sent.
# datatype: string
email_domain: answers.launchpad.net


[archivepublisher]
# The database user which will be used by this process.
# datatype: string
dbuser: archivepublisher

# Location where the run-parts directories for publish-ftpmaster
# customization are to be found.  Absolute path, or "none" to skip
# execution of run-parts.
#
# Under this directory, publish-ftpmaster will look for directories
# <distro>/publish-distro.d and <distro>/finalize.d.
#
# datatype: string
run_parts_location: none


[auditor]
host: localhost
port: none


[binaryfile_expire]
dbuser: binaryfile-expire


[branchscanner]
branch_revision_delete_count: 100


[builddmaster]
# The database user which will be used by this process.
# THIS IS DEPRECATED, as the remaining code pulling this config item
# should not be and fixed to use dedicated users.
# datatype: string
dbuser: fiera

# datatype: string
default_sender_address: noreply@launchpad.net

# Command-line used to reset the virtual builder. 'vm_host'
# variable will be replaced by the context builder virtual
# machine host.
# datatype: string
vm_resume_command: echo %(vm_host)s

# The time in seconds that the builddmaster will wait for a
# reply from non-virtualized buildd slave.
# datatype: integer
socket_timeout: 40

# The time in seconds that the builddmaster will wait for a
# reply from virtualized buildd slaves.
# datatype: integer
virtualized_socket_timeout: 30

# Activate the Build Notification system.
# datatype: boolean
send_build_notification: True

# datatype: string
default_sender_name: Launchpad Buildd System

# Controls the notification of sourcepackagerelease.creator.
# If disable only the default_recipient will be notified.
# datatype: boolean
notify_owner: True

# This is the command invoked by the buildd master when it wants
# to process a package upload into the launchpad. The buildd
# master splits the command on spaces so no escaping is allowed.
# If the token BUILDID is present, the build master will replace
# it with the ID of the build record for the upload.
# The build master will append the directory containing the files
# to the command before executing it.
# datatype: string
uploader: none

# Directory to be created to store build results.
# datatype: string
root: none

# Optional sources.list entry to send to build slaves when doing recipe
# builds involving bzr-builder.  Use this form so that the series is set:
# deb http://foo %(series)s main
# datatype: string
bzr_builder_sources_list: none


[canonical]
# datatype: boolean
show_tracebacks: False

# datatype: string
noreply_from_address: noreply@launchpad.net

# datatype: existing_directory
pid_dir: /var/tmp

# datatype: string
bounce_address: bounces@canonical.com

# datatype: string
admin_address: system-error@launchpad.net

# datatype: urlbase
cron_control_url: file:cronscripts.ini


[checkwatches]
# The database user to run this process as.
# datatype: string
dbuser: checkwatches

# datatype: integer
batch_query_threshold: 10

# datatype: integer
default_socket_timeout: 30

# datatype: boolean
sync_comments: True

# datatype: boolean
sync_debbugs_comments: False

# The URL to the internal XML-RPC server.
# datatype: string
xmlrpc_url: http://xmlrpc-private.launchpad.dev:8087/bugs

[checkwatches.credentials]
# Login credentials for bug trackers.
rt.example.com.username: none
rt.example.com.password: none
rt.cpan.org.username: none
rt.cpan.org.password: none
bugzilla-3.4.example.com.username: none
bugzilla-3.4.example.com.password: none
bugzilla.gnome.org.username: none
bugzilla.gnome.org.password: none
bugzilla.mozilla.org.username: none
bugzilla.mozilla.org.password: none
gcc.gnu.org.username: none
gcc.gnu.org.password: none


[codebrowse]
# Where to store codebrowse's sqlite "files changed" caches.  If
# empty, the logs will be stored in a folder called 'logs' next to the
# start-loggerhead.py script.
#
# datatype: string
cachepath:

# Where to put codebrowse's "debug.log" and "access.log" files.
#
# datatype: string
log_folder:

# Where to redirect invalid pages to.
#
# datatype: string
launchpad_root:

# The IP address to listen on.
#
# datatype: string
listen_host: 0.0.0.0

# The port to listen on.
#
# datatype: int
port: 8080

# A file path that contains a secret used for verifying cookies sent
# to codebrowse.  This file should ideally contain 64 bytes of random
# data, and should be considered private -- if it is disclosed, we
# should immediately replace it with different random data.  It should
# be readable only by the user running loggerhead.
#
# datatype: string
secret_path:


[codehosting]
# datatype: string
logfile: -

# The location of the log file used by the LaunchpadForkingService
# datatype: string
forker_logfile: -

# Should we be using the forking daemon? Or should we be calling spawnProcess
# instead?
# datatype: boolean
use_forking_daemon: False
# What disk path will the daemon listen on
# datatype: string
forking_daemon_socket: /var/tmp/launchpad_forking_service.sock

# The prefix of the web URL for all public branches. This should end with a
# slash.
#
# If that value is changed in production, the
# branch_url_constraint_not_supermirror database constraint should be updated.
#
# datatype: urlbase
supermirror_root: http://bazaar.launchpad.net/

# The URL of the XML-RPC endpoint that handles authentication of SSH
# users. This should implement IAuthServer.
#
# datatype: string
authentication_endpoint: none

# The URL of the XML-RPC endpoint that implements ICodehostingAPI.
#
# datatype: string
codehosting_endpoint: none

# datatype: string
bzr_lp_prefix: lp:

# The hosts which may be used to refer to this server's branches in lp: urls
# The comma is used to produce the empty string.
lp_url_hosts: ,production

# datatype: string
host_key_pair_path: none

# datatype: string
# The directory where the mirrored copy of all branches are stored. Also
# called the 'mirrored area'.
mirrored_branches_root: /var/tmp/bazaar.launchpad.dev/mirrors

# datatype: boolean
spew: False

# datatype: boolean
launch: False

# The URL prefix for links to the Bazaar code browser.  Links are
# formed by appending the branch's unique name to the root URL.
#
# datatype: urlbase
codebrowse_root: http://bazaar.launchpad.net/

# The URL prefix for https links to the Bazaar code browser, which
# allows access to private branches authenticated with OpenID.  Links
# are formed by appending the branch's unique name to the root URL.
#
# datatype: urlbase
secure_codebrowse_root: https://bazaar.launchpad.net/


# The URL prefix for URLs that codebrowse requests should be
# internally proxied to.
# datatype: urlbase
internal_codebrowse_root:

# The URL prefix for where branches are served by URLs based on the
# branch ID.
# datatype: urlbase
internal_branch_by_id_root:

# Where the logging output of the scripts/branch-rewrite.py script
# goes.
#
# datatype: string
rewrite_script_log_file:

# datatype: string
banner: none

# datatype: string
port: tcp:5022

# Private mirror hosts
# A comma separated list of domain names that should not be shown
# to people not associated with the branch.  Any branches with a mirror
# location on one of the specified domains, or any of their subdomains
# will be hidden.  Should be removed when bug 235916 is fixed.
private_mirror_hosts: mysql.com

# Hostnames from which branches cannot be mirrored.
blacklisted_hostnames: localhost,127.0.0.1

# The codehosting access log location. Information such as connection, SSH
# login and session start times will be logged here.
access_log: /tmp/codehosting-access.log

# SSH connections that are idle for more than this many seconds are
# disconnected.
idle_timeout: 3600

# Products for which to expand lp:<product-name> to just HTTP urls.
# If we expect a lot of people to branch a particular product, we can
# save ourselves some load by directing them all to a HTTP url.
hot_products:

# Branch rewrite cache lifetime.
#
# How long, in seconds, to cache results of the branch path -> id
# mapping done by branch-rewrite.py for.
branch_rewrite_cache_lifetime: 10

# Update Preview diff ready timeout
#
# How long, in minutes, we wait for a branch to be ready in order to
# generate a diff for a merge proposal (in the UpdatePreviewDiffJob).
update_preview_diff_ready_timeout: 15

# Web status port
#
# An HTTP service that will have status 200 OK when the service is available
# for more connections, and 503 Service Unavailable when it is in the process
# of shutting down and so should not receive any more connections.
web_status_port = tcp:8022

# The URL of the internal Git hosting API endpoint.
internal_git_api_endpoint: none

# The URL prefix for links to the Git code browser.  Links are formed by
# appending the repository's path to the root URL.
#
# datatype: urlbase
git_browse_root: none

# The URL prefix for anonymous Git protocol fetches.  Links are formed by
# appending the repository's path to the root URL.
#
# datatype: urlbase
git_anon_root: none

# The URL prefix for Git-over-SSH.  Links are formed by appending the
# repository's path to the root URL.
#
# datatype: urlbase
git_ssh_root: none


[codeimport]
# Where the Bazaar imports are stored.
# datatype: string
bazaar_branch_store: sftp://hoover@escudero/srv/importd/www/

# The default value of the update interval of a code import from
# Subversion, in seconds.
# datatype: integer
default_interval_subversion: 21600

# The default value of the update interval of a code import from
# Git, in seconds.
# datatype: integer
default_interval_git: 21600

# The default value of the update interval of a code import from
# CVS, in seconds.
# datatype: integer
default_interval_cvs: 43200

# The default value of the update interval of a code import from
# Bazaar, in seconds.
# datatype: integer
default_interval_bzr: 21600

# Where the tarballs of foreign branches are uploaded for storage.
# datatype: string
foreign_tree_store: sftp://hoover@escudero/srv/importd/sources/

# After how many seconds to kill import workers that show no signs of
# activity.
worker_inactivity_timeout: 3600

# We will stop trying to import a branch if it fails this many times
# in a row.
consecutive_failure_limit: 5

# Import only this many revisions from git at once.
git_revisions_import_limit: 30000

# Import only this many revisions from svn (via bzr-svn) at once.
svn_revisions_import_limit: 500

[codeimportdispatcher]
# The directory where the code import worker should be directed to
# store its logs.
worker_log_dir: /var/tmp/codeimport

# Force the dispatcher to look for the code import machine with this
# hostname, rather than the hostname of the machine it is running on,
# so we can use a machine name from the sample data on developer
# machines.
forced_hostname: none

# Where to find the code import scheduler service.
codeimportscheduler_url:
    http://xmlrpc-private.launchpad.dev:8087/codeimportscheduler

# The maximum number of jobs to run on a machine at one time.
max_jobs_per_machine: 3


[codeimportworker]
# This code is used by the code-import-worker-monitor which lives in
# scripts/code-import-worker-monitor.py and
# lib/lp/codehosting/codeimport/worker_monitor.py.

# The interval in seconds the worker should wait between updates to the
# heartbeat field of the CodeImportJob row representing a job.
heartbeat_update_interval: 30

# The amount of time which can elapse between updating a job's heartbeat
# field before the job is considered reclaimable.  This is somewhat
# arbitrarily chosen, but ten times the expected update interval should be
# enough of a margin to prevent false positives and short enough to not impact
# the throughput of the system when a job gets stuck for some reason.
maximum_heartbeat_interval: 300

# The code import worker stores its working files in a directory named
# worker-for-branch-${BRANCH_ID} in this directory.
working_directory_root: /var/tmp/codeimport/data


[commercial]
# URL for salesforce proxy.
# datatype: string; a url
voucher_proxy_url:

# Port for salesforce proxy.
# datatype: integer
voucher_proxy_port:

# Salesforce proxy timeout in milliseconds. Calls taking longer than this value
# will be aborted.
# datatype: integer
voucher_proxy_timeout: 60000

# URL for purchasing a commercial subscription.
# datatype: string; a url
purchase_subscription_url:

# URL pointing to Ubuntu's licensing policy which Launchpad shares.
# datatype: string; a url
licensing_policy_url: https://help.launchpad.net/Legal/ProjectLicensing


[cveupdater]
# The database user which will be used by this process.
# datatype: string
dbuser: cve

# datatype: string
cve_db_url: http://cve.mitre.org/cve/downloads/allitems.xml.gz


[database]
# Connection strings, format as per the PQconnectdb connection string as
# documented at:
#     http://www.postgresql.org/docs/8.3/static/libpq-connect.html
# Note that user is not included, as it is specified by the dbuser
# option. This allows config sections to easily override just the dbuser.
# datatype: pgconnection
rw_main_master: dbname=launchpad_prod_3 host=wildcherry.canonical.com
# datatype: pgconnection
rw_main_slave:  dbname=launchpad_prod_2 host=chokecherry.canonical.com

# If the replication lag is more than this many seconds, slave databases
# will not be used.
max_usable_lag: 120

isolation_level: repeatable_read

# SQL statement timeout in milliseconds. If a statement
# takes longer than this to execute, then it will be aborted.
# A value of 0 turns off the timeout. If this value is not set,
# PostgreSQL's default setting is used.
# datatype: integer
db_statement_timeout: none

# The statement timeout will be updated after this many
# ms of statements being executed, decreasing the statement
# timeout while the request is being processed. We don't just
# update the statement timeout after every query to control
# the number of unnecessary db queries sent.
# datatype: integer
db_statement_timeout_precision: 5000

# A soft request timeout in milliseconds.  If a request
# takes longer than this timeout, an oops will be logged.
# If unset, requests will not cause soft timeouts.
# datatype: integer
soft_request_timeout: None

# The Storm cache type to use. May be 'default', 'generational' or 'stupid'
# datatype: string
storm_cache: generational

# The size of the Storm cache in objects. We start small, because this
# is the default used by everything and we have no idea if we are
# dealing with tiny objects or huge objects. Individual scripts can
# easily increase the cache size if database performance is an issue
# and RAM usage is not. See Bug #393625 for the issue that prompted
# this change.
# datatype: integer
storm_cache_size: 10000

# Where database/replication/slon_ctl.py dumps its logs. Used for the
# staging replication environment.
# datatype: existing_directory
replication_logdir: database/replication


[diff]
# The maximum size in bytes to read from the librarian to make available in
# the web UI.  512k == 524288 bytes.
# datatype: integer
max_read_size: 524288

# The maximum number of lines to format using the format_diff tal formatter.
max_format_lines: 5000


[distributionmirrorprober]
# The database user which will be used by this process.
# datatype: string
dbuser: distributionmirror

# The time in seconds that the mirror prober will wait for
# a reply.
# datatype: integer
timeout: 30

# Should we set an http_proxy environment variable before
# running the prober?
# datatype: boolean
use_proxy: True

# If true, the mirror prober will only try to connect to
# localhost; all other hosts it'll return a success without
# even trying to connect.
# datatype: boolean
localhost_only: False

# The URL to the file containing the list of ISO images that a
# mirror must contain.
# datatype: string
cdimage_file_list_url: http://releases.ubuntu.com/.manifest


[error_reports]
# A prefix for "OOPS" codes for this process instance.
# This is used to allow storing the reports from different
# Launchpad instances in the same directory structure.
# datatype: string
oops_prefix: none

# Directory to write error reports to.
# datatype: string
error_dir: none

# AMQP exchange to publish OOPSes to
error_exchange: oopses

# AMQP routing key to use
error_queue_key:


[expiredmembershipsflagger]
# The database user which will be used by this process.
# datatype: string
dbuser: teammembership


[generateppahtaccess]
dbuser: generateppahtaccess


[gina]
# The database user which will be used by this process.
# datatype: string
dbuser: gina

[gina_target.template]
# The distribution name (e.g. ubuntu) from where the packages
# will be taken and to where they will be imported into
# launchpad. A distribution with name DISTRO must be created
# on launchpad before been used because gina is not able to
# create distributions.
# datatype: string
distro: none

# The distroseries name (e.g. hoary) from where the packages
# will be taken and to where they will be imported (published)
# into launchpad. A distroseries with name DISTROSERIES inside
# the distribution DISTRO must be created on launchpad before
# been used because gina is not able to create distroseries.
# datatype: string
distroseries: none

# A comma separated list with the architectures that should
# be imported into Launchpad. DistroArchSeries entries for
# this architectures having the architecturetag equal to each
# element in ARCHS should be created previously for the given
# DISTROSERIES.
# datatype: string
architectures: i386,powerpc,amd64

# A comma separated list with the component names
# that should be imported into launchpad. As well as in
# distribution and distroseries the components must already
# exists inside launchpad. Currently the componentselection
# table is not checked but ideally it too should be populated.
# datatype: string
components: main,universe,restricted,multiverse

# A full path to where the keyrings files are
# available. These keyrings are used to look up who signed
# what wherever possible.
# datatype: string
keyrings: /usr/share/keyrings

# ROOT is the full path to a debian-style archive from where
# the packages and its info will be read. This directory
# should contain a pool and dists pair of trees.
# datatype: string
root: none

# The pocket where this import should go. A "pocket" is a
# sub-archive for a distribution series. The default pocket
# is called "release", others are "security", "updates" and
# "proposed". There may be more. Packages can be published in
# a specific pocket after the release is made, before that
# they will always be published in the "release" pocket.
# datatype: string
pocket: release

# The distroseries name to where packages should be published
# when working with pockets. Thats because on debian model
# hoary-updates can be seen as another distroseries but it
# does not happens on launchpad.
# datatype: string
pocketrelease: none

# If specified, override packages' components to this value.
# This only affects the publisher tables and may also override
# the archive according to the existing component/archive
# overriding rules.
# datatype: string
componentoverride: none

# If true, only the source packages are imported and the
# binary packages ignored.
# datatype: boolean
source_only: false

# If true, only the source package names are imported into
# Launchpad
# datatype: boolean
sourcepackagenames_only: false


[gina_target.hoary.optional]
# This section is only used in tests. The test conf must set the key values.

[gina_target.breezy.optional]
# This section is only used in tests. The test conf must set the key values.

[gina_target.dapper.optional]
# This section is only used in tests. The test conf must set the key values.

[gina_target.dapper-updates.optional]
# This section is only used in tests. The test conf must set the key values.

[gina_target.bogus.optional]
# This section is only used in tests. The test conf must set the key values.

[gina_target.partner.optional]
# This section is only used in tests. The test conf must set the key values.

[gina_target.lenny.optional]
components: main,contrib,non-free
distro: debian
distroseries: lenny
pocketrelease: lenny

[gina_target.squeeze.optional]
components: main,contrib,non-free
distro: debian
distroseries: squeeze
pocketrelease: squeeze

[gina_target.wheezy.optional]
components: main,contrib,non-free
distro: debian
distroseries: wheezy
pocketrelease: wheezy

[gina_target.jessie.optional]
components: main,contrib,non-free
distro: debian
distroseries: jessie
pocketrelease: jessie

[gina_target.stretch.optional]
components: main,contrib,non-free
distro: debian
distroseries: stretch
pocketrelease: stretch

[gina_target.sid.optional]
components: main,contrib,non-free
distro: debian
distroseries: sid
pocketrelease: sid

[gina_target.experimental.optional]
components: main,contrib,non-free
distro: debian
distroseries: experimental
pocketrelease: experimental


[google_test_service]
# Run a web service stub that simulates the Google search service.

# Where are our canned XML responses stored?
canned_response_directory: lib/lp/services/googlesearch/tests/data/

# Which file maps service URLs to the XML that the server returns?
mapfile: lib/lp/services/googlesearch/tests/data/mapping.txt

# Where should the service log files live?
log: logs/google-stub.log

# Do we actually want to run the service?
launch: False


[google]
# client_id is the unique id Launchpad was issued by Google.
# datatype: string
client_id:

# site is the host and path that search requests are made to.
# eg. http://www.google.com/cse
# datatype: string, a url to a host
site: http://www.google.com/cse

# url_rewrite_exceptions is a list of launchpad.net domains that must
# not be rewritten.
# datatype: string of space separated domains
# Example: help.launchpad.net login.launchapd.net
url_rewrite_exceptions: help.launchpad.net

# maps_api_key is the API key we use for Google Maps. Values for the API
# keys are documented in lib/canonical/launchpad/google.txt
# The default value is the key for the launchpad.net domain, so we only
# need to override it when running in dev mode.
# datatype: string
maps_api_key:

[gpghandler]
# Host running PKS-like (SKS) keyserver Application.
# datatype: ip_address_or_hostname
host: keyserver.internal

# A public host running PKS-like (SKS) keyserver Application.
# This option is used to display links in the UI referring to
# the public keyserver.
# datatype: ip_address_or_hostname
public_host: keyserver.ubuntu.com

# Port number on Host to access the keyserver.
# datatype: int
port: 11371

[haproxy_status_view]
# Configuration for the +haproxy monitoring URL

# Result code to return when the app server is going down.
# datatype: int
going_down_status: 500


[karmacacheupdater]
# The database user which will be used by this process.
# datatype: string
dbuser: karma

# When calculating karma, if a categories scaling factor is
# larger than this it is reduced down to this maximum. This is
# to stop ridiculous spikes when a new category is added and
# there is little karma in the category's pool.
# datatype: integer
max_scaling: 500


[launchpad]
# The database user which will be used by this process.
# datatype: string
dbuser: launchpad_main

# Whether or not to enable a test OpenID provider on the testopenid vhost.
# It's a test provider, not meant to be enabled on production.
# datatype: boolean
enable_test_openid_provider: False

# The password to accept for all users for HTTP basic auth.
# If None, HTTP basic auth is disabled
# Obviously this should never be set in anything even vaguely
# resembling a production enviornment.
basic_auth_password: none

# Assume the slave database is lagged if it takes more than this many
# milliseconds to calculate this information from the Slony-I tables.
# datatype: integer
lag_check_timeout: 250

# If False, do not launch the appserver.
# datatype: boolean
launch: True

# URL to the OpenID provider to authenticate against.
openid_provider_root: none

# Comma-separated list of additional URLs to recognise as valid prefixes
# for our accounts' OpenID identifiers. We only store the suffix, and
# the suffix is provided by two providers.
openid_alternate_provider_roots: none

# If true, the main template will be styled so that it is
# obvious to the end user that they are using a demo system
# and that any changes they make will be lost at some point.
# This should not be true for any systems talking to the
# production database.
# datatype: boolean
is_demo: False

# On launchpad.net, Launchpad's version and revision numbers aren't shown,
# because it's a Web site. Should be True for launchpad.net and False for all
# other systems.
# datatype: boolean
is_lpnet: False

# Proxy to be used when issuing HTTP requests.
#
# XXX: StuartBishop 2007-06-09: This should be in the canonical section,
# not the Launchpad section? At the moment, there are only scripts
# using this.
# datatype: string
http_proxy: http://squid.internal:3128/

# Session cookies being sent to a subdomain of the parent
# domains listed here will be sent to the parent domain,
# allowing sessions to be shared between vhosts.
# Domains should not start with a leading '.'.
cookie_domains:
    demo.launchpad.net, staging.launchpad.net, launchpad.net, launchpad.dev

# Maximum size of product release download files in bytes. A value
# of 0 means no limit.
# datatype: integer
# 1GiB
max_productrelease_file_size: 1073741824

# Maximum size of a product release download file signature in bytes.
# A value of 0 means no limit.
# datatype: integer
max_productrelease_signature_size: 1024

# If this is provided, the message given in the string will appear
# in the site status bar at the top of every page.
# datatype: string
site_message:

# The default size used in a batched branch listing of results.
# Set the batching size for branch listings to be small, but
# different from the default size when testing so we can confirm
# that it is using the appropriate setting.
# datatype: integer
branchlisting_batch_size: 100

# The default size used in a batched display of team mugshots.
mugshot_batch_size: 32

# The default size used in a batched display of announcements.
announcement_batch_size: 5

# The default size used in a batched display of product download
# files.  The releases are batched, not the individual files.
download_batch_size: 10

# The default size of a list that summarizes and introduces a larger list.
summary_list_size: 10

# If restrict_to_team is set (such as on the beta
# website), then this indicates the hostname suffix for
# the non-restricted version of Launchpad.  Replacing
# config.launchpad.vhosts.mainsite.hostname with this
# value in a URI should give a valid host.
#
# This is intended to provide a way for non beta-testers
# to get back to the production instance if they are
# given a beta URL.
# datatype: string
non_restricted_hostname: launchpad.net

# Number of seconds a blob stored in the temporary blob storage
# must remain before it may be garbage collected.
# datatype: integer
default_blob_expiry: 10800

# The default size used in a batched listing of results. See
# lp.services.webapp.batching for details. Use a
# small list for development because there is not a lot of
# sampledata.
# datatype: integer
default_batch_size: 50

# The maximum batch size that can be requested. A higher
# number will raise an InvalidBatchSizeError.
# datatype: integer
max_batch_size: 300

# Maximum size of attachments in bytes. A value of 0 means
# no limit.
# datatype: integer
max_attachment_size: 0

# Email address, to which all error reports are sent.
# Messages should have distinct Subject: or Keywords: headers
# so they can be filtered easily. Whenever code starts using this,
# we probably need to setup a new Mailman topic in the
# launchpad-error-reports mailing list or the error reports will
# be lost.
# datatype: string
errors_address: launchpad-error-reports@lists.canonical.com

# Email address for the Launchpad users mailing list.
# datatype: string
users_address: launchpad-users@lists.launchpad.net

# If this is provided, only members of the given team, and
# launchpad admins, may access the site.  Anonymous access is
# not allowed.  If this is provided, but not a known team name,
# only launchpad admins may access the site.
# datatype: string
restrict_to_team:

# The maximum number of minutes that Branch feeds should be cached for.
# datatype: integer
max_branch_feed_cache_minutes: 60

# The maximum number of minutes that Revision feeds should be cached for.
# datatype: integer
max_revision_feed_cache_minutes: 60

# Maximum size of blobs that can be stored in the temporary
# blob storage. Set to 0 for unlimited.
# datatype: integer
max_blob_size: 0

# datatype: integer
branch_dormant_days: 180

# The maximum number of minutes that feeds should be cached for.
# This is used to set the Expires and Cache-Control headers.
# datatype: integer
max_feed_cache_minutes: 60

# The maximum number of direct user-to-user emails allowed within a certain
# time period.
# datatype: int
user_to_user_max_messages: 3

# The time period for calculating the maximum number direct emails per user.
# datetime: canonical.lazr.config.as_timedelta
user_to_user_throttle_interval: 24h

# OOPS reports root for linking to OOPS reports.
# datatype: urlbase
oops_root_url: https://oops.canonical.com/oops/?oopsid=

# Domain part of the bugs' email addresses. All email addresses in
# this domain should get redirected to the MailIntoLaunchpad handler.
# datatype: string
bugs_domain: bugs.launchpad.net

# Domain part of the code's email addresses. All email addresses in
# this domain should get redirected to the code mail handler.
# datatype: string
code_domain: code.launchpad.net

# The URL prefix for importd's bzr branches that it imports from
# other RCSes like CVS.  Used to generate URLs for the branch
# puller to use, not for public URLs.
# datatype: urlbase
bzr_imports_root_url: http://escudero.ubuntu.com:680/

# This key allows us to selectively disable the bug search feeds
# because of performance concerns.
# datatype: boolean
is_bug_search_feed_active: True

# The maximum number of minutes that Bug feeds should be cached for.
# datatype: integer
max_bug_feed_cache_minutes: 60

# datatype: integer
code_homepage_product_cloud_size: 120

# The database used by our GeoIP library.
geoip_database: /usr/share/GeoIP/GeoIPCity.dat

# The identity used to do remote geo to time zone lookups at
# ba-ws.geonames.net.
geonames_identity:

# The maximum number of lines that should be parsed by the launchpad
# log parser. The default value of None means there is no maximum.
logparser_max_parsed_lines: None

# The URL to the RSS feed that will be displayed on the front page
homepage_recent_posts_feed: http://blog.launchpad.net/tag/front-page/feed

# The number of items to display:
homepage_recent_posts_count: 6

# The URL of the XML-RPC endpoint that allows querying of feature
# flags. This should implement IFeatureFlagApplication.
#
# datatype: string
feature_flags_endpoint:

[launchpad_session]
# The database connection string.
# datatype: pgconnection
database: none

# The dbuser setting is added to the connection string, to allow configs
# to easily override this particular setting.
# datatype: string
dbuser: session

# The id of the cookie used to store the session token.
# datatype: string
cookie: launchpad

# These are unused as of July 2011. Remove when far flung config files
# have had a chance to remove these entries.
#
# datatype: string
dbhost: none
# datatype: string
dbname: session_prod


[librarianlogparser]
logs_root = /srv/launchpadlibrarian.net-logs


[librarian]
# The database user which will be used by this process.
# datatype: string
dbuser: librarian

isolation_level: read_committed

# Port number Librarian listens for storage requests on.
# datatype: int
upload_port: 9090

# Port number the Restricted Librarian listens for storage
# requests on.
# datatype: int
restricted_upload_port: 9095

# Port number Librarian listens for HTTP GET and
# HEAD requests on.
# datatype: int
download_port: 8000

# Port number Restricted Librarian listens for HTTP GET and
# HEAD requests on.
# datatype: int
restricted_download_port: 8005

# Host Librarian is listening on for storage requests.
# datatype: ip_address_or_hostname
upload_host: localhost

# Host Librarian is listening on for HTTP requests.
# datatype: ip_address_or_hostname
download_host: localhost

# Host the Restricted Librarian is listening on for storage
# requests.
# datatype: ip_address_or_hostname
restricted_upload_host: localhost

# Host the Restricted Librarian is listening on for HTTP requests.
# datatype: ip_address_or_hostname
restricted_download_host: localhost

# The base URL used to generate URLs to the Library contents.
# Note that this might be on a different host or port to what is
# specified above if access to the Library is via Apache redirects.
# datatype: urlbase
download_url: http://librarian.launchpad.net/

# The base URL used to generate URLs to the Restricted Library contents.
# datatype: urlbase
restricted_download_url: http://restricted-librarian.launchpad.net/

use_https = True


[librarian_gc]
# The database user which will be used by this process.
# datatype: string
dbuser: librariangc


[librarian_server]
# datatype: ip_address_or_hostname
upstream_host: none

# datatype: port_number
upstream_port: 80

# datatype: boolean
launch: False

# datatype: boolean
spew: False

# datatype: string
logfile: -

# The log file used by the restricted version of the Librarian.
# datatype: string
restricted_logfile: -

# datatype: string
root: none

# Swift connection information and secret.
#
# datatype: urlbase
os_auth_url: none

# datatype: string
os_username: none

# datatype: string
os_password: none

# datatype: string
os_tenant_name: none


# Mailman configuration.  This is only a shim to the real Mailman
# configuration system and is primarily used to specify settings that
# differ from the defaults, or are needed during the build.
[mailman]

# This string is used in the X-Launchpad-Hash header as salt in a hash that's
# added whenever a Launchpad-generated message will potentially get delivered
# to a Mailman mailing list. The header basically just tells Mailman that the
# message should be pre-approved.
# datatype: string
shared_secret: sutsGNcUEpc

# datatype: string
list_help_header: https://help.launchpad.net/ListHelp

# datatype: string
archive_address: archive@mail-archive.com

# Whether Mailman should be started (i.e mailmanctl start).
# datatype: boolean
launch: False

# datatype: integer
xmlrpc_runner_sleep: 10

# Socket timeout on XML-RPC connections made by Mailman.
# This should at least be higher than the LP request timeout.
# datatype: integer
xmlrpc_timeout: 10

# How often do we run the bounce processor?  For production, the default 15
# minutes is fine, for testing we want to run it more often.
# datatype: int
register_bounces_every: 900

# The hostname and port in the form of hostname:port.
# datatype: string
smtp: localhost:25

# Ceiling on the number of recipients that can be specified in a single SMTP
# transaction.  Set to 0 to submit the entire recipient list in one
# transaction.
# WARNING: Make sure that this matches the limits on the SMTP host!
# datatype: integer
smtp_max_rcpts: 50

# Ceiling on the number of SMTP sessions to perform on a single socket
# connection.
# WARNING: Make sure that this matches the limits on the SMTP host!
# datatype: integer
smtp_max_sesions_per_connection: 200

# The list owner header is a template URL that may contain
# $team_name in it.
# datatype: string
list_owner_header_template: https://launchpad.net/~$team_name

# datatype: string
xmlrpc_url: http://xmlrpc-private.launchpad.dev:8087/mailinglists

# datatype: string
archive_url_template: http://lists.launchpad.net/$team_name

# The list subscription header is a template URL that may contain
# $team_name in it.
# datatype: string
list_subscription_headers: https://launchpad.net/~$team_name

# The XMLRPC qrunner batch size when requesting mailing list information.  The
# qrunner will only ask for the info for these number of mailing lists at a
# time, though all will be requested during any one time through the loop.
# datatype: integer
subscription_batch_size: 25

# Hard and soft limits on the size of messages that will be accepted by
# Mailman.  Messages below the soft limit in size are not moderated.  Between
# the soft and hard limit, messages will be held for moderator approval.
# Above the hard limit, messages will be logged and discarded with no
# notification to the sender.  The Exim hard limit on incoming mail to
# lists.launchpad.net is 50MB so the Mailman hard limit should never be hit in
# practice.  These numbers are in bytes.
soft_max_size: 2000000
hard_max_size: 50000000

# Whether Mailman should be built if it is not already.
# datatype: boolean
build: false

# Specify Mailman's configure's --prefix argument.
# If a value is given we assume it's a path and make it absolute.
# datatype: string
build_prefix:

# The 'VAR_DIR' location.  This is where Mailman will put and look
# for variable run time data, such as the list pickles and queue
# directories.
# datatype: string
build_var_dir: /var/mailman

# The user:group names that the Mailman process will run under.
# You may need to invoke buildmailman.py or "make run" as root via
# sudo to have the necessary permissions during the build or run
# phase.  Leave this commented to use the current user and group.
# datatype: string
build_user_group:

# Specify the site list's owner address and password
# If not set, a fake email address and random password
# will be used.
# datatype: string
build_site_list_owner:

# Set this if you want a host_name other than the current
# machine's `hostname -f`.  This is only used for the email domain
# part.
# datatype: string
build_host_name:


[malone]
# The From address for Malone email interface errors.
# datatype: string
bugmail_error_from_address: none

# The database user which will be used to send bug notifications.
# datatype: string
bugnotification_dbuser: bugnotification

# The batch size of bug lists.
# Use a small batch size to actually be able to verify batching
# works with our limited sampledata. Use a different one from
# the default batch size to be able to actually tell it's
# being used.
# datatype: integer
buglist_batch_size: 20

# The maximum number of characters a bug comment can be
# without being truncated when displayed on the main bug page.
# datatype: integer
max_comment_size: 3200

# The number of days of inactivity required before an unassigned
# bugtask with the status of INCOMPLETE_WITHOUT_RESPONSE is expired.
# datatype: integer
days_before_expiration: 60

# The number of minutes that at most should pass between
# changes to a bug to cause them to be grouped together into a
# single notification.
# datatype: integer
bugnotification_interval: 5

# The database user that will be used to expire bugtask.
# datatype: string
expiration_dbuser: bugnotification

# Where the sample debbugs db is located.
# datatype: string
debbugs_db_location: /srv/bugs-mirror.debian.org/

# When a bug has more than comments_list_max_length comments, we only
# show the first N and last M comments.  Be sure N+M < max length.
# datatype: integer
comments_list_max_length: 100
comments_list_truncate_oldest_to: 40
comments_list_truncate_newest_to: 40
# The default batch size for batched bug comment loading.
comments_list_default_batch_size: 1000

# Should +filebug be disabled for Ubuntu ?
ubuntu_disable_filebug: false

# Redirect to this URL when users try to file a bug on Ubuntu without
# using apport.
ubuntu_bug_filing_url: https://help.ubuntu.com/community/ReportingBugs


[memcache]
# Comma separated list of (hostname:port,weight) for the memcache client
# to connect to.
# datatype: string
servers: (127.0.0.1:11217,1)


[memcached]
# If True, launch a local memcached instance.
# datatype: boolean
launch: false
# If true, the local memcached instance outputs client commands and responses.
# datatype: boolean
verbose: false
# Cache size in megabytes for local memcached instance.
# datatype: integer
memory_size: 1
# Address for local memcached instance to bind to.
# datatype: ip_address_or_hostname
address: 127.0.0.1
# Port for local instance to listen on.
# datatype: port_number
port: 11217


[person_notification]
# User for person notification db access
# datatype: string
dbuser: personnotification

# The number of days we should keep the notification records.
# datatype: integer
retained_days: 366


[personalpackagearchive]
# Directory to be created to store PPAs.
# datatype: string
root: /var/tmp/ppa

# Directory to be created to store private PPAs.
# datatype: string
private_root: /var/tmp/private-ppa

# External base URL for PPAs.
# datatype: string
base_url: http://ppa.launchpad.net

# External base URL for private PPAs.
# datatype: string
private_base_url: https://private-ppa.launchpad.net

# Directory where secret signing-keys will be stored.
# datatype: string
signing_keys_root: /var/tmp/ppa-signing-keys

# If true, PPAs will only be published once their signing-keys have been
# generated.
# datatype: boolean
require_signing_keys: false


[ppa_apache_log_parser]
logs_root: /srv/ppa.launchpad.net-logs
log_file_glob: *-access.log*


[poimport]
# The database user which will be used by this process.
# datatype: string
dbuser: poimport

# Statement timeout (in seconds), limited to super-fast-imports query.
# Set to 'timeout' to make it timeout every time (for tests).
statement_timeout: 300


[poppy]
# The URL of the XML-RPC endpoint that handles authentication of SSH
# users. This should implement IAuthServer.
#
# datatype: string
authentication_endpoint: none

# The absolute path to the private key used for the SFTP server.
# datatype: string
host_key_private: none

# The absolute path to the public key used for the SFTP server.
# datatype: string
host_key_public: none

# datatype: string
banner: none

# datatype: string
port: tcp:5022

# datatype: string
ftp_port: 2121

# The poppy access log location. Information such as connection, SSH
# login and session start times will be logged here.
access_log: /tmp/poppy-access.log

# SSH connections that are idle for more than this many seconds are
# disconnected.
idle_timeout: 3600

# Where on the filesystem do uploads live?
fsroot: none


[processmail]
# The database user which will be used by this process.
# datatype: string
dbuser: processmail
max_error_message_return_size: 65536


[productreleasefinder]
# The database user which will be used by this process.
# datatype: string
dbuser: productreleasefinder


[profiling]
# When set to True, the user is allowed to request profiles be run for
# either individual pages or for every request sent.
# datatype: boolean
profiling_allowed: False

# When set to True, each requests will be profiled and the resulting data
# saved in profile_dir.  `profiling_allowed` must also be True for this to
# work.
# datatype: boolean
profile_all_requests: False

# Directory to save profile info. The filename is in the format
# <timestamp>-<threadName>.prof
# datatype: filename
profile_dir: .

# If this option is set, that file will contain a log of the VSS and RSS
# at the start and end of each request.
# datatype: filename
memory_profile_log:

[rabbitmq]
# Should RabbitMQ be launched by default?
# datatype: boolean
launch: False
# The host:port at which RabbitMQ is listening.
# datatype: string
host: none
# datatype: string
userid: none
# datatype: string
password: none
# datatype: string
virtual_host: none

[txlongpoll]
# Should TxLongPoll be launched by default?
# datatype: boolean
launch: False
# The port at which TxLongPoll is listening.
# datatype: string
frontend_port: none
# The uri that should be a proxy to the TxLongPoll server.
uri: /+longpoll/

[request_daily_builds]
dbuser: request-daily-builds


[revisionkarma]
# The database user which will be used by this process.
# datatype: string
dbuser: revisionkarma


[rosetta]
# The database user which will be used by this process.
# datatype: string
admin_dbuser: rosettaadmin

# From-address to send translation import/export notifications from.
# noreply@ and feedback@ are good candidates.
# datatype: string
notification_address: noreply@launchpad.net

# Fetching global suggestions is most time-consuming of all,
# and this provides an easy way to disable or enable them
# per Launchpad instance.
# datatype: boolean
global_suggestions_enabled: True

# A different batch size for POFile:+translate pages to keep them from
# timing out.
# datatype: integer
translate_pages_max_batch_size: 50

# Generate templates using the buildfarm?
# datatype: boolean
generate_templates: True

[rosetta_pofile_stats]
# In daily runs of pofile statistics update, check for
# POFiles that have been updated in the last how many days.
days_considered_recent = 7

# Number of seconds each LoopTuner iteration should take.
looptuner_iteration_duration = 4


# For the personal standing updater cron script.
[standingupdater]
dbuser: standingupdater
# datatype: integer
approvals_needed: 3


[statistician]
# The database user which will be used by this process.
# datatype: string
dbuser: statistician

[supermirror]
# The longest period of time, in seconds, that the scheduler will
# wait for the worker to produce meaningful output.
# datatype: integer
worker_timeout: 1800

# The maximum number of puller worker processes we pull at once.
# datatype: integer
maximum_workers: 10

# How long in seconds to wait between asking for new branches to pull.
# datatype: integer
polling_interval: 10


[targetnamecacheupdater]
# The database user which will be used by this process.
# datatype: string
dbuser: targetnamecacheupdater


[updateremoteproduct]
# The database user to run this process as.
# datatype: string
dbuser: updateremoteproduct


[updatesourceforgeremoteproduct]
# The database user to run this process as.
# datatype: string
dbuser: updatesourceforgeremoteproduct


[updatebugzillaremotecomponents]
# The database user to run this process as.
# datatype: string
dbuser: updatebugzillaremotecomponents


[uploader]
# The database user which will be used by this process.
# datatype: string
dbuser: uploader

# datatype: string
default_recipient_name: none

# datatype: string
default_sender_address: none

# datatype: string
default_recipient_address: none

# datatype: string
default_sender_name: none


[uploadqueue]
# The database user which will be used by this process.
# datatype: string
dbuser: queued


[vhosts]
# When true, use https URLs unless explicitly overridden.
# When false, use http URLs unless explicitly overridden.
# datatype: boolean
use_https: True

[vhost.template]
# Host name of this virtual host.
# This is matched from the incoming Host header, and
# also used to put together URLs if rooturl is not provided.
# Example: launchpad.net
# datatype: string
hostname: none

# Alternative host names to match, in addition to
# the one given in hostname, comma separated.
# Example: wwwww.launchpad.net, www.launchpad.net
# datatype: string
althostnames: none

# Explicit root URL for this virtual host.
# If this is not provided, the root URL is calculated
# based on the host name.
# Example: https://launchpad.net/
# datatype: string
rooturl: none

[vhost.mainsite]
# Can the profile page act as a OpenID delegated identity?
# data-type: boolean
openid_delegate_profile: False

[vhost.api]

[vhost.blueprints]

[vhost.code]

[vhost.translations]

[vhost.bugs]

[vhost.answers]

[vhost.testopenid]

[vhost.xmlrpc]

[vhost.xmlrpc_private.optional]

[vhost.feeds]


# Stubbed Key server for testing purposes.  It can serve a restricted set of
# keys in SKS format.
[testkeyserver]
# Directory to be created to store the pre-installed key-files
# datatype: string
root: /var/tmp/testkeyserver


# Immediate mail delivery configuration, for scripts that bypass Zope
# queued mail delivery. Will disappear once scripts are updated to use
# normal queued delivery.
[immediate_mail]
# datatype: port_number
smtp_port: 25

# datatype: ip_address_or_hostname
smtp_host: localhost

# datatype: boolean
send_email: true

[webhooks]
# Outbound webhook request proxy. Users can use webhooks to trigger requests to
# arbitrary URLs with somewhat user-controlled content, and services
# like xmlrpc-private are restricted only by firewalls rather than
# credentials, so the proxy needs to be very carefully secured.
http_proxy: none

[snappy]
# Optional sources.list entry to send to build slaves when doing snap
# package builds.  Use this form so that the series is set:
# deb http://foo %(series)s main
# datatype: string
tools_source: none

[process-job-source-groups]
# This section is used by cronscripts/process-job-source-groups.py.
dbuser: process-job-source-groups
# Each job source class also needs its own config section to specify the
# dbuser, the crontab_group, and the module that the job source class
# can be loaded from.
job_sources:
    IBranchModifiedMailJobSource,
    ICommercialExpiredJobSource,
<<<<<<< HEAD
    IExpiringMembershipNotificationJobSource,
=======
    IGitRepositoryModifiedMailJobSource,
>>>>>>> 19a43744
    IMembershipNotificationJobSource,
    IPackageUploadNotificationJobSource,
    IPersonDeactivateJobSource,
    IPersonMergeJobSource,
    IPlainPackageCopyJobSource,
    IProcessAcceptedBugsJobSource,
    IQuestionEmailJobSource,
    IReclaimGitRepositorySpaceJobSource,
    IRemoveArtifactSubscriptionsJobSource,
    ISelfRenewalNotificationJobSource,
    ISevenDayCommercialExpirationJobSource,
    ITeamInvitationNotificationJobSource,
    ITeamJoinNotificationJobSource,
    IThirtyDayCommercialExpirationJobSource

[IBranchMergeProposalJobSource]
module: lp.code.interfaces.branchmergeproposal
dbuser: merge-proposal-jobs
runner_class: TwistedJobRunner

[IBranchModifiedMailJobSource]
module: lp.code.interfaces.branchjob
dbuser: send-branch-mail
crontab_group: MAIN

[IBranchScanJobSource]
module: lp.code.interfaces.branchjob
dbuser: branchscanner
runner_class: TwistedJobRunner

[IBranchUpgradeJobSource]
module: lp.code.interfaces.branchjob
dbuser: upgrade-branches

[ICommercialExpiredJobSource]
module: lp.registry.interfaces.productjob
dbuser: product-job
crontab_group: MAIN

[IDistroSeriesDifferenceJobSource]
module: lp.soyuz.interfaces.distributionjob
dbuser: distroseriesdifferencejob

[IExpiringMembershipNotificationJobSource]
module: lp.registry.interfaces.persontransferjob
dbuser: person-transfer-job
crontab_group: MAIN

[IGitRefScanJobSource]
module: lp.code.interfaces.gitjob
dbuser: branchscanner

[IGitRepositoryModifiedMailJobSource]
module: lp.code.interfaces.gitjob
dbuser: send-branch-mail
crontab_group: MAIN

[IInitializeDistroSeriesJobSource]
module: lp.soyuz.interfaces.distributionjob
dbuser: initializedistroseries

[IMembershipNotificationJobSource]
module: lp.registry.interfaces.persontransferjob
dbuser: person-transfer-job
crontab_group: MAIN

[IPackageDiffJobSource]
module: lp.soyuz.interfaces.packagediffjob
dbuser: package_diff_job

[ITranslationPackagingJobSource]
module: lp.translations.interfaces.translationpackagingjob
dbuser: rosettaadmin

[IPackageTranslationsUploadJobSource]
module: lp.soyuz.interfaces.packagetranslationsuploadjob
dbuser: upload_package_translations_job

[IPackageUploadNotificationJobSource]
module: lp.soyuz.interfaces.archivejob
dbuser: queued
crontab_group: MAIN

[IPersonMergeJobSource]
module: lp.registry.interfaces.persontransferjob
dbuser: person-merge-job
crontab_group: MAIN

[IPersonDeactivateJobSource]
module: lp.registry.interfaces.persontransferjob
dbuser: person-merge-job
crontab_group: MAIN

[IPlainPackageCopyJobSource]
module: lp.soyuz.interfaces.packagecopyjob
dbuser: copy_packages
crontab_group: FREQUENT

[IPOFileStatsJobSource]
module: lp.translations.interfaces.pofilestatsjob
dbuser: pofilestats

[IProcessAcceptedBugsJobSource]
module: lp.soyuz.interfaces.processacceptedbugsjob
dbuser: process_accepted
crontab_group: FREQUENT

[IProcessApportBlobJobSource]
module: lp.bugs.interfaces.apportjob
dbuser: process-apport-blobs

[IQuestionEmailJobSource]
module: lp.answers.interfaces.questionjob
dbuser: answertracker
crontab_group: MAIN

[IReclaimBranchSpaceJobSource]
module: lp.code.interfaces.branchjob
dbuser: reclaim-branch-space

[IReclaimGitRepositorySpaceJobSource]
module: lp.code.interfaces.gitjob
dbuser: branchscanner
crontab_group: MAIN

[IRemoveArtifactSubscriptionsJobSource]
module: lp.registry.interfaces.sharingjob
dbuser: sharing-jobs
crontab_group: MAIN

[IRevisionMailJobSource]
module: lp.code.interfaces.branchjob
dbuser: send-branch-mail

[IRevisionsAddedJobSource]
module: lp.code.interfaces.branchjob
dbuser: send-branch-mail

[IRosettaUploadJobSource]
module: lp.code.interfaces.branchjob
dbuser: translationsbranchscanner

[ISelfRenewalNotificationJobSource]
module: lp.registry.interfaces.persontransferjob
dbuser: person-transfer-job
crontab_group: MAIN

[ISevenDayCommercialExpirationJobSource]
module: lp.registry.interfaces.productjob
dbuser: product-job
crontab_group: MAIN

[ITeamInvitationNotificationJobSource]
module: lp.registry.interfaces.persontransferjob
dbuser: person-transfer-job
crontab_group: MAIN

[ITeamJoinNotificationJobSource]
module: lp.registry.interfaces.persontransferjob
dbuser: person-transfer-job
crontab_group: MAIN

[IThirtyDayCommercialExpirationJobSource]
module: lp.registry.interfaces.productjob
dbuser: product-job
crontab_group: MAIN

[IWebhookDeliveryJobSource]
module: lp.services.webhooks.interfaces
dbuser: webhookrunner

[job_runner_queues]
# The names of all queues.
queues: launchpad_job launchpad_job_slow bzrsyncd_job bzrsyncd_job_slow branch_write_job branch_write_job_slow celerybeat

# The main job queue.
[launchpad_job]
# The maximum job run time in seconds. When a job runs longer, Celery
# terminates it with a SoftTimeLimitExceeded exception.
timeout: 300
# If a job times out, it will be queued again in the fallback queue.
fallback_queue: launchpad_job_slow
concurrency: 3

# The queue for jobs that time out in the queue "job".
[launchpad_job_slow]
# The maximum job run time in seconds. When a job runs longer, Celery
# terminates it with a SoftTimeLimitExceeded exception.
timeout: 86400
fallback_queue:
concurrency: 1

[bzrsyncd_job]
# The maximum job run time in seconds. When a job runs longer, Celery
# terminates it with a SoftTimeLimitExceeded exception.
timeout: 300
# If a job times out, it will be queued again in the fallback queue.
fallback_queue: bzrsyncd_job_slow
concurrency: 3

# The queue for jobs that time out in the queue "job".
[bzrsyncd_job_slow]
# The maximum job run time in seconds. When a job runs longer, Celery
# terminates it with a SoftTimeLimitExceeded exception.
timeout: 86400
fallback_queue:
concurrency: 1

[branch_write_job]
# The maximum job run time in seconds. When a job runs longer, Celery
# terminates it with a SoftTimeLimitExceeded exception.
timeout: 300
fallback_queue: branch_write_job_slow
concurrency: 3

[branch_write_job_slow]
# The maximum job run time in seconds. When a job runs longer, Celery
# terminates it with a SoftTimeLimitExceeded exception.
timeout: 86400
fallback_queue:
concurrency: 1

# The queue used for the celerybeat task RunMissingReady
[celerybeat]
timeout: 86400
fallback_queue:
concurrency: 1<|MERGE_RESOLUTION|>--- conflicted
+++ resolved
@@ -1743,11 +1743,8 @@
 job_sources:
     IBranchModifiedMailJobSource,
     ICommercialExpiredJobSource,
-<<<<<<< HEAD
     IExpiringMembershipNotificationJobSource,
-=======
     IGitRepositoryModifiedMailJobSource,
->>>>>>> 19a43744
     IMembershipNotificationJobSource,
     IPackageUploadNotificationJobSource,
     IPersonDeactivateJobSource,
