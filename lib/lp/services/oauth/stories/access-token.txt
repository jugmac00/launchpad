= Exchanging a request token for an access token =

Once the user has logged into Launchpad and granted access to the
consumer, the request token is eligible for being exchanged for an
access token.

    # First we create a new request token and review it.
    >>> from zope.component import getUtility
    >>> from lp.services.oauth.interfaces import IOAuthConsumerSet
    >>> from lp.services.webapp.interfaces import OAuthPermission
    >>> from lp.registry.interfaces.person import IPersonSet
    >>> from lp.registry.interfaces.product import IProductSet
    >>> from lp.testing import login, logout
    >>> login('salgado@ubuntu.com')
    >>> consumer = getUtility(IOAuthConsumerSet).getByKey('foobar123451432')
    >>> token, secret = consumer.newRequestToken()
    >>> salgado = getUtility(IPersonSet).getByName('salgado')
    >>> token.review(salgado, OAuthPermission.WRITE_PUBLIC)
    >>> logout()

    >>> import time
    >>> from urllib import urlencode
    >>> data = dict(
    ...     oauth_consumer_key='foobar123451432',
    ...     oauth_version='1.0',
    ...     oauth_token=token.key,
    ...     oauth_signature_method='PLAINTEXT',
<<<<<<< HEAD
    ...     oauth_signature='&'.join(['', secret]),
    ...     oauth_timestamp=time.time(),
    ...     oauth_nonce='4572616e48616d6d65724c61686176')
=======
    ...     oauth_signature='&'.join([consumer.secret, token.secret]))
>>>>>>> 0805af97
    >>> anon_browser.open(
    ...     'http://launchpad.dev/+access-token', data=urlencode(data))

    >>> print anon_browser.contents
    oauth_token=...&oauth_token_secret=...

Any further attempt to exchange that request token for an access token
will fail because request tokens can be used only once.

    >>> anon_browser.open(
    ...     'http://launchpad.dev/+access-token', data=urlencode(data))
    Traceback (most recent call last):
    ...
    HTTPError: HTTP Error 401: Unauthorized

The token's context, when not None, is sent to the consumer together
with the token's key and secret.

    # Create a new request token, with firefox as its context, and review it.
    >>> login('salgado@ubuntu.com')
    >>> token, secret = consumer.newRequestToken()
    >>> firefox = getUtility(IProductSet)['firefox']
    >>> token.review(salgado, OAuthPermission.WRITE_PUBLIC, context=firefox)
    >>> logout()

    # Exchange the request token for an access token.
    >>> data2 = data.copy()
    >>> data2['oauth_token'] = token.key
    >>> data2['oauth_signature'] = '&'.join(['', secret])
    >>> anon_browser.open(
    ...     'http://launchpad.dev/+access-token', data=urlencode(data2))
    >>> print anon_browser.contents
    oauth_token=...&oauth_token_secret=...&lp.context=firefox

The consumer shall not attempt to exchange any given request token
before it's been reviewed, though, or it'll get a 401 response.

    >>> token, secret = consumer.newRequestToken()
    >>> data2 = data.copy()
    >>> data2['oauth_token'] = token.key
    >>> data2['oauth_signature'] = '&'.join(['', secret])
    >>> print http(r"""
    ... GET /+access-token?%s HTTP/1.1
    ... Host: launchpad.dev
    ... """ % urlencode(data2))
    HTTP/1.1 401 Unauthorized
    ...
    Request token has not yet been reviewed. Try again later.

If the token is missing or the signature is wrong the response will
also be 401.

    >>> data2['oauth_signature'] = '&'.join(['foobar', secret])
    >>> print http(r"""
    ... GET /+access-token?%s HTTP/1.1
    ... Host: launchpad.dev
    ... """ % urlencode(data2))
    HTTP/1.1 401 Unauthorized
    ...
    Invalid OAuth signature.

    >>> data3 = data.copy()
    >>> del(data3['oauth_token'])
    >>> print http(r"""
    ... GET /+access-token?%s HTTP/1.1
    ... Host: launchpad.dev
    ... """ % urlencode(data3))
    HTTP/1.1 401 Unauthorized
    ...
    No request token specified.

If the token's permission is set to UNAUTHORIZED, the response code is
403 ("Forbidden"). This conveys that (to quote the HTTP RFC)
"authorization will not help" and that the token can _never_ be
exchanged for an access token.

    >>> token.review(salgado, OAuthPermission.UNAUTHORIZED)
    >>> data2['oauth_signature'] = '&'.join(['', secret])
    >>> print http(r"""
    ... GET /+access-token?%s HTTP/1.1
    ... Host: launchpad.dev
    ... """ % urlencode(data2))
    HTTP/1.1 403 Forbidden
    ...
    End-user refused to authorize request token.
<|MERGE_RESOLUTION|>--- conflicted
+++ resolved
@@ -25,13 +25,7 @@
     ...     oauth_version='1.0',
     ...     oauth_token=token.key,
     ...     oauth_signature_method='PLAINTEXT',
-<<<<<<< HEAD
-    ...     oauth_signature='&'.join(['', secret]),
-    ...     oauth_timestamp=time.time(),
-    ...     oauth_nonce='4572616e48616d6d65724c61686176')
-=======
-    ...     oauth_signature='&'.join([consumer.secret, token.secret]))
->>>>>>> 0805af97
+    ...     oauth_signature='&'.join(['', secret]))
     >>> anon_browser.open(
     ...     'http://launchpad.dev/+access-token', data=urlencode(data))
 
