<!-- Copyright 2010 Canonical Ltd.  This software is licensed under the
     GNU Affero General Public License version 3 (see the file LICENSE).
-->

<configure xmlns="http://namespaces.zope.org/zope">
  <include package=".comments" />
  <include package=".database" />
  <include package=".features" />
  <include package=".fields" />
  <include package=".geoip" />
  <include package=".googlesearch" />
  <include package=".inlinehelp" file="meta.zcml" />
  <include package=".job" />
  <include package=".memcache" />
  <include package=".openid" />
  <include package=".profile" />
  <include package=".salesforce" />
  <include package=".scripts" />
<<<<<<< HEAD
  <include package=".search" />
  <include package=".session" />
=======
>>>>>>> 08950db2
  <include package=".worlddata" />
</configure><|MERGE_RESOLUTION|>--- conflicted
+++ resolved
@@ -16,10 +16,6 @@
   <include package=".profile" />
   <include package=".salesforce" />
   <include package=".scripts" />
-<<<<<<< HEAD
-  <include package=".search" />
   <include package=".session" />
-=======
->>>>>>> 08950db2
   <include package=".worlddata" />
 </configure>