# Copyright 2010,2011 Canonical Ltd.  This software is licensed under the
# GNU Affero General Public License version 3 (see the file LICENSE).

"""Helpers for writing tests that use feature flags."""

__metaclass__ = type
__all__ = ['FeatureFixture']


from fixtures import Fixture
from lazr.restful.utils import get_current_browser_request

from lazr.restful.utils import get_current_browser_request

from lp.services.features import (
    get_relevant_feature_controller,
    install_feature_controller,
    )
from lp.services.features.flags import FeatureController
from lp.services.features.rulesource import (
    Rule,
    StormFeatureRuleSource,
    )
<<<<<<< HEAD
from lp.services.features.scopes import (
    ScopesFromRequest,
    )
=======
from lp.services.features.scopes import ScopesFromRequest
>>>>>>> e2c170e4


class FeatureFixture(Fixture):
    """A fixture that sets a feature.

    The fixture takes a dictionary as its constructor argument. The keys of
    the dictionary are features to be set. All existing flags will be cleared.

    Call the fixture's `setUp()' method to install the features with the
    desired values.  Calling `cleanUp()' will restore the original values.
    You can also install this fixture by inheriting from
    `fixtures.TestWithFixtures' and then calling the TestCase's
    `self.useFixture()' method.

    The fixture can also be used as a context manager. The value of the
    feature within the context block is set to the dictionary's key's value.
    The values are restored when the block exits.
    """

    def __init__(self, features_dict, full_feature_rules=None,
            override_scope_lookup=None):
        """Constructor.

        :param features_dict: A dictionary-like object with keys and values
            that are flag names and those flags' settings.
        :param override_scope_lookup: If non-None, an argument that takes
            a scope name and returns True if it matches.  If not specified, 
            scopes are looked up from the current request.
        """
        self.desired_features = features_dict
        self.full_feature_rules = full_feature_rules
        self.override_scope_lookup = override_scope_lookup

    def setUp(self):
        """Set the feature flags that this fixture is responsible for."""
        super(FeatureFixture, self).setUp()

        rule_source = StormFeatureRuleSource()
        self.addCleanup(
            rule_source.setAllRules, rule_source.getAllRulesAsTuples())
        rule_source.setAllRules(self.makeNewRules())

        original_controller = get_relevant_feature_controller()

        def scope_lookup(scope_name):
            request = get_current_browser_request()
            return ScopesFromRequest(request).lookup(scope_name)

        if self.override_scope_lookup:
            scope_lookup = self.override_scope_lookup
        install_feature_controller(
            FeatureController(scope_lookup, rule_source))
        self.addCleanup(install_feature_controller, original_controller)

    def makeNewRules(self):
        """Make a set of new feature flag rules."""
        # Create a list of the new rules. Note that rules with a None
        # value are quietly dropped, since you can't assign None as a
        # feature flag value (it would come out as u'None') and setting
        # a flag to None essentially means turning it off anyway.
        #
        # Flags that are not present in the set of new rules will be deleted
        # by setAllRules().
        new_rules = [
            Rule(
                flag=flag_name,
                scope='default',
                priority=999,
                value=unicode(value))
            for flag_name, value in self.desired_features.iteritems()
                if value is not None]

        if self.full_feature_rules is not None:
            new_rules.extend(
                Rule(**rule_spec)
                for rule_spec in self.full_feature_rules)

        return new_rules<|MERGE_RESOLUTION|>--- conflicted
+++ resolved
@@ -10,8 +10,6 @@
 from fixtures import Fixture
 from lazr.restful.utils import get_current_browser_request
 
-from lazr.restful.utils import get_current_browser_request
-
 from lp.services.features import (
     get_relevant_feature_controller,
     install_feature_controller,
@@ -21,13 +19,7 @@
     Rule,
     StormFeatureRuleSource,
     )
-<<<<<<< HEAD
-from lp.services.features.scopes import (
-    ScopesFromRequest,
-    )
-=======
 from lp.services.features.scopes import ScopesFromRequest
->>>>>>> e2c170e4
 
 
 class FeatureFixture(Fixture):
