--- conflicted
+++ resolved
@@ -1,32 +1,21 @@
 # Copyright 2009-2016 Canonical Ltd.  This software is licensed under the
 # GNU Affero General Public License version 3 (see the file LICENSE).
 
-<<<<<<< HEAD
 import os
-import subprocess
-
-import gpgme
-=======
 import random
 import string
-
+import subprocess
+
+import gpgme
 from testtools.matchers import (
-    Contains,
     ContainsDict,
     Equals,
     HasLength,
-    Not,
     raises,
     )
->>>>>>> 10b111a4
 from zope.component import getUtility
 from zope.security.proxy import removeSecurityProxy
 
-from lp.services.config.fixture import (
-    ConfigFixture,
-    ConfigUseFixture,
-    )
-from lp.services.gpg.handler import GPGClient
 from lp.services.gpg.interfaces import (
     GPGKeyDoesNotExistOnServer,
     GPGKeyTemporarilyNotFoundError,
@@ -52,7 +41,6 @@
     test_keyrings,
     test_pubkey_from_email,
     )
-from lp.testing.gpgservice import GPGKeyServiceFixture
 from lp.testing.keyserver import KeyServerTac
 from lp.testing.layers import (
     GPGServiceLayer,
@@ -216,7 +204,6 @@
             GPGKeyDoesNotExistOnServer,
             removeSecurityProxy(self.gpg_handler)._getPubKey, fingerprint)
 
-<<<<<<< HEAD
     def test_signContent_uses_sha512_digests(self):
         secret_keys = [
             ("ppa-sample@canonical.com.sec", ""),       # 1024R
@@ -247,7 +234,7 @@
                 line for line in status if line.startswith(validsig_prefix)]
             validsig_tokens = validsig_line[len(validsig_prefix):].split()
             self.assertEqual(gpgme.MD_SHA512, int(validsig_tokens[7]))
-=======
+
 
 class GPGServiceZopelessLayer(ZopelessLayer, GPGServiceLayer):
     """A layer specifically for running the IGPGClient utility tests."""
@@ -392,5 +379,4 @@
         self.assertThat(
             lambda: client.disableKeyForOwner(self.get_random_owner_id_string(), ''),
             raises(ValueError("Invalid fingerprint: ''."))
-        )
->>>>>>> 10b111a4
+        )