# Copyright 2008, 2009 Canonical Ltd.  All rights reserved.

"""Base class for sending out emails."""

__metaclass__ = type

__all__ = ['BaseMailer']


from canonical.launchpad.helpers import get_email_template
from canonical.launchpad.mail import format_address, MailController
from canonical.launchpad.mailout import text_delta
from lp.services.mail.notificationrecipientset import (
    NotificationRecipientSet)


class BaseMailer:
    """Base class for notification mailers.

    Subclasses must provide getReason (or reimplement _getTemplateParameters
    or generateEmail).

    It is expected that subclasses may override _getHeaders,
    _getTemplateParams, and perhaps _getBody.
    """

    def __init__(self, subject, template_name, recipients, from_address,
                 delta=None, message_id=None, notification_type=None):
        """Constructor.

        :param subject: A Python dict-replacement template for the subject
            line of the email.
        :param template: Name of the template to use for the message body.
        :param recipients: A dict of recipient to Subscription.
        :param from_address: The from_address to use on emails.
        :param delta: A Delta object with members "delta_values", "interface"
            and "new_values", such as BranchMergeProposalDelta.
        :param message_id: The Message-Id to use for generated emails.  If
            not supplied, random message-ids will be used.
        """
        self._subject_template = subject
        self._template_name = template_name
        self._recipients = NotificationRecipientSet()
        for recipient, reason in recipients.iteritems():
            self._recipients.add(recipient, reason, reason.mail_header)
        self.from_address = from_address
        self.delta = delta
        self.message_id = message_id
        self.notification_type = notification_type

    def _getToAddresses(self, recipient, email):
        return [format_address(recipient.displayname, email)]

    def generateEmail(self, email, recipient):
        """Generate the email for this recipient.

        :param email: Email address of the recipient to send to.
        :param recipient: The Person to send to.
        :return: (headers, subject, body) of the email.
        """
        to_addresses = self._getToAddresses(recipient, email)
        headers = self._getHeaders(email)
        subject = self._getSubject(email)
        body = self._getBody(email)
        ctrl = MailController(
<<<<<<< HEAD
            self.from_address, to_addresses, subject, body, headers,
            envelope_to=[email])
        self._addAttachments(ctrl)
=======
            self.from_address, to_address, subject, body, headers)
        self._addAttachments(ctrl, email)
>>>>>>> 1b446bb6
        return ctrl

    def _getSubject(self, email):
        """The subject template expanded with the template params."""
        return self._subject_template % self._getTemplateParams(email)

    def _getReplyToAddress(self):
        """Return the address to use for the reply-to header."""
        return None

    def _getHeaders(self, email):
        """Return the mail headers to use."""
        reason, rationale = self._recipients.getReason(email)
        headers = {'X-Launchpad-Message-Rationale': reason.mail_header}
        if self.notification_type is not None:
            headers['X-Launchpad-Notification-Type'] = self.notification_type
        reply_to = self._getReplyToAddress()
        if reply_to is not None:
            headers['Reply-To'] = reply_to
        if self.message_id is not None:
            headers['Message-Id'] = self.message_id
        return headers

    def _addAttachments(self, ctrl, email):
        """Add any appropriate attachments to a MailController.

        Default implementation does nothing.
        :param ctrl: The MailController to add attachments to.
        :param email: The email address of the recipient.
        """
        pass

    def _getTemplateParams(self, email):
        """Return a dict of values to use in the body and subject."""
        reason, rationale = self._recipients.getReason(email)
        params = {'reason': reason.getReason()}
        if self.delta is not None:
            params['delta'] = self.textDelta()
        return params

    def textDelta(self):
        """Return a textual version of the class delta."""
        return text_delta(self.delta, self.delta.delta_values,
            self.delta.new_values, self.delta.interface)

    def _getBody(self, email):
        """Return the complete body to use for this email."""
        template = get_email_template(self._template_name)
        return template % self._getTemplateParams(email)

    def sendAll(self):
        """Send notifications to all recipients."""
        for email, recipient in self._recipients.getRecipientPersons():
            ctrl = self.generateEmail(email, recipient)
            ctrl.send()<|MERGE_RESOLUTION|>--- conflicted
+++ resolved
@@ -63,14 +63,9 @@
         subject = self._getSubject(email)
         body = self._getBody(email)
         ctrl = MailController(
-<<<<<<< HEAD
             self.from_address, to_addresses, subject, body, headers,
             envelope_to=[email])
-        self._addAttachments(ctrl)
-=======
-            self.from_address, to_address, subject, body, headers)
         self._addAttachments(ctrl, email)
->>>>>>> 1b446bb6
         return ctrl
 
     def _getSubject(self, email):
