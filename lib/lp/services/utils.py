--- conflicted
+++ resolved
@@ -291,7 +291,6 @@
     sys._getframe(1).f_locals["__traceback_info__"] = info
 
 
-<<<<<<< HEAD
 class RegisteredSubclass(type):
     """Metaclass for when subclasses should be registered."""
 
@@ -307,8 +306,8 @@
         # provide its class as first parameter (i.e. "cls").  Therefore, we
         # must use a static method.
         cls._register_subclass(cls)
-=======
+
+
 def utc_now():
     """Return a timezone-aware timestamp for the current time."""
-    return datetime.now(tz=pytz.UTC)
->>>>>>> 9031dff3
+    return datetime.now(tz=pytz.UTC)