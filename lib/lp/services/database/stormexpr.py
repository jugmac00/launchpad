# Copyright 2011 Canonical Ltd.  This software is licensed under the
# GNU Affero General Public License version 3 (see the file LICENSE).

__metaclass__ = type
__all__ = [
    'AdvisoryUnlock',
    'Array',
    'ArrayAgg',
    'ArrayContains',
    'ArrayIntersects',
    'BulkUpdate',
    'ColumnSelect',
    'Concatenate',
    'CountDistinct',
    'fti_search',
    'Greatest',
    'get_where_for_reference',
    'NullCount',
    'TryAdvisoryLock',
    'Unnest',
    'Values',
    ]

from storm import Undef
from storm.exceptions import ClassInfoError
from storm.expr import (
    BinaryOper,
    COLUMN_NAME,
    ComparableExpr,
    compile,
    CompoundOper,
    EXPR,
    Expr,
    In,
    NamedFunc,
    Or,
    SQL,
    TABLE,
    )
from storm.info import (
    get_cls_info,
    get_obj_info,
    )


class BulkUpdate(Expr):
    # Perform a bulk table update using literal values.
    __slots__ = ("map", "where", "table", "values")

    def __init__(self, map, table, values, where=Undef):
        self.map = map
        self.where = where
        self.table = table
        self.values = values


@compile.when(BulkUpdate)
def compile_bulkupdate(compile, update, state):
    map = update.map
    state.push("context", COLUMN_NAME)
    sets = ["%s=%s" % (compile(col, state, token=True),
                       compile(map[col], state))
            for col in map]
    state.context = TABLE
    tokens = ["UPDATE ", compile(update.table, state, token=True), " SET ",
              ", ".join(sets), " FROM "]
    state.context = EXPR
    # We don't want the values expression wrapped in parenthesis.
    state.precedence = 0
    tokens.append(compile(update.values, state, raw=True))
    if update.where is not Undef:
        tokens.append(" WHERE ")
        tokens.append(compile(update.where, state, raw=True))
    state.pop()
    return "".join(tokens)


<<<<<<< HEAD
=======
class Values(Expr):
    __slots__ = ("name", "cols", "values")

    def __init__(self, name, cols, values):
        self.name = name
        self.cols = cols
        self.values = values


@compile.when(Values)
def compile_values(compile, expr, state):
    col_names, col_types = zip(*expr.cols)
    first_row = ", ".join(
        "%s::%s" % (compile(value, state), type)
        for value, type in zip(expr.values[0], col_types))
    rows = [first_row] + [compile(value, state) for value in expr.values[1:]]
    return "(VALUES (%s)) AS %s(%s)" % (
        "), (".join(rows), expr.name, ', '.join(col_names))


>>>>>>> 611ee8d9
class ColumnSelect(Expr):
    # Wrap a select statement in braces so that it can be used as a column
    # expression in another query.
    __slots__ = ("select")

    def __init__(self, select):
        self.select = select


@compile.when(ColumnSelect)
def compile_columnselect(compile, expr, state):
    state.push("context", EXPR)
    select = compile(expr.select)
    state.pop()
    return "(%s)" % select


class Greatest(NamedFunc):
    # XXX wallyworld 2011-01-31 bug=710466:
    # We need to use a Postgres greatest() function call but Storm
    # doesn't support that yet.
    __slots__ = ()
    name = "GREATEST"


class CountDistinct(Expr):
    # XXX: wallyworld 2010-11-26 bug=675377:
    # storm's Count() implementation is broken for distinct with > 1
    # column.

    __slots__ = ("columns")

    def __init__(self, columns):
        self.columns = columns


@compile.when(CountDistinct)
def compile_countdistinct(compile, countselect, state):
    state.push("context", EXPR)
    col = compile(countselect.columns)
    state.pop()
    return "count(distinct(%s))" % col


class Concatenate(BinaryOper):
    """Storm operator for string concatenation."""
    __slots__ = ()
    oper = " || "


class NullCount(NamedFunc):
    __slots__ = ()
    name = "NULL_COUNT"


class Array(ComparableExpr):
    __slots__ = ("args",)

    def __init__(self, *args):
        self.args = args


class TryAdvisoryLock(NamedFunc):

    __slots__ = ()

    name = 'PG_TRY_ADVISORY_LOCK'


class AdvisoryUnlock(NamedFunc):

    __slots__ = ()

    name = 'PG_ADVISORY_UNLOCK'


@compile.when(Array)
def compile_array(compile, array, state):
    state.push("context", EXPR)
    args = compile(array.args, state)
    state.pop()
    return "ARRAY[%s]" % args


class ArrayAgg(NamedFunc):
    """Aggregate values (within a GROUP BY) into an array."""
    __slots__ = ()
    name = "ARRAY_AGG"


class Unnest(NamedFunc):
    """Expand an array to a set of rows."""
    __slots__ = ()
    name = "unnest"


class ArrayContains(CompoundOper):
    """True iff the left side is a superset of the right side."""
    __slots__ = ()
    oper = "@>"


class ArrayIntersects(CompoundOper):
    """True iff the arrays have at least one element in common."""
    __slots__ = ()
    oper = "&&"


def get_where_for_reference(reference, other):
    """Generate a column comparison expression for a reference property.

    The returned expression may be used to find referenced objects referring
    to C{other}.

    If the right hand side is a collection of values, then an OR in IN
    expression is returned - if the relation uses composite keys, then an OR
    expression is used; single key references produce an IN expression which is
    more efficient for large collections of values.
    """
    relation = reference._relation
    if isinstance(other, (list, set, tuple,)):
        return _get_where_for_local_many(relation, other)
    else:
        return relation.get_where_for_local(other)


def _remote_variables(relation, obj):
    """A helper function to extract the foreign key values of an object.
    """
    try:
        get_obj_info(obj)
    except ClassInfoError:
        if type(obj) is not tuple:
            remote_variables = (obj,)
        else:
            remote_variables = obj
    else:
        # Don't use other here, as it might be
        # security proxied or something.
        obj = get_obj_info(obj).get_obj()
        remote_variables = relation.get_remote_variables(obj)
    return remote_variables


def _get_where_for_local_many(relation, others):
    """Generate an OR or IN expression used to find others.

    If the relation uses composite keys, then an OR expression is used;
    single key references produce an IN expression which is more efficient for
    large collections of values.
    """

    if len(relation.local_key) == 1:
        return In(
            relation.local_key[0],
            [_remote_variables(relation, value) for value in others])
    else:
        return Or(*[relation.get_where_for_local(value) for value in others])


def fti_search(table, text):
    """An expression ensuring that table rows match the specified text."""
    table = get_cls_info(table).table
    tables = (table,)
    text = unicode(text)
    return SQL('%s.fti @@ ftq(?)' % table.name, params=(text,), tables=tables)<|MERGE_RESOLUTION|>--- conflicted
+++ resolved
@@ -75,8 +75,6 @@
     return "".join(tokens)
 
 
-<<<<<<< HEAD
-=======
 class Values(Expr):
     __slots__ = ("name", "cols", "values")
 
@@ -97,7 +95,6 @@
         "), (".join(rows), expr.name, ', '.join(col_names))
 
 
->>>>>>> 611ee8d9
 class ColumnSelect(Expr):
     # Wrap a select statement in braces so that it can be used as a column
     # expression in another query.
