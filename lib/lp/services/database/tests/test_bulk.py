# Copyright 2010 Canonical Ltd.  This software is licensed under the
# GNU Affero General Public License version 3 (see the file LICENSE).

"""Test the bulk database functions."""

__metaclass__ = type

import datetime

from pytz import UTC
from storm.exceptions import ClassInfoError
from storm.info import get_obj_info
from storm.store import Store
from testtools.matchers import Equals
import transaction
from zope.component import getUtility
from zope.security import (
    checker,
    proxy,
    )

from lp.bugs.enum import BugNotificationLevel
from lp.bugs.model.bug import BugAffectsPerson
from lp.bugs.model.bugsubscription import BugSubscription
from lp.code.model.branchjob import (
    BranchJob,
    BranchJobType,
    ReclaimBranchSpaceJob,
    )
from lp.code.model.branchsubscription import BranchSubscription
from lp.registry.model.person import Person
from lp.services.database import bulk
from lp.services.database.lpstorm import (
    IMasterStore,
    ISlaveStore,
    IStore,
    )
from lp.services.features.model import (
    FeatureFlag,
    getFeatureStore,
    )
<<<<<<< HEAD
from lp.services.webapp.interfaces import (
    IStoreSelector,
    MAIN_STORE,
    MASTER_FLAVOR,
    )
=======
from lp.services.job.model.job import Job
>>>>>>> df44cf70
from lp.soyuz.model.component import Component
from lp.testing import (
    StormStatementRecorder,
    TestCase,
    TestCaseWithFactory,
    )
from lp.testing.layers import DatabaseFunctionalLayer
from lp.testing.matchers import HasQueryCount


object_is_key = lambda thing: thing


class TestBasicFunctions(TestCase):

    def test_collate_empty_list(self):
        self.failUnlessEqual([], list(bulk.collate([], object_is_key)))

    def test_collate_when_object_is_key(self):
        self.failUnlessEqual(
            [(1, [1])],
            list(bulk.collate([1], object_is_key)))
        self.failUnlessEqual(
            [(1, [1]), (2, [2, 2])],
            sorted(bulk.collate([1, 2, 2], object_is_key)))

    def test_collate_with_key_function(self):
        self.failUnlessEqual(
            [(4, ['fred', 'joss']), (6, ['barney'])],
            sorted(bulk.collate(['fred', 'barney', 'joss'], len)))

    def test_get_type(self):
        self.failUnlessEqual(object, bulk.get_type(object()))

    def test_get_type_with_proxied_object(self):
        proxied_object = proxy.Proxy('fred', checker.Checker({}))
        self.failUnlessEqual(str, bulk.get_type(proxied_object))


class TestLoaders(TestCaseWithFactory):

    layer = DatabaseFunctionalLayer

    def test_gen_reload_queries_with_empty_list(self):
        self.failUnlessEqual([], list(bulk.gen_reload_queries([])))

    def test_gen_reload_queries_with_single_object(self):
        # gen_reload_queries() should generate a single query for a
        # single object.
        db_objects = [self.factory.makeSourcePackageName()]
        db_queries = list(bulk.gen_reload_queries(db_objects))
        self.failUnlessEqual(1, len(db_queries))
        db_query = db_queries[0]
        self.failUnlessEqual(db_objects, list(db_query))

    def test_gen_reload_queries_with_multiple_similar_objects(self):
        # gen_reload_queries() should generate a single query to load
        # multiple objects of the same type.
        db_objects = set(
            self.factory.makeSourcePackageName() for i in range(5))
        db_queries = list(bulk.gen_reload_queries(db_objects))
        self.failUnlessEqual(1, len(db_queries))
        db_query = db_queries[0]
        self.failUnlessEqual(db_objects, set(db_query))

    def test_gen_reload_queries_with_mixed_objects(self):
        # gen_reload_queries() should return one query for each
        # distinct object type in the given objects.
        db_objects = set(
            self.factory.makeSourcePackageName() for i in range(5))
        db_objects.update(
            self.factory.makeComponent() for i in range(5))
        db_queries = list(bulk.gen_reload_queries(db_objects))
        self.failUnlessEqual(2, len(db_queries))
        db_objects_loaded = set()
        for db_query in db_queries:
            objects = set(db_query)
            # None of these objects should have been loaded before.
            self.failUnlessEqual(
                set(), objects.intersection(db_objects_loaded))
            db_objects_loaded.update(objects)
        self.failUnlessEqual(db_objects, db_objects_loaded)

    def test_gen_reload_queries_with_mixed_stores(self):
        # gen_reload_queries() returns one query for each distinct
        # store even for the same object type.
        db_object = self.factory.makeComponent()
        db_object_type = bulk.get_type(db_object)
        # Commit so the database object is available in both master
        # and slave stores.
        transaction.commit()
        db_objects = set(
            (IMasterStore(db_object).get(db_object_type, db_object.id),
             ISlaveStore(db_object).get(db_object_type, db_object.id)))
        db_queries = list(bulk.gen_reload_queries(db_objects))
        self.failUnlessEqual(2, len(db_queries))
        db_objects_loaded = set()
        for db_query in db_queries:
            objects = set(db_query)
            # None of these objects should have been loaded before.
            self.failUnlessEqual(
                set(), objects.intersection(db_objects_loaded))
            db_objects_loaded.update(objects)
        self.failUnlessEqual(db_objects, db_objects_loaded)

    def test_gen_reload_queries_with_non_Storm_objects(self):
        # gen_reload_queries() does not like non-Storm objects.
        self.assertRaises(
            ClassInfoError, list, bulk.gen_reload_queries(['bogus']))

    def test_gen_reload_queries_with_compound_primary_keys(self):
        # gen_reload_queries() does not like compound primary keys.
        db_queries = bulk.gen_reload_queries([BugAffectsPerson()])
        self.assertRaisesWithContent(
            AssertionError,
            'Compound primary keys are not supported: BugAffectsPerson.',
            list, db_queries)

    def test_reload(self):
        # reload() loads the given objects using queries generated by
        # gen_reload_queries().
        db_object = self.factory.makeComponent()
        db_object_naked = proxy.removeSecurityProxy(db_object)
        db_object_info = get_obj_info(db_object_naked)
        IStore(db_object).flush()
        self.failUnlessEqual(None, db_object_info.get('invalidated'))
        IStore(db_object).invalidate(db_object)
        self.failUnlessEqual(True, db_object_info.get('invalidated'))
        bulk.reload([db_object])
        self.failUnlessEqual(None, db_object_info.get('invalidated'))

    def test_load(self):
        # load() loads objects of the given type by their primary keys.
        db_objects = [
            self.factory.makeComponent(),
            self.factory.makeComponent(),
            ]
        db_object_ids = [db_object.id for db_object in db_objects]
        self.assertEqual(
            set(bulk.load(Component, db_object_ids)),
            set(db_objects))

    def test_load_with_non_Storm_objects(self):
        # load() does not like non-Storm objects.
        self.assertRaises(
            ClassInfoError, bulk.load, str, [])

    def test_load_with_compound_primary_keys(self):
        # load() does not like compound primary keys.
        flags = [
            FeatureFlag(u'foo', 0, u'bar', u'true'),
            FeatureFlag(u'foo', 0, u'baz', u'false'),
            ]
        other_flag = FeatureFlag(u'notfoo', 0, u'notbar', u'true')
        for flag in flags + [other_flag]:
            getFeatureStore().add(flag)

        self.assertContentEqual(
            flags,
            bulk.load(FeatureFlag, [(ff.scope, ff.flag) for ff in flags]))

    def test_load_with_store(self):
        # load() can use an alternative store.
        db_object = self.factory.makeComponent()
        # Commit so the database object is available in both master
        # and slave stores.
        transaction.commit()
        # Master store.
        master_store = IMasterStore(db_object)
        [db_object_from_master] = bulk.load(
            Component, [db_object.id], store=master_store)
        self.assertEqual(
            Store.of(db_object_from_master), master_store)
        # Slave store.
        slave_store = ISlaveStore(db_object)
        [db_object_from_slave] = bulk.load(
            Component, [db_object.id], store=slave_store)
        self.assertEqual(
            Store.of(db_object_from_slave), slave_store)

    def test_load_related(self):
        owning_objects = [
            self.factory.makeBug(),
            self.factory.makeBug(),
            ]
        expected = set(bug.owner for bug in owning_objects)
        self.assertEqual(expected,
            set(bulk.load_related(Person, owning_objects, ['ownerID'])))

    def test_load_referencing(self):
        owned_objects = [
            self.factory.makeBranch(),
            self.factory.makeBranch(),
            ]
        expected = set(list(owned_objects[0].subscriptions) +
            list(owned_objects[1].subscriptions))
        self.assertNotEqual(0, len(expected))
        self.assertEqual(expected,
            set(bulk.load_referencing(BranchSubscription, owned_objects,
                ['branchID'])))


<<<<<<< HEAD
class TestInsertMany(TestCaseWithFactory):

    layer = DatabaseFunctionalLayer

    def create_insertable(self, store):
        store.execute("""
            CREATE TABLE Insertable(
                id SERIAL PRIMARY KEY,
                value integer);
        """)
        self.addCleanup(store.execute, 'DROP TABLE Insertable;')

    def assertValues(self, store, values):
        result = store.execute('SELECT value from Insertable ORDER BY value')
        self.assertEqual(values, list(result))

    def test_insert_many(self):
        """Works correctly with multiple rows."""
        store = getUtility(IStoreSelector).get(MAIN_STORE, MASTER_FLAVOR)
        self.create_insertable(store)
        values = [(2,), (4,), (6,)]
        with StormStatementRecorder() as recorder:
            bulk.insert_many(store, "Insertable", ('value',), values)
        self.assertValues(store, values)
        self.assertThat(recorder, HasQueryCount(Equals(1)))

    def test_insert_many_zero_rows(self):
        """Does nothing with zero rows."""
        store = getUtility(IStoreSelector).get(MAIN_STORE, MASTER_FLAVOR)
        self.create_insertable(store)
        with StormStatementRecorder() as recorder:
            bulk.insert_many(store, "Insertable", ('value',), [])
        self.assertValues(store, [])
        self.assertThat(recorder, HasQueryCount(Equals(0)))
=======
class TestCreate(TestCaseWithFactory):

    layer = DatabaseFunctionalLayer

    def test_references_and_enums(self):
        # create() correctly compiles plain types, enums and references.
        bug = self.factory.makeBug()
        people = [self.factory.makePerson() for i in range(5)]

        wanted = [
            (bug, person, person, datetime.datetime.now(UTC),
             BugNotificationLevel.LIFECYCLE)
            for person in people]

        with StormStatementRecorder() as recorder:
            subs = bulk.create(
                (BugSubscription.bug, BugSubscription.person,
                 BugSubscription.subscribed_by, BugSubscription.date_created,
                 BugSubscription.bug_notification_level),
                wanted)

        self.assertThat(recorder, HasQueryCount(Equals(2)))
        self.assertContentEqual(
            wanted,
            ((sub.bug, sub.person, sub.subscribed_by, sub.date_created,
              sub.bug_notification_level) for sub in subs))

    def test_null_reference(self):
        # create() handles None as a Reference value.
        job = IStore(Job).add(Job())
        wanted = [(None, job, BranchJobType.RECLAIM_BRANCH_SPACE)]
        [branchjob] = bulk.create(
            (BranchJob.branch, BranchJob.job, BranchJob.job_type),
            wanted)
        self.assertEqual(
            wanted, [(branchjob.branch, branchjob.job, branchjob.job_type)])

    def test_fails_on_multiple_classes(self):
        # create() only inserts into columns on a single class.
        self.assertRaises(
            ValueError,
            bulk.create, (BugSubscription.bug, BranchSubscription.branch), [])

    def test_fails_on_reference_mismatch(self):
        # create() handles Reference columns in a typesafe manner.
        self.assertRaisesWithContent(
            RuntimeError, "Property used in an unknown class",
            bulk.create, (BugSubscription.bug,),
            [[self.factory.makeBranch()]])

    def test_zero_values_is_noop(self):
        # create()ing 0 rows is a no-op.
        with StormStatementRecorder() as recorder:
            self.assertEqual([], bulk.create((BugSubscription.bug,), []))
        self.assertThat(recorder, HasQueryCount(Equals(0)))

    def test_load_can_be_skipped(self):
        # create() can be told not to load the created rows.
        job = IStore(Job).add(Job())
        IStore(Job).flush()
        wanted = [(None, job, BranchJobType.RECLAIM_BRANCH_SPACE)]
        with StormStatementRecorder() as recorder:
            self.assertIs(
                None,
                bulk.create(
                    (BranchJob.branch, BranchJob.job, BranchJob.job_type),
                    wanted, return_created=False))
        self.assertThat(recorder, HasQueryCount(Equals(1)))
        [reclaimjob] = ReclaimBranchSpaceJob.iterReady()
        branchjob = reclaimjob.context
        self.assertEqual(
            wanted, [(branchjob.branch, branchjob.job, branchjob.job_type)])
>>>>>>> df44cf70
<|MERGE_RESOLUTION|>--- conflicted
+++ resolved
@@ -39,15 +39,12 @@
     FeatureFlag,
     getFeatureStore,
     )
-<<<<<<< HEAD
+from lp.services.job.model.job import Job
 from lp.services.webapp.interfaces import (
     IStoreSelector,
     MAIN_STORE,
     MASTER_FLAVOR,
     )
-=======
-from lp.services.job.model.job import Job
->>>>>>> df44cf70
 from lp.soyuz.model.component import Component
 from lp.testing import (
     StormStatementRecorder,
@@ -250,7 +247,6 @@
                 ['branchID'])))
 
 
-<<<<<<< HEAD
 class TestInsertMany(TestCaseWithFactory):
 
     layer = DatabaseFunctionalLayer
@@ -285,7 +281,8 @@
             bulk.insert_many(store, "Insertable", ('value',), [])
         self.assertValues(store, [])
         self.assertThat(recorder, HasQueryCount(Equals(0)))
-=======
+
+
 class TestCreate(TestCaseWithFactory):
 
     layer = DatabaseFunctionalLayer
@@ -357,5 +354,4 @@
         [reclaimjob] = ReclaimBranchSpaceJob.iterReady()
         branchjob = reclaimjob.context
         self.assertEqual(
-            wanted, [(branchjob.branch, branchjob.job, branchjob.job_type)])
->>>>>>> df44cf70
+            wanted, [(branchjob.branch, branchjob.job, branchjob.job_type)])