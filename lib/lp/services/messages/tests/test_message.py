--- conflicted
+++ resolved
@@ -247,14 +247,7 @@
         self.assertEqual(2, len(msg.revisions))
 
         self.assertIsMessageHistory(
-<<<<<<< HEAD
-            msg.revisions[1], msg,
-            content="first edit", created_at=first_edit_date)
-        self.assertIsMessageHistory(
-            msg.revisions[0], msg,
-=======
             msg.revisions[0], msg, rev=1,
->>>>>>> 4eba7a67
             content="initial content", created_at=msg.datecreated)
         self.assertIsMessageHistory(
             msg.revisions[1], msg, rev=2,
