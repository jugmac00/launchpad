--- conflicted
+++ resolved
@@ -32,11 +32,7 @@
     MessageChunk,
     MessageSet,
     )
-<<<<<<< HEAD
 from lp.services.messages.tests.scenarios import MessageTypeScenariosMixin
-from lp.services.utils import utc_now
-=======
->>>>>>> cbfc136f
 from lp.services.webapp.interfaces import OAuthPermission
 from lp.testing import (
     admin_logged_in,
