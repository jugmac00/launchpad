--- conflicted
+++ resolved
@@ -180,71 +180,6 @@
         };
         elements.textarea = elements.msg_form.one('textarea');
 
-<<<<<<< HEAD
-        Y.all('.editable-message').each(function(container) {
-            var node = container.getDOMNode();
-            var baseurl = node.dataset.baseurl;
-            var msg_body = container.one('.editable-message-body');
-            var msg_body_text = container.one('.editable-message-text');
-            var msg_form = container.one('.editable-message-form');
-            var edit_btn = container.one('.editable-message-edit-btn');
-            var update_btn = msg_form.one('.editable-message-update-btn');
-            var cancel_btn = msg_form.one('.editable-message-cancel-btn');
-
-            module.hide_edit_message_field(msg_body, msg_form);
-
-            // If the edit button is not present, do not try to bind the
-            // handlers.
-            if (!edit_btn) {
-                return;
-            }
-
-            // When clicking edit icon, show the edit form and focus on the
-            // text area.
-            edit_btn.on('click', function(e) {
-                module.show_edit_message_field(msg_body, msg_form);
-                msg_form.one('textarea').getDOMNode().focus();
-            });
-
-            // When clicking on "update" button, disable UI elements and send a
-            // request to update the message at the backend.
-            update_btn.on('click', function(e) {
-                module.show_loading(container);
-                var textarea = msg_form.one('textarea').getDOMNode();
-                var new_content = textarea.value;
-                textarea.disabled = true;
-                update_btn.getDOMNode().disabled = true;
-
-                module.save_message_content(
-                    baseurl, new_content, function() {
-                        // When finished updating at the backend, re-enable UI
-                        // elements and display the new message.
-                        var html_msg = module.htmlify_msg(new_content);
-                        msg_body_text.getDOMNode().innerHTML = html_msg;
-                        module.hide_edit_message_field(msg_body, msg_form);
-                        textarea.disabled = false;
-                        update_btn.getDOMNode().disabled = false;
-                        module.hide_loading(container);
-                        module.show_notification(
-                            container,
-                            module.msg_edit_success_notification, true);
-                    },
-                    function(err) {
-                        // When something goes wrong at the backend, re-enable
-                        // UI elements and display an error.
-                        module.show_notification(
-                            container,
-                            module.msg_edit_error_notification,  true);
-                        textarea.disabled = false;
-                        update_btn.getDOMNode().disabled = false;
-                    }
-                );
-            });
-
-            cancel_btn.on('click', function(e) {
-                module.hide_edit_message_field(msg_body, msg_form);
-            });
-=======
         module.hideEditMessageField(elements.msg_body, elements.msg_form);
 
         // If the edit button is not present, do not try to bind the
@@ -255,7 +190,6 @@
 
         elements.edit_btn.on('click', function(e) {
             module.onEditClick(elements);
->>>>>>> 2b804146
         });
 
         elements.update_btn.on('click', function(e) {
