--- conflicted
+++ resolved
@@ -40,20 +40,19 @@
         "Please try again in a few minutes."
     );
 
-<<<<<<< HEAD
     module.confirm_delete_revision_msg = (
-        "Are you sure you want to delete this revision content?");
+        "Are you sure you want to delete this "+
+        "revision content?");
 
     module.deleted_content_msg = (
         "<span class='deleted-content'>" +
         "Content deleted by the user." +
         "</span>"
     );
-=======
+
     module.confirm_delete_message = (
         "Are you sure you want to delete this "+
         "comment and all its revisions?");
->>>>>>> 38ea5856
 
     // Making it easier to mock on tests.
     module.confirm = function(msg) {
