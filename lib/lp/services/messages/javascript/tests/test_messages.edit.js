/**
 * Copyright 2012-2021 Canonical Ltd. This software is licensed under the
 * GNU Affero General Public License version 3 (see the file LICENSE).
 *
 * Tests for lp.services.messages.edit.
 *
 * @module lp.services.messages.edit
 * @submodule test
 */

YUI.add('lp.services.messages.edit.test', function(Y) {

    var namespace = Y.namespace('lp.services.messages.edit.test');

    var suite = new Y.Test.Suite("lp.services.messages.edit Tests");
    var module = Y.lp.services.messages.edit;

    function assertDisplayStyles(items, visibility) {
        for(var i=items ; i<items.length ; i++) {
             Y.Assert.areSame(visibility, items[i].getStyle("display"));
        }
    }

    function assertDisplayStyle(item, visibility) {
        Y.Assert.areSame(visibility, item.getStyle("display"));
    }

    var TestMessageEdit = {
        name: "TestMessageEdit",

        setUp: function() {
            this.containers = [
                Y.one("#first-message"), Y.one("#second-message")];
            this.last_edit = [
                this.containers[0].one(".editable-message-last-edit-date"),
                this.containers[1].one(".editable-message-last-edit-date")
            ];
            this.msg_bodies = [
                this.containers[0].one(".editable-message-body"),
                this.containers[1].one(".editable-message-body")
            ];
<<<<<<< HEAD
            this.msg_body_texts = [
=======
            this.msg_texts = [
>>>>>>> 2b804146
                this.containers[0].one(".editable-message-text"),
                this.containers[1].one(".editable-message-text")
            ];
            this.msg_forms = [
                this.containers[0].one(".editable-message-form"),
                this.containers[1].one(".editable-message-form")
            ];
            this.edit_icons = [
                this.containers[0].one(".editable-message-edit-btn"),
                this.containers[1].one(".editable-message-edit-btn")
            ];
            this.cancel_btns = [
                this.containers[0].one(".editable-message-cancel-btn"),
                this.containers[1].one(".editable-message-cancel-btn")
            ];
            this.textareas = [
                this.msg_forms[0].one("textarea"),
                this.msg_forms[1].one("textarea")
            ];
            this.update_btns = [
                this.containers[0].one(".editable-message-update-btn"),
                this.containers[1].one(".editable-message-update-btn")
            ];

            for(var i=0 ; i<this.containers.length ; i++) {
<<<<<<< HEAD
                this.msg_body_texts[i].getDOMNode().innerHTML = (
=======
                this.msg_texts[i].getDOMNode().innerHTML = (
>>>>>>> 2b804146
                    "Message number " + i);
                this.msg_bodies[i].setStyle('display', '');
                this.msg_forms[i].setStyle('display', '');
                this.textareas[i].getDOMNode().value = '';
                this.last_edit[0].getDOMNode().innerHTML = ':';
                this.last_edit[1].getDOMNode().innerHTML = (
                    '(last edit 5 minutes ago):');
            }
        },

        test_instantiation_hides_forms: function() {
            // When editable messages are initialized, the forms should be
            // hidden.
            module.setup();

            assertDisplayStyles(this.msg_bodies, 'block');
            assertDisplayStyles(this.msg_forms, 'none');
        },

        test_click_edit_icon_shows_form: function() {
            // Makes sure the form is shown when we click one of the edit icons.
            module.setup();
            this.edit_icons[1].simulate('click');

            // Form 1 should be visible...
            assertDisplayStyle(this.msg_bodies[1], 'none');
            assertDisplayStyle(this.msg_forms[1], 'block');

            // ... but form 0 should have not be affected.
            assertDisplayStyle(this.msg_bodies[0], 'block');
            assertDisplayStyle(this.msg_forms[0], 'none');
        },

        test_cancel_button_hides_form: function() {
            // Makes sure the form is hidden again if the user, after clicking
            // edit icons, decides to cancel edition.
            module.setup();
            this.edit_icons[1].simulate('click');
            this.cancel_btns[1].simulate('click');

            assertDisplayStyle(this.msg_bodies[0], 'block');
            assertDisplayStyle(this.msg_forms[0], 'none');
            assertDisplayStyle(this.msg_bodies[1], 'block');
            assertDisplayStyle(this.msg_forms[1], 'none');
        },

        test_success_save_comment_edition: function() {
            module.setup();
            module.lp_client.io_provider = new Y.lp.testing.mockio.MockIo();

            // Edit the comment index #1
            this.edit_icons[1].simulate('click');
            var new_message = 'edited\nmessage <foo>';
            var uri_encoded_new_message = encodeURI(new_message);
            this.textareas[1].getDOMNode().value = new_message;
            this.update_btns[1].simulate('click');

            // Checks that only the current form interactions are blocked.
            Y.Assert.isTrue(this.textareas[1].getDOMNode().disabled);
            Y.Assert.isTrue(this.update_btns[1].getDOMNode().disabled);
            Y.Assert.isFalse(this.textareas[0].getDOMNode().disabled);
            Y.Assert.isFalse(this.update_btns[0].getDOMNode().disabled);

            module.lp_client.io_provider.success({
                responseText:'null',
                responseHeaders: {'Content-Type': 'application/json'}
            });
            Y.Assert.areSame(
                '<p>edited<br>message &lt;foo&gt;</p>',
<<<<<<< HEAD
                this.msg_body_texts[1].getDOMNode().innerHTML);
=======
                this.msg_texts[1].getDOMNode().innerHTML);
>>>>>>> 2b804146

            // All forms should be released.
            Y.Assert.isFalse(this.textareas[1].getDOMNode().disabled);
            Y.Assert.isFalse(this.update_btns[1].getDOMNode().disabled);
            Y.Assert.isFalse(this.textareas[0].getDOMNode().disabled);
            Y.Assert.isFalse(this.update_btns[0].getDOMNode().disabled);

            // Check forms and msg bodies visibility are back to normal.
            assertDisplayStyle(this.msg_bodies[0], 'block');
            assertDisplayStyle(this.msg_forms[0], 'none');
            assertDisplayStyle(this.msg_bodies[1], 'block');
            assertDisplayStyle(this.msg_forms[1], 'none');

            // Check that the request was made correctly.
            var last_request = module.lp_client.io_provider.last_request;
            Y.Assert.areSame("/api/devel/message/2", last_request.url);
            Y.Assert.areSame("POST", last_request.config.method);
            Y.Assert.areSame(
                "ws.op=editContent&new_content=" + uri_encoded_new_message,
                last_request.config.data);

            // Check that the "last edit" header changed.
            Y.Assert.areSame(":", this.last_edit[0].getDOMNode().innerHTML);
            Y.Assert.areSame(
                " (last edit a moment ago): ",
                this.last_edit[1].getDOMNode().innerHTML);
        }

    };

    suite.add(new Y.Test.Case(TestMessageEdit));

    namespace.suite = suite;

}, "0.1", {"requires": [
               "lp.services.messages.edit", "node", "lp.testing.mockio",
               "node-event-simulate", "test", "lp.anim"]});<|MERGE_RESOLUTION|>--- conflicted
+++ resolved
@@ -39,11 +39,7 @@
                 this.containers[0].one(".editable-message-body"),
                 this.containers[1].one(".editable-message-body")
             ];
-<<<<<<< HEAD
-            this.msg_body_texts = [
-=======
             this.msg_texts = [
->>>>>>> 2b804146
                 this.containers[0].one(".editable-message-text"),
                 this.containers[1].one(".editable-message-text")
             ];
@@ -69,11 +65,7 @@
             ];
 
             for(var i=0 ; i<this.containers.length ; i++) {
-<<<<<<< HEAD
-                this.msg_body_texts[i].getDOMNode().innerHTML = (
-=======
                 this.msg_texts[i].getDOMNode().innerHTML = (
->>>>>>> 2b804146
                     "Message number " + i);
                 this.msg_bodies[i].setStyle('display', '');
                 this.msg_forms[i].setStyle('display', '');
@@ -143,11 +135,7 @@
             });
             Y.Assert.areSame(
                 '<p>edited<br>message &lt;foo&gt;</p>',
-<<<<<<< HEAD
-                this.msg_body_texts[1].getDOMNode().innerHTML);
-=======
                 this.msg_texts[1].getDOMNode().innerHTML);
->>>>>>> 2b804146
 
             // All forms should be released.
             Y.Assert.isFalse(this.textareas[1].getDOMNode().disabled);
