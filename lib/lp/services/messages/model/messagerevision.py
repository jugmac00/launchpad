# Copyright 2019-2021 Canonical Ltd.  This software is licensed under the
# GNU Affero General Public License version 3 (see the file LICENSE).

"""Message revision history."""

from __future__ import absolute_import, print_function, unicode_literals

__metaclass__ = type
__all__ = [
    'MessageRevision',
    'MessageRevisionChunk',
    ]

import pytz
from storm.locals import (
    DateTime,
    Int,
    Reference,
    Unicode,
    )
from zope.interface import implementer

from lp.services.database.interfaces import IStore
from lp.services.database.stormbase import StormBase
from lp.services.messages.interfaces.messagerevision import (
    IMessageRevision,
    IMessageRevisionChunk,
    )
from lp.services.propertycache import (
    cachedproperty,
    get_property_cache,
    )
from lp.services.utils import utc_now


@implementer(IMessageRevision)
class MessageRevision(StormBase):
    """A historical revision of a IMessage."""

    __storm_table__ = 'MessageRevision'

    id = Int(primary=True)

    message_id = Int(name='message', allow_none=False)
    message = Reference(message_id, 'Message.id')

<<<<<<< HEAD
    content = Unicode(name="content", allow_none=True)

=======
>>>>>>> 85447642
    date_created = DateTime(
        name="date_created", tzinfo=pytz.UTC, allow_none=False)
    date_deleted = DateTime(
        name="date_deleted", tzinfo=pytz.UTC, allow_none=True)

    def __init__(self, message, date_created, date_deleted=None):
        self.message = message
        self.date_created = date_created
        self.date_deleted = date_deleted

<<<<<<< HEAD
    @property
    def message_implementation(self):
        from lp.bugs.model.bugmessage import BugMessage
        from lp.code.model.codereviewcomment import CodeReviewComment
        from lp.answers.model.questionmessage import QuestionMessage

        store = IStore(self)
        (identifier, ) = store.execute("""
            SELECT 'bug' FROM BugMessage WHERE message = %s
            UNION
            SELECT 'question' FROM QuestionMessage WHERE message = %s
            UNION
            SELECT 'mp' FROM CodeReviewMessage WHERE message = %s;
        """, params=[self.message_id] * 3).get_one()
        id_to_class = {
            "bug": BugMessage,
            "question": QuestionMessage,
            "mp": CodeReviewComment}
        klass = id_to_class[identifier]
        return store.find(klass, klass.message == self.message_id).one()
=======
    @cachedproperty
    def chunks(self):
        return list(IStore(self).find(
            MessageRevisionChunk, message_revision=self))

    @property
    def content(self):
        return ''.join(i.content for i in self.chunks)
>>>>>>> 85447642

    def deleteContent(self):
        store = IStore(self)
        store.find(MessageRevisionChunk, message=self).remove()
        self.date_deleted = utc_now()
        del get_property_cache(self).chunks


@implementer(IMessageRevisionChunk)
class MessageRevisionChunk(StormBase):
    __storm_table__ = 'MessageRevisionChunk'

    id = Int(primary=True)

    message_revision_id = Int(name='messagerevision', allow_none=False)
    message_revision = Reference(message_revision_id, 'MessageRevision.id')

    sequence = Int(name='sequence', allow_none=False)

    content = Unicode(name="content", allow_none=False)

    def __init__(self, message_revision, sequence, content):
        self.message_revision = message_revision
        self.sequence = sequence
        self.content = content<|MERGE_RESOLUTION|>--- conflicted
+++ resolved
@@ -44,11 +44,6 @@
     message_id = Int(name='message', allow_none=False)
     message = Reference(message_id, 'Message.id')
 
-<<<<<<< HEAD
-    content = Unicode(name="content", allow_none=True)
-
-=======
->>>>>>> 85447642
     date_created = DateTime(
         name="date_created", tzinfo=pytz.UTC, allow_none=False)
     date_deleted = DateTime(
@@ -59,7 +54,6 @@
         self.date_created = date_created
         self.date_deleted = date_deleted
 
-<<<<<<< HEAD
     @property
     def message_implementation(self):
         from lp.bugs.model.bugmessage import BugMessage
@@ -80,7 +74,7 @@
             "mp": CodeReviewComment}
         klass = id_to_class[identifier]
         return store.find(klass, klass.message == self.message_id).one()
-=======
+
     @cachedproperty
     def chunks(self):
         return list(IStore(self).find(
@@ -88,12 +82,13 @@
 
     @property
     def content(self):
+        if len(self.chunks) == 0:
+            return None
         return ''.join(i.content for i in self.chunks)
->>>>>>> 85447642
 
     def deleteContent(self):
         store = IStore(self)
-        store.find(MessageRevisionChunk, message=self).remove()
+        store.find(MessageRevisionChunk, message_revision=self).remove()
         self.date_deleted = utc_now()
         del get_property_cache(self).chunks
 
