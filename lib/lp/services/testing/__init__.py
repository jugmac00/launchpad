--- conflicted
+++ resolved
@@ -21,13 +21,8 @@
 import os
 import unittest
 
-<<<<<<< HEAD
 # This import registers the 'doctest' Unicode codec.
 import lp.services.testing.doctestcodec
-from lp.testing.layers import DatabaseFunctionalLayer
-from lp.testing.pages import PageTestSuite
-=======
->>>>>>> d9dd42aa
 from lp.testing.systemdocs import (
     LayeredDocFileSuite,
     setUp,
