<div class="profiling_info">
  <div class="hide_reveal_profiling" id="reveal_profiling">
  Click to REVEAL profiling information
  </div>
</div>
<div class="profiling_info" id="profiling_info"
     tal:define="actions options/actions;
                 help actions/help|nothing;
                 log actions/log|nothing;
                 show actions/show|nothing;
                 always_log options/always_log;
                 dump_path options/dump_path;
                 inlinetime options/inlinetime|nothing;
                 totaltime options/totaltime|nothing;
                 callcount options/callcount|nothing;
                 oops options/oops|nothing;
                 ">
  <div class="hide_reveal_profiling" id="hide_profiling">
  Click to HIDE profiling information
  </div>
  <h1>Profiling Information</h1>
  <tal:block condition="help">
    <h2>Help</h2>
    <p>Hi.  I see you are using a <code>++profile++</code> request.
    <tal:block condition="always_log">You have configured every request
    to have a log, via the <code>profile_all_requests: True</code> in
    the <code>[profiling]</code> section of your launchpad-lazr.conf, so
    you'll always see some logging information below.  In order to also
    get immediate profiling results in the browser, use
    <code>++profile++show</code>.</tal:block> <tal:block condition="not:
    always_log">In order to get profiling results, you need to ask for
    an HTML view (<code>++profile++show</code>), a KCacheGrind-friendly
    log on the filesystem (<code>++profile++log</code>), or both
    (<code>++profile++show,log</code>).</tal:block>  This can usually go
    anywhere in the URL (e.g.,
    <code>http://launchpad.dev/++profile++show</code> or
    <code>http://launchpad.dev/++profile++show/Firefox</code> or
    <code>http://launchpad.dev/Firefox/++profile++show</code>) but some
    pages do seem to redirect in surprising ways, so experimentation may
    be necessary.</p>
  </tal:block>
  <h2>Log information</h2>
  <tal:block condition="not:log">
    <p>Profile was not logged to file.</p>
    <p>Use <code>++profile++log</code> in your URL in order to log the
    information to file for later KCacheGrind analysis (or
    <code>++profile++log,show</code> to see both the log information and
<<<<<<< HEAD
    immediate results).</p>
    <p>KCacheGrind is great for visualizing a profile, but it only allows
    analyzing a limited depth of calls.  If you want a greater profile depth,
    or if for any other reason you want to use the standard Python library's
    pstats analysis instead, you can. To do this, include "stdlib" as part of
    your ++profile++ request, as in <code>++profile++log,stdlib</code> or
    <code>++profile++log,show,stdlib</code>.</p>
=======
    immediate results).  Profiles are logged to
    <tal:block replace="dump_path" />.</p>
>>>>>>> 9d47582f
  </tal:block>
  <tal:block condition="log">
    <p tal:condition="always_log"><strong>You have configured every
    request to have a full profile log</strong>, via the
    <code>profile_all_requests: True</code> in the
    <code>[profiling]</code> section of your launchpad-lazr.conf.</p>
    <p>Profile was logged to <tal:block replace="dump_path" />.</p>
    <p tal:condition="'stdlib' not in actions">You should be able to use this
    simply by entering <code>kcachegrind <tal:block replace="dump_path"
    /></code> in the console for a great visualization of the profile.  The <a
    href="https://dev.launchpad.net/Debugging#Profiling%%20page%%20requests"
    >dev wiki</a> may have more information on how to use this.</p>
    <p tal:condition="'stdlib' in actions">You should be able to use this
    simply by entering <code>python -m pstats <tal:block replace="dump_path"
    /></code> in the console to use the normal Python profile statistics
    interface.  Type &quot;help&quot; at the prompt, or see the <a
    href="http://docs.python.org/library/profile.html#instant-user-s-manual"
    >Python documentation</a>.</p>
  </tal:block>
  <h2>Profile quick view</h2>
  <tal:block condition="not:show">
    <p>Use <code>++profile++show</code> in your URL in order to see
    immediate profile results (or <code>++profile++log,show</code> to
    see both the log information and immediate results).</p>
  </tal:block>
  <tal:block condition="show">
    <h3>Top Inline Time</h3>
    <pre tal:content="inlinetime" />
    <h3>Top Total Time</h3>
    <pre tal:content="totaltime" />
    <h3>Top Call Count</h3>
    <pre tal:content="callcount" />
    <h2>Raw OOPS Information</h2>
    <pre tal:content="oops" />
  </tal:block>
</div>
<script>
LPS.use('node', 'lp', function (Y) {
    Y.one('div#reveal_profiling').on('click', function (e) {
        Y.one('div#profiling_info').setStyle('display', 'block');
    });
    Y.one('div#hide_profiling').on('click', function (e) {
        Y.one('div#profiling_info').setStyle('display', 'none');
    });
});
</script><|MERGE_RESOLUTION|>--- conflicted
+++ resolved
@@ -7,6 +7,7 @@
      tal:define="actions options/actions;
                  help actions/help|nothing;
                  log actions/log|nothing;
+                 stdlib actions/stdlib|nothing;
                  show actions/show|nothing;
                  always_log options/always_log;
                  dump_path options/dump_path;
@@ -45,18 +46,14 @@
     <p>Use <code>++profile++log</code> in your URL in order to log the
     information to file for later KCacheGrind analysis (or
     <code>++profile++log,show</code> to see both the log information and
-<<<<<<< HEAD
-    immediate results).</p>
+    immediate results).  Profiles are logged to
+    <tal:block replace="dump_path" />.</p>
     <p>KCacheGrind is great for visualizing a profile, but it only allows
     analyzing a limited depth of calls.  If you want a greater profile depth,
     or if for any other reason you want to use the standard Python library's
     pstats analysis instead, you can. To do this, include "stdlib" as part of
     your ++profile++ request, as in <code>++profile++log,stdlib</code> or
     <code>++profile++log,show,stdlib</code>.</p>
-=======
-    immediate results).  Profiles are logged to
-    <tal:block replace="dump_path" />.</p>
->>>>>>> 9d47582f
   </tal:block>
   <tal:block condition="log">
     <p tal:condition="always_log"><strong>You have configured every
@@ -64,12 +61,12 @@
     <code>profile_all_requests: True</code> in the
     <code>[profiling]</code> section of your launchpad-lazr.conf.</p>
     <p>Profile was logged to <tal:block replace="dump_path" />.</p>
-    <p tal:condition="'stdlib' not in actions">You should be able to use this
+    <p tal:condition="not:stdlib">You should be able to use this
     simply by entering <code>kcachegrind <tal:block replace="dump_path"
     /></code> in the console for a great visualization of the profile.  The <a
     href="https://dev.launchpad.net/Debugging#Profiling%%20page%%20requests"
     >dev wiki</a> may have more information on how to use this.</p>
-    <p tal:condition="'stdlib' in actions">You should be able to use this
+    <p tal:condition="stdlib">You should be able to use this
     simply by entering <code>python -m pstats <tal:block replace="dump_path"
     /></code> in the console to use the normal Python profile statistics
     interface.  Type &quot;help&quot; at the prompt, or see the <a
