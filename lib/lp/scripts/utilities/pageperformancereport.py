# Copyright 2010 Canonical Ltd.  This software is licensed under the
# GNU Affero General Public License version 3 (see the file LICENSE).

"""Page performance report generated from zserver trace logs."""

__metaclass__ = type
__all__ = ['main']

from cgi import escape as html_quote
from ConfigParser import RawConfigParser
from datetime import datetime
import re
import sre_constants
import os.path
import subprocess
from textwrap import dedent
import time

import numpy
import simplejson as json
import zc.zservertracelog.tracereport

from canonical.config import config
from canonical.launchpad.scripts.logger import log
from lp.scripts.helpers import LPOptionParser


class Request(zc.zservertracelog.tracereport.Request):
    url = None
    pageid = None
    ticks = None
    sql_statements = None
    sql_seconds = None

    # Override the broken version in our superclass that always
    # returns an integer.
    @property
    def app_seconds(self):
        interval = self.app_time - self.start_app_time
        return interval.seconds + interval.microseconds / 1000000.0

    # Override the broken version in our superclass that always
    # returns an integer.
    @property
    def total_seconds(self):
        interval = self.end - self.start
        return interval.seconds + interval.microseconds / 1000000.0


class Category:
    """A Category in our report.

    Requests belong to a Category if the URL matches a regular expression.
    """
    def __init__(self, title, regexp, timeout):
        self.title = title
        self.regexp = regexp
        self._compiled_regexp = re.compile(regexp, re.I | re.X)
        self.times = Times(timeout)

    def add(self, request):
        """Add a request to a Category if it belongs.

        Does nothing if the request does not belong in this Category.
        """
        if self._compiled_regexp.search(request.url) is not None:
            self.times.add(request)

    def __cmp__(self, other):
        return cmp(self.title.lower(), other.title.lower())


class Stats:
    """Bag to hold request statistics.

    All times are in seconds.
    """
    total_hits = 0 # Total hits.

    total_time = 0 # Total time spent rendering.
    mean = 0 # Mean time per hit.
    median = 0 # Median time per hit.
    std = 0 # Standard deviation per hit.
    var = 0 # Variance per hit.
    histogram = None # # Request times histogram.

    total_sqltime = 0 # Total time spent waiting for SQL to process.
    mean_sqltime = 0 # Mean time spend waiting for SQL to process.
    median_sqltime = 0 # Median time spend waiting for SQL to process.
    std_sqltime = 0 # Standard deviation of SQL time.
    var_sqltime = 0 # Variance of SQL time

    total_sqlstatements = 0 # Total number of SQL statements issued.
    mean_sqlstatements = 0
    median_sqlstatements = 0
    std_sqlstatements = 0
    var_sqlstatements = 0

empty_stats = Stats() # Singleton.


class Times:
    """Collection of request times."""
    def __init__(self, timeout):
        self.total_hits = 0
        self.total_time = 0
        self.request_times = []
        self.sql_statements = []
        self.sql_times = []
        self.ticks = []
        self.timeout = timeout

    def add(self, request):
        """Add the application time from the request to the collection.

        The application time is capped to our timeout.
        """
        self.total_hits += 1
        total_time = min(request.app_seconds, self.timeout)
        self.total_time += total_time
        self.request_times.append(total_time)
        if request.sql_statements is not None:
            self.sql_statements.append(request.sql_statements)
        if request.sql_seconds is not None:
            self.sql_times.append(request.sql_seconds)
        if request.ticks is not None:
            self.ticks.append(request.ticks)

    _stats = None

    def stats(self):
        """Generate statistics about our request times.

        Returns a `Stats` instance.

        The histogram is a list of request counts per 1 second bucket.
        ie. histogram[0] contains the number of requests taking between 0 and
        1 second, histogram[1] contains the number of requests taking between
        1 and 2 seconds etc. histogram is None if there are no requests in
        this Category.
        """
        if not self.total_hits:
            return empty_stats

        if self._stats is not None:
            return self._stats

        stats = Stats()

        stats.total_hits = self.total_hits

        # Time stats
        array = numpy.asarray(self.request_times, numpy.float32)
        stats.total_time = numpy.sum(array)
        stats.mean = numpy.mean(array)
        stats.median = numpy.median(array)
        stats.std = numpy.std(array)
        stats.var = numpy.var(array)
        # This is an approximation which may not be true: we don't know if we
        # have a std distribution or not. We could just find the 99th
        # percentile by counting. Shock. Horror; however this appears pretty
        # good based on eyeballing things so far - once we're down in the 2-3
        # second range for everything we may want to revisit.
        stats.ninetyninth_percentile_time = stats.mean + stds.std*3
        histogram = numpy.histogram(
            array, normed=True,
            range=(0, self.timeout), bins=self.timeout)
        stats.histogram = zip(histogram[1], histogram[0])

        # SQL time stats.
        array = numpy.asarray(self.sql_times, numpy.float32)
        stats.total_sqltime = numpy.sum(array)
        stats.mean_sqltime = numpy.mean(array)
        stats.median_sqltime = numpy.median(array)
        stats.std_sqltime = numpy.std(array)
        stats.var_sqltime = numpy.var(array)

        # SQL query count.
        array = numpy.asarray(self.sql_statements, numpy.int)
        stats.total_sqlstatements = numpy.sum(array)
        stats.mean_sqlstatements = numpy.mean(array)
        stats.median_sqlstatements = numpy.median(array)
        stats.std_sqlstatements = numpy.std(array)
        stats.var_sqlstatements = numpy.var(array)

        # Cache for next invocation.
        self._stats = stats
        return stats

    def __str__(self):
        results = self.stats()
        total, mean, median, std, histogram = results
        hstr = " ".join("%2d" % v for v in histogram)
        return "%2.2f %2.2f %2.2f %s" % (
            total, mean, median, std, hstr)

    def __cmp__(self, b):
        return cmp(self.total_time, b.total_time)


def main():
    parser = LPOptionParser("%prog [args] tracelog [...]")

    parser.add_option(
        "-c", "--config", dest="config",
        default=os.path.join(
            config.root, "utilities", "page-performance-report.ini"),
        metavar="FILE", help="Load configuration from FILE")
    parser.add_option(
        "--timeout", dest="timeout", type="int",
        default=20, metavar="SECS",
        help="Requests taking more than SECS seconds are timeouts")
    parser.add_option(
        "--from", dest="from_ts", type="datetime",
        default=None, metavar="TIMESTAMP",
        help="Ignore log entries before TIMESTAMP")
    parser.add_option(
        "--until", dest="until_ts", type="datetime",
        default=None, metavar="TIMESTAMP",
        help="Ignore log entries after TIMESTAMP")
    parser.add_option(
        "--no-categories", dest="categories",
        action="store_false", default=True,
        help="Do not produce categories report")
    parser.add_option(
        "--no-pageids", dest="pageids",
        action="store_false", default=True,
        help="Do not produce pageids report")
    parser.add_option(
        "--top-urls", dest="top_urls", type=int, metavar="N",
        default=0, help="Generate report for top N urls by hitcount.")
    parser.add_option(
        "--directory", dest="directory",
        default=os.getcwd(), metavar="DIR",
        help="Output reports in DIR directory")
    parser.add_option(
        "--timeout", dest="timeout",
        default=10, type="int",
        help="The configured timeout value : determines high risk page ids.")

    options, args = parser.parse_args()

    if not os.path.isdir(options.directory):
        parser.error("Directory %s does not exist" % options.directory)

    if len(args) == 0:
        parser.error("At least one zserver tracelog file must be provided")

    if options.from_ts is not None and options.until_ts is not None:
        if options.from_ts > options.until_ts:
            parser.error(
                "--from timestamp %s is before --until timestamp %s"
                % (options.from_ts, options.until_ts))

    for filename in args:
        if not os.path.exists(filename):
            parser.error("Tracelog file %s not found." % filename)

    if not os.path.exists(options.config):
        parser.error("Config file %s not found." % options.config)

    # Need a better config mechanism as ConfigParser doesn't preserve order.
    script_config = RawConfigParser()
    script_config.optionxform = str # Make keys case sensitive.
    script_config.readfp(open(options.config))

    categories = [] # A list of Category, in report order.
    for option in script_config.options('categories'):
        regexp = script_config.get('categories', option)
        try:
            categories.append(Category(option, regexp, options.timeout))
        except sre_constants.error, x:
            log.fatal("Unable to compile regexp %r (%s)" % (regexp, x))
            return 1
    categories.sort()

    if len(categories) == 0:
        parser.error("No data in [categories] section of configuration.")

    pageid_times = {}
    url_times = {}

    parse(args, categories, pageid_times, url_times, options)

    # Truncate the URL times to the top N.
    if options.top_urls:
        sorted_urls = sorted(
            ((times, url) for url, times in url_times.items()
                if times.total_hits > 0), reverse=True)
        url_times = [(url, times)
            for times, url in sorted_urls[:options.top_urls]]

    def _report_filename(filename):
        return os.path.join(options.directory, filename)

    # Category only report.
    if options.categories:
<<<<<<< HEAD
        report_filename = os.path.join(options.directory, 'categories.html')
=======
        report_filename = _report_filename('categories.html')
>>>>>>> 0829581a
        log.info("Generating %s", report_filename)
        html_report(open(report_filename, 'w'), categories, None, None)

    # Pageid only report.
    if options.pageids:
<<<<<<< HEAD
        report_filename = os.path.join(options.directory, 'pageids.html')
=======
        report_filename = _report_filename('pageids.html')
>>>>>>> 0829581a
        log.info("Generating %s", report_filename)
        html_report(open(report_filename, 'w'), None, pageid_times, None)

    # Top URL only report.
    if options.top_urls:
        report_filename = os.path.join(
            options.directory, 'top%d.html' % options.top_urls)
        log.info("Generating %s", report_filename)
        html_report(open(report_filename, 'w'), None, None, url_times)

    # Combined report.
    if options.categories and options.pageids:
<<<<<<< HEAD
        report_filename = os.path.join(options.directory,'combined.html')
        html_report(
            open(report_filename, 'w'), categories, pageid_times, url_times)
=======
        report_filename = _report_filename('combined.html')
        html_report(open(report_filename, 'w'), categories, pageid_times)
>>>>>>> 0829581a

    # Report of likely timeout candidates
    report_filename = _report_filename('timeout-candidates.html')
    html_report(open(report_filename, 'w'), None, pageid_times,
        options.timeout - 2)

    return 0


def smart_open(filename, mode='r'):
    """Open a file, transparently handling compressed files.

    Compressed files are detected by file extension.
    """
    ext = os.path.splitext(filename)[1]
    if ext == '.bz2':
        p = subprocess.Popen(
            ['bunzip2', '-c', filename],
            stdout=subprocess.PIPE, stdin=subprocess.PIPE)
        p.stdin.close()
        return p.stdout
    elif ext == '.gz':
        p = subprocess.Popen(
            ['gunzip', '-c', filename],
            stdout=subprocess.PIPE, stdin=subprocess.PIPE)
        p.stdin.close()
        return p.stdout
    else:
        return open(filename, mode)


class MalformedLine(Exception):
    """A malformed line was found in the trace log."""


_ts_re = re.compile(
    '^(\d{4})-(\d\d)-(\d\d)\s(\d\d):(\d\d):(\d\d)(?:.(\d{6}))?$')


def parse_timestamp(ts_string):
    match = _ts_re.search(ts_string)
    if match is None:
        raise ValueError("Invalid timestamp")
    return datetime(
        *(int(elem) for elem in match.groups() if elem is not None))


def parse(tracefiles, categories, pageid_times, url_times, options):
    requests = {}
    total_requests = 0
    for tracefile in tracefiles:
        log.info('Processing %s', tracefile)
        for line in smart_open(tracefile):
            line = line.rstrip()
            try:
                record = line.split(' ', 7)
                try:
                    record_type, request_id, date, time_ = record[:4]
                except ValueError:
                    raise MalformedLine()

                if record_type == 'S':
                    # Short circuit - we don't care about these entries.
                    continue

                # Parse the timestamp.
                ts_string = '%s %s' % (date, time_)
                try:
                    dt = parse_timestamp(ts_string)
                except ValueError:
                    raise MalformedLine(
                        'Invalid timestamp %s' % repr(ts_string))

                # Filter entries by command line date range.
                if options.from_ts is not None and dt < options.from_ts:
                    continue # Skip to next line.
                if options.until_ts is not None and dt > options.until_ts:
                    break # Skip to next log file.

                args = record[4:]

                def require_args(count):
                    if len(args) < count:
                        raise MalformedLine()

                if record_type == 'B': # Request begins.
                    require_args(2)
                    requests[request_id] = Request(dt, args[0], args[1])
                    continue

                request = requests.get(request_id, None)
                if request is None: # Just ignore partial records.
                    continue

                # Old stype extension record from Launchpad. Just
                # contains the URL.
                if (record_type == '-' and len(args) == 1
                    and args[0].startswith('http')):
                    request.url = args[0]

                # New style extension record with a prefix.
                elif record_type == '-':
                    # Launchpad outputs several things as tracelog
                    # extension records. We include a prefix to tell
                    # them apart.
                    require_args(1)

                    parse_extension_record(request, args)

                elif record_type == 'I': # Got request input.
                    require_args(1)
                    request.I(dt, args[0])

                elif record_type == 'C': # Entered application thread.
                    request.C(dt)

                elif record_type == 'A': # Application done.
                    require_args(2)
                    request.A(dt, args[0], args[1])

                elif record_type == 'E': # Request done.
                    del requests[request_id]
                    request.E(dt)
                    total_requests += 1
                    if total_requests % 10000 == 0:
                        log.debug("Parsed %d requests", total_requests)

                    # Add the request to any matching categories.
                    if options.categories:
                        for category in categories:
                            category.add(request)

                    # Add the request to the times for that pageid.
                    if options.pageids:
                        pageid = request.pageid
                        try:
                            times = pageid_times[pageid]
                        except KeyError:
                            times = Times(options.timeout)
                            pageid_times[pageid] = times
                        times.add(request)

                    # Add the request to the times for that URL.
                    if options.top_urls:
                        url = request.url
                        # Hack to remove opstats from top N report. This
                        # should go into a config file if we end up with
                        # more pages that need to be ignored because
                        # they are just noise.
                        if not (url is None or url.endswith('+opstats')):
                            try:
                                times = url_times[url]
                            except KeyError:
                                times = Times(options.timeout)
                                url_times[url] = times
                            times.add(request)

                else:
                    raise MalformedLine('Unknown record type %s', record_type)
            except MalformedLine, x:
                log.error(
                    "Malformed line %s (%s)" % (repr(line), x))


def parse_extension_record(request, args):
    """Decode a ZServer extension records and annotate request."""
    prefix = args[0]

    if prefix == 'u':
        request.url = ' '.join(args[1:]) or None
    elif prefix == 'p':
        request.pageid = ' '.join(args[1:]) or None
    elif prefix == 't':
        if len(args) != 4:
            raise MalformedLine("Wrong number of arguments %s" % (args,))
        request.ticks = args[1]
        request.sql_statements = args[2]
        request.sql_seconds = float(args[3]) / 1000
    else:
        raise MalformedLine(
            "Unknown extension prefix %s" % prefix)


<<<<<<< HEAD
def html_report(outf, categories, pageid_times, url_times):
=======
def html_report(outf, categories, pageid_times,
    ninetyninth_percentile_threshold=None):
    """Write an html report to outf.

    :param outf: A file object to write the report to.
    :param categories: Categories to report.
    :param pageid_times: The time statistics for pageids.
    :param ninetyninth_percentile_threshold: Lower threshold for inclusion of
        pages in the pageid section; pages where 99 percent of the requests are
        served under this threshold will not be included.
    """
>>>>>>> 0829581a

    print >> outf, dedent('''\
        <!DOCTYPE HTML PUBLIC "-//W3C//DTD HTML 4.01 Transitional//EN"
                "http://www.w3.org/TR/html4/loose.dtd">
        <html>
        <head>
        <meta http-equiv="Content-Type" content="text/html; charset=utf-8">
        <title>Launchpad Page Performance Report %(date)s</title>
        <script language="javascript" type="text/javascript"
            src="http://people.canonical.com/~stub/flot/jquery.min.js"
            ></script>
        <script language="javascript" type="text/javascript"
            src="http://people.canonical.com/~stub/flot/jquery.flot.min.js"
            ></script>
        <script language="javascript" type="text/javascript"
            src="http://people.canonical.com/~stub/sorttable.js"></script>
        <style type="text/css">
            h3 { font-weight: normal; font-size: 100%%; }
            thead th { padding-left: 1em; padding-right: 1em; }
            .category-title { text-align: right; padding-right: 2em; }
            .regexp { font-size: x-small; font-weight: normal; }
            .mean { text-align: right; padding-right: 1em; }
            .median { text-align: right; padding-right: 1em; }
            .standard-deviation { text-align: right; padding-right: 1em; }
            .histogram { padding: 0.5em 1em; width:400px; height:250px; }
            .odd-row { background-color: #eeeeff; }
            .even-row { background-color: #ffffee; }
            table.sortable thead {
                background-color:#eee;
                color:#666666;
                font-weight: bold;
                cursor: default;
                }
            td.numeric {
                font-family: monospace;
                text-align: right;
                padding: 1em;
                }
            .clickable { cursor: hand; }
            .total_hits, .histogram, .median_sqltime,
            .median_sqlstatements { border-right: 1px dashed #000000; }
        </style>
        </head>
        <body>
        <h1>Launchpad Page Performance Report</h1>
        <h3>%(date)s</h3>
        ''' % {'date': time.ctime()})

    table_header = dedent('''\
        <table class="sortable page-performance-report">
        <caption align="top">Click on column headings to sort.</caption>
        <thead>
            <tr>
            <th class="clickable">Name</th>

            <th class="clickable">Total Hits</th>

            <th class="clickable">Total Time (secs)</th>

            <th class="clickable">Mean Time (secs)</th>
            <th class="clickable">Time Standard Deviation</th>
            <th class="clickable">Time Variance</th>
            <th class="clickable">Median Time (secs)</th>
            <th class="sorttable_nosort">Time Distribution</th>

            <th class="clickable">Total SQL Time (secs)</th>
            <th class="clickable">Mean SQL Time (secs)</th>
            <th class="clickable">SQL Time Standard Deviation</th>
            <th class="clickable">SQL Time Variance</th>
            <th class="clickable">Median SQL Time (secs)</th>

            <th class="clickable">Total SQL Statements</th>
            <th class="clickable">Mean SQL Statements</th>
            <th class="clickable">SQL Statement Standard Deviation</th>
            <th class="clickable">SQL Statement Variance</th>
            <th class="clickable">Median SQL Statements</th>

            </tr>
        </thead>
        <tbody>
        ''')
    table_footer = "</tbody></table>"

    # Store our generated histograms to output Javascript later.
    histograms = []

    def handle_times(html_title, times):
        stats = times.stats()
        histograms.append(stats.histogram)
        print >> outf, dedent("""\
            <tr>
            <th class="category-title">%s</th>
            <td class="numeric total_hits">%d</td>
            <td class="numeric total_time">%.2f</td>
            <td class="numeric 99% under">%.2f</td>
            <td class="numeric mean_time">%.2f</td>
            <td class="numeric std_time">%.2f</td>
            <td class="numeric var_time">%.2f</td>
            <td class="numeric median_time">%.2f</td>
            <td>
                <div class="histogram" id="histogram%d"></div>
            </td>
            <td class="numeric total_sqltime">%.2f</td>
            <td class="numeric mean_sqltime">%.2f</td>
            <td class="numeric std_sqltime">%.2f</td>
            <td class="numeric var_sqltime">%.2f</td>
            <td class="numeric median_sqltime">%.2f</td>

            <td class="numeric total_sqlstatements">%d</td>
            <td class="numeric mean_sqlstatements">%.2f</td>
            <td class="numeric std_sqlstatements">%.2f</td>
            <td class="numeric var_sqlstatements">%.2f</td>
            <td class="numeric median_sqlstatements">%.2f</td>
            </tr>
            """ % (
                html_title,
                stats.total_hits, stats.total_time,
                stats.ninetyninth_percentile_time,
                stats.mean, stats.std, stats.var, stats.median,
                len(histograms) - 1,
                stats.total_sqltime, stats.mean_sqltime,
                stats.std_sqltime, stats.var_sqltime, stats.median_sqltime,
                stats.total_sqlstatements, stats.mean_sqlstatements,
                stats.std_sqlstatements, stats.var_sqlstatements,
                stats.median_sqlstatements))

    # Table of contents
    print >> outf, '<ol>'
    if categories:
        print >> outf, '<li><a href="#catrep">Category Report</a></li>'
    if pageid_times:
        print >> outf, '<li><a href="#pageidrep">Pageid Report</a></li>'
    if url_times:
        print >> outf, '<li><a href="#topurlrep">Top URL Report</a></li>'
    print >> outf, '</ol>'

    if categories:
        print >> outf, '<h2 id="catrep">Category Report</h2>'
        print >> outf, table_header
        for category in categories:
            html_title = '%s<br/><span class="regexp">%s</span>' % (
                html_quote(category.title), html_quote(category.regexp))
            handle_times(html_title, category.times)
        print >> outf, table_footer

    if pageid_times:
        print >> outf, '<h2 id="pageidrep">Pageid Report</h2>'
        print >> outf, table_header
        for pageid, times in sorted(pageid_times.items()):
<<<<<<< HEAD
            pageid = pageid or 'None'
=======
            if (ninetyninth_percentile_threshold is not None and
                (times.stats().ninetyninth_percentile_time <
                ninetyninth_percentile_threshold)):
                continue
>>>>>>> 0829581a
            handle_times(html_quote(pageid), times)
        print >> outf, table_footer

    if url_times:
        print >> outf, '<h2 id="topurlrep">Top URL Report</h2>'
        print >> outf, table_header
        for url, times in url_times:
            handle_times(html_quote(url), times)
        print >> outf, table_footer

    # Ourput the javascript to render our histograms nicely, replacing
    # the placeholder <div> tags output earlier.
    print >> outf, dedent("""\
        <script language="javascript" type="text/javascript">
        $(function () {
            var options = {
                series: {
                    bars: {show: true}
                    },
                xaxis: {
                    tickDecimals: 0,
                    tickFormatter: function (val, axis) {
                        return val.toFixed(axis.tickDecimals) + "s";
                        }
                    },
                yaxis: {
                    min: 0,
                    max: 1,
                    transform: function (v) {
                        return Math.pow(Math.log(v*100+1)/Math.LN2, 0.5);
                        },
                    inverseTransform: function (v) {
                        return Math.pow(Math.exp(v*100+1)/Math.LN2, 2);
                        },
                    tickDecimals: 1,
                    tickFormatter: function (val, axis) {
                        return (val * 100).toFixed(axis.tickDecimals) + "%";
                        },
                    ticks: [0.001,0.01,0.10,0.50,1.0]
                    },
                grid: {
                    aboveData: true,
                    labelMargin: 15
                    }
                };
        """)

    for i, histogram in enumerate(histograms):
        if histogram is None:
            continue
        print >> outf, dedent("""\
            var d = %s;

            $.plot(
                $("#histogram%d"),
                [{data: d}], options);

            """ % (json.dumps(histogram), i))

    print >> outf, dedent("""\
            });
        </script>
        </body>
        </html>
        """)
<|MERGE_RESOLUTION|>--- conflicted
+++ resolved
@@ -82,6 +82,7 @@
     median = 0 # Median time per hit.
     std = 0 # Standard deviation per hit.
     var = 0 # Variance per hit.
+    ninetyninth_percentile_time = 0
     histogram = None # # Request times histogram.
 
     total_sqltime = 0 # Total time spent waiting for SQL to process.
@@ -161,7 +162,7 @@
         # percentile by counting. Shock. Horror; however this appears pretty
         # good based on eyeballing things so far - once we're down in the 2-3
         # second range for everything we may want to revisit.
-        stats.ninetyninth_percentile_time = stats.mean + stds.std*3
+        stats.ninetyninth_percentile_time = stats.mean + stats.std*3
         histogram = numpy.histogram(
             array, normed=True,
             range=(0, self.timeout), bins=self.timeout)
@@ -177,7 +178,7 @@
 
         # SQL query count.
         array = numpy.asarray(self.sql_statements, numpy.int)
-        stats.total_sqlstatements = numpy.sum(array)
+        stats.total_sqlstatements = int(numpy.sum(array))
         stats.mean_sqlstatements = numpy.mean(array)
         stats.median_sqlstatements = numpy.median(array)
         stats.std_sqlstatements = numpy.std(array)
@@ -206,10 +207,6 @@
         default=os.path.join(
             config.root, "utilities", "page-performance-report.ini"),
         metavar="FILE", help="Load configuration from FILE")
-    parser.add_option(
-        "--timeout", dest="timeout", type="int",
-        default=20, metavar="SECS",
-        help="Requests taking more than SECS seconds are timeouts")
     parser.add_option(
         "--from", dest="from_ts", type="datetime",
         default=None, metavar="TIMESTAMP",
@@ -228,7 +225,7 @@
         help="Do not produce pageids report")
     parser.add_option(
         "--top-urls", dest="top_urls", type=int, metavar="N",
-        default=0, help="Generate report for top N urls by hitcount.")
+        default=50, help="Generate report for top N urls by hitcount.")
     parser.add_option(
         "--directory", dest="directory",
         default=os.getcwd(), metavar="DIR",
@@ -295,45 +292,33 @@
 
     # Category only report.
     if options.categories:
-<<<<<<< HEAD
-        report_filename = os.path.join(options.directory, 'categories.html')
-=======
         report_filename = _report_filename('categories.html')
->>>>>>> 0829581a
         log.info("Generating %s", report_filename)
         html_report(open(report_filename, 'w'), categories, None, None)
 
     # Pageid only report.
     if options.pageids:
-<<<<<<< HEAD
-        report_filename = os.path.join(options.directory, 'pageids.html')
-=======
         report_filename = _report_filename('pageids.html')
->>>>>>> 0829581a
         log.info("Generating %s", report_filename)
         html_report(open(report_filename, 'w'), None, pageid_times, None)
 
     # Top URL only report.
     if options.top_urls:
-        report_filename = os.path.join(
-            options.directory, 'top%d.html' % options.top_urls)
+        report_filename = _report_filename('top%d.html' % options.top_urls)
         log.info("Generating %s", report_filename)
         html_report(open(report_filename, 'w'), None, None, url_times)
 
     # Combined report.
     if options.categories and options.pageids:
-<<<<<<< HEAD
-        report_filename = os.path.join(options.directory,'combined.html')
+        report_filename = _report_filename('combined.html')
         html_report(
             open(report_filename, 'w'), categories, pageid_times, url_times)
-=======
-        report_filename = _report_filename('combined.html')
-        html_report(open(report_filename, 'w'), categories, pageid_times)
->>>>>>> 0829581a
 
     # Report of likely timeout candidates
     report_filename = _report_filename('timeout-candidates.html')
-    html_report(open(report_filename, 'w'), None, pageid_times,
+    log.info("Generating %s", report_filename)
+    html_report(
+        open(report_filename, 'w'), None, pageid_times, None,
         options.timeout - 2)
 
     return 0
@@ -505,29 +490,27 @@
     elif prefix == 't':
         if len(args) != 4:
             raise MalformedLine("Wrong number of arguments %s" % (args,))
-        request.ticks = args[1]
-        request.sql_statements = args[2]
+        request.ticks = int(args[1])
+        request.sql_statements = int(args[2])
         request.sql_seconds = float(args[3]) / 1000
     else:
         raise MalformedLine(
             "Unknown extension prefix %s" % prefix)
 
 
-<<<<<<< HEAD
-def html_report(outf, categories, pageid_times, url_times):
-=======
-def html_report(outf, categories, pageid_times,
+def html_report(
+    outf, categories, pageid_times, url_times,
     ninetyninth_percentile_threshold=None):
     """Write an html report to outf.
 
     :param outf: A file object to write the report to.
     :param categories: Categories to report.
     :param pageid_times: The time statistics for pageids.
+    :param url_times: The time statistics for the top XXX urls.
     :param ninetyninth_percentile_threshold: Lower threshold for inclusion of
         pages in the pageid section; pages where 99 percent of the requests are
         served under this threshold will not be included.
     """
->>>>>>> 0829581a
 
     print >> outf, dedent('''\
         <!DOCTYPE HTML PUBLIC "-//W3C//DTD HTML 4.01 Transitional//EN"
@@ -587,6 +570,8 @@
 
             <th class="clickable">Total Time (secs)</th>
 
+            <th class="clickable">99% Under Time (secs)</th>
+
             <th class="clickable">Mean Time (secs)</th>
             <th class="clickable">Time Standard Deviation</th>
             <th class="clickable">Time Variance</th>
@@ -622,7 +607,7 @@
             <th class="category-title">%s</th>
             <td class="numeric total_hits">%d</td>
             <td class="numeric total_time">%.2f</td>
-            <td class="numeric 99% under">%.2f</td>
+            <td class="numeric 99pc_under">%.2f</td>
             <td class="numeric mean_time">%.2f</td>
             <td class="numeric std_time">%.2f</td>
             <td class="numeric var_time">%.2f</td>
@@ -677,14 +662,11 @@
         print >> outf, '<h2 id="pageidrep">Pageid Report</h2>'
         print >> outf, table_header
         for pageid, times in sorted(pageid_times.items()):
-<<<<<<< HEAD
             pageid = pageid or 'None'
-=======
             if (ninetyninth_percentile_threshold is not None and
                 (times.stats().ninetyninth_percentile_time <
                 ninetyninth_percentile_threshold)):
                 continue
->>>>>>> 0829581a
             handle_times(html_quote(pageid), times)
         print >> outf, table_footer
 
