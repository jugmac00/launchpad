--- conflicted
+++ resolved
@@ -49,11 +49,6 @@
     MAX_SAMPLE_SIZE,
     )
 from lp.code.interfaces.revision import IRevisionSet
-<<<<<<< HEAD
-from lp.code.model.branchvisibilitypolicy import BranchVisibilityTeamPolicy
-=======
-from lp.code.model.branchnamespace import BRANCH_POLICY_ALLOWED_TYPES
->>>>>>> 8f90e0bb
 from lp.code.model.codeimportevent import CodeImportEvent
 from lp.code.model.codeimportresult import CodeImportResult
 from lp.code.model.revision import (
@@ -61,16 +56,6 @@
     RevisionCache,
     )
 from lp.hardwaredb.model.hwdb import HWSubmission
-<<<<<<< HEAD
-from lp.registry.model.commercialsubscription import CommercialSubscription
-=======
-from lp.registry.enums import FREE_INFORMATION_TYPES
-from lp.registry.interfaces.accesspolicy import (
-    IAccessPolicyArtifactSource,
-    IAccessPolicyGrantSource,
-    IAccessPolicySource,
-    )
->>>>>>> 8f90e0bb
 from lp.registry.model.person import Person
 from lp.registry.model.product import Product
 from lp.services.config import config
