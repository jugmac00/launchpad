--- conflicted
+++ resolved
@@ -1767,7 +1767,6 @@
         transaction.commit()
 
 
-<<<<<<< HEAD
 class RevisionStatusReportPruner(BulkPruner):
     """Removes old revision status reports and their artifacts."""
     maximum_chunk_size = 10000
@@ -1787,7 +1786,8 @@
         older_than,
         RevisionStatusArtifactType.BINARY.value,
         int(maximum_chunk_size))
-=======
+
+
 class PopulateBugLockStatusDefaultUnlocked(TunableLoop):
     """
     Populates Bug.lock_status to BugLockStatus.UNLOCKED if not set
@@ -1822,7 +1822,6 @@
         self.setBugLockStatusUnlocked(bug_ids)
         self.start_at = bug_ids[-1] + 1
         transaction.commit()
->>>>>>> 5334b96b
 
 
 class BaseDatabaseGarbageCollector(LaunchpadCronScript):
