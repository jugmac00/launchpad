--- conflicted
+++ resolved
@@ -81,7 +81,6 @@
 from lp.services.librarian.model import TimeLimitedToken
 from lp.services.log.logger import PrefixFilter
 from lp.services.looptuner import TunableLoop
-from lp.services.memcache.interfaces import IMemcacheClient
 from lp.services.oauth.model import OAuthNonce
 from lp.services.openid.model.openidconsumer import OpenIDConsumerNonce
 from lp.services.propertycache import cachedproperty
@@ -1092,43 +1091,6 @@
         self.offset += chunk_size
 
 
-<<<<<<< HEAD
-class BugLegacyAccessMirrorer(TunableLoop):
-    """A `TunableLoop` to populate the access policy schema for all bugs."""
-
-    maximum_chunk_size = 5000
-
-    def __init__(self, log, abort_time=None):
-        super(BugLegacyAccessMirrorer, self).__init__(log, abort_time)
-        watermark = getUtility(IMemcacheClient).get(
-            '%s:bug-legacy-access-mirrorer' % config.instance_name)
-        self.start_at = watermark or 0
-
-    def findBugIDs(self):
-        return IMasterStore(Bug).find(
-            (Bug.id,), Bug.id >= self.start_at).order_by(Bug.id)
-
-    def isDone(self):
-        return self.findBugIDs().is_empty()
-
-    def __call__(self, chunk_size):
-        ids = [row[0] for row in self.findBugIDs()[:chunk_size]]
-        list(IMasterStore(Bug).using(Bug).find(
-            SQL('bug_mirror_legacy_access(Bug.id)'),
-            Bug.id.is_in(ids)))
-
-        self.start_at = ids[-1] + 1
-        result = getUtility(IMemcacheClient).set(
-            '%s:bug-legacy-access-mirrorer' % config.instance_name,
-            self.start_at)
-        if not result:
-            self.log.warning('Failed to set start_at in memcache.')
-
-        transaction.commit()
-
-
-=======
->>>>>>> 16adf4c2
 class BaseDatabaseGarbageCollector(LaunchpadCronScript):
     """Abstract base class to run a collection of TunableLoops."""
     script_name = None  # Script name for locking and database user. Override.
@@ -1380,10 +1342,6 @@
         UnusedSessionPruner,
         DuplicateSessionPruner,
         BugHeatUpdater,
-<<<<<<< HEAD
-        BugLegacyAccessMirrorer,
-=======
->>>>>>> 16adf4c2
         ]
     experimental_tunable_loops = []
 
