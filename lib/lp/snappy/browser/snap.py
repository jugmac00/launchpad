# Copyright 2015-2021 Canonical Ltd.  This software is licensed under the
# GNU Affero General Public License version 3 (see the file LICENSE).

"""Snap views."""

from __future__ import absolute_import, print_function, unicode_literals

__metaclass__ = type
__all__ = [
    'SnapAddView',
    'SnapAuthorizeView',
    'SnapContextMenu',
    'SnapDeleteView',
    'SnapEditView',
    'SnapNavigation',
    'SnapNavigationMenu',
    'SnapRequestBuildsView',
    'SnapView',
    ]

from lazr.restful.fields import Reference
from lazr.restful.interface import (
    copy_field,
    use_template,
    )
import six
from six.moves.urllib.parse import urlencode
from zope.component import getUtility
from zope.error.interfaces import IErrorReportingUtility
from zope.formlib.widget import CustomWidgetFactory
from zope.interface import (
    implementer,
    Interface,
    )
from zope.schema import (
    Choice,
    Dict,
    List,
    TextLine,
    )
from zope.security.interfaces import Unauthorized

from lp import _
from lp.app.browser.launchpadform import (
    action,
    LaunchpadEditFormView,
    LaunchpadFormView,
    render_radio_widget_part,
    )
from lp.app.browser.lazrjs import InlinePersonEditPickerWidget
from lp.app.browser.tales import format_link
from lp.app.enums import PRIVATE_INFORMATION_TYPES
from lp.app.interfaces.informationtype import IInformationType
from lp.app.interfaces.launchpad import ILaunchpadCelebrities
from lp.app.vocabularies import InformationTypeVocabulary
from lp.app.widgets.itemswidgets import (
    LabeledMultiCheckBoxWidget,
    LaunchpadDropdownWidget,
    LaunchpadRadioWidget,
    LaunchpadRadioWidgetWithDescription,
    )
from lp.buildmaster.interfaces.processor import IProcessorSet
from lp.code.browser.widgets.gitref import GitRefWidget
from lp.code.interfaces.branch import IBranch
from lp.code.interfaces.gitref import IGitRef
from lp.registry.enums import VCSType
from lp.registry.interfaces.person import IPersonSet
from lp.registry.interfaces.personproduct import IPersonProductFactory
from lp.registry.interfaces.pocket import PackagePublishingPocket
from lp.registry.interfaces.product import IProduct
from lp.services.features import getFeatureFlag
from lp.services.propertycache import cachedproperty
from lp.services.scripts import log
from lp.services.utils import seconds_since_epoch
from lp.services.webapp import (
    canonical_url,
    ContextMenu,
    enabled_with_permission,
    LaunchpadView,
    Link,
    Navigation,
    NavigationMenu,
    stepthrough,
    structured,
    )
from lp.services.webapp.breadcrumb import (
    Breadcrumb,
    NameBreadcrumb,
    )
from lp.services.webapp.interfaces import ICanonicalUrlData
from lp.services.webapp.url import urlappend
from lp.services.webhooks.browser import WebhookTargetNavigationMixin
from lp.snappy.browser.widgets.snaparchive import SnapArchiveWidget
from lp.snappy.browser.widgets.snapbuildchannels import (
    SnapBuildChannelsWidget,
    )
from lp.snappy.browser.widgets.storechannels import StoreChannelsWidget
from lp.snappy.interfaces.snap import (
    CannotAuthorizeStoreUploads,
    CannotFetchSnapcraftYaml,
    CannotParseSnapcraftYaml,
    ISnap,
    ISnapSet,
    MissingSnapcraftYaml,
    NoSuchSnap,
    SNAP_PRIVATE_FEATURE_FLAG,
    SnapPrivateFeatureDisabled,
    )
from lp.snappy.interfaces.snapbuild import ISnapBuildSet
from lp.snappy.interfaces.snappyseries import (
    ISnappyDistroSeriesSet,
    ISnappySeriesSet,
    )
from lp.snappy.interfaces.snapstoreclient import (
    BadRequestPackageUploadResponse,
    )
from lp.soyuz.browser.archive import EnableProcessorsMixin
from lp.soyuz.browser.build import get_build_by_id_str
from lp.soyuz.interfaces.archive import IArchive


@implementer(ICanonicalUrlData)
class SnapURL:
    """Snap URL creation rules."""
    rootsite = 'mainsite'

    def __init__(self, snap):
        self.snap = snap

    @property
    def inside(self):
        owner = self.snap.owner
        project = self.snap.project
        if project is None:
            return owner
        return getUtility(IPersonProductFactory).create(owner, project)

    @property
    def path(self):
        return "+snap/%s" % self.snap.name


class SnapNavigation(WebhookTargetNavigationMixin, Navigation):
    usedfor = ISnap

    @stepthrough('+build-request')
    def traverse_build_request(self, name):
        try:
            job_id = int(name)
        except ValueError:
            return None
        return self.context.getBuildRequest(job_id)

    @stepthrough('+build')
    def traverse_build(self, name):
        build = get_build_by_id_str(ISnapBuildSet, name)
        if build is None or build.snap != self.context:
            return None
        return build

    @stepthrough("+subscription")
    def traverse_subscription(self, name):
        """Traverses to an `ISnapSubscription`."""
        person = getUtility(IPersonSet).getByName(name)
        if person is not None:
            return self.context.getSubscription(person)


class SnapFormMixin:
    def validateVCSWidgets(self, cls, data):
        """Validates if VCS sub-widgets."""
        # Set widgets as required or optional depending on the vcs field.
        vcs = data.get('vcs')
        if vcs == VCSType.BZR:
            self.widgets['branch'].context.required = True
            self.widgets['git_ref'].context.required = False
        elif vcs == VCSType.GIT:
            self.widgets['branch'].context.required = False
            self.widgets['git_ref'].context.required = True
        else:
            raise AssertionError("Unknown branch type %s" % vcs)

    def setUpVCSWidgets(self):
        widget = self.widgets.get('vcs')
        if widget is not None:
            current_value = widget._getFormValue()
            self.vcs_bzr_radio, self.vcs_git_radio = [
                render_radio_widget_part(widget, value, current_value)
                for value in (VCSType.BZR, VCSType.GIT)]


class SnapInformationTypeMixin:
    def getPossibleInformationTypes(self, snap, user):
        """Get the information types to display on the edit form.

        We display a customised set of information types: anything allowed
        by the repository's model, plus the current type.
        """
        allowed_types = set(snap.getAllowedInformationTypes(user))
        allowed_types.add(snap.information_type)
        return allowed_types

    def validateInformationType(self, data, snap=None):
        """Validates the information_type and project on data dictionary.

        The possible information types are defined by the given `snap`.
        When creating a new snap, `snap` should be None and the possible
        information types will be calculated based on the project.
        """
        info_type = data.get('information_type')
        if IProduct.providedBy(self.context):
            project = self.context
        else:
            project = data.get('project')
        if info_type is None and project is None:
            # Nothing to validate here. Move on.
            return
        if project is None and info_type in PRIVATE_INFORMATION_TYPES:
            self.setFieldError(
                'information_type',
                'Private snap recipes must be associated with a project.')
        elif project is not None:
            if snap is None:
                snap_set = getUtility(ISnapSet)
                possible_types = snap_set.getPossibleSnapInformationTypes(
                    project)
            else:
                possible_types = self.getPossibleInformationTypes(
                    snap, self.user)
            if info_type not in possible_types:
                msg = ('Project %s only accepts the following information '
                       'types: %s.')
                msg %= (project.name,
                        ", ".join(i.title for i in possible_types))
                self.setFieldError('information_type', msg)


class SnapBreadcrumb(NameBreadcrumb):

    @property
    def inside(self):
        return Breadcrumb(
            self.context.owner,
            url=canonical_url(self.context.owner, view_name="+snaps"),
            text="Snap packages", inside=self.context.owner)


class SnapNavigationMenu(NavigationMenu):
    """Navigation menu for snap packages."""

    usedfor = ISnap

    facet = 'overview'

    links = ('admin', 'edit', 'webhooks', 'authorize', 'delete')

    @enabled_with_permission('launchpad.Admin')
    def admin(self):
        return Link('+admin', 'Administer snap package', icon='edit')

    @enabled_with_permission('launchpad.Edit')
    def edit(self):
        return Link('+edit', 'Edit snap package', icon='edit')

    @enabled_with_permission('launchpad.Edit')
    def webhooks(self):
        return Link(
            '+webhooks', 'Manage webhooks', icon='edit',
            enabled=bool(getFeatureFlag('webhooks.new.enabled')))

    @enabled_with_permission('launchpad.Edit')
    def authorize(self):
        if self.context.store_secrets:
            text = 'Reauthorize store uploads'
        else:
            text = 'Authorize store uploads'
        return Link('+authorize', text, icon='edit')

    @enabled_with_permission('launchpad.Edit')
    def delete(self):
        return Link('+delete', 'Delete snap package', icon='trash-icon')


class SnapContextMenu(ContextMenu):
    """Context menu for snap packages."""

    usedfor = ISnap

    facet = 'overview'

    links = ('request_builds', 'add_subscriber', 'subscription')

    @enabled_with_permission('launchpad.Edit')
    def request_builds(self):
        return Link('+request-builds', 'Request builds', icon='add')

    @enabled_with_permission("launchpad.AnyPerson")
    def subscription(self):
        if self.context.hasSubscription(self.user):
            url = "+subscription/%s" % self.user.name
            text = "Edit your subscription"
            icon = "edit"
        else:
            url = "+subscribe"
            text = "Subscribe yourself"
            icon = "add"
        return Link(url, text, icon=icon)

    @enabled_with_permission("launchpad.AnyPerson")
    def add_subscriber(self):
        text = "Subscribe someone else"
        return Link("+addsubscriber", text, icon="add")


class SnapView(LaunchpadView):
    """Default view of a Snap."""

    @cachedproperty
    def builds_and_requests(self):
        return builds_and_requests_for_snap(self.context)

    @property
    def person_picker(self):
        field = copy_field(
            ISnap['owner'],
            vocabularyName='AllUserTeamsParticipationPlusSelfSimpleDisplay')
        return InlinePersonEditPickerWidget(
            self.context, field, format_link(self.context.owner),
            header='Change owner', step_title='Select a new owner')

    @property
    def build_frequency(self):
        if self.context.auto_build:
            return 'Built automatically'
        else:
            return 'Built on request'

    @property
    def sorted_auto_build_channels_items(self):
        if self.context.auto_build_channels is None:
            return []
        return sorted(self.context.auto_build_channels.items())

    @property
    def store_channels(self):
        return ', '.join(self.context.store_channels)

    @property
    def user_can_see_source(self):
        try:
            return self.context.source.visibleByUser(self.user)
        except Unauthorized:
            return False


def builds_and_requests_for_snap(snap):
    """A list of interesting builds and build requests.

    All pending builds and pending build requests are shown, as well as up
    to 10 recent builds and recent failed build requests.  Pending items are
    ordered by the date they were created; recent items are ordered by the
    date they finished (if available) or the date they started (if the date
    they finished is not set due to an error).  This allows started but
    unfinished builds to show up in the view but be discarded as more recent
    builds become available.

    Builds that the user does not have permission to see are excluded (by
    the model code).
    """
    # We need to interleave items of different types, so SQL can't do all
    # the sorting for us.
    def make_sort_key(*date_attrs):
        def _sort_key(item):
            for date_attr in date_attrs:
                if getattr(item, date_attr, None) is not None:
                    return -seconds_since_epoch(getattr(item, date_attr))
            return 0

        return _sort_key

    items = sorted(
        list(snap.pending_builds) + list(snap.pending_build_requests),
        key=make_sort_key("date_created", "date_requested"))
    if len(items) < 10:
        # We need to interleave two unbounded result sets, but we only need
        # enough items from them to make the total count up to 10.  It's
        # simplest to just fetch the upper bound from each set and do our
        # own sorting.
        recent_items = sorted(
            list(snap.completed_builds[:10 - len(items)]) +
            list(snap.failed_build_requests[:10 - len(items)]),
            key=make_sort_key(
                "date_finished", "date_started",
                "date_created", "date_requested"))
        items.extend(recent_items[:10 - len(items)])
    return items


class SnapRequestBuildsView(LaunchpadFormView):
    """A view for requesting builds of a snap package."""

    @property
    def label(self):
        return 'Request builds for %s' % self.context.name

    page_title = 'Request builds'

    class schema(Interface):
        """Schema for requesting a build."""

        archive = Reference(IArchive, title='Source archive', required=True)
        distro_arch_series = List(
            Choice(vocabulary='SnapDistroArchSeries'),
            title='Architectures', required=True,
            description=(
                'If you do not explicitly select any architectures, then the '
                'snap package will be built for all architectures allowed by '
                'its configuration.'))
        pocket = Choice(
            title='Pocket', vocabulary=PackagePublishingPocket, required=True,
            description=(
                'The package stream within the source distribution series to '
                'use when building the snap package.'))
        channels = Dict(
            title='Source snap channels', key_type=TextLine(), required=True,
            description=ISnap['auto_build_channels'].description)

    custom_widget_archive = SnapArchiveWidget
    custom_widget_distro_arch_series = LabeledMultiCheckBoxWidget
    custom_widget_pocket = LaunchpadDropdownWidget
    custom_widget_channels = SnapBuildChannelsWidget

    help_links = {
        "pocket": "/+help-snappy/snap-build-pocket.html",
        }

    @property
    def cancel_url(self):
        return canonical_url(self.context)

    @property
    def initial_values(self):
        """See `LaunchpadFormView`."""
        return {
            'archive': (
                # XXX cjwatson 2019-02-04: In order to support non-Ubuntu
                # bases, we'd need to store this as None and infer it based
                # on the inferred distro series; but this will do for now.
                getUtility(ILaunchpadCelebrities).ubuntu.main_archive
                if self.context.distro_series is None
                else self.context.distro_series.main_archive),
            'distro_arch_series': [],
            'pocket': PackagePublishingPocket.UPDATES,
            'channels': self.context.auto_build_channels,
            }

    @action('Request builds', name='request')
    def request_action(self, action, data):
        if data.get('distro_arch_series', []):
            architectures = [
                arch.architecturetag for arch in data['distro_arch_series']]
        else:
            architectures = None
        self.context.requestBuilds(
            self.user, data['archive'], data['pocket'],
            architectures=architectures, channels=data['channels'])
        self.request.response.addNotification(
            _('Builds will be dispatched soon.'))
        self.next_url = self.cancel_url


class ISnapEditSchema(Interface):
    """Schema for adding or editing a snap package."""

    use_template(ISnap, include=[
        'owner',
        'name',
        'information_type',
        'project',
        'require_virtualized',
        'allow_internet',
        'build_source_tarball',
        'auto_build',
        'auto_build_channels',
        'store_upload',
        ])

    store_distro_series = Choice(
        vocabulary='SnappyDistroSeries', required=True,
        title='Series')
    vcs = Choice(vocabulary=VCSType, required=True, title='VCS')

    # Each of these is only required if vcs has an appropriate value.  Later
    # validation takes care of adjusting the required attribute.
    branch = copy_field(ISnap['branch'], required=True)
    git_ref = copy_field(ISnap['git_ref'], required=True)

    # These are only required if auto_build is True.  Later validation takes
    # care of adjusting the required attribute.
    auto_build_archive = copy_field(ISnap['auto_build_archive'], required=True)
    auto_build_pocket = copy_field(ISnap['auto_build_pocket'], required=True)

    # This is only required if store_upload is True.  Later validation takes
    # care of adjusting the required attribute.
    store_name = copy_field(ISnap['store_name'], required=True)
    store_channels = copy_field(ISnap['store_channels'], required=True)


def log_oops(error, request):
    """Log an oops report without raising an error."""
    info = (error.__class__, error, None)
    getUtility(IErrorReportingUtility).raising(info, request)


class SnapAuthorizeMixin:

    def requestAuthorization(self, snap):
        try:
            self.next_url = SnapAuthorizeView.requestAuthorization(
                snap, self.request)
        except BadRequestPackageUploadResponse as e:
            self.setFieldError(
                'store_upload',
                'Cannot get permission from the store to upload this package.')
            log_oops(e, self.request)


class SnapAddView(SnapAuthorizeMixin, EnableProcessorsMixin,
                  SnapInformationTypeMixin, SnapFormMixin, LaunchpadFormView):
    """View for creating snap packages."""

    page_title = label = 'Create a new snap package'

    schema = ISnapEditSchema

    custom_widget_vcs = LaunchpadRadioWidget
    custom_widget_git_ref = CustomWidgetFactory(
        GitRefWidget, allow_external=True)
    custom_widget_store_distro_series = LaunchpadRadioWidget
    custom_widget_auto_build_archive = SnapArchiveWidget
    custom_widget_auto_build_pocket = LaunchpadDropdownWidget
    custom_widget_auto_build_channels = SnapBuildChannelsWidget
    custom_widget_store_channels = StoreChannelsWidget

    help_links = {
        "auto_build_pocket": "/+help-snappy/snap-build-pocket.html",
        }

    @property
    def field_names(self):
        fields = ['owner', 'name']
        if self.is_project_context:
            fields += ['vcs', 'branch', 'git_ref']
        else:
            fields += ['project']
        return fields + [
            'information_type',
            'store_distro_series',
            'build_source_tarball',
            'auto_build',
            'auto_build_archive',
            'auto_build_pocket',
            'auto_build_channels',
            'store_upload',
            'store_name',
            'store_channels',
            ]

    def initialize(self):
        """See `LaunchpadView`."""
        super(SnapAddView, self).initialize()

        # Once initialized, if the private_snap flag is disabled, it
        # prevents snap creation for private contexts.
        if not getFeatureFlag(SNAP_PRIVATE_FEATURE_FLAG):
            if (IInformationType.providedBy(self.context) and
                self.context.information_type in PRIVATE_INFORMATION_TYPES):
                raise SnapPrivateFeatureDisabled

    @property
    def is_project_context(self):
        return IProduct.providedBy(self.context)

    def setUpFields(self):
        """See `LaunchpadFormView`."""
        super(SnapAddView, self).setUpFields()
        self.form_fields += self.createEnabledProcessors(
            getUtility(IProcessorSet).getAll(),
            "The architectures that this snap package builds for. Some "
            "architectures are restricted and may only be enabled or "
            "disabled by administrators.")

    def setUpWidgets(self):
        """See `LaunchpadFormView`."""
        super(SnapAddView, self).setUpWidgets()
        self.widgets['processors'].widget_class = 'processors'
        if self.is_project_context:
            # If we are on Project:+new-snap page, we know which information
            # types the project supports. Let's filter out the ones that are
            # not supported.
            types = getUtility(ISnapSet).getPossibleSnapInformationTypes(
                    self.context)
            info_type_widget = self.widgets['information_type']
            info_type_widget.vocabulary = InformationTypeVocabulary(types)
            self.setUpVCSWidgets()

    @property
    def cancel_url(self):
        return canonical_url(self.context)

    @property
    def initial_values(self):
        store_name = None
        if self.has_snappy_distro_series and not self.is_project_context:
            # Try to extract Snap store name from snapcraft.yaml file.
            try:
                snapcraft_data = getUtility(ISnapSet).getSnapcraftYaml(
                    self.context, logger=log)
            except (MissingSnapcraftYaml, CannotFetchSnapcraftYaml,
                    CannotParseSnapcraftYaml):
                pass
            else:
                store_name = snapcraft_data.get('name')

        store_series = getUtility(ISnappySeriesSet).getAll().first()
        if store_series.can_infer_distro_series:
            distro_series = None
        elif store_series.preferred_distro_series is not None:
            distro_series = store_series.preferred_distro_series
        else:
            distro_series = store_series.usable_distro_series.first()
        sds_set = getUtility(ISnappyDistroSeriesSet)
        store_distro_series = sds_set.getByBothSeries(
            store_series, distro_series)

        return {
            'store_name': store_name,
            'owner': self.user,
            'store_distro_series': store_distro_series,
            'processors': [
                p for p in getUtility(IProcessorSet).getAll()
                if p.build_by_default],
            'auto_build_archive': (
                # XXX cjwatson 2019-02-04: In order to support non-Ubuntu
                # bases, we'd need to store this as None and infer it based
                # on the inferred distro series; but this will do for now.
                getUtility(ILaunchpadCelebrities).ubuntu.main_archive
                if distro_series is None
                else distro_series.main_archive),
            'auto_build_pocket': PackagePublishingPocket.UPDATES,
            }

    @property
    def has_snappy_distro_series(self):
        return not getUtility(ISnappyDistroSeriesSet).getAll().is_empty()

    def validate_widgets(self, data, names=None):
        """See `LaunchpadFormView`."""
        if self.widgets.get('vcs') is not None:
            super(SnapAddView, self).validate_widgets(data, ['vcs'])
            self.validateVCSWidgets(SnapAddView, data)
        if self.widgets.get('auto_build') is not None:
            # Set widgets as required or optional depending on the
            # auto_build field.
            super(SnapAddView, self).validate_widgets(data, ['auto_build'])
            auto_build = data.get('auto_build', False)
            self.widgets['auto_build_archive'].context.required = auto_build
            self.widgets['auto_build_pocket'].context.required = auto_build
        if self.widgets.get('store_upload') is not None:
            # Set widgets as required or optional depending on the
            # store_upload field.
            super(SnapAddView, self).validate_widgets(data, ['store_upload'])
            store_upload = data.get('store_upload', False)
            self.widgets['store_name'].context.required = store_upload
            self.widgets['store_channels'].context.required = store_upload
        super(SnapAddView, self).validate_widgets(data, names=names)

    @action('Create snap package', name='create')
    def create_action(self, action, data):
        if IGitRef.providedBy(self.context):
            kwargs = {'git_ref': self.context, 'project': data['project']}
        elif IBranch.providedBy(self.context):
            kwargs = {'branch': self.context, 'project': data['project']}
        elif self.is_project_context:
            if data['vcs'] == VCSType.GIT:
                kwargs = {'git_ref': data['git_ref']}
            else:
                kwargs = {'branch': data['branch']}
            kwargs['project'] = self.context
        else:
            raise NotImplementedError("Unknown context for snap creation.")
        if not data.get('auto_build', False):
            data['auto_build_archive'] = None
            data['auto_build_pocket'] = None
        snap = getUtility(ISnapSet).new(
            self.user, data['owner'],
            data['store_distro_series'].distro_series, data['name'],
            auto_build=data['auto_build'],
            auto_build_archive=data['auto_build_archive'],
            auto_build_pocket=data['auto_build_pocket'],
            auto_build_channels=data['auto_build_channels'],
            information_type=data['information_type'],
            processors=data['processors'],
            build_source_tarball=data['build_source_tarball'],
            store_upload=data['store_upload'],
            store_series=data['store_distro_series'].snappy_series,
            store_name=data['store_name'],
            store_channels=data.get('store_channels'), **kwargs)
        if data['store_upload']:
            self.requestAuthorization(snap)
        else:
            self.next_url = canonical_url(snap)

    def validate(self, data):
        super(SnapAddView, self).validate(data)
        owner = data.get('owner', None)
        name = data.get('name', None)
        if owner and name:
            if getUtility(ISnapSet).exists(owner, name):
                self.setFieldError(
                    'name',
                    'There is already a snap package owned by %s with this '
                    'name.' % owner.displayname)
        self.validateInformationType(data)


class BaseSnapEditView(SnapAuthorizeMixin, SnapInformationTypeMixin,
                       SnapFormMixin, LaunchpadEditFormView):

    schema = ISnapEditSchema

    @property
    def cancel_url(self):
        return canonical_url(self.context)

    def setUpWidgets(self, context=None):
        """See `LaunchpadFormView`."""
<<<<<<< HEAD
        super(BaseSnapEditView, self).setUpWidgets()
        self.setUpVCSWidgets()
=======
        super(BaseSnapEditView, self).setUpWidgets(context=None)
        widget = self.widgets.get('vcs')
        if widget is not None:
            current_value = widget._getFormValue()
            self.vcs_bzr_radio, self.vcs_git_radio = [
                render_radio_widget_part(widget, value, current_value)
                for value in (VCSType.BZR, VCSType.GIT)]
>>>>>>> 8c8b5a60

    @property
    def has_snappy_distro_series(self):
        return not getUtility(ISnappyDistroSeriesSet).getAll().is_empty()

    def validate_widgets(self, data, names=None):
        """See `LaunchpadFormView`."""
        if self.widgets.get('vcs') is not None:
            super(BaseSnapEditView, self).validate_widgets(data, ['vcs'])
            self.validateVCSWidgets(BaseSnapEditView, data)
        if self.widgets.get('auto_build') is not None:
            # Set widgets as required or optional depending on the
            # auto_build field.
            super(BaseSnapEditView, self).validate_widgets(
                data, ['auto_build'])
            auto_build = data.get('auto_build', False)
            self.widgets['auto_build_archive'].context.required = auto_build
            self.widgets['auto_build_pocket'].context.required = auto_build
        if self.widgets.get('store_upload') is not None:
            # Set widgets as required or optional depending on the
            # store_upload field.
            super(BaseSnapEditView, self).validate_widgets(
                data, ['store_upload'])
            store_upload = data.get('store_upload', False)
            self.widgets['store_name'].context.required = store_upload
            self.widgets['store_channels'].context.required = store_upload
        super(BaseSnapEditView, self).validate_widgets(data, names=names)

    def validate(self, data):
        super(BaseSnapEditView, self).validate(data)
        info_type = data.get('information_type', self.context.information_type)
        editing_info_type = 'information_type' in data
        private = info_type in PRIVATE_INFORMATION_TYPES
        if private is False:
            # These are the requirements for public snaps.
            if 'information_type' in data or 'owner' in data:
                owner = data.get('owner', self.context.owner)
                if owner is not None and owner.private:
                    self.setFieldError(
                        'information_type' if editing_info_type else 'owner',
                        'A public snap cannot have a private owner.')
            if 'information_type' in data or 'branch' in data:
                branch = data.get('branch', self.context.branch)
                if branch is not None and branch.private:
                    self.setFieldError(
                        'information_type' if editing_info_type else 'branch',
                        'A public snap cannot have a private branch.')
            if 'information_type' in data or 'git_ref' in data:
                ref = data.get('git_ref', self.context.git_ref)
                if ref is not None and ref.private:
                    self.setFieldError(
                        'information_type' if editing_info_type else 'git_ref',
                        'A public snap cannot have a private repository.')
        self.validateInformationType(data, snap=self.context)

    def _needStoreReauth(self, data):
        """Does this change require reauthorizing to the store?"""
        store_upload = data.get('store_upload', False)
        store_distro_series = data.get('store_distro_series')
        store_name = data.get('store_name')
        if (not store_upload or
                store_distro_series is None or store_name is None):
            return False
        if not self.context.store_upload:
            return True
        if store_distro_series.snappy_series != self.context.store_series:
            return True
        if store_name != self.context.store_name:
            return True
        return False

    @action('Update snap package', name='update')
    def request_action(self, action, data):
        vcs = data.pop('vcs', None)
        if vcs == VCSType.BZR:
            data['git_ref'] = None
        elif vcs == VCSType.GIT:
            data['branch'] = None
        new_processors = data.get('processors')
        if new_processors is not None:
            if set(self.context.processors) != set(new_processors):
                self.context.setProcessors(
                    new_processors, check_permissions=True, user=self.user)
            del data['processors']
        if not data.get('auto_build', False):
            if 'auto_build_archive' in data:
                del data['auto_build_archive']
            if 'auto_build_pocket' in data:
                del data['auto_build_pocket']
            if 'auto_build_channels' in data:
                del data['auto_build_channels']
        store_upload = data.get('store_upload', False)
        if not store_upload:
            if 'store_name' in data:
                del data['store_name']
            if 'store_channels' in data:
                del data['store_channels']
        need_store_reauth = self._needStoreReauth(data)
        self.updateContextFromData(data)
        if need_store_reauth:
            self.requestAuthorization(self.context)
        else:
            self.next_url = canonical_url(self.context)

    @property
    def adapters(self):
        """See `LaunchpadFormView`."""
        return {ISnapEditSchema: self.context}


class SnapAdminView(BaseSnapEditView):
    """View for administering snap packages."""

    @property
    def label(self):
        return 'Administer %s snap package' % self.context.name

    page_title = 'Administer'

    # XXX pappacena 2021-02-19: Once we have the whole privacy work in
    # place, we should move "project" and "information_type" from +admin
    # page to +edit, to allow common users to edit this.
    field_names = [
        'project', 'information_type', 'require_virtualized', 'allow_internet']

    @property
    def initial_values(self):
        """Set initial values for the form."""
        # XXX pappacena 2021-02-12: Until we back fill information_type
        # database column, it will be NULL, but snap.information_type
        # property has a fallback to check "private" property. This should
        # be removed once we back fill snap.information_type.
        return {'information_type': self.context.information_type}

    def updateContextFromData(self, data, context=None, notify_modified=True):
        if 'project' in data:
            project = data.pop('project')
            self.context.setProject(project)
        super(SnapAdminView, self).updateContextFromData(
            data, context, notify_modified)


class SnapEditView(BaseSnapEditView, EnableProcessorsMixin):
    """View for editing snap packages."""

    @property
    def label(self):
        return 'Edit %s snap package' % self.context.name

    page_title = 'Edit'

    field_names = [
        'owner',
        'name',
        'project',
        'information_type',
        'store_distro_series',
        'vcs',
        'branch',
        'git_ref',
        'build_source_tarball',
        'auto_build',
        'auto_build_archive',
        'auto_build_pocket',
        'auto_build_channels',
        'store_upload',
        'store_name',
        'store_channels',
        ]
    custom_widget_store_distro_series = LaunchpadRadioWidget
    custom_widget_vcs = LaunchpadRadioWidget
    custom_widget_git_ref = CustomWidgetFactory(
        GitRefWidget, allow_external=True)
    custom_widget_auto_build_archive = SnapArchiveWidget
    custom_widget_auto_build_pocket = LaunchpadDropdownWidget
    custom_widget_auto_build_channels = SnapBuildChannelsWidget
    custom_widget_store_channels = StoreChannelsWidget
    # See `setUpWidgets` method.
    custom_widget_information_type = CustomWidgetFactory(
        LaunchpadRadioWidgetWithDescription,
        vocabulary=InformationTypeVocabulary(types=[]))

    help_links = {
        "auto_build_pocket": "/+help-snappy/snap-build-pocket.html",
        }

    def setUpFields(self):
        """See `LaunchpadFormView`."""
        super(SnapEditView, self).setUpFields()
        self.form_fields += self.createEnabledProcessors(
            self.context.available_processors,
            "The architectures that this snap package builds for. Some "
            "architectures are restricted and may only be enabled or "
            "disabled by administrators.")

    def setUpWidgets(self, context=None):
        super(SnapEditView, self).setUpWidgets(context)
        info_type_widget = self.widgets['information_type']
        info_type_widget.vocabulary = InformationTypeVocabulary(
            types=self.getPossibleInformationTypes(self.context, self.user))

    @property
    def initial_values(self):
        initial_values = {}
        if self.context.git_ref is not None:
            initial_values['vcs'] = VCSType.GIT
        else:
            initial_values['vcs'] = VCSType.BZR
        if self.context.auto_build_pocket is None:
            initial_values['auto_build_pocket'] = (
                PackagePublishingPocket.UPDATES)
        # XXX pappacena 2021-02-12: Until we back fill information_type
        # database column, it will be NULL, but snap.information_type
        # property has a fallback to check "private" property. This should
        # be removed once we back fill snap.information_type.
        initial_values['information_type'] = self.context.information_type
        return initial_values

    def validate(self, data):
        super(SnapEditView, self).validate(data)
        owner = data.get('owner', None)
        name = data.get('name', None)
        if owner and name:
            try:
                snap = getUtility(ISnapSet).getByName(owner, name)
                if snap != self.context:
                    self.setFieldError(
                        'name',
                        'There is already a snap package owned by %s with '
                        'this name.' % owner.displayname)
            except NoSuchSnap:
                pass
        if 'processors' in data:
            available_processors = set(self.context.available_processors)
            widget = self.widgets['processors']
            for processor in self.context.processors:
                if processor not in data['processors']:
                    if processor not in available_processors:
                        # This processor is not currently available for
                        # selection, but is enabled.  Leave it untouched.
                        data['processors'].append(processor)
                    elif processor.name in widget.disabled_items:
                        # This processor is restricted and currently
                        # enabled. Leave it untouched.
                        data['processors'].append(processor)

    def updateContextFromData(self, data, context=None, notify_modified=True):
        if 'project' in data:
            project = data.pop('project')
            self.context.setProject(project)
        super(SnapEditView, self).updateContextFromData(
            data, context, notify_modified)


class SnapAuthorizeView(LaunchpadEditFormView):
    """View for authorizing snap package uploads to the store."""

    @property
    def label(self):
        return 'Authorize store uploads of %s' % self.context.name

    page_title = 'Authorize store uploads'

    class schema(Interface):
        """Schema for authorizing snap package uploads to the store."""

        discharge_macaroon = TextLine(
            title='Serialized discharge macaroon', required=True)

    render_context = False

    focusedElementScript = None

    @property
    def cancel_url(self):
        return canonical_url(self.context)

    @classmethod
    def requestAuthorization(cls, snap, request):
        """Begin the process of authorizing uploads of a snap package."""
        try:
            sso_caveat_id = snap.beginAuthorization()
            base_url = canonical_url(snap, view_name='+authorize')
            login_url = urlappend(base_url, '+login')
            login_url += '?%s' % urlencode([
                ('macaroon_caveat_id', sso_caveat_id),
                ('discharge_macaroon_action', 'field.actions.complete'),
                ('discharge_macaroon_field', 'field.discharge_macaroon'),
                ])
            return login_url
        except CannotAuthorizeStoreUploads as e:
            request.response.addInfoNotification(six.text_type(e))
            request.response.redirect(canonical_url(snap))
            return

    @action('Begin authorization', name='begin')
    def begin_action(self, action, data):
        login_url = self.requestAuthorization(self.context, self.request)
        if login_url is not None:
            self.request.response.redirect(login_url)

    @action('Complete authorization', name='complete')
    def complete_action(self, action, data):
        if not data.get('discharge_macaroon'):
            self.addError(structured(
                _('Uploads of %(snap)s to the store were not authorized.'),
                snap=self.context.name))
            return
        self.context.completeAuthorization(
            discharge_macaroon=data['discharge_macaroon'])
        self.request.response.addInfoNotification(structured(
            _('Uploads of %(snap)s to the store are now authorized.'),
            snap=self.context.name))
        self.request.response.redirect(canonical_url(self.context))

    @property
    def adapters(self):
        """See `LaunchpadFormView`."""
        return {self.schema: self.context}


class SnapDeleteView(BaseSnapEditView):
    """View for deleting snap packages."""

    @property
    def label(self):
        return 'Delete %s snap package' % self.context.name

    page_title = 'Delete'

    field_names = []

    @action('Delete snap package', name='delete')
    def delete_action(self, action, data):
        owner = self.context.owner
        self.context.destroySelf()
        self.next_url = canonical_url(owner, view_name='+snaps')<|MERGE_RESOLUTION|>--- conflicted
+++ resolved
@@ -735,18 +735,8 @@
 
     def setUpWidgets(self, context=None):
         """See `LaunchpadFormView`."""
-<<<<<<< HEAD
         super(BaseSnapEditView, self).setUpWidgets()
         self.setUpVCSWidgets()
-=======
-        super(BaseSnapEditView, self).setUpWidgets(context=None)
-        widget = self.widgets.get('vcs')
-        if widget is not None:
-            current_value = widget._getFormValue()
-            self.vcs_bzr_radio, self.vcs_git_radio = [
-                render_radio_widget_part(widget, value, current_value)
-                for value in (VCSType.BZR, VCSType.GIT)]
->>>>>>> 8c8b5a60
 
     @property
     def has_snappy_distro_series(self):
