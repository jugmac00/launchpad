# Copyright 2015-2016 Canonical Ltd.  This software is licensed under the
# GNU Affero General Public License version 3 (see the file LICENSE).

"""Test snap package views."""

__metaclass__ = type

from datetime import (
    datetime,
    timedelta,
    )
import json
import re
from textwrap import dedent
from urllib2 import HTTPError
<<<<<<< HEAD
from urlparse import urlsplit
=======
from urlparse import (
    parse_qs,
    urlsplit,
    )
>>>>>>> 11bd6cf4

from fixtures import FakeLogger
from httmock import (
    all_requests,
    HTTMock,
    )
from mechanize import LinkNotFoundError
<<<<<<< HEAD
import mock
=======
>>>>>>> 11bd6cf4
from pymacaroons import Macaroon
import pytz
import soupmatchers
from testtools.matchers import (
    MatchesSetwise,
    MatchesStructure,
    )
import transaction
<<<<<<< HEAD
import yaml
=======
>>>>>>> 11bd6cf4
from zope.component import getUtility
from zope.publisher.interfaces import NotFound
from zope.security.interfaces import Unauthorized

from lp.app.enums import InformationType
from lp.app.interfaces.launchpad import ILaunchpadCelebrities
from lp.buildmaster.enums import BuildStatus
from lp.buildmaster.interfaces.processor import IProcessorSet
from lp.code.errors import GitRepositoryScanFault
from lp.registry.enums import PersonVisibility
from lp.registry.interfaces.pocket import PackagePublishingPocket
from lp.registry.interfaces.series import SeriesStatus
from lp.services.config import config
from lp.services.database.constants import UTC_NOW
from lp.services.features.testing import FeatureFixture
from lp.services.webapp import canonical_url
from lp.services.webapp.servers import LaunchpadTestRequest
from lp.snappy.browser.snap import (
    SnapAdminView,
    SnapAuthorizeView,
    SnapEditView,
    SnapView,
    )
from lp.snappy.interfaces.snap import (
    CannotModifySnapProcessor,
    ISnapSet,
    SNAP_FEATURE_FLAG,
    SNAP_TESTING_FLAGS,
    SnapFeatureDisabled,
    SnapPrivateFeatureDisabled,
    )
from lp.testing import (
    admin_logged_in,
    BrowserTestCase,
    feature_flags,
    login,
    login_person,
    person_logged_in,
    set_feature_flag,
    TestCaseWithFactory,
    time_counter,
    )
from lp.testing.fakemethod import FakeMethod
from lp.testing.layers import (
    DatabaseFunctionalLayer,
    LaunchpadFunctionalLayer,
    )
from lp.testing.matchers import (
    MatchesPickerText,
    MatchesTagText,
    )
from lp.testing.pages import (
    extract_text,
    find_main_content,
    find_tag_by_id,
<<<<<<< HEAD
    find_tags_by_class,
=======
    get_feedback_messages,
>>>>>>> 11bd6cf4
    )
from lp.testing.publication import test_traverse
from lp.testing.views import (
    create_initialized_view,
    create_view,
    )


class TestSnapNavigation(TestCaseWithFactory):

    layer = DatabaseFunctionalLayer

    def setUp(self):
        super(TestSnapNavigation, self).setUp()
        self.useFixture(FeatureFixture(SNAP_TESTING_FLAGS))

    def test_canonical_url(self):
        owner = self.factory.makePerson(name="person")
        snap = self.factory.makeSnap(
            registrant=owner, owner=owner, name=u"snap")
        self.assertEqual(
            "http://launchpad.dev/~person/+snap/snap", canonical_url(snap))

    def test_snap(self):
        snap = self.factory.makeSnap()
        obj, _, _ = test_traverse(
            "http://launchpad.dev/~%s/+snap/%s" % (snap.owner.name, snap.name))
        self.assertEqual(snap, obj)


class TestSnapViewsFeatureFlag(TestCaseWithFactory):

    layer = DatabaseFunctionalLayer

    def test_feature_flag_disabled(self):
        # Without a feature flag, we will not create new Snaps.
        branch = self.factory.makeAnyBranch()
        self.assertRaises(
            SnapFeatureDisabled, create_initialized_view, branch, "+new-snap")

    def test_private_feature_flag_disabled(self):
        # Without a private_snap feature flag, we will not create Snaps for
        # private contexts.
        owner = self.factory.makePerson()
        branch = self.factory.makeAnyBranch(
            owner=owner, information_type=InformationType.USERDATA)
        with feature_flags():
            set_feature_flag(SNAP_FEATURE_FLAG, u'on')
            with person_logged_in(owner):
                self.assertRaises(
                    SnapPrivateFeatureDisabled, create_initialized_view,
                    branch, "+new-snap")


class TestSnapAddView(BrowserTestCase):

    layer = LaunchpadFunctionalLayer

    def setUp(self):
        super(TestSnapAddView, self).setUp()
        self.useFixture(FeatureFixture(SNAP_TESTING_FLAGS))
        self.useFixture(FakeLogger())
        self.person = self.factory.makePerson(
            name="test-person", displayname="Test Person")
        self.distroseries = self.factory.makeUbuntuDistroSeries(
            version="13.10")
        with admin_logged_in():
            self.snappyseries = self.factory.makeSnappySeries(
                usable_distro_series=[self.distroseries])

    def test_initial_distroseries(self):
        # The initial distroseries is the newest that is current or in
        # development.
        old = self.factory.makeUbuntuDistroSeries(
            version="14.04", status=SeriesStatus.DEVELOPMENT)
        development = self.factory.makeUbuntuDistroSeries(
            version="14.10", status=SeriesStatus.DEVELOPMENT)
        experimental = self.factory.makeUbuntuDistroSeries(
            version="15.04", status=SeriesStatus.EXPERIMENTAL)
        with admin_logged_in():
            self.factory.makeSnappySeries(
                usable_distro_series=[old, development, experimental])
            newest = self.factory.makeSnappySeries(
                usable_distro_series=[development, experimental])
            self.factory.makeSnappySeries(
                usable_distro_series=[old, experimental])
        branch = self.factory.makeAnyBranch()
        with person_logged_in(self.person):
            view = create_initialized_view(branch, "+new-snap")
        self.assertThat(
            view.initial_values["store_distro_series"],
            MatchesStructure.byEquality(
                snappy_series=newest, distro_series=development))

    def test_create_new_snap_not_logged_in(self):
        branch = self.factory.makeAnyBranch()
        self.assertRaises(
            Unauthorized, self.getViewBrowser, branch, view_name="+new-snap",
            no_login=True)

    def test_create_new_snap_bzr(self):
        branch = self.factory.makeAnyBranch()
        source_display = branch.display_name
        browser = self.getViewBrowser(
            branch, view_name="+new-snap", user=self.person)
        browser.getControl(name="field.name").value = "snap-name"
        browser.getControl("Create snap package").click()

        content = find_main_content(browser.contents)
        self.assertEqual("snap-name", extract_text(content.h1))
        self.assertThat(
            "Test Person", MatchesPickerText(content, "edit-owner"))
        self.assertThat(
            "Distribution series:\n%s\nEdit snap package" %
            self.distroseries.fullseriesname,
            MatchesTagText(content, "distro_series"))
        self.assertThat(
            "Source:\n%s\nEdit snap package" % source_display,
            MatchesTagText(content, "source"))
        self.assertThat(
            "Builds of this snap package are not automatically uploaded to "
            "the store.\nEdit snap package",
            MatchesTagText(content, "store_upload"))

    def test_create_new_snap_git(self):
        [git_ref] = self.factory.makeGitRefs()
        source_display = git_ref.display_name
        browser = self.getViewBrowser(
            git_ref, view_name="+new-snap", user=self.person)
        browser.getControl(name="field.name").value = "snap-name"
        browser.getControl("Create snap package").click()

        content = find_main_content(browser.contents)
        self.assertEqual("snap-name", extract_text(content.h1))
        self.assertThat(
            "Test Person", MatchesPickerText(content, "edit-owner"))
        self.assertThat(
            "Distribution series:\n%s\nEdit snap package" %
            self.distroseries.fullseriesname,
            MatchesTagText(content, "distro_series"))
        self.assertThat(
            "Source:\n%s\nEdit snap package" % source_display,
            MatchesTagText(content, "source"))
        self.assertThat(
            "Builds of this snap package are not automatically uploaded to "
            "the store.\nEdit snap package",
            MatchesTagText(content, "store_upload"))

    def test_create_new_snap_users_teams_as_owner_options(self):
        # Teams that the user is in are options for the snap package owner.
        self.factory.makeTeam(
            name="test-team", displayname="Test Team", members=[self.person])
        branch = self.factory.makeAnyBranch()
        browser = self.getViewBrowser(
            branch, view_name="+new-snap", user=self.person)
        options = browser.getControl("Owner").displayOptions
        self.assertEqual(
            ["Test Person (test-person)", "Test Team (test-team)"],
            sorted(str(option) for option in options))

    def test_create_new_snap_public(self):
        # Public owner implies public snap.
        branch = self.factory.makeAnyBranch()

        browser = self.getViewBrowser(
            branch, view_name="+new-snap", user=self.person)
        browser.getControl(name="field.name").value = "public-snap"
        browser.getControl("Create snap package").click()

        content = find_main_content(browser.contents)
        self.assertEqual("public-snap", extract_text(content.h1))
        self.assertEqual(
            'This snap contains Public information',
            extract_text(find_tag_by_id(browser.contents, "privacy"))
        )

    def test_create_new_snap_private_link(self):
        # Link for create new snaps for private content is only displayed
        # if the 'snap.allow_private' is enabled.
        login_person(self.person)
        branch = self.factory.makeAnyBranch(
            owner=self.person,
            information_type=InformationType.USERDATA)

        browser = self.getViewBrowser(branch, user=self.person)
        browser.getLink('Create snap package')

        with FeatureFixture({SNAP_FEATURE_FLAG: u'on'}):
            browser = self.getViewBrowser(branch, user=self.person)
            self.assertRaises(
                LinkNotFoundError, browser.getLink, "Create snap package")

    def test_create_new_snap_private(self):
        # Private teams will automatically create private snaps.
        login_person(self.person)
        self.factory.makeTeam(
            name='super-private', owner=self.person,
            visibility=PersonVisibility.PRIVATE)
        branch = self.factory.makeAnyBranch()

        browser = self.getViewBrowser(
            branch, view_name="+new-snap", user=self.person)
        browser.getControl(name="field.name").value = "private-snap"
        browser.getControl("Owner").value = ['super-private']
        browser.getControl("Create snap package").click()

        content = find_main_content(browser.contents)
        self.assertEqual("private-snap", extract_text(content.h1))
        self.assertEqual(
            'This snap contains Private information',
            extract_text(find_tag_by_id(browser.contents, "privacy"))
        )

    def test_create_new_snap_store_upload(self):
        # Creating a new snap and asking for it to be automatically uploaded
        # to the store sets all the appropriate fields and redirects to SSO
        # for authorization.
        branch = self.factory.makeAnyBranch()
        view_url = canonical_url(branch, view_name="+new-snap")
        browser = self.getNonRedirectingBrowser(url=view_url, user=self.person)
        browser.getControl(name="field.name").value = "snap-name"
        browser.getControl("Automatically upload to store").selected = True
        browser.getControl("Registered store package name").value = (
            "store-name")
        root_macaroon = Macaroon()
        root_macaroon.add_third_party_caveat(
            urlsplit(config.launchpad.openid_provider_root).netloc, "",
            "dummy")
        root_macaroon_raw = root_macaroon.serialize()

        @all_requests
        def handler(url, request):
            self.request = request
            return {
                "status_code": 200,
                "content": {"macaroon": root_macaroon_raw},
                }

        self.pushConfig("snappy", store_url="http://sca.example/")
        with HTTMock(handler):
            redirection = self.assertRaises(
                HTTPError, browser.getControl("Create snap package").click)
        login_person(self.person)
        snap = getUtility(ISnapSet).getByName(self.person, u"snap-name")
        self.assertThat(snap, MatchesStructure.byEquality(
            owner=self.person, distro_series=self.distroseries,
            name=u"snap-name", source=branch, store_upload=True,
            store_series=self.snappyseries, store_name=u"store-name",
            store_secrets={"root": root_macaroon_raw}))
        self.assertThat(self.request, MatchesStructure.byEquality(
            url="http://sca.example/dev/api/acl/", method="POST"))
        expected_body = {
            "packages": [{
                "name": "store-name",
                "series": self.snappyseries.name,
                }],
            "permissions": ["package_upload"],
            }
        self.assertEqual(expected_body, json.loads(self.request.body))
        self.assertEqual(303, redirection.code)
<<<<<<< HEAD
        self.assertEqual(
            canonical_url(snap, rootsite="code") +
            "/+authorize/+login?field.callback=on&"
            "macaroon_caveat_id=dummy&"
            "discharge_macaroon_field=field.discharge_macaroon",
            redirection.hdrs["Location"])

    def test_initial_name_extraction_git(self):
        [git_ref] = self.factory.makeGitRefs()
        git_ref.repository.getBlob = FakeMethod(result='name: test-snap')
        view = create_initialized_view(git_ref, "+new-snap")
        initial_values = view.initial_values
        self.assertIn('store_name', initial_values)
        self.assertEqual('test-snap', initial_values['store_name'])

    def test_initial_name_extraction_git_repo_error(self):
        [git_ref] = self.factory.makeGitRefs()
        git_ref.repository.getBlob = FakeMethod(failure=GitRepositoryScanFault)
        view = create_initialized_view(git_ref, "+new-snap")
        initial_values = view.initial_values
        self.assertIn('store_name', initial_values)
        self.assertIsNone(initial_values['store_name'])

    def test_initial_name_extraction_git_invalid_data(self):
        for invalid_result in (None, 123, '', '[][]', '#name:test', ']'):
            [git_ref] = self.factory.makeGitRefs()
            git_ref.repository.getBlob = FakeMethod(result=invalid_result)
            view = create_initialized_view(git_ref, "+new-snap")
            initial_values = view.initial_values
            self.assertIn('store_name', initial_values)
            self.assertIsNone(initial_values['store_name'])

    def test_initial_name_extraction_git_safe_yaml(self):
        [git_ref] = self.factory.makeGitRefs()
        git_ref.repository.getBlob = FakeMethod(result='Malicious YAML!')
        view = create_initialized_view(git_ref, "+new-snap")
        with mock.patch('yaml.load') as unsafe_load:
            with mock.patch('yaml.safe_load') as safe_load:
                initial_values = view.initial_values
        self.assertEqual(0, unsafe_load.call_count)
        self.assertEqual(1, safe_load.call_count)
=======
        parsed_location = urlsplit(redirection.hdrs["Location"])
        self.assertEqual(
            urlsplit(
                canonical_url(snap, rootsite="code") +
                "/+authorize/+login")[:3],
            parsed_location[:3])
        expected_args = {
            "discharge_macaroon_action": ["field.actions.complete"],
            "discharge_macaroon_field": ["field.discharge_macaroon"],
            "macaroon_caveat_id": ["dummy"],
            }
        self.assertEqual(expected_args, parse_qs(parsed_location[3]))
>>>>>>> 11bd6cf4


class TestSnapAdminView(BrowserTestCase):

    layer = DatabaseFunctionalLayer

    def setUp(self):
        super(TestSnapAdminView, self).setUp()
        self.useFixture(FeatureFixture(SNAP_TESTING_FLAGS))
        self.useFixture(FakeLogger())
        self.person = self.factory.makePerson(
            name="test-person", displayname="Test Person")

    def test_unauthorized(self):
        # A non-admin user cannot administer a snap package.
        login_person(self.person)
        snap = self.factory.makeSnap(registrant=self.person)
        snap_url = canonical_url(snap)
        browser = self.getViewBrowser(snap, user=self.person)
        self.assertRaises(
            LinkNotFoundError, browser.getLink, "Administer snap package")
        self.assertRaises(
            Unauthorized, self.getUserBrowser, snap_url + "/+admin",
            user=self.person)

    def test_admin_snap(self):
        # Admins can change require_virtualized and privacy.
        login("admin@canonical.com")
        commercial_admin = self.factory.makePerson(
            member_of=[getUtility(ILaunchpadCelebrities).commercial_admin])
        login_person(self.person)
        snap = self.factory.makeSnap(registrant=self.person)
        self.assertTrue(snap.require_virtualized)
        self.assertFalse(snap.private)

        browser = self.getViewBrowser(snap, user=commercial_admin)
        browser.getLink("Administer snap package").click()
        browser.getControl("Require virtualized builders").selected = False
        browser.getControl("Private").selected = True
        browser.getControl("Update snap package").click()

        login_person(self.person)
        self.assertFalse(snap.require_virtualized)
        self.assertTrue(snap.private)

    def test_admin_snap_privacy_mismatch(self):
        # Cannot make snap public if it still contains private information.
        login_person(self.person)
        team = self.factory.makeTeam(
            owner=self.person, visibility=PersonVisibility.PRIVATE)
        snap = self.factory.makeSnap(
            registrant=self.person, owner=team, private=True)
        # Note that only LP admins or, in this case, commercial_admins
        # can reach this snap because it's owned by a private team.
        commercial_admin = self.factory.makePerson(
            member_of=[getUtility(ILaunchpadCelebrities).commercial_admin])
        browser = self.getViewBrowser(snap, user=commercial_admin)
        browser.getLink("Administer snap package").click()
        browser.getControl("Private").selected = False
        browser.getControl("Update snap package").click()
        self.assertEqual(
            'This snap contains private information and cannot be public.',
            extract_text(find_tags_by_class(browser.contents, "message")[1]))

    def test_admin_snap_sets_date_last_modified(self):
        # Administering a snap package sets the date_last_modified property.
        login("admin@canonical.com")
        ppa_admin = self.factory.makePerson(
            member_of=[getUtility(ILaunchpadCelebrities).ppa_admin])
        login_person(self.person)
        date_created = datetime(2000, 1, 1, tzinfo=pytz.UTC)
        snap = self.factory.makeSnap(
            registrant=self.person, date_created=date_created)
        login_person(ppa_admin)
        view = SnapAdminView(snap, LaunchpadTestRequest())
        view.initialize()
        view.request_action.success({"require_virtualized": False})
        self.assertSqlAttributeEqualsDate(snap, "date_last_modified", UTC_NOW)


class TestSnapEditView(BrowserTestCase):

    layer = LaunchpadFunctionalLayer

    def setUp(self):
        super(TestSnapEditView, self).setUp()
        self.useFixture(FeatureFixture(SNAP_TESTING_FLAGS))
        self.useFixture(FakeLogger())
        self.person = self.factory.makePerson(
            name="test-person", displayname="Test Person")
        self.distroseries = self.factory.makeUbuntuDistroSeries(
            version="13.10")
        with admin_logged_in():
            self.snappyseries = self.factory.makeSnappySeries(
                usable_distro_series=[self.distroseries])

    def test_initial_store_series(self):
        # The initial store_series is the newest that is usable for the
        # selected distroseries.
        development = self.factory.makeUbuntuDistroSeries(
            version="14.10", status=SeriesStatus.DEVELOPMENT)
        experimental = self.factory.makeUbuntuDistroSeries(
            version="15.04", status=SeriesStatus.EXPERIMENTAL)
        with admin_logged_in():
            self.factory.makeSnappySeries(
                usable_distro_series=[development, experimental])
            newest = self.factory.makeSnappySeries(
                usable_distro_series=[development])
            self.factory.makeSnappySeries(usable_distro_series=[experimental])
        snap = self.factory.makeSnap(distroseries=development)
        with person_logged_in(self.person):
            view = create_initialized_view(snap, "+edit")
        self.assertThat(
            view.initial_values["store_distro_series"],
            MatchesStructure.byEquality(
                snappy_series=newest, distro_series=development))

    def test_edit_snap(self):
        old_series = self.factory.makeUbuntuDistroSeries()
        old_branch = self.factory.makeAnyBranch()
        snap = self.factory.makeSnap(
            registrant=self.person, owner=self.person, distroseries=old_series,
            branch=old_branch)
        self.factory.makeTeam(
            name="new-team", displayname="New Team", members=[self.person])
        new_series = self.factory.makeUbuntuDistroSeries()
        with admin_logged_in():
            new_snappy_series = self.factory.makeSnappySeries(
                usable_distro_series=[new_series])
        [new_git_ref] = self.factory.makeGitRefs()

        browser = self.getViewBrowser(snap, user=self.person)
        browser.getLink("Edit snap package").click()
        browser.getControl("Owner").value = ["new-team"]
        browser.getControl(name="field.name").value = "new-name"
        browser.getControl(name="field.store_distro_series").value = [
            "ubuntu/%s/%s" % (new_series.name, new_snappy_series.name)]
        browser.getControl("Git", index=0).click()
        browser.getControl("Git repository").value = (
            new_git_ref.repository.identity)
        browser.getControl("Git branch").value = new_git_ref.path
        browser.getControl("Update snap package").click()

        content = find_main_content(browser.contents)
        self.assertEqual("new-name", extract_text(content.h1))
        self.assertThat("New Team", MatchesPickerText(content, "edit-owner"))
        self.assertThat(
            "Distribution series:\n%s\nEdit snap package" %
            new_series.fullseriesname,
            MatchesTagText(content, "distro_series"))
        self.assertThat(
            "Source:\n%s\nEdit snap package" % new_git_ref.display_name,
            MatchesTagText(content, "source"))
        self.assertThat(
            "Builds of this snap package are not automatically uploaded to "
            "the store.\nEdit snap package",
            MatchesTagText(content, "store_upload"))

    def test_edit_snap_sets_date_last_modified(self):
        # Editing a snap package sets the date_last_modified property.
        date_created = datetime(2000, 1, 1, tzinfo=pytz.UTC)
        snap = self.factory.makeSnap(
            registrant=self.person, date_created=date_created)
        with person_logged_in(self.person):
            view = SnapEditView(snap, LaunchpadTestRequest())
            view.initialize()
            view.request_action.success({
                "owner": snap.owner,
                "name": u"changed",
                "distro_series": snap.distro_series,
                })
        self.assertSqlAttributeEqualsDate(snap, "date_last_modified", UTC_NOW)

    def test_edit_snap_already_exists(self):
        snap = self.factory.makeSnap(
            registrant=self.person, owner=self.person, name=u"one")
        self.factory.makeSnap(
            registrant=self.person, owner=self.person, name=u"two")
        browser = self.getViewBrowser(snap, user=self.person)
        browser.getLink("Edit snap package").click()
        browser.getControl(name="field.name").value = "two"
        browser.getControl("Update snap package").click()
        self.assertEqual(
            "There is already a snap package owned by Test Person with this "
            "name.",
            extract_text(find_tags_by_class(browser.contents, "message")[1]))

    def setUpDistroSeries(self):
        """Set up a distroseries with some available processors."""
        distroseries = self.factory.makeUbuntuDistroSeries()
        processor_names = ["386", "amd64", "hppa"]
        for name in processor_names:
            processor = getUtility(IProcessorSet).getByName(name)
            self.factory.makeDistroArchSeries(
                distroseries=distroseries, architecturetag=name,
                processor=processor)
        with admin_logged_in():
            self.factory.makeSnappySeries(usable_distro_series=[distroseries])
        return distroseries

    def assertSnapProcessors(self, snap, names):
        self.assertContentEqual(
            names, [processor.name for processor in snap.processors])

    def assertProcessorControls(self, processors_control, enabled, disabled):
        matchers = [
            MatchesStructure.byEquality(optionValue=name, disabled=False)
            for name in enabled]
        matchers.extend([
            MatchesStructure.byEquality(optionValue=name, disabled=True)
            for name in disabled])
        self.assertThat(processors_control.controls, MatchesSetwise(*matchers))

    def test_display_processors(self):
        distroseries = self.setUpDistroSeries()
        snap = self.factory.makeSnap(
            registrant=self.person, owner=self.person,
            distroseries=distroseries)
        browser = self.getViewBrowser(snap, view_name="+edit", user=snap.owner)
        processors = browser.getControl(name="field.processors")
        self.assertContentEqual(
            ["Intel 386 (386)", "AMD 64bit (amd64)", "HPPA Processor (hppa)"],
            [extract_text(option) for option in processors.displayOptions])
        self.assertContentEqual(["386", "amd64", "hppa"], processors.options)

    def test_edit_processors(self):
        distroseries = self.setUpDistroSeries()
        snap = self.factory.makeSnap(
            registrant=self.person, owner=self.person,
            distroseries=distroseries)
        self.assertSnapProcessors(snap, ["386", "amd64", "hppa"])
        browser = self.getViewBrowser(snap, view_name="+edit", user=snap.owner)
        processors = browser.getControl(name="field.processors")
        self.assertContentEqual(["386", "amd64", "hppa"], processors.value)
        processors.value = ["386", "amd64"]
        browser.getControl("Update snap package").click()
        login_person(self.person)
        self.assertSnapProcessors(snap, ["386", "amd64"])

    def test_edit_with_invisible_processor(self):
        # It's possible for existing snap packages to have an enabled
        # processor that's no longer usable with the current distroseries,
        # which will mean it's hidden from the UI, but the non-admin
        # Snap.setProcessors isn't allowed to disable it.  Editing the
        # processor list of such a snap package leaves the invisible
        # processor intact.
        proc_386 = getUtility(IProcessorSet).getByName("386")
        proc_amd64 = getUtility(IProcessorSet).getByName("amd64")
        proc_armel = self.factory.makeProcessor(
            name="armel", restricted=True, build_by_default=False)
        distroseries = self.setUpDistroSeries()
        snap = self.factory.makeSnap(
            registrant=self.person, owner=self.person,
            distroseries=distroseries)
        snap.setProcessors([proc_386, proc_amd64, proc_armel])
        browser = self.getViewBrowser(snap, view_name="+edit", user=snap.owner)
        processors = browser.getControl(name="field.processors")
        self.assertContentEqual(["386", "amd64"], processors.value)
        processors.value = ["amd64"]
        browser.getControl("Update snap package").click()
        login_person(self.person)
        self.assertSnapProcessors(snap, ["amd64", "armel"])

    def test_edit_processors_restricted(self):
        # A restricted processor is shown disabled in the UI and cannot be
        # enabled.
        self.useFixture(FakeLogger())
        distroseries = self.setUpDistroSeries()
        proc_armhf = self.factory.makeProcessor(
            name="armhf", restricted=True, build_by_default=False)
        self.factory.makeDistroArchSeries(
            distroseries=distroseries, architecturetag="armhf",
            processor=proc_armhf)
        snap = self.factory.makeSnap(
            registrant=self.person, owner=self.person,
            distroseries=distroseries)
        self.assertSnapProcessors(snap, ["386", "amd64", "hppa"])
        browser = self.getViewBrowser(snap, view_name="+edit", user=snap.owner)
        processors = browser.getControl(name="field.processors")
        self.assertContentEqual(["386", "amd64", "hppa"], processors.value)
        self.assertProcessorControls(
            processors, ["386", "amd64", "hppa"], ["armhf"])
        # Even if the user works around the disabled checkbox and forcibly
        # enables it, they can't enable the restricted processor.
        for control in processors.controls:
            if control.optionValue == "armhf":
                control.mech_item.disabled = False
        processors.value = ["386", "amd64", "armhf"]
        self.assertRaises(
            CannotModifySnapProcessor,
            browser.getControl("Update snap package").click)

    def test_edit_processors_restricted_already_enabled(self):
        # A restricted processor that is already enabled is shown disabled
        # in the UI.  This causes form submission to omit it, but the
        # validation code fixes that up behind the scenes so that we don't
        # get CannotModifySnapProcessor.
        proc_386 = getUtility(IProcessorSet).getByName("386")
        proc_amd64 = getUtility(IProcessorSet).getByName("amd64")
        proc_armhf = self.factory.makeProcessor(
            name="armhf", restricted=True, build_by_default=False)
        distroseries = self.setUpDistroSeries()
        self.factory.makeDistroArchSeries(
            distroseries=distroseries, architecturetag="armhf",
            processor=proc_armhf)
        snap = self.factory.makeSnap(
            registrant=self.person, owner=self.person,
            distroseries=distroseries)
        snap.setProcessors([proc_386, proc_amd64, proc_armhf])
        self.assertSnapProcessors(snap, ["386", "amd64", "armhf"])
        browser = self.getUserBrowser(
            canonical_url(snap) + "/+edit", user=snap.owner)
        processors = browser.getControl(name="field.processors")
        self.assertContentEqual(["386", "amd64"], processors.value)
        self.assertProcessorControls(
            processors, ["386", "amd64", "hppa"], ["armhf"])
        processors.value = ["386"]
        browser.getControl("Update snap package").click()
        login_person(self.person)
        self.assertSnapProcessors(snap, ["386", "armhf"])

    def test_edit_store_upload(self):
        # Changing store upload settings on a snap sets all the appropriate
        # fields and redirects to SSO for reauthorization.
        snap = self.factory.makeSnap(
            registrant=self.person, owner=self.person,
            distroseries=self.distroseries, store_upload=True,
            store_series=self.snappyseries, store_name=u"one")
        view_url = canonical_url(snap, view_name="+edit")
        browser = self.getNonRedirectingBrowser(url=view_url, user=self.person)
        browser.getControl("Registered store package name").value = "two"
        root_macaroon = Macaroon()
        root_macaroon.add_third_party_caveat(
            urlsplit(config.launchpad.openid_provider_root).netloc, "",
            "dummy")
        root_macaroon_raw = root_macaroon.serialize()

        @all_requests
        def handler(url, request):
            self.request = request
            return {
                "status_code": 200,
                "content": {"macaroon": root_macaroon_raw},
                }

        self.pushConfig("snappy", store_url="http://sca.example/")
        with HTTMock(handler):
            redirection = self.assertRaises(
                HTTPError, browser.getControl("Update snap package").click)
        login_person(self.person)
        self.assertThat(snap, MatchesStructure.byEquality(
            store_name=u"two", store_secrets={"root": root_macaroon_raw}))
        self.assertThat(self.request, MatchesStructure.byEquality(
            url="http://sca.example/dev/api/acl/", method="POST"))
        expected_body = {
            "packages": [{"name": "two", "series": self.snappyseries.name}],
            "permissions": ["package_upload"],
            }
        self.assertEqual(expected_body, json.loads(self.request.body))
        self.assertEqual(303, redirection.code)
<<<<<<< HEAD
        self.assertEqual(
            canonical_url(snap) +
            "/+authorize/+login?field.callback=on&"
            "macaroon_caveat_id=dummy&"
            "discharge_macaroon_field=field.discharge_macaroon",
            redirection.hdrs["Location"])
=======
        parsed_location = urlsplit(redirection.hdrs["Location"])
        self.assertEqual(
            urlsplit(canonical_url(snap) + "/+authorize/+login")[:3],
            parsed_location[:3])
        expected_args = {
            "discharge_macaroon_action": ["field.actions.complete"],
            "discharge_macaroon_field": ["field.discharge_macaroon"],
            "macaroon_caveat_id": ["dummy"],
            }
        self.assertEqual(expected_args, parse_qs(parsed_location[3]))
>>>>>>> 11bd6cf4


class TestSnapAuthorizeView(BrowserTestCase):

    layer = LaunchpadFunctionalLayer

    def setUp(self):
        super(TestSnapAuthorizeView, self).setUp()
        self.useFixture(FeatureFixture(SNAP_TESTING_FLAGS))
        self.person = self.factory.makePerson(
            name="test-person", displayname="Test Person")
        self.distroseries = self.factory.makeUbuntuDistroSeries()
        with admin_logged_in():
            self.snappyseries = self.factory.makeSnappySeries(
                usable_distro_series=[self.distroseries])
        self.snap = self.factory.makeSnap(
            registrant=self.person, owner=self.person,
            distroseries=self.distroseries, store_upload=True,
            store_series=self.snappyseries,
            store_name=self.factory.getUniqueUnicode())

    def assertRequestsAuthorization(self, snap, func, *args, **kwargs):
<<<<<<< HEAD
=======
        owner = snap.owner
>>>>>>> 11bd6cf4
        root_macaroon = Macaroon()
        root_macaroon.add_third_party_caveat(
            urlsplit(config.launchpad.openid_provider_root).netloc, '',
            'dummy')
        root_macaroon_raw = root_macaroon.serialize()

        @all_requests
        def handler(url, request):
            self.request = request
            return {
                "status_code": 200,
                "content": {"macaroon": root_macaroon_raw},
                }

        self.pushConfig("snappy", store_url="http://sca.example/")
        with HTTMock(handler):
            ret = func(*args, **kwargs)
        self.assertThat(self.request, MatchesStructure.byEquality(
            url="http://sca.example/dev/api/acl/", method="POST"))
<<<<<<< HEAD
        expected_body = {
            "packages": [{
                "name": snap.store_name,
                "series": snap.store_series.name,
                }],
            "permissions": ["package_upload"],
            }
        self.assertEqual(expected_body, json.loads(self.request.body))
        transaction.abort()
        self.assertEqual({"root": root_macaroon_raw}, snap.store_secrets)
        return ret

    def test_requestAuthorization(self):
        with person_logged_in(self.snap.owner):
            login_url = self.assertRequestsAuthorization(
                self.snap, SnapAuthorizeView.requestAuthorization,
                self.snap, LaunchpadTestRequest())
        self.assertEqual(
            canonical_url(self.snap) +
            "/+authorize/+login?field.callback=on&"
            "macaroon_caveat_id=dummy&"
=======
        with person_logged_in(owner):
            expected_body = {
                "packages": [{
                    "name": snap.store_name,
                    "series": snap.store_series.name,
                    }],
                "permissions": ["package_upload"],
                }
            self.assertEqual(expected_body, json.loads(self.request.body))
            self.assertEqual({"root": root_macaroon_raw}, snap.store_secrets)
        return ret

    def test_requestAuthorization(self):
        def request_authorization():
            with person_logged_in(self.snap.owner):
                return SnapAuthorizeView.requestAuthorization(
                    self.snap, LaunchpadTestRequest())

        login_url = self.assertRequestsAuthorization(
            self.snap, request_authorization)
        self.assertEqual(
            canonical_url(self.snap) +
            "/+authorize/+login?macaroon_caveat_id=dummy&"
            "discharge_macaroon_action=field.actions.complete&"
>>>>>>> 11bd6cf4
            "discharge_macaroon_field=field.discharge_macaroon",
            login_url)

    def test_unauthorized(self):
        # A user without edit access cannot authorize snap package uploads.
        self.useFixture(FakeLogger())
        other_person = self.factory.makePerson()
        self.assertRaises(
            Unauthorized, self.getUserBrowser,
            canonical_url(self.snap) + "/+authorize", user=other_person)

<<<<<<< HEAD
    def test_no_callback_parameter(self):
        # If the field.callback parameter is missing, we begin
        # authorization.  This allows (re-)authorizing uploads of an
        # existing snap package without having to edit it.
        with person_logged_in(self.snap.owner):
            view = create_initialized_view(self.snap, "+authorize", form={})
            self.assertRequestsAuthorization(self.snap, view)
            self.assertEqual(302, view.request.response.getStatus())
            self.assertEqual(
                canonical_url(self.snap) +
                "/+authorize/+login?field.callback=on&"
                "macaroon_caveat_id=dummy&"
                "discharge_macaroon_field=field.discharge_macaroon",
                view.request.response.getHeader("Location"))
            self.assertEqual([], view.request.response.notifications)

    def test_missing_root_macaroon(self):
        # If the snap package has no root macaroon set, we begin
        # authorization.  This allows (re-)authorizing uploads of an
        # existing snap package without having to edit it.
        with person_logged_in(self.snap.owner):
            view = create_initialized_view(
                self.snap, "+authorize", form={"field.callback": "on"})
            self.assertRequestsAuthorization(self.snap, view)
            self.assertEqual(302, view.request.response.getStatus())
            self.assertEqual(
                canonical_url(self.snap) +
                "/+authorize/+login?field.callback=on&"
                "macaroon_caveat_id=dummy&"
                "discharge_macaroon_field=field.discharge_macaroon",
                view.request.response.getHeader("Location"))
            self.assertEqual([], view.request.response.notifications)

    def test_missing_discharge_macaroon(self):
        # If field.callback is set but the discharge macaroon is missing, we
        # indicate an authorization failure.
        with person_logged_in(self.snap.owner):
            self.snap.store_secrets = {"root": "root"}
            view = create_initialized_view(
                self.snap, "+authorize", form={"field.callback": "on"})
            self.assertIsNone(view())
            self.assertEqual(302, view.request.response.getStatus())
            self.assertEqual(
                canonical_url(self.snap),
                view.request.response.getHeader("Location"))
            self.assertEqual(
                "Uploads of %s to the store were not authorized." %
                self.snap.name,
                view.request.response.notifications[0].message)

    def assertAuthorizationWorks(self, snap, method):
        with person_logged_in(snap.owner):
            snap.store_secrets = {"root": "root"}
            form = {
                "field.callback": "on",
                "field.discharge_macaroon": "discharge",
                }
            view = create_initialized_view(
                snap, "+authorize", form=form, method=method)
            self.assertIsNone(view())
            self.assertEqual(302, view.request.response.getStatus())
            self.assertEqual(
                canonical_url(snap),
                view.request.response.getHeader("Location"))
            self.assertEqual(
                "Uploads of %s to the store are now authorized." % snap.name,
                view.request.response.notifications[0].message)
            transaction.abort()
            self.assertEqual(
                {"root": "root", "discharge": "discharge"}, snap.store_secrets)

    def test_authorize(self):
        # Normal authorization works.
        self.assertAuthorizationWorks(self.snap, "POST")

    def test_authorize_GET(self):
        # Authorization via a GET request (due to OpenID redirection) works.
        self.assertAuthorizationWorks(self.snap, "GET")
=======
    def test_begin_authorization(self):
        # With no special form actions, we return a form inviting the user
        # to begin authorization.  This allows (re-)authorizing uploads of
        # an existing snap package without having to edit it.
        snap_url = canonical_url(self.snap)

        def begin_authorization():
            browser = self.getNonRedirectingBrowser(
                url=snap_url + "/+authorize", user=self.snap.owner)
            return self.assertRaises(
                HTTPError, browser.getControl("Begin authorization").click)

        redirection = self.assertRequestsAuthorization(
            self.snap, begin_authorization)
        self.assertEqual(303, redirection.code)
        self.assertEqual(
            snap_url + "/+authorize/+login?macaroon_caveat_id=dummy&"
            "discharge_macaroon_action=field.actions.complete&"
            "discharge_macaroon_field=field.discharge_macaroon",
            redirection.hdrs["Location"])

    def test_complete_authorization_missing_discharge_macaroon(self):
        # If the form does not include a discharge macaroon, the "complete"
        # action fails.
        with person_logged_in(self.snap.owner):
            self.snap.store_secrets = {"root": "root"}
            transaction.commit()
            form = {"field.actions.complete": "1"}
            view = create_initialized_view(
                self.snap, "+authorize", form=form, method="POST",
                principal=self.snap.owner)
            html = view()
            self.assertEqual(
                "Uploads of %s to the store were not authorized." %
                self.snap.name,
                get_feedback_messages(html)[1])
            self.assertNotIn("discharge", self.snap.store_secrets)

    def test_complete_authorization(self):
        # If the form includes a discharge macaroon, the "complete" action
        # succeeds and records the new secrets.
        with person_logged_in(self.snap.owner):
            self.snap.store_secrets = {"root": "root"}
            transaction.commit()
            form = {
                "field.actions.complete": "1",
                "field.discharge_macaroon": "discharge",
                }
            view = create_initialized_view(
                self.snap, "+authorize", form=form, method="POST",
                principal=self.snap.owner)
            self.assertEqual("", view())
            self.assertEqual(302, view.request.response.getStatus())
            self.assertEqual(
                canonical_url(self.snap),
                view.request.response.getHeader("Location"))
            self.assertEqual(
                "Uploads of %s to the store are now authorized." %
                self.snap.name,
                view.request.response.notifications[0].message)
            self.assertEqual(
                {"root": "root", "discharge": "discharge"},
                self.snap.store_secrets)
>>>>>>> 11bd6cf4


class TestSnapDeleteView(BrowserTestCase):

    layer = LaunchpadFunctionalLayer

    def setUp(self):
        super(TestSnapDeleteView, self).setUp()
        self.useFixture(FeatureFixture(SNAP_TESTING_FLAGS))
        self.person = self.factory.makePerson(
            name="test-person", displayname="Test Person")

    def test_unauthorized(self):
        # A user without edit access cannot delete a snap package.
        self.useFixture(FakeLogger())
        snap = self.factory.makeSnap(registrant=self.person, owner=self.person)
        snap_url = canonical_url(snap)
        other_person = self.factory.makePerson()
        browser = self.getViewBrowser(snap, user=other_person)
        self.assertRaises(
            LinkNotFoundError, browser.getLink, "Delete snap package")
        self.assertRaises(
            Unauthorized, self.getUserBrowser, snap_url + "/+delete",
            user=other_person)

    def test_delete_snap_without_builds(self):
        # A snap package without builds can be deleted.
        self.useFixture(FakeLogger())
        snap = self.factory.makeSnap(registrant=self.person, owner=self.person)
        snap_url = canonical_url(snap)
        owner_url = canonical_url(self.person)
        browser = self.getViewBrowser(snap, user=self.person)
        browser.getLink("Delete snap package").click()
        browser.getControl("Delete snap package").click()
        self.assertEqual(owner_url + "/+snaps", browser.url)
        self.assertRaises(NotFound, browser.open, snap_url)

    def test_delete_snap_with_builds(self):
        # A snap package with builds can be deleted.
        self.useFixture(FakeLogger())
        snap = self.factory.makeSnap(registrant=self.person, owner=self.person)
        build = self.factory.makeSnapBuild(snap=snap)
        self.factory.makeSnapFile(snapbuild=build)
        snap_url = canonical_url(snap)
        owner_url = canonical_url(self.person)
        browser = self.getViewBrowser(snap, user=self.person)
        browser.getLink("Delete snap package").click()
        browser.getControl("Delete snap package").click()
        self.assertEqual(owner_url + "/+snaps", browser.url)
        self.assertRaises(NotFound, browser.open, snap_url)


class TestSnapView(BrowserTestCase):

    layer = LaunchpadFunctionalLayer

    def setUp(self):
        super(TestSnapView, self).setUp()
        self.useFixture(FeatureFixture(SNAP_TESTING_FLAGS))
        self.ubuntu = getUtility(ILaunchpadCelebrities).ubuntu
        self.distroseries = self.factory.makeDistroSeries(
            distribution=self.ubuntu, name="shiny", displayname="Shiny")
        processor = getUtility(IProcessorSet).getByName("386")
        self.distroarchseries = self.factory.makeDistroArchSeries(
            distroseries=self.distroseries, architecturetag="i386",
            processor=processor)
        self.person = self.factory.makePerson(
            name="test-person", displayname="Test Person")
        self.factory.makeBuilder(virtualized=True)

    def makeSnap(self, branch=None, git_ref=None):
        if branch is None and git_ref is None:
            branch = self.factory.makeAnyBranch()
        return self.factory.makeSnap(
            registrant=self.person, owner=self.person,
            distroseries=self.distroseries, name=u"snap-name", branch=branch,
            git_ref=git_ref)

    def makeBuild(self, snap=None, archive=None, date_created=None, **kwargs):
        if snap is None:
            snap = self.makeSnap()
        if archive is None:
            archive = self.ubuntu.main_archive
        if date_created is None:
            date_created = datetime.now(pytz.UTC) - timedelta(hours=1)
        return self.factory.makeSnapBuild(
            requester=self.person, snap=snap, archive=archive,
            distroarchseries=self.distroarchseries, date_created=date_created,
            **kwargs)

    def test_breadcrumb(self):
        snap = self.makeSnap()
        view = create_view(snap, "+index")
        # To test the breadcrumbs we need a correct traversal stack.
        view.request.traversed_objects = [self.person, snap, view]
        view.initialize()
        breadcrumbs_tag = soupmatchers.Tag(
            "breadcrumbs", "ol", attrs={"class": "breadcrumbs"})
        self.assertThat(
            view(),
            soupmatchers.HTMLContains(
                soupmatchers.Within(
                    breadcrumbs_tag,
                    soupmatchers.Tag(
                        "snap collection breadcrumb", "a",
                        text="Snap packages",
                        attrs={
                            "href": re.compile(r"/~test-person/\+snaps$"),
                            })),
                soupmatchers.Within(
                    breadcrumbs_tag,
                    soupmatchers.Tag(
                        "snap breadcrumb", "li",
                        text=re.compile(r"\ssnap-name\s")))))

    def test_index_bzr(self):
        branch = self.factory.makePersonalBranch(
            owner=self.person, name="snap-branch")
        snap = self.makeSnap(branch=branch)
        build = self.makeBuild(
            snap=snap, status=BuildStatus.FULLYBUILT,
            duration=timedelta(minutes=30))
        self.assertTextMatchesExpressionIgnoreWhitespace("""\
            Snap packages snap-name
            .*
            Snap package information
            Owner: Test Person
            Distribution series: Ubuntu Shiny
            Source: lp://dev/~test-person/\\+junk/snap-branch
            Builds of this snap package are not automatically uploaded to
            the store.
            Latest builds
            Status When complete Architecture Archive
            Successfully built 30 minutes ago i386
            Primary Archive for Ubuntu Linux
            """, self.getMainText(build.snap))

    def test_index_git(self):
        [ref] = self.factory.makeGitRefs(
            owner=self.person, target=self.person, name=u"snap-repository",
            paths=[u"refs/heads/master"])
        snap = self.makeSnap(git_ref=ref)
        build = self.makeBuild(
            snap=snap, status=BuildStatus.FULLYBUILT,
            duration=timedelta(minutes=30))
        self.assertTextMatchesExpressionIgnoreWhitespace("""\
            Snap packages snap-name
            .*
            Snap package information
            Owner: Test Person
            Distribution series: Ubuntu Shiny
            Source: ~test-person/\\+git/snap-repository:master
            Builds of this snap package are not automatically uploaded to
            the store.
            Latest builds
            Status When complete Architecture Archive
            Successfully built 30 minutes ago i386
            Primary Archive for Ubuntu Linux
            """, self.getMainText(build.snap))

    def test_index_success_with_buildlog(self):
        # The build log is shown if it is there.
        build = self.makeBuild(
            status=BuildStatus.FULLYBUILT, duration=timedelta(minutes=30))
        build.setLog(self.factory.makeLibraryFileAlias())
        self.assertTextMatchesExpressionIgnoreWhitespace("""\
            Latest builds
            Status When complete Architecture Archive
            Successfully built 30 minutes ago buildlog \(.*\) i386
            Primary Archive for Ubuntu Linux
            """, self.getMainText(build.snap))

    def test_index_hides_builds_into_private_archive(self):
        # The index page hides builds into archives the user can't view.
        archive = self.factory.makeArchive(private=True)
        with person_logged_in(archive.owner):
            snap = self.makeBuild(archive=archive).snap
        self.assertIn(
            "This snap package has not been built yet.",
            self.getMainText(snap))

    def test_index_no_builds(self):
        # A message is shown when there are no builds.
        snap = self.factory.makeSnap()
        self.assertIn(
            "This snap package has not been built yet.",
            self.getMainText(snap))

    def test_index_pending(self):
        # A pending build is listed as such.
        build = self.makeBuild()
        build.queueBuild()
        self.assertTextMatchesExpressionIgnoreWhitespace("""\
            Latest builds
            Status When complete Architecture Archive
            Needs building in .* \(estimated\) i386
            Primary Archive for Ubuntu Linux
            """, self.getMainText(build.snap))

    def setStatus(self, build, status):
        build.updateStatus(
            BuildStatus.BUILDING, date_started=build.date_created)
        build.updateStatus(
            status, date_finished=build.date_started + timedelta(minutes=30))

    def test_builds(self):
        # SnapView.builds produces reasonable results.
        snap = self.makeSnap()
        # Create oldest builds first so that they sort properly by id.
        date_gen = time_counter(
            datetime(2000, 1, 1, tzinfo=pytz.UTC), timedelta(days=1))
        builds = [
            self.makeBuild(snap=snap, date_created=next(date_gen))
            for i in range(11)]
        view = SnapView(snap, None)
        self.assertEqual(list(reversed(builds)), view.builds)
        self.setStatus(builds[10], BuildStatus.FULLYBUILT)
        self.setStatus(builds[9], BuildStatus.FAILEDTOBUILD)
        # When there are >= 9 pending builds, only the most recent of any
        # completed builds is returned.
        self.assertEqual(
            list(reversed(builds[:9])) + [builds[10]], view.builds)
        for build in builds[:9]:
            self.setStatus(build, BuildStatus.FULLYBUILT)
        self.assertEqual(list(reversed(builds[1:])), view.builds)


class TestSnapRequestBuildsView(BrowserTestCase):

    layer = LaunchpadFunctionalLayer

    def setUp(self):
        super(TestSnapRequestBuildsView, self).setUp()
        self.useFixture(FeatureFixture(SNAP_TESTING_FLAGS))
        self.useFixture(FakeLogger())
        self.ubuntu = getUtility(ILaunchpadCelebrities).ubuntu
        self.distroseries = self.factory.makeDistroSeries(
            distribution=self.ubuntu, name="shiny", displayname="Shiny")
        self.architectures = []
        for processor, architecture in ("386", "i386"), ("amd64", "amd64"):
            das = self.factory.makeDistroArchSeries(
                distroseries=self.distroseries, architecturetag=architecture,
                processor=getUtility(IProcessorSet).getByName(processor))
            das.addOrUpdateChroot(self.factory.makeLibraryFileAlias())
            self.architectures.append(das)
        self.person = self.factory.makePerson()
        self.snap = self.factory.makeSnap(
            registrant=self.person, owner=self.person,
            distroseries=self.distroseries, name=u"snap-name")

    def test_request_builds_page(self):
        # The +request-builds page is sane.
        pattern = dedent("""\
            Request builds for snap-name
            Snap packages
            snap-name
            Request builds
            Source archive:
            Primary Archive for Ubuntu Linux
            PPA
            (Find&hellip;)
            Architectures:
            amd64
            i386
            Pocket:
            Release
            Security
            Updates
            Proposed
            Backports
            or
            Cancel""")
        main_text = self.getMainText(
            self.snap, "+request-builds", user=self.person)
        self.assertEqual(pattern, main_text)

    def test_request_builds_not_owner(self):
        # A user without launchpad.Edit cannot request builds.
        self.assertRaises(
            Unauthorized, self.getViewBrowser, self.snap, "+request-builds")

    def test_request_builds_action(self):
        # Requesting a build creates pending builds.
        browser = self.getViewBrowser(
            self.snap, "+request-builds", user=self.person)
        self.assertTrue(browser.getControl("amd64").selected)
        self.assertTrue(browser.getControl("i386").selected)
        browser.getControl("Request builds").click()

        login_person(self.person)
        builds = self.snap.pending_builds
        self.assertContentEqual(
            [self.ubuntu.main_archive], set(build.archive for build in builds))
        self.assertContentEqual(
            ["amd64", "i386"],
            [build.distro_arch_series.architecturetag for build in builds])
        self.assertContentEqual(
            [PackagePublishingPocket.UPDATES],
            set(build.pocket for build in builds))
        self.assertContentEqual(
            [2505], set(build.buildqueue_record.lastscore for build in builds))

    def test_request_builds_ppa(self):
        # Selecting a different archive creates builds in that archive.
        ppa = self.factory.makeArchive(
            distribution=self.ubuntu, owner=self.person, name="snap-ppa")
        browser = self.getViewBrowser(
            self.snap, "+request-builds", user=self.person)
        browser.getControl("PPA").click()
        browser.getControl(name="field.archive.ppa").value = ppa.reference
        self.assertTrue(browser.getControl("amd64").selected)
        browser.getControl("i386").selected = False
        browser.getControl("Request builds").click()

        login_person(self.person)
        builds = self.snap.pending_builds
        self.assertEqual([ppa], [build.archive for build in builds])

    def test_request_builds_no_architectures(self):
        # Selecting no architectures causes a validation failure.
        browser = self.getViewBrowser(
            self.snap, "+request-builds", user=self.person)
        browser.getControl("amd64").selected = False
        browser.getControl("i386").selected = False
        browser.getControl("Request builds").click()
        self.assertIn(
            "You need to select at least one architecture.",
            extract_text(find_main_content(browser.contents)))

    def test_request_builds_rejects_duplicate(self):
        # A duplicate build request causes a notification.
        self.snap.requestBuild(
            self.person, self.ubuntu.main_archive, self.distroseries["amd64"],
            PackagePublishingPocket.UPDATES)
        browser = self.getViewBrowser(
            self.snap, "+request-builds", user=self.person)
        self.assertTrue(browser.getControl("amd64").selected)
        self.assertTrue(browser.getControl("i386").selected)
        browser.getControl("Request builds").click()
        main_text = extract_text(find_main_content(browser.contents))
        self.assertIn("1 new build has been queued.", main_text)
        self.assertIn(
            "An identical build is already pending for amd64.", main_text)<|MERGE_RESOLUTION|>--- conflicted
+++ resolved
@@ -13,14 +13,10 @@
 import re
 from textwrap import dedent
 from urllib2 import HTTPError
-<<<<<<< HEAD
-from urlparse import urlsplit
-=======
 from urlparse import (
     parse_qs,
     urlsplit,
     )
->>>>>>> 11bd6cf4
 
 from fixtures import FakeLogger
 from httmock import (
@@ -28,10 +24,7 @@
     HTTMock,
     )
 from mechanize import LinkNotFoundError
-<<<<<<< HEAD
 import mock
-=======
->>>>>>> 11bd6cf4
 from pymacaroons import Macaroon
 import pytz
 import soupmatchers
@@ -40,10 +33,6 @@
     MatchesStructure,
     )
 import transaction
-<<<<<<< HEAD
-import yaml
-=======
->>>>>>> 11bd6cf4
 from zope.component import getUtility
 from zope.publisher.interfaces import NotFound
 from zope.security.interfaces import Unauthorized
@@ -99,11 +88,8 @@
     extract_text,
     find_main_content,
     find_tag_by_id,
-<<<<<<< HEAD
     find_tags_by_class,
-=======
     get_feedback_messages,
->>>>>>> 11bd6cf4
     )
 from lp.testing.publication import test_traverse
 from lp.testing.views import (
@@ -364,49 +350,6 @@
             }
         self.assertEqual(expected_body, json.loads(self.request.body))
         self.assertEqual(303, redirection.code)
-<<<<<<< HEAD
-        self.assertEqual(
-            canonical_url(snap, rootsite="code") +
-            "/+authorize/+login?field.callback=on&"
-            "macaroon_caveat_id=dummy&"
-            "discharge_macaroon_field=field.discharge_macaroon",
-            redirection.hdrs["Location"])
-
-    def test_initial_name_extraction_git(self):
-        [git_ref] = self.factory.makeGitRefs()
-        git_ref.repository.getBlob = FakeMethod(result='name: test-snap')
-        view = create_initialized_view(git_ref, "+new-snap")
-        initial_values = view.initial_values
-        self.assertIn('store_name', initial_values)
-        self.assertEqual('test-snap', initial_values['store_name'])
-
-    def test_initial_name_extraction_git_repo_error(self):
-        [git_ref] = self.factory.makeGitRefs()
-        git_ref.repository.getBlob = FakeMethod(failure=GitRepositoryScanFault)
-        view = create_initialized_view(git_ref, "+new-snap")
-        initial_values = view.initial_values
-        self.assertIn('store_name', initial_values)
-        self.assertIsNone(initial_values['store_name'])
-
-    def test_initial_name_extraction_git_invalid_data(self):
-        for invalid_result in (None, 123, '', '[][]', '#name:test', ']'):
-            [git_ref] = self.factory.makeGitRefs()
-            git_ref.repository.getBlob = FakeMethod(result=invalid_result)
-            view = create_initialized_view(git_ref, "+new-snap")
-            initial_values = view.initial_values
-            self.assertIn('store_name', initial_values)
-            self.assertIsNone(initial_values['store_name'])
-
-    def test_initial_name_extraction_git_safe_yaml(self):
-        [git_ref] = self.factory.makeGitRefs()
-        git_ref.repository.getBlob = FakeMethod(result='Malicious YAML!')
-        view = create_initialized_view(git_ref, "+new-snap")
-        with mock.patch('yaml.load') as unsafe_load:
-            with mock.patch('yaml.safe_load') as safe_load:
-                initial_values = view.initial_values
-        self.assertEqual(0, unsafe_load.call_count)
-        self.assertEqual(1, safe_load.call_count)
-=======
         parsed_location = urlsplit(redirection.hdrs["Location"])
         self.assertEqual(
             urlsplit(
@@ -419,7 +362,41 @@
             "macaroon_caveat_id": ["dummy"],
             }
         self.assertEqual(expected_args, parse_qs(parsed_location[3]))
->>>>>>> 11bd6cf4
+
+    def test_initial_name_extraction_git(self):
+        [git_ref] = self.factory.makeGitRefs()
+        git_ref.repository.getBlob = FakeMethod(result='name: test-snap')
+        view = create_initialized_view(git_ref, "+new-snap")
+        initial_values = view.initial_values
+        self.assertIn('store_name', initial_values)
+        self.assertEqual('test-snap', initial_values['store_name'])
+
+    def test_initial_name_extraction_git_repo_error(self):
+        [git_ref] = self.factory.makeGitRefs()
+        git_ref.repository.getBlob = FakeMethod(failure=GitRepositoryScanFault)
+        view = create_initialized_view(git_ref, "+new-snap")
+        initial_values = view.initial_values
+        self.assertIn('store_name', initial_values)
+        self.assertIsNone(initial_values['store_name'])
+
+    def test_initial_name_extraction_git_invalid_data(self):
+        for invalid_result in (None, 123, '', '[][]', '#name:test', ']'):
+            [git_ref] = self.factory.makeGitRefs()
+            git_ref.repository.getBlob = FakeMethod(result=invalid_result)
+            view = create_initialized_view(git_ref, "+new-snap")
+            initial_values = view.initial_values
+            self.assertIn('store_name', initial_values)
+            self.assertIsNone(initial_values['store_name'])
+
+    def test_initial_name_extraction_git_safe_yaml(self):
+        [git_ref] = self.factory.makeGitRefs()
+        git_ref.repository.getBlob = FakeMethod(result='Malicious YAML!')
+        view = create_initialized_view(git_ref, "+new-snap")
+        with mock.patch('yaml.load') as unsafe_load:
+            with mock.patch('yaml.safe_load') as safe_load:
+                initial_values = view.initial_values
+        self.assertEqual(0, unsafe_load.call_count)
+        self.assertEqual(1, safe_load.call_count)
 
 
 class TestSnapAdminView(BrowserTestCase):
@@ -780,14 +757,6 @@
             }
         self.assertEqual(expected_body, json.loads(self.request.body))
         self.assertEqual(303, redirection.code)
-<<<<<<< HEAD
-        self.assertEqual(
-            canonical_url(snap) +
-            "/+authorize/+login?field.callback=on&"
-            "macaroon_caveat_id=dummy&"
-            "discharge_macaroon_field=field.discharge_macaroon",
-            redirection.hdrs["Location"])
-=======
         parsed_location = urlsplit(redirection.hdrs["Location"])
         self.assertEqual(
             urlsplit(canonical_url(snap) + "/+authorize/+login")[:3],
@@ -798,7 +767,6 @@
             "macaroon_caveat_id": ["dummy"],
             }
         self.assertEqual(expected_args, parse_qs(parsed_location[3]))
->>>>>>> 11bd6cf4
 
 
 class TestSnapAuthorizeView(BrowserTestCase):
@@ -821,10 +789,7 @@
             store_name=self.factory.getUniqueUnicode())
 
     def assertRequestsAuthorization(self, snap, func, *args, **kwargs):
-<<<<<<< HEAD
-=======
         owner = snap.owner
->>>>>>> 11bd6cf4
         root_macaroon = Macaroon()
         root_macaroon.add_third_party_caveat(
             urlsplit(config.launchpad.openid_provider_root).netloc, '',
@@ -844,29 +809,6 @@
             ret = func(*args, **kwargs)
         self.assertThat(self.request, MatchesStructure.byEquality(
             url="http://sca.example/dev/api/acl/", method="POST"))
-<<<<<<< HEAD
-        expected_body = {
-            "packages": [{
-                "name": snap.store_name,
-                "series": snap.store_series.name,
-                }],
-            "permissions": ["package_upload"],
-            }
-        self.assertEqual(expected_body, json.loads(self.request.body))
-        transaction.abort()
-        self.assertEqual({"root": root_macaroon_raw}, snap.store_secrets)
-        return ret
-
-    def test_requestAuthorization(self):
-        with person_logged_in(self.snap.owner):
-            login_url = self.assertRequestsAuthorization(
-                self.snap, SnapAuthorizeView.requestAuthorization,
-                self.snap, LaunchpadTestRequest())
-        self.assertEqual(
-            canonical_url(self.snap) +
-            "/+authorize/+login?field.callback=on&"
-            "macaroon_caveat_id=dummy&"
-=======
         with person_logged_in(owner):
             expected_body = {
                 "packages": [{
@@ -891,7 +833,6 @@
             canonical_url(self.snap) +
             "/+authorize/+login?macaroon_caveat_id=dummy&"
             "discharge_macaroon_action=field.actions.complete&"
->>>>>>> 11bd6cf4
             "discharge_macaroon_field=field.discharge_macaroon",
             login_url)
 
@@ -903,86 +844,6 @@
             Unauthorized, self.getUserBrowser,
             canonical_url(self.snap) + "/+authorize", user=other_person)
 
-<<<<<<< HEAD
-    def test_no_callback_parameter(self):
-        # If the field.callback parameter is missing, we begin
-        # authorization.  This allows (re-)authorizing uploads of an
-        # existing snap package without having to edit it.
-        with person_logged_in(self.snap.owner):
-            view = create_initialized_view(self.snap, "+authorize", form={})
-            self.assertRequestsAuthorization(self.snap, view)
-            self.assertEqual(302, view.request.response.getStatus())
-            self.assertEqual(
-                canonical_url(self.snap) +
-                "/+authorize/+login?field.callback=on&"
-                "macaroon_caveat_id=dummy&"
-                "discharge_macaroon_field=field.discharge_macaroon",
-                view.request.response.getHeader("Location"))
-            self.assertEqual([], view.request.response.notifications)
-
-    def test_missing_root_macaroon(self):
-        # If the snap package has no root macaroon set, we begin
-        # authorization.  This allows (re-)authorizing uploads of an
-        # existing snap package without having to edit it.
-        with person_logged_in(self.snap.owner):
-            view = create_initialized_view(
-                self.snap, "+authorize", form={"field.callback": "on"})
-            self.assertRequestsAuthorization(self.snap, view)
-            self.assertEqual(302, view.request.response.getStatus())
-            self.assertEqual(
-                canonical_url(self.snap) +
-                "/+authorize/+login?field.callback=on&"
-                "macaroon_caveat_id=dummy&"
-                "discharge_macaroon_field=field.discharge_macaroon",
-                view.request.response.getHeader("Location"))
-            self.assertEqual([], view.request.response.notifications)
-
-    def test_missing_discharge_macaroon(self):
-        # If field.callback is set but the discharge macaroon is missing, we
-        # indicate an authorization failure.
-        with person_logged_in(self.snap.owner):
-            self.snap.store_secrets = {"root": "root"}
-            view = create_initialized_view(
-                self.snap, "+authorize", form={"field.callback": "on"})
-            self.assertIsNone(view())
-            self.assertEqual(302, view.request.response.getStatus())
-            self.assertEqual(
-                canonical_url(self.snap),
-                view.request.response.getHeader("Location"))
-            self.assertEqual(
-                "Uploads of %s to the store were not authorized." %
-                self.snap.name,
-                view.request.response.notifications[0].message)
-
-    def assertAuthorizationWorks(self, snap, method):
-        with person_logged_in(snap.owner):
-            snap.store_secrets = {"root": "root"}
-            form = {
-                "field.callback": "on",
-                "field.discharge_macaroon": "discharge",
-                }
-            view = create_initialized_view(
-                snap, "+authorize", form=form, method=method)
-            self.assertIsNone(view())
-            self.assertEqual(302, view.request.response.getStatus())
-            self.assertEqual(
-                canonical_url(snap),
-                view.request.response.getHeader("Location"))
-            self.assertEqual(
-                "Uploads of %s to the store are now authorized." % snap.name,
-                view.request.response.notifications[0].message)
-            transaction.abort()
-            self.assertEqual(
-                {"root": "root", "discharge": "discharge"}, snap.store_secrets)
-
-    def test_authorize(self):
-        # Normal authorization works.
-        self.assertAuthorizationWorks(self.snap, "POST")
-
-    def test_authorize_GET(self):
-        # Authorization via a GET request (due to OpenID redirection) works.
-        self.assertAuthorizationWorks(self.snap, "GET")
-=======
     def test_begin_authorization(self):
         # With no special form actions, we return a form inviting the user
         # to begin authorization.  This allows (re-)authorizing uploads of
@@ -1046,7 +907,6 @@
             self.assertEqual(
                 {"root": "root", "discharge": "discharge"},
                 self.snap.store_secrets)
->>>>>>> 11bd6cf4
 
 
 class TestSnapDeleteView(BrowserTestCase):
