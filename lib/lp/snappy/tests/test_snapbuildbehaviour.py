--- conflicted
+++ resolved
@@ -403,15 +403,6 @@
             ]))
 
     @defer.inlineCallbacks
-<<<<<<< HEAD
-    def test_extraBuildArgs_disallow_internet(self):
-        # If external network access is not allowed for the snap,
-        # _extraBuildArgs does not dispatch a proxy token.
-        job = self.makeJob(allow_internet=False)
-        args = yield job._extraBuildArgs()
-        self.assertNotIn("proxy_url", args)
-        self.assertNotIn("revocation_endpoint", args)
-=======
     def test_extraBuildArgs_channels(self):
         # If the build needs particular channels, _extraBuildArgs sends
         # them.
@@ -422,7 +413,14 @@
         args = yield job._extraBuildArgs()
         self.assertFalse(isProxy(args["channels"]))
         self.assertEqual({"snapcraft": "edge"}, args["channels"])
->>>>>>> d600f439
+
+    def test_extraBuildArgs_disallow_internet(self):
+        # If external network access is not allowed for the snap,
+        # _extraBuildArgs does not dispatch a proxy token.
+        job = self.makeJob(allow_internet=False)
+        args = yield job._extraBuildArgs()
+        self.assertNotIn("proxy_url", args)
+        self.assertNotIn("revocation_endpoint", args)
 
     @defer.inlineCallbacks
     def test_composeBuildRequest_proxy_url_set(self):
