--- conflicted
+++ resolved
@@ -231,7 +231,6 @@
         self.assertWebhookDeliveries(
             snapbuild, ["Pending", "Failed to upload"])
 
-<<<<<<< HEAD
     def test_run_502_retries(self):
         # A run that gets a 502 error from the store schedules itself to be
         # retried.
@@ -242,7 +241,40 @@
         client = FakeSnapStoreClient()
         client.upload.failure = UploadFailedResponse(
             "Proxy error", can_retry=True)
-=======
+        self.useFixture(ZopeUtilityFixture(client, ISnapStoreClient))
+        with dbuser(config.ISnapStoreUploadJobSource.dbuser):
+            JobRunner([job]).runAll()
+        self.assertEqual([((snapbuild,), {})], client.upload.calls)
+        self.assertEqual([], client.checkStatus.calls)
+        self.assertEqual([], client.release.calls)
+        self.assertContentEqual([job], snapbuild.store_upload_jobs)
+        self.assertIsNone(job.store_url)
+        self.assertIsNone(job.store_revision)
+        self.assertIsNone(job.error_message)
+        self.assertEqual([], pop_notifications())
+        self.assertEqual(JobStatus.WAITING, job.job.status)
+        self.assertWebhookDeliveries(snapbuild, ["Pending"])
+        # Try again.  The upload part of the job is retried, and this time
+        # it succeeds.
+        job.lease_expires = None
+        job.scheduled_start = None
+        client.upload.calls = []
+        client.upload.failure = None
+        client.upload.result = self.status_url
+        client.checkStatus.result = (self.store_url, 1)
+        with dbuser(config.ISnapStoreUploadJobSource.dbuser):
+            JobRunner([job]).runAll()
+        self.assertEqual([((snapbuild,), {})], client.upload.calls)
+        self.assertEqual([((self.status_url,), {})], client.checkStatus.calls)
+        self.assertEqual([], client.release.calls)
+        self.assertContentEqual([job], snapbuild.store_upload_jobs)
+        self.assertEqual(self.store_url, job.store_url)
+        self.assertEqual(1, job.store_revision)
+        self.assertIsNone(job.error_message)
+        self.assertEqual([], pop_notifications())
+        self.assertEqual(JobStatus.COMPLETED, job.job.status)
+        self.assertWebhookDeliveries(snapbuild, ["Pending", "Uploaded"])
+
     def test_run_refresh_failure_notifies(self):
         # A run that gets a failure when trying to refresh macaroons sends
         # mail.
@@ -255,7 +287,6 @@
         job = SnapStoreUploadJob.create(snapbuild)
         client = FakeSnapStoreClient()
         client.upload.failure = BadRefreshResponse("SSO melted.")
->>>>>>> 8497e740
         self.useFixture(ZopeUtilityFixture(client, ISnapStoreClient))
         with dbuser(config.ISnapStoreUploadJobSource.dbuser):
             JobRunner([job]).runAll()
@@ -265,32 +296,6 @@
         self.assertContentEqual([job], snapbuild.store_upload_jobs)
         self.assertIsNone(job.store_url)
         self.assertIsNone(job.store_revision)
-<<<<<<< HEAD
-        self.assertIsNone(job.error_message)
-        self.assertEqual([], pop_notifications())
-        self.assertEqual(JobStatus.WAITING, job.job.status)
-        self.assertWebhookDeliveries(snapbuild, ["Pending"])
-        # Try again.  The upload part of the job is retried, and this time
-        # it succeeds.
-        job.lease_expires = None
-        job.scheduled_start = None
-        client.upload.calls = []
-        client.upload.failure = None
-        client.upload.result = self.status_url
-        client.checkStatus.result = (self.store_url, 1)
-        with dbuser(config.ISnapStoreUploadJobSource.dbuser):
-            JobRunner([job]).runAll()
-        self.assertEqual([((snapbuild,), {})], client.upload.calls)
-        self.assertEqual([((self.status_url,), {})], client.checkStatus.calls)
-        self.assertEqual([], client.release.calls)
-        self.assertContentEqual([job], snapbuild.store_upload_jobs)
-        self.assertEqual(self.store_url, job.store_url)
-        self.assertEqual(1, job.store_revision)
-        self.assertIsNone(job.error_message)
-        self.assertEqual([], pop_notifications())
-        self.assertEqual(JobStatus.COMPLETED, job.job.status)
-        self.assertWebhookDeliveries(snapbuild, ["Pending", "Uploaded"])
-=======
         self.assertEqual("SSO melted.", job.error_message)
         [notification] = pop_notifications()
         self.assertEqual(
@@ -319,7 +324,6 @@
             snapbuild.id, footer)
         self.assertWebhookDeliveries(
             snapbuild, ["Pending", "Failed to upload"])
->>>>>>> 8497e740
 
     def test_run_upload_failure_notifies(self):
         # A run that gets some other upload failure from the store sends
