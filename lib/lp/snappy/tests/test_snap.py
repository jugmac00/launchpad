--- conflicted
+++ resolved
@@ -1452,8 +1452,7 @@
         with person_logged_in(owner):
             snap.subscribe(another_person, owner)
             self.assertTrue(snap.visibleByUser(another_person))
-<<<<<<< HEAD
-            self.assertEqual(1, self.getSnapGrants(snap).count())
+            self.assertEqual(2, self.getSnapGrants(snap).count())
             self.assertThat(
                 self.getSnapSubscription(snap, another_person),
                 MatchesStructure(
@@ -1464,7 +1463,7 @@
 
             snap.setProject(new_project)
             self.assertTrue(snap.visibleByUser(another_person))
-            self.assertEqual(1, self.getSnapGrants(snap).count())
+            self.assertEqual(2, self.getSnapGrants(snap).count())
             self.assertThat(
                 self.getSnapSubscription(snap, another_person),
                 MatchesStructure(
@@ -1472,13 +1471,6 @@
                     snap=Equals(snap),
                     subscribed_by=Equals(snap.owner),
                     date_created=IsInstance(datetime)))
-=======
-            self.assertEqual(2, self.getSnapGrants(snap).count())
-
-            snap.setProject(new_project)
-            self.assertTrue(snap.visibleByUser(another_person))
-            self.assertEqual(2, self.getSnapGrants(snap).count())
->>>>>>> 7b9cc891
 
 
 class TestSnapSet(TestCaseWithFactory):
