--- conflicted
+++ resolved
@@ -353,7 +353,6 @@
         return [self.lfaUrl(lfa) for _, lfa, _ in self.getFiles()]
 
     @property
-<<<<<<< HEAD
     def eta(self):
         """The datetime when the build job is estimated to complete.
 
@@ -385,7 +384,8 @@
         if self.estimate:
             return self.eta
         return self.date_finished
-=======
+
+    @property
     def store_upload_jobs(self):
         jobs = Store.of(self).find(
             SnapBuildJob,
@@ -398,7 +398,6 @@
 
         return DecoratedResultSet(
             jobs, lambda job: job.makeDerived(), pre_iter_hook=preload_jobs)
->>>>>>> 0e1aa4fa
 
 
 @implementer(ISnapBuildSet)
