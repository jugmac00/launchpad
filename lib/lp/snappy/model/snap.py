--- conflicted
+++ resolved
@@ -357,7 +357,6 @@
         """See `ISnap`."""
         store = IStore(Snap)
         store.find(SnapArch, SnapArch.snap == self).remove()
-<<<<<<< HEAD
         # XXX cjwatson 2016-02-27 bug=322972: Requires manual SQL due to
         # lack of support for DELETE FROM ... USING ... in Storm.
         store.execute("""
@@ -368,9 +367,7 @@
                 SnapBuild.snap = %s
             """ % quote(self.id))
         store.find(SnapBuild, SnapBuild.snap == self).remove()
-=======
         getUtility(IWebhookSet).delete(self.webhooks)
->>>>>>> 3f9147f1
         store.remove(self)
 
 
