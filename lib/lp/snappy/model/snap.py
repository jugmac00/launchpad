--- conflicted
+++ resolved
@@ -592,11 +592,7 @@
                         self.owner.name, self.name, arch)
                 builds.append(build)
             except SnapBuildAlreadyPending as e:
-<<<<<<< HEAD
-                if logger is not None:
-                    logger.warning(
-                        " - %s/%s/%s: %s",
-                        self.owner.name, self.name, arch, e)
+                pass
             except Exception as e:
                 if not allow_failures:
                     raise
@@ -604,9 +600,6 @@
                     logger.exception(
                         " - %s/%s/%s: %s",
                         self.owner.name, self.name, arch, e)
-=======
-                pass
->>>>>>> 1d9dd31a
         return builds
 
     def requestAutoBuilds(self, allow_failures=False,
