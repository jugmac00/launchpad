# Copyright 2008 Canonical Ltd.  All rights reserved.

"""Tests for bzrutils."""

__metaclass__ = type

import gc
import sys

from bzrlib import errors
from bzrlib.branch import Branch
from bzrlib.bzrdir import format_registry
from bzrlib import trace
from bzrlib.tests import (
<<<<<<< HEAD
    TestCase, TestCaseWithTransport, TestLoader, TestNotApplicable)
from bzrlib.tests.branch_implementations import TestCaseWithBzrDir
=======
    multiply_tests, TestCaseWithTransport, TestLoader, TestNotApplicable)
try:
    from bzrlib.tests.per_branch import TestCaseWithBzrDir, branch_scenarios
except ImportError:
    from bzrlib.tests.branch_implementations import (
        TestCaseWithBzrDir, branch_scenarios)
>>>>>>> 21b3444f
from lp.codehosting.bzrutils import (
    add_exception_logging_hook, DenyingServer, get_branch_stacked_on_url,
    is_branch_stackable, remove_exception_logging_hook)
from lp.codehosting.tests.helpers import TestResultWrapper


class TestGetBranchStackedOnURL(TestCaseWithBzrDir):
    """Tests for get_branch_stacked_on_url()."""

    def __str__(self):
        """Return the test id so that Zope test output shows the format."""
        return self.id()

    def tearDown(self):
        # This makes sure the connections held by the branches opened in the
        # test are dropped, so the daemon threads serving those branches can
        # exit.
        gc.collect()
        TestCaseWithBzrDir.tearDown(self)

    def run(self, result=None):
        """Run the test, with the result wrapped so that it knows about skips.
        """
        if result is None:
            result = self.defaultTestResult()
        super(TestGetBranchStackedOnURL, self).run(TestResultWrapper(result))

    def testGetBranchStackedOnUrl(self):
        # get_branch_stacked_on_url returns the URL of the stacked-on branch.
        self.make_branch('stacked-on')
        stacked_branch = self.make_branch('stacked')
        try:
            stacked_branch.set_stacked_on_url('../stacked-on')
        except errors.UnstackableBranchFormat:
            raise TestNotApplicable('This format does not support stacking.')
        # Deleting the stacked-on branch ensures that Bazaar will raise an
        # error if it tries to open the stacked-on branch.
        self.get_transport('.').delete_tree('stacked-on')
        self.assertEqual(
            '../stacked-on',
            get_branch_stacked_on_url(stacked_branch.bzrdir))

    def testGetBranchStackedOnUrlUnstackable(self):
        # get_branch_stacked_on_url raises UnstackableBranchFormat if it's
        # called on the bzrdir of a branch that cannot be stacked.
        branch = self.make_branch('source')
        try:
            branch.get_stacked_on_url()
        except errors.NotStacked:
            raise TestNotApplicable('This format supports stacked branches.')
        except errors.UnstackableBranchFormat:
            pass
        self.assertRaises(
            errors.UnstackableBranchFormat,
            get_branch_stacked_on_url, branch.bzrdir)

    def testGetBranchStackedOnUrlNotStacked(self):
        # get_branch_stacked_on_url raises NotStacked if it's called on the
        # bzrdir of a non-stacked branch.
        branch = self.make_branch('source')
        try:
            branch.get_stacked_on_url()
        except errors.NotStacked:
            pass
        except errors.UnstackableBranchFormat:
            raise TestNotApplicable(
                'This format does not support stacked branches')
        self.assertRaises(
            errors.NotStacked, get_branch_stacked_on_url, branch.bzrdir)

    def testGetBranchStackedOnUrlNoBranch(self):
        # get_branch_stacked_on_url raises a NotBranchError if it's called on
        # a bzrdir that's not got a branch.
        a_bzrdir = self.make_bzrdir('source')
        if a_bzrdir.has_branch():
            raise TestNotApplicable(
                'This format does not support branchless bzrdirs.')
        self.assertRaises(
            errors.NotBranchError, get_branch_stacked_on_url, a_bzrdir)


class TestIsBranchStackable(TestCaseWithTransport):
    """Tests for is_branch_stackable."""

    def test_packs_unstackable(self):
        # The original packs are unstackable.
        branch = self.make_branch(
            'branch', format=format_registry.get("pack-0.92")())
        self.assertFalse(is_branch_stackable(branch))

    def test_1_9_stackable(self):
        # The original packs are unstackable.
        branch = self.make_branch(
            'branch', format=format_registry.get("1.9")())
        self.assertTrue(is_branch_stackable(branch))


class TestDenyingServer(TestCaseWithTransport):
    """Tests for `DenyingServer`."""

    def test_denyingServer(self):
        # DenyingServer prevents creations of transports for the given URL
        # schemes between setUp() and tearDown().
        branch = self.make_branch('branch')
        self.assertTrue(
            branch.base.startswith('file://'),
            "make_branch() didn't make branch with file:// URL")
        file_denier = DenyingServer(['file://'])
        file_denier.setUp()
        self.assertRaises(AssertionError, Branch.open, branch.base)
        file_denier.tearDown()
        # This is just "assertNotRaises":
        Branch.open(branch.base)


class TestExceptionLoggingHooks(TestCase):

    def logException(self, exception):
        """Log exception with Bazaar's exception logger."""
        try:
            raise exception
        except exception.__class__:
            trace.log_exception_quietly()

    def test_calls_hook_when_added(self):
        # add_exception_logging_hook adds a hook function that's called
        # whenever Bazaar logs an exception.
        exceptions = []
        def hook():
            exceptions.append(sys.exc_info()[:2])
        add_exception_logging_hook(hook)
        self.addCleanup(remove_exception_logging_hook, hook)
        exception = RuntimeError('foo')
        self.logException(exception)
        self.assertEqual([(RuntimeError, exception)], exceptions)

    def test_doesnt_call_hook_when_removed(self):
        # remove_exception_logging_hook removes the hook function, ensuring
        # it's not called when Bazaar logs an exception.
        exceptions = []
        def hook():
            exceptions.append(sys.exc_info()[:2])
        add_exception_logging_hook(hook)
        remove_exception_logging_hook(hook)
        self.logException(RuntimeError('foo'))
        self.assertEqual([], exceptions)


def load_tests(basic_tests, module, loader):
    """Parametrize the tests of get_branch_stacked_on_url by branch format."""
    result = loader.suiteClass()

    get_branch_stacked_on_url_tests = loader.loadTestsFromTestCase(
        TestGetBranchStackedOnURL)
    scenarios = [scenario for scenario in branch_scenarios()
                 if scenario[0] != 'BranchReferenceFormat']
    multiply_tests(get_branch_stacked_on_url_tests, scenarios, result)

    result.addTests(loader.loadTestsFromTestCase(TestIsBranchStackable))
    result.addTests(loader.loadTestsFromTestCase(TestDenyingServer))
    result.addTests(loader.loadTestsFromTestCase(TestExceptionLoggingHooks))
    return result


def test_suite():
    loader = TestLoader()
    return loader.loadTestsFromName(__name__)<|MERGE_RESOLUTION|>--- conflicted
+++ resolved
@@ -12,17 +12,13 @@
 from bzrlib.bzrdir import format_registry
 from bzrlib import trace
 from bzrlib.tests import (
-<<<<<<< HEAD
-    TestCase, TestCaseWithTransport, TestLoader, TestNotApplicable)
-from bzrlib.tests.branch_implementations import TestCaseWithBzrDir
-=======
-    multiply_tests, TestCaseWithTransport, TestLoader, TestNotApplicable)
+    multiply_tests, TestCase, TestCaseWithTransport, TestLoader,
+    TestNotApplicable)
 try:
     from bzrlib.tests.per_branch import TestCaseWithBzrDir, branch_scenarios
 except ImportError:
     from bzrlib.tests.branch_implementations import (
         TestCaseWithBzrDir, branch_scenarios)
->>>>>>> 21b3444f
 from lp.codehosting.bzrutils import (
     add_exception_logging_hook, DenyingServer, get_branch_stacked_on_url,
     is_branch_stackable, remove_exception_logging_hook)
