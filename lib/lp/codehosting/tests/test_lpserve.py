--- conflicted
+++ resolved
@@ -21,14 +21,6 @@
 from bzrlib.plugins.lpserve.test_lpserve import TestCaseWithSubprocess
 
 from canonical.config import config
-<<<<<<< HEAD
-
-=======
-from lp.codehosting import (
-    get_bzr_path,
-    get_BZR_PLUGIN_PATH_for_subprocess,
-    )
->>>>>>> 20c4d655
 from lp.codehosting.bzrutils import make_error_utility
 
 
