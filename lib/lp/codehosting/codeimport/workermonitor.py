# Copyright 2009 Canonical Ltd.  This software is licensed under the
# GNU Affero General Public License version 3 (see the file LICENSE).

# pylint: disable-msg=W0702

"""Code to talk to the database about what the worker script is doing."""

__metaclass__ = type
__all__ = []


import os
import tempfile

from twisted.internet import defer, error, reactor, task
from twisted.python import failure
from twisted.web import xmlrpc

from zope.component import getUtility

from canonical.config import config
<<<<<<< HEAD
from canonical.database.sqlbase import begin, commit, rollback
from canonical.launchpad.interfaces.librarian import ILibraryFileAliasSet
from canonical.launchpad.webapp.interaction import Participation
from canonical.launchpad.webapp import canonical_url
from canonical.twistedsupport import defer_to_thread
from canonical.twistedsupport.loggingsupport import (
=======
from canonical.launchpad.xmlrpc.faults import NoSuchCodeImportJob
from canonical.librarian.interfaces import IFileUploadClient
from lp.code.enums import CodeImportResultStatus
from lp.codehosting.codeimport.worker import CodeImportWorkerExitCode
from lp.services.twistedsupport.loggingsupport import (
>>>>>>> 9112e15e
    log_oops_from_failure)
from lp.services.twistedsupport.processmonitor import (
    ProcessMonitorProtocolWithTimeout)


class CodeImportWorkerMonitorProtocol(ProcessMonitorProtocolWithTimeout):
    """The protocol by which the child process talks to the monitor.

    In terms of bytes, the protocol is extremely simple: any output is stored
    in the log file and seen as timeout-resetting activity.  Every
    config.codeimportworker.heartbeat_update_interval seconds we ask the
    monitor to update the heartbeat of the job we are working on and pass the
    tail of the log output.
    """

    def __init__(self, deferred, worker_monitor, log_file, clock=None):
        """Construct an instance.

        :param deferred: See `ProcessMonitorProtocol.__init__` -- the deferred
            that will be fired when the process has exited.
        :param worker_monitor: A `CodeImportWorkerMonitor` instance.
        :param log_file: A file object that the output of the child
            process will be logged to.
        :param clock: A provider of Twisted's IReactorTime.  This parameter
            exists to allow testing that does not depend on an external clock.
            If a clock is not passed in explicitly the reactor is used.
        """
        ProcessMonitorProtocolWithTimeout.__init__(
            self, deferred, clock=clock,
            timeout=config.codeimport.worker_inactivity_timeout)
        self.worker_monitor = worker_monitor
        self._tail = ''
        self._log_file = log_file
        self._looping_call = task.LoopingCall(self._updateHeartbeat)
        self._looping_call.clock = self._clock

    def connectionMade(self):
        """See `BaseProtocol.connectionMade`.

        We call updateHeartbeat for the first time when we are connected to
        the process and every
        config.codeimportworker.heartbeat_update_interval seconds thereafter.
        """
        ProcessMonitorProtocolWithTimeout.connectionMade(self)
        self._looping_call.start(
            config.codeimportworker.heartbeat_update_interval)

    def _updateHeartbeat(self):
        """Ask the monitor to update the heartbeat.

        We use runNotification() to serialize the updates and ensure
        that any errors are handled properly.  We do not return the
        deferred, as we want this function to be called at a frequency
        independent of how long it takes to update the heartbeat."""
        self.runNotification(
            self.worker_monitor.updateHeartbeat, self._tail)

    def outReceived(self, data):
        """See `ProcessProtocol.outReceived`.

        Any output resets the timeout, is stored in the logfile and
        updates the tail of the log.
        """
        self.resetTimeout()
        self._log_file.write(data)
        self._tail = '\n'.join((self._tail + data).split('\n')[-5:])

    errReceived = outReceived

    def processEnded(self, reason):
        """See `ProcessMonitorProtocolWithTimeout.processEnded`.

        We stop updating the heartbeat when the process exits.
        """
        ProcessMonitorProtocolWithTimeout.processEnded(self, reason)
        self._looping_call.stop()


class ExitQuietly(Exception):
    """Raised to indicate that we should abort and exit without fuss.

    Raised when the job we are working on disappears, as we assume
    this is the result of the job being killed or reclaimed.
    """
    pass


class CodeImportWorkerMonitor:
    """Controller for a single import job.

    An instance of `CodeImportWorkerMonitor` runs a child process to
    perform an import and communicates status to the database.
    """

    path_to_script = os.path.join(
        config.root, 'scripts', 'code-import-worker.py')

    def __init__(self, job_id, logger, codeimport_endpoint):
        """Construct an instance.

        :param job_id: The ID of the CodeImportJob we are to work on.
        :param logger: A `Logger` object.
        """
        self._job_id = job_id
        self._logger = logger
        self.codeimport_endpoint = codeimport_endpoint
        self._call_finish_job = True
        self._log_file = tempfile.TemporaryFile()
        self._branch_url = None
        self._log_file_name = 'no-name-set.txt'

    def _logOopsFromFailure(self, failure):
        request = log_oops_from_failure(
            failure, code_import_job_id=self._job_id, URL=self._branch_url)
        self._logger.info(
            "Logged OOPS id %s: %s: %s",
            request.oopsid, failure.type.__name__, failure.value)

    def _trap_nosuchcodeimportjob(self, failure):
        failure.trap(xmlrpc.Fault)
        if failure.value.faultCode == NoSuchCodeImportJob.error_code:
            self._call_finish_job = False
            raise ExitQuietly
        else:
            raise failure.value

    def getWorkerArguments(self):
        """Get arguments for the worker for the import we are working on.

        This also sets the _branch_url and _log_file_name attributes for use
        in the _logOopsFromFailure and finishJob methods respectively.
        """
        deferred = self.codeimport_endpoint.callRemote(
            'getImportDataForJobID', self._job_id)
        def _processResult(result):
            code_import_arguments, branch_url, log_file_name = result
            self._branch_url = branch_url
            self._log_file_name = log_file_name
            self._logger.info(
                'Found source details: %s', code_import_arguments)
            return code_import_arguments
        return deferred.addCallbacks(_processResult, self._trap_nosuchcodeimportjob)

    def updateHeartbeat(self, tail):
        """Call the updateHeartbeat method for the job we are working on."""
        self._logger.debug("Updating heartbeat.")
        deferred = self.codeimport_endpoint.callRemote(
            'updateHeartbeat', self._job_id, tail)
        return deferred.addErrback(self._trap_nosuchcodeimportjob)

    def _createLibrarianFileAlias(self, name, size, file, contentType):
        """Call `IFileUploadClient.remoteAddFile` with the given parameters.

        This is a separate method that exists only to be patched in tests.
        """
        # This blocks, but never mind: nothing else is going on in the process
        # by this point.  We could dispatch to a thread if we felt like it, or
        # even come up with an asynchronous implementation of the librarian
        # protocol (it's not very complicated).
        return getUtility(IFileUploadClient).remoteAddFile(
            name, size, file, contentType)

    def finishJob(self, status):
        """Call the finishJobID method for the job we are working on.

        This method uploads the log file to the librarian first.
        """
        log_file_size = self._log_file.tell()
        if log_file_size > 0:
            self._log_file.seek(0)
            try:
                log_file_alias_url = self._createLibrarianFileAlias(
                    self._log_file_name, log_file_size, self._log_file,
                    'text/plain')
                self._logger.info(
                    "Uploaded logs to librarian %s.", log_file_alias_url)
            except:
                self._logger.error("Upload to librarian failed.")
                self._logOopsFromFailure(failure.Failure())
                log_file_alias_url = ''
        else:
            log_file_alias_url = ''
        return self.codeimport_endpoint.callRemote(
            'finishJobID', self._job_id, status.name, log_file_alias_url
            ).addErrback(self._trap_nosuchcodeimportjob)

    def _makeProcessProtocol(self, deferred):
        """Make an `CodeImportWorkerMonitorProtocol` for a subprocess."""
        return CodeImportWorkerMonitorProtocol(deferred, self, self._log_file)

    def _launchProcess(self, worker_arguments):
        """Launch the code-import-worker.py child process."""
        deferred = defer.Deferred()
        protocol = self._makeProcessProtocol(deferred)
        interpreter = '%s/bin/py' % config.root
        command = [interpreter, self.path_to_script] + worker_arguments
        self._logger.info(
            "Launching worker child process %s.", command)
        reactor.spawnProcess(
            protocol, interpreter, command, env=os.environ, usePTY=True)
        return deferred

    def run(self):
        """Perform the import."""
        return self.getWorkerArguments().addCallback(
            self._launchProcess).addBoth(
            self.callFinishJob).addErrback(
            self._silenceQuietExit)

    def _silenceQuietExit(self, failure):
        """Quietly swallow a ExitQuietly failure."""
        failure.trap(ExitQuietly)
        return None

    def _reasonToStatus(self, reason):
        """Translate the 'reason' for process exit into a result status.

        Different exit codes are presumed by Twisted to be errors, but are
        different kinds of success for us.
        """
        if isinstance(reason, failure.Failure):
            if reason.check(error.ProcessTerminated):
                if reason.value.exitCode == \
                       CodeImportWorkerExitCode.SUCCESS_NOCHANGE:
                    return CodeImportResultStatus.SUCCESS_NOCHANGE
                elif reason.value.exitCode == \
                       CodeImportWorkerExitCode.SUCCESS_PARTIAL:
                    return CodeImportResultStatus.SUCCESS_PARTIAL
            return CodeImportResultStatus.FAILURE
        else:
            return CodeImportResultStatus.SUCCESS

    def callFinishJob(self, reason):
        """Call finishJob() with the appropriate status."""
        if not self._call_finish_job:
            return reason
        status = self._reasonToStatus(reason)
        if status == CodeImportResultStatus.FAILURE:
            self._log_file.write("Import failed:\n")
            reason.printTraceback(self._log_file)
            self._logOopsFromFailure(reason)
        else:
            self._logger.info('Import succeeded.')
        return self.finishJob(status)<|MERGE_RESOLUTION|>--- conflicted
+++ resolved
@@ -19,20 +19,12 @@
 from zope.component import getUtility
 
 from canonical.config import config
-<<<<<<< HEAD
-from canonical.database.sqlbase import begin, commit, rollback
-from canonical.launchpad.interfaces.librarian import ILibraryFileAliasSet
-from canonical.launchpad.webapp.interaction import Participation
-from canonical.launchpad.webapp import canonical_url
-from canonical.twistedsupport import defer_to_thread
-from canonical.twistedsupport.loggingsupport import (
-=======
 from canonical.launchpad.xmlrpc.faults import NoSuchCodeImportJob
 from canonical.librarian.interfaces import IFileUploadClient
 from lp.code.enums import CodeImportResultStatus
 from lp.codehosting.codeimport.worker import CodeImportWorkerExitCode
+
 from lp.services.twistedsupport.loggingsupport import (
->>>>>>> 9112e15e
     log_oops_from_failure)
 from lp.services.twistedsupport.processmonitor import (
     ProcessMonitorProtocolWithTimeout)
@@ -136,7 +128,6 @@
         :param job_id: The ID of the CodeImportJob we are to work on.
         :param logger: A `Logger` object.
         """
-        self._job_id = job_id
         self._logger = logger
         self.codeimport_endpoint = codeimport_endpoint
         self._call_finish_job = True
