# Copyright 2009 Canonical Ltd.  This software is licensed under the
# GNU Affero General Public License version 3 (see the file LICENSE).

"""Tests for the code import worker."""

__metaclass__ = type

import logging
import os
import shutil
import subprocess
import tempfile
import time
import unittest

from bzrlib.branch import (
    Branch,
    BranchReferenceFormat,
    )
from bzrlib.bzrdir import (
    BzrDir,
    BzrDirFormat,
    format_registry,
    )
from bzrlib.errors import (
    NoSuchFile,
    NotBranchError,
    )
from bzrlib.tests import TestCaseWithTransport
from bzrlib import trace
from bzrlib.transport import get_transport
from bzrlib.upgrade import upgrade
from bzrlib.urlutils import (
    join as urljoin,
    local_path_from_url,
    )
from CVS import (
    Repository,
    tree as CVSTree,
    )
from dulwich.repo import Repo as GitRepo
import pysvn

from canonical.config import config
from canonical.testing.layers import BaseLayer
from lp.codehosting import load_optional_plugin
from lp.codehosting.codeimport.tarball import (
    create_tarball,
    extract_tarball,
    )
from lp.codehosting.codeimport.tests.servers import (
    CVSServer,
    GitServer,
    MercurialServer,
    SubversionServer,
    )
from lp.codehosting.codeimport.worker import (
    BazaarBranchStore,
    BzrSvnImportWorker,
    CodeImportWorkerExitCode,
    CSCVSImportWorker,
    ForeignTreeStore,
    get_default_bazaar_branch_store,
    GitImportWorker,
    HgImportWorker,
    ImportDataStore,
    ImportWorker,
    )
from lp.codehosting.tests.helpers import create_branch_with_one_revision
from lp.services.log.logger import BufferLogger
from lp.testing import TestCase


class ForeignBranchPluginLayer(BaseLayer):
    """Ensure only specific tests are run with foreign branch plugins loaded.
    """

    @classmethod
    def setUp(cls):
        pass

    @classmethod
    def tearDown(cls):
        # Raise NotImplementedError to signal that this layer cannot be torn
        # down.  This means that the test runner will run subsequent tests in
        # a different process.
        raise NotImplementedError

    @classmethod
    def testSetUp(cls):
        pass

    @classmethod
    def testTearDown(cls):
        pass


default_format = BzrDirFormat.get_default_format()


class WorkerTest(TestCaseWithTransport, TestCase):
    """Base test case for things that test the code import worker.

    Provides Bazaar testing features, access to Launchpad objects and
    factories for some code import objects.
    """

    layer = ForeignBranchPluginLayer

    def setUp(self):
        TestCaseWithTransport.setUp(self)
        self.disable_directory_isolation()

    def assertDirectoryTreesEqual(self, directory1, directory2):
        """Assert that `directory1` has the same structure as `directory2`.

        That is, assert that all of the files and directories beneath
        `directory1` are laid out in the same way as `directory2`.
        """
        def list_files(directory):
            for path, ignored, ignored in os.walk(directory):
                yield path[len(directory):]
        self.assertEqual(
            sorted(list_files(directory1)), sorted(list_files(directory2)))

    def makeTemporaryDirectory(self):
        directory = tempfile.mkdtemp()
        self.addCleanup(shutil.rmtree, directory)
        return directory


class TestBazaarBranchStore(WorkerTest):
    """Tests for `BazaarBranchStore`."""

    def setUp(self):
        WorkerTest.setUp(self)
        # XXX: JonathanLange 2010-12-24 bug=694140: Avoid spurious "No
        # handlers for logger 'bzr'" messages.
        trace._bzr_logger = logging.getLogger('bzr')
        self.temp_dir = self.makeTemporaryDirectory()
        self.arbitrary_branch_id = 10

    def makeBranchStore(self):
        return BazaarBranchStore(self.get_transport())

    def test_defaultStore(self):
        # The default store is at config.codeimport.bazaar_branch_store.
        store = get_default_bazaar_branch_store()
        self.assertEqual(
            store.transport.base.rstrip('/'),
            config.codeimport.bazaar_branch_store.rstrip('/'))

    def test_getNewBranch(self):
        # If there's no Bazaar branch of this id, then pull creates a new
        # Bazaar branch.
        store = self.makeBranchStore()
        bzr_branch = store.pull(
            self.arbitrary_branch_id, self.temp_dir, default_format)
        self.assertEqual([], bzr_branch.revision_history())

    def test_getNewBranch_without_tree(self):
        # If pull() with needs_tree=False creates a new branch, it doesn't
        # create a working tree.
        store = self.makeBranchStore()
        bzr_branch = store.pull(
            self.arbitrary_branch_id, self.temp_dir, default_format, False)
        self.assertFalse(bzr_branch.bzrdir.has_workingtree())

    def test_getNewBranch_with_tree(self):
        # If pull() with needs_tree=True creates a new branch, it creates a
        # working tree.
        store = self.makeBranchStore()
        bzr_branch = store.pull(
            self.arbitrary_branch_id, self.temp_dir, default_format, True)
        self.assertTrue(bzr_branch.bzrdir.has_workingtree())

    def test_pushBranchThenPull(self):
        # After we've pushed up a branch to the store, we can then pull it
        # from the store.
        store = self.makeBranchStore()
        tree = create_branch_with_one_revision('original')
        store.push(self.arbitrary_branch_id, tree.branch, default_format)
        new_branch = store.pull(
            self.arbitrary_branch_id, self.temp_dir, default_format)
        self.assertEqual(
            tree.branch.last_revision(), new_branch.last_revision())

    def test_pull_without_needs_tree_doesnt_create_tree(self):
        # pull with needs_tree=False doesn't spend the time to create a
        # working tree.
        store = self.makeBranchStore()
        tree = create_branch_with_one_revision('original')
        store.push(self.arbitrary_branch_id, tree.branch, default_format)
        new_branch = store.pull(
            self.arbitrary_branch_id, self.temp_dir, default_format, False)
        self.assertFalse(new_branch.bzrdir.has_workingtree())

    def test_pull_needs_tree_creates_tree(self):
        # pull with needs_tree=True creates a working tree.
        store = self.makeBranchStore()
        tree = create_branch_with_one_revision('original')
        store.push(self.arbitrary_branch_id, tree.branch, default_format)
        new_branch = store.pull(
            self.arbitrary_branch_id, self.temp_dir, default_format, True)
        self.assertTrue(new_branch.bzrdir.has_workingtree())

    # XXX Tim Penhey 2009-09-18 bug 432217 Automatic upgrade of import
    # branches disabled.  Need an orderly upgrade process.
    def disabled_test_pullUpgradesFormat(self):
        # A branch should always be in the most up-to-date format before a
        # pull is performed.
        store = self.makeBranchStore()
        target_url = store._getMirrorURL(self.arbitrary_branch_id)
        knit_format = format_registry.get('knit')()
        create_branch_with_one_revision(target_url, format=knit_format)
        default_format = BzrDirFormat.get_default_format()

        # The fetched branch is in the default format.
        new_tree = store.pull(
            self.arbitrary_branch_id, self.temp_dir, default_format)
<<<<<<< HEAD
        # Make sure backup.bzr is removed, as it interferes with CSCVS.
        self.assertEquals(os.listdir(self.temp_dir), [".bzr"])
=======
>>>>>>> b0476f5b
        self.assertEqual(
            default_format, new_tree.branch.bzrdir._format)

        # In addition. the remote branch has been upgraded as well.
        new_branch = Branch.open(target_url)
        self.assertEqual(
            default_format.get_branch_format(), new_branch._format)

    # XXX Tim Penhey 2009-09-18 bug 432217 Automatic upgrade of import
    # branches disabled.  Need an orderly upgrade process.
    def disabled_test_pullUpgradesFormatWithBackupDirPresent(self):
        # pull can upgrade the remote branch even if there is a backup.bzr
        # directory from a previous upgrade.
        store = self.makeBranchStore()
        target_url = store._getMirrorURL(self.arbitrary_branch_id)
        knit_format = format_registry.get('knit')()
        create_branch_with_one_revision(target_url, format=knit_format)
        upgrade(target_url, format_registry.get('dirstate-tags')())
        self.failUnless(get_transport(target_url).has('backup.bzr'))
        default_format = BzrDirFormat.get_default_format()

        # The fetched branch is in the default format.
        new_tree = store.pull(
            self.arbitrary_branch_id, self.temp_dir, default_format)
        self.assertEqual(
            default_format, new_tree.branch.bzrdir._format)

        # In addition. the remote branch has been upgraded as well.
        new_branch = Branch.open(target_url)
        self.assertEqual(
<<<<<<< HEAD
            knit_format.get_branch_format(),
            target_branch._format)

        store.push(self.arbitrary_branch_id, new_branch, default_format)

        # The remote branch is now in the new format.
        target_branch = Branch.open(target_url)
        # Only .bzr is left behind. The scanner removes branches
        # in which invalid directories (such as .bzr.retire.
        # exist). (bug #798560)
        self.assertEquals(
            target_branch.user_transport.list_dir("."),
            [".bzr"])
        self.assertEqual(
            default_format.get_branch_format(),
            target_branch._format)
        self.assertEquals(
            target_branch.last_revision_info(),
            new_branch.last_revision_info())
=======
            default_format.get_branch_format(), new_branch._format)
>>>>>>> b0476f5b

    def test_pushTwiceThenPull(self):
        # We can push up a branch to the store twice and then pull it from the
        # store.
        store = self.makeBranchStore()
        tree = create_branch_with_one_revision('original')
        store.push(self.arbitrary_branch_id, tree.branch, default_format)
        store.push(self.arbitrary_branch_id, tree.branch, default_format)
        new_branch = store.pull(
            self.arbitrary_branch_id, self.temp_dir, default_format)
        self.assertEqual(
            tree.branch.last_revision(), new_branch.last_revision())

    def test_push_divergant_branches(self):
        # push() uses overwrite=True, so divergent branches (rebased) can be
        # pushed.
        store = self.makeBranchStore()
        tree = create_branch_with_one_revision('original')
        store.push(self.arbitrary_branch_id, tree.branch, default_format)
        tree = create_branch_with_one_revision('divergant')
        store.push(self.arbitrary_branch_id, tree.branch, default_format)

    def fetchBranch(self, from_url, target_path):
        """Pull a branch from `from_url` to `target_path`.

        This uses the Bazaar API for pulling a branch, and is used to test
        that `push` indeed pushes a branch to a specific location.

        :return: The working tree of the branch.
        """
        bzr_dir = BzrDir.open(from_url)
        bzr_dir.sprout(target_path)
        return BzrDir.open(target_path).open_workingtree()

    def test_makesDirectories(self):
        # push() tries to create the base directory of the branch store if it
        # doesn't already exist.
        store = BazaarBranchStore(self.get_transport('doesntexist'))
        tree = create_branch_with_one_revision('original')
        store.push(self.arbitrary_branch_id, tree.branch, default_format)
        self.assertIsDirectory('doesntexist', self.get_transport())

    def test_storedLocation(self):
        # push() puts the branch in a directory named after the branch ID on
        # the BazaarBranchStore's transport.
        store = self.makeBranchStore()
        tree = create_branch_with_one_revision('original')
        store.push(self.arbitrary_branch_id, tree.branch, default_format)
        new_branch = self.fetchBranch(
            urljoin(store.transport.base, '%08x' % self.arbitrary_branch_id),
            'new_tree')
        self.assertEqual(
            tree.branch.last_revision(), new_branch.last_revision())

    def test_sftpPrefix(self):
        # Since branches are mirrored by importd via sftp, _getMirrorURL must
        # support sftp urls. There was once a bug that made it incorrect with
        # sftp.
        sftp_prefix = 'sftp://example/base/'
        store = BazaarBranchStore(get_transport(sftp_prefix))
        self.assertEqual(
            store._getMirrorURL(self.arbitrary_branch_id),
            sftp_prefix + '%08x' % self.arbitrary_branch_id)

    def test_sftpPrefixNoSlash(self):
        # If the prefix has no trailing slash, one should be added. It's very
        # easy to forget a trailing slash in the importd configuration.
        sftp_prefix_noslash = 'sftp://example/base'
        store = BazaarBranchStore(get_transport(sftp_prefix_noslash))
        self.assertEqual(
            store._getMirrorURL(self.arbitrary_branch_id),
            sftp_prefix_noslash + '/' + '%08x' % self.arbitrary_branch_id)

    def test_all_revisions_saved(self):
        # All revisions in the branch's repo are transferred, not just those
        # in the ancestry of the tip.
        # Consider a branch with two heads in its repo:
        #            revid
        #           /     \
        #       revid1   revid2 <- branch tip
        # A naive push/pull would just store 'revid' and 'revid2' in the
        # branch store -- we need to make sure all three revisions are stored
        # and retrieved.
        builder = self.make_branch_builder('tree')
        revid = builder.build_snapshot(
            None, None, [('add', ('', 'root-id', 'directory', ''))])
        revid1 = builder.build_snapshot(None, [revid], [])
        revid2 = builder.build_snapshot(None, [revid], [])
        store = self.makeBranchStore()
        store.push(
            self.arbitrary_branch_id, builder.get_branch(), default_format)
        retrieved_branch = store.pull(
            self.arbitrary_branch_id, 'pulled', default_format)
        self.assertEqual(
            set([revid, revid1, revid2]),
            set(retrieved_branch.repository.all_revision_ids()))

    def test_pull_doesnt_bring_backup_directories(self):
        # If the branch has been upgraded in the branch store, `pull` does not
        # copy the backup.bzr directory to `target_path`, just the .bzr
        # directory.
        store = self.makeBranchStore()
        tree = create_branch_with_one_revision('original')
        store.push(self.arbitrary_branch_id, tree.branch, default_format)
        t = get_transport(store._getMirrorURL(self.arbitrary_branch_id))
        t.mkdir('backup.bzr')
        retrieved_branch = store.pull(
            self.arbitrary_branch_id, 'pulled', default_format,
            needs_tree=False)
        self.assertEqual(
            ['.bzr'], retrieved_branch.bzrdir.root_transport.list_dir('.'))


class TestImportDataStore(WorkerTest):
    """Tests for `ImportDataStore`."""

    def test_fetch_returnsFalseIfNotFound(self):
        # If the requested file does not exist on the transport, fetch returns
        # False.
        filename = '%s.tar.gz' % (self.factory.getUniqueString(),)
        source_details = self.factory.makeCodeImportSourceDetails()
        store = ImportDataStore(self.get_transport(), source_details)
        ret = store.fetch(filename)
        self.assertFalse(ret)

    def test_fetch_doesntCreateFileIfNotFound(self):
        # If the requested file does not exist on the transport, no local file
        # is created.
        filename = '%s.tar.gz' % (self.factory.getUniqueString(),)
        source_details = self.factory.makeCodeImportSourceDetails()
        store = ImportDataStore(self.get_transport(), source_details)
        store.fetch(filename)
        self.assertFalse(os.path.exists(filename))

    def test_fetch_returnsTrueIfFound(self):
        # If the requested file exists on the transport, fetch returns True.
        source_details = self.factory.makeCodeImportSourceDetails()
        # That the remote name is like this is part of the interface of
        # ImportDataStore.
        remote_name = '%08x.tar.gz' % (source_details.branch_id,)
        local_name = '%s.tar.gz' % (self.factory.getUniqueString(),)
        transport = self.get_transport()
        transport.put_bytes(remote_name, '')
        store = ImportDataStore(transport, source_details)
        ret = store.fetch(local_name)
        self.assertTrue(ret)

    def test_fetch_retrievesFileIfFound(self):
        # If the requested file exists on the transport, fetch copies its
        # content to the filename given to fetch.
        source_details = self.factory.makeCodeImportSourceDetails()
        # That the remote name is like this is part of the interface of
        # ImportDataStore.
        remote_name = '%08x.tar.gz' % (source_details.branch_id,)
        content = self.factory.getUniqueString()
        transport = self.get_transport()
        transport.put_bytes(remote_name, content)
        store = ImportDataStore(transport, source_details)
        local_name = '%s.tar.gz' % (self.factory.getUniqueString('tarball'),)
        store.fetch(local_name)
        self.assertEquals(content, open(local_name).read())

    def test_fetch_with_dest_transport(self):
        # The second, optional, argument to fetch is the transport in which to
        # place the retrieved file.
        source_details = self.factory.makeCodeImportSourceDetails()
        # That the remote name is like this is part of the interface of
        # ImportDataStore.
        remote_name = '%08x.tar.gz' % (source_details.branch_id,)
        content = self.factory.getUniqueString()
        transport = self.get_transport()
        transport.put_bytes(remote_name, content)
        store = ImportDataStore(transport, source_details)
        local_prefix = self.factory.getUniqueString()
        self.get_transport(local_prefix).ensure_base()
        local_name = '%s.tar.gz' % (self.factory.getUniqueString(),)
        store.fetch(local_name, self.get_transport(local_prefix))
        self.assertEquals(
            content, open(os.path.join(local_prefix, local_name)).read())

    def test_put_copiesFileToTransport(self):
        # Put copies the content of the passed filename to the remote
        # transport.
        local_name = '%s.tar.gz' % (self.factory.getUniqueString(),)
        source_details = self.factory.makeCodeImportSourceDetails()
        content = self.factory.getUniqueString()
        get_transport('.').put_bytes(local_name, content)
        transport = self.get_transport()
        store = ImportDataStore(transport, source_details)
        store.put(local_name)
        # That the remote name is like this is part of the interface of
        # ImportDataStore.
        remote_name = '%08x.tar.gz' % (source_details.branch_id,)
        self.assertEquals(content, transport.get_bytes(remote_name))

    def test_put_ensures_base(self):
        # Put ensures that the directory pointed to by the transport exists.
        local_name = '%s.tar.gz' % (self.factory.getUniqueString(),)
        subdir_name = self.factory.getUniqueString()
        source_details = self.factory.makeCodeImportSourceDetails()
        get_transport('.').put_bytes(local_name, '')
        transport = self.get_transport()
        store = ImportDataStore(transport.clone(subdir_name), source_details)
        store.put(local_name)
        self.assertTrue(transport.has(subdir_name))

    def test_put_with_source_transport(self):
        # The second, optional, argument to put is the transport from which to
        # read the retrieved file.
        local_prefix = self.factory.getUniqueString()
        local_name = '%s.tar.gz' % (self.factory.getUniqueString(),)
        source_details = self.factory.makeCodeImportSourceDetails()
        content = self.factory.getUniqueString()
        os.mkdir(local_prefix)
        get_transport(local_prefix).put_bytes(local_name, content)
        transport = self.get_transport()
        store = ImportDataStore(transport, source_details)
        store.put(local_name, self.get_transport(local_prefix))
        # That the remote name is like this is part of the interface of
        # ImportDataStore.
        remote_name = '%08x.tar.gz' % (source_details.branch_id,)
        self.assertEquals(content, transport.get_bytes(remote_name))



class MockForeignWorkingTree:
    """Working tree that records calls to checkout and update."""

    def __init__(self, local_path):
        self.local_path = local_path
        self.log = []

    def checkout(self):
        self.log.append('checkout')

    def update(self):
        self.log.append('update')


class TestForeignTreeStore(WorkerTest):
    """Tests for the `ForeignTreeStore` object."""

    def assertCheckedOut(self, tree):
        self.assertEqual(['checkout'], tree.log)

    def assertUpdated(self, tree):
        self.assertEqual(['update'], tree.log)

    def setUp(self):
        """Set up a code import for an SVN working tree."""
        super(TestForeignTreeStore, self).setUp()
        self.temp_dir = self.makeTemporaryDirectory()

    def makeForeignTreeStore(self, source_details=None):
        """Make a foreign tree store.

        The store is in a different directory to the local working directory.
        """
        def _getForeignTree(target_path):
            return MockForeignWorkingTree(target_path)
        fake_it = False
        if source_details is None:
            fake_it = True
            source_details = self.factory.makeCodeImportSourceDetails()
        transport = self.get_transport('remote')
        store = ForeignTreeStore(ImportDataStore(transport, source_details))
        if fake_it:
            store._getForeignTree = _getForeignTree
        return store

    def test_getForeignTreeSubversion(self):
        # _getForeignTree() returns a Subversion working tree for Subversion
        # code imports.
        source_details = self.factory.makeCodeImportSourceDetails(
            rcstype='svn')
        store = self.makeForeignTreeStore(source_details)
        working_tree = store._getForeignTree('path')
        self.assertIsSameRealPath(working_tree.local_path, 'path')
        self.assertEqual(
            working_tree.remote_url, source_details.url)

    def test_getForeignTreeCVS(self):
        # _getForeignTree() returns a CVS working tree for CVS code imports.
        source_details = self.factory.makeCodeImportSourceDetails(
            rcstype='cvs')
        store = self.makeForeignTreeStore(source_details)
        working_tree = store._getForeignTree('path')
        self.assertIsSameRealPath(working_tree.local_path, 'path')
        self.assertEqual(working_tree.root, source_details.cvs_root)
        self.assertEqual(working_tree.module, source_details.cvs_module)

    def test_getNewWorkingTree(self):
        # If the foreign tree store doesn't have an archive of the foreign
        # tree, then fetching the tree actually pulls in from the original
        # site.
        store = self.makeForeignTreeStore()
        tree = store.fetchFromSource(self.temp_dir)
        self.assertCheckedOut(tree)

    def test_archiveTree(self):
        # Once we have a foreign working tree, we can archive it so that we
        # can retrieve it more reliably in the future.
        store = self.makeForeignTreeStore()
        foreign_tree = store.fetchFromSource(self.temp_dir)
        store.archive(foreign_tree)
        transport = store.import_data_store._transport
        source_details = store.import_data_store.source_details
        self.assertTrue(
            transport.has('%08x.tar.gz' % source_details.branch_id),
            "Couldn't find '%08x.tar.gz'" % source_details.branch_id)

    def test_fetchFromArchiveFailure(self):
        # If a tree has not been archived yet, but we try to retrieve it from
        # the archive, we get a NoSuchFile error.
        store = self.makeForeignTreeStore()
        self.assertRaises(
            NoSuchFile,
            store.fetchFromArchive, self.temp_dir)

    def test_fetchFromArchive(self):
        # After archiving a tree, we can retrieve it from the store -- the
        # tarball gets downloaded and extracted.
        store = self.makeForeignTreeStore()
        foreign_tree = store.fetchFromSource(self.temp_dir)
        store.archive(foreign_tree)
        new_temp_dir = self.makeTemporaryDirectory()
        foreign_tree2 = store.fetchFromArchive(new_temp_dir)
        self.assertEqual(new_temp_dir, foreign_tree2.local_path)
        self.assertDirectoryTreesEqual(self.temp_dir, new_temp_dir)

    def test_fetchFromArchiveUpdates(self):
        # The local working tree is updated with changes from the remote
        # branch after it has been fetched from the archive.
        store = self.makeForeignTreeStore()
        foreign_tree = store.fetchFromSource(self.temp_dir)
        store.archive(foreign_tree)
        new_temp_dir = self.makeTemporaryDirectory()
        foreign_tree2 = store.fetchFromArchive(new_temp_dir)
        self.assertUpdated(foreign_tree2)


class TestWorkerCore(WorkerTest):
    """Tests for the core (VCS-independent) part of the code import worker."""

    def setUp(self):
        WorkerTest.setUp(self)
        self.source_details = self.factory.makeCodeImportSourceDetails()

    def makeBazaarBranchStore(self):
        """Make a Bazaar branch store."""
        return BazaarBranchStore(self.get_transport('bazaar_branches'))

    def makeImportWorker(self):
        """Make an ImportWorker."""
        return ImportWorker(
            self.source_details, self.get_transport('import_data'),
            self.makeBazaarBranchStore(), logging.getLogger("silent"))

    def test_construct(self):
        # When we construct an ImportWorker, it has a CodeImportSourceDetails
        # object.
        worker = self.makeImportWorker()
        self.assertEqual(self.source_details, worker.source_details)

    def test_getBazaarWorkingBranchMakesEmptyBranch(self):
        # getBazaarBranch returns a brand-new working tree for an initial
        # import.
        worker = self.makeImportWorker()
        bzr_branch = worker.getBazaarBranch()
        self.assertEqual([], bzr_branch.revision_history())

    def test_bazaarBranchLocation(self):
        # getBazaarBranch makes the working tree under the current working
        # directory.
        worker = self.makeImportWorker()
        bzr_branch = worker.getBazaarBranch()
        self.assertIsSameRealPath(
            os.path.abspath(worker.BZR_BRANCH_PATH),
            os.path.abspath(local_path_from_url(bzr_branch.base)))


class TestCSCVSWorker(WorkerTest):
    """Tests for methods specific to CSCVSImportWorker."""

    def setUp(self):
        WorkerTest.setUp(self)
        self.source_details = self.factory.makeCodeImportSourceDetails()

    def makeImportWorker(self):
        """Make a CSCVSImportWorker."""
        return CSCVSImportWorker(
            self.source_details, self.get_transport('import_data'), None,
            logging.getLogger("silent"))

    def test_getForeignTree(self):
        # getForeignTree returns an object that represents the 'foreign'
        # branch (i.e. a CVS or Subversion branch).
        worker = self.makeImportWorker()
        def _getForeignTree(target_path):
            return MockForeignWorkingTree(target_path)
        worker.foreign_tree_store._getForeignTree = _getForeignTree
        working_tree = worker.getForeignTree()
        self.assertIsSameRealPath(
            os.path.abspath(worker.FOREIGN_WORKING_TREE_PATH),
            working_tree.local_path)


class TestGitImportWorker(WorkerTest):
    """Test for behaviour particular to `GitImportWorker`."""

    def makeBazaarBranchStore(self):
        """Make a Bazaar branch store."""
        t = self.get_transport('bazaar_branches')
        t.ensure_base()
        return BazaarBranchStore(self.get_transport('bazaar_branches'))

    def makeImportWorker(self):
        """Make an GitImportWorker."""
        source_details = self.factory.makeCodeImportSourceDetails()
        return GitImportWorker(
            source_details, self.get_transport('import_data'),
            self.makeBazaarBranchStore(), logging.getLogger("silent"))

    def test_pushBazaarBranch_saves_git_cache(self):
        # GitImportWorker.pushBazaarBranch saves a tarball of the git cache
        # from the tree's repository in the worker's ImportDataStore.
        content = self.factory.getUniqueString()
        branch = self.make_branch('.')
        branch.repository._transport.mkdir('git')
        branch.repository._transport.put_bytes('git/cache', content)
        import_worker = self.makeImportWorker()
        import_worker.pushBazaarBranch(branch)
        import_worker.import_data_store.fetch('git-cache.tar.gz')
        extract_tarball('git-cache.tar.gz', '.')
        self.assertEqual(content, open('cache').read())

    def test_getBazaarBranch_fetches_legacy_git_db(self):
        # GitImportWorker.getBazaarBranch fetches the legacy git.db file, if
        # present, from the worker's ImportDataStore into the tree's
        # repository.
        import_worker = self.makeImportWorker()
        # Store the git.db file in the store.
        content = self.factory.getUniqueString()
        open('git.db', 'w').write(content)
        import_worker.import_data_store.put('git.db')
        # Make sure there's a Bazaar branch in the branch store.
        branch = self.make_branch('branch')
        ImportWorker.pushBazaarBranch(import_worker, branch)
        # Finally, fetching the tree gets the git.db file too.
        branch = import_worker.getBazaarBranch()
        self.assertEqual(
            content, branch.repository._transport.get('git.db').read())

    def test_getBazaarBranch_fetches_git_cache(self):
        # GitImportWorker.getBazaarBranch fetches the tarball of the git
        # cache from the worker's ImportDataStore and expands it into the
        # tree's repository.
        import_worker = self.makeImportWorker()
        # Store a tarred-up cache in the store.x
        content = self.factory.getUniqueString()
        os.mkdir('cache')
        open('cache/git-cache', 'w').write(content)
        create_tarball('cache', 'git-cache.tar.gz')
        import_worker.import_data_store.put('git-cache.tar.gz')
        # Make sure there's a Bazaar branch in the branch store.
        branch = self.make_branch('branch')
        ImportWorker.pushBazaarBranch(import_worker, branch)
        # Finally, fetching the tree gets the git.db file too.
        new_branch = import_worker.getBazaarBranch()
        self.assertEqual(
            content,
            new_branch.repository._transport.get('git/git-cache').read())


def clean_up_default_stores_for_import(source_details):
    """Clean up the default branch and foreign tree stores for an import.

    This checks for an existing branch and/or other import data corresponding
    to the passed in import and deletes them if they are found.

    If there are tarballs or branches in the default stores that might
    conflict with working on our job, life gets very, very confusing.

    :source_details: A `CodeImportSourceDetails` describing the import.
    """
    tree_transport = get_transport(config.codeimport.foreign_tree_store)
    prefix = '%08x' % source_details.branch_id
    if tree_transport.has('.'):
        for filename in tree_transport.list_dir('.'):
            if filename.startswith(prefix):
                tree_transport.delete(filename)
    branchstore = get_default_bazaar_branch_store()
    branch_name = '%08x' % source_details.branch_id
    if branchstore.transport.has(branch_name):
        branchstore.transport.delete_tree(branch_name)


class TestActualImportMixin:
    """Mixin for tests that check the actual importing."""

    def setUpImport(self):
        """Set up the objects required for an import.

        This means a BazaarBranchStore, CodeImport and a CodeImportJob.
        """
        self.bazaar_store = BazaarBranchStore(
            self.get_transport('bazaar_store'))
        self.foreign_commit_count = 0

    def makeImportWorker(self, source_details):
        """Make a new `ImportWorker`.

        Override this in your subclass.
        """
        raise NotImplementedError(
            "Override this with a VCS-specific implementation.")

    def makeForeignCommit(self, source_details):
        """Commit a revision to the repo described by `self.source_details`.

        Increment `self.foreign_commit_count` as appropriate.

        Override this in your subclass.
        """
        raise NotImplementedError(
            "Override this with a VCS-specific implementation.")

    def makeSourceDetails(self, module_name, files):
        """Make a `CodeImportSourceDetails` that points to a real repository.

        This should set `self.foreign_commit_count` to an appropriate value.

        Override this in your subclass.
        """
        raise NotImplementedError(
            "Override this with a VCS-specific implementation.")

    def getStoredBazaarBranch(self, worker):
        """Get the Bazaar branch 'worker' stored into its BazaarBranchStore.
        """
        branch_url = worker.bazaar_branch_store._getMirrorURL(
            worker.source_details.branch_id)
        return Branch.open(branch_url)

    def test_import(self):
        # Running the worker on a branch that hasn't been imported yet imports
        # the branch.
        worker = self.makeImportWorker(self.makeSourceDetails(
            'trunk', [('README', 'Original contents')]))
        worker.run()
        branch = self.getStoredBazaarBranch(worker)
        self.assertEqual(
            self.foreign_commit_count, len(branch.revision_history()))

    def test_sync(self):
        # Do an import.
        worker = self.makeImportWorker(self.makeSourceDetails(
            'trunk', [('README', 'Original contents')]))
        worker.run()
        branch = self.getStoredBazaarBranch(worker)
        self.assertEqual(
            self.foreign_commit_count, len(branch.revision_history()))

        # Change the remote branch.
        self.makeForeignCommit(worker.source_details)

        # Run the same worker again.
        worker.run()

        # Check that the new revisions are in the Bazaar branch.
        branch = self.getStoredBazaarBranch(worker)
        self.assertEqual(
            self.foreign_commit_count, len(branch.revision_history()))

    def test_import_script(self):
        # Like test_import, but using the code-import-worker.py script
        # to perform the import.
        source_details = self.makeSourceDetails(
            'trunk', [('README', 'Original contents')])

        clean_up_default_stores_for_import(source_details)

        script_path = os.path.join(
            config.root, 'scripts', 'code-import-worker.py')
        output = tempfile.TemporaryFile()
        retcode = subprocess.call(
            [script_path] + source_details.asArguments(),
            stderr=output, stdout=output)
        self.assertEqual(retcode, 0)

        # It's important that the subprocess writes to stdout or stderr
        # regularly to let the worker monitor know it's still alive.  That
        # specifically is hard to test, but we can at least test that the
        # process produced _some_ output.
        output.seek(0, 2)
        self.assertPositive(output.tell())

        self.addCleanup(
            lambda : clean_up_default_stores_for_import(source_details))

        tree_path = tempfile.mkdtemp()
        self.addCleanup(lambda: shutil.rmtree(tree_path))

        branch_url = get_default_bazaar_branch_store()._getMirrorURL(
            source_details.branch_id)
        branch = Branch.open(branch_url)

        self.assertEqual(
            self.foreign_commit_count, len(branch.revision_history()))

    def test_script_exit_codes(self):
        # After a successful import that imports revisions, the worker exits
        # with a code of CodeImportWorkerExitCode.SUCCESS.  After a successful
        # import that does not import revisions, the worker exits with a code
        # of CodeImportWorkerExitCode.SUCCESS_NOCHANGE.
        source_details = self.makeSourceDetails(
            'trunk', [('README', 'Original contents')])

        clean_up_default_stores_for_import(source_details)

        script_path = os.path.join(
            config.root, 'scripts', 'code-import-worker.py')
        output = tempfile.TemporaryFile()
        retcode = subprocess.call(
            [script_path] + source_details.asArguments(),
            stderr=output, stdout=output)
        self.assertEqual(retcode, CodeImportWorkerExitCode.SUCCESS)
        retcode = subprocess.call(
            [script_path] + source_details.asArguments(),
            stderr=output, stdout=output)
        self.assertEqual(retcode, CodeImportWorkerExitCode.SUCCESS_NOCHANGE)


class CSCVSActualImportMixin(TestActualImportMixin):

    def setUpImport(self):
        """Set up the objects required for an import.

        This sets up a ForeignTreeStore in addition to what
        TestActualImportMixin.setUpImport does.
        """
        TestActualImportMixin.setUpImport(self)

    def makeImportWorker(self, source_details):
        """Make a new `ImportWorker`."""
        return CSCVSImportWorker(
            source_details, self.get_transport('foreign_store'),
            self.bazaar_store, logging.getLogger())


class TestCVSImport(WorkerTest, CSCVSActualImportMixin):
    """Tests for the worker importing and syncing a CVS module."""

    def setUp(self):
        super(TestCVSImport, self).setUp()
        self.setUpImport()

    def makeForeignCommit(self, source_details):
        # If you write to a file in the same second as the previous commit,
        # CVS will not think that it has changed.
        time.sleep(1)
        repo = Repository(source_details.cvs_root, BufferLogger())
        repo.get(source_details.cvs_module, 'working_dir')
        wt = CVSTree('working_dir')
        self.build_tree_contents([('working_dir/README', 'New content')])
        wt.commit(log='Log message')
        self.foreign_commit_count += 1
        shutil.rmtree('working_dir')

    def makeSourceDetails(self, module_name, files):
        """Make a CVS `CodeImportSourceDetails` pointing at a real CVS repo.
        """
        cvs_server = CVSServer(self.makeTemporaryDirectory())
        cvs_server.start_server()
        self.addCleanup(cvs_server.stop_server)

        cvs_server.makeModule('trunk', [('README', 'original\n')])

        self.foreign_commit_count = 2

        return self.factory.makeCodeImportSourceDetails(
            rcstype='cvs', cvs_root=cvs_server.getRoot(), cvs_module='trunk')


class SubversionImportHelpers:
    """Implementations of `makeForeignCommit` and `makeSourceDetails` for svn.
    """

    def makeForeignCommit(self, source_details):
        """Change the foreign tree."""
        client = pysvn.Client()
        client.checkout(source_details.url, 'working_tree')
        file = open('working_tree/newfile', 'w')
        file.write('No real content\n')
        file.close()
        client.add('working_tree/newfile')
        client.checkin('working_tree', 'Add a file', recurse=True)
        self.foreign_commit_count += 1
        shutil.rmtree('working_tree')

    def makeSourceDetails(self, branch_name, files):
        """Make a SVN `CodeImportSourceDetails` pointing at a real SVN repo.
        """
        svn_server = SubversionServer(self.makeTemporaryDirectory())
        svn_server.start_server()
        self.addCleanup(svn_server.stop_server)

        svn_branch_url = svn_server.makeBranch(branch_name, files)
        svn_branch_url = svn_branch_url.replace('://localhost/', ':///')
        self.foreign_commit_count = 2
        return self.factory.makeCodeImportSourceDetails(
            rcstype=self.rcstype, url=svn_branch_url)


class TestSubversionImport(WorkerTest, SubversionImportHelpers,
                           CSCVSActualImportMixin):
    """Tests for the worker importing and syncing a Subversion branch."""

    rcstype = 'svn'

    def setUp(self):
        WorkerTest.setUp(self)
        self.setUpImport()


class PullingImportWorkerTests:
    """Tests for the PullingImportWorker subclasses."""

    def createBranchReference(self):
        """Create a pure branch reference that points to a branch.
        """
        branch = self.make_branch('branch')
        t = get_transport(self.get_url('.'))
        t.mkdir('reference')
        a_bzrdir = BzrDir.create(self.get_url('reference'))
        BranchReferenceFormat().initialize(a_bzrdir, target_branch=branch)
        return a_bzrdir.root_transport.base

    def test_reject_branch_reference(self):
        # URLs that point to other branch types than that expected by the
        # import should be rejected.
        args = {'rcstype': self.rcstype}
        reference_url = self.createBranchReference()
        if self.rcstype in ('git', 'bzr-svn', 'hg'):
            args['url'] = reference_url
        else:
            raise AssertionError("unexpected rcs_type %r" % self.rcs_type)
        source_details = self.factory.makeCodeImportSourceDetails(**args)
        worker = self.makeImportWorker(source_details)
        self.assertRaises(NotBranchError, worker.run)

    def test_partial(self):
        # Only config.codeimport.revisions_import_limit will be imported in a
        # given run.
        worker = self.makeImportWorker(self.makeSourceDetails(
            'trunk', [('README', 'Original contents')]))
        self.makeForeignCommit(worker.source_details)
        self.assertTrue(self.foreign_commit_count > 1)
        self.pushConfig(
            'codeimport',
            git_revisions_import_limit=self.foreign_commit_count-1,
            svn_revisions_import_limit=self.foreign_commit_count-1,
            hg_revisions_import_limit=self.foreign_commit_count-1,
            )
        self.assertEqual(
            CodeImportWorkerExitCode.SUCCESS_PARTIAL, worker.run())
        self.assertEqual(
            CodeImportWorkerExitCode.SUCCESS, worker.run())


class TestGitImport(WorkerTest, TestActualImportMixin,
                    PullingImportWorkerTests):

    rcstype = 'git'

    def setUp(self):
        super(TestGitImport, self).setUp()
        load_optional_plugin('git')
        self.setUpImport()

    def tearDown(self):
        """Clear bzr-git's cache of sqlite connections.

        This is rather obscure: different test runs tend to re-use the same
        paths on disk, which confuses bzr-git as it keeps a cache that maps
        paths to database connections, which happily returns the connection
        that corresponds to a path that no longer exists.
        """
        from bzrlib.plugins.git.cache import mapdbs
        mapdbs().clear()
        WorkerTest.tearDown(self)

    def makeImportWorker(self, source_details):
        """Make a new `ImportWorker`."""
        return GitImportWorker(
            source_details, self.get_transport('import_data'),
            self.bazaar_store, logging.getLogger())

    def makeForeignCommit(self, source_details):
        """Change the foreign tree, generating exactly one commit."""
        repo = GitRepo(source_details.url)
        repo.do_commit(message=self.factory.getUniqueString(),
            committer="Joe Random Hacker <joe@example.com>")
        self.foreign_commit_count += 1

    def makeSourceDetails(self, branch_name, files):
        """Make a Git `CodeImportSourceDetails` pointing at a real Git repo.
        """
        repository_path = self.makeTemporaryDirectory()
        git_server = GitServer(repository_path)
        git_server.start_server()
        self.addCleanup(git_server.stop_server)

        git_server.makeRepo(files)
        self.foreign_commit_count = 1

        return self.factory.makeCodeImportSourceDetails(
            rcstype='git', url=repository_path)



class TestMercurialImport(WorkerTest, TestActualImportMixin,
                          PullingImportWorkerTests):

    rcstype = 'hg'

    def setUp(self):
        super(TestMercurialImport, self).setUp()
        load_optional_plugin('hg')
        self.setUpImport()

    def tearDown(self):
        """Clear bzr-hg's cache of sqlite connections.

        This is rather obscure: different test runs tend to re-use the same
        paths on disk, which confuses bzr-hg as it keeps a cache that maps
        paths to database connections, which happily returns the connection
        that corresponds to a path that no longer exists.
        """
        from bzrlib.plugins.hg.idmap import mapdbs
        mapdbs().clear()
        WorkerTest.tearDown(self)

    def makeImportWorker(self, source_details):
        """Make a new `ImportWorker`."""
        return HgImportWorker(
            source_details, self.get_transport('import_data'),
            self.bazaar_store, logging.getLogger())

    def makeForeignCommit(self, source_details):
        """Change the foreign tree, generating exactly one commit."""
        from mercurial.ui import ui
        from mercurial.localrepo import localrepository
        repo = localrepository(ui(), source_details.url)
        repo.commit(text="hello world!", user="Jane Random Hacker", force=1)
        self.foreign_commit_count += 1

    def makeSourceDetails(self, branch_name, files):
        """Make a Mercurial `CodeImportSourceDetails` pointing at a real repo.
        """
        repository_path = self.makeTemporaryDirectory()
        hg_server = MercurialServer(repository_path)
        hg_server.start_server()
        self.addCleanup(hg_server.stop_server)

        hg_server.makeRepo(files)
        self.foreign_commit_count = 1

        return self.factory.makeCodeImportSourceDetails(
            rcstype='hg', url=repository_path)


class TestBzrSvnImport(WorkerTest, SubversionImportHelpers,
                       TestActualImportMixin, PullingImportWorkerTests):

    rcstype = 'bzr-svn'

    def setUp(self):
        super(TestBzrSvnImport, self).setUp()
        load_optional_plugin('svn')
        self.setUpImport()

    def makeImportWorker(self, source_details):
        """Make a new `ImportWorker`."""
        return BzrSvnImportWorker(
            source_details, self.get_transport('import_data'),
            self.bazaar_store, logging.getLogger())


def test_suite():
    return unittest.TestLoader().loadTestsFromName(__name__)<|MERGE_RESOLUTION|>--- conflicted
+++ resolved
@@ -204,9 +204,7 @@
             self.arbitrary_branch_id, self.temp_dir, default_format, True)
         self.assertTrue(new_branch.bzrdir.has_workingtree())
 
-    # XXX Tim Penhey 2009-09-18 bug 432217 Automatic upgrade of import
-    # branches disabled.  Need an orderly upgrade process.
-    def disabled_test_pullUpgradesFormat(self):
+    def test_pullUpgradesFormat(self):
         # A branch should always be in the most up-to-date format before a
         # pull is performed.
         store = self.makeBranchStore()
@@ -216,44 +214,31 @@
         default_format = BzrDirFormat.get_default_format()
 
         # The fetched branch is in the default format.
-        new_tree = store.pull(
+        new_branch = store.pull(
             self.arbitrary_branch_id, self.temp_dir, default_format)
-<<<<<<< HEAD
         # Make sure backup.bzr is removed, as it interferes with CSCVS.
         self.assertEquals(os.listdir(self.temp_dir), [".bzr"])
-=======
->>>>>>> b0476f5b
-        self.assertEqual(
-            default_format, new_tree.branch.bzrdir._format)
-
-        # In addition. the remote branch has been upgraded as well.
-        new_branch = Branch.open(target_url)
-        self.assertEqual(
-            default_format.get_branch_format(), new_branch._format)
-
-    # XXX Tim Penhey 2009-09-18 bug 432217 Automatic upgrade of import
-    # branches disabled.  Need an orderly upgrade process.
-    def disabled_test_pullUpgradesFormatWithBackupDirPresent(self):
-        # pull can upgrade the remote branch even if there is a backup.bzr
-        # directory from a previous upgrade.
+        self.assertEqual(
+            default_format, new_branch.bzrdir._format)
+
+    def test_pushUpgradesFormat(self):
+        # A branch should always be in the most up-to-date format before a
+        # pull is performed.
         store = self.makeBranchStore()
         target_url = store._getMirrorURL(self.arbitrary_branch_id)
         knit_format = format_registry.get('knit')()
         create_branch_with_one_revision(target_url, format=knit_format)
-        upgrade(target_url, format_registry.get('dirstate-tags')())
-        self.failUnless(get_transport(target_url).has('backup.bzr'))
         default_format = BzrDirFormat.get_default_format()
 
         # The fetched branch is in the default format.
-        new_tree = store.pull(
+        new_branch = store.pull(
             self.arbitrary_branch_id, self.temp_dir, default_format)
         self.assertEqual(
-            default_format, new_tree.branch.bzrdir._format)
-
-        # In addition. the remote branch has been upgraded as well.
-        new_branch = Branch.open(target_url)
-        self.assertEqual(
-<<<<<<< HEAD
+            default_format, new_branch.bzrdir._format)
+
+        # The remote branch is still in the old format at this point.
+        target_branch = Branch.open(target_url)
+        self.assertEqual(
             knit_format.get_branch_format(),
             target_branch._format)
 
@@ -273,9 +258,6 @@
         self.assertEquals(
             target_branch.last_revision_info(),
             new_branch.last_revision_info())
-=======
-            default_format.get_branch_format(), new_branch._format)
->>>>>>> b0476f5b
 
     def test_pushTwiceThenPull(self):
         # We can push up a branch to the store twice and then pull it from the
