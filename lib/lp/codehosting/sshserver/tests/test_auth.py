--- conflicted
+++ resolved
@@ -498,76 +498,5 @@
         return d
 
 
-<<<<<<< HEAD
-class StringTransportWith_setTcpKeepAlive(StringTransport):
-    def __init__(self, hostAddress=None, peerAddress=None):
-        StringTransport.__init__(self, hostAddress, peerAddress)
-        self._keepAlive = False
-
-    def setTcpKeepAlive(self, flag):
-        self._keepAlive = flag
-
-
-class TestFactory(TrialTestCase):
-    """Tests for our SSH factory."""
-
-    layer = TwistedLayer
-
-    def makeFactory(self):
-        """Create and start the factory that our SSH server uses."""
-        factory = service.Factory(
-            auth.get_portal(None, None),
-            private_key=Key.fromFile(
-                service.get_key_path(service.PRIVATE_KEY_FILE)),
-            public_key=Key.fromFile(
-                service.get_key_path(service.PUBLIC_KEY_FILE)))
-        factory.startFactory()
-        return factory
-
-    def startConnecting(self, factory):
-        """Connect to the `factory`."""
-        server_transport = factory.buildProtocol(None)
-        server_transport.makeConnection(StringTransportWith_setTcpKeepAlive())
-        return server_transport
-
-    def test_set_keepalive_on_connection(self):
-        # The server transport sets TCP keep alives on the underlying
-        # transport.
-        factory = self.makeFactory()
-        server_transport = self.startConnecting(factory)
-        self.assertTrue(server_transport.transport._keepAlive)
-
-    def beginAuthentication(self, factory):
-        """Connect to `factory` and begin authentication on this connection.
-
-        :return: The `SSHServerTransport` after the process of authentication
-            has begun.
-        """
-        server_transport = self.startConnecting(factory)
-        server_transport.ssh_SERVICE_REQUEST(NS('ssh-userauth'))
-        self.addCleanup(server_transport.service.serviceStopped)
-        return server_transport
-
-    def test_authentication_uses_our_userauth_service(self):
-        # The service of a SSHServerTransport after authentication has started
-        # is an instance of our SSHUserAuthServer class.
-        factory = self.makeFactory()
-        transport = self.beginAuthentication(factory)
-        self.assertIsInstance(transport.service, auth.SSHUserAuthServer)
-
-    def test_two_connections_two_minds(self):
-        # Two attempts to authenticate do not share the user-details cache.
-        factory = self.makeFactory()
-
-        server_transport1 = self.beginAuthentication(factory)
-        server_transport2 = self.beginAuthentication(factory)
-
-        mind1 = server_transport1.service.getMind()
-        mind2 = server_transport2.service.getMind()
-
-        self.assertNotIdentical(mind1.cache, mind2.cache)
-
-=======
->>>>>>> 6a430a5d
 def test_suite():
     return unittest.TestLoader().loadTestsFromName(__name__)