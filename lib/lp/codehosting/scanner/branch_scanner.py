--- conflicted
+++ resolved
@@ -18,14 +18,7 @@
 
 from lp.code.interfaces.branchscanner import IBranchScanner
 from lp.codehosting.vfs import get_scanner_server
-<<<<<<< HEAD
-from lp.codehosting.scanner import buglinks, email, mergedetection
-from lp.codehosting.scanner.bzrsync import (
-    BzrSync, schedule_diff_updates, schedule_translation_templates_build,
-    schedule_translation_upload)
-=======
 from lp.codehosting.scanner.bzrsync import BzrSync
->>>>>>> e86db8a9
 from lp.codehosting.scanner.fixture import (
     run_with_fixture, ServerFixture)
 from canonical.launchpad.webapp import canonical_url, errorlog
@@ -95,18 +88,6 @@
 
     def scanAllBranches(self):
         """Run Bzrsync on all branches, and intercept most exceptions."""
-<<<<<<< HEAD
-        event_handlers = [
-            email.queue_tip_changed_email_jobs,
-            buglinks.got_new_revision,
-            mergedetection.auto_merge_branches,
-            mergedetection.auto_merge_proposals,
-            schedule_diff_updates,
-            schedule_translation_templates_build,
-            schedule_translation_upload,
-            ]
-=======
->>>>>>> e86db8a9
         server = get_scanner_server()
         fixture = ServerFixture(server)
         self.log.info('Starting branch scanning')
