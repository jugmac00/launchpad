#!/usr/bin/python
#
# Copyright 2009-2010 Canonical Ltd.  This software is licensed under the
# GNU Affero General Public License version 3 (see the file LICENSE).

# pylint: disable-msg=W0141

from __future__ import with_statement

import datetime
import os
import random
import time
import unittest

from bzrlib.revision import (
    NULL_REVISION,
    Revision as BzrRevision,
    )
from bzrlib.tests import TestCaseWithTransport
from bzrlib.uncommit import uncommit
import pytz
from storm.locals import Store
import transaction
from twisted.python.util import mergeFunctionMetadata
from zope.component import getUtility
from zope.security.proxy import removeSecurityProxy

from canonical.config import config
from canonical.launchpad.interfaces.lpstorm import IStore
from canonical.testing.layers import LaunchpadZopelessLayer
from lp.code.interfaces.branchjob import IRosettaUploadJobSource
from lp.code.interfaces.branchlookup import IBranchLookup
from lp.code.interfaces.revision import IRevisionSet
from lp.code.model.branchrevision import BranchRevision
from lp.code.model.branchmergeproposaljob import (
    BranchMergeProposalJobSource, BranchMergeProposalJobType)
from lp.code.model.revision import (
    Revision,
    RevisionAuthor,
    RevisionParent,
    )
<<<<<<< HEAD
from lp.code.model.tests.test_diff import commit_file
=======
from lp.codehosting.bzrutils import write_locked
>>>>>>> a269c6fd
from lp.codehosting.scanner.bzrsync import BzrSync
from lp.services.osutils import override_environ
from lp.testing import TestCaseWithFactory, temp_dir
from lp.translations.interfaces.translations import (
    TranslationsBranchImportMode,
    )


def run_as_db_user(username):
    """Create a decorator that will run a function as the given database user.
    """

    def _run_with_different_user(f):

        def decorated(*args, **kwargs):
            current_user = LaunchpadZopelessLayer.txn._dbuser
            if current_user == username:
                return f(*args, **kwargs)
            LaunchpadZopelessLayer.switchDbUser(username)
            try:
                return f(*args, **kwargs)
            finally:
                LaunchpadZopelessLayer.switchDbUser(current_user)
        return mergeFunctionMetadata(f, decorated)

    return _run_with_different_user


class BzrSyncTestCase(TestCaseWithTransport, TestCaseWithFactory):
    """Common base for BzrSync test cases."""

    layer = LaunchpadZopelessLayer

    LOG = "Log message"

    def setUp(self):
        super(BzrSyncTestCase, self).setUp()
        self.disable_directory_isolation()
        self.useBzrBranches(direct_database=True)
        self.lp_db_user = config.launchpad.dbuser
        self.makeFixtures()
        LaunchpadZopelessLayer.switchDbUser(config.branchscanner.dbuser)
        # Catch both constraints and permissions for the db user.
        self.addCleanup(Store.of(self.db_branch).flush)

    def tearDown(self):
        super(BzrSyncTestCase, self).tearDown()

    def makeFixtures(self):
        """Makes test fixtures before we switch to the scanner db user."""
        self.db_branch, self.bzr_tree = self.create_branch_and_tree(
            db_branch=self.makeDatabaseBranch())
        self.bzr_branch = self.bzr_tree.branch

    def syncBazaarBranchToDatabase(self, bzr_branch, db_branch):
        """Sync `bzr_branch` into the database as `db_branch`."""
        syncer = self.makeBzrSync(db_branch)
        syncer.syncBranchAndClose(bzr_branch)

    def makeDatabaseBranch(self, *args, **kwargs):
        """Make an arbitrary branch in the database."""
        LaunchpadZopelessLayer.txn.begin()
        new_branch = self.factory.makeAnyBranch(*args, **kwargs)
        # Unsubscribe the implicit owner subscription.
        new_branch.unsubscribe(new_branch.owner, new_branch.owner)
        LaunchpadZopelessLayer.txn.commit()
        return new_branch

    def getCounts(self):
        """Return the number of rows in core revision-related tables.

        :return: (num_revisions, num_branch_revisions, num_revision_parents,
            num_revision_authors)
        """
        store = IStore(Revision)
        return (
            store.find(Revision).count(),
            store.find(BranchRevision).count(),
            store.find(RevisionParent).count(),
            store.find(RevisionAuthor).count())

    def assertCounts(self, counts, new_revisions=0, new_numbers=0,
                     new_parents=0, new_authors=0):
        (old_revision_count,
         old_revisionnumber_count,
         old_revisionparent_count,
         old_revisionauthor_count) = counts
        (new_revision_count,
         new_revisionnumber_count,
         new_revisionparent_count,
         new_revisionauthor_count) = self.getCounts()
        self.assertEqual(
            new_revisions,
            new_revision_count - old_revision_count,
            "Wrong number of new database Revisions.")
        self.assertEqual(
            new_numbers,
            new_revisionnumber_count - old_revisionnumber_count,
            "Wrong number of new BranchRevisions.")
        self.assertEqual(
            new_parents,
            new_revisionparent_count - old_revisionparent_count,
            "Wrong number of new RevisionParents.")
        self.assertEqual(
            new_authors,
            new_revisionauthor_count - old_revisionauthor_count,
            "Wrong number of new RevisionAuthors.")

    def makeBzrSync(self, db_branch):
        """Create a BzrSync instance for the test branch.

        This method allow subclasses to instrument the BzrSync instance used
        in syncBranch.
        """
        return BzrSync(db_branch)

    def syncAndCount(self, db_branch=None, new_revisions=0, new_numbers=0,
                     new_parents=0, new_authors=0):
        """Run BzrSync and assert the number of rows added to each table."""
        if db_branch is None:
            db_branch = self.db_branch
        counts = self.getCounts()
        self.makeBzrSync(db_branch).syncBranchAndClose()
        self.assertCounts(
            counts, new_revisions=new_revisions, new_numbers=new_numbers,
            new_parents=new_parents, new_authors=new_authors)

    def commitRevision(self, message=None, committer=None,
                       extra_parents=None, rev_id=None,
                       timestamp=None, timezone=None, revprops=None):
        if message is None:
            message = self.LOG
        if committer is None:
            committer = self.factory.getUniqueString()
        if extra_parents is not None:
            self.bzr_tree.add_pending_merge(*extra_parents)
        # XXX: AaronBentley 2010-08-06 bug=614404: a bzr username is
        # required to generate the revision-id.
        with override_environ(BZR_EMAIL='me@example.com'):
            return self.bzr_tree.commit(
                message, committer=committer, rev_id=rev_id,
                timestamp=timestamp, timezone=timezone, allow_pointless=True,
                revprops=revprops)

    def uncommitRevision(self):
        branch = self.bzr_tree.branch
        uncommit(branch, tree=self.bzr_tree)

    def makeBranchWithMerge(self, base_rev_id, trunk_rev_id, branch_rev_id,
                            merge_rev_id):
        """Make a branch that has had another branch merged into it.

        Creates two Bazaar branches and two database branches associated with
        them. The first branch has three commits: the base revision, the
        'trunk' revision and the 'merged' revision.

        The second branch is branched from the base revision, has the 'branch'
        revision committed to it and is then merged into the first branch.

        Or, in other words::

               merge
                 |  \
                 |   \
                 |    \
               trunk   branch
                 |    /
                 |   /
                 |  /
                base

        :param base_rev_id: The revision ID of the initial commit.
        :param trunk_rev_id: The revision ID of the mainline commit.
        :param branch_rev_id: The revision ID of the revision committed to
            the branch that is merged into the mainline.
        :param merge_rev_id: The revision ID of the revision that merges the
            branch into the mainline branch.
        :return: (db_trunk, trunk_tree), (db_branch, branch_tree).
        """

        LaunchpadZopelessLayer.switchDbUser(self.lp_db_user)

        # Make the base revision.
        db_branch = self.makeDatabaseBranch()
        db_branch, trunk_tree = self.create_branch_and_tree(
            db_branch=db_branch)
        # XXX: AaronBentley 2010-08-06 bug=614404: a bzr username is
        # required to generate the revision-id.
        with override_environ(BZR_EMAIL='me@example.com'):
            trunk_tree.commit(u'base revision', rev_id=base_rev_id)

            # Branch from the base revision.
            new_db_branch = self.makeDatabaseBranch(product=db_branch.product)
            new_db_branch, branch_tree = self.create_branch_and_tree(
                db_branch=new_db_branch)
            branch_tree.pull(trunk_tree.branch)

            # Commit to both branches.
            trunk_tree.commit(u'trunk revision', rev_id=trunk_rev_id)
            branch_tree.commit(u'branch revision', rev_id=branch_rev_id)

            # Merge branch into trunk.
            trunk_tree.merge_from_branch(branch_tree.branch)
            trunk_tree.commit(u'merge revision', rev_id=merge_rev_id)

        LaunchpadZopelessLayer.txn.commit()
        LaunchpadZopelessLayer.switchDbUser(config.branchscanner.dbuser)

        return (db_branch, trunk_tree), (new_db_branch, branch_tree)

    def getBranchRevisions(self, db_branch):
        """Get a set summarizing the BranchRevision rows in the database.

        :return: A set of tuples (sequence, revision-id) for all the
            BranchRevisions rows belonging to self.db_branch.
        """
        return set(IStore(BranchRevision).find(
            (BranchRevision.sequence, Revision.revision_id),
            Revision.id == BranchRevision.revision_id,
            BranchRevision.branch == db_branch))

    def writeToFile(self, filename="file", contents=None):
        """Set the contents of the specified file.

        This also adds the file to the bzr working tree if
        it isn't already there.
        """
        file = open(os.path.join(self.bzr_tree.basedir, filename), "w")
        if contents is None:
            file.write(str(time.time()+random.random()))
        else:
            file.write(contents)
        file.close()
        self.bzr_tree.lock_write()
        try:
            inventory = self.bzr_tree.read_working_inventory()
            if not inventory.has_filename(filename):
                self.bzr_tree.add(filename)
        finally:
            self.bzr_tree.unlock()


class TestBzrSync(BzrSyncTestCase):

    def isMainline(self, db_branch, revision_id):
        """Is `revision_id` in the mainline history of `db_branch`?"""
        for branch_revision in db_branch.revision_history:
            if branch_revision.revision.revision_id == revision_id:
                return True
        return False

    def assertInMainline(self, revision_id, db_branch):
        """Assert that `revision_id` is in the mainline of `db_branch`."""
        self.failUnless(
            self.isMainline(db_branch, revision_id),
            "%r not in mainline of %r" % (revision_id, db_branch))

    def assertNotInMainline(self, revision_id, db_branch):
        """Assert that `revision_id` is not in the mainline of `db_branch`."""
        self.failIf(
            self.isMainline(db_branch, revision_id),
            "%r in mainline of %r" % (revision_id, db_branch))

    def test_empty_branch(self):
        # Importing an empty branch does nothing.
        self.syncAndCount()
        self.assertEqual(self.db_branch.revision_count, 0)

    def test_import_revision(self):
        # Importing a revision in history adds one revision and number.
        self.commitRevision()
        self.syncAndCount(new_revisions=1, new_numbers=1, new_authors=1)
        self.assertEqual(self.db_branch.revision_count, 1)

    def test_import_uncommit(self):
        # Second import honours uncommit.
        self.commitRevision()
        self.syncAndCount(new_revisions=1, new_numbers=1, new_authors=1)
        self.uncommitRevision()
        self.syncAndCount(new_numbers=-1)
        self.assertEqual(self.db_branch.revision_count, 0)

    def test_import_recommit(self):
        # Second import honours uncommit followed by commit.
        # When scanning the uncommit and new commit
        # there should be an email generated saying that
        # 1 (in this case) revision has been removed,
        # and another email with the diff and log message.
        self.commitRevision('first')
        self.syncAndCount(new_revisions=1, new_numbers=1, new_authors=1)
        self.assertEqual(self.db_branch.revision_count, 1)
        self.uncommitRevision()
        self.commitRevision('second')
        self.syncAndCount(new_revisions=1, new_authors=1)
        self.assertEqual(self.db_branch.revision_count, 1)
        [revno] = self.db_branch.revision_history
        self.assertEqual(revno.revision.log_body, 'second')

    def test_import_revision_with_url(self):
        # Importing a revision passing the url parameter works.
        self.commitRevision()
        counts = self.getCounts()
        bzrsync = BzrSync(self.db_branch)
        bzrsync.syncBranchAndClose()
        self.assertCounts(
            counts, new_revisions=1, new_numbers=1, new_authors=1)

    def test_new_author(self):
        # Importing a different committer adds it as an author.
        author = "Another Author <another@example.com>"
        self.commitRevision(committer=author)
        self.syncAndCount(new_revisions=1, new_numbers=1, new_authors=1)
        db_author = RevisionAuthor.selectOneBy(name=author)
        self.assertEquals(db_author.name, author)

    def test_new_parent(self):
        # Importing two revisions should import a new parent.
        self.commitRevision()
        self.commitRevision()
        self.syncAndCount(
            new_revisions=2, new_numbers=2, new_parents=1, new_authors=2)

    def test_sync_updates_branch(self):
        # test that the last scanned revision ID is recorded
        self.syncAndCount()
        self.assertEquals(NULL_REVISION, self.db_branch.last_scanned_id)
        last_modified = self.db_branch.date_last_modified
        last_scanned = self.db_branch.last_scanned
        self.commitRevision()
        self.syncAndCount(new_revisions=1, new_numbers=1, new_authors=1)
        self.assertEquals(self.bzr_branch.last_revision(),
                          self.db_branch.last_scanned_id)
        self.assertTrue(self.db_branch.last_scanned > last_scanned,
                        "last_scanned was not updated")
        self.assertTrue(self.db_branch.date_last_modified > last_modified,
                        "date_last_modifed was not updated")

    def test_timestamp_parsing(self):
        # Test that the timezone selected does not affect the
        # timestamp recorded in the database.
        self.commitRevision(rev_id='rev-1',
                            timestamp=1000000000.0, timezone=0)
        self.commitRevision(rev_id='rev-2',
                            timestamp=1000000000.0, timezone=28800)
        self.syncAndCount(
            new_revisions=2, new_numbers=2, new_parents=1, new_authors=2)
        rev_1 = Revision.selectOneBy(revision_id='rev-1')
        rev_2 = Revision.selectOneBy(revision_id='rev-2')
        UTC = pytz.timezone('UTC')
        dt = datetime.datetime.fromtimestamp(1000000000.0, UTC)
        self.assertEqual(rev_1.revision_date, dt)
        self.assertEqual(rev_2.revision_date, dt)

    def getAncestryDelta_test(self, clean_repository=False):
        """"Test various ancestry delta calculations.

        :param clean_repository: If True, perform calculations with a branch
            whose repository contains only revisions in the ancestry of the
            tip.
        """
        (db_branch, bzr_tree), ignored = self.makeBranchWithMerge(
            'base', 'trunk', 'branch', 'merge')
        bzr_branch = bzr_tree.branch
        self.factory.makeBranchRevision(db_branch, 'base', 0)
        self.factory.makeBranchRevision(
            db_branch, 'trunk', 1, parent_ids=['base'])
        self.factory.makeBranchRevision(
            db_branch, 'branch', None, parent_ids=['base'])
        self.factory.makeBranchRevision(
            db_branch, 'merge', 2, parent_ids=['trunk', 'branch'])
        sync = self.makeBzrSync(db_branch)
        self.useContext(write_locked(bzr_branch))

        def get_delta(bzr_rev, db_rev):
            db_branch.last_scanned_id = db_rev
            graph = bzr_branch.repository.get_graph()
            revno = graph.find_distance_to_null(bzr_rev, [])
            if clean_repository:
                tempdir = self.useContext(temp_dir())
                delta_branch = self.createBranchAtURL(tempdir)
                self.useContext(write_locked(delta_branch))
                delta_branch.pull(bzr_branch, stop_revision=bzr_rev)
            else:
                bzr_branch.set_last_revision_info(revno, bzr_rev)
                delta_branch = bzr_branch
            return sync.getAncestryDelta(delta_branch)

        added_ancestry, removed_ancestry = get_delta('merge', None)
        # All revisions are new for an unscanned branch
        self.assertEqual(
            set(['base', 'trunk', 'branch', 'merge']), added_ancestry)
        self.assertEqual(set(), removed_ancestry)
        added_ancestry, removed_ancestry = get_delta('merge', 'base')
        self.assertEqual(
            set(['trunk', 'branch', 'merge']), added_ancestry)
        self.assertEqual(set(), removed_ancestry)
        added_ancestry, removed_ancestry = get_delta(NULL_REVISION, 'merge')
        self.assertEqual(
            set(), added_ancestry)
        self.assertEqual(
            set(['base', 'trunk', 'branch', 'merge']), removed_ancestry)
        added_ancestry, removed_ancestry = get_delta('base', 'merge')
        self.assertEqual(
            set(), added_ancestry)
        self.assertEqual(
            set(['trunk', 'branch', 'merge']), removed_ancestry)
        added_ancestry, removed_ancestry = get_delta('trunk', 'branch')
        self.assertEqual(set(['trunk']), added_ancestry)
        self.assertEqual(set(['branch']), removed_ancestry)

    def test_getAncestryDelta(self):
        """"Test ancestry delta calculations with a dirty repository."""
        return self.getAncestryDelta_test()

    def test_getAncestryDelta_clean_repository(self):
        """"Test ancestry delta calculations with a clean repository."""
        return self.getAncestryDelta_test(clean_repository=True)

    def test_revisionsToInsert_empty(self):
        # An empty branch should have no revisions.
        self.assertEqual(
            [], list(BzrSync.revisionsToInsert([], 0, set())))

    def test_revisionsToInsert_linear(self):
        # If the branch has a linear ancestry, revisionsToInsert() should
        # yield each revision along with a sequence number, starting at 1.
        self.commitRevision(rev_id='rev-1')
        bzrsync = self.makeBzrSync(self.db_branch)
        bzr_history = self.bzr_branch.revision_history()
        added_ancestry = bzrsync.getAncestryDelta(self.bzr_branch)[0]
        result = bzrsync.revisionsToInsert(
            bzr_history, self.bzr_branch.revno(), added_ancestry)
        self.assertEqual({'rev-1': 1}, dict(result))

    def test_revisionsToInsert_branched(self):
        # Confirm that these revisions are generated by getRevisions with None
        # as the sequence 'number'.
        (db_branch, bzr_tree), ignored = self.makeBranchWithMerge(
            'base', 'trunk', 'branch', 'merge')
        bzrsync = self.makeBzrSync(db_branch)
        bzr_history = bzr_tree.branch.revision_history()
        added_ancestry = bzrsync.getAncestryDelta(bzr_tree.branch)[0]
        expected = {'base': 1, 'trunk': 2, 'merge': 3, 'branch': None}
        self.assertEqual(
            expected, dict(bzrsync.revisionsToInsert(bzr_history,
                bzr_tree.branch.revno(), added_ancestry)))

    def test_sync_with_merged_branches(self):
        # Confirm that when we syncHistory, all of the revisions are included
        # correctly in the BranchRevision table.
        (db_branch, branch_tree), ignored = self.makeBranchWithMerge(
            'r1', 'r2', 'r1.1.1', 'r3')
        self.makeBzrSync(db_branch).syncBranchAndClose()
        expected = set(
            [(1, 'r1'), (2, 'r2'), (3, 'r3'), (None, 'r1.1.1')])
        self.assertEqual(self.getBranchRevisions(db_branch), expected)

    def test_sync_merged_to_merging(self):
        # A revision's sequence in the BranchRevision table will change from
        # not NULL to NULL if that revision changes from mainline to not
        # mainline when synced.

        (db_trunk, trunk_tree), (db_branch, branch_tree) = (
            self.makeBranchWithMerge('base', 'trunk', 'branch', 'merge'))

        self.syncBazaarBranchToDatabase(trunk_tree.branch, db_branch)
        self.assertInMainline('trunk', db_branch)

        self.syncBazaarBranchToDatabase(branch_tree.branch, db_branch)
        self.assertNotInMainline('trunk', db_branch)
        self.assertInMainline('branch', db_branch)

    def test_sync_merging_to_merged(self):
        # When replacing a branch by one of the branches it merged, the
        # database must be updated appropriately.
        (db_trunk, trunk_tree), (db_branch, branch_tree) = (
            self.makeBranchWithMerge('base', 'trunk', 'branch', 'merge'))
        # First, sync with the merging branch.
        self.syncBazaarBranchToDatabase(trunk_tree.branch, db_trunk)
        # Then sync with the merged branch.
        self.syncBazaarBranchToDatabase(branch_tree.branch, db_trunk)
        expected = set([(1, 'base'), (2, 'branch')])
        self.assertEqual(self.getBranchRevisions(db_trunk), expected)

    def test_retrieveDatabaseAncestry(self):
        # retrieveDatabaseAncestry should set db_ancestry and db_history to
        # Launchpad's current understanding of the branch state.
        # db_branch_revision_map should map Bazaar revision_ids to
        # BranchRevision.ids.

        # Use the sampledata for this test, so we do not have to rely on
        # BzrSync to fill the database. That would cause a circular
        # dependency, as the test setup would depend on
        # retrieveDatabaseAncestry.
        branch = getUtility(IBranchLookup).getByUniqueName(
            '~name12/+junk/junk.contrib')
        branch_revisions = IStore(BranchRevision).find(
            BranchRevision, BranchRevision.branch == branch)
        sampledata = list(branch_revisions.order_by(BranchRevision.sequence))
        expected_ancestry = set(branch_revision.revision.revision_id
            for branch_revision in sampledata)
        expected_history = [branch_revision.revision.revision_id
            for branch_revision in sampledata
            if branch_revision.sequence is not None]

        self.create_branch_and_tree(db_branch=branch)

        bzrsync = self.makeBzrSync(branch)
        db_ancestry, db_history = (
            bzrsync.retrieveDatabaseAncestry())
        self.assertEqual(expected_ancestry, set(db_ancestry))
        self.assertEqual(expected_history, list(db_history))


class TestBzrSyncOneRevision(BzrSyncTestCase):
    """Tests for `BzrSync.syncOneRevision`."""

    def setUp(self):
        BzrSyncTestCase.setUp(self)
        self.bzrsync = self.makeBzrSync(self.db_branch)

    def test_ancient_revision(self):
        # Test that we can sync revisions with negative, fractional
        # timestamps.

        # Make a negative, fractional timestamp and equivalent datetime
        UTC = pytz.timezone('UTC')
        old_timestamp = -0.5
        old_date = datetime.datetime(1969, 12, 31, 23, 59, 59, 500000, UTC)

        # Fake revision with negative timestamp.
        fake_rev = BzrRevision(
            revision_id='rev42', parent_ids=['rev1', 'rev2'],
            committer=self.factory.getUniqueString(), message=self.LOG,
            timestamp=old_timestamp, timezone=0, properties={})

        # Sync the revision.  The second parameter is a dict of revision ids
        # to revnos, and will error if the revision id is not in the dict.
        self.bzrsync.syncOneRevision(None, fake_rev, {'rev42': None})

        # Find the revision we just synced and check that it has the correct
        # date.
        revision = getUtility(IRevisionSet).getByRevisionId(
            fake_rev.revision_id)
        self.assertEqual(old_date, revision.revision_date)


class TestBzrTranslationsUploadJob(BzrSyncTestCase):
    """Tests BzrSync support for generating TranslationsUploadJobs."""

    def _makeProductSeries(self, mode = None):
        """Switch to the Launchpad db user to create and configure a
        product series that is linked to the the branch.
        """
        try:
            LaunchpadZopelessLayer.switchDbUser(self.lp_db_user)
            self.product_series = self.factory.makeProductSeries()
            self.product_series.branch = self.db_branch
            if mode is not None:
                self.product_series.translations_autoimport_mode = mode
            transaction.commit()
        finally:
            LaunchpadZopelessLayer.switchDbUser(config.branchscanner.dbuser)

    def test_upload_on_new_revision_no_series(self):
        # Syncing a branch with a changed tip does not create a
        # new RosettaUploadJob if no series is linked to this branch.
        self.commitRevision()
        self.makeBzrSync(self.db_branch).syncBranchAndClose()
        ready_jobs = list(getUtility(IRosettaUploadJobSource).iterReady())
        self.assertEqual([], ready_jobs)

    def test_upload_on_new_revision_series_not_configured(self):
        # Syncing a branch with a changed tip does not create a
        # new RosettaUploadJob if the linked product series is not
        # configured for translation uploads.
        self._makeProductSeries()
        self.commitRevision()
        self.makeBzrSync(self.db_branch).syncBranchAndClose()
        ready_jobs = list(getUtility(IRosettaUploadJobSource).iterReady())
        self.assertEqual([], ready_jobs)

    def test_upload_on_new_revision(self):
        # Syncing a branch with a changed tip creates a new RosettaUploadJob.
        self._makeProductSeries(
            TranslationsBranchImportMode.IMPORT_TEMPLATES)
        revision_id = self.commitRevision()
        self.makeBzrSync(self.db_branch).syncBranchAndClose()
        self.db_branch.last_mirrored_id = revision_id
        self.db_branch.last_scanned_id = revision_id
        ready_jobs = list(getUtility(IRosettaUploadJobSource).iterReady())
        self.assertEqual(1, len(ready_jobs))
        job = ready_jobs[0]
        # The right job will have our branch.
        self.assertEqual(self.db_branch, job.branch)


class TestUpdatePreviewDiffJob(BzrSyncTestCase):
    """Test the scheduling of jobs to update preview diffs."""

    @run_as_db_user(config.launchpad.dbuser)
    def test_create_on_new_revision(self):
        """When branch tip changes, a job is created."""
        bmp = self.factory.makeBranchMergeProposal(
            source_branch=self.db_branch)
        removeSecurityProxy(bmp).target_branch.last_scanned_id = 'rev'
        # The creation of a merge proposal has created an update preview diff
        # job, so we'll mark that one as done.
        bmp.next_preview_diff_job.start()
        bmp.next_preview_diff_job.complete()
        self.assertIs(None, bmp.next_preview_diff_job)
        transaction.commit()
        LaunchpadZopelessLayer.switchDbUser(config.branchscanner.dbuser)
        self.makeBzrSync(self.db_branch).syncBranchAndClose()
        self.assertIsNot(None, bmp.next_preview_diff_job)


class TestGenerateIncrementalDiffJob(BzrSyncTestCase):
    """Test the scheduling of GenerateIncrementalDiffJobs."""

    def getPending(self):
        return list(
            BranchMergeProposalJobSource.iterReady(
                BranchMergeProposalJobType.GENERATE_INCREMENTAL_DIFF
                )
            )

    @run_as_db_user(config.launchpad.dbuser)
    def test_create_on_new_revision(self):
        """When branch tip changes, a job is created."""
        parent_id = commit_file(self.db_branch, 'foo', 'bar')
        self.factory.makeBranchRevision(self.db_branch, parent_id,
                revision_date=self.factory.getUniqueDate())
        bmp = self.factory.makeBranchMergeProposal(
            source_branch=self.db_branch,
            date_created=self.factory.getUniqueDate())
        revision_id = commit_file(self.db_branch, 'foo', 'baz')
        removeSecurityProxy(bmp).target_branch.last_scanned_id = 'rev'
        self.assertEqual([], self.getPending())
        transaction.commit()
        LaunchpadZopelessLayer.switchDbUser(config.branchscanner.dbuser)
        self.makeBzrSync(self.db_branch).syncBranchAndClose()
        (job,) = self.getPending()
        self.assertEqual(revision_id, job.new_revision_id)
        self.assertEqual(parent_id, job.old_revision_id)


class TestSetRecipeStale(BzrSyncTestCase):
    """Test recipes associated with the branch are marked stale."""

    @run_as_db_user(config.launchpad.dbuser)
    def test_base_branch_recipe(self):
        """On tip change, recipes where this branch is base become stale."""
        recipe = self.factory.makeSourcePackageRecipe(
            branches=[self.db_branch])
        removeSecurityProxy(recipe).is_stale = False
        transaction.commit()
        LaunchpadZopelessLayer.switchDbUser(config.branchscanner.dbuser)
        self.makeBzrSync(self.db_branch).syncBranchAndClose()
        self.assertEqual(True, recipe.is_stale)

    @run_as_db_user(config.launchpad.dbuser)
    def test_instruction_branch_recipe(self):
        """On tip change, recipes including this branch become stale."""
        recipe = self.factory.makeSourcePackageRecipe(
            branches=[self.factory.makeBranch(), self.db_branch])
        removeSecurityProxy(recipe).is_stale = False
        transaction.commit()
        LaunchpadZopelessLayer.switchDbUser(config.branchscanner.dbuser)
        self.makeBzrSync(self.db_branch).syncBranchAndClose()
        self.assertEqual(True, recipe.is_stale)

    @run_as_db_user(config.launchpad.dbuser)
    def test_unrelated_branch_recipe(self):
        """On tip unrelated recipes are left alone."""
        recipe = self.factory.makeSourcePackageRecipe()
        removeSecurityProxy(recipe).is_stale = False
        transaction.commit()
        LaunchpadZopelessLayer.switchDbUser(config.branchscanner.dbuser)
        self.makeBzrSync(self.db_branch).syncBranchAndClose()
        self.assertEqual(False, recipe.is_stale)


class TestRevisionProperty(BzrSyncTestCase):
    """Tests for storting revision properties."""

    def test_revision_properties(self):
        # Revisions with properties should have records stored in the
        # RevisionProperty table, accessible through Revision.getProperties().
        properties = {'name': 'value'}
        self.commitRevision(rev_id='rev1', revprops=properties)
        self.makeBzrSync(self.db_branch).syncBranchAndClose()
        # Check that properties were saved to the revision.
        bzr_revision = self.bzr_branch.repository.get_revision('rev1')
        self.assertEquals(properties, bzr_revision.properties)
        # Check that properties are stored in the database.
        db_revision = getUtility(IRevisionSet).getByRevisionId('rev1')
        self.assertEquals(properties, db_revision.getProperties())


def test_suite():
    return unittest.TestLoader().loadTestsFromName(__name__)<|MERGE_RESOLUTION|>--- conflicted
+++ resolved
@@ -40,11 +40,8 @@
     RevisionAuthor,
     RevisionParent,
     )
-<<<<<<< HEAD
 from lp.code.model.tests.test_diff import commit_file
-=======
 from lp.codehosting.bzrutils import write_locked
->>>>>>> a269c6fd
 from lp.codehosting.scanner.bzrsync import BzrSync
 from lp.services.osutils import override_environ
 from lp.testing import TestCaseWithFactory, temp_dir
