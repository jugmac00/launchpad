--- conflicted
+++ resolved
@@ -16,13 +16,7 @@
 from bzrlib.branch import Branch
 from bzrlib.bzrdir import BzrDir
 from bzrlib import errors
-from bzrlib.transport import get_transport
-<<<<<<< HEAD
-from bzrlib.urlutils import urljoin
-=======
-from bzrlib.upgrade import upgrade
 from bzrlib.urlutils import join as urljoin, local_path_from_url
->>>>>>> c952b9da
 
 from zope.component import getUtility
 from zope.security.proxy import removeSecurityProxy
@@ -49,10 +43,6 @@
         PullerBranchTestCase.setUp(self)
         self._puller_script = os.path.join(
             config.root, 'cronscripts', 'supermirror-pull.py')
-<<<<<<< HEAD
-=======
-        self.makeCleanDirectory(config.codehosting.hosted_branches_root)
->>>>>>> c952b9da
         self.makeCleanDirectory(config.codehosting.mirrored_branches_root)
         self.makeCleanDirectory(
             local_path_from_url(config.launchpad.bzr_imports_root_url))
@@ -136,24 +126,6 @@
         retcode, output, error = self.runSubprocess(command)
         return command, retcode, output, error
 
-<<<<<<< HEAD
-=======
-    def serveOverHTTP(self):
-        """Serve the current directory over HTTP, returning the server URL."""
-        http_server = HttpServer()
-        http_server.start_server()
-        # Join cleanup added before the tearDown so the tearDown is executed
-        # first as this tells the thread to die.  We then join explicitly as
-        # the HttpServer.tearDown does not join.  There is a check in the
-        # BaseLayer to make sure that threads are not left behind by the
-        # tests, and the default behaviour of the HttpServer is to use daemon
-        # threads and let the garbage collector get them, however this causes
-        # issues with the test runner.
-        self.addCleanup(http_server._http_thread.join)
-        self.addCleanup(http_server.stop_server)
-        return http_server.get_url().rstrip('/')
-
->>>>>>> c952b9da
     def getLPServerForUser(self, user):
         """Construct a LaunchpadServer that serves branches as seen by `user`.
 
