--- conflicted
+++ resolved
@@ -754,23 +754,10 @@
         :param destination_url: The place to make the destination branch. This
             URL must point to a writable location.
         :return: The destination branch.
-        :raises StackedOnBranchNotFound: if the branch that the destination
-            branch will be stacked on does not yet exist in the mirrored area.
         """
         dest_transport = get_transport(destination_url)
         if dest_transport.has('.'):
             dest_transport.delete_tree('.')
-        stacked_on_url = (
-            self.getStackedOnURLForDestinationBranch(
-                source_branch, destination_url))
-        if stacked_on_url is not None:
-            stacked_on_url = urlutils.join(destination_url, stacked_on_url)
-            try:
-                Branch.open(stacked_on_url)
-            except NotBranchError:
-                from lp.codehosting.puller.worker import (
-                    StackedOnBranchNotFound)
-                raise StackedOnBranchNotFound()
         if isinstance(source_branch, LoomSupport):
             # Looms suck.
             revision_id = None
@@ -822,94 +809,6 @@
         raise NotImplementedError(self.checkOneURL)
 
 
-<<<<<<< HEAD
-=======
-class HostedBranchPolicy(BranchPolicy):
-    """Mirroring policy for HOSTED branches.
-
-    In summary:
-
-     - don't follow references,
-     - assert we're pulling from a lp-hosted:/// URL.
-    """
-
-    def _bzrdirExists(self, url):
-        """Return whether a BzrDir exists at `url`."""
-        try:
-            BzrDir.open(url)
-        except NotBranchError:
-            return False
-        else:
-            return True
-
-    def _adjustPathURL(self, path):
-        """Given a branch unique name, return the best stacking URL for it.
-
-        If the path represents a hosted branch, then we should return a
-        lp-hosted:/// URL.  If it's mirrored, we should return a
-        lp-mirrored:/// URL.  We tell the difference by trying to open BzrDirs
-        at the two locations -- only going as far as BzrDir to avoid getting
-        into the mess of branch references and stacked branches.
-        """
-        # Avoid circular import
-        from lp.codehosting.puller.worker import StackedOnBranchNotFound
-        hosted_url = 'lp-hosted://' + path
-        if self._bzrdirExists(hosted_url):
-            return hosted_url
-        mirrored_url = 'lp-mirrored://' + path
-        if self._bzrdirExists(mirrored_url):
-            return mirrored_url
-        raise StackedOnBranchNotFound()
-
-    def transformFallbackLocation(self, branch, url):
-        """See `BranchPolicy.transformFallbackLocation`.
-
-        For hosted branches, the situation is complicated.
-
-        If the user pushes and the default stacking policy does it's think,
-        the stacked_on_url will be of the form /~user/product/trunk.  If this
-        URL corresponds to a hosted branch, then we want to stack on
-        lp-hosted:///~user/product/trunk, (although the usual URL joining
-        rules would also do the right thing).  If, however, the default stack
-        on branch is mirrored, we need to stack on
-        lp-mirrored:///~user/product/trunk.
-
-        If the user pushes with a command line like::
-
-            $ bzr push lp:~user/project/branch --stacked-on \
-                lp:~user/project/stack-on
-
-        Then the stacked_on_url will be a full bzr+ssh or http URL.  We treat
-        such URLs as if they were just the '/~user/project/branch' part, and
-        process this as above.
-
-        All other URLs are forbidden.
-        """
-        if '://' not in url:
-            return self._adjustPathURL(url), False
-        uri = URI(url)
-        if uri.scheme not in ['http', 'bzr+ssh', 'sftp']:
-            raise BadUrlScheme(uri.scheme, uri)
-        launchpad_domain = config.vhost.mainsite.hostname
-        if uri.underDomain(launchpad_domain):
-            return self._adjustPathURL(uri.path), False
-        else:
-            raise BadUrl(uri)
-
-    def checkOneURL(self, url):
-        """See `BranchPolicy.checkOneURL`.
-
-        If the URL we are mirroring from is anything but a
-        lp-hosted:///~user/project/branch URL, something has gone badly wrong,
-        so we raise AssertionError if that's happened.
-        """
-        uri = URI(url)
-        if uri.scheme != 'lp-hosted':
-            raise AssertionError(
-                "Non-hosted url %r for hosted branch." % url)
-
-
->>>>>>> c952b9da
 class MirroredBranchPolicy(BranchPolicy):
     """Mirroring policy for MIRRORED branches.
 
