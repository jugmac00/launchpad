# Copyright 2009 Canonical Ltd.  This software is licensed under the
# GNU Affero General Public License version 3 (see the file LICENSE).

# pylint: disable-msg=E0211,E0213

"""Binary package release interfaces."""

__metaclass__ = type

__all__ = [
    'BinaryPackageFileType',
    'BinaryPackageFormat',
    'IBinaryPackageRelease',
    'IBinaryPackageReleaseDownloadCount',
    'IBinaryPackageReleaseSet',
    ]

<<<<<<< HEAD
from lazr.enum import DBEnumeratedType, DBItem
from lazr.restful.declarations import exported, export_as_webservice_entry
from lazr.restful.fields import Reference, ReferenceChoice
from zope.schema import Bool, Date, Datetime, Int, List, Object, Text, TextLine
from zope.interface import Interface, Attribute
=======
from lazr.enum import (
    DBEnumeratedType,
    DBItem,
    )
from lazr.restful.declarations import (
    export_as_webservice_entry,
    exported,
    )
from lazr.restful.fields import (
    Reference,
    ReferenceChoice,
    )
from zope.interface import (
    Attribute,
    Interface,
    )
from zope.schema import (
    Bool,
    Date,
    Datetime,
    Int,
    Object,
    Text,
    TextLine,
    )
>>>>>>> 602309f4

from canonical.launchpad import _
from canonical.launchpad.validators.version import valid_debian_version
from lp.services.worlddata.interfaces.country import ICountry
from lp.soyuz.interfaces.archive import IArchive


class IBinaryPackageRelease(Interface):
    id = Int(title=_('ID'), required=True)
    binarypackagename = Int(required=True)
    version = TextLine(required=True, constraint=valid_debian_version)
    summary = Text(required=True)
    description = Text(required=True)
    build = Int(required=True)
    binpackageformat = Int(required=True)
    component = Int(required=True)
    section = Int(required=True)
    priority = Int(required=False)
    shlibdeps = TextLine(required=False)
    depends = TextLine(required=False)
    recommends = TextLine(required=False)
    suggests = TextLine(required=False)
    conflicts = TextLine(required=False)
    replaces = TextLine(required=False)
    provides = TextLine(required=False)
    pre_depends = TextLine(required=False)
    enhances = TextLine(required=False)
    breaks = TextLine(required=False)
    essential = Bool(required=False)
    installedsize = Int(required=False)
    architecturespecific = Bool(required=True)
    datecreated = Datetime(required=True, readonly=True)
    debug_package = Object(
        title=_("Debug package"), schema=Interface, required=False,
        description=_("The corresponding package containing debug symbols "
                      "for this binary."))
    user_defined_fields = List(
        title=_("Sequence of user-defined fields as key-value pairs."))

    files = Attribute("Related list of IBinaryPackageFile entries")

    title = TextLine(required=True, readonly=True)
    name = Attribute("Binary Package Name")
    sourcepackagename = Attribute(
        "The name of the source package from where this binary was built.")

    # Properties.
    distributionsourcepackagerelease = Attribute(
        "The sourcepackage release in this distribution from which this "
        "binary was built.")

    is_new = Bool(
        title=_("New Binary."),
        description=_("True if there binary version was never published for "
                      "the architeture it was built for. False otherwise."))

    def addFile(file):
        """Create a BinaryPackageFile record referencing this build
        and attach the provided library file alias (file).
        """

    def override(component=None, section=None, priority=None):
        """Uniform method to override binarypackagerelease attribute.

        All arguments are optional and can be set individually. A non-passed
        argument remains untouched.
        """


class IBinaryPackageReleaseSet(Interface):
    """A set of binary packages"""

    def findByNameInDistroSeries(distroseries, pattern,
                                  archtag=None, fti=False):
        """Returns a set of binarypackagereleases that matchs pattern
        inside a distroseries"""

    def getByNameInDistroSeries(distroseries, name):
        """Get an BinaryPackageRelease in a DistroSeries by its name"""


class IBinaryPackageReleaseDownloadCount(Interface):
    """Daily download count of a binary package release in an archive."""
    export_as_webservice_entry()

    id = Int(title=_('ID'), required=True, readonly=True)
    archive = exported(Reference(
        title=_('Archive'), schema=IArchive, required=True,
        readonly=True))
    binary_package_release = Reference(
        title=_('The binary package release'), schema=IBinaryPackageRelease,
        required=True, readonly=True)
    binary_package_name = exported(
        TextLine(
            title=_("Binary package name"),
            required=False, readonly=True))
    binary_package_version = exported(
        TextLine(
            title=_("Binary package version"),
            required=False, readonly=True))
    day = exported(
        Date(title=_('Day of the downloads'), required=True, readonly=True))
    count = exported(
        Int(title=_('Number of downloads'), required=True, readonly=True))
    country = exported(
        ReferenceChoice(
            title=_('Country'), required=False, readonly=True,
            vocabulary='CountryName', schema=ICountry))


class BinaryPackageFileType(DBEnumeratedType):
    """Binary Package File Type

    Launchpad handles a variety of packaging systems and binary package
    formats. This schema documents the known binary package file types.
    """

    DEB = DBItem(1, """
        DEB Format

        This format is the standard package format used on Ubuntu and other
        similar operating systems.
        """)

    RPM = DBItem(2, """
        RPM Format

        This format is used on mandrake, Red Hat, Suse and other similar
        distributions.
        """)

    UDEB = DBItem(3, """
        UDEB Format

        This format is the standard package format used on Ubuntu and other
        similar operating systems for the installation system.
        """)

    DDEB = DBItem(4, """
        DDEB Format

        This format is the standard package format used on Ubuntu and other
        similar operating systems for distributing debug symbols.
        """)


class BinaryPackageFormat(DBEnumeratedType):
    """Binary Package Format

    Launchpad tracks a variety of binary package formats. This schema
    documents the list of binary package formats that are supported
    in Launchpad.
    """

    DEB = DBItem(1, """
        Ubuntu Package

        This is the binary package format used by Ubuntu and all similar
        distributions. It includes dependency information to allow the
        system to ensure it always has all the software installed to make
        any new package work correctly.  """)

    UDEB = DBItem(2, """
        Ubuntu Installer Package

        This is the binary package format used by the installer in Ubuntu and
        similar distributions.  """)

    EBUILD = DBItem(3, """
        Gentoo Ebuild Package

        This is the Gentoo binary package format. While Gentoo is primarily
        known for being a build-it-from-source-yourself kind of
        distribution, it is possible to exchange binary packages between
        Gentoo systems.  """)

    RPM = DBItem(4, """
        RPM Package

        This is the format used by Mandrake and other similar distributions.
        It does not include dependency tracking information.  """)

    DDEB = DBItem(5, """
        Ubuntu Debug Package

        This is the binary package format used for shipping debug symbols
        in Ubuntu and similar distributions.""")<|MERGE_RESOLUTION|>--- conflicted
+++ resolved
@@ -15,39 +15,11 @@
     'IBinaryPackageReleaseSet',
     ]
 
-<<<<<<< HEAD
 from lazr.enum import DBEnumeratedType, DBItem
 from lazr.restful.declarations import exported, export_as_webservice_entry
 from lazr.restful.fields import Reference, ReferenceChoice
 from zope.schema import Bool, Date, Datetime, Int, List, Object, Text, TextLine
 from zope.interface import Interface, Attribute
-=======
-from lazr.enum import (
-    DBEnumeratedType,
-    DBItem,
-    )
-from lazr.restful.declarations import (
-    export_as_webservice_entry,
-    exported,
-    )
-from lazr.restful.fields import (
-    Reference,
-    ReferenceChoice,
-    )
-from zope.interface import (
-    Attribute,
-    Interface,
-    )
-from zope.schema import (
-    Bool,
-    Date,
-    Datetime,
-    Int,
-    Object,
-    Text,
-    TextLine,
-    )
->>>>>>> 602309f4
 
 from canonical.launchpad import _
 from canonical.launchpad.validators.version import valid_debian_version
