# Copyright 2014 Canonical Ltd.  This software is licensed under the
# GNU Affero General Public License version 3 (see the file LICENSE).

"""Test live filesystems."""

__metaclass__ = type

from datetime import (
    datetime,
    timedelta,
    )

from lazr.lifecycle.event import ObjectModifiedEvent
import pytz
from storm.locals import Store
from testtools.matchers import Equals
import transaction
from zope.component import getUtility
from zope.event import notify
from zope.security.proxy import removeSecurityProxy

from lp.buildmaster.enums import (
    BuildQueueStatus,
    BuildStatus,
    )
from lp.buildmaster.interfaces.buildqueue import IBuildQueue
from lp.buildmaster.model.buildqueue import BuildQueue
from lp.registry.enums import PersonVisibility
from lp.registry.interfaces.distribution import IDistributionSet
from lp.registry.interfaces.pocket import PackagePublishingPocket
from lp.services.database.constants import UTC_NOW
from lp.services.features.testing import FeatureFixture
from lp.services.webapp.interfaces import OAuthPermission
from lp.soyuz.interfaces.livefs import (
    ILiveFS,
    ILiveFSSet,
    ILiveFSView,
    LIVEFS_FEATURE_FLAG,
    LiveFSBuildAlreadyPending,
    LiveFSFeatureDisabled,
    )
from lp.soyuz.interfaces.livefsbuild import ILiveFSBuild
from lp.testing import (
    ANONYMOUS,
    api_url,
    login,
    logout,
    person_logged_in,
    StormStatementRecorder,
    TestCaseWithFactory,
    )
from lp.testing.layers import (
    DatabaseFunctionalLayer,
    LaunchpadZopelessLayer,
    )
from lp.testing.matchers import (
    DoesNotSnapshot,
    HasQueryCount,
    )
from lp.testing.pages import webservice_for_person


class TestLiveFSFeatureFlag(TestCaseWithFactory):

    layer = LaunchpadZopelessLayer

    def test_feature_flag_disabled(self):
        # Without a feature flag, we will not create new LiveFSes.
        person = self.factory.makePerson()
        self.assertRaises(
            LiveFSFeatureDisabled, getUtility(ILiveFSSet).new,
            person, person, None, None, True, None)


class TestLiveFS(TestCaseWithFactory):

    layer = DatabaseFunctionalLayer

    def setUp(self):
        super(TestLiveFS, self).setUp()
        self.useFixture(FeatureFixture({LIVEFS_FEATURE_FLAG: u"on"}))

    def test_implements_interfaces(self):
        # LiveFS implements ILiveFS.
        livefs = self.factory.makeLiveFS()
        self.assertProvides(livefs, ILiveFS)

    def test_avoids_problematic_snapshots(self):
        self.assertThat(
            self.factory.makeLiveFS(),
            DoesNotSnapshot(
                ["builds", "completed_builds", "pending_builds"], ILiveFSView))

    def test_initial_date_last_modified(self):
        # The initial value of date_last_modified is date_created.
        livefs = self.factory.makeLiveFS(
            date_created=datetime(2014, 04, 25, 10, 38, 0, tzinfo=pytz.UTC))
        self.assertEqual(livefs.date_created, livefs.date_last_modified)

    def test_modifiedevent_sets_date_last_modified(self):
        # When a LiveFS receives an object modified event, the last modified
        # date is set to UTC_NOW.
        livefs = self.factory.makeLiveFS(
            date_created=datetime(2014, 04, 25, 10, 38, 0, tzinfo=pytz.UTC))
        notify(ObjectModifiedEvent(
            removeSecurityProxy(livefs), livefs, [ILiveFS["name"]]))
        self.assertSqlAttributeEqualsDate(
            livefs, "date_last_modified", UTC_NOW)

    def test_requestBuild(self):
        # requestBuild creates a new LiveFSBuild.
        livefs = self.factory.makeLiveFS()
        distroarchseries = self.factory.makeDistroArchSeries(
            distroseries=livefs.distro_series)
        build = livefs.requestBuild(
            livefs.owner, livefs.distro_series.main_archive, distroarchseries,
            PackagePublishingPocket.RELEASE)
        self.assertTrue(ILiveFSBuild.providedBy(build))
        self.assertEqual(livefs.owner, build.requester)
        self.assertEqual(livefs.distro_series.main_archive, build.archive)
        self.assertEqual(distroarchseries, build.distro_arch_series)
        self.assertEqual(PackagePublishingPocket.RELEASE, build.pocket)
        self.assertIsNone(build.unique_key)
        self.assertIsNone(build.metadata_override)
        self.assertEqual(BuildStatus.NEEDSBUILD, build.status)
        store = Store.of(build)
        store.flush()
        build_queue = store.find(
            BuildQueue,
            BuildQueue._build_farm_job_id ==
                removeSecurityProxy(build).build_farm_job_id).one()
        self.assertProvides(build_queue, IBuildQueue)
        self.assertEqual(
            livefs.distro_series.main_archive.require_virtualized,
            build_queue.virtualized)
        self.assertEqual(BuildQueueStatus.WAITING, build_queue.status)

    def test_requestBuild_score(self):
        # Build requests have a relatively low queue score (2505).
        livefs = self.factory.makeLiveFS()
        distroarchseries = self.factory.makeDistroArchSeries(
            distroseries=livefs.distro_series)
        build = livefs.requestBuild(
            livefs.owner, livefs.distro_series.main_archive, distroarchseries,
            PackagePublishingPocket.RELEASE)
        queue_record = build.buildqueue_record
        queue_record.score()
        self.assertEqual(2505, queue_record.lastscore)

    def test_requestBuild_relative_build_score(self):
        # Offsets for archives are respected.
        livefs = self.factory.makeLiveFS()
        archive = self.factory.makeArchive(owner=livefs.owner)
        removeSecurityProxy(archive).relative_build_score = 100
        distroarchseries = self.factory.makeDistroArchSeries(
            distroseries=livefs.distro_series)
        build = livefs.requestBuild(
            livefs.owner, archive, distroarchseries,
            PackagePublishingPocket.RELEASE)
        queue_record = build.buildqueue_record
        queue_record.score()
        self.assertEqual(2605, queue_record.lastscore)

    def test_requestBuild_rejects_repeats(self):
        # requestBuild refuses if there is already a pending build.
        livefs = self.factory.makeLiveFS()
        distroarchseries = self.factory.makeDistroArchSeries(
            distroseries=livefs.distro_series)
        old_build = livefs.requestBuild(
            livefs.owner, livefs.distro_series.main_archive, distroarchseries,
            PackagePublishingPocket.RELEASE)
        self.assertRaises(
            LiveFSBuildAlreadyPending, livefs.requestBuild,
            livefs.owner, livefs.distro_series.main_archive, distroarchseries,
            PackagePublishingPocket.RELEASE)
        # We can build for a different archive.
        livefs.requestBuild(
            livefs.owner, self.factory.makeArchive(owner=livefs.owner),
            distroarchseries, PackagePublishingPocket.RELEASE)
        # We can build for a different distroarchseries.
        livefs.requestBuild(
            livefs.owner, livefs.distro_series.main_archive,
            self.factory.makeDistroArchSeries(
                distroseries=livefs.distro_series),
            PackagePublishingPocket.RELEASE)
        # Changing the status of the old build allows a new build.
        old_build.updateStatus(BuildStatus.BUILDING)
        old_build.updateStatus(BuildStatus.FULLYBUILT)
        livefs.requestBuild(
            livefs.owner, livefs.distro_series.main_archive, distroarchseries,
            PackagePublishingPocket.RELEASE)

    def test_requestBuild_virtualization(self):
        # New builds are virtualized if either the livefs or the archive
        # requires it.
        distroarchseries = self.factory.makeDistroArchSeries()
        for livefs_virt, archive_virt, build_virt in (
                (False, False, False),
                (False, True, True),
                (True, False, True),
                (True, True, True),
                ):
            livefs = self.factory.makeLiveFS(
                distroseries=distroarchseries.distroseries,
                require_virtualized=livefs_virt)
            archive = self.factory.makeArchive(
                distribution=distroarchseries.distroseries.distribution,
                owner=livefs.owner, virtualized=archive_virt)
            build = livefs.requestBuild(
                livefs.owner, archive, distroarchseries,
                PackagePublishingPocket.RELEASE)
            self.assertEqual(build_virt, build.virtualized)

    def test_getBuilds(self):
        # Test the various getBuilds methods.
        livefs = self.factory.makeLiveFS()
        builds = [
            self.factory.makeLiveFSBuild(livefs=livefs) for x in range(3)]
        # We want the latest builds first.
        builds.reverse()

        self.assertEqual(builds, list(livefs.builds))
        self.assertEqual([], list(livefs.completed_builds))
        self.assertEqual(builds, list(livefs.pending_builds))

        # Change the status of one of the builds and retest.
        builds[0].updateStatus(BuildStatus.BUILDING)
        builds[0].updateStatus(BuildStatus.FULLYBUILT)
        self.assertEqual(builds[1:] + builds[:1], list(livefs.builds))
        self.assertEqual(builds[:1], list(livefs.completed_builds))
        self.assertEqual(builds[1:], list(livefs.pending_builds))

    def test_getBuilds_privacy(self):
        # The various getBuilds methods exclude builds against invisible
        # archives.
        livefs = self.factory.makeLiveFS()
        archive = self.factory.makeArchive(
            distribution=livefs.distro_series.distribution, owner=livefs.owner,
            private=True)
        with person_logged_in(livefs.owner):
            build = self.factory.makeLiveFSBuild(
                livefs=livefs, archive=archive)
            self.assertEqual([build], list(livefs.builds))
            self.assertEqual([build], list(livefs.pending_builds))
        self.assertEqual([], list(livefs.builds))
        self.assertEqual([], list(livefs.pending_builds))


class TestLiveFSSet(TestCaseWithFactory):

    layer = DatabaseFunctionalLayer

    def setUp(self):
        super(TestLiveFSSet, self).setUp()
        self.useFixture(FeatureFixture({LIVEFS_FEATURE_FLAG: u"on"}))

    def test_class_implements_interfaces(self):
        # The LiveFSSet class implements ILiveFSSet.
        self.assertProvides(getUtility(ILiveFSSet), ILiveFSSet)

    def makeLiveFSComponents(self, metadata={}):
        """Return a dict of values that can be used to make a LiveFS.

        Suggested use: provide as kwargs to ILiveFSSet.new.

        :param metadata: A dict to set as LiveFS.metadata.
        """
        registrant = self.factory.makePerson()
        return dict(
            registrant=registrant,
            owner=self.factory.makeTeam(owner=registrant),
            distro_series=self.factory.makeDistroSeries(),
            name=self.factory.getUniqueString(u"livefs-name"),
            metadata=metadata)

    def test_creation(self):
        # The metadata entries supplied when a LiveFS is created are present
        # on the new object.
        components = self.makeLiveFSComponents(metadata={"project": "foo"})
        livefs = getUtility(ILiveFSSet).new(**components)
        transaction.commit()
        self.assertEqual(components["registrant"], livefs.registrant)
        self.assertEqual(components["owner"], livefs.owner)
        self.assertEqual(components["distro_series"], livefs.distro_series)
        self.assertEqual(components["name"], livefs.name)
        self.assertEqual(components["metadata"], livefs.metadata)
        self.assertTrue(livefs.require_virtualized)

    def test_exists(self):
        # ILiveFSSet.exists checks for matching LiveFSes.
        livefs = self.factory.makeLiveFS()
        self.assertTrue(
            getUtility(ILiveFSSet).exists(
                livefs.owner, livefs.distro_series, livefs.name))
        self.assertFalse(
            getUtility(ILiveFSSet).exists(
                self.factory.makePerson(), livefs.distro_series, livefs.name))
        self.assertFalse(
            getUtility(ILiveFSSet).exists(
                livefs.owner, self.factory.makeDistroSeries(), livefs.name))
        self.assertFalse(
            getUtility(ILiveFSSet).exists(
                livefs.owner, livefs.distro_series, u"different"))

    def test_getByPerson(self):
        # ILiveFSSet.getByPerson returns all LiveFSes with the given owner.
        owners = [self.factory.makePerson() for i in range(2)]
        livefses = []
        for owner in owners:
            for i in range(2):
                livefses.append(self.factory.makeLiveFS(
                    registrant=owner, owner=owner))
        self.assertContentEqual(
            livefses[:2], getUtility(ILiveFSSet).getByPerson(owners[0]))
        self.assertContentEqual(
            livefses[2:], getUtility(ILiveFSSet).getByPerson(owners[1]))

    def test_getAll(self):
        # ILiveFSSet.getAll returns all LiveFSes.
        livefses = [self.factory.makeLiveFS() for i in range(3)]
        self.assertContentEqual(livefses, getUtility(ILiveFSSet).getAll())

    def test_getAll_privacy(self):
        # ILiveFSSet.getAll hides LiveFSes whose owners are invisible.
        registrants = [self.factory.makePerson() for i in range(2)]
        owners = [
            self.factory.makeTeam(owner=registrants[0]),
            self.factory.makeTeam(
                owner=registrants[1], visibility=PersonVisibility.PRIVATE),
            ]
        livefses = []
        for registrant, owner in zip(registrants, owners):
            with person_logged_in(registrant):
                livefses.append(self.factory.makeLiveFS(
                    registrant=registrant, owner=owner))
        self.assertContentEqual([livefses[0]], getUtility(ILiveFSSet).getAll())
        with person_logged_in(registrants[0]):
            self.assertContentEqual(
                [livefses[0]], getUtility(ILiveFSSet).getAll())
        with person_logged_in(registrants[1]):
            self.assertContentEqual(livefses, getUtility(ILiveFSSet).getAll())


class TestLiveFSWebservice(TestCaseWithFactory):

    layer = DatabaseFunctionalLayer

    def setUp(self):
        super(TestLiveFSWebservice, self).setUp()
        self.useFixture(FeatureFixture({LIVEFS_FEATURE_FLAG: u"on"}))
        self.person = self.factory.makePerson(displayname="Test Person")
        self.webservice = webservice_for_person(
            self.person, permission=OAuthPermission.WRITE_PUBLIC)
        self.webservice.default_api_version = "devel"
        login(ANONYMOUS)

    def getURL(self, obj):
        return self.webservice.getAbsoluteUrl(api_url(obj))

    def makeLiveFS(self, owner=None, distroseries=None, metadata=None,
                   webservice=None):
        if owner is None:
            owner = self.person
        if distroseries is None:
            distroseries = self.factory.makeDistroSeries(registrant=owner)
        if metadata is None:
            metadata = {"project": "flavour"}
        if webservice is None:
            webservice = self.webservice
        transaction.commit()
        distroseries_url = api_url(distroseries)
        owner_url = api_url(owner)
        logout()
        response = webservice.named_post(
            "/livefses", "new", owner=owner_url,
            distro_series=distroseries_url, name="flavour-desktop",
            metadata=metadata)
        self.assertEqual(201, response.status)
        livefs = webservice.get(response.getHeader("Location")).jsonBody()
        return livefs, distroseries_url

    def getCollectionLinks(self, entry, member):
        """Return a list of self_link attributes of entries in a collection."""
        collection = self.webservice.get(
            entry["%s_collection_link" % member]).jsonBody()
        return [entry["self_link"] for entry in collection["entries"]]

    def test_new(self):
        # Ensure LiveFS creation works.
        team = self.factory.makeTeam(owner=self.person)
        livefs, distroseries_url = self.makeLiveFS(owner=team)
        with person_logged_in(self.person):
            self.assertEqual(
                self.getURL(self.person), livefs["registrant_link"])
            self.assertEqual(self.getURL(team), livefs["owner_link"])
            self.assertEqual(
                self.webservice.getAbsoluteUrl(distroseries_url),
                livefs["distro_series_link"])
            self.assertEqual("flavour-desktop", livefs["name"])
            self.assertEqual({"project": "flavour"}, livefs["metadata"])
            self.assertTrue(livefs["require_virtualized"])

    def test_duplicate(self):
        # An attempt to create a duplicate LiveFS fails.
        team = self.factory.makeTeam(owner=self.person)
        _, distroseries_url = self.makeLiveFS(owner=team)
        with person_logged_in(self.person):
            owner_url = api_url(team)
        response = self.webservice.named_post(
            "/livefses", "new", owner=owner_url,
            distro_series=distroseries_url, name="flavour-desktop",
            metadata={})
        self.assertEqual(400, response.status)
        self.assertEqual(
            "There is already a live filesystem with the same name, owner, "
            "and distroseries.", response.body)

    def test_not_owner(self):
        # If the registrant is not the owner or a member of the owner team,
        # LiveFS creation fails.
        other_person = self.factory.makePerson(displayname="Other Person")
        other_team = self.factory.makeTeam(
            owner=other_person, displayname="Other Team")
        distroseries = self.factory.makeDistroSeries(registrant=self.person)
        transaction.commit()
        other_person_url = api_url(other_person)
        other_team_url = api_url(other_team)
        distroseries_url = api_url(distroseries)
        logout()
        response = self.webservice.named_post(
            "/livefses", "new", owner=other_person_url,
            distro_series=distroseries_url, name="dummy", metadata={})
        self.assertEqual(401, response.status)
        self.assertEqual(
            "Test Person cannot create live filesystems owned by Other "
            "Person.", response.body)
        response = self.webservice.named_post(
            "/livefses", "new", owner=other_team_url,
            distro_series=distroseries_url, name="dummy", metadata={})
        self.assertEqual(401, response.status)
        self.assertEqual(
            "Test Person is not a member of Other Team.", response.body)

    def test_getByName(self):
        # lp.livefses.getByName returns a matching LiveFS.
        livefs, distroseries_url = self.makeLiveFS()
        with person_logged_in(self.person):
            owner_url = api_url(self.person)
        response = self.webservice.named_get(
            "/livefses", "getByName", owner=owner_url,
            distro_series=distroseries_url, name="flavour-desktop")
        self.assertEqual(200, response.status)
        self.assertEqual(livefs, response.jsonBody())

    def test_getByName_missing(self):
        # lp.livefses.getByName returns 404 for a non-existent LiveFS.
        livefs, distroseries_url = self.makeLiveFS()
        with person_logged_in(self.person):
            owner_url = api_url(self.person)
        response = self.webservice.named_get(
            "/livefses", "getByName", owner=owner_url,
            distro_series=distroseries_url, name="nonexistent")
        self.assertEqual(404, response.status)
        self.assertEqual(
            "No such live filesystem with this owner/distroseries: "
            "'nonexistent'.", response.body)

    def test_requestBuild(self):
        # Build requests can be performed and end up in livefs.builds and
        # livefs.pending_builds.
        distroseries = self.factory.makeDistroSeries(registrant=self.person)
        distroarchseries = self.factory.makeDistroArchSeries(
            distroseries=distroseries, owner=self.person)
        distroarchseries_url = api_url(distroarchseries)
        archive_url = api_url(distroseries.main_archive)
        livefs, _ = self.makeLiveFS(distroseries=distroseries)
        response = self.webservice.named_post(
            livefs["self_link"], "requestBuild", archive=archive_url,
            distro_arch_series=distroarchseries_url, pocket="Release")
        self.assertEqual(201, response.status)
        build = self.webservice.get(response.getHeader("Location")).jsonBody()
        self.assertEqual(
            [build["self_link"]], self.getCollectionLinks(livefs, "builds"))
        self.assertEqual(
            [], self.getCollectionLinks(livefs, "completed_builds"))
        self.assertEqual(
            [build["self_link"]],
            self.getCollectionLinks(livefs, "pending_builds"))

    def test_requestBuild_rejects_repeats(self):
        # Build requests are rejected if already pending.
        distroseries = self.factory.makeDistroSeries(registrant=self.person)
        distroarchseries = self.factory.makeDistroArchSeries(
            distroseries=distroseries, owner=self.person)
        distroarchseries_url = api_url(distroarchseries)
        archive_url = api_url(distroseries.main_archive)
        livefs, _ = self.makeLiveFS(distroseries=distroseries)
        response = self.webservice.named_post(
            livefs["self_link"], "requestBuild", archive=archive_url,
            distro_arch_series=distroarchseries_url, pocket="Release")
        self.assertEqual(201, response.status)
        response = self.webservice.named_post(
            livefs["self_link"], "requestBuild", archive=archive_url,
            distro_arch_series=distroarchseries_url, pocket="Release")
        self.assertEqual(400, response.status)
        self.assertEqual(
            "An identical build of this live filesystem image is already "
            "pending.", response.body)

    def test_requestBuild_not_owner(self):
        # If the requester is not the owner or a member of the owner team,
        # build requests are rejected.
        other_team = self.factory.makeTeam(displayname="Other Team")
        distroseries = self.factory.makeDistroSeries(registrant=self.person)
        distroarchseries = self.factory.makeDistroArchSeries(
            distroseries=distroseries, owner=self.person)
        distroarchseries_url = api_url(distroarchseries)
        archive_url = api_url(distroseries.main_archive)
        other_webservice = webservice_for_person(
            other_team.teamowner, permission=OAuthPermission.WRITE_PUBLIC)
        other_webservice.default_api_version = "devel"
        login(ANONYMOUS)
        livefs, _ = self.makeLiveFS(
            owner=other_team, distroseries=distroseries,
            webservice=other_webservice)
        response = self.webservice.named_post(
            livefs["self_link"], "requestBuild", archive=archive_url,
            distro_arch_series=distroarchseries_url, pocket="Release")
        self.assertEqual(401, response.status)
        self.assertEqual(
            "Test Person cannot create live filesystem builds owned by Other "
            "Team.", response.body)

    def test_requestBuild_archive_disabled(self):
        # Build requests against a disabled archive are rejected.
        distroseries = self.factory.makeDistroSeries(
            distribution=getUtility(IDistributionSet)['ubuntu'],
            registrant=self.person)
        distroarchseries = self.factory.makeDistroArchSeries(
            distroseries=distroseries, owner=self.person)
        distroarchseries_url = api_url(distroarchseries)
        archive = self.factory.makeArchive(
            distribution=distroseries.distribution, owner=self.person,
            enabled=False, displayname="Disabled Archive")
        archive_url = api_url(archive)
        livefs, _ = self.makeLiveFS(distroseries=distroseries)
        response = self.webservice.named_post(
            livefs["self_link"], "requestBuild", archive=archive_url,
            distro_arch_series=distroarchseries_url, pocket="Release")
        self.assertEqual(403, response.status)
        self.assertEqual("Disabled Archive is disabled.", response.body)

    def test_requestBuild_archive_private_owners_match(self):
        # Build requests against a private archive are allowed if the LiveFS
        # and Archive owners match exactly.
        distroseries = self.factory.makeDistroSeries(
            distribution=getUtility(IDistributionSet)['ubuntu'],
            registrant=self.person)
        distroarchseries = self.factory.makeDistroArchSeries(
            distroseries=distroseries, owner=self.person)
        distroarchseries_url = api_url(distroarchseries)
        archive = self.factory.makeArchive(
            distribution=distroseries.distribution, owner=self.person,
            private=True)
        archive_url = api_url(archive)
        livefs, _ = self.makeLiveFS(distroseries=distroseries)
        response = self.webservice.named_post(
            livefs["self_link"], "requestBuild", archive=archive_url,
            distro_arch_series=distroarchseries_url, pocket="Release")
        self.assertEqual(201, response.status)

    def test_requestBuild_archive_private_owners_mismatch(self):
        # Build requests against a private archive are rejected if the
        # LiveFS and Archive owners do not match exactly.
        distroseries = self.factory.makeDistroSeries(
            distribution=getUtility(IDistributionSet)['ubuntu'],
            registrant=self.person)
        distroarchseries = self.factory.makeDistroArchSeries(
            distroseries=distroseries, owner=self.person)
        distroarchseries_url = api_url(distroarchseries)
        archive = self.factory.makeArchive(
            distribution=distroseries.distribution, private=True)
        archive_url = api_url(archive)
        livefs, _ = self.makeLiveFS(distroseries=distroseries)
        response = self.webservice.named_post(
            livefs["self_link"], "requestBuild", archive=archive_url,
            distro_arch_series=distroarchseries_url, pocket="Release")
        self.assertEqual(403, response.status)
        self.assertEqual(
            "Live filesystem builds against private archives are only allowed "
            "if the live filesystem owner and the archive owner are equal.",
            response.body)

    def test_getBuilds(self):
        # The builds, completed_builds, and pending_builds properties are as
        # expected.
        distroseries = self.factory.makeDistroSeries(
            distribution=getUtility(IDistributionSet)['ubuntu'],
            registrant=self.person)
        distroarchseries = self.factory.makeDistroArchSeries(
            distroseries=distroseries, owner=self.person)
        distroarchseries_url = api_url(distroarchseries)
        archives = [
            self.factory.makeArchive(
                distribution=distroseries.distribution, owner=self.person)
            for x in range(4)]
        archive_urls = [api_url(archive) for archive in archives]
        livefs, _ = self.makeLiveFS(distroseries=distroseries)
        builds = []
        for archive_url in archive_urls:
            response = self.webservice.named_post(
                livefs["self_link"], "requestBuild", archive=archive_url,
                distro_arch_series=distroarchseries_url, pocket="Proposed")
            self.assertEqual(201, response.status)
            build = self.webservice.get(
                response.getHeader("Location")).jsonBody()
            builds.insert(0, build["self_link"])
        self.assertEqual(builds, self.getCollectionLinks(livefs, "builds"))
        self.assertEqual(
            [], self.getCollectionLinks(livefs, "completed_builds"))
        self.assertEqual(
            builds, self.getCollectionLinks(livefs, "pending_builds"))
        livefs = self.webservice.get(livefs["self_link"]).jsonBody()

        with person_logged_in(self.person):
            db_livefs = getUtility(ILiveFSSet).getByName(
                self.person, distroseries, livefs["name"])
            db_builds = list(db_livefs.builds)
            db_builds[0].updateStatus(
                BuildStatus.BUILDING, date_started=db_livefs.date_created)
            db_builds[0].updateStatus(
                BuildStatus.FULLYBUILT,
                date_finished=db_livefs.date_created + timedelta(minutes=10))
        livefs = self.webservice.get(livefs["self_link"]).jsonBody()
        # Builds that have not yet been started are listed first (since DESC
        # defaults to NULLS FIRST).
        self.assertEqual(
            builds[1:] + builds[:1], self.getCollectionLinks(livefs, "builds"))
        self.assertEqual(
            builds[:1], self.getCollectionLinks(livefs, "completed_builds"))
        self.assertEqual(
            builds[1:], self.getCollectionLinks(livefs, "pending_builds"))

        with person_logged_in(self.person):
            db_builds[1].updateStatus(
                BuildStatus.BUILDING, date_started=db_livefs.date_created)
            db_builds[1].updateStatus(
                BuildStatus.FULLYBUILT,
                date_finished=db_livefs.date_created + timedelta(minutes=20))
        livefs = self.webservice.get(livefs["self_link"]).jsonBody()
        self.assertEqual(
            [builds[2], builds[3], builds[1], builds[0]],
            self.getCollectionLinks(livefs, "builds"))
        self.assertEqual(
            [builds[1], builds[0]],
            self.getCollectionLinks(livefs, "completed_builds"))
        self.assertEqual(
            builds[2:], self.getCollectionLinks(livefs, "pending_builds"))

    def test_query_count(self):
        # LiveFS has a reasonable query count.
        livefs = self.factory.makeLiveFS(
            registrant=self.person, owner=self.person)
        url = api_url(livefs)
        logout()
        store = Store.of(livefs)
        store.flush()
        store.invalidate()
        with StormStatementRecorder() as recorder:
            self.webservice.get(url)
<<<<<<< HEAD
        self.assertThat(recorder, HasQueryCount(Equals(19)))
=======
        self.assertThat(recorder, HasQueryCount(Equals(18)))
>>>>>>> 6e930c1f
<|MERGE_RESOLUTION|>--- conflicted
+++ resolved
@@ -668,8 +668,4 @@
         store.invalidate()
         with StormStatementRecorder() as recorder:
             self.webservice.get(url)
-<<<<<<< HEAD
-        self.assertThat(recorder, HasQueryCount(Equals(19)))
-=======
-        self.assertThat(recorder, HasQueryCount(Equals(18)))
->>>>>>> 6e930c1f
+        self.assertThat(recorder, HasQueryCount(Equals(16)))