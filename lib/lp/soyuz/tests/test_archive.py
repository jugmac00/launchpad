# Copyright 2009 Canonical Ltd.  This software is licensed under the
# GNU Affero General Public License version 3 (see the file LICENSE).

"""Test Archive features."""

from datetime import datetime, timedelta
import pytz
import unittest

from zope.component import getUtility
from zope.security.proxy import removeSecurityProxy

from canonical.database.sqlbase import sqlvalues
from canonical.launchpad.webapp.interfaces import (
    IStoreSelector, MAIN_STORE, DEFAULT_FLAVOR)
from canonical.testing import LaunchpadZopelessLayer

from lp.registry.interfaces.distribution import IDistributionSet
from lp.registry.interfaces.person import IPersonSet
from lp.services.job.interfaces.job import JobStatus
from lp.soyuz.interfaces.archive import (
    IArchiveSet, ArchivePurpose, CannotSwitchPrivacy)
from lp.soyuz.interfaces.archivearch import IArchiveArchSet
from lp.soyuz.interfaces.binarypackagerelease import BinaryPackageFormat
from lp.soyuz.interfaces.build import BuildStatus
from lp.soyuz.interfaces.processor import IProcessorFamilySet
from lp.soyuz.interfaces.publishing import PackagePublishingStatus
from lp.soyuz.model.build import Build
from lp.soyuz.tests.test_publishing import SoyuzTestPublisher
from lp.testing import TestCaseWithFactory


class TestGetPublicationsInArchive(TestCaseWithFactory):

    layer = LaunchpadZopelessLayer

    def setUp(self):
        """Use `SoyuzTestPublisher` to publish some sources in archives."""
        super(TestGetPublicationsInArchive, self).setUp()

        self.distribution = getUtility(IDistributionSet)['ubuntutest']

        # Create two PPAs for gedit.
        self.archives = {}
        self.archives['ubuntu-main'] = self.distribution.main_archive
        self.archives['gedit-nightly'] = self.factory.makeArchive(
            name="gedit-nightly", distribution=self.distribution)
        self.archives['gedit-beta'] = self.factory.makeArchive(
            name="gedit-beta", distribution=self.distribution)

        self.publisher = SoyuzTestPublisher()
        self.publisher.prepareBreezyAutotest()

        # Publish gedit in all three archives, but with different
        # upload dates.
        self.gedit_nightly_src_hist = self.publisher.getPubSource(
            sourcename="gedit", archive=self.archives['gedit-nightly'],
            date_uploaded=datetime(2010, 12 ,1, tzinfo=pytz.UTC),
            status=PackagePublishingStatus.PUBLISHED)
        self.gedit_beta_src_hist = self.publisher.getPubSource(
            sourcename="gedit", archive=self.archives['gedit-beta'],
            date_uploaded=datetime(2010, 11, 30, tzinfo=pytz.UTC),
            status=PackagePublishingStatus.PUBLISHED)
        self.gedit_main_src_hist = self.publisher.getPubSource(
            sourcename="gedit", archive=self.archives['ubuntu-main'],
            date_uploaded=datetime(2010, 12, 30, tzinfo=pytz.UTC),
            status=PackagePublishingStatus.PUBLISHED)

        # Save the archive utility for easy access, as well as the gedit
        # source package name.
        self.archive_set = getUtility(IArchiveSet)
        spr = self.gedit_main_src_hist.sourcepackagerelease
        self.gedit_name = spr.sourcepackagename

    def testReturnsAllPublishedPublications(self):
        # Returns all currently published publications for archives
        results = self.archive_set.getPublicationsInArchives(
            self.gedit_name, self.archives.values(),
            distribution=self.distribution)
        num_results = results.count()
        self.assertEquals(3, num_results, "Expected 3 publications but "
                                          "got %s" % num_results)

    def testEmptyListOfArchives(self):
        # Passing an empty list of archives will result in an empty
        # resultset.
        results = self.archive_set.getPublicationsInArchives(
            self.gedit_name, [], distribution=self.distribution)
        self.assertEquals(0, results.count())

    def testReturnsOnlyPublicationsForGivenArchives(self):
        # Returns only publications for the specified archives
        results = self.archive_set.getPublicationsInArchives(
            self.gedit_name, [self.archives['gedit-beta']],
            distribution=self.distribution)
        num_results = results.count()
        self.assertEquals(1, num_results, "Expected 1 publication but "
                                          "got %s" % num_results)
        self.assertEquals(self.archives['gedit-beta'],
                          results[0].archive,
                          "Expected publication from %s but was instead "
                          "from %s." % (
                              self.archives['gedit-beta'].displayname,
                              results[0].archive.displayname
                              ))

    def testReturnsOnlyPublishedPublications(self):
        # Publications that are not published will not be returned.
        secure_src_hist = self.gedit_beta_src_hist
        secure_src_hist.status = PackagePublishingStatus.PENDING

        results = self.archive_set.getPublicationsInArchives(
            self.gedit_name, [self.archives['gedit-beta']],
            distribution=self.distribution)
        num_results = results.count()
        self.assertEquals(0, num_results, "Expected 0 publication but "
                                          "got %s" % num_results)

    def testPubsForSpecificDistro(self):
        # Results can be filtered for specific distributions.

        # Add a publication in the ubuntu distribution
        ubuntu = getUtility(IDistributionSet)['ubuntu']
        warty = ubuntu['warty']
        gedit_main_src_hist = self.publisher.getPubSource(
            sourcename="gedit",
            archive=self.archives['ubuntu-main'],
            distroseries=warty,
            date_uploaded=datetime(2010, 12, 30, tzinfo=pytz.UTC),
            status=PackagePublishingStatus.PUBLISHED,
            )

        # Only the 3 results for ubuntutest are returned when requested:
        results = self.archive_set.getPublicationsInArchives(
            self.gedit_name, self.archives.values(),
            distribution=self.distribution
            )
        num_results = results.count()
        self.assertEquals(3, num_results, "Expected 3 publications but "
                                          "got %s" % num_results)

        # Similarly, requesting the ubuntu publications only returns the
        # one we created:
        results = self.archive_set.getPublicationsInArchives(
            self.gedit_name, self.archives.values(),
            distribution=ubuntu
            )
        num_results = results.count()
        self.assertEquals(1, num_results, "Expected 1 publication but "
                                          "got %s" % num_results)


class TestArchiveRepositorySize(TestCaseWithFactory):

    layer = LaunchpadZopelessLayer

    def setUp(self):
        super(TestArchiveRepositorySize, self).setUp()
        self.publisher = SoyuzTestPublisher()
        self.publisher.prepareBreezyAutotest()
        self.ppa = self.factory.makeArchive(
            name="testing", distribution=self.publisher.ubuntutest)

    def test_binaries_size_does_not_include_ddebs_for_ppas(self):
        # DDEBs are not computed in the PPA binaries size because
        # they are not being published. See bug #399444.
        self.assertEquals(0, self.ppa.binaries_size)
        self.publisher.getPubBinaries(
            filecontent='X', format=BinaryPackageFormat.DDEB,
            archive=self.ppa)
        self.assertEquals(0, self.ppa.binaries_size)

    def test_binaries_size_includes_ddebs_for_other_archives(self):
        # DDEBs size are computed for all archive purposes, except PPAs.
        previous_size = self.publisher.ubuntutest.main_archive.binaries_size
        self.publisher.getPubBinaries(
            filecontent='X', format=BinaryPackageFormat.DDEB)
        self.assertEquals(
            previous_size + 1,
            self.publisher.ubuntutest.main_archive.binaries_size)

    def test_sources_size_on_empty_archive(self):
        # Zero is returned for an archive without sources.
        self.assertEquals(
            0, self.ppa.sources_size,
            'Zero should be returned for an archive without sources.')

    def test_sources_size_does_not_count_duplicated_files(self):
        # If there are multiple copies of the same file name/size
        # only one will be counted.
        pub_1 = self.publisher.getPubSource(
            filecontent='22', version='0.5.11~ppa1', archive=self.ppa)

        pub_2 = self.publisher.getPubSource(
            filecontent='333', version='0.5.11~ppa2', archive=self.ppa)

        self.assertEquals(5, self.ppa.sources_size)

        shared_tarball = self.publisher.addMockFile(
            filename='foo_0.5.11.tar.gz', filecontent='1')

        # After adding a the shared tarball to the ppa1 version,
        # the sources_size updates to reflect the change.
        pub_1.sourcepackagerelease.addFile(shared_tarball)
        self.assertEquals(
            6, self.ppa.sources_size,
            'The sources_size should update after a file is added.')

        # But after adding a copy of the shared tarball to the ppa2 version,
        # the sources_size is unchanged.
        shared_tarball_copy = self.publisher.addMockFile(
            filename='foo_0.5.11.tar.gz', filecontent='1')

        pub_2.sourcepackagerelease.addFile(shared_tarball_copy)
        self.assertEquals(
            6, self.ppa.sources_size,
            'The sources_size should change after adding a duplicate file.')


class TestSeriesWithSources(TestCaseWithFactory):
    """Create some sources in different series."""

    layer = LaunchpadZopelessLayer

    def setUp(self):
        super(TestSeriesWithSources, self).setUp()
        self.publisher = SoyuzTestPublisher()
        self.publisher.prepareBreezyAutotest()

        # Create three sources for the two different distroseries.
        breezy_autotest = self.publisher.distroseries
        ubuntu_test = breezy_autotest.distribution
        self.series = [breezy_autotest]
        self.series.append(self.factory.makeDistroRelease(
            distribution=ubuntu_test, name="foo-series"))

        self.sources = []
        gedit_src_hist = self.publisher.getPubSource(
            sourcename="gedit", status=PackagePublishingStatus.PUBLISHED)
        self.sources.append(gedit_src_hist)

        firefox_src_hist = self.publisher.getPubSource(
            sourcename="firefox", status=PackagePublishingStatus.PUBLISHED,
            distroseries=self.series[1])
        self.sources.append(firefox_src_hist)

        gtg_src_hist = self.publisher.getPubSource(
            sourcename="getting-things-gnome",
            status=PackagePublishingStatus.PUBLISHED,
            distroseries=self.series[1])
        self.sources.append(gtg_src_hist)

        # Shortcuts for test readability.
        self.archive = self.series[0].main_archive

    def test_series_with_sources_returns_all_series(self):
        # Calling series_with_sources returns all series with publishings.
        series = self.archive.series_with_sources
        series_names = [s.displayname for s in series]

        self.assertContentEqual(
            [u'Breezy Badger Autotest', u'Foo-series'],
            series_names)

    def test_series_with_sources_ignore_non_published_records(self):
        # If all publishings in a series are deleted or superseded
        # the series will not be returned.
        self.sources[0].status = (
            PackagePublishingStatus.DELETED)

        series = self.archive.series_with_sources
        series_names = [s.displayname for s in series]

        self.assertContentEqual([u'Foo-series'], series_names)

    def test_series_with_sources_ordered_by_version(self):
        # The returned series are ordered by the distroseries version.
        series = self.archive.series_with_sources
        versions = [s.version for s in series]

        # Latest version should be first
        self.assertEqual(
            [u'6.6.6', u'1.0'], versions,
            "The latest version was not first.")

        # Update the version of breezyautotest and ensure that the
        # latest version is still first.
        self.series[0].version = u'0.5'
        series = self.archive.series_with_sources
        versions = [s.version for s in series]
        self.assertEqual(
            [u'1.0', u'0.5'], versions,
            "The latest version was not first.")


class TestGetSourcePackageReleases(TestCaseWithFactory):

    layer = LaunchpadZopelessLayer

    def setUp(self):
        super(TestGetSourcePackageReleases, self).setUp()
        self.publisher = SoyuzTestPublisher()
        self.publisher.prepareBreezyAutotest()

        # Create an archive with some published binaries.
        self.archive = self.factory.makeArchive()
        binaries_foo = self.publisher.getPubBinaries(
            archive=self.archive, binaryname="foo-bin")
        binaries_bar = self.publisher.getPubBinaries(
            archive=self.archive, binaryname="bar-bin")

        # Collect the builds for reference.
        self.builds_foo = [
            binary.binarypackagerelease.build for binary in binaries_foo]
        self.builds_bar = [
            binary.binarypackagerelease.build for binary in binaries_bar]

        # Collect the source package releases for reference.
        self.sourcepackagereleases = [
            self.builds_foo[0].sourcepackagerelease,
            self.builds_bar[0].sourcepackagerelease,
            ]

    def test_getSourcePackageReleases_with_no_params(self):
        # With no params all source package releases are returned.
        sprs = self.archive.getSourcePackageReleases()

        self.assertContentEqual(self.sourcepackagereleases, sprs)

    def test_getSourcePackageReleases_with_buildstatus(self):
        # Results are filtered by the specified buildstatus.

        # Set the builds for one of the sprs to needs build.
        for build in self.builds_foo:
            build.buildstate = BuildStatus.NEEDSBUILD

        result = self.archive.getSourcePackageReleases(
            build_status=BuildStatus.NEEDSBUILD)

        self.failUnlessEqual(1, result.count())
        self.failUnlessEqual(
            self.sourcepackagereleases[0], result[0])

class TestCorrespondingDebugArchive(TestCaseWithFactory):

    layer = LaunchpadZopelessLayer

    def setUp(self):
        super(TestCorrespondingDebugArchive, self).setUp()

        self.ubuntutest = getUtility(IDistributionSet)['ubuntutest']

        # Create a debug archive, as there isn't one in the sample data.
        self.debug_archive = getUtility(IArchiveSet).new(
            purpose=ArchivePurpose.DEBUG,
            distribution=self.ubuntutest,
            owner=self.ubuntutest.owner)

        # Retrieve sample data archives of each type.
        self.primary_archive = getUtility(IArchiveSet).getByDistroPurpose(
            self.ubuntutest, ArchivePurpose.PRIMARY)
        self.partner_archive = getUtility(IArchiveSet).getByDistroPurpose(
            self.ubuntutest, ArchivePurpose.PARTNER)
        self.copy_archive = getUtility(IArchiveSet).getByDistroPurpose(
            self.ubuntutest, ArchivePurpose.PARTNER)
        self.ppa = getUtility(IPersonSet).getByName('cprov').archive

    def testPrimaryDebugArchiveIsDebug(self):
        self.assertEquals(
            self.primary_archive.debug_archive, self.debug_archive)

    def testPartnerDebugArchiveIsSelf(self):
        self.assertEquals(
            self.partner_archive.debug_archive, self.partner_archive)

    def testCopyDebugArchiveIsSelf(self):
        self.assertEquals(
            self.copy_archive.debug_archive, self.copy_archive)

    def testDebugDebugArchiveIsSelf(self):
        self.assertEquals(
            self.debug_archive.debug_archive, self.debug_archive)

    def testPPADebugArchiveIsSelf(self):
        self.assertEquals(self.ppa.debug_archive, self.ppa)

    def testMissingPrimaryDebugArchiveIsNone(self):
        # Turn the DEBUG archive into a COPY archive to hide it.
        removeSecurityProxy(self.debug_archive).purpose = ArchivePurpose.COPY

        self.assertIs(
            self.primary_archive.debug_archive, None)


class TestArchiveEnableDisable(TestCaseWithFactory):
    """Test the enable and disable methods of Archive."""

    layer = LaunchpadZopelessLayer

    def setUp(self):
        #XXX: rockstar - 12 Jan 2010 - Bug #506255 - Tidy up these tests!
        super(TestArchiveEnableDisable, self).setUp()

        self.publisher = SoyuzTestPublisher()
        self.publisher.prepareBreezyAutotest()

        self.ubuntutest = getUtility(IDistributionSet)['ubuntutest']
        self.archive = getUtility(IArchiveSet).getByDistroPurpose(
            self.ubuntutest, ArchivePurpose.PRIMARY)

        store = getUtility(IStoreSelector).get(MAIN_STORE, DEFAULT_FLAVOR)
        sample_data = store.find(Build)
        for build in sample_data:
            build.buildstate = BuildStatus.FULLYBUILT
        store.flush()

        # We test builds that target a primary archive.
        self.builds = []
        self.builds.extend(
            self.publisher.getPubSource(
                sourcename="gedit", status=PackagePublishingStatus.PUBLISHED,
                archive=self.archive).createMissingBuilds())
        self.builds.extend(
            self.publisher.getPubSource(
                sourcename="firefox",
                status=PackagePublishingStatus.PUBLISHED,
                archive=self.archive).createMissingBuilds())
        self.builds.extend(
            self.publisher.getPubSource(
                sourcename="apg", status=PackagePublishingStatus.PUBLISHED,
                archive=self.archive).createMissingBuilds())
        self.builds.extend(
            self.publisher.getPubSource(
                sourcename="vim", status=PackagePublishingStatus.PUBLISHED,
                archive=self.archive).createMissingBuilds())
        self.builds.extend(
            self.publisher.getPubSource(
                sourcename="gcc", status=PackagePublishingStatus.PUBLISHED,
                archive=self.archive).createMissingBuilds())
        self.builds.extend(
            self.publisher.getPubSource(
                sourcename="bison", status=PackagePublishingStatus.PUBLISHED,
                archive=self.archive).createMissingBuilds())
        self.builds.extend(
            self.publisher.getPubSource(
                sourcename="flex", status=PackagePublishingStatus.PUBLISHED,
                archive=self.archive).createMissingBuilds())
        self.builds.extend(
            self.publisher.getPubSource(
                sourcename="postgres",
                status=PackagePublishingStatus.PUBLISHED,
                archive=self.archive).createMissingBuilds())
        # Set up the builds for test.
        score = 1000
        duration = 0
        for build in self.builds:
            score += 1
            duration += 60
            bq = build.buildqueue_record
            bq.lastscore = score
            bq.estimated_duration = timedelta(seconds=duration)

    def _getBuildJobsByStatus(self, archive, status):
        # Return the count for archive build jobs with the given status.
        query = """
            SELECT COUNT(Job.id)
            FROM Build, BuildPackageJob, BuildQueue, Job
            WHERE
                Build.archive = %s
                AND BuildPackageJob.build = Build.id
                AND BuildPackageJob.job = BuildQueue.job
                AND Job.id = BuildQueue.job
                AND Build.buildstate = %s
                AND Job.status = %s;
        """ % sqlvalues(archive, BuildStatus.NEEDSBUILD, status)

        store = getUtility(IStoreSelector).get(MAIN_STORE, DEFAULT_FLAVOR)
        return store.execute(query).get_one()[0]

    def assertNoBuildJobsHaveStatus(self, archive, status):
        # Check that that the jobs attached to this archive do not have this
        # status.
        self.assertEqual(self._getBuildJobsByStatus(archive, status), 0)

    def assertHasBuildJobsWithStatus(self, archive, status):
        # Check that that there are jobs attached to this archive that have
        # the specified status.
        self.assertEqual(self._getBuildJobsByStatus(archive, status), 8)

    def test_enableArchive(self):
        # Enabling an archive should set all the Archive's suspended builds to
        # WAITING.

        # Disable the archive, because it's currently enabled.
        self.archive.disable()
        self.assertHasBuildJobsWithStatus(self.archive, JobStatus.SUSPENDED)
        self.archive.enable()
        self.assertNoBuildJobsHaveStatus(self.archive, JobStatus.SUSPENDED)
        self.assertTrue(self.archive.enabled)

    def test_enableArchiveAlreadyEnabled(self):
        # Enabling an already enabled Archive should raise an AssertionError.
        self.assertRaises(AssertionError, self.archive.enable)

    def test_disableArchive(self):
        # Disabling an archive should set all the Archive's pending bulds to
        # SUSPENDED.
        self.assertHasBuildJobsWithStatus(self.archive, JobStatus.WAITING)
        self.archive.disable()
        self.assertNoBuildJobsHaveStatus(self.archive, JobStatus.WAITING)
        self.assertFalse(self.archive.enabled)

    def test_disableArchiveAlreadyDisabled(self):
        # Disabling an already disabled Archive should raise an
        # AssertionError.
        self.archive.disable()
        self.assertRaises(AssertionError, self.archive.disable)

class TestCollectLatestPublishedSources(TestCaseWithFactory):
    """Ensure that the private helper method works as expected."""

    layer = LaunchpadZopelessLayer

    def setUp(self):
        """Setup an archive with relevant publications."""
        super(TestCollectLatestPublishedSources, self).setUp()
        self.publisher = SoyuzTestPublisher()
        self.publisher.prepareBreezyAutotest()

        # Create an archive with some published sources. We'll store
        # a reference to the naked archive so that we can call
        # the private method which is not defined on the interface.
        self.archive = self.factory.makeArchive()
        self.naked_archive = removeSecurityProxy(self.archive)

        self.pub_1 = self.publisher.getPubSource(
            version='0.5.11~ppa1', archive=self.archive, sourcename="foo",
            status=PackagePublishingStatus.PUBLISHED)

        self.pub_2 = self.publisher.getPubSource(
            version='0.5.11~ppa2', archive=self.archive, sourcename="foo",
            status=PackagePublishingStatus.PUBLISHED)

        self.pub_3 = self.publisher.getPubSource(
            version='0.9', archive=self.archive, sourcename="bar",
            status=PackagePublishingStatus.PUBLISHED)

    def test_collectLatestPublishedSources_returns_latest(self):
        pubs = self.naked_archive._collectLatestPublishedSources(
            self.archive, ["foo"])
        self.assertEqual(1, len(pubs))
        self.assertEqual('0.5.11~ppa2', pubs[0].source_package_version)

    def test_collectLatestPublishedSources_returns_published_only(self):
        # Set the status of the latest pub to DELETED and ensure that it
        # is not returned.
        self.pub_2.status = PackagePublishingStatus.DELETED

        pubs = self.naked_archive._collectLatestPublishedSources(
            self.archive, ["foo"])
        self.assertEqual(1, len(pubs))
        self.assertEqual('0.5.11~ppa1', pubs[0].source_package_version)


<<<<<<< HEAD
class TestGetBinaryPackageReleaseByFileName(TestCaseWithFactory):
    """Ensure that getBinaryPackageReleaseByFileName works as expected."""
=======
class TestARMBuildsAllowed(TestCaseWithFactory):
    """Ensure that ARM builds can be allowed and disallowed correctly."""
>>>>>>> 4362d675

    layer = LaunchpadZopelessLayer

    def setUp(self):
        """Setup an archive with relevant publications."""
<<<<<<< HEAD
        super(TestGetBinaryPackageReleaseByFileName, self).setUp()
        self.publisher = SoyuzTestPublisher()
        self.publisher.prepareBreezyAutotest()

        self.archive = self.factory.makeArchive()
        self.archive.require_virtualized = False

        self.i386_pub, self.hppa_pub = self.publisher.getPubBinaries(
            version="1.2.3-4", archive=self.archive, binaryname="foo-bin",
            status=PackagePublishingStatus.PUBLISHED,
            architecturespecific=True)

        self.i386_indep_pub, self.hppa_indep_pub = (
            self.publisher.getPubBinaries(
                version="1.2.3-4", archive=self.archive, binaryname="bar-bin",
                status=PackagePublishingStatus.PUBLISHED))

    def test_returns_matching_binarypackagerelease(self):
        # The BPR with a file by the given name should be returned.
        self.assertEqual(
            self.i386_pub.binarypackagerelease,
            self.archive.getBinaryPackageReleaseByFileName(
                "foo-bin_1.2.3-4_i386.deb"))

    def test_returns_correct_architecture(self):
        # The architecture is taken into account correctly.
        self.assertEqual(
            self.hppa_pub.binarypackagerelease,
            self.archive.getBinaryPackageReleaseByFileName(
                "foo-bin_1.2.3-4_hppa.deb"))

    def test_works_with_architecture_independent_binaries(self):
        # Architecture independent binaries with multiple publishings
        # are found properly.
        self.assertEqual(
            self.i386_indep_pub.binarypackagerelease,
            self.archive.getBinaryPackageReleaseByFileName(
                "bar-bin_1.2.3-4_all.deb"))

    def test_returns_none_for_source_file(self):
        # None is returned if the file is a source component instead.
        self.assertIs(
            None,
            self.archive.getBinaryPackageReleaseByFileName(
                "foo_1.2.3-4.dsc"))

    def test_returns_none_for_nonexistent_file(self):
        # Non-existent files return None.
        self.assertIs(
            None,
            self.archive.getBinaryPackageReleaseByFileName(
                "this-is-not-real_1.2.3-4_all.deb"))

    def test_returns_none_for_duplicate_file(self):
        # In the unlikely case of multiple BPRs in this archive with the same
        # name (hopefully impossible, but it still happens occasionally due
        # to bugs), None is returned.

        # Publish the same binaries again. Evil.
        self.publisher.getPubBinaries(
            version="1.2.3-4", archive=self.archive, binaryname="foo-bin",
            status=PackagePublishingStatus.PUBLISHED,
            architecturespecific=True)

        self.assertIs(
            None,
            self.archive.getBinaryPackageReleaseByFileName(
                "foo-bin_1.2.3-4_i386.deb"))

    def test_returns_none_from_another_archive(self):
        # Cross-archive searches are not performed.
        self.assertIs(
            None,
            self.factory.makeArchive().getBinaryPackageReleaseByFileName(
                "foo-bin_1.2.3-4_i386.deb"))
=======
        super(TestARMBuildsAllowed, self).setUp()
        self.publisher = SoyuzTestPublisher()
        self.publisher.prepareBreezyAutotest()
        self.archive = self.factory.makeArchive()
        self.archive_arch_set = getUtility(IArchiveArchSet)
        self.arm = getUtility(IProcessorFamilySet).getByName('arm')

    def test_default(self):
        """By default, ARM builds are not allowed."""
        self.assertEquals(0,
            self.archive_arch_set.getByArchive(self.archive, self.arm).count())
        self.assertFalse(self.archive.arm_builds_allowed)

    def test_get_uses_archivearch(self):
        """Adding an entry to ArchiveArch for ARM and an archive will
        enable arm_builds_allowed for that archive."""
        self.assertFalse(self.archive.arm_builds_allowed)
        self.archive_arch_set.new(self.archive, self.arm)
        self.assertTrue(self.archive.arm_builds_allowed)

    def test_get_uses_arm_only(self):
        """Adding an entry to ArchiveArch for something other than ARM
        does not enable arm_builds_allowed for that archive."""
        self.assertFalse(self.archive.arm_builds_allowed)
        self.archive_arch_set.new(self.archive,
            getUtility(IProcessorFamilySet).getByName('amd64'))
        self.assertFalse(self.archive.arm_builds_allowed)

    def test_set(self):
        """The property remembers its value correctly and sets ArchiveArch."""
        self.archive.arm_builds_allowed = True
        allowed_restricted_families = self.archive_arch_set.getByArchive(
            self.archive, self.arm)
        self.assertEquals(1, allowed_restricted_families.count())
        self.assertEquals(self.arm,
            allowed_restricted_families[0].processorfamily)
        self.assertTrue(self.archive.arm_builds_allowed)
        self.archive.arm_builds_allowed = False
        self.assertEquals(0,
            self.archive_arch_set.getByArchive(self.archive, self.arm).count())
        self.assertFalse(self.archive.arm_builds_allowed)


class TestArchivePrivacySwitching(TestCaseWithFactory):

    layer = LaunchpadZopelessLayer

    def setUp(self):
        """Create a public and a private PPA."""
        super(TestArchivePrivacySwitching, self).setUp()
        self.public_ppa = self.factory.makeArchive()
        self.private_ppa = self.factory.makeArchive()
        self.private_ppa.buildd_secret = 'blah'
        self.private_ppa.private = True

    def make_ppa_private(self, ppa):
        """Helper method to privatise a ppa."""
        ppa.private = True
        ppa.buildd_secret = "secret"

    def make_ppa_public(self, ppa):
        """Helper method to make a PPA public (and use for assertRaises)."""
        ppa.private = False
        ppa.buildd_secret = ''

    def test_switch_privacy_no_pubs_succeeds(self):
        # Changing the privacy is fine if there are no publishing
        # records.
        self.make_ppa_private(self.public_ppa)
        self.assertTrue(self.public_ppa.private)

        self.private_ppa.private = False
        self.assertFalse(self.private_ppa.private)

    def test_switch_privacy_with_pubs_fails(self):
        # Changing the privacy is not possible when the archive already
        # has published sources.
        publisher = SoyuzTestPublisher()
        publisher.prepareBreezyAutotest()
        publisher.getPubSource(archive=self.public_ppa)
        publisher.getPubSource(archive=self.private_ppa)

        self.assertRaises(
            CannotSwitchPrivacy, self.make_ppa_private, self.public_ppa)

        self.assertRaises(
            CannotSwitchPrivacy, self.make_ppa_public, self.private_ppa)
>>>>>>> 4362d675


def test_suite():
    return unittest.TestLoader().loadTestsFromName(__name__)<|MERGE_RESOLUTION|>--- conflicted
+++ resolved
@@ -562,95 +562,13 @@
         self.assertEqual('0.5.11~ppa1', pubs[0].source_package_version)
 
 
-<<<<<<< HEAD
-class TestGetBinaryPackageReleaseByFileName(TestCaseWithFactory):
-    """Ensure that getBinaryPackageReleaseByFileName works as expected."""
-=======
 class TestARMBuildsAllowed(TestCaseWithFactory):
     """Ensure that ARM builds can be allowed and disallowed correctly."""
->>>>>>> 4362d675
 
     layer = LaunchpadZopelessLayer
 
     def setUp(self):
         """Setup an archive with relevant publications."""
-<<<<<<< HEAD
-        super(TestGetBinaryPackageReleaseByFileName, self).setUp()
-        self.publisher = SoyuzTestPublisher()
-        self.publisher.prepareBreezyAutotest()
-
-        self.archive = self.factory.makeArchive()
-        self.archive.require_virtualized = False
-
-        self.i386_pub, self.hppa_pub = self.publisher.getPubBinaries(
-            version="1.2.3-4", archive=self.archive, binaryname="foo-bin",
-            status=PackagePublishingStatus.PUBLISHED,
-            architecturespecific=True)
-
-        self.i386_indep_pub, self.hppa_indep_pub = (
-            self.publisher.getPubBinaries(
-                version="1.2.3-4", archive=self.archive, binaryname="bar-bin",
-                status=PackagePublishingStatus.PUBLISHED))
-
-    def test_returns_matching_binarypackagerelease(self):
-        # The BPR with a file by the given name should be returned.
-        self.assertEqual(
-            self.i386_pub.binarypackagerelease,
-            self.archive.getBinaryPackageReleaseByFileName(
-                "foo-bin_1.2.3-4_i386.deb"))
-
-    def test_returns_correct_architecture(self):
-        # The architecture is taken into account correctly.
-        self.assertEqual(
-            self.hppa_pub.binarypackagerelease,
-            self.archive.getBinaryPackageReleaseByFileName(
-                "foo-bin_1.2.3-4_hppa.deb"))
-
-    def test_works_with_architecture_independent_binaries(self):
-        # Architecture independent binaries with multiple publishings
-        # are found properly.
-        self.assertEqual(
-            self.i386_indep_pub.binarypackagerelease,
-            self.archive.getBinaryPackageReleaseByFileName(
-                "bar-bin_1.2.3-4_all.deb"))
-
-    def test_returns_none_for_source_file(self):
-        # None is returned if the file is a source component instead.
-        self.assertIs(
-            None,
-            self.archive.getBinaryPackageReleaseByFileName(
-                "foo_1.2.3-4.dsc"))
-
-    def test_returns_none_for_nonexistent_file(self):
-        # Non-existent files return None.
-        self.assertIs(
-            None,
-            self.archive.getBinaryPackageReleaseByFileName(
-                "this-is-not-real_1.2.3-4_all.deb"))
-
-    def test_returns_none_for_duplicate_file(self):
-        # In the unlikely case of multiple BPRs in this archive with the same
-        # name (hopefully impossible, but it still happens occasionally due
-        # to bugs), None is returned.
-
-        # Publish the same binaries again. Evil.
-        self.publisher.getPubBinaries(
-            version="1.2.3-4", archive=self.archive, binaryname="foo-bin",
-            status=PackagePublishingStatus.PUBLISHED,
-            architecturespecific=True)
-
-        self.assertIs(
-            None,
-            self.archive.getBinaryPackageReleaseByFileName(
-                "foo-bin_1.2.3-4_i386.deb"))
-
-    def test_returns_none_from_another_archive(self):
-        # Cross-archive searches are not performed.
-        self.assertIs(
-            None,
-            self.factory.makeArchive().getBinaryPackageReleaseByFileName(
-                "foo-bin_1.2.3-4_i386.deb"))
-=======
         super(TestARMBuildsAllowed, self).setUp()
         self.publisher = SoyuzTestPublisher()
         self.publisher.prepareBreezyAutotest()
@@ -738,7 +656,90 @@
 
         self.assertRaises(
             CannotSwitchPrivacy, self.make_ppa_public, self.private_ppa)
->>>>>>> 4362d675
+
+
+class TestGetBinaryPackageReleaseByFileName(TestCaseWithFactory):
+    """Ensure that getBinaryPackageReleaseByFileName works as expected."""
+
+    layer = LaunchpadZopelessLayer
+
+    def setUp(self):
+        """Setup an archive with relevant publications."""
+        super(TestGetBinaryPackageReleaseByFileName, self).setUp()
+        self.publisher = SoyuzTestPublisher()
+        self.publisher.prepareBreezyAutotest()
+
+        self.archive = self.factory.makeArchive()
+        self.archive.require_virtualized = False
+
+        self.i386_pub, self.hppa_pub = self.publisher.getPubBinaries(
+            version="1.2.3-4", archive=self.archive, binaryname="foo-bin",
+            status=PackagePublishingStatus.PUBLISHED,
+            architecturespecific=True)
+
+        self.i386_indep_pub, self.hppa_indep_pub = (
+            self.publisher.getPubBinaries(
+                version="1.2.3-4", archive=self.archive, binaryname="bar-bin",
+                status=PackagePublishingStatus.PUBLISHED))
+
+    def test_returns_matching_binarypackagerelease(self):
+        # The BPR with a file by the given name should be returned.
+        self.assertEqual(
+            self.i386_pub.binarypackagerelease,
+            self.archive.getBinaryPackageReleaseByFileName(
+                "foo-bin_1.2.3-4_i386.deb"))
+
+    def test_returns_correct_architecture(self):
+        # The architecture is taken into account correctly.
+        self.assertEqual(
+            self.hppa_pub.binarypackagerelease,
+            self.archive.getBinaryPackageReleaseByFileName(
+                "foo-bin_1.2.3-4_hppa.deb"))
+
+    def test_works_with_architecture_independent_binaries(self):
+        # Architecture independent binaries with multiple publishings
+        # are found properly.
+        self.assertEqual(
+            self.i386_indep_pub.binarypackagerelease,
+            self.archive.getBinaryPackageReleaseByFileName(
+                "bar-bin_1.2.3-4_all.deb"))
+
+    def test_returns_none_for_source_file(self):
+        # None is returned if the file is a source component instead.
+        self.assertIs(
+            None,
+            self.archive.getBinaryPackageReleaseByFileName(
+                "foo_1.2.3-4.dsc"))
+
+    def test_returns_none_for_nonexistent_file(self):
+        # Non-existent files return None.
+        self.assertIs(
+            None,
+            self.archive.getBinaryPackageReleaseByFileName(
+                "this-is-not-real_1.2.3-4_all.deb"))
+
+    def test_returns_none_for_duplicate_file(self):
+        # In the unlikely case of multiple BPRs in this archive with the same
+        # name (hopefully impossible, but it still happens occasionally due
+        # to bugs), None is returned.
+
+        # Publish the same binaries again. Evil.
+        self.publisher.getPubBinaries(
+            version="1.2.3-4", archive=self.archive, binaryname="foo-bin",
+            status=PackagePublishingStatus.PUBLISHED,
+            architecturespecific=True)
+
+        self.assertIs(
+            None,
+            self.archive.getBinaryPackageReleaseByFileName(
+                "foo-bin_1.2.3-4_i386.deb"))
+
+    def test_returns_none_from_another_archive(self):
+        # Cross-archive searches are not performed.
+        self.assertIs(
+            None,
+            self.factory.makeArchive().getBinaryPackageReleaseByFileName(
+                "foo-bin_1.2.3-4_i386.deb"))
 
 
 def test_suite():
