--- conflicted
+++ resolved
@@ -43,13 +43,9 @@
 from lp.soyuz.interfaces.queue import PackageUploadStatus
 from canonical.launchpad.scripts import FakeLogger
 from lp.testing import TestCaseWithFactory
-<<<<<<< HEAD
 from lp.testing.factory import (
     LaunchpadObjectFactory, remove_security_proxy_and_shout_at_engineer)
-=======
-from lp.testing.factory import LaunchpadObjectFactory
 from lp.testing.fakemethod import FakeMethod
->>>>>>> 634790b8
 
 
 class SoyuzTestPublisher:
@@ -484,13 +480,7 @@
         self.temp_dir = self.config.temproot
         self.logger = FakeLogger()
 
-<<<<<<< HEAD
-        def message(self, prefix, *stuff, **kw):
-            pass
-        self.logger.message = message
-=======
         self.logger.message = FakeMethod()
->>>>>>> 634790b8
         self.disk_pool = DiskPool(self.pool_dir, self.temp_dir, self.logger)
 
     def tearDown(self):
@@ -905,13 +895,8 @@
         """Return a mock source package publishing record for the archive
         and architecture used in this testcase.
 
-<<<<<<< HEAD
-        :param architecturehintlist: Architecture hint list (e.g.
-        "i386 amd64")
-=======
         :param architecturehintlist: Architecture hint list
             (e.g. "i386 amd64")
->>>>>>> 634790b8
         """
         return super(BuildRecordCreationTests, self).getPubSource(
             archive=self.archive, distroseries=self.distroseries,
@@ -951,14 +936,8 @@
         self.assertEquals(self.sparc_distroarch, builds[0].distro_arch_series)
 
     def test_createMissingBuilds_restricts_explicitlist(self):
-<<<<<<< HEAD
-        """createMissingBuilds() should limit builds targeted at a
-        variety of architectures architecture to those allowed for the
-        archive.
-=======
         """createMissingBuilds() limits builds targeted at a variety of
         architectures architecture to those allowed for the archive.
->>>>>>> 634790b8
         """
         pubrec = self.getPubSource(architecturehintlist='sparc i386 avr')
         builds = pubrec.createMissingBuilds()
