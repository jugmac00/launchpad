# Copyright 2009-2011 Canonical Ltd.  This software is licensed under the
# GNU Affero General Public License version 3 (see the file LICENSE).

"""Test Build features."""

from datetime import (
    datetime,
    timedelta,
    )

import pytz
from storm.store import Store
from testtools.deferredruntest import AsynchronousDeferredRunTest
from zope.component import getUtility
from zope.security.proxy import removeSecurityProxy

from canonical.launchpad.webapp.interaction import ANONYMOUS
from canonical.launchpad.webapp.interfaces import OAuthPermission
from canonical.testing.layers import (
    DatabaseFunctionalLayer,
    LaunchpadZopelessLayer,
    )
from lp.buildmaster.enums import BuildStatus
from lp.buildmaster.interfaces.builder import IBuilderSet
from lp.buildmaster.interfaces.buildqueue import IBuildQueue
from lp.buildmaster.interfaces.packagebuild import IPackageBuild
from lp.buildmaster.model.builder import BuilderSlave
from lp.buildmaster.model.buildqueue import BuildQueue
from lp.buildmaster.tests.mock_slaves import WaitingSlave
from lp.buildmaster.tests.test_packagebuild import (
    TestGetUploadMethodsMixin,
    TestHandleStatusMixin,
    )
from lp.services.job.model.job import Job
from lp.soyuz.enums import (
    ArchivePurpose,
    PackagePublishingStatus,
    )
from lp.soyuz.interfaces.binarypackagebuild import (
    IBinaryPackageBuild,
    IBinaryPackageBuildSet,
    UnparsableDependencies,
    )
from lp.soyuz.interfaces.buildpackagejob import IBuildPackageJob
from lp.soyuz.interfaces.component import IComponentSet
from lp.soyuz.model.binarypackagebuild import BinaryPackageBuild
from lp.soyuz.model.buildpackagejob import BuildPackageJob
from lp.soyuz.model.processor import ProcessorFamilySet
from lp.soyuz.tests.test_publishing import SoyuzTestPublisher
from lp.testing import (
    api_url,
    login,
    logout,
    TestCaseWithFactory,
    )
<<<<<<< HEAD
from lp.testing.fakemethod import FakeMethod
=======
from lp.testing.pages import webservice_for_person
>>>>>>> 03d36d6a


class TestBinaryPackageBuild(TestCaseWithFactory):

    layer = LaunchpadZopelessLayer

    def setUp(self):
        super(TestBinaryPackageBuild, self).setUp()
        publisher = SoyuzTestPublisher()
        publisher.prepareBreezyAutotest()
        gedit_spph = publisher.getPubSource(
            sourcename="gedit", status=PackagePublishingStatus.PUBLISHED)
        gedit_spr = gedit_spph.sourcepackagerelease
        self.build = gedit_spr.createBuild(
            distro_arch_series=publisher.distroseries['i386'],
            archive=gedit_spr.upload_archive,
            pocket=gedit_spr.package_upload.pocket)

    def test_providesInterfaces(self):
        # Build provides IPackageBuild and IBuild.
        self.assertProvides(self.build, IPackageBuild)
        self.assertProvides(self.build, IBinaryPackageBuild)

    def test_queueBuild(self):
        # BinaryPackageBuild can create the queue entry for itself.
        bq = self.build.queueBuild()
        self.assertProvides(bq, IBuildQueue)
        self.assertProvides(bq.specific_job, IBuildPackageJob)
        self.failUnlessEqual(self.build.is_virtualized, bq.virtualized)
        self.failIfEqual(None, bq.processor)
        self.failUnless(bq, self.build.buildqueue_record)

    def test_getBuildCookie(self):
        # A build cookie is made up of the job type and record id.
        # The uploadprocessor relies on this format.
        Store.of(self.build).flush()
        cookie = self.build.getBuildCookie()
        expected_cookie = "PACKAGEBUILD-%d" % self.build.id
        self.assertEquals(expected_cookie, cookie)

    def test_estimateDuration(self):
        # Without previous builds, a negligable package size estimate is 60s
        self.assertEqual(60, self.build.estimateDuration().seconds)

    def create_previous_build(self, duration):
        spr = self.build.source_package_release
        build = spr.createBuild(
            distro_arch_series=self.build.distro_arch_series,
            archive=spr.upload_archive, pocket=spr.package_upload.pocket)
        build.status = BuildStatus.FULLYBUILT
        now = datetime.now(pytz.UTC)
        build.date_finished = now
        build.date_started = now - timedelta(seconds=duration)
        return build

    def test_estimateDuration_with_history(self):
        # Previous builds of the same source are used for estimates.
        self.create_previous_build(335)
        self.assertEqual(335, self.build.estimateDuration().seconds)

    def addFakeBuildLog(self):
        lfa = self.factory.makeLibraryFileAlias('mybuildlog.txt')
        removeSecurityProxy(self.build).log = lfa

    def test_log_url(self):
        # The log URL for a binary package build will use
        # the distribution source package release when the context
        # is not a PPA or a copy archive.
        self.addFakeBuildLog()
        self.failUnlessEqual(
            'http://launchpad.dev/ubuntutest/+source/'
            'gedit/666/+build/%d/+files/mybuildlog.txt' % (
                self.build.package_build.build_farm_job.id),
            self.build.log_url)

    def test_log_url_ppa(self):
        # On the other hand, ppa or copy builds will have a url in the
        # context of the archive.
        self.addFakeBuildLog()
        ppa_owner = self.factory.makePerson(name="joe")
        removeSecurityProxy(self.build).archive = self.factory.makeArchive(
            owner=ppa_owner, name="myppa")
        self.failUnlessEqual(
            'http://launchpad.dev/~joe/'
            '+archive/myppa/+build/%d/+files/mybuildlog.txt' % (
                self.build.build_farm_job.id),
            self.build.log_url)

    def test_adapt_from_build_farm_job(self):
        # An `IBuildFarmJob` can be adapted to an IBinaryPackageBuild
        # if it has the correct job type.
        build_farm_job = self.build.build_farm_job
        store = Store.of(build_farm_job)
        store.flush()

        self.failUnlessEqual(self.build, build_farm_job.getSpecificJob())

    def test_adapt_from_build_farm_job_prefetching(self):
        # The package_build is prefetched for efficiency.
        build_farm_job = self.build.build_farm_job

        # We clear the cache to avoid getting cached objects where
        # they would normally be queries.
        store = Store.of(build_farm_job)
        store.flush()
        store.invalidate()

        binary_package_build = build_farm_job.getSpecificJob()

        self.assertStatementCount(
            0, getattr, binary_package_build, "package_build")
        self.assertStatementCount(
            0, getattr, binary_package_build, "build_farm_job")

    def test_getSpecificJob_noop(self):
        # If getSpecificJob is called on the binary build it is a noop.
        store = Store.of(self.build)
        store.flush()
        self.assertStatementCount(
            0, self.build.getSpecificJob)

    def test_getUploader(self):
        # For ACL purposes the uploader is the changes file signer.

        class MockChanges:
            signer = "Somebody <somebody@ubuntu.com>"

        self.assertEquals("Somebody <somebody@ubuntu.com>",
            self.build.getUploader(MockChanges()))

    def test_can_be_cancelled(self):
        # For all states that can be cancelled, assert can_be_cancelled
        # returns True.
        ok_cases = [
            BuildStatus.BUILDING,
            BuildStatus.NEEDSBUILD,
            ]
        for status in BuildStatus:
            if status in ok_cases:
                self.assertTrue(self.build.can_be_cancelled)
            else:
                self.assertFalse(self.build.can_be_cancelled)

    def test_can_be_cancelled_virtuality(self):
        # Only virtual builds can be cancelled.
        bq = removeSecurityProxy(self.build.queueBuild())
        bq.virtualized = True
        self.assertTrue(self.build.can_be_cancelled)
        bq.virtualized = False
        self.assertFalse(self.build.can_be_cancelled)

    def test_cancel_not_in_progress(self):
        # Testing the cancel() method for a pending build should leave
        # it in the CANCELLED state.
        ppa = self.factory.makeArchive(purpose=ArchivePurpose.PPA)
        build = self.factory.makeBinaryPackageBuild(archive=ppa)
        build.queueBuild()
        build.cancel()
        self.assertEqual(BuildStatus.CANCELLED, build.status)
        self.assertIs(None, build.buildqueue_record)

    def test_cancel_in_progress(self):
        # Testing the cancel() method for a building build should leave
        # it in the CANCELLING state.
        ppa = self.factory.makeArchive(purpose=ArchivePurpose.PPA)
        build = self.factory.makeBinaryPackageBuild(archive=ppa)
        bq = build.queueBuild()
        build.status = BuildStatus.BUILDING
        build.cancel()
        self.assertEqual(BuildStatus.CANCELLING, build.status)
        self.assertEqual(bq, build.buildqueue_record)


class TestBuildUpdateDependencies(TestCaseWithFactory):

    layer = LaunchpadZopelessLayer

    def _setupSimpleDepwaitContext(self):
        """Use `SoyuzTestPublisher` to setup a simple depwait context.

        Return an `IBinaryPackageBuild` in MANUALDEWAIT state and depending
        on a binary that exists and is reachable.
        """
        self.publisher = SoyuzTestPublisher()
        self.publisher.prepareBreezyAutotest()

        depwait_source = self.publisher.getPubSource(
            sourcename='depwait-source')

        self.publisher.getPubBinaries(
            binaryname='dep-bin',
            status=PackagePublishingStatus.PUBLISHED)

        [depwait_build] = depwait_source.createMissingBuilds()
        depwait_build.status = BuildStatus.MANUALDEPWAIT
        depwait_build.dependencies = u'dep-bin'

        return depwait_build

    def testBuildqueueRemoval(self):
        """Test removing buildqueue items.

        Removing a Buildqueue row should also remove its associated
        BuildPackageJob and Job rows.
        """
        # Create a build in depwait.
        depwait_build = self._setupSimpleDepwaitContext()
        depwait_build_id = depwait_build.id

        # Grab the relevant db records for later comparison.
        store = Store.of(depwait_build)
        build_package_job = store.find(
            BuildPackageJob,
            depwait_build.id == BuildPackageJob.build).one()
        build_package_job_id = build_package_job.id
        job_id = store.find(Job, Job.id == build_package_job.job.id).one().id
        build_queue_id = store.find(
            BuildQueue, BuildQueue.job == job_id).one().id

        depwait_build.buildqueue_record.destroySelf()

        # Test that the records above no longer exist in the db.
        self.assertEqual(
            store.find(
                BuildPackageJob,
                BuildPackageJob.id == build_package_job_id).count(),
            0)
        self.assertEqual(
            store.find(Job, Job.id == job_id).count(),
            0)
        self.assertEqual(
            store.find(BuildQueue, BuildQueue.id == build_queue_id).count(),
            0)
        # But the build itself still exists.
        self.assertEqual(
            store.find(
                BinaryPackageBuild,
                BinaryPackageBuild.id == depwait_build_id).count(),
            1)

    def testUpdateDependenciesWorks(self):
        # Calling `IBinaryPackageBuild.updateDependencies` makes the build
        # record ready for dispatch.
        depwait_build = self._setupSimpleDepwaitContext()
        self.layer.txn.commit()
        depwait_build.updateDependencies()
        self.assertEquals(depwait_build.dependencies, '')

    def testInvalidDependencies(self):
        # Calling `IBinaryPackageBuild.updateDependencies` on a build with
        # invalid 'dependencies' raises an AssertionError.
        # Anything not following '<name> [([relation] <version>)][, ...]'
        depwait_build = self._setupSimpleDepwaitContext()

        # None is not a valid dependency values.
        depwait_build.dependencies = None
        self.assertRaises(
            UnparsableDependencies, depwait_build.updateDependencies)

        # Missing 'name'.
        depwait_build.dependencies = u'(>> version)'
        self.assertRaises(
            UnparsableDependencies, depwait_build.updateDependencies)

        # Missing 'version'.
        depwait_build.dependencies = u'name (>>)'
        self.assertRaises(
            UnparsableDependencies, depwait_build.updateDependencies)

        # Missing comman between dependencies.
        depwait_build.dependencies = u'name1 name2'
        self.assertRaises(
            UnparsableDependencies, depwait_build.updateDependencies)

    def testBug378828(self):
        # `IBinaryPackageBuild.updateDependencies` copes with the
        # scenario where the corresponding source publication is not
        # active (deleted) and the source original component is not a
        # valid ubuntu component.
        depwait_build = self._setupSimpleDepwaitContext()

        spr = depwait_build.source_package_release
        depwait_build.current_source_publication.requestDeletion(
            spr.creator)
        contrib = getUtility(IComponentSet).new('contrib')
        removeSecurityProxy(spr).component = contrib

        self.layer.txn.commit()
        depwait_build.updateDependencies()
        self.assertEquals(depwait_build.dependencies, '')

    def testVersionedDependencies(self):
        # `IBinaryPackageBuild.updateDependencies` supports versioned
        # dependencies. A build will not be retried unless the candidate
        # complies with the version restriction.
        # In this case, dep-bin 666 is available. >> 666 isn't
        # satisified, but >= 666 is.
        depwait_build = self._setupSimpleDepwaitContext()
        self.layer.txn.commit()

        depwait_build.dependencies = u'dep-bin (>> 666)'
        depwait_build.updateDependencies()
        self.assertEquals(depwait_build.dependencies, u'dep-bin (>> 666)')
        depwait_build.dependencies = u'dep-bin (>= 666)'
        depwait_build.updateDependencies()
        self.assertEquals(depwait_build.dependencies, u'')

    def testVersionedDependencyOnOldPublication(self):
        # `IBinaryPackageBuild.updateDependencies` doesn't just consider
        # the latest publication. There may be older publications which
        # satisfy the version constraints (in other archives or pockets).
        # In this case, dep-bin 666 and 999 are available, so both = 666
        # and = 999 are satisfied.
        depwait_build = self._setupSimpleDepwaitContext()
        self.publisher.getPubBinaries(
            binaryname='dep-bin', version='999',
            status=PackagePublishingStatus.PUBLISHED)
        self.layer.txn.commit()

        depwait_build.dependencies = u'dep-bin (= 666)'
        depwait_build.updateDependencies()
        self.assertEquals(depwait_build.dependencies, u'')
        depwait_build.dependencies = u'dep-bin (= 999)'
        depwait_build.updateDependencies()
        self.assertEquals(depwait_build.dependencies, u'')


class BaseTestCaseWithThreeBuilds(TestCaseWithFactory):

    layer = LaunchpadZopelessLayer

    def setUp(self):
        """Publish some builds for the test archive."""
        super(BaseTestCaseWithThreeBuilds, self).setUp()
        self.publisher = SoyuzTestPublisher()
        self.publisher.prepareBreezyAutotest()

        # Create three builds for the publisher's default
        # distroseries.
        self.builds = []
        self.sources = []
        gedit_src_hist = self.publisher.getPubSource(
            sourcename="gedit", status=PackagePublishingStatus.PUBLISHED)
        self.builds += gedit_src_hist.createMissingBuilds()
        self.sources.append(gedit_src_hist)

        firefox_src_hist = self.publisher.getPubSource(
            sourcename="firefox", status=PackagePublishingStatus.PUBLISHED)
        self.builds += firefox_src_hist.createMissingBuilds()
        self.sources.append(firefox_src_hist)

        gtg_src_hist = self.publisher.getPubSource(
            sourcename="getting-things-gnome",
            status=PackagePublishingStatus.PUBLISHED)
        self.builds += gtg_src_hist.createMissingBuilds()
        self.sources.append(gtg_src_hist)


class TestBuildSet(TestCaseWithFactory):

    layer = LaunchpadZopelessLayer

    def test_getByBuildFarmJob_works(self):
        bpb = self.factory.makeBinaryPackageBuild()
        self.assertEqual(
            bpb,
            getUtility(IBinaryPackageBuildSet).getByBuildFarmJob(
                bpb.build_farm_job))

    def test_getByBuildFarmJob_returns_none_when_missing(self):
        sprb = self.factory.makeSourcePackageRecipeBuild()
        self.assertIs(
            None,
            getUtility(IBinaryPackageBuildSet).getByBuildFarmJob(
                sprb.build_farm_job))

    def test_getByBuildFarmJobs_works(self):
        bpbs = [self.factory.makeBinaryPackageBuild() for i in xrange(10)]
        self.assertContentEqual(
            bpbs,
            getUtility(IBinaryPackageBuildSet).getByBuildFarmJobs(
                [bpb.build_farm_job for bpb in bpbs]))

    def test_getByBuildFarmJobs_works_empty(self):
        self.assertContentEqual(
            [],
            getUtility(IBinaryPackageBuildSet).getByBuildFarmJobs([]))


class TestBuildSetGetBuildsForArchive(BaseTestCaseWithThreeBuilds):

    def setUp(self):
        """Publish some builds for the test archive."""
        super(TestBuildSetGetBuildsForArchive, self).setUp()

        # Short-cuts for our tests.
        self.archive = self.publisher.distroseries.main_archive
        self.build_set = getUtility(IBinaryPackageBuildSet)

    def test_getBuildsForArchive_no_params(self):
        # All builds should be returned when called without filtering
        builds = self.build_set.getBuildsForArchive(self.archive)
        self.assertContentEqual(builds, self.builds)

    def test_getBuildsForArchive_by_arch_tag(self):
        # Results can be filtered by architecture tag.
        i386_builds = self.builds[:]
        hppa_build = i386_builds.pop()
        removeSecurityProxy(hppa_build).distro_arch_series = (
            self.publisher.distroseries['hppa'])

        builds = self.build_set.getBuildsForArchive(self.archive,
                                                    arch_tag="i386")
        self.assertContentEqual(builds, i386_builds)


class TestBuildSetGetBuildsForBuilder(BaseTestCaseWithThreeBuilds):

    def setUp(self):
        super(TestBuildSetGetBuildsForBuilder, self).setUp()

        # Short-cuts for our tests.
        self.build_set = getUtility(IBinaryPackageBuildSet)

        # Create a 386 builder
        owner = self.factory.makePerson()
        processor_family = ProcessorFamilySet().getByProcessorName('386')
        processor = processor_family.processors[0]
        builder_set = getUtility(IBuilderSet)

        self.builder = builder_set.new(
            processor, 'http://example.com', 'Newbob', 'New Bob the Builder',
            'A new and improved bob.', owner)

        # Ensure that our builds were all built by the test builder.
        for build in self.builds:
            build.builder = self.builder

    def test_getBuildsForBuilder_no_params(self):
        # All builds should be returned when called without filtering
        builds = self.build_set.getBuildsForBuilder(self.builder.id)
        self.assertContentEqual(builds, self.builds)

    def test_getBuildsForBuilder_by_arch_tag(self):
        # Results can be filtered by architecture tag.
        i386_builds = self.builds[:]
        hppa_build = i386_builds.pop()
        removeSecurityProxy(hppa_build).distro_arch_series = (
            self.publisher.distroseries['hppa'])

        builds = self.build_set.getBuildsForBuilder(self.builder.id,
                                                    arch_tag="i386")
        self.assertContentEqual(builds, i386_builds)


class TestStoreBuildInfo(TestCaseWithFactory):

    layer = LaunchpadZopelessLayer

    def setUp(self):
        super(TestStoreBuildInfo, self).setUp()
        self.publisher = SoyuzTestPublisher()
        self.publisher.prepareBreezyAutotest()

        gedit_src_hist = self.publisher.getPubSource(
            sourcename="gedit", status=PackagePublishingStatus.PUBLISHED)
        self.build = gedit_src_hist.createMissingBuilds()[0]

        self.builder = self.factory.makeBuilder()
        self.patch(
            BuilderSlave, 'makeBuilderSlave',
            FakeMethod(WaitingSlave('BuildStatus.OK')))
        self.build.buildqueue_record.markAsBuilding(self.builder)

    def testDependencies(self):
        """Verify that storeBuildInfo sets any dependencies."""
        self.build.storeBuildInfo(
            self.build, None, {'dependencies': 'somepackage'})
        self.assertIsNot(None, self.build.log)
        self.assertEqual(self.builder, self.build.builder)
        self.assertEqual(u'somepackage', self.build.dependencies)

    def testWithoutDependencies(self):
        """Verify that storeBuildInfo clears the build's dependencies."""
        # Set something just to make sure that storeBuildInfo actually
        # empties it.
        self.build.dependencies = u'something'
        self.build.storeBuildInfo(self.build, None, {})
        self.assertIsNot(None, self.build.log)
        self.assertEqual(self.builder, self.build.builder)
        self.assertIs(None, self.build.dependencies)
        self.assertIsNot(None, self.build.date_finished)

    def test_sets_date_finished(self):
        # storeBuildInfo should set date_finished on the BuildFarmJob.
        self.assertIs(None, self.build.date_finished)
        self.build.storeBuildInfo(self.build, None, {})
        self.assertIsNot(None, self.build.date_finished)


class MakeBinaryPackageBuildMixin:
    """Provide the makeBuild method returning a queud build."""

    def makeBuild(self):
        test_publisher = SoyuzTestPublisher()
        test_publisher.prepareBreezyAutotest()
        binaries = test_publisher.getPubBinaries()
        return binaries[0].binarypackagerelease.build


class TestGetUploadMethodsForBinaryPackageBuild(
    MakeBinaryPackageBuildMixin, TestGetUploadMethodsMixin,
    TestCaseWithFactory):
    """IPackageBuild.getUpload-related methods work with binary builds."""


class TestHandleStatusForBinaryPackageBuild(
    MakeBinaryPackageBuildMixin, TestHandleStatusMixin, TestCaseWithFactory):
    """IPackageBuild.handleStatus works with binary builds."""

    layer = LaunchpadZopelessLayer
    run_tests_with = AsynchronousDeferredRunTest.make_factory(timeout=20)


class TestBinaryPackageBuildWebservice(TestCaseWithFactory):
    """Test cases for BinaryPackageBuild on the webservice.

    NB. Note that most tests are currently in
    lib/lp/soyuz/stories/webservice/xx-builds.txt but unit tests really
    ought to be here instead.
    """

    layer = DatabaseFunctionalLayer

    def setUp(self):
        super(TestBinaryPackageBuildWebservice, self).setUp()
        self.ppa = self.factory.makeArchive(purpose=ArchivePurpose.PPA)
        self.build = self.factory.makeBinaryPackageBuild(archive=self.ppa)
        self.webservice = webservice_for_person(
            self.ppa.owner, permission=OAuthPermission.WRITE_PUBLIC)
        login(ANONYMOUS)

    def test_can_be_cancelled_is_exported(self):
        # Check that the can_be_cancelled property is exported.
        expected = self.build.can_be_cancelled
        entry_url = api_url(self.build)
        logout()
        entry = self.webservice.get(
            entry_url, api_version='devel').jsonBody()
        self.assertEqual(expected, entry['can_be_cancelled'])

    def test_cancel_is_exported(self):
        # Check that the cancel() named op is exported.
        build_url = api_url(self.build)
        self.build.queueBuild()
        logout()
        entry = self.webservice.get(
            build_url, api_version='devel').jsonBody()
        response = self.webservice.named_post(
            entry['self_link'], 'cancel', api_version='devel')
        self.assertEqual(200, response.status)
        entry = self.webservice.get(
            build_url, api_version='devel').jsonBody()
        self.assertEqual(BuildStatus.CANCELLED.title, entry['buildstate'])

    def test_cancel_security(self):
        # Check that unauthorised users cannot call cancel()
        build_url = api_url(self.build)
        person = self.factory.makePerson()
        webservice = webservice_for_person(
            person, permission=OAuthPermission.WRITE_PUBLIC)
        logout()

        entry = webservice.get(
            build_url, api_version='devel').jsonBody()
        response = webservice.named_post(
            entry['self_link'], 'cancel', api_version='devel')
        self.assertEqual(401, response.status)<|MERGE_RESOLUTION|>--- conflicted
+++ resolved
@@ -53,11 +53,8 @@
     logout,
     TestCaseWithFactory,
     )
-<<<<<<< HEAD
 from lp.testing.fakemethod import FakeMethod
-=======
 from lp.testing.pages import webservice_for_person
->>>>>>> 03d36d6a
 
 
 class TestBinaryPackageBuild(TestCaseWithFactory):
