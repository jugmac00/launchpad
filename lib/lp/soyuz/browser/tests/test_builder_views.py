--- conflicted
+++ resolved
@@ -14,13 +14,7 @@
 from zope.component import getUtility
 from zope.security.proxy import removeSecurityProxy
 
-<<<<<<< HEAD
-=======
-from canonical.database.sqlbase import (
-    flush_database_caches,
-    flush_database_updates,
-    )
->>>>>>> e45946e8
+from canonical.database.sqlbase import flush_database_updates
 from canonical.launchpad.ftests import login
 from canonical.launchpad.webapp.servers import LaunchpadTestRequest
 from canonical.testing.layers import LaunchpadFunctionalLayer
@@ -36,12 +30,9 @@
 from lp.soyuz.browser.build import getSpecificJobs
 from lp.soyuz.browser.builder import BuilderEditView
 from lp.testing import (
-<<<<<<< HEAD
+    celebrity_logged_in,
     record_two_runs,
-=======
-    celebrity_logged_in,
     StormStatementRecorder,
->>>>>>> e45946e8
     TestCaseWithFactory,
     )
 from lp.testing.fakemethod import FakeMethod
