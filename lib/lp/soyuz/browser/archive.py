--- conflicted
+++ resolved
@@ -393,7 +393,6 @@
     links = []
 
 
-<<<<<<< HEAD
 class IArchivePackagesActionMenu(Interface):
     """A marker interface for the packages action menu."""
 
@@ -405,10 +404,7 @@
         links = ['copy', 'delete']
 
 
-class ArchiveBreadcrumbBuilder(BreadcrumbBuilder):
-=======
 class ArchiveBreadcrumb(Breadcrumb):
->>>>>>> 87ee14d2
     """Builds a breadcrumb for an `IArchive`."""
 
     @property
