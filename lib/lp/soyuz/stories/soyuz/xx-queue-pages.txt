--- conflicted
+++ resolved
@@ -263,36 +263,19 @@
 And store a chroot for ubuntu breezy-autotest/i386 architectures, so
 the builds can be created.
 
-<<<<<<< HEAD
     >>> from zope.component import getUtility
     >>> from canonical.launchpad.ftests import login, logout
-    >>> from canonical.launchpad.interfaces.librarian import (
-    ...     ILibraryFileAliasSet)
     >>> from lp.registry.interfaces.distribution import IDistributionSet
-    >>> from canonical.launchpad.ftests import syncUpdate
+    >>> from lp.soyuz.tests.test_publishing import SoyuzTestPublisher
 
     >>> login('foo.bar@canonical.com')
 
     >>> ubuntu = getUtility(IDistributionSet).getByName('ubuntu')
-    >>> fake_chroot = getUtility(ILibraryFileAliasSet)[1]
+
     >>> breezy_autotest = ubuntu.getSeries('breezy-autotest')
-    >>> new_chroot = breezy_autotest["i386"].addOrUpdateChroot(fake_chroot)
-    >>> syncUpdate(new_chroot)
-=======
-  >>> from zope.component import getUtility
-  >>> from canonical.launchpad.ftests import login, logout
-  >>> from canonical.launchpad.interfaces import IDistributionSet
-  >>> from lp.soyuz.tests.test_publishing import SoyuzTestPublisher
-
-  >>> login('foo.bar@canonical.com')
-
-  >>> ubuntu = getUtility(IDistributionSet).getByName('ubuntu')
-
-  >>> breezy_autotest = ubuntu.getSeries('breezy-autotest')
-  >>> test_publisher = SoyuzTestPublisher()
-  >>> ignore = test_publisher.setUpDefaultDistroSeries(breezy_autotest)
-  >>> test_publisher.addFakeChroots(distroseries=breezy_autotest)
->>>>>>> 9112e15e
+    >>> test_publisher = SoyuzTestPublisher()
+    >>> ignore = test_publisher.setUpDefaultDistroSeries(breezy_autotest)
+    >>> test_publisher.addFakeChroots(distroseries=breezy_autotest)
 
 Upload a new "bar" source so we can accept it later.
 
