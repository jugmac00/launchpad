--- conflicted
+++ resolved
@@ -176,12 +176,8 @@
     >>> from zope.component import getUtility
     >>> from canonical.launchpad.ftests import login, logout
     >>> from canonical.database.sqlbase import flush_database_updates
-<<<<<<< HEAD
     >>> from lp.registry.interfaces.person import IPersonSet
-=======
-    >>> from canonical.launchpad.interfaces import IPersonSet
     >>> from lp.registry.interfaces.distribution import IDistributionSet
->>>>>>> 51827d2e
     >>> from lp.soyuz.tests.test_publishing import (
     ...      SoyuzTestPublisher)
     >>> from lp.soyuz.interfaces.publishing import (
