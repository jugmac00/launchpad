= PPA Subscriptions =

Note: This file contains all the pagetests for functionality that is not
part of the stories in xx-private-ppa-subscription-stories.txt.

== Managing Archive subscriptions ==

Public PPAs do not have an option for managing subscriptions:

    >>> cprov_browser = setupBrowser(
    ...     auth="Basic celso.providelo@canonical.com:cprov")
    >>> cprov_browser.open("http://launchpad.dev/~cprov/+archive/ppa")
    >>> cprov_browser.getLink("Manage subscriptions")
    Traceback (most recent call last):
    ...
    LinkNotFoundError

Similarly, trying to access the subscriptions page directly will simply
redirect back to the PPA page with a feedback message:

    >>> cprov_browser.open(
    ...     "http://launchpad.dev/~cprov/+archive/ppa/+subscriptions")

    >>> print cprov_browser.url
    http://launchpad.dev/~cprov/+archive/ppa

    >>> for msg in get_feedback_messages(cprov_browser.contents):
    ...     print msg
    Only private archives can have subscribers.

Setup private PPAs for both Celso and Mark:

    >>> from zope.component import getUtility
    >>> from lp.registry.interfaces.person import IPersonSet
    >>> login('admin@canonical.com')
    >>> cprov = getUtility(IPersonSet).getByName('cprov')
    >>> mark = getUtility(IPersonSet).getByName('mark')
    >>> from lp.registry.interfaces.distribution import IDistributionSet
    >>> ubuntu = getUtility(IDistributionSet).getByName('ubuntu')
    >>> cprov_private_ppa = factory.makeArchive(
    ...     owner=cprov, name="p3a", distribution=ubuntu, private=True)
    >>> mark_private_ppa = factory.makeArchive(
    ...     owner=mark, name="p3a", distribution=ubuntu, private=True)
    >>> logout()

The PPA page includes a link to manage subscriptions:

    >>> cprov_browser.open("http://launchpad.dev/~cprov/+archive/p3a")
    >>> cprov_browser.getLink("Manage access").click()

The page includes the required dependencies for the yui2-based date
picker:

    >>> print extract_all_script_and_style_links(cprov_browser.contents)
    /...
    ...
    http://launchpad.dev/+icing/.../build/lp/calendar.js
    http://launchpad.dev/+icing/.../yui_2.7.0b/build/calendar/assets/skins/sam/calendar.css
    ...

Initially there are no subscriptions for a newly privatized PPA (although,
this may need to change, to add the owner/team). A heading is displayed
with a message:

    >>> main_content = find_main_content(cprov_browser.contents)
    >>> print extract_text(main_content.find('h1'))
    Manage access to PPA named p3a for Celso Providelo

    >>> print extract_text(find_tag_by_id(cprov_browser.contents,
    ...     'no-subscribers'))
    No one has access to install software from this PPA.

Create two new users that can be subscribed to archives, and a team:

    >>> login('foo.bar@canonical.com')
    >>> joesmith = factory.makePerson(name="joesmith", displayname="Joe Smith",
    ...     password="test", email="joe@example.com")
    >>> teamjoe = factory.makeTeam(
    ...     owner=joesmith, displayname="Team Joe", name='teamjoe')
    >>> bradsmith = factory.makePerson(name="bradsmith", displayname="Brad Smith",
    ...     password="test", email="brad@example.com")
    >>> logout()

People and teams can be subscribed by entering their details into the
displayed form:

    >>> cprov_browser.getControl(name='field.subscriber').value = 'teamjoe'
    >>> cprov_browser.getControl(
    ...     name='field.description').value = "Joes friends are my friends"
    >>> cprov_browser.getControl(name="field.actions.add").click()
    >>> cprov_browser.getControl(name='field.subscriber').value = 'bradsmith'
    >>> cprov_browser.getControl(
    ...     name='field.date_expires').value = '2200-08-01'
    >>> cprov_browser.getControl(
    ...     name='field.description').value = "Brad can access for a while."
    >>> cprov_browser.getControl(name="field.actions.add").click()

Once the subscription has been added, it will display in the table:

    >>> for row in find_tags_by_class(cprov_browser.contents,
    ...                               'archive_subscriber_row'):
    ...     print extract_text(row)
    Name                Expires     Comment
    Brad Smith          2200-08-01  Brad can access for a while.  Edit/Cancel
    Team Joe                        Joes friends are my friends   Edit/Cancel


== Managing a persons' Archive subscriptions ==

The title of a persons archive subscriptions is displayed as the main
heading:

    >>> cprov_browser.open("/~cprov/+archivesubscriptions")
    >>> print find_main_content(cprov_browser.contents)
    <div...
    <h1>Private PPA access</h1>...

A person who is not subscribed to any archives will see an appropriate
explanation if they try to view their archive subscriptions:

    >>> explanation = find_main_content(cprov_browser.contents).find('p')
    >>> print extract_text(explanation)
    You do not have any current subscriptions to private archives...

First, create a subscription for Joe Smith's team to mark's archive
<<<<<<< HEAD
also, so that Joe has multiple subscriptions:
=======
so that Joe has multiple subscriptions:
>>>>>>> 5de3a633

    >>> mark_browser = setupBrowser(
    ...     auth="Basic mark@example.com:test")
    >>> mark_browser.open("http://launchpad.dev/~mark/+archive/p3a/+subscriptions")
    >>> mark_browser.getControl(name='field.subscriber').value = 'joesmith'
    >>> mark_browser.getControl(
    ...     name='field.description').value = "Joe is also my friend"
    >>> mark_browser.getControl(name="field.actions.add").click()

A person who is subscribed to multiple archives will see all the archives
listed in the current subscriptions area:

    >>> joe_browser = setupBrowser(auth="Basic joe@example.com:test")
    >>> joe_browser.open(
    ...     "http://launchpad.dev/~joesmith/+archivesubscriptions")
    >>> for row in find_tags_by_class(joe_browser.contents,
    ...                               'archive-subscription-row'):
    ...     print extract_text(row)
    Archive                          Owner
    PPA named... (ppa:mark/p3a)      Mark Shuttleworth       View
    PPA named... (ppa:cprov/p3a)     Celso Providelo         View

<<<<<<< HEAD
It is not possible to traverse to a team's archive subscriptions to
create tokens.

    >>> joe_browser.open(
    ...     "http://launchpad.dev/~teamjoe/+archivesubscriptions")
    Traceback (most recent call last):
    ...
    NotFound...

=======
>>>>>>> 5de3a633

== Confirming a subscription ==

When a person clicks on the view button, the subscription is confirmed
automatically (creating a token for the user) and they are taken to a page
displaying their subscription.

    >>> joe_browser.open(
    ...     "http://launchpad.dev/~joesmith/+archivesubscriptions")
    >>> joe_browser.getControl(name="activate", index=0).click()
    >>> sources_list = find_tag_by_id(joe_browser.contents, 'sources_list')
    >>> print(extract_text(sources_list))
    Custom sources.list entries
    ...
    deb http://joesmith:...@private-ppa.launchpad.dev/mark/p3a/ubuntu
        hoary main #Personal access of Joe Smith
        to PPA named p3a for Mark Shuttleworth
    deb-src http://joesmith:...@private-ppa.launchpad.dev/mark/p3a/ubuntu
        hoary main #Personal access of Joe Smith
        to PPA named p3a for Mark Shuttleworth

This page will include information about the signing key, if the archive
has a signing key:

    >>> from lp.registry.interfaces.gpg import IGPGKeySet
    >>> from lp.registry.interfaces.person import IPersonSet
    >>> from zope.component import getUtility
    >>> login('foo.bar@canonical.com')
    >>> mark = getUtility(IPersonSet).getByName('mark')
    >>> a_key = getUtility(IGPGKeySet).get(1)
    >>> mark_private_ppa.signing_key = a_key
    >>> logout()

    >>> joe_browser.reload()
    >>> sources_list = find_tag_by_id(joe_browser.contents, 'sources_list')
    >>> print(extract_text(sources_list))
    Custom sources.list entries
    ...
    deb http://joesmith:...@private-ppa.launchpad.dev/mark/p3a/ubuntu
        hoary main #Personal access of Joe Smith
        to PPA named p3a for Mark Shuttleworth
    deb-src http://joesmith:...@private-ppa.launchpad.dev/mark/p3a/ubuntu
        hoary main #Personal access of Joe Smith
        to PPA named p3a for Mark Shuttleworth
    This repository is signed ...

Once a person has activated a subscription, being subscribed again via
another team does not lead to duplicate entries on the person's
subscriptions page.

    >>> mark_browser.open("http://launchpad.dev/~mark/+archive/p3a")
    >>> mark_browser.getLink("Manage access").click()
    >>> mark_browser.getControl(name='field.subscriber').value = 'teamjoe'
    >>> mark_browser.getControl(
    ...     name='field.description').value = "Joe's friends are my friends."
    >>> mark_browser.getControl(name="field.actions.add").click()
    >>> joe_browser.open(
    ...     "http://launchpad.dev/~joesmith/+archivesubscriptions")
    >>> rows = find_tags_by_class(
    ...     joe_browser.contents, 'archive-subscription-row')
    >>> for row in rows:
    ...     print extract_text(row)
    Archive                                            Owner
    PPA named p3a for Mark Shuttleworth (ppa:mark/p3a) Mark Shuttleworth View
    PPA named p3a for Celso Providelo (ppa:cprov/p3a)  Celso Providelo   View
<|MERGE_RESOLUTION|>--- conflicted
+++ resolved
@@ -123,11 +123,7 @@
     You do not have any current subscriptions to private archives...
 
 First, create a subscription for Joe Smith's team to mark's archive
-<<<<<<< HEAD
-also, so that Joe has multiple subscriptions:
-=======
 so that Joe has multiple subscriptions:
->>>>>>> 5de3a633
 
     >>> mark_browser = setupBrowser(
     ...     auth="Basic mark@example.com:test")
@@ -150,7 +146,6 @@
     PPA named... (ppa:mark/p3a)      Mark Shuttleworth       View
     PPA named... (ppa:cprov/p3a)     Celso Providelo         View
 
-<<<<<<< HEAD
 It is not possible to traverse to a team's archive subscriptions to
 create tokens.
 
@@ -160,8 +155,6 @@
     ...
     NotFound...
 
-=======
->>>>>>> 5de3a633
 
 == Confirming a subscription ==
 
