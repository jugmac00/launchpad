--- conflicted
+++ resolved
@@ -182,17 +182,12 @@
         else:
             archive_component = archive_dependency.component
         components = get_components_for_context(
-            archive_component, archive_dependency.pocket)
+            archive_component, distro_series, archive_dependency.pocket)
         # Follow pocket dependencies.
         for pocket in pocket_dependencies[archive_dependency.pocket]:
             deps.append(
                 (archive_dependency.dependency, distro_arch_series, pocket,
-<<<<<<< HEAD
-                 get_components_for_context(
-                     archive_component, distro_series, pocket)))
-=======
                  components))
->>>>>>> 99fbbad3
 
     # Consider build tools archive dependencies.
     if tools_source is not None:
@@ -223,17 +218,11 @@
             dep_arch_series = dsp.parent_series.getDistroArchSeries(
                 distro_arch_series.architecturetag)
             dep_archive = dsp.parent_series.distribution.main_archive
-            components = get_components_for_context(dsp.component, dsp.pocket)
+            components = get_components_for_context(
+                dsp.component, dep_arch_series.distroseries, dsp.pocket)
             # Follow pocket dependencies.
             for pocket in pocket_dependencies[dsp.pocket]:
-<<<<<<< HEAD
-                deps.append(
-                    (dep_archive, dep_arch_series, pocket,
-                     get_components_for_context(
-                         dsp.component, dep_arch_series.distroseries, pocket)))
-=======
                 deps.append((dep_archive, dep_arch_series, pocket, components))
->>>>>>> 99fbbad3
         except NotFoundError:
             pass
 
