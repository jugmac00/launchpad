--- conflicted
+++ resolved
@@ -33,15 +33,11 @@
     ascii_smash,
     guess as guess_encoding,
     )
-<<<<<<< HEAD
-from lp.services.mail.sendmail import format_address_for_person
-=======
 from lp.services.mail.sendmail import (
     format_address,
     format_address_for_person,
     sendmail,
     )
->>>>>>> cabb49b5
 
 
 def reject_changes_file(blamer, changes_file_path, changes, archive,
@@ -73,14 +69,10 @@
     body = template % information
     to_addrs = get_recipients(
         blamer, archive, distroseries, logger, changes=changes)
-<<<<<<< HEAD
-    logger.debug("Sending rejection email.")
-=======
     debug(logger, "Sending rejection email.")
     if not to_addrs:
         debug(logger, "No recipients have a preferred email.")
         return
->>>>>>> cabb49b5
     send_mail(None, archive, to_addrs, subject, body, False, logger=logger)
 
 
@@ -435,14 +427,6 @@
     debug(logger, "Building recipients list.")
     (changesfile, date, changedby, maint) = fetch_information(
         spr, bprs, changes)
-<<<<<<< HEAD
-    if changedby:
-        changer = email_to_person(changedby)
-    else:
-        changer = None
-    if maint:
-        maintainer = email_to_person(maint)
-=======
 
     if changedby:
         try:
@@ -457,7 +441,6 @@
             maintainer = email_to_person(maint)
         except ParseMaintError:
             maintainer = None
->>>>>>> cabb49b5
     else:
         maintainer = None
 
@@ -479,11 +462,7 @@
         candidate_recipients.extend(uploaders)
 
     # If this is not a PPA, we also consider maintainer and changed-by.
-<<<<<<< HEAD
-    if blamer and not archive.is_ppa:
-=======
     elif blamer is not None:
->>>>>>> cabb49b5
         if (maintainer and maintainer != blamer and
                 maintainer.isUploader(distroseries.distribution)):
             debug(logger, "Adding maintainer to recipients")
@@ -604,11 +583,8 @@
         date = spr.dateuploaded
         changedby = person_to_email(spr.creator)
         maintainer = person_to_email(spr.maintainer)
-<<<<<<< HEAD
-=======
     else:
         changesfile = date = None
->>>>>>> cabb49b5
     return (changesfile, date, changedby, maintainer)
 
 
