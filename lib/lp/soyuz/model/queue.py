# Copyright 2009-2011 Canonical Ltd.  This software is licensed under the
# GNU Affero General Public License version 3 (see the file LICENSE).

# pylint: disable-msg=E0611,W0212

__metaclass__ = type
__all__ = [
    'PackageUploadQueue',
    'PackageUpload',
    'PackageUploadBuild',
    'PackageUploadSource',
    'PackageUploadCustom',
    'PackageUploadSet',
    ]

import os
import shutil
import StringIO
import tempfile

from sqlobject import (
    ForeignKey,
    SQLMultipleJoin,
    SQLObjectNotFound,
    )
from storm.expr import LeftJoin
from storm.locals import (
    And,
    Desc,
    Int,
    Join,
    Or,
    Reference,
    )
from storm.store import (
    EmptyResultSet,
    Store,
    )
from zope.component import getUtility
from zope.interface import implements

from canonical.config import config
from canonical.database.constants import UTC_NOW
from canonical.database.datetimecol import UtcDateTimeCol
from canonical.database.enumcol import EnumCol
from canonical.database.sqlbase import (
    SQLBase,
    sqlvalues,
    )
from canonical.launchpad.database.librarian import LibraryFileAlias
from canonical.launchpad.interfaces.lpstorm import (
    IMasterStore,
    IStore,
    )
from canonical.librarian.interfaces import DownloadFailed
from canonical.librarian.utils import copy_and_close
from lp.app.errors import NotFoundError
# XXX 2009-05-10 julian
# This should not import from archivepublisher, but to avoid
# that it needs a bit of redesigning here around the publication stuff.
from lp.archivepublisher.config import getPubConfig
from lp.archivepublisher.customupload import CustomUploadError
from lp.archiveuploader.tagfiles import parse_tagfile_content
from lp.registry.interfaces.pocket import PackagePublishingPocket
from lp.registry.model.sourcepackagename import SourcePackageName
from lp.services.mail.signedmessage import strip_pgp_signature
from lp.services.propertycache import cachedproperty
from lp.soyuz.adapters.overrides import SourceOverride
from lp.soyuz.adapters.notification import notify
from lp.soyuz.adapters.overrides import SourceOverride
from lp.soyuz.enums import (
    PackageUploadCustomFormat,
    PackageUploadStatus,
    )
from lp.soyuz.interfaces.archive import MAIN_ARCHIVE_PURPOSES
from lp.soyuz.interfaces.packagecopyjob import IPackageCopyJobSource
from lp.soyuz.interfaces.publishing import (
    IPublishingSet,
    ISourcePackagePublishingHistory,
    )
from lp.soyuz.interfaces.queue import (
    IPackageUpload,
    IPackageUploadBuild,
    IPackageUploadCustom,
    IPackageUploadQueue,
    IPackageUploadSet,
    IPackageUploadSource,
    NonBuildableSourceUploadError,
    QueueBuildAcceptError,
    QueueInconsistentStateError,
    QueueSourceAcceptError,
    QueueStateWriteProtectedError,
    )
from lp.soyuz.model.binarypackagename import BinaryPackageName
from lp.soyuz.model.binarypackagerelease import BinaryPackageRelease
from lp.soyuz.pas import BuildDaemonPackagesArchSpecific
from lp.soyuz.scripts.processaccepted import close_bugs_for_queue_item

# There are imports below in PackageUploadCustom for various bits
# of the archivepublisher which cause circular import errors if they
# are placed here.


def debug(logger, msg):
    """Shorthand debug notation for publish() methods."""
    if logger is not None:
        logger.debug(msg)


class PassthroughStatusValue:
    """A wrapper to allow setting PackageUpload.status."""

    def __init__(self, value):
        self.value = value


def validate_status(self, attr, value):
    # Is the status wrapped in the special passthrough class?
    if isinstance(value, PassthroughStatusValue):
        return value.value

    if self._SO_creating:
        return value
    else:
        raise QueueStateWriteProtectedError(
            'Directly write on queue status is forbidden use the '
            'provided methods to set it.')


def match_exact_string(haystack, needle):
    """Try an exact string match: is `haystack` equal to `needle`?

    Helper for `PackageUploadSet.getAll`.

    :param haystack: A database column being matched.
        Storm database column.
    :param needle: The string you're looking for.
    :return: A Storm expression that returns True for a match or False for a
        non-match.
    """
    return haystack == needle


def match_substring(haystack, needle):
    """Try a substring match: does `haystack` contain `needle`?

    Helper for `PackageUploadSet.getAll`.

    :param haystack: A database column being matched.
    :param needle: The string you're looking for.
    :return: A Storm expression that returns True for a match or False for a
        non-match.
    """
    return haystack.contains_string(needle)


def get_string_matcher(exact_match=False):
    """Return a string-matching function of the right sort.

    :param exact_match: If True, return a string matcher that compares a
        database column to a string.  If False, return one that looks for a
        substring match.
    :return: A matching function: (database column, search string) -> bool.
    """
    if exact_match:
        return match_exact_string
    else:
        return match_substring


def strip_duplicates(sequence):
    """Remove duplicates from `sequence`, preserving order.

    Optimized for very short sequences.  Do not use with large data.

    :param sequence: An iterable of comparable items.
    :return: A list of the unique items in `sequence`, in the order in which
        they first occur there.
    """
    result = []
    for item in sequence:
        if item not in result:
            result.append(item)
    return result


class PackageUploadQueue:

    implements(IPackageUploadQueue)

    def __init__(self, distroseries, status):
        self.distroseries = distroseries
        self.status = status


class PackageUpload(SQLBase):
    """A Queue item for the archive uploader."""

    implements(IPackageUpload)

    _defaultOrder = ['id']

    status = EnumCol(dbName='status', unique=False, notNull=True,
                     default=PackageUploadStatus.NEW,
                     schema=PackageUploadStatus,
                     storm_validator=validate_status)

    date_created = UtcDateTimeCol(notNull=False, default=UTC_NOW)

    distroseries = ForeignKey(dbName="distroseries",
                               foreignKey='DistroSeries')

    pocket = EnumCol(dbName='pocket', unique=False, notNull=True,
                     schema=PackagePublishingPocket)

    changesfile = ForeignKey(
        dbName='changesfile', foreignKey="LibraryFileAlias", notNull=False)

    archive = ForeignKey(dbName="archive", foreignKey="Archive", notNull=True)

    signing_key = ForeignKey(foreignKey='GPGKey', dbName='signing_key',
                             notNull=False)

    package_copy_job_id = Int(name='package_copy_job', allow_none=True)
    package_copy_job = Reference(package_copy_job_id, 'PackageCopyJob.id')

    # XXX julian 2007-05-06:
    # Sources should not be SQLMultipleJoin, there is only ever one
    # of each at most.

    # Join this table to the PackageUploadBuild and the
    # PackageUploadSource objects which are related.
    sources = SQLMultipleJoin('PackageUploadSource',
                              joinColumn='packageupload')
    # Does not include source builds.
    builds = SQLMultipleJoin('PackageUploadBuild',
                             joinColumn='packageupload')

    def getSourceBuild(self):
        #avoid circular import
        from lp.code.model.sourcepackagerecipebuild import (
            SourcePackageRecipeBuild)
        from lp.soyuz.model.sourcepackagerelease import SourcePackageRelease
        return Store.of(self).find(
            SourcePackageRecipeBuild,
            SourcePackageRecipeBuild.id ==
                SourcePackageRelease.source_package_recipe_build_id,
            SourcePackageRelease.id ==
            PackageUploadSource.sourcepackagereleaseID,
            PackageUploadSource.packageupload == self.id).one()

    # Also the custom files associated with the build.
    customfiles = SQLMultipleJoin('PackageUploadCustom',
                                  joinColumn='packageupload')

    @property
    def custom_file_urls(self):
        """See `IPackageUpload`."""
        return tuple(
            file.libraryfilealias.getURL() for file in self.customfiles)

    def setNew(self):
        """See `IPackageUpload`."""
        if self.status == PackageUploadStatus.NEW:
            raise QueueInconsistentStateError(
                'Queue item already new')
        self.status = PassthroughStatusValue(PackageUploadStatus.NEW)

    def setUnapproved(self):
        """See `IPackageUpload`."""
        if self.status == PackageUploadStatus.UNAPPROVED:
            raise QueueInconsistentStateError(
                'Queue item already unapproved')
        self.status = PassthroughStatusValue(PackageUploadStatus.UNAPPROVED)

    def setAccepted(self):
        """See `IPackageUpload`."""
        # Explode if something wrong like warty/RELEASE pass through
        # NascentUpload/UploadPolicies checks for 'ubuntu' main distro.
        if not self.archive.allowUpdatesToReleasePocket():
            assert self.distroseries.canUploadToPocket(self.pocket), (
                "Not permitted acceptance in the %s pocket in a "
                "series in the '%s' state." % (
                self.pocket.name, self.distroseries.status.name))

        if self.status == PackageUploadStatus.ACCEPTED:
            raise QueueInconsistentStateError(
                'Queue item already accepted')

        for source in self.sources:
            source.verifyBeforeAccept()
            # if something goes wrong we will raise an exception
            # (QueueSourceAcceptError) before setting any value.
            # Mask the error with state-machine default exception
            try:
                source.checkComponentAndSection()
            except QueueSourceAcceptError, info:
                raise QueueInconsistentStateError(info)

        self._checkForBinariesinDestinationArchive(
            [queue_build.build for queue_build in self.builds])
        for queue_build in self.builds:
            try:
                queue_build.checkComponentAndSection()
            except QueueBuildAcceptError, info:
                raise QueueInconsistentStateError(info)

        # if the previous checks applied and pass we do set the value
        self.status = PassthroughStatusValue(PackageUploadStatus.ACCEPTED)

    def _checkForBinariesinDestinationArchive(self, builds):
        """
        Check for existing binaries (in destination archive) for all binary
        uploads to be accepted.

        Before accepting binary uploads we check whether any of the binaries
        already exists in the destination archive and raise an exception
        (QueueInconsistentStateError) if this is the case.

        The only way to find pre-existing binaries is to match on binary
        package file names.
        """
        if len(builds) == 0:
            return

        # Collects the binary file names for all builds.
        inner_query = """
            SELECT DISTINCT lfa.filename
            FROM
                binarypackagefile bpf, binarypackagerelease bpr,
                libraryfilealias lfa
            WHERE
                bpr.build IN %s
                AND bpf.binarypackagerelease = bpr.id
                AND bpf.libraryfile = lfa.id
        """ % sqlvalues([build.id for build in builds])

        # Check whether any of the binary file names have already been
        # published in the destination archive.
        query = """
            SELECT DISTINCT lfa.filename
            FROM
                binarypackagefile bpf, binarypackagepublishinghistory bpph,
                distroarchseries das, distroseries ds, libraryfilealias lfa
            WHERE
                bpph.archive = %s
                AND bpph.distroarchseries = das.id
                AND bpph.dateremoved IS NULL
                AND das.distroseries = ds.id
                AND ds.distribution = %s
                AND bpph.binarypackagerelease = bpf.binarypackagerelease
                AND bpf.libraryfile = lfa.id
                AND lfa.filename IN (%%s)
        """ % sqlvalues(self.archive, self.distroseries.distribution)
        # Inject the inner query.
        query %= inner_query

        store = Store.of(self)
        result_set = store.execute(query)
        known_filenames = [row[0] for row in result_set.get_all()]

        # Do any of the files to be uploaded already exist in the destination
        # archive?
        if len(known_filenames) > 0:
            filename_list = "\n\t%s".join(
                [filename for filename in known_filenames])
            raise QueueInconsistentStateError(
                'The following files are already published in %s:\n%s' % (
                    self.archive.displayname, filename_list))

    def setDone(self):
        """See `IPackageUpload`."""
        if self.status == PackageUploadStatus.DONE:
            raise QueueInconsistentStateError(
                'Queue item already done')
        self.status = PassthroughStatusValue(PackageUploadStatus.DONE)

    def setRejected(self):
        """See `IPackageUpload`."""
        if self.status == PackageUploadStatus.REJECTED:
            raise QueueInconsistentStateError(
                'Queue item already rejected')
        self.status = PassthroughStatusValue(PackageUploadStatus.REJECTED)

    def _closeBugs(self, changesfile_path, logger=None):
        """Close bugs for a just-accepted source.

        :param changesfile_path: path to the context changesfile.
        :param logger: optional context Logger object (used on DEBUG level);

        It does not close bugs for PPA sources.
        """
        if self.isPPA():
            debug(logger, "Not closing bugs for PPA source.")
            return

        debug(logger, "Closing bugs.")
        changesfile_object = open(changesfile_path, 'r')
        close_bugs_for_queue_item(
            self, changesfile_object=changesfile_object)
        changesfile_object.close()

    def _validateBuildsForSource(self, sourcepackagerelease, builds):
        """Check if the sourcepackagerelease generates at least one build.

        :raise NonBuildableSourceUploadError: when the uploaded source
            doesn't result in any builds in its targeted distroseries.
        """
        if len(builds) == 0 and self.isPPA():
            raise NonBuildableSourceUploadError(
                "Cannot build any of the architectures requested: %s" %
                sourcepackagerelease.architecturehintlist)

    def _giveKarma(self):
        """Assign karma as appropriate for an accepted upload."""
        # Give some karma to the uploader for source uploads only.
        if not bool(self.sources):
            return

        changed_by = self.sources[0].sourcepackagerelease.creator
        if self.signing_key is not None:
            uploader = self.signing_key.owner
        else:
            uploader = None

        if self.archive.is_ppa:
            main_karma_action = 'ppauploadaccepted'
        else:
            main_karma_action = 'distributionuploadaccepted'

        distribution = self.distroseries.distribution
        sourcepackagename = self.sources[
            0].sourcepackagerelease.sourcepackagename

        # The package creator always gets his karma.
        changed_by.assignKarma(
            main_karma_action, distribution=distribution,
            sourcepackagename=sourcepackagename)

        if self.archive.is_ppa:
            return

        # If a sponsor was involved, give him some too.
        if uploader is not None and changed_by != uploader:
            uploader.assignKarma(
                'sponsoruploadaccepted', distribution=distribution,
                sourcepackagename=sourcepackagename)

    def acceptFromUploader(self, changesfile_path, logger=None):
        """See `IPackageUpload`."""
        assert not self.is_delayed_copy, 'Cannot process delayed copies.'

        debug(logger, "Setting it to ACCEPTED")
        self.setAccepted()

        # If it is a pure-source upload we can further process it
        # in order to have a pending publishing record in place.
        # This change is based on discussions for bug #77853 and aims
        # to fix a deficiency on published file lookup system.
        if not self._isSingleSourceUpload():
            return

        debug(logger, "Creating PENDING publishing record.")
        [pub_source] = self.realiseUpload()
        pas_verify = BuildDaemonPackagesArchSpecific(
            config.builddmaster.root, self.distroseries)
        builds = pub_source.createMissingBuilds(
            pas_verify=pas_verify, logger=logger)
        self._validateBuildsForSource(pub_source.sourcepackagerelease, builds)
        self._closeBugs(changesfile_path, logger)
        self._giveKarma()

    def _acceptSyncFromQueue(self):
        """Accept a sync upload from the queue."""
        # Circular imports :(
        from lp.soyuz.model.packagecopyjob import PlainPackageCopyJob

        assert self.package_copy_job is not None, (
            "This method is for copy-job uploads only.")
        assert not self.is_delayed_copy, (
            "This method is not for delayed copies.")

        if self.status == PackageUploadStatus.REJECTED:
            raise QueueInconsistentStateError(
                "Can't resurrect rejected syncs")

        # Release the job hounds, Smithers.
        self.setAccepted()
        job = PlainPackageCopyJob.get(self.package_copy_job_id)
        job.resume()
        # The copy job will send emails as appropriate.  We don't
        # need to worry about closing bugs from syncs, although we
        # should probably give karma but that needs more work to
        # fix here.

    def _acceptNonSyncFromQueue(self, logger=None, dry_run=False):
        """Accept a "regular" upload from the queue.

        This is the normal case, for uploads that are not delayed and are not
        attached to package copy jobs.
        """
        assert self.package_copy_job is None, (
            "This method is not for copy-job uploads.")
        assert not self.is_delayed_copy, (
            "This method is not for delayed copies.")

        self.setAccepted()

        changes_file_object = StringIO.StringIO(self.changesfile.read())
        # We explicitly allow unsigned uploads here since the .changes file
        # is pulled from the librarian which are stripped of their
        # signature just before being stored.
        self.notify(
            logger=logger, dry_run=dry_run,
            changes_file_object=changes_file_object)
        self.syncUpdate()

        # If this is a single source upload we can create the
        # publishing records now so that the user doesn't have to
        # wait for a publisher cycle (which calls process-accepted
        # to do this).
        if self._isSingleSourceUpload():
            [pub_source] = self.realiseUpload()
            builds = pub_source.createMissingBuilds()
            self._validateBuildsForSource(
                pub_source.sourcepackagerelease, builds)

        # When accepting packages, we must also check the changes file
        # for bugs to close automatically.
        close_bugs_for_queue_item(self)

        # Give some karma!
        self._giveKarma()

    def acceptFromQueue(self, logger=None, dry_run=False):
        """See `IPackageUpload`."""
        assert not self.is_delayed_copy, 'Cannot process delayed copies.'

        if self.package_copy_job is None:
            self._acceptNonSyncFromQueue(logger, dry_run)
        else:
            self._acceptSyncFromQueue()

    def acceptFromCopy(self):
        """See `IPackageUpload`."""
        assert self.is_delayed_copy, 'Can only process delayed-copies.'
        assert self.sources.count() == 1, (
            'Source is mandatory for delayed copies.')
        self.setAccepted()

    def rejectFromQueue(self, logger=None, dry_run=False):
        """See `IPackageUpload`."""
        self.setRejected()
        if self.package_copy_job is not None:
            # Circular imports :(
            from lp.soyuz.model.packagecopyjob import PlainPackageCopyJob
            job = PlainPackageCopyJob.get(self.package_copy_job_id)
            # Do the state transition dance.
            job.queue()
            job.start()
            job.fail()
            # This possibly should be sending a rejection email but I
            # don't think we need them for sync rejections.
            return

        changes_file_object = StringIO.StringIO(self.changesfile.read())
        # We allow unsigned uploads since they come from the librarian,
        # which are now stored unsigned.
        self.notify(
            logger=logger, dry_run=dry_run,
            changes_file_object=changes_file_object)
        self.syncUpdate()

    @property
    def is_delayed_copy(self):
        """See `IPackageUpload`."""
        return self.changesfile is None and self.package_copy_job is None

    def _isSingleSourceUpload(self):
        """Return True if this upload contains only a single source."""
        return ((self.sources.count() == 1) and
                (not bool(self.builds)) and
                (not bool(self.customfiles)))

    # XXX cprov 2006-03-14: Following properties should be redesigned to
    # reduce the duplicated code.
    @cachedproperty
    def contains_source(self):
        """See `IPackageUpload`."""
        return self.sources

    @cachedproperty
    def contains_build(self):
        """See `IPackageUpload`."""
        return self.builds

    @cachedproperty
    def from_build(self):
        return bool(self.builds) or self.getSourceBuild()

    @cachedproperty
    def _customFormats(self):
        """Return the custom upload formats contained in this upload."""
        return [custom.customformat for custom in self.customfiles]

    @cachedproperty
    def contains_installer(self):
        """See `IPackageUpload`."""
        return (PackageUploadCustomFormat.DEBIAN_INSTALLER
                in self._customFormats)

    @cachedproperty
    def contains_translation(self):
        """See `IPackageUpload`."""
        return (PackageUploadCustomFormat.ROSETTA_TRANSLATIONS
                in self._customFormats)

    @cachedproperty
    def contains_upgrader(self):
        """See `IPackageUpload`."""
        return (PackageUploadCustomFormat.DIST_UPGRADER
                in self._customFormats)

    @cachedproperty
    def contains_ddtp(self):
        """See `IPackageUpload`."""
        return (PackageUploadCustomFormat.DDTP_TARBALL
                in self._customFormats)

    @property
    def package_name(self):
        """See `IPackageUpload`."""
        if self.package_copy_job_id is not None:
            return self.package_copy_job.package_name
        elif self.sourcepackagerelease is not None:
            return self.sourcepackagerelease.sourcepackagename.name
        else:
            return None

    @property
    def package_version(self):
        """See `IPackageUpload`."""
        if self.package_copy_job_id is not None:
            return self.package_copy_job.package_version
        elif self.sourcepackagerelease is not None:
            return self.sourcepackagerelease.version
        else:
            return None

    @property
    def component_name(self):
        """See `IPackageUpload`."""
        if self.package_copy_job_id is not None:
            return self.package_copy_job.component_name
        elif self.contains_source:
            return self.sourcepackagerelease.component.name
        else:
            return None

    @property
    def section_name(self):
        """See `IPackageUpload`."""
        if self.package_copy_job_id is not None:
            return self.package_copy_job.section_name
        elif self.contains_source:
            return self.sourcepackagerelease.section.name
        else:
            return None

    @cachedproperty
    def displayname(self):
        """See `IPackageUpload`."""
        names = []
        if self.contains_source or self.package_copy_job_id is not None:
            names.append(self.package_name)
        for queue_build in self.builds:
            names.append(queue_build.build.source_package_release.name)
        for queue_custom in self.customfiles:
            names.append(queue_custom.libraryfilealias.filename)
        # Make sure the list items have a whitespace separator so
        # that they can be wrapped in table cells in the UI.
        ret = ", ".join(names)
        if self.is_delayed_copy:
            ret += " (delayed)"
        return ret

    @cachedproperty
    def displayarchs(self):
        """See `IPackageUpload`"""
        archs = []
        if self.package_copy_job_id is not None:
            archs.append('sync')
        if self.contains_source:
            archs.append('source')
        for queue_build in self.builds:
            archs.append(queue_build.build.distro_arch_series.architecturetag)
        for queue_custom in self.customfiles:
            archs.append(queue_custom.customformat.title)
        return ", ".join(archs)

    @cachedproperty
    def displayversion(self):
        """See `IPackageUpload`"""
        package_version = self.package_version
        if package_version is not None:
            return package_version
        elif self.customfiles:
            return '-'
        else:
            return None

    @cachedproperty
    def sourcepackagerelease(self):
        """See `IPackageUpload`."""
        if self.contains_source:
            return self.sources[0].sourcepackagerelease
        elif self.contains_build:
            return self.builds[0].build.source_package_release
        else:
            return None

    def realiseUpload(self, logger=None):
        """See `IPackageUpload`."""
        # Circular imports.
        from lp.soyuz.scripts.packagecopier import update_files_privacy
        assert self.status == PackageUploadStatus.ACCEPTED, (
            "Can not publish a non-ACCEPTED queue record (%s)" % self.id)
        # Explode if something wrong like warty/RELEASE pass through
        # NascentUpload/UploadPolicies checks
        if not self.archive.allowUpdatesToReleasePocket():
            assert self.distroseries.canUploadToPocket(self.pocket), (
                "Not permitted to publish to the %s pocket in a "
                "series in the '%s' state." % (
                self.pocket.name, self.distroseries.status.name))

        publishing_records = []
        # In realising an upload we first load all the sources into
        # the publishing tables, then the binaries, then we attempt
        # to publish the custom objects.
        for queue_source in self.sources:
            queue_source.verifyBeforePublish()
            publishing_records.append(queue_source.publish(logger))
        for queue_build in self.builds:
            publishing_records.extend(queue_build.publish(logger))
        for customfile in self.customfiles:
            try:
                customfile.publish(logger)
            except CustomUploadError, e:
                if logger is not None:
                    logger.error("Queue item ignored: %s" % e)
                    return []

        # Adjust component and file privacy of delayed_copies.
        if self.is_delayed_copy:
            for pub_record in publishing_records:
                pub_record.overrideFromAncestry()

                # Grab the .changes file of the original source package while
                # it's available.
                changes_file = None
                if ISourcePackagePublishingHistory.providedBy(pub_record):
                    release = pub_record.sourcepackagerelease
                    changes_file = release.package_upload.changesfile

                for new_file in update_files_privacy(pub_record):
                    debug(logger,
                          "Re-uploaded %s to librarian" % new_file.filename)
                for custom_file in self.customfiles:
                    update_files_privacy(custom_file)
                    debug(logger,
                          "Re-uploaded custom file %s to librarian" %
                          custom_file.libraryfilealias.filename)
                if ISourcePackagePublishingHistory.providedBy(pub_record):
                    pas_verify = BuildDaemonPackagesArchSpecific(
                        config.builddmaster.root, self.distroseries)
                    pub_record.createMissingBuilds(
                        pas_verify=pas_verify, logger=logger)

                if changes_file is not None:
                    debug(
                        logger,
                        "sending email to %s" % self.distroseries.changeslist)
                    changes_file_object = StringIO.StringIO(
                        changes_file.read())
                    self.notify(
                        changes_file_object=changes_file_object,
                        logger=logger)
                    self.syncUpdate()

        self.setDone()

        return publishing_records

    def addSource(self, spr):
        """See `IPackageUpload`."""
        return PackageUploadSource(
            packageupload=self,
            sourcepackagerelease=spr.id)

    def addBuild(self, build):
        """See `IPackageUpload`."""
        return PackageUploadBuild(
            packageupload=self,
            build=build.id)

    def addCustom(self, library_file, custom_type):
        """See `IPackageUpload`."""
        return PackageUploadCustom(
            packageupload=self,
            libraryfilealias=library_file.id,
            customformat=custom_type)

    def isPPA(self):
        """See `IPackageUpload`."""
        return self.archive.is_ppa

    def _getChangesDict(self, changes_file_object=None):
        """Return a dictionary with changes file tags in it."""
        if changes_file_object is None:
            changes_file_object = self.changesfile
        changes_content = changes_file_object.read()

        # Rewind the file so that the next read starts at offset zero. Please
        # note that a LibraryFileAlias does not support seek operations.
        if hasattr(changes_file_object, "seek"):
            changes_file_object.seek(0)

        changes = parse_tagfile_content(changes_content)

        # Leaving the PGP signature on a package uploaded
        # leaves the possibility of someone hijacking the notification
        # and uploading to any archive as the signer.
        return changes, strip_pgp_signature(changes_content).splitlines(True)

    def notify(self, summary_text=None, changes_file_object=None,
               logger=None, dry_run=False):
        """See `IPackageUpload`."""
        status_action = {
            PackageUploadStatus.NEW: 'new',
            PackageUploadStatus.UNAPPROVED: 'unapproved',
            PackageUploadStatus.REJECTED: 'rejected',
            PackageUploadStatus.ACCEPTED: 'accepted',
            PackageUploadStatus.DONE: 'accepted',
            }
        changes, changes_lines = self._getChangesDict(changes_file_object)
        if changes_file_object is not None:
            changesfile_content = changes_file_object.read()
        else:
            changesfile_content = 'No changes file content available.'
        if self.signing_key is not None:
            signer = self.signing_key.owner
        else:
            signer = None
        notify(
            signer, self.sourcepackagerelease, self.builds, self.customfiles,
            self.archive, self.distroseries, self.pocket, summary_text,
            changes, changesfile_content, changes_file_object,
            status_action[self.status], dry_run, logger)

    def _isPersonUploader(self, person):
        """Return True if person is an uploader to the package's distro."""
        debug(self.logger, "Attempting to decide if %s is an uploader." % (
            person.displayname))
        uploader = person.isUploader(self.distroseries.distribution)
        debug(self.logger, "Decision: %s" % uploader)
        return uploader

    @property
    def components(self):
        """See `IPackageUpload`."""
        existing_components = set()
        if self.contains_source:
            existing_components.add(self.sourcepackagerelease.component)
        else:
            # For builds we need to iterate through all its binaries
            # and collect each component.
            for build in self.builds:
                for binary in build.build.binarypackages:
                    existing_components.add(binary.component)
        return existing_components

<<<<<<< HEAD
    def _overrideSyncSource(self, new_component, new_section,
                            allowed_components):
        """Override source on the upload's `PackageCopyJob`, if any."""
        if self.package_copy_job is None:
            return False

        copy_job = getUtility(IPackageCopyJobSource).wrap(
            self.package_copy_job)
        allowed_component_names = [
            component.name for component in allowed_components]
        if copy_job.component_name not in allowed_component_names:
            raise QueueInconsistentStateError(
                "No rights to override from %s to %s" % (
                    copy_job.component_name, new_component.name))
        copy_job.addSourceOverride(SourceOverride(
            copy_job.package_name, new_component, new_section))
=======
    @cachedproperty
    def concrete_package_copy_job(self):
        """See `IPackageUpload`."""
        return getUtility(IPackageCopyJobSource).wrap(self.package_copy_job)

    def overrideSource(self, new_component, new_section, allowed_components):
        """See `IPackageUpload`."""
        if new_component is None and new_section is None:
            # Nothing needs overriding, bail out.
            return False

        if self.package_copy_job is not None:
            self.concrete_package_copy_job.addSourceOverride(SourceOverride(
                self.package_name, new_component, new_section))
            return True
>>>>>>> daad6b2d

        return True

    def _overrideNonSyncSource(self, new_component, new_section,
                               allowed_components):
        """Override sources on a source upload."""
        made_changes = False
        for source in self.sources:
            old_component = source.sourcepackagerelease.component
            if old_component not in allowed_components:
                # The old component is not in the list of allowed components
                # to override.
                raise QueueInconsistentStateError(
                    "No rights to override from %s to %s" % (
                        old_component.name, new_component.name))
            source.sourcepackagerelease.override(
                component=new_component, section=new_section)
            made_changes = True

        # We override our own archive too, as it is used to create
        # the SPPH during publish().
        self.archive = self.distroseries.distribution.getArchiveByComponent(
            new_component.name)

        return made_changes

    def overrideSource(self, new_component, new_section, allowed_components):
        """See `IPackageUpload`."""
        if new_component is None and new_section is None:
            # Nothing needs overriding, bail out.
            return False

        if new_component not in allowed_components:
            raise QueueInconsistentStateError(
                "No rights to override to %s" % new_component.name)

        return (
            self._overrideSyncSource(
                new_component, new_section, allowed_components) or
            self._overrideNonSyncSource(
                new_component, new_section, allowed_components))

    def overrideBinaries(self, new_component, new_section, new_priority,
                         allowed_components):
        """See `IPackageUpload`."""
        if not self.contains_build:
            return False

        if (new_component is None and new_section is None and
            new_priority is None):
            # Nothing needs overriding, bail out.
            return False

        for build in self.builds:
            for binarypackage in build.build.binarypackages:
                if (new_component not in allowed_components or
                    binarypackage.component not in allowed_components):
                    # The old or the new component is not in the list of
                    # allowed components to override.
                    raise QueueInconsistentStateError(
                        "No rights to override from %s to %s" % (
                            binarypackage.component.name,
                            new_component.name))
                binarypackage.override(
                    component=new_component,
                    section=new_section,
                    priority=new_priority)

        return bool(self.builds)


class PackageUploadBuild(SQLBase):
    """A Queue item's related builds."""
    implements(IPackageUploadBuild)

    _defaultOrder = ['id']

    packageupload = ForeignKey(
        dbName='packageupload',
        foreignKey='PackageUpload')

    build = ForeignKey(dbName='build', foreignKey='BinaryPackageBuild')

    def checkComponentAndSection(self):
        """See `IPackageUploadBuild`."""
        distroseries = self.packageupload.distroseries
        is_ppa = self.packageupload.archive.is_ppa
        is_delayed_copy = self.packageupload.is_delayed_copy

        for binary in self.build.binarypackages:
            component = binary.component

            if is_delayed_copy:
                # For a delayed copy the component will not yet have
                # had the chance to be overridden, so we'll check the value
                # that will be overridden by querying the ancestor in
                # the destination archive - if one is available.
                binary_name = binary.name
                ancestry = getUtility(IPublishingSet).getNearestAncestor(
                    package_name=binary_name,
                    archive=self.packageupload.archive,
                    distroseries=self.packageupload.distroseries, binary=True)

                if ancestry is not None:
                    component = ancestry.component

            if (not is_ppa and component not in
                distroseries.upload_components):
                # Only complain about non-PPA uploads.
                raise QueueBuildAcceptError(
                    'Component "%s" is not allowed in %s'
                    % (binary.component.name, distroseries.name))
            # At this point (uploads are already processed) sections are
            # guaranteed to exist in the DB. We don't care if sections are
            # not official.
            pass

    def publish(self, logger=None):
        """See `IPackageUploadBuild`."""
        # Determine the build's architecturetag
        build_archtag = self.build.distro_arch_series.architecturetag
        distroseries = self.packageupload.distroseries
        debug(logger, "Publishing build to %s/%s/%s" % (
            distroseries.distribution.name, distroseries.name,
            build_archtag))

        # First up, publish everything in this build into that dar.
        published_binaries = []
        for binary in self.build.binarypackages:
            debug(
                logger, "... %s/%s (Arch %s)" % (
                binary.binarypackagename.name,
                binary.version,
                'Specific' if binary.architecturespecific else 'Independent',
                ))
            published_binaries.extend(
                getUtility(IPublishingSet).publishBinary(
                    archive=self.packageupload.archive,
                    binarypackagerelease=binary,
                    distroseries=distroseries,
                    component=binary.component,
                    section=binary.section,
                    priority=binary.priority,
                    pocket=self.packageupload.pocket))
        return published_binaries


class PackageUploadSource(SQLBase):
    """A Queue item's related sourcepackagereleases."""

    implements(IPackageUploadSource)

    _defaultOrder = ['id']

    packageupload = ForeignKey(
        dbName='packageupload',
        foreignKey='PackageUpload')

    sourcepackagerelease = ForeignKey(
        dbName='sourcepackagerelease',
        foreignKey='SourcePackageRelease')

    def getSourceAncestry(self):
        """See `IPackageUploadSource`."""
        primary_archive = self.packageupload.distroseries.main_archive
        release_pocket = PackagePublishingPocket.RELEASE
        current_distroseries = self.packageupload.distroseries
        ancestry_locations = [
            (self.packageupload.archive, current_distroseries,
             self.packageupload.pocket),
            (primary_archive, current_distroseries, release_pocket),
            (primary_archive, None, release_pocket),
            ]

        ancestry = None
        for archive, distroseries, pocket in ancestry_locations:
            ancestries = archive.getPublishedSources(
                name=self.sourcepackagerelease.name,
                distroseries=distroseries, pocket=pocket,
                exact_match=True)
            try:
                ancestry = ancestries[0]
            except IndexError:
                continue
            break
        return ancestry

    def verifyBeforeAccept(self):
        """See `IPackageUploadSource`."""
        # Check for duplicate source version across all distroseries.
        conflict = getUtility(IPackageUploadSet).findSourceUpload(
            self.sourcepackagerelease.name,
            self.sourcepackagerelease.version,
            self.packageupload.archive,
            self.packageupload.distroseries.distribution)

        if conflict is not None:
            raise QueueInconsistentStateError(
                "The source %s is already accepted in %s/%s and you "
                "cannot upload the same version within the same "
                "distribution. You have to modify the source version "
                "and re-upload." % (
                    self.sourcepackagerelease.title,
                    conflict.distroseries.distribution.name,
                    conflict.distroseries.name))

    def verifyBeforePublish(self):
        """See `IPackageUploadSource`."""
        distribution = self.packageupload.distroseries.distribution
        # Check for duplicate filenames currently present in the archive.
        for source_file in self.sourcepackagerelease.files:
            try:
                published_file = distribution.getFileByName(
                    source_file.libraryfile.filename, binary=False,
                    archive=self.packageupload.archive)
            except NotFoundError:
                # NEW files are *OK*.
                continue

            filename = source_file.libraryfile.filename
            proposed_sha1 = source_file.libraryfile.content.sha1
            published_sha1 = published_file.content.sha1

            # Multiple orig(s) with the same content are fine.
            if source_file.is_orig:
                if proposed_sha1 == published_sha1:
                    continue
                raise QueueInconsistentStateError(
                    '%s is already published in archive for %s with a '
                    'different SHA1 hash (%s != %s)' % (
                    filename, self.packageupload.distroseries.name,
                    proposed_sha1, published_sha1))

            # Any dsc(s), targz(s) and diff(s) already present
            # are a very big problem.
            raise QueueInconsistentStateError(
                '%s is already published in archive for %s' % (
                filename, self.packageupload.distroseries.name))

    def checkComponentAndSection(self):
        """See `IPackageUploadSource`."""
        distroseries = self.packageupload.distroseries
        component = self.sourcepackagerelease.component

        if self.packageupload.is_delayed_copy:
            # For a delayed copy the component will not yet have
            # had the chance to be overridden, so we'll check the value
            # that will be overridden by querying the ancestor in
            # the destination archive - if one is available.
            source_name = self.sourcepackagerelease.name
            ancestry = getUtility(IPublishingSet).getNearestAncestor(
                package_name=source_name,
                archive=self.packageupload.archive,
                distroseries=self.packageupload.distroseries)

            if ancestry is not None:
                component = ancestry.component

        if (not self.packageupload.archive.is_ppa and
            component not in distroseries.upload_components):
            # Only complain about non-PPA uploads.
            raise QueueSourceAcceptError(
                'Component "%s" is not allowed in %s' % (component.name,
                                                         distroseries.name))

        # At this point (uploads are already processed) sections are
        # guaranteed to exist in the DB. We don't care if sections are
        # not official.
        pass

    def publish(self, logger=None):
        """See `IPackageUploadSource`."""
        # Publish myself in the distroseries pointed at by my queue item.
        debug(logger, "Publishing source %s/%s to %s/%s in the %s archive" % (
            self.sourcepackagerelease.name,
            self.sourcepackagerelease.version,
            self.packageupload.distroseries.distribution.name,
            self.packageupload.distroseries.name,
            self.packageupload.archive.name))

        return getUtility(IPublishingSet).newSourcePublication(
            archive=self.packageupload.archive,
            sourcepackagerelease=self.sourcepackagerelease,
            distroseries=self.packageupload.distroseries,
            component=self.sourcepackagerelease.component,
            section=self.sourcepackagerelease.section,
            pocket=self.packageupload.pocket)


class PackageUploadCustom(SQLBase):
    """A Queue item's related custom format uploads."""
    implements(IPackageUploadCustom)

    _defaultOrder = ['id']

    packageupload = ForeignKey(
        dbName='packageupload',
        foreignKey='PackageUpload')

    customformat = EnumCol(dbName='customformat', unique=False,
                           notNull=True, schema=PackageUploadCustomFormat)

    libraryfilealias = ForeignKey(dbName='libraryfilealias',
                                  foreignKey="LibraryFileAlias",
                                  notNull=True)

    def publish(self, logger=None):
        """See `IPackageUploadCustom`."""
        # This is a marker as per the comment in dbschema.py.
        ##CUSTOMFORMAT##
        # Essentially, if you alter anything to do with what custom formats
        # are, what their tags are, or anything along those lines, you should
        # grep for the marker in the source tree and fix it up in every place
        # so marked.
        debug(logger, "Publishing custom %s to %s/%s" % (
            self.packageupload.displayname,
            self.packageupload.distroseries.distribution.name,
            self.packageupload.distroseries.name))

        self.publisher_dispatch[self.customformat](self, logger)

    def temp_filename(self):
        """See `IPackageUploadCustom`."""
        temp_dir = tempfile.mkdtemp()
        temp_file_name = os.path.join(
            temp_dir, self.libraryfilealias.filename)
        temp_file = file(temp_file_name, "wb")
        self.libraryfilealias.open()
        copy_and_close(self.libraryfilealias, temp_file)
        return temp_file_name

    def _publishCustom(self, action_method):
        """Publish custom formats.

        Publish Either an installer, an upgrader or a ddtp upload using the
        supplied action method.
        """
        temp_filename = self.temp_filename()
        suite = self.packageupload.distroseries.getSuite(
            self.packageupload.pocket)
        try:
            # See the XXX near the import for getPubConfig.
            archive_config = getPubConfig(self.packageupload.archive)
            action_method(
                archive_config.archiveroot, temp_filename, suite)
        finally:
            shutil.rmtree(os.path.dirname(temp_filename))

    def publishDebianInstaller(self, logger=None):
        """See `IPackageUploadCustom`."""
        # XXX cprov 2005-03-03: We need to use the Zope Component Lookup
        # to instantiate the object in question and avoid circular imports
        from lp.archivepublisher.debian_installer import (
            process_debian_installer)

        self._publishCustom(process_debian_installer)

    def publishDistUpgrader(self, logger=None):
        """See `IPackageUploadCustom`."""
        # XXX cprov 2005-03-03: We need to use the Zope Component Lookup
        # to instantiate the object in question and avoid circular imports
        from lp.archivepublisher.dist_upgrader import (
            process_dist_upgrader)

        self._publishCustom(process_dist_upgrader)

    def publishDdtpTarball(self, logger=None):
        """See `IPackageUploadCustom`."""
        # XXX cprov 2005-03-03: We need to use the Zope Component Lookup
        # to instantiate the object in question and avoid circular imports
        from lp.archivepublisher.ddtp_tarball import (
            process_ddtp_tarball)

        self._publishCustom(process_ddtp_tarball)

    def publishRosettaTranslations(self, logger=None):
        """See `IPackageUploadCustom`."""
        sourcepackagerelease = self.packageupload.sourcepackagerelease

        # Ignore translations not with main distribution purposes.
        if self.packageupload.archive.purpose not in MAIN_ARCHIVE_PURPOSES:
            debug(logger,
                  "Skipping translations since its purpose is not "
                  "in MAIN_ARCHIVE_PURPOSES.")
            return

        valid_pockets = (
            PackagePublishingPocket.RELEASE, PackagePublishingPocket.SECURITY,
            PackagePublishingPocket.UPDATES, PackagePublishingPocket.PROPOSED)
        valid_component_names = ('main', 'restricted')
        if (self.packageupload.pocket not in valid_pockets or
            sourcepackagerelease.component.name not in valid_component_names):
            # XXX: CarlosPerelloMarin 2006-02-16 bug=31665:
            # This should be implemented using a more general rule to accept
            # different policies depending on the distribution.
            # Ubuntu's MOTU told us that they are not able to handle
            # translations like we do in main. We are going to import only
            # packages in main.
            return

        # Set the importer to package creator.
        importer = sourcepackagerelease.creator

        # Attach the translation tarball. It's always published.
        try:
            sourcepackagerelease.attachTranslationFiles(
                self.libraryfilealias, True, importer=importer)
        except DownloadFailed:
            if logger is not None:
                debug(logger, "Unable to fetch %s to import it into Rosetta" %
                    self.libraryfilealias.http_url)

    def publishStaticTranslations(self, logger=None):
        """See `IPackageUploadCustom`."""
        # Static translations are not published.  Currently, they're
        # only exposed via webservice methods so that third parties can
        # retrieve them from the librarian.
        debug(logger, "Skipping publishing of static translations.")
        return

    def publishMetaData(self, logger=None):
        """See `IPackageUploadCustom`."""
        # In the future this could use the existing custom upload file
        # processing which deals with versioning, etc., but that's too
        # complicated for our needs right now.  Also, the existing code
        # assumes that everything is a tarball and tries to unpack it.

        archive = self.packageupload.archive
        # See the XXX near the import for getPubConfig.
        archive_config = getPubConfig(archive)
        dest_file = os.path.join(
            archive_config.metaroot, self.libraryfilealias.filename)
        if not os.path.isdir(archive_config.metaroot):
            os.makedirs(archive_config.metaroot, 0755)

        # At this point we now have a directory of the format:
        # <person_name>/meta/<ppa_name>
        # We're ready to copy the file out of the librarian into it.

        file_obj = file(dest_file, "wb")
        self.libraryfilealias.open()
        copy_and_close(self.libraryfilealias, file_obj)

    publisher_dispatch = {
        PackageUploadCustomFormat.DEBIAN_INSTALLER: publishDebianInstaller,
        PackageUploadCustomFormat.ROSETTA_TRANSLATIONS:
            publishRosettaTranslations,
        PackageUploadCustomFormat.DIST_UPGRADER: publishDistUpgrader,
        PackageUploadCustomFormat.DDTP_TARBALL: publishDdtpTarball,
        PackageUploadCustomFormat.STATIC_TRANSLATIONS:
            publishStaticTranslations,
        PackageUploadCustomFormat.META_DATA: publishMetaData,
        }

    # publisher_dispatch must have an entry for each value of
    # PackageUploadCustomFormat.
    assert len(publisher_dispatch) == len(PackageUploadCustomFormat)


class PackageUploadSet:
    """See `IPackageUploadSet`"""
    implements(IPackageUploadSet)

    def __iter__(self):
        """See `IPackageUploadSet`."""
        return iter(PackageUpload.select())

    def __getitem__(self, queue_id):
        """See `IPackageUploadSet`."""
        try:
            return PackageUpload.get(queue_id)
        except SQLObjectNotFound:
            raise NotFoundError(queue_id)

    def get(self, queue_id):
        """See `IPackageUploadSet`."""
        try:
            return PackageUpload.get(queue_id)
        except SQLObjectNotFound:
            raise NotFoundError(queue_id)

    def createDelayedCopy(self, archive, distroseries, pocket,
                          signing_key):
        """See `IPackageUploadSet`."""
        return PackageUpload(
            archive=archive, distroseries=distroseries, pocket=pocket,
            status=PackageUploadStatus.NEW, signing_key=signing_key)

    def findSourceUpload(self, name, version, archive, distribution):
        """See `IPackageUploadSet`."""
        # Avoiding circular imports.
        from lp.registry.model.distroseries import DistroSeries
        from lp.soyuz.model.sourcepackagerelease import SourcePackageRelease

        store = IMasterStore(PackageUpload)
        origin = (
            PackageUpload,
            Join(DistroSeries,
                 DistroSeries.id == PackageUpload.distroseriesID),
            Join(PackageUploadSource,
                 PackageUploadSource.packageuploadID == PackageUpload.id),
            Join(SourcePackageRelease,
                 SourcePackageRelease.id ==
                     PackageUploadSource.sourcepackagereleaseID),
            Join(SourcePackageName,
                 SourcePackageName.id ==
                     SourcePackageRelease.sourcepackagenameID),
            )

        approved_status = (
            PackageUploadStatus.ACCEPTED,
            PackageUploadStatus.DONE,
            )
        conflicts = store.using(*origin).find(
            PackageUpload,
            PackageUpload.status.is_in(approved_status),
            PackageUpload.archive == archive,
            DistroSeries.distribution == distribution,
            SourcePackageRelease.version == version,
            SourcePackageName.name == name)

        return conflicts.one()

    def count(self, status=None, distroseries=None, pocket=None):
        """See `IPackageUploadSet`."""
        clauses = []
        if status:
            clauses.append("status=%s" % sqlvalues(status))

        if distroseries:
            clauses.append("distroseries=%s" % sqlvalues(distroseries))

        if pocket:
            clauses.append("pocket=%s" % sqlvalues(pocket))

        query = " AND ".join(clauses)
        return PackageUpload.select(query).count()

    def getAll(self, distroseries, created_since_date=None, status=None,
               archive=None, pocket=None, custom_type=None, name=None,
               version=None, exact_match=False):
        """See `IPackageUploadSet`."""
        # Avoid circular imports.
        from lp.soyuz.model.packagecopyjob import PackageCopyJob
        from lp.soyuz.model.sourcepackagerelease import SourcePackageRelease

        store = Store.of(distroseries)

        def dbitem_tuple(item_or_list):
            if not isinstance(item_or_list, list):
                return (item_or_list,)
            else:
                return tuple(item_or_list)

        # Collect the joins here, table first.  Don't worry about
        # duplicates; we filter out repetitions at the end.
        joins = [PackageUpload]

        # Collection "WHERE" conditions here.
        conditions = []

        if created_since_date is not None:
            conditions.append(PackageUpload.date_created > created_since_date)

        if status is not None:
            status = dbitem_tuple(status)
            conditions.append(PackageUpload.status.is_in(status))

        archives = distroseries.distribution.getArchiveIDList(archive)
        conditions.append(PackageUpload.archiveID.is_in(archives))

        if pocket is not None:
            pocket = dbitem_tuple(pocket)
            conditions.append(PackageUpload.pocket.is_in(pocket))

        if custom_type is not None:
            custom_type = dbitem_tuple(custom_type)
            joins.append(Join(PackageUploadCustom, And(
                PackageUpload.id == PackageUploadCustom.packageuploadID,
                PackageUploadCustom.customformat.is_in(custom_type))))

        match_column = get_string_matcher(exact_match)

        package_copy_job_join = LeftJoin(
            PackageCopyJob,
            PackageCopyJob.id == PackageUpload.package_copy_job_id)
        source_join = LeftJoin(
            PackageUploadSource,
            PackageUploadSource.packageuploadID == PackageUpload.id)
        spr_join = LeftJoin(
            SourcePackageRelease,
            SourcePackageRelease.id ==
                PackageUploadSource.sourcepackagereleaseID)
        bpr_join = LeftJoin(
            BinaryPackageRelease,
            BinaryPackageRelease.buildID == PackageUploadBuild.buildID)
        build_join = LeftJoin(
            PackageUploadBuild,
            PackageUploadBuild.packageuploadID == PackageUpload.id)

        if name is not None and name != '':
            spn_join = LeftJoin(
                SourcePackageName,
                match_column(SourcePackageName.name, name))
            bpn_join = LeftJoin(
                BinaryPackageName,
                match_column(BinaryPackageName.name, name))
            custom_join = LeftJoin(
                PackageUploadCustom,
                PackageUploadCustom.packageuploadID == PackageUpload.id)
            file_join = LeftJoin(
                LibraryFileAlias, And(
                    LibraryFileAlias.id ==
                        PackageUploadCustom.libraryfilealiasID))

            joins += [
                package_copy_job_join,
                spn_join,
                source_join,
                spr_join,
                bpn_join,
                build_join,
                bpr_join,
                custom_join,
                file_join,
                ]

            # One of these attached items must have a matching name.
            conditions.append(Or(
                match_column(PackageCopyJob.package_name, name),
                SourcePackageRelease.sourcepackagenameID ==
                    SourcePackageName.id,
                BinaryPackageRelease.binarypackagenameID ==
                    BinaryPackageName.id,
                match_column(LibraryFileAlias.filename, name)))

        if version is not None and version != '':
            joins += [
                source_join,
                spr_join,
                build_join,
                bpr_join,
                ]

            # One of these attached items must have a matching version.
            conditions.append(Or(
                match_column(SourcePackageRelease.version, version),
                match_column(BinaryPackageRelease.version, version),
                ))

        query = store.using(*strip_duplicates(joins)).find(
            PackageUpload,
            PackageUpload.distroseries == distroseries,
            *conditions)
        query = query.order_by(Desc(PackageUpload.id))
        return query.config(distinct=True)

    def getBuildByBuildIDs(self, build_ids):
        """See `IPackageUploadSet`."""
        if build_ids is None or len(build_ids) == 0:
            return []
        return PackageUploadBuild.select("""
            PackageUploadBuild.build IN %s
            """ % sqlvalues(build_ids))

    def getSourceBySourcePackageReleaseIDs(self, spr_ids):
        """See `IPackageUploadSet`."""
        if spr_ids is None or len(spr_ids) == 0:
            return []
        return PackageUploadSource.select("""
            PackageUploadSource.sourcepackagerelease IN %s
            """ % sqlvalues(spr_ids))

    def getByPackageCopyJobIDs(self, pcj_ids):
        """See `IPackageUploadSet`."""
        if pcj_ids is None or len(pcj_ids) == 0:
            return EmptyResultSet()

        return IStore(PackageUpload).find(
            PackageUpload,
            PackageUpload.package_copy_job_id.is_in(pcj_ids))<|MERGE_RESOLUTION|>--- conflicted
+++ resolved
@@ -65,7 +65,6 @@
 from lp.registry.model.sourcepackagename import SourcePackageName
 from lp.services.mail.signedmessage import strip_pgp_signature
 from lp.services.propertycache import cachedproperty
-from lp.soyuz.adapters.overrides import SourceOverride
 from lp.soyuz.adapters.notification import notify
 from lp.soyuz.adapters.overrides import SourceOverride
 from lp.soyuz.enums import (
@@ -879,15 +878,18 @@
                     existing_components.add(binary.component)
         return existing_components
 
-<<<<<<< HEAD
+    @cachedproperty
+    def concrete_package_copy_job(self):
+        """See `IPackageUpload`."""
+        return getUtility(IPackageCopyJobSource).wrap(self.package_copy_job)
+
     def _overrideSyncSource(self, new_component, new_section,
                             allowed_components):
         """Override source on the upload's `PackageCopyJob`, if any."""
         if self.package_copy_job is None:
             return False
 
-        copy_job = getUtility(IPackageCopyJobSource).wrap(
-            self.package_copy_job)
+        copy_job = self.concrete_package_copy_job
         allowed_component_names = [
             component.name for component in allowed_components]
         if copy_job.component_name not in allowed_component_names:
@@ -896,23 +898,6 @@
                     copy_job.component_name, new_component.name))
         copy_job.addSourceOverride(SourceOverride(
             copy_job.package_name, new_component, new_section))
-=======
-    @cachedproperty
-    def concrete_package_copy_job(self):
-        """See `IPackageUpload`."""
-        return getUtility(IPackageCopyJobSource).wrap(self.package_copy_job)
-
-    def overrideSource(self, new_component, new_section, allowed_components):
-        """See `IPackageUpload`."""
-        if new_component is None and new_section is None:
-            # Nothing needs overriding, bail out.
-            return False
-
-        if self.package_copy_job is not None:
-            self.concrete_package_copy_job.addSourceOverride(SourceOverride(
-                self.package_name, new_component, new_section))
-            return True
->>>>>>> daad6b2d
 
         return True
 
@@ -920,6 +905,7 @@
                                allowed_components):
         """Override sources on a source upload."""
         made_changes = False
+
         for source in self.sources:
             old_component = source.sourcepackagerelease.component
             if old_component not in allowed_components:
