# Copyright 2010 Canonical Ltd.  This software is licensed under the
# GNU Affero General Public License version 3 (see the file LICENSE).

"""Implementation code for source package builds."""

__metaclass__ = type
__all__ = [
    'SourcePackageRecipeBuild',
    ]

import datetime

from canonical.database.constants import UTC_NOW
from canonical.database.datetimecol import UtcDateTimeCol
from canonical.database.enumcol import EnumCol
from canonical.launchpad.interfaces.lpstorm import IMasterStore

from storm.locals import Int, Reference, Storm, TimeDelta
from storm.store import Store

from zope.component import getUtility
from zope.interface import classProvides, implements

<<<<<<< HEAD
=======
from lp.buildmaster.interfaces.buildfarmjob import BuildFarmJobType
>>>>>>> 326205f3
from lp.buildmaster.model.buildbase import BuildBase
from lp.buildmaster.model.buildfarmjob import BuildFarmJob
from lp.registry.interfaces.pocket import PackagePublishingPocket
from lp.services.job.model.job import Job
from lp.soyuz.adapters.archivedependencies import (
    default_component_dependency_name,)
from lp.soyuz.interfaces.build import BuildStatus
from lp.soyuz.interfaces.component import IComponentSet
from lp.soyuz.interfaces.sourcepackagerecipebuild import (
    ISourcePackageRecipeBuildJob, ISourcePackageRecipeBuildJobSource,
    ISourcePackageRecipeBuild, ISourcePackageRecipeBuildSource)
from lp.soyuz.model.buildqueue import BuildQueue


class SourcePackageRecipeBuild(BuildBase, Storm):
<<<<<<< HEAD

=======
>>>>>>> 326205f3
    __storm_table__ = 'SourcePackageRecipeBuild'

    policy_name = 'recipe'

    implements(ISourcePackageRecipeBuild)
    classProvides(ISourcePackageRecipeBuildSource)

    build_farm_job_type = BuildFarmJobType.RECIPEBRANCHBUILD

    id = Int(primary=True)

    is_private = False

    archive_id = Int(name='archive', allow_none=False)
    archive = Reference(archive_id, 'Archive.id')

    buildduration = TimeDelta(name='build_duration', default=None)

    builder_id = Int(name='builder', allow_none=True)
    builder = Reference(builder_id, 'Builder.id')

    buildlog_id = Int(name='build_log', allow_none=True)
    buildlog = Reference(buildlog_id, 'LibraryFileAlias.id')

    buildstate = EnumCol(
        dbName='build_state', notNull=True, schema=BuildStatus)

    @property
    def current_component(self):
        return getUtility(IComponentSet)[default_component_dependency_name]

    datecreated = UtcDateTimeCol(notNull=True, dbName='date_created')
    datebuilt = UtcDateTimeCol(notNull=False, dbName='date_built')
    date_first_dispatched = UtcDateTimeCol(notNull=False)

    distroseries_id = Int(name='distroseries', allow_none=True)
    distroseries = Reference(distroseries_id, 'DistroSeries.id')

    # XXX wgrant 2010-01-15 bug=507751: Need a DB field for this.
    dependencies = None

    sourcepackagename_id = Int(name='sourcepackagename', allow_none=True)
    sourcepackagename = Reference(
        sourcepackagename_id, 'SourcePackageName.id')

    @property
    def distribution(self):
        """See `IBuildBase`."""
        return self.distroseries.distribution

    @property
    def pocket(self):
        # JRV 2010-01-15: The database table really should have a pocket
        # column, although this is not a big problem at the moment as recipe
        # builds only happen for PPA's (so far). (bug 507307)
        return PackagePublishingPocket.RELEASE

    recipe_id = Int(name='recipe', allow_none=False)
    recipe = Reference(recipe_id, 'SourcePackageRecipe.id')

    requester_id = Int(name='requester', allow_none=False)
    requester = Reference(requester_id, 'Person.id')

    @property
    def buildqueue_record(self):
        """See `IBuildBase`."""
        store = Store.of(self)
        results = store.find(
            BuildQueue,
            SourcePackageRecipeBuildJob.job == BuildQueue.jobID,
            SourcePackageRecipeBuildJob.build == self.id)
        return results.one()

    def __init__(self, distroseries, sourcepackagename, recipe, requester,
                 archive, date_created=None, date_first_dispatched=None,
                 date_built=None, builder=None,
                 build_state=BuildStatus.NEEDSBUILD, build_log=None,
                 build_duration=None):
        """Construct a SourcePackageRecipeBuild."""
        super(SourcePackageRecipeBuild, self).__init__()
        self.archive = archive
        self.buildduration = build_duration
        self.buildlog = build_log
        self.builder = builder
        self.buildstate = build_state
        self.datebuilt = date_built
        self.datecreated = date_created
        self.date_first_dispatched = date_first_dispatched
        self.distroseries = distroseries
        self.recipe = recipe
        self.requester = requester
        self.sourcepackagename = sourcepackagename

    @classmethod
    def new(cls, sourcepackage, recipe, requester, archive,
            date_created=None):
        """See `ISourcePackageRecipeBuildSource`."""
        store = IMasterStore(SourcePackageRecipeBuild)
        if date_created is None:
            date_created = UTC_NOW
        spbuild = cls(
            sourcepackage.distroseries,
            sourcepackage.sourcepackagename,
            recipe,
            requester,
            archive,
            date_created=date_created)
        store.add(spbuild)
        return spbuild

    @classmethod
    def getById(cls, build_id):
        """See `ISourcePackageRecipeBuildSource`."""
        store = IMasterStore(SourcePackageRecipeBuild)
        return store.find(cls, cls.id == build_id).one()

    def makeJob(self):
        """See `ISourcePackageRecipeBuildJob`."""
        store = Store.of(self)
        job = Job()
        store.add(job)
        specific_job = getUtility(
            ISourcePackageRecipeBuildJobSource).new(self, job)
        return specific_job

    def estimateDuration(self):
        """See `IBuildBase`."""
        # XXX: wgrant 2010-01-19 bug=507764: Need proper implementation.
        return datetime.timedelta(minutes=2)

    def storeUploadLog(self, content):
        """See `IBuildBase`."""
        # XXX: wgrant 2010-01-20 bug=509892: Store in the DB.
        return

    def notify(self, extra_info=None):
        """See `IBuildBase`."""
        # XXX: wgrant 2010-01-20 bug=509893: Implement this.
        return


class SourcePackageRecipeBuildJob(BuildFarmJob, Storm):
    classProvides(ISourcePackageRecipeBuildJobSource)
    implements(ISourcePackageRecipeBuildJob)

    __storm_table__ = 'sourcepackagerecipebuildjob'

    id = Int(primary=True)

    job_id = Int(name='job', allow_none=False)
    job = Reference(job_id, 'Job.id')

    build_id = Int(name='sourcepackage_recipe_build', allow_none=False)
    build = Reference(
        build_id, 'SourcePackageRecipeBuild.id')

    processor = None
    virtualized = True

    def __init__(self, build, job):
        super(SourcePackageRecipeBuildJob, self).__init__()
        self.build = build
        self.job = job

    @classmethod
    def new(cls, build, job):
        """See `ISourcePackageRecipeBuildJobSource`."""
        specific_job = cls(build, job)
        store = IMasterStore(SourcePackageRecipeBuildJob)
        store.add(specific_job)
        return specific_job

    def getTitle(self):
        """See `IBuildFarmJob`."""
        return "%s-%s-%s-recipe-build-job" % (
            self.build.distroseries.displayname,
            self.build.sourcepackagename.name,
            self.build.archive.displayname)<|MERGE_RESOLUTION|>--- conflicted
+++ resolved
@@ -21,10 +21,7 @@
 from zope.component import getUtility
 from zope.interface import classProvides, implements
 
-<<<<<<< HEAD
-=======
 from lp.buildmaster.interfaces.buildfarmjob import BuildFarmJobType
->>>>>>> 326205f3
 from lp.buildmaster.model.buildbase import BuildBase
 from lp.buildmaster.model.buildfarmjob import BuildFarmJob
 from lp.registry.interfaces.pocket import PackagePublishingPocket
@@ -40,10 +37,6 @@
 
 
 class SourcePackageRecipeBuild(BuildBase, Storm):
-<<<<<<< HEAD
-
-=======
->>>>>>> 326205f3
     __storm_table__ = 'SourcePackageRecipeBuild'
 
     policy_name = 'recipe'
