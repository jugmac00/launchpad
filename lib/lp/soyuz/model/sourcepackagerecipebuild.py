--- conflicted
+++ resolved
@@ -162,11 +162,7 @@
 
     def estimateDuration(self):
         """See `IBuildBase`."""
-<<<<<<< HEAD
-        # XXX wgrant 2009-01-15 bug=507764: Need a more useful value.
-=======
         # XXX: wgrant 2009-01-19 bug=507764: Need proper implementation.
->>>>>>> 998c789f
         return datetime.timedelta(minutes=2)
 
     def storeUploadLog(self, content):
@@ -199,33 +195,6 @@
         self.build = build
         self.job = job
 
-<<<<<<< HEAD
-=======
-    def score(self):
-        """See `IBuildFarmJob`."""
-        raise NotImplementedError()
-
-    def getLogFileName(self):
-        """See `IBuildFarmJob`."""
-        raise NotImplementedError()
-
-    def getName(self):
-        """See `IBuildFarmJob`."""
-        raise NotImplementedError()
-
-    def jobStarted(self):
-        """See `IBuildFarmJob`."""
-        raise NotImplementedError()
-
-    def jobReset(self):
-        """See `IBuildFarmJob`."""
-        raise NotImplementedError()
-
-    def jobAborted(self):
-        """See `IBuildFarmJob`."""
-        raise NotImplementedError()
-
->>>>>>> 998c789f
     @classmethod
     def new(cls, build, job):
         """See `ISourcePackageRecipeBuildJobSource`."""
