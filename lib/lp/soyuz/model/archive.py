--- conflicted
+++ resolved
@@ -2085,49 +2085,6 @@
             FromExistingOverridePolicy,
             UnknownOverridePolicy,
             )
-<<<<<<< HEAD
-        # Fall back to just the RELEASE pocket if there is no ancestry
-        # in the given pocket. The relationships are more complicated in
-        # reality, but versions can diverge between post-release pockets
-        # so we can't automatically check beyond this (eg. bug #83976).
-        lookup_pockets = [pocket]
-        if PackagePublishingPocket.RELEASE not in lookup_pockets:
-            lookup_pockets.append(PackagePublishingPocket.RELEASE)
-
-        override_archive = self
-        use_default_component = True
-        override_at_all = True
-        if self.is_partner:
-            use_default_component = False
-        elif self.is_copy:
-            # Copy archives always inherit their overrides from the
-            # primary archive. We don't want to perform the version
-            # check in this case, as the rebuild may finish after a new
-            # version exists in the primary archive.
-            override_archive = self.distribution.main_archive
-            # XXX wgrant 2014-07-14 bug=1103491: This causes new binaries in
-            # copy archives to stay in contrib/non-free, so the upload gets
-            # rejected. But I'm just preserving existing behaviour for now.
-            use_default_component = False
-        elif self.is_ppa:
-            override_at_all = False
-
-        if not override_at_all:
-            return None
-
-        policies = []
-        for any_arch in (False, True):
-            for pocket in lookup_pockets:
-                policies.append(FromExistingOverridePolicy(
-                    override_archive, distroseries, pocket,
-                    phased_update_percentage=phased_update_percentage,
-                    any_arch=any_arch, include_deleted=True))
-        if use_default_component:
-            policies.append(UnknownOverridePolicy(
-                self, distroseries, pocket,
-                phased_update_percentage=phased_update_percentage))
-        return FallbackOverridePolicy(policies)
-=======
         if self.is_primary:
             return FallbackOverridePolicy([
                 FromExistingOverridePolicy(
@@ -2161,7 +2118,6 @@
                     phased_update_percentage=phased_update_percentage)])
         raise AssertionError(
             "No IOverridePolicy for purpose %r" % self.purpose)
->>>>>>> 07b3ede0
 
     def removeCopyNotification(self, job_id):
         """See `IArchive`."""
