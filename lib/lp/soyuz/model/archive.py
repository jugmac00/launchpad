# Copyright 2009 Canonical Ltd.  This software is licensed under the
# GNU Affero General Public License version 3 (see the file LICENSE).

# pylint: disable-msg=E0611,W0212

"""Database class for table Archive."""

__metaclass__ = type

__all__ = ['Archive', 'ArchiveSet']

import re

from lazr.lifecycle.event import ObjectCreatedEvent
from sqlobject import  (
    BoolCol, ForeignKey, IntCol, StringCol)
from sqlobject.sqlbuilder import SQLConstant
from storm.expr import Or, And, Select, Sum, In, Desc
from storm.locals import Count, Join
from storm.store import Store
from storm.zope.interfaces import IResultSet
from zope.component import getUtility
from zope.event import notify
from zope.interface import alsoProvides, implements

from lp.archivepublisher.debversion import Version
from lp.archiveuploader.utils import re_issource, re_isadeb
from canonical.config import config
from canonical.database.constants import UTC_NOW
from canonical.database.datetimecol import UtcDateTimeCol
from canonical.database.enumcol import EnumCol
from canonical.database.sqlbase import (
    cursor, quote, quote_like, sqlvalues, SQLBase)
from canonical.launchpad.interfaces.lpstorm import ISlaveStore
from lp.buildmaster.interfaces.buildbase import BuildStatus
from lp.buildmaster.interfaces.packagebuild import IPackageBuildSet
from lp.buildmaster.model.buildfarmjob import BuildFarmJob
from lp.buildmaster.model.packagebuild import PackageBuild
from lp.services.job.interfaces.job import JobStatus
from lp.soyuz.adapters.archivedependencies import expand_dependencies
from lp.soyuz.adapters.packagelocation import PackageLocation
from canonical.launchpad.components.tokens import (
    create_unique_token_for_table)
from lp.soyuz.model.archivedependency import ArchiveDependency
from lp.soyuz.model.archiveauthtoken import ArchiveAuthToken
from lp.soyuz.model.archivesubscriber import ArchiveSubscriber
from lp.soyuz.model.binarypackagename import BinaryPackageName
from lp.soyuz.model.binarypackagerelease import (
    BinaryPackageReleaseDownloadCount)
from lp.soyuz.model.binarypackagebuild import BinaryPackageBuild
from lp.soyuz.model.component import Component
from lp.soyuz.model.distributionsourcepackagecache import (
    DistributionSourcePackageCache)
from lp.soyuz.model.distroseriespackagecache import DistroSeriesPackageCache
from lp.soyuz.model.files import (
    BinaryPackageFile, SourcePackageReleaseFile)
from canonical.launchpad.database.librarian import (
    LibraryFileAlias, LibraryFileContent)
from lp.soyuz.model.packagediff import PackageDiff
from lp.soyuz.model.publishing import (
    SourcePackagePublishingHistory, BinaryPackagePublishingHistory)
from lp.soyuz.model.queue import PackageUpload, PackageUploadSource
from lp.soyuz.model.sourcepackagerelease import SourcePackageRelease
from lp.registry.model.teammembership import TeamParticipation
from lp.soyuz.interfaces.archive import (
    AlreadySubscribed, ArchiveDependencyError, ArchiveDisabled,
    ArchiveNotPrivate, ArchivePurpose, ArchiveStatus, CannotCopy,
    CannotRestrictArchitectures, CannotSwitchPrivacy, CannotUploadToPPA,
    CannotUploadToPocket, DistroSeriesNotFound, IArchive, IArchiveSet,
    IDistributionArchive, InsufficientUploadRights, InvalidPocketForPPA,
    InvalidPocketForPartnerArchive, InvalidComponent, IPPA,
    MAIN_ARCHIVE_PURPOSES, NoRightsForArchive, NoRightsForComponent,
    NoSuchPPA, NoTokensForTeams, PocketNotFound, VersionRequiresName,
    default_name_by_purpose)
from lp.soyuz.interfaces.archiveauthtoken import IArchiveAuthTokenSet
from lp.soyuz.interfaces.archivearch import IArchiveArchSet
from lp.soyuz.interfaces.archivepermission import (
    ArchivePermissionType, IArchivePermissionSet)
from lp.soyuz.interfaces.archivesubscriber import (
    ArchiveSubscriberStatus, IArchiveSubscriberSet, ArchiveSubscriptionError)
from lp.soyuz.interfaces.binarypackagerelease import BinaryPackageFileType
from lp.soyuz.interfaces.binarypackagebuild import IBinaryPackageBuildSet
from lp.soyuz.interfaces.buildrecords import (
    IHasBuildRecords, IncompatibleArguments)
from lp.soyuz.interfaces.component import IComponent, IComponentSet
from lp.registry.interfaces.distroseries import IDistroSeriesSet
from lp.registry.interfaces.person import PersonVisibility
from canonical.launchpad.interfaces.launchpad import (
    ILaunchpadCelebrities, NotFoundError)
from lp.registry.interfaces.pocket import PackagePublishingPocket
from lp.registry.interfaces.role import IHasOwner
from lp.soyuz.interfaces.queue import PackageUploadStatus
from lp.soyuz.interfaces.packagecopyrequest import IPackageCopyRequestSet
from lp.soyuz.interfaces.processor import IProcessorFamilySet
from lp.soyuz.interfaces.publishing import (
    active_publishing_status, PackagePublishingStatus, IPublishingSet)
from lp.soyuz.model.binarypackagerelease import BinaryPackageRelease
from lp.registry.interfaces.sourcepackagename import ISourcePackageNameSet
from lp.soyuz.scripts.packagecopier import do_copy

from canonical.launchpad.interfaces.lpstorm import IStore
from canonical.launchpad.webapp.interfaces import (
    IStoreSelector, MAIN_STORE, DEFAULT_FLAVOR)
from canonical.launchpad.webapp.url import urlappend
from canonical.launchpad.validators.name import valid_name
from lp.registry.interfaces.person import (
    validate_person_not_private_membership)


class Archive(SQLBase):
    implements(IArchive, IHasOwner, IHasBuildRecords)
    _table = 'Archive'
    _defaultOrder = 'id'

    owner = ForeignKey(
        dbName='owner', foreignKey='Person',
        storm_validator=validate_person_not_private_membership, notNull=True)

    def _validate_archive_name(self, attr, value):
        """Only allow renaming of COPY archives.

        Also assert the name is valid when set via an unproxied object.
        """
        if not self._SO_creating:
            assert self.is_copy, "Only COPY archives can be renamed."
        assert valid_name(value), "Invalid name given to unproxied object."
        return value

    def _validate_archive_privacy(self, attr, value):
        """Require private team owners to have private archives.

        If the owner of the archive is private, then the archive cannot be
        made public.
        """
        if value is False:
            # The archive is transitioning from private to public.
            assert self.owner.visibility != PersonVisibility.PRIVATE, (
                "Private teams may not have public PPAs.")

        # If the privacy is being changed ensure there are no sources
        # published.
        sources_count = self.getPublishedSources().count()
        if sources_count > 0:
            raise CannotSwitchPrivacy(
                "This archive has had %d sources published and therefore "
                "cannot have its privacy switched." % sources_count)

        return value

    name = StringCol(
        dbName='name', notNull=True, storm_validator=_validate_archive_name)

    displayname = StringCol(dbName='displayname', notNull=True)

    description = StringCol(dbName='description', notNull=False, default=None)

    distribution = ForeignKey(
        foreignKey='Distribution', dbName='distribution', notNull=False)

    purpose = EnumCol(
        dbName='purpose', unique=False, notNull=True, schema=ArchivePurpose)

    status = EnumCol(
        dbName="status", unique=False, notNull=True, schema=ArchiveStatus,
        default=ArchiveStatus.ACTIVE)

    _enabled = BoolCol(dbName='enabled', notNull=True, default=True)
    enabled = property(lambda x: x._enabled)

    publish = BoolCol(dbName='publish', notNull=True, default=True)

    private = BoolCol(dbName='private', notNull=True, default=False,
                      storm_validator=_validate_archive_privacy)

    require_virtualized = BoolCol(
        dbName='require_virtualized', notNull=True, default=True)

    authorized_size = IntCol(
        dbName='authorized_size', notNull=False, default=2048)

    sources_cached = IntCol(
        dbName='sources_cached', notNull=False, default=0)

    binaries_cached = IntCol(
        dbName='binaries_cached', notNull=False, default=0)

    package_description_cache = StringCol(
        dbName='package_description_cache', notNull=False, default=None)

    buildd_secret = StringCol(dbName='buildd_secret', default=None)

    total_count = IntCol(dbName='total_count', notNull=True, default=0)

    pending_count = IntCol(dbName='pending_count', notNull=True, default=0)

    succeeded_count = IntCol(
        dbName='succeeded_count', notNull=True, default=0)

    building_count = IntCol(
        dbName='building_count', notNull=True, default=0)

    failed_count = IntCol(dbName='failed_count', notNull=True, default=0)

    date_created = UtcDateTimeCol(dbName='date_created')

    signing_key = ForeignKey(
        foreignKey='GPGKey', dbName='signing_key', notNull=False)

    relative_build_score = IntCol(
        dbName='relative_build_score', notNull=True, default=0)

    # This field is specifically and only intended for OEM migration to
    # Launchpad and should be re-examined in October 2010 to see if it
    # is still relevant.
    external_dependencies = StringCol(
        dbName='external_dependencies', notNull=False, default=None)

    commercial = BoolCol(
        dbName='commercial', notNull=True, default=False)

    def _get_arm_builds_enabled(self):
        """Check whether ARM builds are allowed for this archive."""
        archive_arch_set = getUtility(IArchiveArchSet)
        restricted_families = archive_arch_set.getRestrictedFamilies(self)
        arm = getUtility(IProcessorFamilySet).getByName('arm')
        for (family, archive_arch) in restricted_families:
            if family == arm:
                return (archive_arch is not None)
        # ARM doesn't exist or isn't restricted. Either way, there is no
        # need for an explicit association.
        return False

    def _set_arm_builds_enabled(self, value):
        """Set whether ARM builds are enabled for this archive."""
        archive_arch_set = getUtility(IArchiveArchSet)
        restricted_families = archive_arch_set.getRestrictedFamilies(self)
        arm = getUtility(IProcessorFamilySet).getByName('arm')
        for (family, archive_arch) in restricted_families:
            if family == arm:
                if value:
                    if archive_arch is not None:
                        # ARM builds are already enabled
                        return
                    else:
                        archive_arch_set.new(self, family)
                else:
                    if archive_arch is not None:
                        Store.of(self).remove(archive_arch)
                    else:
                        pass # ARM builds are already disabled
    arm_builds_allowed = property(_get_arm_builds_enabled,
        _set_arm_builds_enabled)

    def _init(self, *args, **kw):
        """Provide the right interface for URL traversal."""
        SQLBase._init(self, *args, **kw)

        # Provide the additional marker interface depending on what type
        # of archive this is.  See also the browser:url declarations in
        # zcml/archive.zcml.
        if self.is_ppa:
            alsoProvides(self, IPPA)
        else:
            alsoProvides(self, IDistributionArchive)

    @property
    def title(self):
        """See `IArchive`."""
        return self.displayname

    @property
    def is_ppa(self):
        """See `IArchive`."""
        return self.purpose == ArchivePurpose.PPA

    @property
    def is_copy(self):
        """See `IArchive`."""
        return self.purpose == ArchivePurpose.COPY

    @property
    def is_main(self):
        """See `IArchive`."""
        return self.purpose in MAIN_ARCHIVE_PURPOSES

    @property
    def is_active(self):
        """See `IArchive`."""
        return self.status == ArchiveStatus.ACTIVE

    @property
    def series_with_sources(self):
        """See `IArchive`."""
        store = getUtility(IStoreSelector).get(MAIN_STORE, DEFAULT_FLAVOR)

        # Import DistroSeries here to avoid circular imports.
        from lp.registry.model.distroseries import DistroSeries

        distro_series = store.find(
            DistroSeries,
            DistroSeries.distribution == self.distribution,
            SourcePackagePublishingHistory.distroseries == DistroSeries.id,
            SourcePackagePublishingHistory.archive == self,
            SourcePackagePublishingHistory.status.is_in(
                active_publishing_status))

        distro_series.config(distinct=True)

        # Ensure the ordering is the same as presented by
        # Distribution.series
        return sorted(
            distro_series, key=lambda a: Version(a.version), reverse=True)

    @property
    def dependencies(self):
        query = """
            ArchiveDependency.dependency = Archive.id AND
            Archive.owner = Person.id AND
            ArchiveDependency.archive = %s
        """ % sqlvalues(self)
        clauseTables = ["Archive", "Person"]
        orderBy = ['Person.displayname']
        dependencies = ArchiveDependency.select(
            query, clauseTables=clauseTables, orderBy=orderBy)
        return dependencies

    @property
    def debug_archive(self):
        """See `IArchive`."""
        if self.purpose == ArchivePurpose.PRIMARY:
            return getUtility(IArchiveSet).getByDistroPurpose(
                self.distribution, ArchivePurpose.DEBUG)
        else:
            return self

    @property
    def archive_url(self):
        """See `IArchive`."""
        archive_postfixes = {
            ArchivePurpose.PRIMARY : '',
            ArchivePurpose.PARTNER : '-partner',
            ArchivePurpose.DEBUG : '-debug',
        }

        if self.is_ppa:
            if self.private:
                url = config.personalpackagearchive.private_base_url
            else:
                url = config.personalpackagearchive.base_url
            return urlappend(
                url, "/".join(
                    (self.owner.name, self.name, self.distribution.name)))

        if self.is_copy:
            url = urlappend(
                config.archivepublisher.copy_base_url,
                self.distribution.name + '-' + self.name)
            return urlappend(url, self.distribution.name)

        try:
            postfix = archive_postfixes[self.purpose]
        except KeyError:
            raise AssertionError(
                "archive_url unknown for purpose: %s" % self.purpose)
        return urlappend(
            config.archivepublisher.base_url,
            self.distribution.name + postfix)

    @property
    def signing_key_fingerprint(self):
        if self.signing_key is not None:
            return self.signing_key.fingerprint

        return None

    def getBuildRecords(self, build_state=None, name=None, pocket=None,
                        arch_tag=None, user=None, binary_only=True):
        """See IHasBuildRecords"""
        # Ignore "user", since anyone already accessing this archive
        # will implicitly have permission to see it.

        if binary_only:
            return getUtility(IBinaryPackageBuildSet).getBuildsForArchive(
                self, build_state, name, pocket, arch_tag)
        else:
            if arch_tag is not None or name is not None:
                raise IncompatibleArguments(
                    "The 'arch_tag' and 'name' parameters can be used only "
                    "with binary_only=True.")
            return getUtility(IPackageBuildSet).getBuildsForArchive(
                self, status=build_state, pocket=pocket)

    def getPublishedSources(self, name=None, version=None, status=None,
                            distroseries=None, pocket=None,
                            exact_match=False, created_since_date=None):
        """See `IArchive`."""
        clauses = ["""
            SourcePackagePublishingHistory.archive = %s AND
            SourcePackagePublishingHistory.sourcepackagerelease =
                SourcePackageRelease.id AND
            SourcePackageRelease.sourcepackagename =
                SourcePackageName.id
            """ % sqlvalues(self)]
        clauseTables = ['SourcePackageRelease', 'SourcePackageName']
        orderBy = ['SourcePackageName.name',
                   '-SourcePackagePublishingHistory.id']

        if name is not None:
            if exact_match:
                clauses.append("""
                    SourcePackageName.name=%s
                """ % sqlvalues(name))
            else:
                clauses.append("""
                    SourcePackageName.name LIKE '%%' || %s || '%%'
                """ % quote_like(name))

        if version is not None:
            if name is None:
                raise VersionRequiresName(
                    "The 'version' parameter can be used only together with"
                    " the 'name' parameter.")
            clauses.append("""
                SourcePackageRelease.version = %s
            """ % sqlvalues(version))
        else:
            order_const = "debversion_sort_key(SourcePackageRelease.version)"
            desc_version_order = SQLConstant(order_const+" DESC")
            orderBy.insert(1, desc_version_order)

        if status is not None:
            try:
                status = tuple(status)
            except TypeError:
                status = (status,)
            clauses.append("""
                SourcePackagePublishingHistory.status IN %s
            """ % sqlvalues(status))

        if distroseries is not None:
            clauses.append("""
                SourcePackagePublishingHistory.distroseries = %s
            """ % sqlvalues(distroseries))

        if pocket is not None:
            clauses.append("""
                SourcePackagePublishingHistory.pocket = %s
            """ % sqlvalues(pocket))

        if created_since_date is not None:
            clauses.append("""
                SourcePackagePublishingHistory.datecreated >= %s
            """ % sqlvalues(created_since_date))

        preJoins = [
            'sourcepackagerelease.creator',
            'sourcepackagerelease.dscsigningkey',
            'distroseries',
            'section',
            ]

        sources = SourcePackagePublishingHistory.select(
            ' AND '.join(clauses), clauseTables=clauseTables, orderBy=orderBy,
            prejoins=preJoins)

        return sources

    def getSourcesForDeletion(self, name=None, status=None,
            distroseries=None):
        """See `IArchive`."""
        clauses = ["""
            SourcePackagePublishingHistory.archive = %s AND
            SourcePackagePublishingHistory.sourcepackagerelease =
                SourcePackageRelease.id AND
            SourcePackageRelease.sourcepackagename =
                SourcePackageName.id
        """ % sqlvalues(self)]

        has_published_binaries_clause = """
            EXISTS (SELECT TRUE FROM
                BinaryPackagePublishingHistory bpph,
                BinaryPackageRelease bpr, BinaryPackageBuild
            WHERE
                bpph.archive = %s AND
                bpph.status = %s AND
                bpph.binarypackagerelease = bpr.id AND
                bpr.build = BinaryPackageBuild.id AND
                BinaryPackageBuild.source_package_release =
                    SourcePackageRelease.id)
        """ % sqlvalues(self, PackagePublishingStatus.PUBLISHED)

        source_deletable_states = (
            PackagePublishingStatus.PENDING,
            PackagePublishingStatus.PUBLISHED,
            )
        clauses.append("""
           (%s OR SourcePackagePublishingHistory.status IN %s)
        """ % (has_published_binaries_clause,
               quote(source_deletable_states)))

        if status is not None:
            try:
                status = tuple(status)
            except TypeError:
                status = (status,)
            clauses.append("""
                SourcePackagePublishingHistory.status IN %s
            """ % sqlvalues(status))

        if distroseries is not None:
            clauses.append("""
                SourcePackagePublishingHistory.distroseries = %s
            """ % sqlvalues(distroseries))

        clauseTables = ['SourcePackageRelease', 'SourcePackageName']

        order_const = "debversion_sort_key(SourcePackageRelease.version)"
        desc_version_order = SQLConstant(order_const+" DESC")
        orderBy = ['SourcePackageName.name', desc_version_order,
                   '-SourcePackagePublishingHistory.id']

        if name is not None:
            clauses.append("""
                    SourcePackageName.name LIKE '%%' || %s || '%%'
                """ % quote_like(name))

        preJoins = ['sourcepackagerelease']
        sources = SourcePackagePublishingHistory.select(
            ' AND '.join(clauses), clauseTables=clauseTables, orderBy=orderBy,
            prejoins=preJoins)

        return sources

    @property
    def number_of_sources(self):
        """See `IArchive`."""
        return self.getPublishedSources(
            status=PackagePublishingStatus.PUBLISHED).count()

    @property
    def sources_size(self):
        """See `IArchive`."""
        store = getUtility(IStoreSelector).get(MAIN_STORE, DEFAULT_FLAVOR)
        result = store.find((
            LibraryFileAlias.filename,
            LibraryFileContent.sha1,
            LibraryFileContent.filesize,),
            SourcePackagePublishingHistory.archive == self.id,
            SourcePackagePublishingHistory.dateremoved == None,
            SourcePackagePublishingHistory.sourcepackagereleaseID ==
                SourcePackageReleaseFile.sourcepackagereleaseID,
            SourcePackageReleaseFile.libraryfileID == LibraryFileAlias.id,
            LibraryFileAlias.contentID == LibraryFileContent.id)

        # Note: we can't use the LFC.sha1 instead of LFA.filename above
        # because some archives publish the same file content with different
        # names in the archive, so although the duplication will be removed
        # in the librarian by the librarian-gc, we do not (yet) remove
        # this duplication in the pool when the filenames are different.

        # We need to select distinct on the (filename, filesize) result
        # so that we only count duplicate files (with the same filename)
        # once (ie. the same tarball used for different distroseries) as
        # we do avoid this duplication in the pool when the names are
        # the same.
        result = result.config(distinct=True)

        # Using result.sum(LibraryFileContent.filesize) throws errors when
        # the result is empty, so instead:
        return sum(result.values(LibraryFileContent.filesize))

    def _getBinaryPublishingBaseClauses (
        self, name=None, version=None, status=None, distroarchseries=None,
        pocket=None, exact_match=False):
        """Base clauses and clauseTables for binary publishing queries.

        Returns a list of 'clauses' (to be joined in the callsite) and
        a list of clauseTables required according the given arguments.
        """
        clauses = ["""
            BinaryPackagePublishingHistory.archive = %s AND
            BinaryPackagePublishingHistory.binarypackagerelease =
                BinaryPackageRelease.id AND
            BinaryPackageRelease.binarypackagename =
                BinaryPackageName.id
        """ % sqlvalues(self)]
        clauseTables = ['BinaryPackageRelease', 'BinaryPackageName']
        orderBy = ['BinaryPackageName.name',
                   '-BinaryPackagePublishingHistory.id']

        if name is not None:
            if exact_match:
                clauses.append("""
                    BinaryPackageName.name=%s
                """ % sqlvalues(name))
            else:
                clauses.append("""
                    BinaryPackageName.name LIKE '%%' || %s || '%%'
                """ % quote_like(name))

        if version is not None:
            if name is None:
                raise VersionRequiresName(
                    "The 'version' parameter can be used only together with"
                    " the 'name' parameter.")

            clauses.append("""
                BinaryPackageRelease.version = %s
            """ % sqlvalues(version))
        else:
            order_const = "debversion_sort_key(BinaryPackageRelease.version)"
            desc_version_order = SQLConstant(order_const + " DESC")
            orderBy.insert(1, desc_version_order)

        if status is not None:
            try:
                status = tuple(status)
            except TypeError:
                status = (status,)
            clauses.append("""
                BinaryPackagePublishingHistory.status IN %s
            """ % sqlvalues(status))

        if distroarchseries is not None:
            try:
                distroarchseries = tuple(distroarchseries)
            except TypeError:
                distroarchseries = (distroarchseries,)
            # XXX cprov 20071016: there is no sqlrepr for DistroArchSeries
            # uhmm, how so ?
            das_ids = "(%s)" % ", ".join(str(d.id) for d in distroarchseries)
            clauses.append("""
                BinaryPackagePublishingHistory.distroarchseries IN %s
            """ % das_ids)

        if pocket is not None:
            clauses.append("""
                BinaryPackagePublishingHistory.pocket = %s
            """ % sqlvalues(pocket))

        return clauses, clauseTables, orderBy

    def getAllPublishedBinaries(self, name=None, version=None, status=None,
                                distroarchseries=None, pocket=None,
                                exact_match=False):
        """See `IArchive`."""
        clauses, clauseTables, orderBy = self._getBinaryPublishingBaseClauses(
            name=name, version=version, status=status, pocket=pocket,
            distroarchseries=distroarchseries, exact_match=exact_match)

        all_binaries = BinaryPackagePublishingHistory.select(
            ' AND '.join(clauses) , clauseTables=clauseTables,
            orderBy=orderBy)

        return all_binaries

    def getPublishedOnDiskBinaries(self, name=None, version=None, status=None,
                                   distroarchseries=None, pocket=None,
                                   exact_match=False):
        """See `IArchive`."""
        clauses, clauseTables, orderBy = self._getBinaryPublishingBaseClauses(
            name=name, version=version, status=status, pocket=pocket,
            distroarchseries=distroarchseries, exact_match=exact_match)

        clauses.append("""
            BinaryPackagePublishingHistory.distroarchseries =
                DistroArchSeries.id AND
            DistroArchSeries.distroseries = DistroSeries.id
        """)
        clauseTables.extend(['DistroSeries', 'DistroArchSeries'])

        # Retrieve only the binaries published for the 'nominated architecture
        # independent' (usually i386) in the distroseries in question.
        # It includes all architecture-independent binaries only once and the
        # architecture-specific built for 'nominatedarchindep'.
        nominated_arch_independent_clause = ["""
            DistroSeries.nominatedarchindep =
                BinaryPackagePublishingHistory.distroarchseries
        """]
        nominated_arch_independent_query = ' AND '.join(
            clauses + nominated_arch_independent_clause)
        nominated_arch_independents = BinaryPackagePublishingHistory.select(
            nominated_arch_independent_query, clauseTables=clauseTables)

        # Retrieve all architecture-specific binary publications except
        # 'nominatedarchindep' (already included in the previous query).
        no_nominated_arch_independent_clause = ["""
            DistroSeries.nominatedarchindep !=
                BinaryPackagePublishingHistory.distroarchseries AND
            BinaryPackageRelease.architecturespecific = true
        """]
        no_nominated_arch_independent_query = ' AND '.join(
            clauses + no_nominated_arch_independent_clause)
        no_nominated_arch_independents = (
            BinaryPackagePublishingHistory.select(
            no_nominated_arch_independent_query, clauseTables=clauseTables))

        # XXX cprov 20071016: It's not possible to use the same ordering
        # schema returned by self._getBinaryPublishingBaseClauses.
        # It results in:
        # ERROR:  missing FROM-clause entry for table "binarypackagename"
        unique_binary_publications = nominated_arch_independents.union(
            no_nominated_arch_independents).orderBy("id")

        return unique_binary_publications

    @property
    def number_of_binaries(self):
        """See `IArchive`."""
        return self.getPublishedOnDiskBinaries(
            status=PackagePublishingStatus.PUBLISHED).count()

    @property
    def binaries_size(self):
        """See `IArchive`."""
        store = getUtility(IStoreSelector).get(MAIN_STORE, DEFAULT_FLAVOR)

        clauses = [
            BinaryPackagePublishingHistory.archive == self.id,
            BinaryPackagePublishingHistory.dateremoved == None,
            BinaryPackagePublishingHistory.binarypackagereleaseID ==
                BinaryPackageFile.binarypackagereleaseID,
            BinaryPackageFile.libraryfileID == LibraryFileAlias.id,
            LibraryFileAlias.contentID == LibraryFileContent.id
            ]

        # Exclude DDEBs from the repository size, they are not published
        # on disk for PPAs. See bug #399444 for more information.
        if self.is_ppa:
            clauses.append(
                BinaryPackageFile.filetype != BinaryPackageFileType.DDEB)

        result = store.find(LibraryFileContent, *clauses)

        # See `IArchive.sources_size`.
        result = result.config(distinct=True)
        size = sum([lfc.filesize for lfc in result])
        return size

    @property
    def estimated_size(self):
        """See `IArchive`."""
        size = self.sources_size + self.binaries_size
        # 'cruft' represents the increase in the size of the archive
        # indexes related to each publication. We assume it is around 1K
        # but that's over-estimated.
        cruft = (
            self.number_of_sources + self.number_of_binaries) * 1024
        return size + cruft

    def allowUpdatesToReleasePocket(self):
        """See `IArchive`."""
        purposeToPermissionMap = {
            ArchivePurpose.COPY : True,
            ArchivePurpose.PARTNER : True,
            ArchivePurpose.PPA : True,
            ArchivePurpose.PRIMARY : False,
        }

        try:
            permission = purposeToPermissionMap[self.purpose]
        except KeyError:
            # Future proofing for when new archive types are added.
            permission = False

        return permission

    def updateArchiveCache(self):
        """See `IArchive`."""
        # Compiled regexp to remove puntication.
        clean_text = re.compile('(,|;|:|\.|\?|!)')

        # XXX cprov 20080402 bug=207969: The set() is only used because we
        # have a limitation in our FTI setup, it only indexes the first 2500
        # chars of the target columns. When such limitation
        # gets fixed we should probably change it to a normal list and
        # benefit of the FTI rank for ordering.
        cache_contents = set()
        def add_cache_content(content):
            """Sanitise and add contents to the cache."""
            content = clean_text.sub(' ', content)
            terms = [term.lower() for term in content.strip().split()]
            for term in terms:
                cache_contents.add(term)

        # Cache owner name and displayname.
        add_cache_content(self.owner.name)
        add_cache_content(self.owner.displayname)

        # Cache source package name and its binaries information, binary
        # names and summaries.
        sources_cached = DistributionSourcePackageCache.select(
            "archive = %s" % sqlvalues(self), prejoins=["distribution"])
        for cache in sources_cached:
            add_cache_content(cache.distribution.name)
            add_cache_content(cache.name)
            add_cache_content(cache.binpkgnames)
            add_cache_content(cache.binpkgsummaries)

        # Cache distroseries names with binaries.
        binaries_cached = DistroSeriesPackageCache.select(
            "archive = %s" % sqlvalues(self), prejoins=["distroseries"])
        for cache in binaries_cached:
            add_cache_content(cache.distroseries.name)

        # Collapse all relevant terms in 'package_description_cache' and
        # update the package counters.
        self.package_description_cache = " ".join(cache_contents)
        self.sources_cached = sources_cached.count()
        self.binaries_cached = binaries_cached.count()

    def findDepCandidates(self, distro_arch_series, pocket, component,
                          source_package_name, dep_name):
        """See `IArchive`."""
        deps = expand_dependencies(
            self, distro_arch_series.distroseries, pocket, component,
            source_package_name)
        archive_clause = Or([And(
            BinaryPackagePublishingHistory.archiveID == archive.id,
            BinaryPackagePublishingHistory.pocket == pocket,
            Component.name.is_in(components))
            for (archive, pocket, components) in deps])

        store = ISlaveStore(BinaryPackagePublishingHistory)
        return store.find(
            BinaryPackagePublishingHistory,
            BinaryPackageName.name == dep_name,
            BinaryPackageRelease.binarypackagename == BinaryPackageName.id,
            BinaryPackagePublishingHistory.binarypackagerelease ==
                BinaryPackageRelease.id,
            BinaryPackagePublishingHistory.distroarchseries ==
                distro_arch_series,
            BinaryPackagePublishingHistory.status ==
                PackagePublishingStatus.PUBLISHED,
            BinaryPackagePublishingHistory.componentID == Component.id,
            archive_clause).order_by(
                Desc(BinaryPackagePublishingHistory.id))

    def getArchiveDependency(self, dependency):
        """See `IArchive`."""
        return ArchiveDependency.selectOneBy(
            archive=self, dependency=dependency)

    def removeArchiveDependency(self, dependency):
        """See `IArchive`."""
        dependency = self.getArchiveDependency(dependency)
        if dependency is None:
            raise AssertionError("This dependency does not exist.")
        dependency.destroySelf()

    def addArchiveDependency(self, dependency, pocket, component=None):
        """See `IArchive`."""
        if dependency == self:
            raise ArchiveDependencyError(
                "An archive should not depend on itself.")

        a_dependency = self.getArchiveDependency(dependency)
        if a_dependency is not None:
            raise ArchiveDependencyError(
                "Only one dependency record per archive is supported.")

        if dependency.is_ppa:
            if pocket is not PackagePublishingPocket.RELEASE:
                raise ArchiveDependencyError(
                    "Non-primary archives only support the RELEASE pocket.")
            if (component is not None and
                component.id is not getUtility(IComponentSet)['main'].id):
                raise ArchiveDependencyError(
                    "Non-primary archives only support the 'main' component.")

        return ArchiveDependency(
            archive=self, dependency=dependency, pocket=pocket,
            component=component)

    def getPermissions(self, user, item, perm_type):
        """See `IArchive`."""
        permission_set = getUtility(IArchivePermissionSet)
        return permission_set.checkAuthenticated(user, self, perm_type, item)

    def getPermissionsForPerson(self, person):
        """See `IArchive`."""
        permission_set = getUtility(IArchivePermissionSet)
        return permission_set.permissionsForPerson(self, person)

    def getUploadersForPackage(self, source_package_name):
        """See `IArchive`."""
        permission_set = getUtility(IArchivePermissionSet)
        return permission_set.uploadersForPackage(self, source_package_name)

    def getUploadersForComponent(self, component_name=None):
        """See `IArchive`."""
        permission_set = getUtility(IArchivePermissionSet)
        return permission_set.uploadersForComponent(self, component_name)

    def getQueueAdminsForComponent(self, component_name):
        """See `IArchive`."""
        permission_set = getUtility(IArchivePermissionSet)
        return permission_set.queueAdminsForComponent(self, component_name)

    def getComponentsForQueueAdmin(self, person):
        """See `IArchive`."""
        permission_set = getUtility(IArchivePermissionSet)
        return permission_set.componentsForQueueAdmin(self, person)

    def getBuildCounters(self, include_needsbuild=True):
        """See `IArchiveSet`."""

        # First grab a count of each build state for all the builds in
        # this archive:
        store = Store.of(self)
        extra_exprs = []
        if not include_needsbuild:
            extra_exprs.append(
                BuildFarmJob.status != BuildStatus.NEEDSBUILD)

        find_spec = (
            BuildFarmJob.status,
            Count(BinaryPackageBuild.id)
            )
        result = store.using(
            BinaryPackageBuild, PackageBuild, BuildFarmJob).find(
            find_spec,
            BinaryPackageBuild.package_build == PackageBuild.id,
            PackageBuild.archive == self,
            PackageBuild.build_farm_job == BuildFarmJob.id,
            *extra_exprs
            ).group_by(BuildFarmJob.status).order_by(
                BuildFarmJob.status)

        # Create a map for each count summary to a number of buildstates:
        count_map = {
            'failed': (
                BuildStatus.CHROOTWAIT,
                BuildStatus.FAILEDTOBUILD,
                BuildStatus.FAILEDTOUPLOAD,
                BuildStatus.MANUALDEPWAIT,
                ),
             # The 'pending' count is a list because we may append to it
             # later.
            'pending': [
                BuildStatus.BUILDING,
                ],
            'succeeded': (
                BuildStatus.FULLYBUILT,
                ),
            'superseded': (
                BuildStatus.SUPERSEDED,
                ),
             # The 'total' count is a list because we may append to it
             # later.
            'total': [
                BuildStatus.CHROOTWAIT,
                BuildStatus.FAILEDTOBUILD,
                BuildStatus.FAILEDTOUPLOAD,
                BuildStatus.MANUALDEPWAIT,
                BuildStatus.BUILDING,
                BuildStatus.FULLYBUILT,
                BuildStatus.SUPERSEDED,
                ]
            }

        # If we were asked to include builds with the state NEEDSBUILD,
        # then include those builds in the 'pending' and total counts.
        if include_needsbuild:
            count_map['pending'].append(BuildStatus.NEEDSBUILD)
            count_map['total'].append(BuildStatus.NEEDSBUILD)

        # Initialize all the counts in the map to zero:
        build_counts = dict((count_type, 0) for count_type in count_map)

        # For each count type that we want to return ('failed', 'total'),
        # there may be a number of corresponding buildstate counts.
        # So for each buildstate count in the result set...
        for buildstate, count in result:
            # ...go through the count map checking which counts this
            # buildstate belongs to and add it to the aggregated
            # count.
            for count_type, build_states in count_map.items():
                if buildstate in build_states:
                    build_counts[count_type] += count

        return build_counts

    def getBuildSummariesForSourceIds(self, source_ids):
        """See `IArchive`."""
        publishing_set = getUtility(IPublishingSet)
        return publishing_set.getBuildStatusSummariesForSourceIdsAndArchive(
            source_ids,
            archive=self)

    def checkArchivePermission(self, user, component_or_package=None):
        """See `IArchive`."""
        # PPA access is immediately granted if the user is in the PPA
        # team.
        if self.is_ppa:
            if user.inTeam(self.owner):
                return True
            else:
                # If the user is not in the PPA team, default to using
                # the main component for further ACL checks.  This is
                # not ideal since PPAs don't use components, but when
                # packagesets replace them for main archive uploads this
                # interface will no longer require them because we can
                # then relax the database constraint on
                # ArchivePermission.
                component_or_package = getUtility(IComponentSet)['main']

        # Flatly refuse uploads to copy archives, at least for now.
        if self.is_copy:
            return False

        # Otherwise any archive, including PPAs, uses the standard
        # ArchivePermission entries.
        return self._authenticate(
            user, component_or_package, ArchivePermissionType.UPLOAD)

    def canUploadSuiteSourcePackage(self, person, suitesourcepackage):
        """See `IArchive`."""
        sourcepackage = suitesourcepackage.sourcepackage
        pocket = suitesourcepackage.pocket
        distroseries = sourcepackage.distroseries
        sourcepackagename = sourcepackage.sourcepackagename
        component = sourcepackage.latest_published_component
        # strict_component is True because the source package already
        # exists (otherwise we couldn't have a suitesourcepackage
        # object) and nascentupload passes True as a matter of policy
        # when the package exists.
        reason = self.checkUpload(
            person, distroseries, sourcepackagename, component, pocket,
            strict_component=True)
        return reason is None

    def checkUploadToPocket(self, distroseries, pocket):
        """See `IArchive`."""
        if self.purpose == ArchivePurpose.PARTNER:
            if pocket not in (
                PackagePublishingPocket.RELEASE,
                PackagePublishingPocket.PROPOSED):
                return InvalidPocketForPartnerArchive()
        elif self.is_ppa:
            if pocket != PackagePublishingPocket.RELEASE:
                return InvalidPocketForPPA()
        else:
            # Uploads to the partner archive are allowed in any distroseries
            # state.
            # XXX julian 2005-05-29 bug=117557:
            # This is a greasy hack until bug #117557 is fixed.
            if not distroseries.canUploadToPocket(pocket):
                return CannotUploadToPocket(distroseries, pocket)

    def _checkUpload(self, person, distroseries, sourcepackagename, component,
                    pocket, strict_component=True):
        """See `IArchive`."""
        if isinstance(component, basestring):
            component = getUtility(IComponentSet)[component]
        if isinstance(sourcepackagename, basestring):
            sourcepackagename = getUtility(
                ISourcePackageNameSet)[sourcepackagename]
        reason = self.checkUpload(person, distroseries, sourcepackagename,
            component, pocket, strict_component)
        if reason is not None:
            raise reason
        return True

    def checkUpload(self, person, distroseries, sourcepackagename, component,
                    pocket, strict_component=True):
        """See `IArchive`."""
        reason = self.checkUploadToPocket(distroseries, pocket)
        if reason is not None:
            return reason
        return self.verifyUpload(
            person, sourcepackagename, component, distroseries,
            strict_component)

    def verifyUpload(self, person, sourcepackagename, component,
                      distroseries, strict_component=True):
        """See `IArchive`."""
        if not self.enabled:
            return ArchiveDisabled(self.displayname)

        # For PPAs...
        if self.is_ppa:
            if not self.checkArchivePermission(person):
                return CannotUploadToPPA()
            else:
                return None

        if sourcepackagename is not None:
            # Check whether user may upload because they hold a permission for
            #   - the given source package directly
            #   - a package set in the correct distro series that includes the
            #     given source package
            source_allowed = self.checkArchivePermission(person,
                                                         sourcepackagename)
            set_allowed = self.isSourceUploadAllowed(
                sourcepackagename, person, distroseries)
            if source_allowed or set_allowed:
                return None

        if not self.getComponentsForUploader(person):
            if not self.getPackagesetsForUploader(person):
                return NoRightsForArchive()
            else:
                return InsufficientUploadRights()

        if (component is not None
            and strict_component
            and not self.checkArchivePermission(person, component)):
            return NoRightsForComponent(component)

        return None

    def canAdministerQueue(self, user, component):
        """See `IArchive`."""
        return self._authenticate(
            user, component, ArchivePermissionType.QUEUE_ADMIN)

    def _authenticate(self, user, component, permission):
        """Private helper method to check permissions."""
        permissions = self.getPermissions(user, component, permission)
        return permissions.count() > 0

    def newPackageUploader(self, person, source_package_name):
        """See `IArchive`."""
        permission_set = getUtility(IArchivePermissionSet)
        return permission_set.newPackageUploader(
            self, person, source_package_name)

    def newPackagesetUploader(self, person, packageset, explicit=False):
        """See `IArchive`."""
        permission_set = getUtility(IArchivePermissionSet)
        return permission_set.newPackagesetUploader(
            self, person, packageset, explicit)

    def newComponentUploader(self, person, component_name):
        """See `IArchive`."""
        if self.is_ppa:
            if IComponent.providedBy(component_name):
                name = component_name.name
            elif isinstance(component_name, basestring):
                name = component_name
            else:
                name = None

            if name is None or name != 'main':
                raise InvalidComponent("Component for PPAs should be 'main'")

        permission_set = getUtility(IArchivePermissionSet)
        return permission_set.newComponentUploader(
            self, person, component_name)

    def newQueueAdmin(self, person, component_name):
        """See `IArchive`."""
        permission_set = getUtility(IArchivePermissionSet)
        return permission_set.newQueueAdmin(self, person, component_name)

    def deletePackageUploader(self, person, source_package_name):
        """See `IArchive`."""
        permission_set = getUtility(IArchivePermissionSet)
        return permission_set.deletePackageUploader(
            self, person, source_package_name)

    def deleteComponentUploader(self, person, component_name):
        """See `IArchive`."""
        permission_set = getUtility(IArchivePermissionSet)
        return permission_set.deleteComponentUploader(
            self, person, component_name)

    def deleteQueueAdmin(self, person, component_name):
        """See `IArchive`."""
        permission_set = getUtility(IArchivePermissionSet)
        return permission_set.deleteQueueAdmin(self, person, component_name)

    def getUploadersForPackageset(self, packageset, direct_permissions=True):
        """See `IArchive`."""
        permission_set = getUtility(IArchivePermissionSet)
        return permission_set.uploadersForPackageset(
            self, packageset, direct_permissions)

    def deletePackagesetUploader(self, person, packageset, explicit=False):
        """See `IArchive`."""
        permission_set = getUtility(IArchivePermissionSet)
        return permission_set.deletePackagesetUploader(
            self, person, packageset, explicit)

    def getComponentsForUploader(self, person):
        """See `IArchive`."""
        permission_set = getUtility(IArchivePermissionSet)
        return permission_set.componentsForUploader(self, person)

    def getPackagesetsForUploader(self, person):
        """See `IArchive`."""
        permission_set = getUtility(IArchivePermissionSet)
        return permission_set.packagesetsForUploader(self, person)

    def getPackagesetsForSourceUploader(self, sourcepackagename, person):
        """See `IArchive`."""
        permission_set = getUtility(IArchivePermissionSet)
        return permission_set.packagesetsForSourceUploader(
            self, sourcepackagename, person)

    def getPackagesetsForSource(
        self, sourcepackagename, direct_permissions=True):
        """See `IArchive`."""
        permission_set = getUtility(IArchivePermissionSet)
        return permission_set.packagesetsForSource(
            self, sourcepackagename, direct_permissions)

    def isSourceUploadAllowed(
        self, sourcepackagename, person, distroseries=None):
        """See `IArchive`."""
        permission_set = getUtility(IArchivePermissionSet)
        return permission_set.isSourceUploadAllowed(
            self, sourcepackagename, person, distroseries)

    def getFileByName(self, filename):
        """See `IArchive`."""
        store = getUtility(IStoreSelector).get(MAIN_STORE, DEFAULT_FLAVOR)

        base_clauses = (
            LibraryFileAlias.filename == filename,
            )

        if re_issource.match(filename):
            clauses = (
                SourcePackagePublishingHistory.archive == self.id,
                SourcePackagePublishingHistory.sourcepackagereleaseID ==
                    SourcePackageReleaseFile.sourcepackagereleaseID,
                SourcePackageReleaseFile.libraryfileID ==
                    LibraryFileAlias.id,
                )
        elif re_isadeb.match(filename):
            clauses = (
                BinaryPackagePublishingHistory.archive == self.id,
                BinaryPackagePublishingHistory.binarypackagereleaseID ==
                    BinaryPackageFile.binarypackagereleaseID,
                BinaryPackageFile.libraryfileID == LibraryFileAlias.id,
                )
        elif filename.endswith('_source.changes'):
            clauses = (
                SourcePackagePublishingHistory.archive == self.id,
                SourcePackagePublishingHistory.sourcepackagereleaseID ==
                    PackageUploadSource.sourcepackagereleaseID,
                PackageUploadSource.packageuploadID == PackageUpload.id,
                PackageUpload.status == PackageUploadStatus.DONE,
                PackageUpload.changesfileID == LibraryFileAlias.id,
                )
        else:
            raise NotFoundError(filename)

        def do_query():
            result = store.find((LibraryFileAlias), *(base_clauses + clauses))
            result = result.config(distinct=True)
            result.order_by(LibraryFileAlias.id)
            return result.first()

        archive_file = do_query()

        if archive_file is None:
            # If a diff.gz wasn't found in the source-files domain, try in
            # the PackageDiff domain.
            if filename.endswith('.diff.gz'):
                clauses = (
                    SourcePackagePublishingHistory.archive == self.id,
                    SourcePackagePublishingHistory.sourcepackagereleaseID ==
                        PackageDiff.to_sourceID,
                    PackageDiff.diff_contentID == LibraryFileAlias.id,
                    )
                package_diff_file = do_query()
                if package_diff_file is not None:
                    return package_diff_file

            raise NotFoundError(filename)

        return archive_file

    def getBinaryPackageRelease(self, name, version, archtag):
        """See `IArchive`."""
        from lp.soyuz.model.distroarchseries import DistroArchSeries

        store = getUtility(IStoreSelector).get(MAIN_STORE, DEFAULT_FLAVOR)
        results = store.find(
            BinaryPackageRelease,
            BinaryPackageRelease.binarypackagename == name,
            BinaryPackageRelease.version == version,
            BinaryPackageBuild.id == BinaryPackageRelease.buildID,
            DistroArchSeries.id == BinaryPackageBuild.distro_arch_series_id,
            DistroArchSeries.architecturetag == archtag,
            BinaryPackagePublishingHistory.archive == self,
            BinaryPackagePublishingHistory.binarypackagereleaseID ==
                BinaryPackageRelease.id).config(distinct=True)
        if results.count() > 1:
            return None
        return results.one()

    def getBinaryPackageReleaseByFileName(self, filename):
        store = getUtility(IStoreSelector).get(MAIN_STORE, DEFAULT_FLAVOR)
        results = store.find(
            BinaryPackageRelease,
            BinaryPackageFile.binarypackagereleaseID ==
                BinaryPackageRelease.id,
            BinaryPackageFile.libraryfileID == LibraryFileAlias.id,
            LibraryFileAlias.filename == filename,
            BinaryPackagePublishingHistory.archive == self,
            BinaryPackagePublishingHistory.binarypackagereleaseID ==
                BinaryPackageRelease.id).config(distinct=True)
        if results.count() > 1:
            return None
        return results.one()

    def requestPackageCopy(self, target_location, requestor, suite=None,
        copy_binaries=False, reason=None):
        """See `IArchive`."""
        if suite is None:
            distroseries = self.distribution.currentseries
            pocket = PackagePublishingPocket.RELEASE
        else:
            # Note: a NotFoundError will be raised if it is not found.
            distroseries, pocket = self.distribution.getDistroSeriesAndPocket(
                suite)

        source_location = PackageLocation(self, self.distribution,
                                          distroseries, pocket)

        return getUtility(IPackageCopyRequestSet).new(
            source_location, target_location, requestor, copy_binaries,
            reason)

    def syncSources(self, source_names, from_archive, to_pocket,
                    to_series=None, include_binaries=False):
        """See `IArchive`."""
        # Find and validate the source package names in source_names.
        sources = self._collectLatestPublishedSources(
            from_archive, source_names)
        self._copySources(sources, to_pocket, to_series, include_binaries)

    def syncSource(self, source_name, version, from_archive, to_pocket,
                   to_series=None, include_binaries=False):
        """See `IArchive`."""
        # Check to see if the source package exists, and raise a useful error
        # if it doesn't.
        getUtility(ISourcePackageNameSet)[source_name]
        # Find and validate the source package version required.
        source = from_archive.getPublishedSources(
            name=source_name, version=version, exact_match=True)[0]

        self._copySources([source], to_pocket, to_series, include_binaries)

    def _collectLatestPublishedSources(self, from_archive, source_names):
        """Private helper to collect the latest published sources for an
        archive.

        :raises NoSuchSourcePackageName: If any of the source_names do not
            exist.
        """
        sources = []
        for name in source_names:
            # Check to see if the source package exists. This will raise
            # a NoSuchSourcePackageName exception if the source package
            # doesn't exist.
            getUtility(ISourcePackageNameSet)[name]
            # Grabbing the item at index 0 ensures it's the most recent
            # publication.
            published_sources = from_archive.getPublishedSources(
                name=name, exact_match=True,
                status=PackagePublishingStatus.PUBLISHED)
            if published_sources.count() > 0:
                sources.append(published_sources[0])
        return sources

    def _copySources(self, sources, to_pocket, to_series=None,
                     include_binaries=False):
        """Private helper function to copy sources to this archive.

        It takes a list of SourcePackagePublishingHistory but the other args
        are strings.
        """
        # Convert the to_pocket string to its enum.
        try:
            pocket = PackagePublishingPocket.items[to_pocket.upper()]
        except KeyError, error:
            raise PocketNotFound(error)

        # Fail immediately if the destination pocket is not Release and
        # this archive is a PPA.
        if self.is_ppa and pocket != PackagePublishingPocket.RELEASE:
            raise CannotCopy(
                "Destination pocket must be 'release' for a PPA.")

        # Now convert the to_series string to a real distroseries.
        if to_series is not None:
            result = getUtility(IDistroSeriesSet).queryByName(
                self.distribution, to_series)
            if result is None:
                raise DistroSeriesNotFound(to_series)
            series = result
        else:
            series = None

        # Perform the copy, may raise CannotCopy.
        do_copy(sources, self, series, pocket, include_binaries)

    def getAuthToken(self, person):
        """See `IArchive`."""

        token_set = getUtility(IArchiveAuthTokenSet)
        return token_set.getActiveTokenForArchiveAndPerson(self, person)

    def newAuthToken(self, person, token=None, date_created=None):
        """See `IArchive`."""

        # Bail if the archive isn't private
        if not self.private:
            raise ArchiveNotPrivate("Archive must be private.")

        # Tokens can only be created for individuals.
        if person.is_team:
            raise NoTokensForTeams(
                "Subscription tokens can be created for individuals only.")

        # Ensure that the current subscription does not already have a token
        if self.getAuthToken(person) is not None:
            raise ArchiveSubscriptionError(
                "%s already has a token for %s." % (
                    person.displayname, self.displayname))

        # Now onto the actual token creation:
        if token is None:
            token = create_unique_token_for_table(20, ArchiveAuthToken.token)
        archive_auth_token = ArchiveAuthToken()
        archive_auth_token.archive = self
        archive_auth_token.person = person
        archive_auth_token.token = token
        if date_created is not None:
            archive_auth_token.date_created = date_created
        store = getUtility(IStoreSelector).get(MAIN_STORE, DEFAULT_FLAVOR)
        store.add(archive_auth_token)
        return archive_auth_token

    def newSubscription(self, subscriber, registrant, date_expires=None,
                        description=None):
        """See `IArchive`."""

        # We do not currently allow subscriptions for non-private archives:
        if self.private is False:
            raise ArchiveNotPrivate(
                "Only private archives can have subscriptions.")

        # Ensure there is not already a current subscription for subscriber:
        subscriptions = getUtility(IArchiveSubscriberSet).getBySubscriber(
            subscriber, archive=self)
        if subscriptions.count() > 0:
            raise AlreadySubscribed(
            "%s already has a current subscription for '%s'." % (
                subscriber.displayname, self.displayname))

        subscription = ArchiveSubscriber()
        subscription.archive = self
        subscription.registrant = registrant
        subscription.subscriber = subscriber
        subscription.date_expires = date_expires
        subscription.description = description
        subscription.status = ArchiveSubscriberStatus.CURRENT
        subscription.date_created = UTC_NOW
        store = getUtility(IStoreSelector).get(MAIN_STORE, DEFAULT_FLAVOR)
        store.add(subscription)

        # Notify any listeners that a new subscription was created.
        # This is used currently for sending email notifications.
        notify(ObjectCreatedEvent(subscription))

        return subscription

    def getSourcePackageReleases(self, build_status=None):
        """See `IArchive`."""
        store = Store.of(self)

        extra_exprs = []
        if build_status is not None:
            extra_exprs = [
                PackageBuild.build_farm_job == BuildFarmJob.id,
                BuildFarmJob.status == build_status,
                ]

        result_set = store.find(
            SourcePackageRelease,
            (BinaryPackageBuild.source_package_release_id ==
                SourcePackageRelease.id),
            BinaryPackageBuild.package_build == PackageBuild.id,
            PackageBuild.archive == self,
            *extra_exprs)

        result_set.config(distinct=True).order_by(SourcePackageRelease.id)
        return result_set

    def updatePackageDownloadCount(self, bpr, day, country, count):
        """See `IArchive`."""
        store = Store.of(self)
        entry = store.find(
            BinaryPackageReleaseDownloadCount, archive=self,
            binary_package_release=bpr, day=day, country=country).one()
        if entry is None:
            entry = BinaryPackageReleaseDownloadCount(
                archive=self, binary_package_release=bpr, day=day,
                country=country, count=count)
        else:
            entry.count += count

    def getPackageDownloadTotal(self, bpr):
        """See `IArchive`."""
        store = Store.of(self)
        count = store.find(
            Sum(BinaryPackageReleaseDownloadCount.count),
            BinaryPackageReleaseDownloadCount.archive == self,
            BinaryPackageReleaseDownloadCount.binary_package_release == bpr,
            ).one()
        return count or 0

    def getPackageDownloadCount(self, bpr, day, country):
        """See `IArchive`."""
        return Store.of(self).find(
            BinaryPackageReleaseDownloadCount, archive=self,
            binary_package_release=bpr, day=day, country=country).one()

    def _setBuildStatuses(self, status):
        """Update the pending Build Jobs' status for this archive."""

        query = """
            UPDATE Job SET status = %s
            FROM BinaryPackageBuild, PackageBuild, BuildFarmJob,
                 BuildPackageJob, BuildQueue
            WHERE
                BinaryPackageBuild.package_build = PackageBuild.id
                -- insert self.id here
                AND PackageBuild.archive = %s
                AND BuildPackageJob.build = BinaryPackageBuild.id
                AND BuildPackageJob.job = BuildQueue.job
                AND Job.id = BuildQueue.job
                -- Build is in state BuildStatus.NEEDSBUILD (0)
                AND PackageBuild.build_farm_job = BuildFarmJob.id
                AND BuildFarmJob.status = %s;
        """ % sqlvalues(status, self, BuildStatus.NEEDSBUILD)

        store = Store.of(self)
        store.execute(query)

    def enable(self):
        """See `IArchive`."""
        assert self._enabled == False, "This archive is already enabled."
        self._enabled = True
        self._setBuildStatuses(JobStatus.WAITING)

    def disable(self):
        """See `IArchive`."""
        assert self._enabled == True, "This archive is already disabled."
        self._enabled = False
        self._setBuildStatuses(JobStatus.SUSPENDED)

    def delete(self, deleted_by):
        """See `IArchive`."""
        assert self.status not in (
            ArchiveStatus.DELETING, ArchiveStatus.DELETED,
            "This archive is already deleted.")

        # Set all the publications to DELETED.
        statuses = (
            PackagePublishingStatus.PENDING,
            PackagePublishingStatus.PUBLISHED)
        sources = list(self.getPublishedSources(status=statuses))
        getUtility(IPublishingSet).requestDeletion(
            sources, removed_by=deleted_by,
            removal_comment="Removed when deleting archive")

        # Mark the archive's status as DELETING so the repository can be
        # removed by the publisher.
        self.status = ArchiveStatus.DELETING
        if self.enabled:
            self.disable()

    def getFilesAndSha1s(self, source_files):
        """See `IArchive`."""
        return dict(Store.of(self).find(
            (LibraryFileAlias.filename, LibraryFileContent.sha1),
            SourcePackagePublishingHistory.archive == self,
            SourcePackageRelease.id ==
                SourcePackagePublishingHistory.sourcepackagereleaseID,
            SourcePackageReleaseFile.sourcepackagerelease ==
                SourcePackageRelease.id,
            LibraryFileAlias.id == SourcePackageReleaseFile.libraryfileID,
            LibraryFileAlias.filename.is_in(source_files),
            LibraryFileContent.id == LibraryFileAlias.contentID).config(
                distinct=True))

    def _getEnabledRestrictedFamilies(self):
        """Retrieve the restricted architecture families this archive can
        build on."""
        # Main archives are always allowed to build on restricted
        # architectures.
        if self.is_main:
            return getUtility(IProcessorFamilySet).getRestricted()
        archive_arch_set = getUtility(IArchiveArchSet)
<<<<<<< HEAD
        restricted_families = archive_arch_set.getRestrictedfamilies(self)
=======
        restricted_families = archive_arch_set.getRestrictedFamilies(self)
>>>>>>> be8e21c2
        return [family for (family, archive_arch) in restricted_families
                if archive_arch is not None]

    def _setEnabledRestrictedFamilies(self, value):
        """Set the restricted architecture families this archive can
        build on."""
        # Main archives are always allowed to build on restricted
        # architectures.
        if self.is_main:
            proc_family_set = getUtility(IProcessorFamilySet)
            if set(value) != set(proc_family_set.getRestricted()):
                raise CannotRestrictArchitectures("Main archives can not "
                        "be restricted to certain architectures")
        archive_arch_set = getUtility(IArchiveArchSet)
        restricted_families = archive_arch_set.getRestrictedFamilies(self)
        for (family, archive_arch) in restricted_families:
            if family in value and archive_arch is None:
                archive_arch_set.new(self, family)
            if family not in value and archive_arch is not None:
                Store.of(self).remove(archive_arch)

    enabled_restricted_families = property(_getEnabledRestrictedFamilies,
                                           _setEnabledRestrictedFamilies)


class ArchiveSet:
    implements(IArchiveSet)
    title = "Archives registered in Launchpad"

    def get(self, archive_id):
        """See `IArchiveSet`."""
        return Archive.get(archive_id)

    def getPPAByDistributionAndOwnerName(self, distribution, person_name,
                                         ppa_name):
        """See `IArchiveSet`"""
        query = """
            Archive.purpose = %s AND
            Archive.distribution = %s AND
            Person.id = Archive.owner AND
            Archive.name = %s AND
            Person.name = %s
        """ % sqlvalues(
                ArchivePurpose.PPA, distribution, ppa_name, person_name)

        return Archive.selectOne(query, clauseTables=['Person'])

    def _getDefaultArchiveNameByPurpose(self, purpose):
        """Return the default for a archive in a given purpose.

        The default names are:

         * PRIMARY: 'primary';
         * PARTNER: 'partner';
         * PPA: 'ppa'.

        :param purpose: queried `ArchivePurpose`.

        :raise: `AssertionError` If the given purpose is not in this list,
            i.e. doesn't have a default name.

        :return: the name text to be used as name.
        """
        if purpose not in default_name_by_purpose.keys():
            raise AssertionError(
                "'%s' purpose has no default name." % purpose.name)

        return default_name_by_purpose[purpose]


    def getByDistroPurpose(self, distribution, purpose, name=None):
        """See `IArchiveSet`."""
        if purpose == ArchivePurpose.PPA:
            raise AssertionError(
                "This method should not be used to lookup PPAs. "
                "Use 'getPPAByDistributionAndOwnerName' instead.")

        if name is None:
            name = self._getDefaultArchiveNameByPurpose(purpose)

        return Archive.selectOneBy(
            distribution=distribution, purpose=purpose, name=name)

    def getByDistroAndName(self, distribution, name):
        """See `IArchiveSet`."""
        return Archive.selectOne("""
            Archive.distribution = %s AND
            Archive.name = %s AND
            Archive.purpose != %s
            """ % sqlvalues(distribution, name, ArchivePurpose.PPA))

    def _getDefaultDisplayname(self, name, owner, distribution, purpose):
        """See `IArchive`."""
        if purpose == ArchivePurpose.PPA:
            if name == default_name_by_purpose.get(purpose):
                displayname = 'PPA for %s' % owner.displayname
            else:
                displayname = 'PPA named %s for %s' % (
                    name, owner.displayname)
            return displayname

        if purpose == ArchivePurpose.COPY:
            displayname = "Copy archive %s for %s" % (
                name, owner.displayname)
            return displayname

        return '%s for %s' % (purpose.title, distribution.title)

    def new(self, purpose, owner, name=None, displayname=None,
            distribution=None, description=None, enabled=True,
            require_virtualized=True):
        """See `IArchiveSet`."""
        if distribution is None:
            distribution = getUtility(ILaunchpadCelebrities).ubuntu

        if name is None:
            name = self._getDefaultArchiveNameByPurpose(purpose)

        # Deny Archives names equal their distribution names. This conflict
        # results in archives with awkward repository URLs
        if name == distribution.name:
            raise AssertionError(
                'Archives cannot have the same name as their distribution.')

        # If displayname is not given, create a default one.
        if displayname is None:
            displayname = self._getDefaultDisplayname(
                name=name, owner=owner, distribution=distribution,
                purpose=purpose)

        # Copy archives are to be instantiated with the 'publish' flag turned
        # off.
        if purpose == ArchivePurpose.COPY:
            publish = False
        else:
            publish = True

        # For non-PPA archives we enforce unique names within the context of a
        # distribution.
        if purpose != ArchivePurpose.PPA:
            archive = Archive.selectOne(
                "Archive.distribution = %s AND Archive.name = %s" %
                sqlvalues(distribution, name))
            if archive is not None:
                raise AssertionError(
                    "archive '%s' exists already in '%s'." %
                    (name, distribution.name))
        else:
            archive = Archive.selectOneBy(
                owner=owner, name=name, purpose=ArchivePurpose.PPA)
            if archive is not None:
                raise AssertionError(
                    "Person '%s' already has a PPA named '%s'." %
                    (owner.name, name))

        # Signing-key for the default PPA is reused when it's already present.
        signing_key = None
        if purpose == ArchivePurpose.PPA and owner.archive is not None:
            signing_key = owner.archive.signing_key

        new_archive = Archive(
            owner=owner, distribution=distribution, name=name,
            displayname=displayname, description=description,
            purpose=purpose, publish=publish, signing_key=signing_key,
            require_virtualized=require_virtualized)

        # Upon creation archives are enabled by default.
        if enabled == False:
            new_archive.disable()

        # Private teams cannot have public PPAs.
        if owner.visibility == PersonVisibility.PRIVATE:
            new_archive.buildd_secret = create_unique_token_for_table(
                20, Archive.buildd_secret)
            new_archive.private = True

        return new_archive


    def __iter__(self):
        """See `IArchiveSet`."""
        return iter(Archive.select())

    def getNumberOfPPASourcesForDistribution(self, distribution):
        cur = cursor()
        query = """
             SELECT SUM(sources_cached) FROM Archive
             WHERE purpose = %s AND private = FALSE AND
                   distribution = %s
        """ % sqlvalues(ArchivePurpose.PPA, distribution)
        cur.execute(query)
        size = cur.fetchall()[0][0]
        if size is None:
            return 0
        return int(size)

    def getNumberOfPPABinariesForDistribution(self, distribution):
        cur = cursor()
        query = """
             SELECT SUM(binaries_cached) FROM Archive
             WHERE purpose = %s AND private = FALSE AND
                   distribution = %s
        """ % sqlvalues(ArchivePurpose.PPA, distribution)
        cur.execute(query)
        size = cur.fetchall()[0][0]
        if size is None:
            return 0
        return int(size)

    def getPPAOwnedByPerson(self, person, name=None):
        """See `IArchiveSet`."""
        store = Store.of(person)
        clause = [
            Archive.purpose == ArchivePurpose.PPA,
            Archive.owner == person]
        if name is not None:
            clause.append(Archive.name == name)
        result = store.find(Archive, *clause).order_by(Archive.id).first()
        if name is not None and result is None:
            raise NoSuchPPA(name)
        return result

    def getPPAsForUser(self, user):
        """See `IArchiveSet`."""
        # Avoiding circular imports.
        from lp.soyuz.model.archivepermission import ArchivePermission

        store = Store.of(user)
        direct_membership = store.find(
            Archive,
            Archive.purpose == ArchivePurpose.PPA,
            TeamParticipation.team == Archive.ownerID,
            TeamParticipation.person == user,
            )
        third_party_upload_acl = store.find(
            Archive,
            Archive.purpose == ArchivePurpose.PPA,
            ArchivePermission.archiveID == Archive.id,
            TeamParticipation.person == user,
            TeamParticipation.team == ArchivePermission.personID,
            )

        result = direct_membership.union(third_party_upload_acl)
        result.order_by(Archive.displayname)

        return result

    def getPPAsPendingSigningKey(self):
        """See `IArchiveSet`."""
        store = getUtility(IStoreSelector).get(MAIN_STORE, DEFAULT_FLAVOR)
        origin = (
            Archive,
            Join(SourcePackagePublishingHistory,
                 SourcePackagePublishingHistory.archive == Archive.id),)
        results = store.using(*origin).find(
            Archive,
            Archive.signing_key == None,
            Archive.purpose == ArchivePurpose.PPA,
            Archive._enabled == True)
        results.order_by(Archive.date_created)
        return results.config(distinct=True)

    def getLatestPPASourcePublicationsForDistribution(self, distribution):
        """See `IArchiveSet`."""
        query = """
            SourcePackagePublishingHistory.archive = Archive.id AND
            SourcePackagePublishingHistory.distroseries =
                DistroSeries.id AND
            Archive.private = FALSE AND
            Archive.enabled = TRUE AND
            DistroSeries.distribution = %s AND
            Archive.purpose = %s
        """ % sqlvalues(distribution, ArchivePurpose.PPA)

        return SourcePackagePublishingHistory.select(
            query, limit=5, clauseTables=['Archive', 'DistroSeries'],
            orderBy=['-datecreated', '-id'])

    def getMostActivePPAsForDistribution(self, distribution):
        """See `IArchiveSet`."""
        cur = cursor()
        query = """
             SELECT a.id, count(*) as C
             FROM Archive a, SourcePackagePublishingHistory spph
             WHERE
                 spph.archive = a.id AND
                 a.private = FALSE AND
                 spph.datecreated >= now() - INTERVAL '1 week' AND
                 a.distribution = %s AND
                 a.purpose = %s
             GROUP BY a.id
             ORDER BY C DESC, a.id
             LIMIT 5
        """ % sqlvalues(distribution, ArchivePurpose.PPA)

        cur.execute(query)

        most_active = []
        for archive_id, number_of_uploads in cur.fetchall():
            archive = Archive.get(int(archive_id))
            the_dict = {'archive': archive, 'uploads': number_of_uploads}
            most_active.append(the_dict)

        return most_active

    def getBuildCountersForArchitecture(self, archive, distroarchseries):
        """See `IArchiveSet`."""
        cur = cursor()
        query = """
            SELECT BuildFarmJob.status, count(BuildFarmJob.id) FROM
            BinaryPackageBuild, PackageBuild, BuildFarmJob
            WHERE
                BinaryPackageBuild.package_build = PackageBuild.id AND
                PackageBuild.build_farm_job = BuildFarmJob.id AND
                PackageBuild.archive = %s AND
                BinaryPackageBuild.distro_arch_series = %s
            GROUP BY BuildFarmJob.status ORDER BY BuildFarmJob.status;
        """ % sqlvalues(archive, distroarchseries)
        cur.execute(query)
        result = cur.fetchall()

        status_map = {
            'failed': (
                BuildStatus.CHROOTWAIT,
                BuildStatus.FAILEDTOBUILD,
                BuildStatus.FAILEDTOUPLOAD,
                BuildStatus.MANUALDEPWAIT,
                ),
            'pending': (
                BuildStatus.BUILDING,
                BuildStatus.NEEDSBUILD,
                ),
            'succeeded': (
                BuildStatus.FULLYBUILT,
                ),
            }

        status_and_counters = {}

        # Set 'total' counter
        status_and_counters['total'] = sum(
            [counter for status, counter in result])

        # Set each counter according 'status_map'
        for key, status in status_map.iteritems():
            status_and_counters[key] = 0
            for status_value, status_counter in result:
                status_values = [item.value for item in status]
                if status_value in status_values:
                    status_and_counters[key] += status_counter

        return status_and_counters

    def getPrivatePPAs(self):
        """See `IArchiveSet`."""
        store = getUtility(IStoreSelector).get(MAIN_STORE, DEFAULT_FLAVOR)
        return store.find(
            Archive,
            Archive.private == True,
            Archive.purpose == ArchivePurpose.PPA)

    def getCommercialPPAs(self):
        """See `IArchiveSet`."""
        store = IStore(Archive)
        return store.find(
            Archive,
            Archive.commercial == True,
            Archive.purpose == ArchivePurpose.PPA)

    def getArchivesForDistribution(self, distribution, name=None,
                                   purposes=None, user=None,
                                   exclude_disabled=True):
        """See `IArchiveSet`."""
        extra_exprs = []

        # If a single purpose is passed in, convert it into a tuple,
        # otherwise assume a list was passed in.
        if purposes in ArchivePurpose:
            purposes = (purposes,)

        if purposes:
            extra_exprs.append(Archive.purpose.is_in(purposes))

        if name is not None:
            extra_exprs.append(Archive.name == name)

        public_archive = And(Archive.private == False,
                             Archive._enabled == True)

        if user is not None:
            admins = getUtility(ILaunchpadCelebrities).admin
            if not user.inTeam(admins):
                # Enforce privacy-awareness for logged-in, non-admin users,
                # so that they can only see the private archives that they're
                # allowed to see.

                # Create a subselect to capture all the teams that are
                # owners of archives AND the user is a member of:
                user_teams_subselect = Select(
                    TeamParticipation.teamID,
                    where=And(
                       TeamParticipation.personID == user.id,
                       TeamParticipation.teamID == Archive.ownerID))

                # Append the extra expression to capture either public
                # archives, or archives owned by the user, or archives
                # owned by a team of which the user is a member:
                # Note: 'Archive.ownerID == user.id'
                # is unnecessary below because there is a TeamParticipation
                # entry showing that each person is a member of the "team"
                # that consists of themselves.

                # FIXME: Include private PPA's if user is an uploader
                extra_exprs.append(
                    Or(public_archive,
                       Archive.ownerID.is_in(user_teams_subselect)))
        else:
            # Anonymous user; filter to include only public archives in
            # the results.
            extra_exprs.append(public_archive)

        if exclude_disabled:
            extra_exprs.append(Archive._enabled == True)

        query = Store.of(distribution).find(
            Archive,
            Archive.distribution == distribution,
            *extra_exprs)

        return query.order_by(Archive.name)

    def getPublicationsInArchives(self, source_package_name, archive_list,
                                  distribution):
        """See `IArchiveSet`."""
        archive_ids = [archive.id for archive in archive_list]

        store = Store.of(source_package_name)

        # Return all the published source pubs for the given name in the
        # given list of archives. Note: importing DistroSeries here to
        # avoid circular imports.
        from lp.registry.model.distroseries import DistroSeries
        results = store.find(
            SourcePackagePublishingHistory,
            Archive.id.is_in(archive_ids),
            SourcePackagePublishingHistory.archive == Archive.id,
            (SourcePackagePublishingHistory.status ==
                PackagePublishingStatus.PUBLISHED),
            (SourcePackagePublishingHistory.sourcepackagerelease ==
                SourcePackageRelease.id),
            SourcePackageRelease.sourcepackagename == source_package_name,
            SourcePackagePublishingHistory.distroseries == DistroSeries.id,
            DistroSeries.distribution == distribution,
            )

        return results.order_by(SourcePackagePublishingHistory.id)<|MERGE_RESOLUTION|>--- conflicted
+++ resolved
@@ -15,10 +15,9 @@
 from sqlobject import  (
     BoolCol, ForeignKey, IntCol, StringCol)
 from sqlobject.sqlbuilder import SQLConstant
-from storm.expr import Or, And, Select, Sum, In, Desc
+from storm.expr import Or, And, Select, Sum, Desc
 from storm.locals import Count, Join
 from storm.store import Store
-from storm.zope.interfaces import IResultSet
 from zope.component import getUtility
 from zope.event import notify
 from zope.interface import alsoProvides, implements
@@ -1599,11 +1598,7 @@
         if self.is_main:
             return getUtility(IProcessorFamilySet).getRestricted()
         archive_arch_set = getUtility(IArchiveArchSet)
-<<<<<<< HEAD
-        restricted_families = archive_arch_set.getRestrictedfamilies(self)
-=======
         restricted_families = archive_arch_set.getRestrictedFamilies(self)
->>>>>>> be8e21c2
         return [family for (family, archive_arch) in restricted_families
                 if archive_arch is not None]
 
