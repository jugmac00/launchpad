--- conflicted
+++ resolved
@@ -193,13 +193,8 @@
             archive=archive)
         [other_binary] = pub.copyTo(
             pub.distroarchseries.distroseries, pub.pocket, self.ppa2)
-<<<<<<< HEAD
         other_binary.dateremoved = self.over_threshold_date
-        return pub
-=======
-        other_binary.secure_record.dateremoved = self.over_threshold_date
         return pkg5, pub
->>>>>>> 438ce204
 
     def testNoExpirationWithDateOverThresholdAndOtherPubOverThreshold(self):
         """Test expiring works.
