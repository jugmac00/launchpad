# Copyright 2010-2011 Canonical Ltd.  This software is licensed under the
# GNU Affero General Public License version 3 (see the file LICENSE).

"""Test the initialize_distroseries script machinery."""

__metaclass__ = type

import os
import subprocess
import sys

from testtools.content import Content
from testtools.content_type import UTF8_TEXT
import transaction
from zope.component import getUtility

from canonical.config import config
from canonical.launchpad.interfaces.lpstorm import IStore
from canonical.testing.layers import LaunchpadZopelessLayer
from lp.buildmaster.enums import BuildStatus
from lp.registry.interfaces.distroseriesparent import IDistroSeriesParentSet
from lp.registry.interfaces.pocket import PackagePublishingPocket
from lp.soyuz.enums import SourcePackageFormat
from lp.soyuz.interfaces.archivepermission import IArchivePermissionSet
from lp.soyuz.interfaces.component import IComponentSet
from lp.soyuz.interfaces.packageset import (
    IPackagesetSet,
    NoSuchPackageSet,
    )
from lp.soyuz.interfaces.processor import IProcessorFamilySet
from lp.soyuz.interfaces.publishing import PackagePublishingStatus
from lp.soyuz.interfaces.sourcepackageformat import (
    ISourcePackageFormatSelectionSet,
    )
from lp.soyuz.model.component import ComponentSelection
from lp.soyuz.model.distroarchseries import DistroArchSeries
from lp.soyuz.model.section import SectionSelection
from lp.soyuz.scripts.initialize_distroseries import (
    InitializationError,
    InitializeDistroSeries,
    )
from lp.testing import TestCaseWithFactory


class TestInitializeDistroSeries(TestCaseWithFactory):

    layer = LaunchpadZopelessLayer

    def setupParent(self, packages=None, format_selection=None):
        parent = self.factory.makeDistroSeries()
        pf = getUtility(IProcessorFamilySet).getByName('x86')
        parent_das = self.factory.makeDistroArchSeries(
            distroseries=parent, processorfamily=pf,
            architecturetag='i386')
        lf = self.factory.makeLibraryFileAlias()
        transaction.commit()
        parent_das.addOrUpdateChroot(lf)
        parent_das.supports_virtualized = True
        parent.nominatedarchindep = parent_das
        if format_selection is None:
            format_selection = SourcePackageFormat.FORMAT_1_0
        getUtility(ISourcePackageFormatSelectionSet).add(
            parent, format_selection)
        parent.backports_not_automatic = True
        self._populate_parent(parent, parent_das, packages)
        return parent, parent_das

    def _populate_parent(self, parent, parent_das, packages=None):
        if packages is None:
            packages = {'udev': '0.1-1', 'libc6': '2.8-1',
                'postgresql': '9.0-1', 'chromium': '3.6'}
        for package in packages.keys():
            spn = self.factory.getOrMakeSourcePackageName(package)
            spph = self.factory.makeSourcePackagePublishingHistory(
                sourcepackagename=spn, version=packages[package],
                distroseries=parent,
                pocket=PackagePublishingPocket.RELEASE,
                status=PackagePublishingStatus.PUBLISHED)
            status = BuildStatus.FULLYBUILT
            if package is 'chromium':
                status = BuildStatus.FAILEDTOBUILD
            bpn = self.factory.getOrMakeBinaryPackageName(package)
            build = self.factory.makeBinaryPackageBuild(
                source_package_release=spph.sourcepackagerelease,
                distroarchseries=parent_das,
                status=status)
            bpr = self.factory.makeBinaryPackageRelease(
                binarypackagename=bpn, build=build,
                version=packages[package])
            if package is not 'chromium':
                self.factory.makeBinaryPackagePublishingHistory(
                    binarypackagerelease=bpr,
                    distroarchseries=parent_das,
                    pocket=PackagePublishingPocket.RELEASE,
                    status=PackagePublishingStatus.PUBLISHED)

    def test_failure_for_already_released_distroseries(self):
        # Initializing a distro series that has already been used will
        # error.
        self.parent, self.parent_das = self.setupParent()
        child = self.factory.makeDistroSeries()
        self.factory.makeDistroArchSeries(distroseries=child)
        ids = InitializeDistroSeries(child, [self.parent.id])
        self.assertRaisesWithContent(
            InitializationError,
            "Can not copy distroarchseries from parent, there are already "
            "distroarchseries(s) initialized for this series.", ids.check)

    def test_failure_with_pending_builds(self):
        # If the parent series has pending builds, and the child is a series
        # of the same distribution (which means they share an archive), we
        # can't initialize.
        self.parent, self.parent_das = self.setupParent()
        source = self.factory.makeSourcePackagePublishingHistory(
            distroseries=self.parent,
            pocket=PackagePublishingPocket.RELEASE)
        source.createMissingBuilds()
        child = self.factory.makeDistroSeries(
            distribution=self.parent.parent, previous_series=self.parent)
        ids = InitializeDistroSeries(child, [self.parent.id])
        self.assertRaisesWithContent(
            InitializationError, "Parent series has pending builds.",
            ids.check)

    def test_success_with_pending_builds(self):
        # If the parent series has pending builds, and the child's
        # distribution is different, we can initialize.
        self.parent, self.parent_das = self.setupParent()
        source = self.factory.makeSourcePackagePublishingHistory(
            distroseries=self.parent,
            pocket=PackagePublishingPocket.RELEASE)
        source.createMissingBuilds()
        child = self._fullInitialize([self.parent])
        self.assertDistroSeriesInitializedCorrectly(
            child, self.parent, self.parent_das)

    def test_failure_with_queue_items(self):
        # If the parent series has items in its queues, such as NEW and
        # UNAPPROVED, we can't initialize.
        self.parent, self.parent_das = self.setupParent()
        self.parent.createQueueEntry(
            PackagePublishingPocket.RELEASE, self.parent.main_archive,
            'foo.changes', 'bar')
        child = self.factory.makeDistroSeries()
        ids = InitializeDistroSeries(child, [self.parent.id])
        self.assertRaisesWithContent(
            InitializationError, "Parent series queues are not empty.",
            ids.check)

    def assertDistroSeriesInitializedCorrectly(self, child, parent,
                                               parent_das):
        # Check that 'udev' has been copied correctly.
        parent_udev_pubs = parent.getPublishedSources('udev')
        child_udev_pubs = child.getPublishedSources('udev')
        self.assertEqual(
            parent_udev_pubs.count(), child_udev_pubs.count())
        parent_arch_udev_pubs = parent[
            parent_das.architecturetag].getReleasedPackages('udev')
        child_arch_udev_pubs = child[
            parent_das.architecturetag].getReleasedPackages('udev')
        self.assertEqual(
            len(parent_arch_udev_pubs), len(child_arch_udev_pubs))
        # And the binary package, and linked source package look fine too.
        udev_bin = child_arch_udev_pubs[0].binarypackagerelease
        self.assertEqual(udev_bin.title, u'udev-0.1-1')
        self.assertEqual(
            udev_bin.build.title,
            u'%s build of udev 0.1-1 in %s %s RELEASE' % (
                parent_das.architecturetag, parent.parent.name,
                parent.name))
        udev_src = udev_bin.build.source_package_release
        self.assertEqual(udev_src.title, u'udev - 0.1-1')
        # The build of udev 0.1-1 has been copied across.
        child_udev = udev_src.getBuildByArch(
            child[parent_das.architecturetag], child.main_archive)
        parent_udev = udev_src.getBuildByArch(
            parent[parent_das.architecturetag],
            parent.main_archive)
        self.assertEqual(parent_udev.id, child_udev.id)
        # We also inherit the permitted source formats from our parent.
        self.assertTrue(
            child.isSourcePackageFormatPermitted(
            SourcePackageFormat.FORMAT_1_0))
        # Other configuration bits are copied too.
        self.assertTrue(child.backports_not_automatic)

    def _fullInitialize(self, parents, child=None, previous_series=None,
                        arches=(), packagesets=(), rebuild=False,
                        distribution=None, overlays=(),
                        overlay_pockets=(), overlay_components=()):
        if child is None:
            child = self.factory.makeDistroSeries(
                distribution=distribution, previous_series=previous_series)
        ids = InitializeDistroSeries(
            child, [parent.id for parent in parents], arches, packagesets,
            rebuild, overlays, overlay_pockets, overlay_components)
        ids.check()
        ids.initialize()
        return child

    def test_initialize(self):
        # Test a full initialize with no errors.
        self.parent, self.parent_das = self.setupParent()
        child = self._fullInitialize([self.parent])
        self.assertDistroSeriesInitializedCorrectly(
            child, self.parent, self.parent_das)

    def test_initialize_only_one_das(self):
        # Test a full initialize with no errors, but only copy i386 to
        # the child.
        self.parent, self.parent_das = self.setupParent()
        self.factory.makeDistroArchSeries(distroseries=self.parent)
        child = self._fullInitialize(
            [self.parent],
            arches=[self.parent_das.architecturetag])
        self.assertDistroSeriesInitializedCorrectly(
            child, self.parent, self.parent_das)
        das = list(IStore(DistroArchSeries).find(
            DistroArchSeries, distroseries=child))
        self.assertEqual(len(das), 1)
        self.assertEqual(
            das[0].architecturetag, self.parent_das.architecturetag)

    def test_copying_packagesets(self):
        # If a parent series has packagesets, we should copy them.
        self.parent, self.parent_das = self.setupParent()
        uploader = self.factory.makePerson()
        test1 = getUtility(IPackagesetSet).new(
            u'test1', u'test 1 packageset', self.parent.owner,
            distroseries=self.parent)
        test2 = getUtility(IPackagesetSet).new(
            u'test2', u'test 2 packageset', self.parent.owner,
            distroseries=self.parent)
        test3 = getUtility(IPackagesetSet).new(
            u'test3', u'test 3 packageset', self.parent.owner,
            distroseries=self.parent, related_set=test2)
        test1.addSources('udev')
        getUtility(IArchivePermissionSet).newPackagesetUploader(
            self.parent.main_archive, uploader, test1)
        child = self._fullInitialize([self.parent])
        # We can fetch the copied sets from the child.
        child_test1 = getUtility(IPackagesetSet).getByName(
            u'test1', distroseries=child)
        child_test2 = getUtility(IPackagesetSet).getByName(
            u'test2', distroseries=child)
        child_test3 = getUtility(IPackagesetSet).getByName(
            u'test3', distroseries=child)
        # And we can see they are exact copies, with the related_set for the
        # copies pointing to the packageset in the parent.
        self.assertEqual(test1.description, child_test1.description)
        self.assertEqual(test2.description, child_test2.description)
        self.assertEqual(test3.description, child_test3.description)
        self.assertEqual(child_test1.relatedSets().one(), test1)
        self.assertEqual(
            list(child_test2.relatedSets()),
            [test2, test3, child_test3])
        self.assertEqual(
            list(child_test3.relatedSets()),
            [test2, child_test2, test3])
        # The contents of the packagesets will have been copied.
        child_srcs = child_test1.getSourcesIncluded(
            direct_inclusion=True)
        parent_srcs = test1.getSourcesIncluded(direct_inclusion=True)
        self.assertEqual(parent_srcs, child_srcs)
        # The uploader can also upload to the new distroseries.
        self.assertTrue(
            getUtility(IArchivePermissionSet).isSourceUploadAllowed(
                self.parent.main_archive, 'udev', uploader,
                distroseries=self.parent))
        self.assertTrue(
            getUtility(IArchivePermissionSet).isSourceUploadAllowed(
                child.main_archive, 'udev', uploader,
                distroseries=child))

    def test_packageset_owner_preserved_within_distro(self):
        # When initializing a new series within a distro, the copied
        # packagesets have ownership preserved.
        self.parent, self.parent_das = self.setupParent(packages={})
        ps_owner = self.factory.makePerson()
        getUtility(IPackagesetSet).new(
            u'ps', u'packageset', ps_owner, distroseries=self.parent)
        child = self._fullInitialize(
            [self.parent], distribution=self.parent.distribution)
        child_ps = getUtility(IPackagesetSet).getByName(
            u'ps', distroseries=child)
        self.assertEqual(ps_owner, child_ps.owner)

    def test_packageset_owner_not_preserved_cross_distro(self):
        # In the case of a cross-distro initialization, the new
        # packagesets are owned by the new distro owner.
        self.parent, self.parent_das = self.setupParent()
        getUtility(IPackagesetSet).new(
            u'ps', u'packageset', self.factory.makePerson(),
            distroseries=self.parent)
        child = self._fullInitialize([self.parent])
        child_ps = getUtility(IPackagesetSet).getByName(
            u'ps', distroseries=child)
        self.assertEqual(child.owner, child_ps.owner)

    def test_copy_limit_packagesets(self):
        # If a parent series has packagesets, we can decide which ones we
        # want to copy.
        self.parent, self.parent_das = self.setupParent()
        test1 = getUtility(IPackagesetSet).new(
            u'test1', u'test 1 packageset', self.parent.owner,
            distroseries=self.parent)
        getUtility(IPackagesetSet).new(
            u'test2', u'test 2 packageset', self.parent.owner,
            distroseries=self.parent)
        packages = ('udev', 'chromium', 'libc6')
        for pkg in packages:
            test1.addSources(pkg)
        packageset1 = getUtility(IPackagesetSet).getByName(
            u'test1', distroseries=self.parent)
        child = self._fullInitialize(
            [self.parent], packagesets=(str(packageset1.id),))
        child_test1 = getUtility(IPackagesetSet).getByName(
            u'test1', distroseries=child)
        self.assertEqual(test1.description, child_test1.description)
        self.assertRaises(
            NoSuchPackageSet, getUtility(IPackagesetSet).getByName,
                u'test2', distroseries=child)
        parent_srcs = test1.getSourcesIncluded(direct_inclusion=True)
        child_srcs = child_test1.getSourcesIncluded(
            direct_inclusion=True)
        self.assertEqual(parent_srcs, child_srcs)
        child.updatePackageCount()
        self.assertEqual(child.sourcecount, len(packages))
        self.assertEqual(child.binarycount, 2)  # Chromium is FTBFS

    def test_rebuild_flag(self):
        # No binaries will get copied if we specify rebuild=True.
        self.parent, self.parent_das = self.setupParent()
        self.parent.updatePackageCount()
        child = self._fullInitialize([self.parent], rebuild=True)
        child.updatePackageCount()
        builds = child.getBuildRecords(
            build_state=BuildStatus.NEEDSBUILD,
            pocket=PackagePublishingPocket.RELEASE)
        self.assertEqual(self.parent.sourcecount, child.sourcecount)
        self.assertEqual(child.binarycount, 0)
        self.assertEqual(builds.count(), self.parent.sourcecount)

    def test_limit_packagesets_rebuild_and_one_das(self):
        # We can limit the source packages copied, and only builds
        # for the copied source will be created.
        self.parent, self.parent_das = self.setupParent()
        test1 = getUtility(IPackagesetSet).new(
            u'test1', u'test 1 packageset', self.parent.owner,
            distroseries=self.parent)
        getUtility(IPackagesetSet).new(
            u'test2', u'test 2 packageset', self.parent.owner,
            distroseries=self.parent)
        packages = ('udev', 'chromium')
        for pkg in packages:
            test1.addSources(pkg)
        self.factory.makeDistroArchSeries(distroseries=self.parent)
        child = self._fullInitialize(
            [self.parent],
            arches=[self.parent_das.architecturetag],
            packagesets=(str(test1.id),), rebuild=True)
        child.updatePackageCount()
        builds = child.getBuildRecords(
            build_state=BuildStatus.NEEDSBUILD,
            pocket=PackagePublishingPocket.RELEASE)
        self.assertEqual(child.sourcecount, len(packages))
        self.assertEqual(child.binarycount, 0)
        self.assertEqual(builds.count(), len(packages))
        das = list(IStore(DistroArchSeries).find(
            DistroArchSeries, distroseries=child))
        self.assertEqual(len(das), 1)
        self.assertEqual(
            das[0].architecturetag, self.parent_das.architecturetag)

    def test_do_not_copy_disabled_dases(self):
        # DASes that are disabled in the parent will not be copied.
        self.parent, self.parent_das = self.setupParent()
        ppc_das = self.factory.makeDistroArchSeries(
            distroseries=self.parent)
        ppc_das.enabled = False
        child = self._fullInitialize([self.parent])
        das = list(IStore(DistroArchSeries).find(
            DistroArchSeries, distroseries=child))
        self.assertEqual(len(das), 1)
        self.assertEqual(
            das[0].architecturetag, self.parent_das.architecturetag)

    def test_script(self):
        # Do an end-to-end test using the command-line tool.
        self.parent, self.parent_das = self.setupParent()
        uploader = self.factory.makePerson()
        test1 = getUtility(IPackagesetSet).new(
            u'test1', u'test 1 packageset', self.parent.owner,
            distroseries=self.parent)
        test1.addSources('udev')
        getUtility(IArchivePermissionSet).newPackagesetUploader(
            self.parent.main_archive, uploader, test1)
        child = self.factory.makeDistroSeries(previous_series=self.parent)
        # Create an initialized series in the distribution.
        other_series = self.factory.makeDistroSeries(
            distribution=child.parent)
        self.factory.makeSourcePackagePublishingHistory(
            distroseries=other_series)
        transaction.commit()
        ifp = os.path.join(
            config.root, 'scripts', 'ftpmaster-tools',
            'initialize-from-parent.py')
        process = subprocess.Popen(
            [sys.executable, ifp, "-vv", "-d", child.parent.name,
            child.name], stdout=subprocess.PIPE, stderr=subprocess.PIPE)
        stdout, stderr = process.communicate()
        self.addDetail("stdout", Content(UTF8_TEXT, lambda: stdout))
        self.addDetail("stderr", Content(UTF8_TEXT, lambda: stderr))
        self.assertEqual(process.returncode, 0)
        self.assertTrue(
            "DEBUG   Committing transaction." in stderr.split('\n'))
        transaction.commit()
        self.assertDistroSeriesInitializedCorrectly(
            child, self.parent, self.parent_das)

    def test_is_initialized(self):
        # At the end of the initialization, the distroseriesparent is marked
        # as 'initialized'.
        self.parent, self.parent_das = self.setupParent()
        child = self._fullInitialize([self.parent], rebuild=True, overlays=())
        dsp_set = getUtility(IDistroSeriesParentSet)
        distroseriesparent = dsp_set.getByDerivedAndParentSeries(
            child, self.parent)

        self.assertTrue(distroseriesparent.initialized)

    def test_no_overlays(self):
        # Without the overlay parameter, no overlays are created.
        self.parent, self.parent_das = self.setupParent()
        child = self._fullInitialize([self.parent], rebuild=True, overlays=[])
        dsp_set = getUtility(IDistroSeriesParentSet)
        distroseriesparent = dsp_set.getByDerivedAndParentSeries(
            child, self.parent)

        self.assertFalse(distroseriesparent.is_overlay)

    def test_setup_overlays(self):
        # If the overlay parameter is passed, overlays are properly setup.
        self.parent1, unused = self.setupParent()
        self.parent2, unused = self.setupParent()

        overlays = [False, True]
        overlay_pockets = [None, 'Updates']
        overlay_components = [None, 'universe']
        child = self._fullInitialize(
            [self.parent1, self.parent2], rebuild=True,
            overlays=overlays,
            overlay_pockets=overlay_pockets,
            overlay_components=overlay_components)
        dsp_set = getUtility(IDistroSeriesParentSet)
        distroseriesparent1 = dsp_set.getByDerivedAndParentSeries(
            child, self.parent1)
        distroseriesparent2 = dsp_set.getByDerivedAndParentSeries(
            child, self.parent2)

        self.assertFalse(distroseriesparent1.is_overlay)
        self.assertTrue(distroseriesparent2.is_overlay)
        self.assertEqual(
            getUtility(IComponentSet)['universe'],
            distroseriesparent2.component)
        self.assertEqual(
            PackagePublishingPocket.UPDATES, distroseriesparent2.pocket)

    def test_multiple_parents_initialize(self):
        self.parent, self.parent_das = self.setupParent()
        self.parent2, self.parent_das2 = self.setupParent(
            packages={'alpha': '0.1-1'})
        child = self._fullInitialize([self.parent, self.parent2])
        self.assertDistroSeriesInitializedCorrectly(
            child, self.parent, self.parent_das)

    def test_multiple_parents_ordering(self):
        # The parents' order is stored.
        self.parent1, self.parent_das = self.setupParent()
        self.parent2, self.parent_das2 = self.setupParent()
        self.parent3, self.parent_das3 = self.setupParent()
        child = self._fullInitialize(
            [self.parent1, self.parent3, self.parent2])
        dsp_set = getUtility(IDistroSeriesParentSet)
        distroseriesparent1 = dsp_set.getByDerivedAndParentSeries(
            child, self.parent1)
        distroseriesparent2 = dsp_set.getByDerivedAndParentSeries(
            child, self.parent2)
        distroseriesparent3 = dsp_set.getByDerivedAndParentSeries(
            child, self.parent3)

        self.assertContentEqual(
            [self.parent1, self.parent3, self.parent2],
            child.getParentSeries())
        self.assertEqual(0, distroseriesparent1.ordering)
        self.assertEqual(1, distroseriesparent3.ordering)
        self.assertEqual(2, distroseriesparent2.ordering)

    def test_multiple_parent_packagesets_merge(self):
        # Identical packagesets from the parents are merged as one
        # packageset in the child.
        self.parent1, self.parent_das1 = self.setupParent()
        self.parent2, self.parent_das2 = self.setupParent()
        uploader1 = self.factory.makePerson()
        uploader2 = self.factory.makePerson()
        test1_parent1 = getUtility(IPackagesetSet).new(
            u'test1', u'test 1 packageset', self.parent1.owner,
            distroseries=self.parent1)
        test1_parent2 = getUtility(IPackagesetSet).new(
            u'test1', u'test 1 packageset', self.parent2.owner,
            distroseries=self.parent2)
        test1_parent1.addSources('chromium')
        test1_parent1.addSources('udev')
        test1_parent2.addSources('udev')
        test1_parent2.addSources('libc6')
        getUtility(IArchivePermissionSet).newPackagesetUploader(
            self.parent1.main_archive, uploader1, test1_parent1)
        getUtility(IArchivePermissionSet).newPackagesetUploader(
            self.parent2.main_archive, uploader2, test1_parent2)
        child = self._fullInitialize([self.parent1, self.parent2])

        # In the child, the identical packagesets are merged into one.
        child_test1 = getUtility(IPackagesetSet).getByName(
            u'test1', distroseries=child)
        child_srcs = child_test1.getSourcesIncluded(
            direct_inclusion=True)
        parent1_srcs = test1_parent1.getSourcesIncluded(direct_inclusion=True)
        parent2_srcs = test1_parent2.getSourcesIncluded(direct_inclusion=True)
        self.assertContentEqual(
            set(parent1_srcs).union(set(parent2_srcs)),
            child_srcs)
        # The uploaders can also upload to the new distroseries.
        self.assertTrue(
            getUtility(IArchivePermissionSet).isSourceUploadAllowed(
                self.parent1.main_archive, 'udev', uploader1,
                distroseries=self.parent1))
        self.assertTrue(
            getUtility(IArchivePermissionSet).isSourceUploadAllowed(
                child.main_archive, 'udev', uploader1,
                distroseries=child))
        self.assertTrue(
            getUtility(IArchivePermissionSet).isSourceUploadAllowed(
                self.parent2.main_archive, 'libc6', uploader2,
                distroseries=self.parent2))
        self.assertTrue(
            getUtility(IArchivePermissionSet).isSourceUploadAllowed(
                child.main_archive, 'libc6', uploader2,
                distroseries=child))

    def test_multiple_parents_format_selection_union(self):
        # The format selection for the derived series is the union of
        # the format selections of the parents.
        format1 = SourcePackageFormat.FORMAT_1_0
        format2 = SourcePackageFormat.FORMAT_3_0_QUILT
        self.parent1, notused = self.setupParent(format_selection=format1)
        self.parent2, notused = self.setupParent(format_selection=format2)
        child = self._fullInitialize([self.parent1, self.parent2])

        self.assertTrue(child.isSourcePackageFormatPermitted(format1))
        self.assertTrue(child.isSourcePackageFormatPermitted(format2))

    def test_multiple_parents_component_merge(self):
        # The components from the parents are merged to create the
        # child's components.
        self.comp1 = self.factory.makeComponent()
        self.comp2 = self.factory.makeComponent()
        self.parent1, notused = self.setupParent()
        self.parent2, notused = self.setupParent()
        ComponentSelection(distroseries=self.parent1, component=self.comp1)
        ComponentSelection(distroseries=self.parent2, component=self.comp1)
        ComponentSelection(distroseries=self.parent2, component=self.comp2)
        child = self._fullInitialize([self.parent1, self.parent2])

        self.assertContentEqual(
            [self.comp1, self.comp2],
            child.components)

    def test_multiple_parents_section_merge(self):
        # The sections from the parents are merged to create the child's
        # sections.
        self.section1 = self.factory.makeSection()
        self.section2 = self.factory.makeSection()
        self.parent1, notused = self.setupParent()
        self.parent2, notused = self.setupParent()
        SectionSelection(distroseries=self.parent1, section=self.section1)
        SectionSelection(distroseries=self.parent2, section=self.section1)
        SectionSelection(distroseries=self.parent2, section=self.section2)
        child = self._fullInitialize([self.parent1, self.parent2])

        self.assertContentEqual(
            [self.section1, self.section2],
            child.sections)

    def test_multiple_parents_same_packaging(self):
        # If the same packaging exists different parents, the packaging
        # in the first parent takes precedence.
        self.parent1, self.parent_das1 = self.setupParent(
            packages={'package': '0.3-1'})
        self.parent2, self.parent_das2 = self.setupParent(
            packages={'package': '0.1-1'})
        sourcepackagename = self.factory.getOrMakeSourcePackageName('package')
        packaging1 = self.factory.makePackagingLink(
            distroseries=self.parent1, sourcepackagename=sourcepackagename)
        self.factory.makePackagingLink(
            distroseries=self.parent2, sourcepackagename=sourcepackagename)
        child = self._fullInitialize([self.parent1, self.parent2])
        productseries1 = packaging1.productseries
        child_packagings = productseries1.getPackagingInDistribution(
            child.distribution)

        self.assertEquals(1, len(child_packagings))
        self.assertEquals(
            packaging1.owner,
            child_packagings[0].owner)

    def test_multiple_parents_same_source_package(self):
        # If the same source package (i.e. same packagename) is published in
        # different parents, the source package in the first parent takes
        # precedence.
        self.parent1, self.parent_das1 = self.setupParent(
            packages={'package': '0.3-1'})
        self.parent2, self.parent_das2 = self.setupParent(
            packages={'package': '0.1-1'})
        child = self._fullInitialize([self.parent1, self.parent2])
        published_sources = child.main_archive.getPublishedSources()

        self.assertEquals(1, published_sources.count())
        self.assertEquals(
            u'0.3-1',
            published_sources[0].sourcepackagerelease.version)

<<<<<<< HEAD
    def setUpSeriesWithPreviousSeries(self, parent, previous_parents=(),
                                      publish_in_distribution=True):
        # Helper method to create a series within an initialized
        # distribution (i.e. that has an initialized series) with a
        # 'previous_series' with parents.

        # Create a previous_series derived from 2 parents.
        previous_series = self._fullInitialize(previous_parents)

        child = self.factory.makeDistroSeries(previous_series=previous_series)

        # Add a publishing in another series from this distro.
        other_series = self.factory.makeDistroSeries(
            distribution=child.distribution)
        if publish_in_distribution:
            self.factory.makeSourcePackagePublishingHistory(
                distroseries=other_series)

        return child

    def test_derive_from_previous_parents(self):
        # If the series to be initialized is in a distribution with
        # initialized series, the series is *derived* from
        # the previous_series' parents.
        previous_parent1, unused = self.setupParent(packages={u'p1': u'1.2'})
        previous_parent2, unused = self.setupParent(packages={u'p2': u'1.5'})
        parent, unused = self.setupParent()
        child = self.setUpSeriesWithPreviousSeries(
            parent=parent,
            previous_parents=[previous_parent1, previous_parent2])
        self._fullInitialize([parent], child=child)

        # The parent for the derived series is the distroseries given as
        # argument to InitializeSeries.
        self.assertContentEqual(
            [parent],
            child.getParentSeries())

        # The new series has been derived from previous_series.
        published_sources = child.main_archive.getPublishedSources(
            distroseries=child)
        self.assertEquals(2, published_sources.count())
        pub_sources = sorted(
            [(s.sourcepackagerelease.sourcepackagename.name,
              s.sourcepackagerelease.version)
                for s in published_sources])
        self.assertEquals(
            [(u'p1', u'1.2'), (u'p2', u'1.5')],
            pub_sources)

    def test_derive_from_previous_parents_empty_parents(self):
        # If an empty list is passed to InitializeDistroSeries, the
        # parents of the previous series are used as parents.
        previous_parent1, unused = self.setupParent(packages={u'p1': u'1.2'})
        previous_parent2, unused = self.setupParent(packages={u'p2': u'1.5'})
        parent, unused = self.setupParent()
        child = self.setUpSeriesWithPreviousSeries(
            parent=parent,
            previous_parents=[previous_parent1, previous_parent2])
        # Initialize from an empty list of parents.
        self._fullInitialize([], child=child)

        self.assertContentEqual(
            [previous_parent1, previous_parent2],
            child.getParentSeries())

    def test_derive_empty_parents_distribution_not_initialized(self):
        # Initializing a series with an empty parent list if the series'
        # distribution has no initialized series triggers an error.
        parent, unused = self.setupParent()
        previous_parent1, unused = self.setupParent(packages={u'p1': u'1.2'})
        child = self.setUpSeriesWithPreviousSeries(
            parent=parent,
            previous_parents=[previous_parent1],
            publish_in_distribution=False)

        # Initialize from an empty list of parents.
        ids = InitializeDistroSeries(child, [])
        self.assertRaisesWithContent(
            InitializationError,
            ("Distroseries {child.name} cannot be initialized: "
             "No other series in the distribution is initialized "
             "and no parent was passed to the initilization method"
             ".").format(child=child),
             ids.check)
=======
    def test_multiple_parents_same_binary_package(self):
        # If the same binary package (i.e. same packagename) is published
        # in different parents, the binary package in the first parent
        # takes precedence.
        self.parent1, self.parent_das1 = self.setupParent(
            packages={'package': '0.3-1'})
        self.parent2, self.parent_das2 = self.setupParent(
            packages={'package': '0.1-1'})
        child = self._fullInitialize([self.parent1, self.parent2])
        published_binaries = child.main_archive.getAllPublishedBinaries()

        self.assertEquals(1, published_binaries.count())
        self.assertEquals(
            u'0.3-1',
            published_binaries[0].binarypackagerelease.version)
>>>>>>> 0776baf8
<|MERGE_RESOLUTION|>--- conflicted
+++ resolved
@@ -629,7 +629,24 @@
             u'0.3-1',
             published_sources[0].sourcepackagerelease.version)
 
-<<<<<<< HEAD
+    def test_multiple_parents_same_binary_package(self):
+        # If the same binary package (i.e. same packagename) is published
+        # in different parents, the binary package in the first parent
+        # takes precedence.
+        self.parent1, self.parent_das1 = self.setupParent(
+            packages={'package': '0.3-1'})
+        self.parent2, self.parent_das2 = self.setupParent(
+            packages={'package': '0.1-1'})
+        child = self._fullInitialize([self.parent1, self.parent2])
+        published_binaries = child.main_archive.getAllPublishedBinaries()
+
+        self.assertEquals(1, published_binaries.count())
+        self.assertEquals(
+            u'0.3-1',
+            published_binaries[0].binarypackagerelease.version)
+
+        return child
+
     def setUpSeriesWithPreviousSeries(self, parent, previous_parents=(),
                                       publish_in_distribution=True):
         # Helper method to create a series within an initialized
@@ -714,21 +731,4 @@
              "No other series in the distribution is initialized "
              "and no parent was passed to the initilization method"
              ".").format(child=child),
-             ids.check)
-=======
-    def test_multiple_parents_same_binary_package(self):
-        # If the same binary package (i.e. same packagename) is published
-        # in different parents, the binary package in the first parent
-        # takes precedence.
-        self.parent1, self.parent_das1 = self.setupParent(
-            packages={'package': '0.3-1'})
-        self.parent2, self.parent_das2 = self.setupParent(
-            packages={'package': '0.1-1'})
-        child = self._fullInitialize([self.parent1, self.parent2])
-        published_binaries = child.main_archive.getAllPublishedBinaries()
-
-        self.assertEquals(1, published_binaries.count())
-        self.assertEquals(
-            u'0.3-1',
-            published_binaries[0].binarypackagerelease.version)
->>>>>>> 0776baf8
+             ids.check)