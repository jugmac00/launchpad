# Copyright 2009-2015 Canonical Ltd.  This software is licensed under the
# GNU Affero General Public License version 3 (see the file LICENSE).

"""`PPAKeyGenerator` script class tests."""

__metaclass__ = type

from zope.component import getUtility

from lp.registry.interfaces.distribution import IDistributionSet
from lp.registry.interfaces.gpg import IGPGKeySet
from lp.registry.interfaces.person import IPersonSet
from lp.services.propertycache import get_property_cache
from lp.services.scripts.base import LaunchpadScriptFailure
from lp.soyuz.interfaces.archive import IArchiveSet
from lp.soyuz.scripts.ppakeygenerator import PPAKeyGenerator
from lp.testing import TestCase
from lp.testing.faketransaction import FakeTransaction
from lp.testing.layers import LaunchpadZopelessLayer


class TestPPAKeyGenerator(TestCase):
    layer = LaunchpadZopelessLayer

    def _fixArchiveForKeyGeneration(self, archive):
        """Override the given archive distribution to 'ubuntutest'.

        This is necessary because 'ubuntutest' is the only distribution in
        the sampledata that contains a usable publishing configuration.
        """
        ubuntutest = getUtility(IDistributionSet).getByName('ubuntutest')
        archive.distribution = ubuntutest

    def _getKeyGenerator(self, archive_reference=None, txn=None):
        """Return a `PPAKeyGenerator` instance.

        Monkey-patch the script object with a fake transaction manager
        and also make it use an alternative (fake and lighter) procedure
        to generate keys for each PPA.
        """
        test_args = []

        if archive_reference is not None:
            test_args.extend(['-A', archive_reference])

        key_generator = PPAKeyGenerator(
            name='ppa-generate-keys', test_args=test_args)

        if txn is None:
            txn = FakeTransaction()
        key_generator.txn = txn

        def fake_key_generation(archive):
<<<<<<< HEAD
            a_key = getUtility(IGPGKeySet).get(1)
            archive.signing_key_fingerprint = a_key.fingerprint
            archive.signing_key_owner = a_key.owner
            del get_property_cache(archive).signing_key
=======
            a_key = getUtility(IGPGKeySet).getByFingerprint(
                'ABCDEF0123456789ABCDDCBA0000111112345678')
            archive.signing_key = a_key
>>>>>>> 7df1f2bf

        key_generator.generateKey = fake_key_generation

        return key_generator

    def testArchiveNotFound(self):
        """Raises an error if the specified archive does not exist."""
        key_generator = self._getKeyGenerator(archive_reference='~biscuit')
        self.assertRaisesWithContent(
            LaunchpadScriptFailure,
            "No archive named '~biscuit' could be found.",
            key_generator.main)

    def testPPAAlreadyHasSigningKey(self):
        """Raises an error if the specified PPA already has a signing_key."""
        cprov = getUtility(IPersonSet).getByName('cprov')
<<<<<<< HEAD
        a_key = getUtility(IGPGKeySet).get(1)
        cprov.archive.signing_key_fingerprint = a_key.fingerprint
        cprov.archive.signing_key_owner = a_key.owner
=======
        a_key = getUtility(IGPGKeySet).getByFingerprint(
            'ABCDEF0123456789ABCDDCBA0000111112345678')
        cprov.archive.signing_key = a_key
>>>>>>> 7df1f2bf

        key_generator = self._getKeyGenerator(
            archive_reference='~cprov/ubuntu/ppa')
        self.assertRaisesWithContent(
            LaunchpadScriptFailure,
            ("PPA for Celso Providelo already has a signing_key (%s)" %
             cprov.archive.signing_key.fingerprint),
            key_generator.main)

    def testGenerateKeyForASinglePPA(self):
        """Signing key generation for a single PPA.

        The 'signing_key' for the specified PPA is generated and
        the transaction is committed once.
        """
        cprov = getUtility(IPersonSet).getByName('cprov')
        self._fixArchiveForKeyGeneration(cprov.archive)

        self.assertTrue(cprov.archive.signing_key is None)

        txn = FakeTransaction()
        key_generator = self._getKeyGenerator(
            archive_reference='~cprov/ubuntutest/ppa', txn=txn)
        key_generator.main()

        self.assertTrue(cprov.archive.signing_key is not None)
        self.assertEquals(txn.commit_count, 1)

    def testGenerateKeyForAllPPA(self):
        """Signing key generation for all PPAs.

        The 'signing_key' for all 'pending-signing-key' PPAs are generated
        and the transaction is committed once for each PPA.
        """
        archives = list(getUtility(IArchiveSet).getPPAsPendingSigningKey())

        for archive in archives:
            self._fixArchiveForKeyGeneration(archive)
            self.assertTrue(archive.signing_key is None)

        txn = FakeTransaction()
        key_generator = self._getKeyGenerator(txn=txn)
        key_generator.main()

        for archive in archives:
            self.assertTrue(archive.signing_key is not None)

        self.assertEquals(txn.commit_count, len(archives))<|MERGE_RESOLUTION|>--- conflicted
+++ resolved
@@ -51,16 +51,11 @@
         key_generator.txn = txn
 
         def fake_key_generation(archive):
-<<<<<<< HEAD
-            a_key = getUtility(IGPGKeySet).get(1)
+            a_key = getUtility(IGPGKeySet).getByFingerprint(
+                'ABCDEF0123456789ABCDDCBA0000111112345678')
             archive.signing_key_fingerprint = a_key.fingerprint
             archive.signing_key_owner = a_key.owner
             del get_property_cache(archive).signing_key
-=======
-            a_key = getUtility(IGPGKeySet).getByFingerprint(
-                'ABCDEF0123456789ABCDDCBA0000111112345678')
-            archive.signing_key = a_key
->>>>>>> 7df1f2bf
 
         key_generator.generateKey = fake_key_generation
 
@@ -77,15 +72,10 @@
     def testPPAAlreadyHasSigningKey(self):
         """Raises an error if the specified PPA already has a signing_key."""
         cprov = getUtility(IPersonSet).getByName('cprov')
-<<<<<<< HEAD
-        a_key = getUtility(IGPGKeySet).get(1)
+        a_key = getUtility(IGPGKeySet).getByFingerprint(
+            'ABCDEF0123456789ABCDDCBA0000111112345678')
         cprov.archive.signing_key_fingerprint = a_key.fingerprint
         cprov.archive.signing_key_owner = a_key.owner
-=======
-        a_key = getUtility(IGPGKeySet).getByFingerprint(
-            'ABCDEF0123456789ABCDDCBA0000111112345678')
-        cprov.archive.signing_key = a_key
->>>>>>> 7df1f2bf
 
         key_generator = self._getKeyGenerator(
             archive_reference='~cprov/ubuntu/ppa')
