--- conflicted
+++ resolved
@@ -9,13 +9,7 @@
 
 from zope.component import getUtility
 
-<<<<<<< HEAD
-from lp.soyuz.interfaces.packagediff import IPackageDiffSet
 from lp.services.scripts.base import (
-=======
-
->>>>>>> 3aa35a55
-from canonical.launchpad.scripts.base import (
     LaunchpadCronScript, LaunchpadScriptFailure)
 from lp.soyuz.interfaces.packagediff import IPackageDiffSet
 
