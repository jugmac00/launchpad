--- conflicted
+++ resolved
@@ -228,13 +228,7 @@
         strict_component=strict_component)
 
     if reason is not None:
-        # launchpad.Append on the main archive is sufficient
-        # to copy arbitrary packages. This allows for
-        # ubuntu's security team to sync sources into the
-        # primary archive (bypassing the queue and
-        # annoncements).
-        if not check_permission('launchpad.Append', series.main_archive):
-            raise CannotCopy(reason)
+        raise CannotCopy(reason)
 
 
 class CopyChecker:
@@ -443,29 +437,9 @@
             containing the reason of the error.
         """
         if check_permissions:
-<<<<<<< HEAD
             check_copy_permissions(
                 person, self.archive, series, pocket,
                 source.sourcepackagerelease.sourcepackagename)
-=======
-            if person is None:
-                raise CannotCopy(
-                    'Cannot check copy permissions (no requester).')
-            else:
-                sourcepackagerelease = source.sourcepackagerelease
-                sourcepackagename = sourcepackagerelease.sourcepackagename
-                destination_component = series.getSourcePackage(
-                    sourcepackagename).latest_published_component
-                # If destination_component is not None, make sure the person
-                # has upload permission for this component. Otherwise, any
-                # upload permission on this archive will do.
-                strict_component = destination_component is not None
-                reason = self.archive.checkUpload(
-                    person, series, sourcepackagename, destination_component,
-                    pocket, strict_component=strict_component)
-                if reason is not None:
-                    raise CannotCopy(reason)
->>>>>>> 27e90d9f
 
         if series not in self.archive.distribution.series:
             raise CannotCopy(
