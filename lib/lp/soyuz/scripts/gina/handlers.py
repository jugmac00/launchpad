--- conflicted
+++ resolved
@@ -65,15 +65,7 @@
 from lp.soyuz.model.binarypackagerelease import BinaryPackageRelease
 from lp.soyuz.model.component import Component
 from lp.soyuz.model.distroarchseries import DistroArchSeries
-<<<<<<< HEAD
 from lp.soyuz.model.files import BinaryPackageFile
-from lp.soyuz.model.processor import Processor
-=======
-from lp.soyuz.model.files import (
-    BinaryPackageFile,
-    SourcePackageReleaseFile,
-    )
->>>>>>> e376484c
 from lp.soyuz.model.publishing import (
     BinaryPackagePublishingHistory,
     SourcePackagePublishingHistory,
