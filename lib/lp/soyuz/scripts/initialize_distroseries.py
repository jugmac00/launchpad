# Copyright 2009-2011 Canonical Ltd.  This software is licensed under the
# GNU Affero General Public License version 3 (see the file LICENSE).

"""Initialize a distroseries from its parent distroseries."""


__metaclass__ = type
__all__ = [
    'InitializationError',
    'InitializeDistroSeries',
    ]

from operator import methodcaller

import transaction
from zope.component import getUtility

from canonical.database.sqlbase import sqlvalues
from canonical.launchpad.helpers import ensure_unicode
from canonical.launchpad.interfaces.lpstorm import IMasterStore
from lp.app.errors import NotFoundError
from lp.buildmaster.enums import BuildStatus
from lp.registry.interfaces.distroseriesparent import IDistroSeriesParentSet
from lp.registry.interfaces.pocket import PackagePublishingPocket
from lp.services.database import bulk
from lp.soyuz.adapters.packagelocation import PackageLocation
from lp.soyuz.enums import (
    ArchivePurpose,
    PackageUploadStatus,
    )
from lp.soyuz.interfaces.archive import IArchiveSet
from lp.soyuz.interfaces.component import IComponentSet
from lp.soyuz.interfaces.packagecloner import IPackageCloner
from lp.soyuz.interfaces.packageset import (
    IPackagesetSet,
    NoSuchPackageSet,
    )
from lp.soyuz.model.packageset import Packageset
from lp.soyuz.scripts.packagecopier import do_copy
from lp.soyuz.interfaces.archive import CannotCopy


class InitializationError(Exception):
    """Raised when there is an exception during the initialization process."""


class InitializeDistroSeries:
    """Copy in all of the parents distroseries's configuration. This
    includes all configuration for distroseries as well as distroarchseries,
    publishing and all publishing records for sources and binaries.

    We support 2 use cases here:
      #1 If the child distribution has zero initialized series:
        - the parent list can't be empty (otherwise we trigger an error);
        - the series will be derived from the parents passed as argument;
        - the parents will be set to the parents passed as argument;
        - first_derivation = True.
      #2 If the child distribution has more than zero initialized series:
        - the series will be derived from the previous_series;
        - the parents will be set to the parents passed as argument or
          the parents of the previous_series if the passed argument is empty;
        - first_derivation = False.

    Preconditions:
      The distroseries must exist, and be completly unused, with no source
      or binary packages existing, as well as no distroarchseries set up.
      Section and component selections must be empty. It must not have any
      parent series.

    Outcome:
      The distroarchseries set up in the parent series will be copied.
      The publishing structure will be copied from the parents. All
      PUBLISHED and PENDING packages in the parents will be created in
      this distroseries and its distroarchseriess. All component and section
      selections will be duplicated, as will any permission-related
      structures.

    Note:
      This method will raise a InitializationError when the pre-conditions
      are not met. After this is run, you still need to construct chroots
      for building, you need to add anything missing wrt. ports etc. This
      method is only meant to give you a basic copy of parent series in
      order to assist you in preparing a new series of a distribution or
      in the initialization of a derivative.
    """

    def __init__(
        self, distroseries, parents=(), arches=(), packagesets=(),
        rebuild=False, overlays=(), overlay_pockets=(),
        overlay_components=()):
        # Avoid circular imports
        from lp.registry.model.distroseries import DistroSeries

        self.distroseries = distroseries
        self.parent_ids = [int(id) for id in parents]
        # Load parent objects in bulk...
        parents_bulk = bulk.load(DistroSeries, self.parent_ids)
        # ... sort the parents to match the order in the 'parents' parameter.
        self.parents = sorted(
            parents_bulk,
            key=lambda parent: self.parent_ids.index(parent.id))
        self.arches = arches
        self.packagesets = [
            ensure_unicode(packageset) for packageset in packagesets]
        self.rebuild = rebuild
        self.overlays = overlays
        self.overlay_pockets = overlay_pockets
        self.overlay_components = overlay_components
        self._store = IMasterStore(DistroSeries)

        self.first_derivation = (
            not self.distroseries.distribution.has_published_sources)
        if self.first_derivation:
            # Use-case #1.
            self.derivation_parents = self.parents
            self.derivation_parent_ids = self.parent_ids
        else:
            # Use-case #2.
            self.derivation_parents = [self.distroseries.previous_series]
            self.derivation_parent_ids = [
                p.id for p in self.derivation_parents]
            if self.parent_ids == []:
                self.parents = (
                    self.distroseries.previous_series.getParentSeries())

    def check(self):
        if self.distroseries.isDerivedSeries():
            raise InitializationError(
                ("DistroSeries {child.name} has already been initialized"
                 ".").format(
                    child=self.distroseries))
        self._checkParents()
        for parent in self.derivation_parents:
            if self.distroseries.distribution.id == parent.distribution.id:
                self._checkBuilds(parent)
            self._checkQueue(parent)
        self._checkSeries()

    def _checkParents(self):
        """If self.first_derivation, the parents list cannot be empty."""
        if self.first_derivation:
            # Use-case #1.
            if len(self.parent_ids) == 0:
                raise InitializationError(
                    ("Distroseries {child.name} cannot be initialized: "
                     "No other series in the distribution is initialized "
                     "and no parent was passed to the initilization method"
                     ".").format(
                        child=self.distroseries))

    def _checkBuilds(self, parent):
        """Assert there are no pending builds for the given parent series.

        Only cares about the RELEASE pocket, which is the only one inherited
        via initializeFromParent method.
        """
        # only the RELEASE pocket is inherited, so we only check
        # pending build records for it.
        pending_builds = parent.getBuildRecords(
            BuildStatus.NEEDSBUILD, pocket=PackagePublishingPocket.RELEASE)

        if pending_builds.any():
            raise InitializationError("Parent series has pending builds.")

    def _checkQueue(self, parent):
        """Assert upload queue is empty on the given parent series.

        Only cares about the RELEASE pocket, which is the only one inherited
        via initializeFromParent method.
        """
        # only the RELEASE pocket is inherited, so we only check
        # queue items for it.
        statuses = [
            PackageUploadStatus.NEW,
            PackageUploadStatus.ACCEPTED,
            PackageUploadStatus.UNAPPROVED,
            ]
        items = parent.getPackageUploads(
            status=statuses, pocket=PackagePublishingPocket.RELEASE)
        if not items.is_empty():
            raise InitializationError(
                "Parent series queues are not empty.")

    def _checkSeries(self):
        error = (
            "Can not copy distroarchseries from parent, there are "
            "already distroarchseries(s) initialized for this series.")
        sources = self.distroseries.getAllPublishedSources()
        binaries = self.distroseries.getAllPublishedBinaries()
        if not all(
            map(methodcaller('is_empty'), (
                sources, binaries, self.distroseries.architectures,
                self.distroseries.sections))):
            raise InitializationError(error)
        if self.distroseries.components:
            raise InitializationError(error)

    def initialize(self):
        self._set_parents()
        self._copy_configuration()
        self._copy_architectures()
        self._copy_packages()
        self._copy_packagesets()
        self._set_initialized()
        transaction.commit()

    def _set_parents(self):
        count = 0
        for parent in self.parents:
            dsp_set = getUtility(IDistroSeriesParentSet)
            if self.overlays and self.overlays[count]:
                pocket = PackagePublishingPocket.__metaclass__.getTermByToken(
                    PackagePublishingPocket,
                    self.overlay_pockets[count]).value
                component_set = getUtility(IComponentSet)
                component = component_set[self.overlay_components[count]]
                dsp_set.new(
                    self.distroseries, parent, initialized=False,
                    is_overlay=True, pocket=pocket, component=component,
                    ordering=count)
            else:
                dsp_set.new(
                    self.distroseries, parent, initialized=False,
                    is_overlay=False, ordering=count)
            count += 1

    def _set_initialized(self):
        dsp_set = getUtility(IDistroSeriesParentSet)
        distroseriesparents = dsp_set.getByDerivedSeries(
            self.distroseries)
        for distroseriesparent in distroseriesparents:
            distroseriesparent.initialized = True

    def _copy_configuration(self):
        self.distroseries.backports_not_automatic = any(
            parent.backports_not_automatic
                for parent in self.derivation_parents)

    def _copy_architectures(self):
        das_filter = ' AND distroseries IN %s ' % (
                sqlvalues([p.id for p in self.derivation_parents]))
        if self.arches:
            das_filter += ' AND architecturetag IN %s ' % (
                sqlvalues(self.arches))
        self._store.execute("""
            INSERT INTO DistroArchSeries
            (distroseries, processorfamily, architecturetag, owner, official)
            SELECT %s, processorfamily, architecturetag, %s,
                bool_and(official)
            FROM DistroArchSeries WHERE enabled = TRUE %s
            GROUP BY processorfamily, architecturetag
            """ % (sqlvalues(self.distroseries, self.distroseries.owner)
            + (das_filter, )))
        self._store.flush()
        # Take nominatedarchindep from the first parent.
        self.distroseries.nominatedarchindep = self.distroseries[
            self.derivation_parents[0].nominatedarchindep.architecturetag]

    def _copy_packages(self):
        # Perform the copies
        self._copy_component_section_and_format_selections()

        # Prepare the lists of distroarchseries for which binary packages
        # shall be copied.
        distroarchseries_lists = {}
        for parent in self.derivation_parents:
            distroarchseries_lists[parent] = []
            for arch in self.distroseries.architectures:
                if self.arches and (arch.architecturetag not in self.arches):
                    continue
                try:
                    parent_arch = parent.getDistroArchSeries(
                        arch.architecturetag)
                except NotFoundError:
                    continue

                distroarchseries_lists[parent].append((parent_arch, arch))
        # Now copy source and binary packages.
        self._copy_publishing_records(distroarchseries_lists)
        self._copy_packaging_links()

    def _copy_publishing_records(self, distroarchseries_lists):
        """Copy the publishing records from the parent arch series
        to the given arch series in ourselves.

        We copy all PENDING and PUBLISHED records as PENDING into our own
        publishing records.

        We copy only the RELEASE pocket in the PRIMARY and DEBUG archives.
        """
        archive_set = getUtility(IArchiveSet)

        spns = []
        # The overhead from looking up each packageset is mitigated by
        # this usually running from a job.
        if self.packagesets:
            for pkgsetid in self.packagesets:
                pkgset = self._store.get(Packageset, int(pkgsetid))
                spns += list(pkgset.getSourcesIncluded())

        for parent in self.derivation_parents:
            distroarchseries_list = distroarchseries_lists[parent]
            for archive in parent.distribution.all_distro_archives:
                if archive.purpose not in (
                    ArchivePurpose.PRIMARY, ArchivePurpose.DEBUG):
                    continue

                target_archive = archive_set.getByDistroPurpose(
                    self.distroseries.distribution, archive.purpose)
                if archive.purpose is ArchivePurpose.PRIMARY:
                    assert target_archive is not None, (
                        "Target archive doesn't exist?")

            # If the destination series is empty, we can use the package
            # cloner because there is no conflict possible.
<<<<<<< HEAD
            if archive.getPublishedSources(
                distroseries=self.distroseries).is_empty():
=======
            if target_archive.getPublishedSources().is_empty():
>>>>>>> 69fafb9d
                origin = PackageLocation(
                    archive, parent.distribution, parent,
                    PackagePublishingPocket.RELEASE)
                destination = PackageLocation(
                    target_archive, self.distroseries.distribution,
                    self.distroseries, PackagePublishingPocket.RELEASE)
                proc_families = None
                if self.rebuild:
                    proc_families = [
                        das[1].processorfamily
                        for das in distroarchseries_list]
                    distroarchseries_list = ()
                getUtility(IPackageCloner).clonePackages(
                    origin, destination, distroarchseries_list,
                    proc_families, spns, self.rebuild)
            else:
                # If the destination archive is *not* empty, we use the
                # package copier to avoid conflicts.

                # There is only one available pocket in an unreleased series.
                pocket = PackagePublishingPocket.RELEASE
                sources = archive.getPublishedSources(
                    distroseries=parent, pocket=pocket, names=spns)
                try:
                    do_copy(
                        sources, target_archive, self.distroseries,
                        pocket, include_binaries=not self.rebuild,
                        check_permissions=False, strict_binaries=False)
                except CannotCopy:
                    pass
                if self.rebuild:
                    proc_families = [
                         das[1].processorfamily
                         for das in distroarchseries_list]
                    getUtility(IPackageCloner).createMissingBuilds(
                         self.distroseries, target_archive,
                         distroarchseries_list, proc_families, self.rebuild)

    def _copy_component_section_and_format_selections(self):
        """Copy the section, component and format selections from the parents
        distro series into this one.
        """
        # Copy the component selections
        self._store.execute('''
            INSERT INTO ComponentSelection (distroseries, component)
            SELECT DISTINCT %s AS distroseries, cs.component AS component
            FROM ComponentSelection AS cs WHERE cs.distroseries IN %s
            ''' % sqlvalues(self.distroseries.id,
            self.derivation_parent_ids))
        # Copy the section selections
        self._store.execute('''
            INSERT INTO SectionSelection (distroseries, section)
            SELECT DISTINCT %s as distroseries, ss.section AS section
            FROM SectionSelection AS ss WHERE ss.distroseries IN %s
            ''' % sqlvalues(self.distroseries.id,
            self.derivation_parent_ids))
        # Copy the source format selections
        self._store.execute('''
            INSERT INTO SourcePackageFormatSelection (distroseries, format)
            SELECT DISTINCT %s as distroseries, spfs.format AS format
            FROM SourcePackageFormatSelection AS spfs
            WHERE spfs.distroseries IN %s
            ''' % sqlvalues(self.distroseries.id,
            self.derivation_parent_ids))

    def _copy_packaging_links(self):
        """Copy the packaging links from the parent series to this one."""
        # We iterate over the parents and copy into the child in
        # sequence to avoid creating duplicates.
        for parent_id in self.derivation_parent_ids:
            self._store.execute("""
                INSERT INTO
                    Packaging(
                        distroseries, sourcepackagename, productseries,
                        packaging, owner)
                SELECT
                    ChildSeries.id,
                    Packaging.sourcepackagename,
                    Packaging.productseries,
                    Packaging.packaging,
                    Packaging.owner
                FROM
                    Packaging
                    -- Joining the parent distroseries permits the query to
                    -- build the data set for the series being updated, yet
                    -- results are in fact the data from the original series.
                    JOIN Distroseries ChildSeries
                        ON Packaging.distroseries = %s
                WHERE
                    -- Select only the packaging links that are in the parent
                    -- that are not in the child.
                    ChildSeries.id = %s
                    AND Packaging.sourcepackagename in (
                        SELECT sourcepackagename
                        FROM Packaging
                        WHERE distroseries in (
                            SELECT id
                            FROM Distroseries
                            WHERE id = %s
                            )
                        EXCEPT
                        SELECT sourcepackagename
                        FROM Packaging
                        WHERE distroseries in (
                            SELECT id
                            FROM Distroseries
                            WHERE id = ChildSeries.id
                            )
                        )
                """ % sqlvalues(
                    parent_id, self.distroseries.id, parent_id))

    def _copy_packagesets(self):
        """Copy packagesets from the parent distroseries."""
        # Avoid circular imports.
        from lp.registry.model.distroseries import DistroSeries

        packagesets = self._store.find(
            Packageset, DistroSeries.id.is_in(self.derivation_parent_ids))
        parent_to_child = {}
        # Create the packagesets, and any archivepermissions
        parent_distro_ids = [
            parent.distribution.id for parent in self.derivation_parents]
        for parent_ps in packagesets:
            # Cross-distro initializations get packagesets owned by the
            # distro owner, otherwise the old owner is preserved.
            if self.packagesets and str(parent_ps.id) not in self.packagesets:
                continue
            packageset_set = getUtility(IPackagesetSet)
            # First, try to fetch an existing packageset with this name.
            try:
                child_ps = packageset_set.getByName(
                    parent_ps.name, self.distroseries)
            except NoSuchPackageSet:
                if self.distroseries.distribution.id in parent_distro_ids:
                    new_owner = parent_ps.owner
                else:
                    new_owner = self.distroseries.owner
                child_ps = getUtility(IPackagesetSet).new(
                    parent_ps.name, parent_ps.description,
                    new_owner, distroseries=self.distroseries,
                    related_set=parent_ps)
            # XXX: 2011-06-15 rvb bug=797599.
            # Copying archivepermissions cross-distro is wrong.
            self._store.execute("""
                INSERT INTO Archivepermission
                (person, permission, archive, packageset, explicit)
                SELECT person, permission, %s, %s, explicit
                FROM Archivepermission WHERE packageset = %s
                """ % sqlvalues(
                    self.distroseries.main_archive, child_ps.id,
                    parent_ps.id))
            parent_to_child[parent_ps] = child_ps
        # Copy the relations between sets, and the contents.
        for old_series_ps, new_series_ps in parent_to_child.items():
            old_series_sets = old_series_ps.setsIncluded(
                direct_inclusion=True)
            for old_series_child in old_series_sets:
                new_series_ps.add(parent_to_child[old_series_child])
            new_series_ps.add(old_series_ps.sourcesIncluded(
                direct_inclusion=True))<|MERGE_RESOLUTION|>--- conflicted
+++ resolved
@@ -313,12 +313,8 @@
 
             # If the destination series is empty, we can use the package
             # cloner because there is no conflict possible.
-<<<<<<< HEAD
-            if archive.getPublishedSources(
+            if target_archive.getPublishedSources(
                 distroseries=self.distroseries).is_empty():
-=======
-            if target_archive.getPublishedSources().is_empty():
->>>>>>> 69fafb9d
                 origin = PackageLocation(
                     archive, parent.distribution, parent,
                     PackagePublishingPocket.RELEASE)
