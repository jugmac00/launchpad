--- conflicted
+++ resolved
@@ -5,28 +5,18 @@
    xmlns:xmlrpc="http://namespaces.zope.org/xmlrpc"
    i18n_domain="launchpad">
 
-<<<<<<< HEAD
-    <include package=".browser" />
+  <include package=".browser" />
 
-    <publisher
-        name="vostok"
-        factory="lp.vostok.publisher.vostok_request_publication_factory"
-        methods="*"
-        mimetypes="*"
-        priority="150" />
-=======
   <publisher
      name="vostok"
      factory="lp.vostok.publisher.vostok_request_publication_factory"
      methods="*"
      mimetypes="*"
      priority="150" />
->>>>>>> f4256326
 
-    <securedutility
-        class="lp.vostok.publisher.VostokRoot"
-        provides="lp.vostok.publisher.IVostokRoot">
-        <allow interface="lp.vostok.publisher.IVostokRoot" />
-    </securedutility>
-
+  <securedutility
+     class="lp.vostok.publisher.VostokRoot"
+     provides="lp.vostok.publisher.IVostokRoot">
+    <allow interface="lp.vostok.publisher.IVostokRoot" />
+  </securedutility>
 </configure>