# Copyright 2011 Canonical Ltd.  This software is licensed under the
# GNU Affero General Public License version 3 (see the file LICENSE).

"""Tests for merging translations."""

__metaclass__ = type


from storm.locals import Store
import transaction

from canonical.launchpad.webapp.testing import verifyObject
from canonical.testing.layers import (
    LaunchpadZopelessLayer,
    )
from lp.services.job.interfaces.job import IRunnableJob
from lp.services.job.model.job import Job
from lp.testing import TestCaseWithFactory
from lp.translations.interfaces.side import TranslationSide
from lp.translations.interfaces.translationmergejob import (
    ITranslationMergeJobSource,
    )
from lp.translations.model.potemplate import POTemplateSubset
from lp.translations.model.translationmergejob import TranslationMergeJob


def make_translation_merge_job(factory, not_ubuntu=False):
    singular = factory.getUniqueString()
    upstream_pofile = factory.makePOFile(side=TranslationSide.UPSTREAM)
    upstream_potmsgset = factory.makePOTMsgSet(
        upstream_pofile.potemplate, singular)
    upstream = factory.makeCurrentTranslationMessage(
        pofile=upstream_pofile, potmsgset=upstream_potmsgset)
<<<<<<< HEAD
    if not_ubuntu:
        distroseries = factory.makeDistroSeries()
    else:
        distroseries = factory.makeUbuntuDistroSeries()
    package_potemplate = factory.makePOTemplate(
        distroseries=distroseries, name=upstream_pofile.potemplate.name)
    package_pofile = factory.makePOFile(
        potemplate=package_potemplate, language=upstream_pofile.language)
    package_potmsgset = factory.makePOTMsgSet(
        package_pofile.potemplate, singular, sequence=1)
    package = factory.makeCurrentTranslationMessage(
        pofile=package_pofile, potmsgset=package_potmsgset,
=======
    ubuntu_potemplate = factory.makePOTemplate(
        side=TranslationSide.UBUNTU, name=upstream_pofile.potemplate.name)
    ubuntu_pofile = factory.makePOFile(
        potemplate=ubuntu_potemplate, language=upstream_pofile.language)
    ubuntu_potmsgset = factory.makePOTMsgSet(
        ubuntu_pofile.potemplate, singular)
    ubuntu = factory.makeCurrentTranslationMessage(
        pofile=ubuntu_pofile, potmsgset=ubuntu_potmsgset,
>>>>>>> cd49cca8
        translations=upstream.translations)
    productseries = upstream_pofile.potemplate.productseries
    distroseries = package_pofile.potemplate.distroseries
    sourcepackagename = package_pofile.potemplate.sourcepackagename
    return TranslationMergeJob(
        job=Job(), productseries=productseries, distroseries=distroseries,
        sourcepackagename=sourcepackagename)


def get_msg_sets(productseries=None, distroseries=None,
               sourcepackagename=None):
    msg_sets = []
    for template in POTemplateSubset(
        productseries=productseries, distroseries=distroseries,
        sourcepackagename=sourcepackagename):
        msg_sets.extend(template.getPOTMsgSets())
    return msg_sets


def get_translations(productseries=None, distroseries=None,
                    sourcepackagename=None):
    msg_sets = get_msg_sets(
        productseries=productseries, distroseries=distroseries,
        sourcepackagename=sourcepackagename)
    translations = set()
    for msg_set in msg_sets:
        translations.update(msg_set.getAllTranslationMessages())
    return translations


def count_translations(job):
    tm = get_translations(productseries=job.productseries)
    tm.update(get_translations(
        sourcepackagename=job.sourcepackagename,
        distroseries=job.distroseries))
    return len(tm)


class TestTranslationMergeJob(TestCaseWithFactory):

    layer = LaunchpadZopelessLayer

    def test_interface(self):
        """TranslationMergeJob must implement its interfaces."""
        verifyObject(ITranslationMergeJobSource, TranslationMergeJob)
        job = make_translation_merge_job(self.factory)
        verifyObject(IRunnableJob, job)

    def test_run_merges_msgset(self):
        """Run should merge msgsets."""
        job = make_translation_merge_job(self.factory)
        self.becomeDbUser('rosettaadmin')
        product_msg = get_msg_sets(productseries=job.productseries)
        package_msg = get_msg_sets(
            sourcepackagename=job.sourcepackagename,
            distroseries=job.distroseries)
        self.assertNotEqual(package_msg, product_msg)
        job.run()
        product_msg = get_msg_sets(productseries=job.productseries)
        package_msg = get_msg_sets(
            sourcepackagename=job.sourcepackagename,
            distroseries=job.distroseries)
        self.assertEqual(package_msg, product_msg)

    def test_run_merges_translations(self):
        """Run should merge translations."""
        job = make_translation_merge_job(self.factory)
        self.becomeDbUser('rosettaadmin')
        self.assertEqual(2, count_translations(job))
        job.run()
        self.assertEqual(1, count_translations(job))

    def test_skips_non_ubuntu_distros(self):
        """Run should ignore non-Ubuntu distributions."""
        job = make_translation_merge_job(self.factory, not_ubuntu=True)
        self.becomeDbUser('rosettaadmin')
        self.assertEqual(2, count_translations(job))
        job.run()
        self.assertEqual(2, count_translations(job))

    @staticmethod
    def findJobs(productseries, sourcepackage):
        store = Store.of(productseries)
        result = store.find(
            TranslationMergeJob,
            TranslationMergeJob.productseries_id == productseries.id,
            TranslationMergeJob.sourcepackagename_id ==
            sourcepackage.sourcepackagename.id,
            TranslationMergeJob.distroseries_id ==
            sourcepackage.distroseries.id,
            )
        return list(result)

    def test_create_packaging_makes_job(self):
        """Creating a Packaging should make a TranslationMergeJob."""
        productseries = self.factory.makeProductSeries()
        sourcepackage = self.factory.makeSourcePackage()
        self.assertEqual([], self.findJobs(productseries, sourcepackage))
        sourcepackage.setPackaging(productseries, productseries.owner)
        self.assertNotEqual([], self.findJobs(productseries, sourcepackage))
        # Ensure no constraints were violated.
        transaction.commit()<|MERGE_RESOLUTION|>--- conflicted
+++ resolved
@@ -31,7 +31,6 @@
         upstream_pofile.potemplate, singular)
     upstream = factory.makeCurrentTranslationMessage(
         pofile=upstream_pofile, potmsgset=upstream_potmsgset)
-<<<<<<< HEAD
     if not_ubuntu:
         distroseries = factory.makeDistroSeries()
     else:
@@ -41,19 +40,9 @@
     package_pofile = factory.makePOFile(
         potemplate=package_potemplate, language=upstream_pofile.language)
     package_potmsgset = factory.makePOTMsgSet(
-        package_pofile.potemplate, singular, sequence=1)
+        package_pofile.potemplate, singular)
     package = factory.makeCurrentTranslationMessage(
         pofile=package_pofile, potmsgset=package_potmsgset,
-=======
-    ubuntu_potemplate = factory.makePOTemplate(
-        side=TranslationSide.UBUNTU, name=upstream_pofile.potemplate.name)
-    ubuntu_pofile = factory.makePOFile(
-        potemplate=ubuntu_potemplate, language=upstream_pofile.language)
-    ubuntu_potmsgset = factory.makePOTMsgSet(
-        ubuntu_pofile.potemplate, singular)
-    ubuntu = factory.makeCurrentTranslationMessage(
-        pofile=ubuntu_pofile, potmsgset=ubuntu_potmsgset,
->>>>>>> cd49cca8
         translations=upstream.translations)
     productseries = upstream_pofile.potemplate.productseries
     distroseries = package_pofile.potemplate.distroseries
