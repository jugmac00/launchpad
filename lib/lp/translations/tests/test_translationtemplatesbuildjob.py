--- conflicted
+++ resolved
@@ -10,20 +10,13 @@
 from zope.event import notify
 from zope.security.proxy import removeSecurityProxy
 
-<<<<<<< HEAD
-from canonical.launchpad.interfaces import ILaunchpadCelebrities
-=======
-from storm.store import Store
-
 from canonical.launchpad.interfaces.launchpad import ILaunchpadCelebrities
 from canonical.launchpad.webapp.testing import verifyObject
->>>>>>> 37edc189
 from canonical.launchpad.webapp.interfaces import (
     DEFAULT_FLAVOR,
     IStoreSelector,
     MAIN_STORE,
     )
-from canonical.launchpad.webapp.testing import verifyObject
 from canonical.testing import (
     LaunchpadZopelessLayer,
     ZopelessDatabaseLayer,
