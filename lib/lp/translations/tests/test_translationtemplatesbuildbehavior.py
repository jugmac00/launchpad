--- conflicted
+++ resolved
@@ -12,12 +12,8 @@
 from zope.component import getUtility
 from zope.security.proxy import removeSecurityProxy
 
-<<<<<<< HEAD
-from canonical.testing import LaunchpadZopelessLayer, ZopelessDatabaseLayer
-=======
 from canonical.config import config
 from canonical.testing import LaunchpadZopelessLayer
->>>>>>> 3c3d590c
 
 from canonical.launchpad.interfaces import ILaunchpadCelebrities
 from canonical.launchpad.interfaces.librarian import ILibraryFileAliasSet
@@ -90,20 +86,8 @@
         self.destroySelf = FakeMethod()
 
 
-<<<<<<< HEAD
 class TestTTBuildBehaviorBase(TestCaseWithFactory):
     """Provide common test methods."""
-=======
-class TestTranslationTemplatesBuildBehavior(TestCaseWithFactory):
-    """Test `TranslationTemplatesBuildBehavior`."""
-
-    layer = LaunchpadZopelessLayer
-
-    def _becomeBuilddMaster(self):
-        """Log into the database as the buildd master."""
-        transaction.commit()
-        self.layer.switchDbUser(config.builddmaster.dbuser)
->>>>>>> 3c3d590c
 
     def makeBehavior(self):
         """Create a TranslationTemplatesBuildBehavior.
@@ -121,7 +105,12 @@
 class TestTranslationTemplatesBuildBehavior(TestTTBuildBehaviorBase):
     """Test `TranslationTemplatesBuildBehavior`."""
 
-    layer = ZopelessDatabaseLayer
+    layer = LaunchpadZopelessLayer
+
+    def _becomeBuilddMaster(self):
+        """Log into the database as the buildd master."""
+        transaction.commit()
+        self.layer.switchDbUser(config.builddmaster.dbuser)
 
     def _getBuildQueueItem(self, behavior):
         """Get `BuildQueue` for an `IBuildFarmJobBehavior`."""
@@ -199,7 +188,7 @@
         # TranslationTemplatesBuildJob.getName generates slave build ids
         # that TranslationTemplatesBuildBehavior.verifySlaveBuildID
         # accepts.
-        behavior = self._makeBehavior()
+        behavior = self.makeBehavior()
         buildfarmjob = behavior.buildfarmjob
         job = buildfarmjob.job
 
@@ -210,7 +199,7 @@
     def test_verifySlaveBuildID_handles_dashes(self):
         # TranslationTemplatesBuildBehavior.verifySlaveBuildID can deal
         # with dashes in branch names.
-        behavior = self._makeBehavior()
+        behavior = self.makeBehavior()
         buildfarmjob = behavior.buildfarmjob
         job = buildfarmjob.job
         buildfarmjob.branch.name = 'x-y-z--'
@@ -220,11 +209,11 @@
         behavior.verifySlaveBuildID(behavior.buildfarmjob.getName())
 
     def test_verifySlaveBuildID_malformed(self):
-        behavior = self._makeBehavior()
+        behavior = self.makeBehavior()
         self.assertRaises(CorruptBuildID, behavior.verifySlaveBuildID, 'huh?')
 
     def test_verifySlaveBuildID_notfound(self):
-        behavior = self._makeBehavior()
+        behavior = self.makeBehavior()
         self.assertRaises(CorruptBuildID, behavior.verifySlaveBuildID, '1-1')
 
 
