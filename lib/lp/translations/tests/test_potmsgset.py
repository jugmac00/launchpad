--- conflicted
+++ resolved
@@ -217,7 +217,8 @@
 
         # A shared translation is imported in both templates.
         shared_translation = self.factory.makeSharedTranslationMessage(
-            pofile=sr_pofile, potmsgset=self.potmsgset, is_current_upstream=True)
+            pofile=sr_pofile, potmsgset=self.potmsgset,
+            is_current_upstream=True)
         self.assertEquals(self.potmsgset.getImportedTranslationMessage(
             self.devel_potemplate, serbian), shared_translation)
         self.assertEquals(self.potmsgset.getImportedTranslationMessage(
@@ -226,8 +227,8 @@
         # Adding a diverged translation in one template makes that one
         # an imported translation there.
         diverged_translation = self.factory.makeTranslationMessage(
-            pofile=sr_pofile, potmsgset=self.potmsgset, is_current_upstream=True,
-            force_diverged=True)
+            pofile=sr_pofile, potmsgset=self.potmsgset,
+            is_current_upstream=True, force_diverged=True)
         self.assertEquals(self.potmsgset.getImportedTranslationMessage(
             self.devel_potemplate, serbian), diverged_translation)
         self.assertEquals(self.potmsgset.getImportedTranslationMessage(
@@ -455,13 +456,9 @@
                 self.devel_potemplate, serbian),
             False)
 
-<<<<<<< HEAD
-        # If imported translation is current, it's not changed in LP.
+        # If the current upstream translation is also current in Ubuntu,
+        # it's not changed in Ubuntu.
         current_shared.is_current_ubuntu = False
-=======
-        # If imported translation is current, it's not changed in Ubuntu.
-        current_shared.is_current = False
->>>>>>> 6063a77c
         imported_shared = self.factory.makeSharedTranslationMessage(
             pofile=sr_pofile, potmsgset=self.potmsgset,
             is_current_upstream=True)
@@ -471,13 +468,8 @@
             False)
 
         # If there's a current, diverged translation, and an imported
-<<<<<<< HEAD
-        # non-current one, it's changed in LP.
+        # non-current one, it's changed in Ubuntu.
         imported_shared.is_current_ubuntu = False
-=======
-        # non-current one, it's changed in Ubuntu.
-        imported_shared.is_current = False
->>>>>>> 6063a77c
         current_diverged = self.factory.makeTranslationMessage(
             pofile=sr_pofile, potmsgset=self.potmsgset,
             is_current_upstream=False)
@@ -486,14 +478,9 @@
                 self.devel_potemplate, serbian),
             True)
 
-        # If imported one is shared and current, yet there is a diverged
-<<<<<<< HEAD
-        # current translation as well, it is changed in LP.
+        # If the upstream one is shared and used in Ubuntu, yet there is
+        # a diverged Ubuntu translation as well, it is changed in Ubuntu.
         imported_shared.is_current_ubuntu = False
-=======
-        # current translation as well, it is changed in Ubuntu.
-        imported_shared.is_current = False
->>>>>>> 6063a77c
         self.assertEquals(
             self.potmsgset.hasTranslationChangedInLaunchpad(
                 self.devel_potemplate, serbian),
