--- conflicted
+++ resolved
@@ -91,27 +91,8 @@
         psls = list(self.productseries.productserieslanguages)
 
         # `pofile` is not set when there's more than one template.
-<<<<<<< HEAD
-        sr_psl = self.productseries.productserieslanguages[0]
-        self.assertEquals(sr_psl.productseries, self.productseries)
-        self.assertEquals(sr_psl.language, serbian)
-        self.assertEquals(sr_psl.pofile, None)
-
-        # A POFile is returned where it exists, and a DummyPOFile where
-        # it doesn't.
-        self.assertEquals(2, len(sr_psl.pofiles))
-        self.assertEquals(potemplate2, sr_psl.pofiles[0].potemplate)
-        self.assertEquals(pofile1, sr_psl.pofiles[1])
-
-        # If we provide a POFile for the other template, `pofiles`
-        # returns both (ordered by decreasing priority).
-        pofile2 = self.factory.makePOFile(serbian.code, potemplate2)
-        sr_psl = self.productseries.productserieslanguages[0]
-        self.assertEquals(list(sr_psl.pofiles), [pofile2, pofile1])
-=======
         sr_psl = psls[0]
         self.assertEquals(None, sr_psl.pofile)
->>>>>>> cd46df85
 
 
 class TestProductSeriesLanguageStatsCalculation(TestCaseWithFactory):
