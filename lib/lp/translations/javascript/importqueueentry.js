--- conflicted
+++ resolved
@@ -15,13 +15,8 @@
  * @private
  */
 var field_groups = {
-<<<<<<< HEAD
-    'POT': ['name', 'translation_domain', 'languagepack'],
+    'POT': ['potemplate', 'name', 'translation_domain', 'languagepack'],
     'PO': ['potemplate', 'potemplate_name', 'language'],
-=======
-    'POT': ['potemplate', 'name', 'translation_domain', 'languagepack'],
-    'PO': ['potemplate', 'potemplate_name', 'language', 'variant'],
->>>>>>> 54aefd6b
     'UNSPEC': []
 };
 
@@ -230,7 +225,7 @@
     updateTemplatesDropdown();
 
     getFormField('potemplate').on('change', handleTemplateChoice)
-    
+
     getFormField('name').on('change', updateTemplatesDropdown);
     getFormField('translation_domain').on('change', updateTemplatesDropdown);
 }
