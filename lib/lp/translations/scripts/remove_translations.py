--- conflicted
+++ resolved
@@ -18,18 +18,11 @@
 from zope.component import getUtility
 
 from canonical.database.postgresql import drop_tables
-<<<<<<< HEAD
 from canonical.database.sqlbase import (
     cursor,
     sqlvalues,
     )
-from canonical.launchpad.interfaces import IPersonSet
-=======
-from canonical.database.sqlbase import cursor, sqlvalues
 from lp.registry.interfaces.person import IPersonSet
-from lp.translations.interfaces.translationmessage import (
-    RosettaTranslationOrigin)
->>>>>>> 37edc189
 from lp.services.scripts.base import (
     LaunchpadScript,
     LaunchpadScriptFailure,
