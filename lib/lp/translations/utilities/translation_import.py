--- conflicted
+++ resolved
@@ -213,17 +213,10 @@
                 continue
 
             update_caches = []
-<<<<<<< HEAD
             if is_current_ubuntu:
-                update_caches.append(self.messages)
+                update_caches.append(self.ubuntu_messages)
             if is_current_upstream:
-                update_caches.append(self.imported)
-=======
-            if is_current:
-                update_caches.append(self.ubuntu_messages)
-            if is_imported:
                 update_caches.append(self.upstream_messages)
->>>>>>> 6063a77c
 
             for look_at in update_caches:
                 if (msgid, msgid_plural, context) in look_at:
@@ -277,32 +270,20 @@
         else:
             return False
 
-<<<<<<< HEAD
-    def isAlreadyImportedTheSame(self, message):
+    def isAlreadyTranslatedTheSameUpstream(self, message):
         """Is this translation already the current upstream one?
 
         If this translation is already present in the database as the
         'is_current_upstream' translation, and we are processing an
         upstream upload, it does not need changing.
-=======
-    def isAlreadyTranslatedTheSameUpstream(self, message):
-        """Check whether this translation is already present in DB as
-        'is_imported' translation, and thus needs no changing if we are
-        submitting an imported update.
->>>>>>> 6063a77c
         """
         (msgid, plural, context) = (message.msgid_singular,
                                     message.msgid_plural,
                                     message.context)
-<<<<<<< HEAD
-        is_existing_upstream = ((msgid, plural, context) in self.imported)
+        is_existing_upstream = (
+            (msgid, plural, context) in self.upstream_messages)
         if is_existing_upstream and self.is_current_upstream:
-            msg_in_db = self.imported[(msgid, plural, context)]
-=======
-        if (((msgid, plural, context) in self.upstream_messages) and
-            self.is_imported):
             msg_in_db = self.upstream_messages[(msgid, plural, context)]
->>>>>>> 6063a77c
             return is_identical_translation(msg_in_db, message)
         else:
             return False
