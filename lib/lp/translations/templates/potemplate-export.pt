<html
  xmlns="http://www.w3.org/1999/xhtml"
  xmlns:tal="http://xml.zope.org/namespaces/tal"
  xmlns:metal="http://xml.zope.org/namespaces/metal"
  xmlns:i18n="http://xml.zope.org/namespaces/i18n"
  metal:use-macro="view/macro:page/main_only"
  i18n:domain="launchpad"
>
<body>

<div metal:fill-slot="main">
  <h1>Download translations</h1>

  <div class="main-portlet">

    <h2>Select files to download</h2>

    <form action="" method="post" class="translations">

      <div class="fields">
<<<<<<< HEAD
        <div>
          <label>
=======
        <div class="alignment">
          <div>
            <label>
>>>>>>> a1bd61c0
              <input name="what" type="radio" value="all"
                     checked="checked" />
              Everything
<<<<<<< HEAD
          </label>
        </div>

        <div class="alignment">
          <div class="top-alignment">
            <label>
              <input name="what" type="radio" value="some" />
              Selected files:
            </label>
          </div>
          <span class="spacer">
            <!-- preserve space for the actual radio button and label -->
            <label><input type="radio" />Selected files.</label>
          </span>
          <span class="listbox" style="margin-left: 1.5em;">
=======
            </label>
          </div>

          <label class="selector">
            <input name="what" type="radio" value="some" />
            Selected files:
          </label>
          <div class="listbox content secondary">
>>>>>>> a1bd61c0
            <div>
              <label>
                <input type="checkbox" name="potemplate" />
                The PO template
              </label>
            </div>
            <tal:thing repeat="pofile view/pofiles">
              <div>
                <label>
                  <input type="checkbox"
                         tal:attributes="name pofile/value" />
                  <span tal:content="pofile/browsername">Spanish</span>
                </label>
              </div>
            </tal:thing>
<<<<<<< HEAD
          </span>
        </div>
=======
          </div>
        </div>
        <div style="clear:both;">&nbsp;</div>
>>>>>>> a1bd61c0
      </div>
      <h2>Choose file format for the export</h2>
      <div class="fields">
        <div>
          <label>
            Format:
            <select name="format">
              <option
                 tal:repeat="format view/formats"
                 tal:content="format/title"
                 tal:attributes="value format/value">PO format</option>
            </select>
          </label>
        </div>
      </div>

      <p>
        When the files you have selected are ready,
        a message will be sent to
        <code tal:content="view/user/preferredemail/email">user@domain</code>
        containing a link to download them.
      </p>

      <div class="actions">
        <p>
          <input type="submit" value="Request Download" />
          or <a tal:attributes="href view/cancel_url">Cancel</a>
        </p>
      </div>

    </form>
  </div>
</div>

</body>
</html><|MERGE_RESOLUTION|>--- conflicted
+++ resolved
@@ -18,34 +18,12 @@
     <form action="" method="post" class="translations">
 
       <div class="fields">
-<<<<<<< HEAD
-        <div>
-          <label>
-=======
         <div class="alignment">
           <div>
             <label>
->>>>>>> a1bd61c0
               <input name="what" type="radio" value="all"
                      checked="checked" />
               Everything
-<<<<<<< HEAD
-          </label>
-        </div>
-
-        <div class="alignment">
-          <div class="top-alignment">
-            <label>
-              <input name="what" type="radio" value="some" />
-              Selected files:
-            </label>
-          </div>
-          <span class="spacer">
-            <!-- preserve space for the actual radio button and label -->
-            <label><input type="radio" />Selected files.</label>
-          </span>
-          <span class="listbox" style="margin-left: 1.5em;">
-=======
             </label>
           </div>
 
@@ -54,7 +32,6 @@
             Selected files:
           </label>
           <div class="listbox content secondary">
->>>>>>> a1bd61c0
             <div>
               <label>
                 <input type="checkbox" name="potemplate" />
@@ -70,14 +47,9 @@
                 </label>
               </div>
             </tal:thing>
-<<<<<<< HEAD
-          </span>
-        </div>
-=======
           </div>
         </div>
         <div style="clear:both;">&nbsp;</div>
->>>>>>> a1bd61c0
       </div>
       <h2>Choose file format for the export</h2>
       <div class="fields">
