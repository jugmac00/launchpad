--- conflicted
+++ resolved
@@ -59,19 +59,6 @@
 from lp.translations.browser.potemplate import POTemplateFacets
 from lp.translations.interfaces.pofile import IPOFileAlternativeLanguage
 from lp.translations.interfaces.translationmessage import (
-<<<<<<< HEAD
-    ITranslationMessage, ITranslationMessageSet,
-    ITranslationMessageSuggestions, RosettaTranslationOrigin,
-    TranslationConflict)
-from lp.translations.interfaces.translationsperson import (
-    ITranslationsPerson)
-from lp.translations.utilities.validate import GettextValidationError
-from canonical.launchpad.webapp import (
-    ApplicationMenu, canonical_url, enabled_with_permission, LaunchpadView,
-    Link, urlparse)
-from canonical.launchpad.webapp.batching import BatchNavigator
-from canonical.launchpad.webapp.menu import structured
-=======
     ITranslationMessage,
     ITranslationMessageSet,
     ITranslationMessageSuggestions,
@@ -79,7 +66,7 @@
     TranslationConflict,
     )
 from lp.translations.interfaces.translationsperson import ITranslationsPerson
->>>>>>> d6034d62
+from lp.translations.utilities.validate import GettextValidationError
 
 #
 # Exceptions and helper classes
