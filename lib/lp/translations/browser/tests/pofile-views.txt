--- conflicted
+++ resolved
@@ -11,16 +11,12 @@
     ...     TranslationMessage, DummyTranslationMessage)
     >>> from lp.translations.interfaces.translationimportqueue import (
     ...     ITranslationImportQueue)
+    >>> from lp.translations.publisher import TranslationsLayer
     >>> from lp.translations.interfaces.potemplate import IPOTemplateSet
     >>> from lp.registry.interfaces.distribution import IDistributionSet
     >>> from lp.registry.interfaces.sourcepackagename import (
     ...     ISourcePackageNameSet)
-<<<<<<< HEAD
     >>> from lp.services.worlddata.interfaces.language import ILanguageSet
-    >>> from canonical.launchpad.layers import TranslationsLayer
-=======
-    >>> from lp.translations.publisher import TranslationsLayer
->>>>>>> 43cabfe8
 
 All the tests will be submitted as coming from the No Privilege person.
 
