# Copyright 2009-2010 Canonical Ltd.  This software is licensed under the
# GNU Affero General Public License version 3 (see the file LICENSE).

"""Test for translation import queue entry approving behaviour."""

__metaclass__ = type
__all__ = []

import transaction

from zope.component import getUtility
from zope.security.proxy import removeSecurityProxy

from canonical.launchpad.webapp import canonical_url
from canonical.launchpad.windmill.testing.constants import (
    FOR_ELEMENT, PAGE_LOAD, SLEEP)
from canonical.launchpad.windmill.testing import lpuser
from canonical.launchpad.windmill.testing.lpuser import login_person
from lp.translations.interfaces.translationimportqueue import (
    ITranslationImportQueue)
from lp.translations.windmill.testing import TranslationsWindmillLayer
from lp.testing import WindmillTestCase


class ImportQueueEntryTest(WindmillTestCase):
    """Test that the entries in the import queue can switch types."""

    layer = TranslationsWindmillLayer
    suite_name = 'Translations import queue entry'

    FIELDS = {
        'POT': [
            'field.potemplate',
            'field.name',
            'field.translation_domain',
            ],
        'PO': [
            'field.potemplate',
            'field.potemplate_name',
            'field.language',
            'field.variant',
            ]
    }
    SELECT_FIELDS = [
        'field.potemplate',
        'field.language',
    ]

    def _getHiddenTRXpath(self, field_id):
        if field_id in self.SELECT_FIELDS:
            input_tag = 'select'
        else:
            input_tag = 'input'
        return (
            u"//tr[contains(@class,'unseen')]"
            u"//%s[@id='%s']" % (input_tag, field_id)
                )

    def _assertAllFieldsVisible(self, client, fields):
        """Assert that all given fields are visible.

        Fields are visible if they do not have the "unseen" class set.
        """
        for field_id in fields:
            client.asserts.assertNotNode(
                xpath=self._getHiddenTRXpath(field_id))

    def _assertAllFieldsHidden(self, client, fields):
        """Assert that all given fields are hidden.

        Fields are hidden if they have the "unseen" class set.
        """
        for field_id in fields:
            client.asserts.assertNode(
                xpath=self._getHiddenTRXpath(field_id))

    def test_import_queue_entry(self):
        """Tests that import queue entry fields behave correctly."""
        client = self.client
        start_url = 'http://translations.launchpad.dev:8085/+imports/1'
        user = lpuser.TRANSLATIONS_ADMIN
        # Go to import queue page logged in as translations admin.
        client.open(url=start_url)
        client.waits.forPageLoad(timeout=PAGE_LOAD)
        user.ensure_login(client)

        po_only_fields = set(self.FIELDS['PO']) - set(self.FIELDS['POT'])
        pot_only_fields = set(self.FIELDS['POT']) - set(self.FIELDS['PO'])

        # When the page is first called the file_type is set to POT and
        # only the relevant form fields are displayed. When the file type
        # select box is changed to PO, other fields are shown hidden while
        # the first ones are hidden. Finally, all fields are hidden if the
        # file type is unspecified.
<<<<<<< HEAD
        client.waits.forElement(id=u'field.file_type', timeout=FOR_ELEMENT)
        client.asserts.assertSelected(id=u'field.file_type', validator=u'POT')
        self._assertAllFieldsVisible(client, self.FIELDS['POT'])
        self._assertAllFieldsHidden(client, po_only_fields)
=======
        client.waits.forElement(id=u'field.file_type', timeout=u'8000')
        client.asserts.assertSelected(id=u'field.file_type', validator=u'POT')
        self._assertAllFieldsVisible(client, 'POT')
        self._assertAllFieldsHidden(client, 'PO')
>>>>>>> 40d6c219

        client.select(id=u'field.file_type', val=u'PO')
        self._assertAllFieldsVisible(client, self.FIELDS['PO'])
        self._assertAllFieldsHidden(client, pot_only_fields)

        client.select(id=u'field.file_type', val=u'UNSPEC')
        self._assertAllFieldsHidden(client, self.FIELDS['POT'])
        self._assertAllFieldsHidden(client, self.FIELDS['PO'])

    def test_import_queue_entry_template_selection_new_path(self):
        # For template uploads, the template dropdown controls the
        # template name & translation domain fields.  This saves the
        # trouble of finding the exact strings when approving an update
        # with path changes.
        # If the upload's path does not match any existing templates,
        # the dropdown has no template pre-selected.

        # A productseries has two templates.
        template1 = self.factory.makePOTemplate(
            path='1.pot', name='name1', translation_domain='domain1')
        productseries = template1.productseries
        template2 = self.factory.makePOTemplate(
            path='2.pot', name='name2', translation_domain='domain2')

        # A new template upload for that entry has a path that doesn't
        # match either of the existing templates.
        base_filename = unicode(self.factory.getUniqueString(prefix='x'))
        path = base_filename + '.pot'
        entry = self.factory.makeTranslationImportQueueEntry(
            path, productseries=productseries)
        url = canonical_url(entry, rootsite='translations')

        transaction.commit()

        # The client reviews the upload.
        client = self.client
        user = lpuser.TRANSLATIONS_ADMIN
        client.open(url=url)
        client.waits.forPageLoad(timeout=PAGE_LOAD)
        user.ensure_login(client)

        # No template is preselected in the templates dropdown.
        client.waits.forElement(id=u'field.potemplate', timeout=FOR_ELEMENT)
        client.asserts.assertSelected(id=u'field.potemplate', validator=u'')

        # The template name and translation domain are pre-set to a
        # guess based on the base filename.
        client.waits.forElement(id=u'field.name', timeout=FOR_ELEMENT)
        client.asserts.assertText(
            id=u'field.name', validator=base_filename)
        client.waits.forElement(
            id=u'field.translation_domain', timeout=FOR_ELEMENT)
        client.asserts.assertText(
            id=u'field.translation_domain', validator=base_filename)

        # The user edits the name and translation domain.
        client.type(id=u'field.name', text='new-name')
        client.type(id=u'field.translation_domain', text='new-domain')

        # The user selects an existing template from the dropdown.  This
        # updates the name and domain fields.
        client.select(id=u'field.potemplate', val=u'name1')
        client.asserts.assertText(id=u'field.name', validator='name1')
        client.asserts.assertText(
            id=u'field.translation_domain', validator='domain1')

        # When the user returns the dropbox to its original state, the
        # last-entered name and domain come back.
        client.select(id=u'field.potemplate', val=u'')
        client.asserts.assertText(id=u'field.name', validator='new-name')
        client.asserts.assertText(
            id=u'field.translation_domain', validator='new-domain')

        # Changing the name and domain to those of an existing domain
        # also updates the dropdown.
        client.type(id=u'field.name', text=u'name1')
        client.type(id=u'field.translation_domain', text=u'domain1')
        client.asserts.assertSelected(id=u'field.potemplate', val=u'name1')

    def test_import_queue_entry_template_selection_existing_path(self):
        # If a template upload's path matches that of an existing
        # template, the templates dropdown has that template
        # pre-selected.
        template = self.factory.makePOTemplate()

        # A new template upload for that entry has a path that doesn't
        # match either of the existing templates.
        entry = self.factory.makeTranslationImportQueueEntry(
            template.path, potemplate=template)
        url = canonical_url(entry, rootsite='translations')

        transaction.commit()

        # The client reviews the upload.
        client = self.client
        user = lpuser.TRANSLATIONS_ADMIN
        client.open(url=url)
        client.waits.forPageLoad(timeout=PAGE_LOAD)
        user.ensure_login(client)
        client.waits.sleep(milliseconds=SLEEP)

        # The matching template is preselected in the templates dropdown.
        client.asserts.assertSelected(
            id=u'field.potemplate', validator=template.name)


IMPORT_STATUS = u"//tr[@id='%d']//span[contains(@class,'status-choice')]"
IMPORT_STATUS_1 = IMPORT_STATUS % 1
OPEN_CHOICELIST = u"//div[contains(@class, 'yui-ichoicelist-content')]"


class ImportQueueStatusTest(WindmillTestCase):
    """Test that the entries in the import queue can switch types."""

    layer = TranslationsWindmillLayer
    suite_name = 'Translations import queue status'

    def test_import_queue_status_admin(self):
        """Tests that the admin can use the status picker."""
        client = self.client
        queue_url = self.layer.base_url+'/+imports'
        user = lpuser.TRANSLATIONS_ADMIN
        # Go to import queue page logged in as translations admin.
        client.open(url=queue_url)
        client.waits.forPageLoad(timeout=PAGE_LOAD)
        user.ensure_login(client)

        # Click on the element containing the import status.
        client.waits.forElement(xpath=IMPORT_STATUS_1, timeout=FOR_ELEMENT)
        client.click(xpath=IMPORT_STATUS_1)
        client.waits.forElement(xpath=OPEN_CHOICELIST)

        # Change the status to deleted.
        client.click(link=u'Deleted')
        client.waits.sleep(milliseconds=SLEEP)
        client.asserts.assertText(xpath=IMPORT_STATUS_1, validator=u'Deleted')

        # Reload the page and make sure the change sticks.
        client.open(url=queue_url)
        client.waits.forPageLoad(timeout=PAGE_LOAD)
        client.waits.forElement(xpath=IMPORT_STATUS_1, timeout=FOR_ELEMENT)
        client.asserts.assertText(xpath=IMPORT_STATUS_1, validator=u'Deleted')

    def test_import_queue_status_nopriv(self):
        """Tests that a none-admin will have less choices."""
        client = self.client
        queue_url = self.layer.base_url+'/+imports'
        hubert = self.factory.makePerson(
            name="hubert", displayname="Hubert Hunt", password="test",
            email="hubert@example.com")
        # Create a project and an import entry with it.
        product = self.factory.makeProduct(owner=hubert)
        removeSecurityProxy(product).official_rosetta = True
        productseries = product.getSeries('trunk')
        queue = getUtility(ITranslationImportQueue)
        potemplate = self.factory.makePOTemplate(productseries=productseries)
        entry = queue.addOrUpdateEntry(
            'template.pot', '# POT content', False, hubert,
            productseries=productseries, potemplate=potemplate)
        transaction.commit()
        import_status = IMPORT_STATUS % entry.id

        # Go to import queue page logged in as a normal user.
        client.open(url=queue_url)
        client.waits.forPageLoad(timeout=PAGE_LOAD)
        login_person(hubert, "test", client)

        # There should be no status picker for entry 1.
        client.waits.forElement(xpath=import_status, timeout=FOR_ELEMENT)
        client.asserts.assertNotNode(xpath=IMPORT_STATUS_1)

        # Click on the element containing the import status.
        client.click(xpath=import_status)
        client.waits.forElement(xpath=OPEN_CHOICELIST)

        # There should be a link for Deleted but none for approved.
        client.asserts.assertNode(link=u'Deleted')
        client.asserts.assertNotNode(link=u'Approved')

        # Change the status to deleted.
        client.click(link=u'Deleted')
        client.waits.sleep(milliseconds=SLEEP)
        client.asserts.assertText(xpath=import_status, validator=u'Deleted')

        # Reload the page and make sure the change sticks.
        client.open(url=queue_url)
        client.waits.forPageLoad(timeout=PAGE_LOAD)
        client.waits.forElement(xpath=import_status, timeout=FOR_ELEMENT)
        client.asserts.assertText(xpath=import_status, validator=u'Deleted')<|MERGE_RESOLUTION|>--- conflicted
+++ resolved
@@ -92,17 +92,10 @@
         # select box is changed to PO, other fields are shown hidden while
         # the first ones are hidden. Finally, all fields are hidden if the
         # file type is unspecified.
-<<<<<<< HEAD
         client.waits.forElement(id=u'field.file_type', timeout=FOR_ELEMENT)
         client.asserts.assertSelected(id=u'field.file_type', validator=u'POT')
         self._assertAllFieldsVisible(client, self.FIELDS['POT'])
         self._assertAllFieldsHidden(client, po_only_fields)
-=======
-        client.waits.forElement(id=u'field.file_type', timeout=u'8000')
-        client.asserts.assertSelected(id=u'field.file_type', validator=u'POT')
-        self._assertAllFieldsVisible(client, 'POT')
-        self._assertAllFieldsHidden(client, 'PO')
->>>>>>> 40d6c219
 
         client.select(id=u'field.file_type', val=u'PO')
         self._assertAllFieldsVisible(client, self.FIELDS['PO'])
@@ -191,7 +184,9 @@
         # A new template upload for that entry has a path that doesn't
         # match either of the existing templates.
         entry = self.factory.makeTranslationImportQueueEntry(
-            template.path, potemplate=template)
+            template.path, productseries=template.productseries,
+            distroseries=template.distroseries,
+            sourcepackagename=template.sourcepackagename)
         url = canonical_url(entry, rootsite='translations')
 
         transaction.commit()
