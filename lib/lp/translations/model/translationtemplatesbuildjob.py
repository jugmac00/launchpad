--- conflicted
+++ resolved
@@ -35,15 +35,12 @@
     BranchJobDerived,
     BranchJobType,
     )
-<<<<<<< HEAD
+from lp.services.config import config
 from lp.services.database.bulk import load_related
-=======
-from lp.services.config import config
 from lp.services.database.lpstorm import (
     IMasterStore,
     IStore,
     )
->>>>>>> 1fd24f5e
 from lp.translations.interfaces.translationtemplatesbuild import (
     ITranslationTemplatesBuildSource,
     )
