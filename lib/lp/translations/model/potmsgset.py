--- conflicted
+++ resolved
@@ -597,17 +597,10 @@
 
         if len(matches) > 0:
             if len(matches) > 1:
-<<<<<<< HEAD
-                logging.warn(
-                    "Translation for POTMsgSet %s into '%s' "
-                    "matches %s existing translations.",
-                        self.id, pofile.language.code, len(matches))
-=======
                 logging.info(
                     "Translation for POTMsgSet %s into %s "
                     "matches %s existing translations." % sqlvalues(
                         self, pofile.language.code, len(matches)))
->>>>>>> 564721a0
             return matches[0]
         else:
             return None
