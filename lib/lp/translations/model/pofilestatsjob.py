--- conflicted
+++ resolved
@@ -74,7 +74,6 @@
         logger.info('Updating statistics for %s' % self.pofile.title)
         self.pofile.updateStatistics()
 
-<<<<<<< HEAD
         # Next we have to find any POFiles that share translations with the
         # above POFile so we can update their statistics too.  To do that we
         # first have to find the set of shared templates.
@@ -92,8 +91,6 @@
                 continue
             pofile.updateStatistics()
 
-=======
->>>>>>> 9a04da2f
     @staticmethod
     def iterReady():
         """See `IJobSource`."""
