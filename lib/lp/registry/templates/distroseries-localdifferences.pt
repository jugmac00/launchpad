--- conflicted
+++ resolved
@@ -23,12 +23,8 @@
     <div class="top-portlet" metal:fill-slot="main"
       tal:define="differences view/cached_differences;
                   series_name context/displayname;
-<<<<<<< HEAD
-                  parent_name view/parent_series/displayname;">
-=======
-                  parent_name context/parent_series/displayname;
+                  parent_name view/parent_series/displayname;
                   can_perform_sync view/canPerformSync;">
->>>>>>> d1c42bf7
       <p><tal:replace replace="structure view/explanation/escapedtext" /></p>
 
       <tal:distroseries_localdiff_search_form
