<html
  xmlns="http://www.w3.org/1999/xhtml"
  xmlns:tal="http://xml.zope.org/namespaces/tal"
  xmlns:metal="http://xml.zope.org/namespaces/metal"
  xmlns:i18n="http://xml.zope.org/namespaces/i18n"
  metal:use-macro="view/macro:page/main_only"
  i18n:domain="launchpad">

<body>

<div metal:fill-slot="main">
<<<<<<< HEAD
  <h1 tal:content="view/page_title">Pillar's milestones</h1>

=======
>>>>>>> 52e880db
  <div class="top-portlet">
    <p>
      Milestones belong to a series and can be created from the series page
      by a project owner or series release manager.
    </p>
  </div>

  <tal:milestones define="milestones context/all_milestones">
    <table id="milestones" class="listing"
      tal:define="has_series context/serieses|nothing"
      tal:condition="milestones">
      <thead>
        <tr>
          <th>Version</th>
          <th tal:condition="has_series">Series</th>
          <th>Expected</th>
          <th>Released</th>
          <th>Summary</th>
        </tr>
      </thead>
      <tbody>
          <tal:row
            repeat="milestone milestones"
            replace="structure milestone/@@+pillar-table-row" />
      </tbody>
    </table>

    <tal:no-milestones condition="not: milestones">
      <p>There are no milestones associated with
        <span tal:replace="context/title" />
      </p>
    </tal:no-milestones>
  </tal:milestones>

</div>
</body>
</html><|MERGE_RESOLUTION|>--- conflicted
+++ resolved
@@ -9,11 +9,6 @@
 <body>
 
 <div metal:fill-slot="main">
-<<<<<<< HEAD
-  <h1 tal:content="view/page_title">Pillar's milestones</h1>
-
-=======
->>>>>>> 52e880db
   <div class="top-portlet">
     <p>
       Milestones belong to a series and can be created from the series page
