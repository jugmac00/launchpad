<tal:root
  xmlns:tal="http://xml.zope.org/namespaces/tal"
  xmlns:metal="http://xml.zope.org/namespaces/metal"
  xmlns:i18n="http://xml.zope.org/namespaces/i18n"
  omit-tag="">

<div class="portlet" id="contact-details"
     tal:define="overview_menu context/menu:overview">

  <h2>User information</h2>

  <div class="first yui-u">
    <dl id="email-addresses">
      <dt>Email:
        <a tal:replace="structure overview_menu/editemailaddresses/fmt:icon" />
      </dt>
      <dd
        tal:attributes="title view/visible_email_address_description">
        <tal:not_logged_in
          condition="view/email_address_visibility/is_login_required">
          <a href="+login">Log in</a> for email information.
        </tal:not_logged_in>

        <tal:no_preferredemail
          condition="view/email_address_visibility/are_none_available">
          <tal:comment replace="nothing">
          The user is not valid; this portlet is not used.
          </tal:comment>
        </tal:no_preferredemail>

        <tal:cant-view-hidden-emails
          condition="view/email_address_visibility/are_hidden">
          No public address provided.
        </tal:cant-view-hidden-emails>

        <tal:emails
          repeat="email view/visible_email_addresses">
          <span style="white-space: nowrap">
            <img src="/@@/private" alt=""
              tal:condition="view/email_address_visibility/are_allowed"/>
            <img src="/@@/mail" alt=""
              tal:condition="view/email_address_visibility/are_public"/>
            <tal:email replace="email">foo2@bar.com</tal:email>
            <br tal:omit-tag="repeat/email/end" />
          </span>
        </tal:emails>
      </dd>
    </dl>

    <dl tal:condition="view/should_show_jabberids_section" id="jabber-ids">
      <dt>Jabber:
        <a tal:replace="structure overview_menu/editjabberids/fmt:icon" />
      </dt>
      <dd>
        <tal:block repeat="jabberid context/jabberids">
          <span tal:replace="jabberid/jabberid/fmt:obfuscate-email"
            /><span tal:condition="not: repeat/jabberid/end">,</span>
        </tal:block>
        <div tal:condition="not: context/jabberids">
          No Jabber IDs registered.
        </div>
      </dd>
    </dl>

    <dl tal:condition="view/viewing_own_page" id="openid-info">
      <dt>OpenID login:</dt>
      <dd>
        <img src="/@@/private" alt="" />
        <tal:openid-login content="view/openid_identity_url" />
        <a target="help" href="/+help/openid.html" class="sprite maybe">&nbsp;
          <span class="invisible-link">OpenID help</span></a>
      </dd>
    </dl>

    <dl>
      <dt>Member since:</dt>
      <dd id="member-since"
          tal:content="context/datecreated/fmt:date" />
    </dl>

    <div id="teams_with_icons"
         tal:condition="context/@@+restricted-membership/teams_with_icons">
      <a tal:repeat="team context/@@+restricted-membership/teams_with_icons"
         tal:attributes="href team/fmt:url"
        ><img tal:attributes="src team/icon/getURL;
<<<<<<< HEAD
                              title string:Member of ${team/displayname}
=======
                              title string:Member of ${team/displayname};
>>>>>>> babe4117
                              alt string:Icon of ${team/displayname}"
      /></a>
    </div>

    <dl tal:condition="view/should_show_ubuntu_coc_section" id="ubuntu-coc">
      <dt>Signed Ubuntu Code of Conduct:</dt>
      <dd tal:condition="context/is_ubuntu_coc_signer">
        <a
          id="ubuntu_coc_signer"
          tal:condition="context/required:launchpad.Edit"
          tal:attributes="href overview_menu/codesofconduct/url"
          >Yes</a>
         <span
           id="ubuntu_coc_signer"
           tal:condition="not: context/required:launchpad.Edit">Yes</span>
      </dd>
      <dd tal:condition="not: context/is_ubuntu_coc_signer">
          <span id="ubuntu_coc_signer">No</span>
          <a href="/codeofconduct"
            ><img src="/@@/edit" alt="Sign the Ubuntu Code of Conduct" /></a>
      </dd>
    </dl>
  </div>

  <div class="yui-u two-column-list">
    <dl tal:condition="view/should_show_wikinames_section">
      <dt>Wiki:
        <a tal:replace="structure overview_menu/editwikinames/fmt:icon" />
      </dt>
      <dd>
        <div tal:repeat="wiki context/wiki_names">
          <a tal:content="wiki/url"
             tal:attributes="href wiki/url"
           >WikiName</a>
        </div>
        <div tal:condition="context/wiki_names/is_empty">
          No Wiki names registered.
        </div>
      </dd>
    </dl>
    <dl tal:condition="view/should_show_ircnicknames_section">
      <dt>IRC:
        <a tal:replace="structure overview_menu/editircnicknames/fmt:icon" />
      </dt>
      <dd tal:repeat="ircnick context/ircnicknames">
        <strong tal:content="ircnick/nickname"/>
        <span class="discreet">on network</span>
        <strong tal:content="ircnick/network" />
      </dd>
      <dd tal:condition="not: context/ircnicknames">
        No IRC nicknames registered.
      </dd>
    </dl>

    <dl tal:condition="view/should_show_gpgkeys_section" id="pgp-keys">
      <dt>OpenPGP keys:
        <a tal:replace="structure overview_menu/editpgpkeys/fmt:icon" />
      </dt>
      <dd>
        <tal:keys repeat="key context/gpg_keys">
          <a tal:attributes="href key/keyserverURL"
             tal:omit-tag="not: request/lp:person">
            <tal:keyid replace="key/keyid"
              /></a><span tal:condition="not: repeat/key/end">,</span>
        </tal:keys>
        <div tal:condition="not: context/gpg_keys">
          No OpenPGP keys registered.
        </div>
      </dd>
    </dl>

    <dl id="sshkeys" tal:condition="view/should_show_sshkeys_section">
      <dt>SSH keys:
        <a tal:replace="structure overview_menu/editsshkeys/fmt:icon" />
      </dt>
      <dd tal:define="sshkeys context/sshkeys">
        <tal:keys repeat="sshkey sshkeys">
          <a href="+sshkeys" tal:content="sshkey/comment">foo@bar</a>
          <br />
        </tal:keys>
        <div tal:condition="not: context/sshkeys">
          No SSH keys registered.
        </div>
      </dd>
    </dl>

    <dl id="languages">
      <dt>Languages:
        <a tal:replace="structure overview_menu/editlanguages/fmt:icon" />
      </dt>
      <dd>
        <tal:languages content="view/languages">
          English
        </tal:languages>
      </dd>
    </dl>

    <dl tal:condition="context/time_zone">
      <dt>Time zone:
        <a tal:replace="structure overview_menu/editlocation/fmt:icon" />
      </dt>
      <dd tal:content="context/time_zone">UTC</dd>
    </dl>

    <dl id="karma">
      <dt>Karma:</dt>
      <dd><a id="karma-total"
             tal:attributes="href overview_menu/karma/url"
             tal:content="context/karma">342</a>
      </dd>
    </dl>
  </div>

</div>

</tal:root><|MERGE_RESOLUTION|>--- conflicted
+++ resolved
@@ -83,11 +83,7 @@
       <a tal:repeat="team context/@@+restricted-membership/teams_with_icons"
          tal:attributes="href team/fmt:url"
         ><img tal:attributes="src team/icon/getURL;
-<<<<<<< HEAD
-                              title string:Member of ${team/displayname}
-=======
                               title string:Member of ${team/displayname};
->>>>>>> babe4117
                               alt string:Icon of ${team/displayname}"
       /></a>
     </div>
