--- conflicted
+++ resolved
@@ -72,13 +72,8 @@
             resource = EntryResource(person, request)
             person_data = resource.toDataForJSON()
             permissions = {
-<<<<<<< HEAD
-                'PUBLICSECURITY': 'SOME',
+                'PROPRIETARY': 'SOME',
                 'EMBARGOEDSECURITY': 'ALL'
-=======
-                'PROPRIETARY': 'some',
-                'EMBARGOEDSECURITY': 'all'
->>>>>>> 732fd885
             }
             if id > 2:
                 permissions['USERDATA'] = 'SOME'
