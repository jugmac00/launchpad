<!-- Copyright 2009-2010 Canonical Ltd.  This software is licensed under the
     GNU Affero General Public License version 3 (see the file LICENSE).
-->

<configure
    xmlns="http://namespaces.zope.org/zope"
    xmlns:browser="http://namespaces.zope.org/browser"
    xmlns:i18n="http://namespaces.zope.org/i18n"
    xmlns:xmlrpc="http://namespaces.zope.org/xmlrpc"
    xmlns:lp="http://namespaces.canonical.com/lp"
    xmlns:webservice="http://namespaces.canonical.com/webservice"
    i18n_domain="launchpad">
    <include
        file="vocabularies.zcml"/>
    <include
        package=".browser"/>
    <class
        class="lp.registry.model.teammembership.TeamMembershipSet">
        <allow
            interface="lp.registry.interfaces.teammembership.ITeamMembershipSet"/>
    </class>
    <securedutility
        class="lp.registry.model.teammembership.TeamMembershipSet"
        provides="lp.registry.interfaces.teammembership.ITeamMembershipSet">
        <allow
            interface="lp.registry.interfaces.teammembership.ITeamMembershipSet"/>
    </securedutility>

    <!-- XXX: Guilherme Salgado 2008-02-15: Need to refactor ITeamMembership
                                                        into specific interfaces for each persmission. -->

    <class
        class="lp.registry.model.teammembership.TeamMembership">
        <require
            permission="zope.Public"
            attributes="
                id
                team
                person
                status
                proposed_by
                acknowledged_by
                reviewed_by
                last_changed_by
                date_proposed
                date_acknowledged
                date_reviewed
                datejoined
                dateexpires
                date_created
                date_last_changed
                proponent_comment
                acknowledger_comment
                reviewer_comment
                last_change_comment
                isExpired
                sendExpirationWarningEmail
                canBeRenewedByMember
                sendSelfRenewalNotification
                canChangeExpirationDate
                sendAutoRenewalNotification"/>
        <require
            permission="launchpad.Edit"
            attributes="
                setStatus
                setExpirationDate"/>
        <require
            permission="launchpad.Edit"
            set_attributes="reviewed_by reviewer_comment"/>
    </class>
    <class
        class="lp.registry.browser.person.TeamInvitationView">
        <allow
            interface="zope.publisher.interfaces.browser.IBrowserPublisher"/>
        <allow
            attributes="
                __call__"/>
    </class>
    <class
        class="lp.registry.browser.person.TeamMembershipSelfRenewalView">
        <allow
            interface="zope.publisher.interfaces.browser.IBrowserPublisher"/>
        <allow
            attributes="
                __call__"/>
    </class>

    <!-- IPersonTransferJob -->
    <securedutility
        component="lp.registry.model.persontransferjob.MembershipNotificationJob"
        provides="lp.registry.interfaces.persontransferjob.IMembershipNotificationJobSource">
        <allow
            interface="lp.registry.interfaces.persontransferjob.IMembershipNotificationJobSource"/>
    </securedutility>

    <class class="lp.registry.model.persontransferjob.PersonTransferJob">
        <allow interface="lp.registry.interfaces.persontransferjob.IPersonTransferJob"/>
    </class>

    <class class="lp.registry.model.persontransferjob.MembershipNotificationJob">
        <allow
            interface="lp.registry.interfaces.persontransferjob.IMembershipNotificationJob"/>
    </class>

    <!-- Location -->

    <class
        class="lp.registry.model.personlocation.PersonLocation">
        <require
            permission="zope.Public"
            attributes="
                visible
                time_zone"/>
        <require
            permission="launchpad.View"
            attributes="
                latitude
                longitude
                last_modified_by
                date_last_modified
                person"/>
    </class>

    <!-- DistroSeriesDifference -->
    <securedutility
        component="lp.registry.model.distroseriesdifference.DistroSeriesDifference"
        provides="lp.registry.interfaces.distroseriesdifference.IDistroSeriesDifferenceSource">
        <allow interface="lp.registry.interfaces.distroseriesdifference.IDistroSeriesDifferenceSource"/>
    </securedutility>
    <class
        class="lp.registry.model.distroseriesdifference.DistroSeriesDifference">
        <allow interface="lp.registry.interfaces.distroseriesdifference.IDistroSeriesDifferencePublic"/>
        <require
            permission="launchpad.Edit"
            interface="lp.registry.interfaces.distroseriesdifference.IDistroSeriesDifferenceEdit"
            set_attributes="package_diff parent_package_diff"/>
    </class>

    <!-- DistroSeriesDifferenceComment -->
    <securedutility
        component="lp.registry.model.distroseriesdifferencecomment.DistroSeriesDifferenceComment"
        provides="lp.registry.interfaces.distroseriesdifferencecomment.IDistroSeriesDifferenceCommentSource">
        <allow interface="lp.registry.interfaces.distroseriesdifferencecomment.IDistroSeriesDifferenceCommentSource"/>
    </securedutility>
    <class
        class="lp.registry.model.distroseriesdifferencecomment.DistroSeriesDifferenceComment">
        <allow interface="lp.registry.interfaces.distroseriesdifferencecomment.IDistroSeriesDifferenceComment"/>
    </class>

    <class
        class="lp.registry.model.distroseries.DistroSeries">
        <allow
            interface="lp.registry.interfaces.distroseries.IDistroSeriesPublic"/>
        <allow
            interface="lp.bugs.interfaces.bugtarget.IHasBugHeat"/>
        <allow
            interface="lp.soyuz.interfaces.queue.IHasQueueItems"/>
        <allow
            interface="lp.translations.interfaces.translationimportqueue.IHasTranslationImports"/>
        <allow
            interface="lp.soyuz.interfaces.publishing.ICanPublishPackages"/>
        <require
            permission="launchpad.Edit"
            set_schema="lp.app.interfaces.launchpad.IServiceUsage"/>
        <require
            permission="launchpad.Edit"
            interface="lp.registry.interfaces.distroseries.IDistroSeriesEditRestricted"/>
        <require
            permission="launchpad.TranslationsAdmin"
            set_attributes="hide_all_translations defer_translation_imports"/>
        <require
            permission="launchpad.LanguagePacksAdmin"
            set_attributes="language_pack_base language_pack_delta                                                                                                 language_pack_proposed                                                                                                 language_pack_full_export_requested"/>

        <!-- NB: check with SABDFL before modifying these, there is potential to
                                 make a huge mess if these get changed and Soyuz has to republish
                                 shedloads of data. -->

        <require
            permission="launchpad.Edit"
            set_attributes="displayname title summary description driver"/>

        <!-- NB: check with SABDFL before modifying these, there is potential to
                                 make a huge mess if these get changed and Soyuz has to republish
                                 shedloads of data. -->

        <require
            permission="launchpad.Moderate"
            set_attributes="version name status owner nominatedarchindep                                                                                                 changeslist datereleased"/>

        <!-- IStructuralSubscriptionTarget -->

        <allow
            interface="lp.registry.interfaces.structuralsubscription.IStructuralSubscriptionTargetRead" />
        <require
            permission="launchpad.AnyPerson"
            interface="lp.registry.interfaces.structuralsubscription.IStructuralSubscriptionTargetWrite" />

    </class>
    <securedutility
        class="lp.registry.model.distroseries.DistroSeriesSet"
        provides="lp.registry.interfaces.distroseries.IDistroSeriesSet">
        <allow
            interface="lp.registry.interfaces.distroseries.IDistroSeriesSet"/>
    </securedutility>
    <adapter
        provides="lp.app.interfaces.launchpad.ILaunchpadUsage"
        for="lp.registry.interfaces.distroseries.IDistroSeries"
        factory="lp.registry.adapters.distroseries_to_distribution"
        permission="zope.Public"/>
    <adapter
        provides="canonical.launchpad.webapp.interfaces.IBreadcrumb"
        for="lp.registry.interfaces.distroseries.IDistroSeries"
        factory="lp.registry.browser.distroseries.DistroSeriesBreadcrumb"
        permission="zope.Public"/>
    <adapter
        factory=".model.structuralsubscription.DistroSeriesTargetHelper"
        permission="zope.Public"/>

    <facet
        facet="overview">

        <!-- CodeofConduct -->

        <class
            class="lp.registry.model.codeofconduct.CodeOfConduct">
            <allow
                interface="lp.registry.interfaces.codeofconduct.ICodeOfConduct"/>
            <require
                permission="launchpad.AnyPerson"
                set_schema="lp.registry.interfaces.codeofconduct.ICodeOfConduct"/>
        </class>

        <!-- CodeOfConductConf -->

        <securedutility
            class="lp.registry.model.codeofconduct.CodeOfConductConf"
            provides="lp.registry.interfaces.codeofconduct.ICodeOfConductConf">
            <allow
                interface="lp.registry.interfaces.codeofconduct.ICodeOfConductConf"/>
        </securedutility>

        <!-- CodeOfConductSet -->

        <securedutility
            class="lp.registry.model.codeofconduct.CodeOfConductSet"
            provides="lp.registry.interfaces.codeofconduct.ICodeOfConductSet">
            <allow
                interface="lp.registry.interfaces.codeofconduct.ICodeOfConductSet"/>
        </securedutility>

        <!-- SignedCodeofConduct -->

        <class
            class="lp.registry.model.codeofconduct.SignedCodeOfConduct">
            <allow
                interface="lp.registry.interfaces.codeofconduct.ISignedCodeOfConduct"/>
            <require
                permission="launchpad.AnyPerson"
                set_schema="lp.registry.interfaces.codeofconduct.ISignedCodeOfConduct"/>
        </class>

        <!-- SignedCodeOfConductSet -->

        <class
            class="lp.registry.model.codeofconduct.SignedCodeOfConductSet">
            <allow
                interface="lp.registry.interfaces.codeofconduct.ISignedCodeOfConductSet"/>
        </class>
        <securedutility
            class="lp.registry.model.codeofconduct.SignedCodeOfConductSet"
            provides="lp.registry.interfaces.codeofconduct.ISignedCodeOfConductSet">
            <allow
                interface="lp.registry.interfaces.codeofconduct.ISignedCodeOfConductSet"/>
        </securedutility>

        <!-- string:${id} because id is an int -->

    </facet>
    <class
        class="lp.registry.model.person.IrcID">
        <allow
            interface="lp.registry.interfaces.role.IHasOwner"/>
        <allow
            attributes="
                id
                person
                network
                nickname"/>
        <require
            permission="launchpad.Edit"
            set_schema="lp.registry.interfaces.irc.IIrcID"
            attributes="
                destroySelf"/>
    </class>
    <class
        class="lp.registry.model.person.IrcIDSet">
        <allow
            interface="lp.registry.interfaces.irc.IIrcIDSet"/>
    </class>
    <securedutility
        class="lp.registry.model.person.IrcIDSet"
        provides="lp.registry.interfaces.irc.IIrcIDSet">
        <allow
            interface="lp.registry.interfaces.irc.IIrcIDSet"/>
    </securedutility>

    <!-- ProjectGroup -->

    <class
        class="lp.registry.model.projectgroup.ProjectGroup">
        <allow
            interface="lp.registry.interfaces.projectgroup.IProjectGroupPublic"/>
        <allow
            interface="lp.bugs.interfaces.bugtarget.IHasBugHeat"/>
        <allow
            interface="lp.answers.interfaces.faqcollection.IFAQCollection"/>
        <allow
            interface="lp.answers.interfaces.questioncollection.IQuestionCollection"/>
        <allow
            interface="lp.translations.interfaces.translationgroup.ITranslationPolicy"/>
        <require
            permission="launchpad.Edit"
            set_schema="lp.registry.interfaces.projectgroup.IProjectGroupPublic"/>
        <require
            permission="launchpad.TranslationsAdmin"
            set_schema="lp.translations.interfaces.translationgroup.ITranslationPolicy"/>

        <!-- IStructuralSubscriptionTarget -->

        <allow
            interface="lp.registry.interfaces.structuralsubscription.IStructuralSubscriptionTargetRead" />
        <require
            permission="launchpad.AnyPerson"
            interface="lp.registry.interfaces.structuralsubscription.IStructuralSubscriptionTargetWrite" />

        <require
            permission="launchpad.Admin"
            set_attributes="registrant"/>

        <!-- IHasAliases -->

        <allow
            attributes="
                aliases"/>
        <require
            permission="launchpad.Moderate"
            attributes="
                setAliases"/>

        <!-- IProjectGroupModerate -->
	<allow
	    interface="lp.registry.interfaces.projectgroup.IProjectGroupModerate"/>
        <require
            permission="launchpad.Moderate"
            set_schema="lp.registry.interfaces.projectgroup.IProjectGroupModerate"/>
    </class>
    <adapter
        for="lp.registry.interfaces.projectgroup.IProjectGroup"
        provides="canonical.launchpad.webapp.interfaces.ILaunchpadContainer"
        factory="canonical.launchpad.webapp.publisher.LaunchpadContainer"/>
    <adapter
        provides="canonical.launchpad.webapp.interfaces.IBreadcrumb"
        for="lp.registry.interfaces.projectgroup.IProjectGroup"
        factory="canonical.launchpad.webapp.breadcrumb.DisplaynameBreadcrumb"
        permission="zope.Public"/>
    <adapter
        provides="canonical.launchpad.webapp.interfaces.IBreadcrumb"
        for="lp.registry.interfaces.projectgroup.IProjectGroupSet"
        factory="lp.registry.browser.project.ProjectSetBreadcrumb"
        permission="zope.Public"/>
    <adapter
        factory=".model.structuralsubscription.ProjectGroupTargetHelper"
        permission="zope.Public"/>

    <facet
        facet="answers"/>

    <!-- ProjectGroupSet-->

    <class
        class="lp.registry.model.projectgroup.ProjectGroupSet">
        <allow
            interface="lp.registry.interfaces.projectgroup.IProjectGroupSet"/>
    </class>
    <securedutility
        class="lp.registry.model.projectgroup.ProjectGroupSet"
        provides="lp.registry.interfaces.projectgroup.IProjectGroupSet">
        <allow
            interface="lp.registry.interfaces.projectgroup.IProjectGroupSet"/>
    </securedutility>

    <!-- ProjectGroupSeries -->

    <class
        class="lp.registry.model.projectgroup.ProjectGroupSeries">
        <allow
            interface="lp.registry.interfaces.projectgroup.IProjectGroupSeries"/>
    </class>

    <!-- DistributionSourcePackage -->

    <class
        class="lp.registry.model.distributionsourcepackage.DistributionSourcePackage">
        <allow
            interface="lp.bugs.interfaces.bugtarget.IHasBugHeat"/>
        <allow
            interface="lp.translations.interfaces.customlanguagecode.IHasCustomLanguageCodes"/>

        <allow
            attributes="
                distribution
                development_version
                sourcepackagename
                name
                displayname
                title
                summary
                distro
                get_distroseries_packages
                subscribers
                currentrelease
                releases
                publishing_history
                current_publishing_records
                bug_reporting_guidelines
                bug_reported_acknowledgement
                latest_overall_publication
                __getitem__
                getVersion
                __eq__
                __ne__
                bugtasks
                searchTasks
                open_bugtasks
                closed_bugtasks
                critical_bugtasks
                high_bugtasks
                inprogress_bugtasks
                unassigned_bugtasks
                new_bugtasks
                all_bugtasks
                has_bugtasks
                getUsedBugTags
                getUsedBugTagsWithOpenCounts
                bugtargetdisplayname
                bugtargetname
                getBugCounts
                bug_count
                total_bug_heat
                getPersonsByEmail
                getReleasesAndPublishingHistory
                upstream_product
                _getOfficialTagClause
                official_bug_tags
                findRelatedArchives
                findRelatedArchivePublications"/>
        <require
            permission="launchpad.AnyPerson"
            attributes="createBug"/>

        <!-- IStructuralSubscriptionTarget -->

        <allow
            interface="lp.registry.interfaces.structuralsubscription.IStructuralSubscriptionTargetRead" />
        <require
            permission="launchpad.AnyPerson"
            interface="lp.registry.interfaces.structuralsubscription.IStructuralSubscriptionTargetWrite" />

        <!-- IQuestionTarget -->

        <allow
            attributes="
                getQuestion
                searchQuestions
                findSimilarQuestions
                answer_contacts
                direct_answer_contacts
                getSupportedLanguages
                getQuestionLanguages
                getAnswerContactsForLanguage
                getAnswerContactRecipients"/>
        <require
            permission="launchpad.AnyPerson"
            attributes="
                newQuestion
                createQuestionFromBug
                addAnswerContact
                removeAnswerContact"/>
        <require
            permission="launchpad.Edit"
            set_attributes="
                bug_reported_acknowledgement
                bug_reporting_guidelines"/>
    </class>
    <adapter
        for="lp.registry.interfaces.distributionsourcepackage.IDistributionSourcePackage"
        provides="canonical.launchpad.webapp.interfaces.ILaunchpadContainer"
        factory="canonical.launchpad.components.launchpadcontainer.LaunchpadDistributionSourcePackageContainer"/>
    <adapter
<<<<<<< HEAD
        provides="canonical.launchpad.webapp.interfaces.IBreadcrumb"
        for="lp.registry.interfaces.distributionsourcepackage.IDistributionSourcePackage"
        factory="lp.registry.browser.distributionsourcepackage.DistributionSourcePackageBreadcrumb"
        permission="zope.Public"/>
    <adapter
        factory=".model.structuralsubscription.DistributionSourcePackageTargetHelper"
        permission="zope.Public"/>
=======
        factory="lp.registry.browser.distributionsourcepackage.distribution_from_distributionsourcepackage"/>
    <adapter
        factory="lp.registry.browser.distributionsourcepackage.DistributionSourcePackageBreadcrumb"/>
>>>>>>> d007c169

    <!-- CommercialSubscription -->

    <class
        class="lp.registry.model.commercialsubscription.CommercialSubscription">
        <require
            permission="zope.Public"
            interface="lp.registry.interfaces.commercialsubscription.ICommercialSubscription"/>
        <require
            permission="launchpad.Commercial"
            set_schema="lp.registry.interfaces.commercialsubscription.ICommercialSubscription"/>
    </class>
    <class
        class="lp.registry.model.teammembership.TeamParticipation">
        <allow
            interface="lp.registry.interfaces.teammembership.ITeamParticipation"/>
    </class>
    <class
        class="lp.registry.model.person.JabberID">
        <allow
            interface="lp.registry.interfaces.role.IHasOwner"/>
        <allow
            attributes="
                id
                person
                jabberid"/>
        <require
            permission="launchpad.Edit"
            set_schema="lp.registry.interfaces.jabber.IJabberID"
            attributes="
                destroySelf"/>
    </class>
    <class
        class="lp.registry.model.person.JabberIDSet">
        <allow
            interface="lp.registry.interfaces.jabber.IJabberIDSet"/>
    </class>
    <securedutility
        class="lp.registry.model.person.JabberIDSet"
        provides="lp.registry.interfaces.jabber.IJabberIDSet">
        <allow
            interface="lp.registry.interfaces.jabber.IJabberIDSet"/>
    </securedutility>
    <class
        class="lp.registry.model.pillar.PillarName">
        <allow
            interface="lp.registry.interfaces.pillar.IPillarName"/>
    </class>
    <securedutility
        class="lp.registry.model.pillar.PillarNameSet"
        provides="lp.registry.interfaces.pillar.IPillarNameSet">
        <allow
            interface="lp.registry.interfaces.pillar.IPillarNameSet"/>
    </securedutility>
    <securedutility
        class="canonical.launchpad.rest.PillarSetLink"
        provides="canonical.launchpad.rest.IPillarSetLink">
        <allow
            interface="lazr.restful.interfaces.ITopLevelEntryLink"/>
        <allow
            interface="canonical.launchpad.webapp.interfaces.ICanonicalUrlData"/>
    </securedutility>

    <!-- SourcePackageName -->

    <class
        class="lp.registry.model.sourcepackagename.SourcePackageName">
        <allow
            interface="lp.registry.interfaces.sourcepackagename.ISourcePackageName"/>
    </class>

    <!-- SourcePackageNameSet -->

    <securedutility
        class="lp.registry.model.sourcepackagename.SourcePackageNameSet"
        provides="lp.registry.interfaces.sourcepackagename.ISourcePackageNameSet">
        <allow
            interface="lp.registry.interfaces.sourcepackagename.ISourcePackageNameSet"/>
    </securedutility>
    <class
        class="lp.registry.model.sourcepackagename.SourcePackageNameSet">
        <allow
            interface="lp.registry.interfaces.sourcepackagename.ISourcePackageNameSet"/>
    </class>
    <facet
        facet="overview">

        <!-- Karma -->

        <class
            class="lp.registry.model.karma.Karma">
            <allow
                interface="lp.registry.interfaces.karma.IKarma"/>
        </class>

        <!-- KarmaCache -->

        <class
            class="lp.registry.model.karma.KarmaCache">
            <allow
                interface="lp.registry.interfaces.karma.IKarmaCache"/>
        </class>

        <!-- KarmaTotalCache -->

        <class
            class="lp.registry.model.karma.KarmaTotalCache">
            <allow
                interface="lp.registry.interfaces.karma.IKarmaTotalCache"/>
        </class>

        <!-- KarmaCategory -->

        <class
            class="lp.registry.model.karma.KarmaCategory">
            <allow
                interface="lp.registry.interfaces.karma.IKarmaCategory"/>
            <require
                permission="launchpad.Admin"
                set_schema="lp.registry.interfaces.karma.IKarmaCategory"/>
        </class>

        <!-- KarmaAction -->

        <class
            class="lp.registry.model.karma.KarmaAction">
            <allow
                interface="lp.registry.interfaces.karma.IKarmaAction"/>
            <require
                permission="launchpad.Admin"
                set_schema="lp.registry.interfaces.karma.IKarmaAction"/>
        </class>

        <!-- KarmaCacheManager -->

        <class
            class="lp.registry.model.karma.KarmaCacheManager">
            <allow
                interface="lp.registry.interfaces.karma.IKarmaCacheManager"/>
        </class>
        <securedutility
            class="lp.registry.model.karma.KarmaCacheManager"
            provides="lp.registry.interfaces.karma.IKarmaCacheManager">
            <allow
                interface="lp.registry.interfaces.karma.IKarmaCacheManager"/>
        </securedutility>

        <!-- KarmaActionSet -->

        <class
            class="lp.registry.model.karma.KarmaActionSet">
            <allow
                interface="lp.registry.interfaces.karma.IKarmaActionSet"/>
        </class>
        <securedutility
            class="lp.registry.model.karma.KarmaActionSet"
            provides="lp.registry.interfaces.karma.IKarmaActionSet">
            <allow
                interface="lp.registry.interfaces.karma.IKarmaActionSet"/>
        </securedutility>
    </facet>
    <facet
        facet="overview">

        <!-- Poll -->

        <class
            class="lp.registry.model.poll.Poll">
            <allow
                interface="lp.registry.interfaces.poll.IPoll"/>
            <require
                permission="launchpad.Edit"
                set_schema="lp.registry.interfaces.poll.IPoll"/>
        </class>

        <adapter
            provides="canonical.launchpad.webapp.interfaces.IBreadcrumb"
            for="lp.registry.interfaces.poll.IPoll"
            factory="lp.registry.browser.poll.PollBreadcrumb"
            permission="zope.Public"/>

        <!-- PollOption -->

        <class
            class="lp.registry.model.poll.PollOption">
            <allow
                interface="lp.registry.interfaces.poll.IPollOption"/>
            <require
                permission="launchpad.Edit"
                set_schema="lp.registry.interfaces.poll.IPollOption"/>
        </class>

        <!-- Vote -->


        <!-- Can't require launchpad.Edit to set_attributes because in most cases
                the vote won't be associated with a person, and thus we can't check it
                against the logged in user. -->

        <class
            class="lp.registry.model.poll.Vote">
            <allow
                interface="lp.registry.interfaces.poll.IVote"/>
            <require
                permission="zope.Public"
                set_attributes="option preference"/>
        </class>

        <!-- VoteCast -->

        <class
            class="lp.registry.model.poll.VoteCast">
            <allow
                interface="lp.registry.interfaces.poll.IVoteCast"/>
        </class>

        <!-- PollSet -->

        <class
            class="lp.registry.model.poll.PollSet">
            <allow
                interface="lp.registry.interfaces.poll.IPollSet"/>
        </class>
        <securedutility
            class="lp.registry.model.poll.PollSet"
            provides="lp.registry.interfaces.poll.IPollSet">
            <allow
                interface="lp.registry.interfaces.poll.IPollSet"/>
        </securedutility>

        <!-- PollSubset -->

        <adapter
            for="lp.registry.interfaces.person.ITeam"
            provides="lp.registry.interfaces.poll.IPollSubset"
            factory="lp.registry.adapters.PollSubset"
            permission="zope.Public"/>

        <!-- PollOptionSet -->

        <class
            class="lp.registry.model.poll.PollOptionSet">
            <allow
                interface="lp.registry.interfaces.poll.IPollOptionSet"/>
        </class>
        <securedutility
            class="lp.registry.model.poll.PollOptionSet"
            provides="lp.registry.interfaces.poll.IPollOptionSet">
            <allow
                interface="lp.registry.interfaces.poll.IPollOptionSet"/>
        </securedutility>
        <securedutility
            class="lp.registry.model.poll.VoteSet"
            provides="lp.registry.interfaces.poll.IVoteSet">
            <allow
                interface="lp.registry.interfaces.poll.IVoteSet"/>
        </securedutility>
        <securedutility
            class="lp.registry.model.poll.VoteCastSet"
            provides="lp.registry.interfaces.poll.IVoteCastSet">
            <allow
                interface="lp.registry.interfaces.poll.IVoteCastSet"/>
        </securedutility>
    </facet>

    <!-- Announcement -->

    <class
        class="lp.registry.model.announcement.Announcement">
        <allow
            attributes="
                id
                date_created
                registrant
                target
                title
                summary
                url
                date_announced
                date_last_modified
                date_updated
                active
                future
                published"/>
        <require
            permission="launchpad.Edit"
            attributes="
                modify
                retarget
                retract
                setPublicationDate
                destroySelf"/>
    </class>

    <!-- AnnouncementSet -->

    <securedutility
        class="lp.registry.model.announcement.AnnouncementSet"
        provides="lp.registry.interfaces.announcement.IAnnouncementSet">
        <allow
            interface="lp.registry.interfaces.announcement.IAnnouncementSet"/>
    </securedutility>
    <facet
        facet="overview">

        <!-- Person -->

        <adapter
            provides="canonical.lazr.interfaces.IObjectPrivacy"
            for="lp.registry.interfaces.person.ITeam"
            factory="canonical.launchpad.browser.TeamPrivacyAdapter"
            permission="zope.Public"/>
        <adapter
            provides="canonical.launchpad.webapp.badge.IHasBadges"
            for="lp.registry.interfaces.person.ITeam"
            factory="canonical.launchpad.browser.TeamBadges"
            permission="zope.Public"/>
        <adapter
            provides="canonical.launchpad.webapp.interfaces.IBreadcrumb"
            for="lp.registry.interfaces.person.IPerson"
            factory="canonical.launchpad.webapp.breadcrumb.DisplaynameBreadcrumb"
            permission="zope.Public"/>
        <adapter
            provides="canonical.launchpad.webapp.interfaces.IBreadcrumb"
            for="lp.registry.interfaces.person.ITeam"
            factory="lp.registry.browser.person.TeamBreadcrumb"
            permission="zope.Public"/>

        <!-- Using

    permission="Public" here causes some tests to fail
        (https://pastebin.canonical.com/13975/), so we use

    trusted="yes" here. -->

        <adapter
            factory="lp.registry.model.person.person_from_account"
            trusted="yes"/>
        <class
            class="lp.registry.model.person.Person">
            <allow
                interface="lp.registry.interfaces.person.IPersonPublic"/>
            <allow
                interface="lp.registry.interfaces.person.ITeamPublic"/>
            <allow
                interface="lp.translations.interfaces.translationimportqueue.IHasTranslationImports"/>
            <allow
                interface="lp.registry.interfaces.person.IHasStanding"/>
            <allow
                interface="lp.registry.interfaces.person.IPersonCommAdminWriteRestricted"/>
            <require
                permission="launchpad.View"
                interface="lp.registry.interfaces.person.IPersonViewRestricted"/>
            <require
                permission="launchpad.Edit"
                interface="lp.registry.interfaces.location.ISetLocation"/>
            <require
                permission="launchpad.Edit"
                interface="lp.registry.interfaces.person.IPersonEditRestricted"/>
            <require
                permission="launchpad.Edit"
                set_schema="lp.registry.interfaces.person.IPersonPublic
                            lp.registry.interfaces.person.ITeamPublic"
                set_attributes="displayname"/>
            <require
                permission="launchpad.Moderate"
                set_attributes="name"/>
            <require
                permission="launchpad.Moderate"
                interface="lp.registry.interfaces.person.IPersonModerate" />
            <require
                permission="launchpad.Commercial"
                set_schema="lp.registry.interfaces.person.IPersonCommAdminWriteRestricted"/>
            <require
                permission="launchpad.Special"
                interface="lp.registry.interfaces.person.IPersonSpecialRestricted"/>
            <require
                permission="launchpad.Moderate"
                set_schema="lp.registry.interfaces.person.IHasStanding"/>
        </class>

        <!-- Adding SSH keys is the only possibly harmful thing that can be done
        without the user's password, so we use a special permission here to make
        sure only the user (and not launchpad admins) will be able to edit her own
        ssh keys. Another option would be to require the user's password on this
        page. GuilhermeSalgado 25/08/2005 -->


        <!-- Team Views -->


        <!-- PersonSet -->

        <class
            class="lp.registry.model.person.PersonSet">
            <allow
                interface="lp.registry.interfaces.person.IPersonSet"/>
        </class>
        <securedutility
            class="lp.registry.model.person.PersonSet"
            provides="lp.registry.interfaces.person.IPersonSet">
            <allow
                interface="lp.registry.interfaces.person.IPersonSet"/>
        </securedutility>
        <securedutility
            class="canonical.launchpad.rest.MeLink"
            provides="canonical.launchpad.rest.IMeLink">
            <allow
                interface="lazr.restful.interfaces.ITopLevelEntryLink"/>
            <allow
                interface="canonical.launchpad.webapp.interfaces.ICanonicalUrlData"/>
        </securedutility>
    </facet>
    <adapter
        for="canonical.launchpad.webapp.interfaces.ILaunchpadPrincipal"
        provides="lp.registry.interfaces.person.IPerson"
        factory="lp.registry.adapters.person_from_principal"/>

    <!-- Milestone -->

    <class
        class="lp.registry.model.milestone.Milestone">
        <allow
            attributes="
                id
                name
                code_name
                product
                distribution
                productseries
                distroseries
                dateexpected
                active
                summary
                target
                series_target
                displayname
                title
                specifications
                product_release"/>
        <require
            permission="launchpad.Edit"
            attributes="
                createProductRelease
                closeBugsAndBlueprints
                destroySelf"/>
        <allow
            interface="lp.bugs.interfaces.bugtarget.IHasBugs"/>
        <allow
            interface="lp.bugs.interfaces.bugtarget.IHasOfficialBugTags"/>
        <allow
            interface="canonical.launchpad.webapp.interfaces.IAuthorization"/>
        <require
            permission="launchpad.Edit"
            set_attributes="name code_name dateexpected summary active
                            product_release productseries distroseries"/>

        <!-- IStructuralSubscriptionTarget -->

        <allow
            interface="lp.registry.interfaces.structuralsubscription.IStructuralSubscriptionTargetRead" />
        <require
            permission="launchpad.AnyPerson"
            interface="lp.registry.interfaces.structuralsubscription.IStructuralSubscriptionTargetWrite" />

    </class>
    <adapter
        factory=".model.structuralsubscription.MilestoneTargetHelper"
        permission="zope.Public"/>

    <!-- IMilestoneSet -->

    <securedutility
        class="lp.registry.model.milestone.MilestoneSet"
        provides="lp.registry.interfaces.milestone.IMilestoneSet">
        <allow
            interface="lp.registry.interfaces.milestone.IMilestoneSet"/>
    </securedutility>

    <!-- ProjectMilestone -->

    <class
        class="lp.registry.model.milestone.ProjectMilestone">
        <allow
            interface="lp.registry.interfaces.milestone.IProjectGroupMilestone"/>
    </class>
    <subscriber
        for="lp.registry.interfaces.product.IProduct zope.lifecycleevent.interfaces.IObjectModifiedEvent"
        handler="lp.registry.subscribers.product_modified"/>
    <class
        class="lp.registry.model.mailinglist.MailingList">
        <allow
            interface="lp.registry.interfaces.mailinglist.IMailingList"/>
        <require
            permission="launchpad.AnyPerson"
            set_attributes="welcome_message"/>
    </class>
    <class
        class="lp.registry.model.mailinglist.MailingListSubscription">
        <allow
            interface="lp.registry.interfaces.mailinglist.IMailingListSubscription"/>
    </class>
    <class
        class="lp.registry.model.mailinglist.MessageApproval">
        <allow
            interface="lp.registry.interfaces.mailinglist.IMessageApproval"/>
    </class>
    <securedutility
        class="lp.registry.model.mailinglist.MailingListSet"
        provides="lp.registry.interfaces.mailinglist.IMailingListSet">
        <allow
            interface="lp.registry.interfaces.mailinglist.IMailingListSet"/>
    </securedutility>
    <securedutility
        class="canonical.launchpad.systemhomes.MailingListApplication"
        provides="lp.registry.interfaces.mailinglist.IMailingListApplication">
        <allow
            interface="lp.registry.interfaces.mailinglist.IMailingListApplication"/>
    </securedutility>
    <securedutility
        class="lp.registry.model.mailinglist.MessageApprovalSet"
        provides="lp.registry.interfaces.mailinglist.IMessageApprovalSet">
        <allow
            interface="lp.registry.interfaces.mailinglist.IMessageApprovalSet"/>
    </securedutility>
    <xmlrpc:view
        for="lp.registry.interfaces.mailinglist.IMailingListApplication"
        interface="lp.registry.interfaces.mailinglist.IMailingListAPIView"
        class="lp.registry.xmlrpc.mailinglist.MailingListAPIView"
        permission="zope.Public"/>
    <securedutility
        class="lp.registry.xmlrpc.softwarecenteragent.SoftwareCenterAgentApplication"
        provides="lp.registry.interfaces.person.ISoftwareCenterAgentApplication">
      <allow interface="lp.registry.interfaces.person.ISoftwareCenterAgentApplication" />
    </securedutility>
    <xmlrpc:view
        for="lp.registry.interfaces.person.ISoftwareCenterAgentApplication"
        interface="lp.registry.interfaces.person.ISoftwareCenterAgentAPI"
        class="lp.registry.xmlrpc.softwarecenteragent.SoftwareCenterAgentAPI"
        permission="zope.Public"/>

    <!-- Helper page for held message approval -->

    <subscriber
        for="lp.registry.interfaces.mailinglist.IMailingList         lazr.lifecycle.interfaces.IObjectModifiedEvent"
        handler="canonical.launchpad.mailnotification.notify_mailinglist_activated"/>
    <subscriber
        for="lp.registry.interfaces.mailinglist.IMessageApproval                                        lazr.lifecycle.interfaces.IObjectCreatedEvent"
        handler="canonical.launchpad.mailnotification.notify_message_held"/>
    <class
        class="lp.registry.model.person.WikiName">
        <allow
            interface="lp.registry.interfaces.role.IHasOwner"/>
        <allow
            attributes="
                id
                person
                wiki
                wikiname
                url"/>
        <require
            permission="launchpad.Edit"
            set_schema="lp.registry.interfaces.wikiname.IWikiName"
            attributes="
                destroySelf"/>
    </class>
    <class
        class="lp.registry.model.person.WikiNameSet">
        <allow
            interface="lp.registry.interfaces.wikiname.IWikiNameSet"/>
    </class>
    <securedutility
        class="lp.registry.model.person.WikiNameSet"
        provides="lp.registry.interfaces.wikiname.IWikiNameSet">
        <allow
            interface="lp.registry.interfaces.wikiname.IWikiNameSet"/>
    </securedutility>
    <class
        class="lp.registry.model.gpgkey.GPGKey">
        <allow
            interface="lp.registry.interfaces.gpg.IGPGKey"/>
        <require
            permission="launchpad.Edit"
            set_attributes="active can_encrypt"/>
    </class>

    <!-- GPGKeySet -->

    <class
        class="lp.registry.model.gpgkey.GPGKeySet">
        <allow
            interface="lp.registry.interfaces.gpg.IGPGKeySet"/>
    </class>
    <securedutility
        class="lp.registry.model.gpgkey.GPGKeySet"
        provides="lp.registry.interfaces.gpg.IGPGKeySet">
        <allow
            interface="lp.registry.interfaces.gpg.IGPGKeySet"/>
    </securedutility>

    <!-- Product -->

    <class
        class="lp.registry.model.product.Product">
        <allow
            interface="lp.registry.interfaces.product.IProductPublic"/>
        <allow
            interface="lp.bugs.interfaces.bugtarget.IHasBugHeat"/>
        <allow
            interface="lp.translations.interfaces.translationimportqueue.IHasTranslationImports"/>
        <allow
            interface="lp.translations.interfaces.customlanguagecode.IHasCustomLanguageCodes"/>
        <require
            permission="launchpad.View"
            set_attributes="date_next_suggest_packaging"/>
        <require
            permission="launchpad.Driver"
            interface="lp.registry.interfaces.product.IProductDriverRestricted"/>
        <require
            permission="launchpad.Edit"
            interface="lp.registry.interfaces.product.IProductEditRestricted"/>
        <require
            permission="launchpad.Edit"
            set_schema="lp.app.interfaces.launchpad.IServiceUsage"/>
        <require
            permission="launchpad.Edit"
            set_attributes="bug_reporting_guidelines
                            bug_reported_acknowledgement bugtracker
                            commercial_subscription description
                            development_focus displayname downloadurl
                            driver enable_bug_expiration
                            freshmeatproject homepage_content
                            homepageurl icon license_info licenses
                            logo mugshot official_answers
                            official_blueprints official_bug_tags
                            official_codehosting official_malone owner
                            programminglang project
                            redeemSubscriptionVoucher releaseroot
                            remote_product screenshotsurl
                            security_contact sourceforgeproject
                            summary title wikiurl"/>

        <!-- mark 2006-04-10 I put "name" in the admin group because
                        with Bazaar now in place, lots of people can have personal
                        data published at product name-based locations (personal
                        branches) and these URL's will all be b0rked if the product
                        name has to change. It should require RegistryAdmin
                        intervention to rename a product now. -->


        <!-- https://lists.ubuntu.com/mailman/private/launchpad/2007-April/015189.html
                        for further discussion - stub 20070411 -->

	<!-- Per bug 588773, changing to launchpad.Moderate to allow Registry Experts (~registry) -->
        <require
            permission="launchpad.Moderate"
            set_attributes="name autoupdate registrant"/>
        <require
            permission="launchpad.TranslationsAdmin"
            set_attributes="
                translation_focus
                translationgroup
                translationpermission"/>
        <require
            permission="zope.Public"
            attributes="
                qualifies_for_free_hosting"/>
        <require
            permission="launchpad.Moderate"
            attributes="
                reviewer_whiteboard
                is_permitted
                license_reviewed
                license_approved"
            set_schema="lp.registry.interfaces.product.IProductModerateRestricted"
            set_attributes="active private_bugs "/>

        <!-- Changes to official_rosetta must be available to Launchpad
                                 Translations admins so we need its own permission. -->

        <require
            permission="launchpad.TranslationsAdmin"
            set_attributes="official_rosetta"/>

        <!-- IHasAliases -->

        <allow
            attributes="
                aliases"/>
        <require
            permission="launchpad.Moderate"
            attributes="
                setAliases"/>

        <!-- IQuestionTarget -->

        <allow
            attributes="
                getQuestion
                searchQuestions
                findSimilarQuestions
                answer_contacts
                direct_answer_contacts
                getSupportedLanguages
                getQuestionLanguages
                getAnswerContactsForLanguage
                getAnswerContactRecipients"/>
        <require
            permission="launchpad.AnyPerson"
            attributes="
                newQuestion
                createQuestionFromBug
                addAnswerContact
                removeAnswerContact"/>

        <!-- IFAQTarget -->

        <allow
            interface="lp.answers.interfaces.faqcollection.IFAQCollection"
            attributes="
                findSimilarFAQs"/>
        <require
            permission="launchpad.Append"
            attributes="
                newFAQ"/>

        <!-- IStructuralSubscriptionTarget -->

        <allow
            interface="lp.registry.interfaces.structuralsubscription.IStructuralSubscriptionTargetRead" />
        <require
            permission="launchpad.AnyPerson"
            interface="lp.registry.interfaces.structuralsubscription.IStructuralSubscriptionTargetWrite" />

        <!-- IHasBugSupervisor -->

        <allow
            attributes="
                bug_supervisor"/>
        <require
            permission="launchpad.Edit"
            attributes="
                setBugSupervisor"/>
    </class>
    <adapter
        factory=".model.structuralsubscription.ProductTargetHelper"
        permission="zope.Public"/>

    <!-- ProductWithLicenses
                                This is a decorator for IProduct that eliminates an additional query
                                for the product licenses.
        -->

    <class
        class="lp.registry.model.product.ProductWithLicenses">
        <allow
            interface="lp.registry.interfaces.product.IProduct"/>
    </class>
    <adapter
        for="lp.registry.interfaces.product.IProduct"
        provides="canonical.launchpad.webapp.interfaces.ILaunchpadContainer"
        factory="canonical.launchpad.components.launchpadcontainer.LaunchpadProductContainer"/>
    <adapter
        provides="canonical.launchpad.webapp.interfaces.IBreadcrumb"
        for="lp.registry.interfaces.product.IProduct"
        factory="canonical.launchpad.webapp.breadcrumb.DisplaynameBreadcrumb"
        permission="zope.Public"/>
    <adapter
        provides="canonical.launchpad.webapp.interfaces.IBreadcrumb"
        for="lp.registry.interfaces.product.IProductSet"
        factory="lp.registry.browser.product.ProductSetBreadcrumb"
        permission="zope.Public"/>

    <!-- XXX: Steve Alexander 2005-09-21:
                                                ProductBugsMenu undeclared until layout bug is fixed -->


    <!-- ProductSet-->

    <class
        class="lp.registry.model.product.ProductSet">
        <allow
            attributes="
                title
                people
                all_active
                get
                getByName
                getProductsWithBranches
                createProduct
                search
                latest
                getTranslatables
                featuredTranslatables
                count_all
                count_translatables
                count_buggy
                count_featureful
                count_reviewed
                count_answered
                count_codified"/>
    </class>
    <securedutility
        class="lp.registry.model.product.ProductSet"
        provides="lp.registry.interfaces.product.IProductSet">
        <allow
            interface="lp.registry.interfaces.product.IProductSet"/>
        <require
            permission="launchpad.Moderate"
            attributes="
                forReview"/>
    </securedutility>

    <!-- SSHKey -->

    <class
        class="lp.registry.model.person.SSHKey">
        <allow
            interface="lp.registry.interfaces.ssh.ISSHKey"/>
        <require
            permission="launchpad.Edit"
            set_attributes="keytext comment"/>
    </class>

    <!-- SSHKeySet -->

    <class
        class="lp.registry.model.person.SSHKeySet">
        <allow
            interface="lp.registry.interfaces.ssh.ISSHKeySet"/>
    </class>
    <securedutility
        class="lp.registry.model.person.SSHKeySet"
        provides="lp.registry.interfaces.ssh.ISSHKeySet">
        <allow
            interface="lp.registry.interfaces.ssh.ISSHKeySet"/>
    </securedutility>
    <subscriber
        for="canonical.launchpad.event.interfaces.IJoinTeamEvent"
        handler="canonical.launchpad.mailnotification.notify_team_join"/>
    <subscriber
        for="canonical.launchpad.event.interfaces.ITeamInvitationEvent"
        handler="canonical.launchpad.mailnotification.notify_invitation_to_join_team"/>

    <!-- This is class ProductSeries -->

    <class
        class="lp.registry.model.productseries.ProductSeries">
        <allow
            interface="lp.registry.interfaces.productseries.IProductSeriesPublic"/>
        <require
            permission="launchpad.Edit"
            interface="lp.registry.interfaces.productseries.IProductSeriesEditRestricted"/>
        <allow
            interface="lp.bugs.interfaces.bugtarget.IHasBugHeat"/>
        <allow
            interface="lp.translations.interfaces.translationimportqueue.IHasTranslationImports"/>
        <require
            permission="launchpad.Edit"
            set_schema="lp.app.interfaces.launchpad.IServiceUsage"/>
        <require
            permission="launchpad.Edit"
            set_attributes="product name owner driver summary branch
                            translations_branch status releasefileglob
                            translations_autoimport_mode"/>
        <require
            permission="launchpad.AnyPerson"
            set_attributes="importstatus rcstype cvsroot cvsmodule
                            cvstarfileurl cvsbranch svnrepository"/>

        <!-- IStructuralSubscriptionTarget -->

        <allow
            interface="lp.registry.interfaces.structuralsubscription.IStructuralSubscriptionTargetRead" />
        <require
            permission="launchpad.AnyPerson"
            interface="lp.registry.interfaces.structuralsubscription.IStructuralSubscriptionTargetWrite" />

    </class>
    <adapter
        provides="canonical.launchpad.interfaces.launchpad.IHasExternalBugTracker"
        for="lp.registry.interfaces.productseries.IProductSeries"
        factory="lp.registry.adapters.productseries_to_product"
        permission="zope.Public"/>
    <adapter
        provides="lp.app.interfaces.launchpad.ILaunchpadUsage"
        for="lp.registry.interfaces.productseries.IProductSeries"
        factory="lp.registry.adapters.productseries_to_product"
        permission="zope.Public"/>
    <adapter
        provides="canonical.launchpad.webapp.interfaces.IBreadcrumb"
        for="lp.registry.interfaces.productseries.IProductSeries"
        factory="lp.registry.browser.productseries.ProductSeriesBreadcrumb"
        permission="zope.Public"/>
    <adapter
        factory=".model.structuralsubscription.ProductSeriesTargetHelper"
        permission="zope.Public"/>

    <!-- ProductSeriesSet -->

    <class
        class="lp.registry.model.productseries.ProductSeriesSet">
        <allow
            interface="lp.registry.interfaces.productseries.IProductSeriesSet"/>
    </class>
    <securedutility
        class="lp.registry.model.productseries.ProductSeriesSet"
        provides="lp.registry.interfaces.productseries.IProductSeriesSet">
        <allow
            interface="lp.registry.interfaces.productseries.IProductSeriesSet"/>
    </securedutility>

    <!-- Distribution -->

    <class
        class="lp.registry.model.distribution.Distribution">
        <allow
            interface="lp.registry.interfaces.distribution.IDistributionPublic"/>
        <allow
            interface="lp.bugs.interfaces.bugtarget.IHasBugHeat"/>
        <allow
            interface="lp.translations.interfaces.translationimportqueue.IHasTranslationImports"/>
        <require
            permission="launchpad.Edit"
            interface="lp.registry.interfaces.distribution.IDistributionEditRestricted"/>
        <require
            permission="launchpad.Edit"
            set_schema="lp.app.interfaces.launchpad.IServiceUsage"/>
        <require
            permission="launchpad.Moderate"
            interface="lp.registry.interfaces.distribution.IDistributionDriverRestricted"/>
        <require
            permission="launchpad.Edit"
            set_attributes="
                displayname title summary description driver
                members owner security_contact mirror_admin homepage_content
                icon logo mugshot enable_bug_expiration
                bug_reporting_guidelines bug_reported_acknowledgement
                official_blueprints official_malone
                official_rosetta official_answers official_bug_tags"/>
        <require
            permission="launchpad.TranslationsAdmin"
            set_attributes="
                language_pack_admin
                translationgroup
                translationpermission
                translation_focus"/>

        <!-- IHasAliases -->

        <allow
            attributes="
                aliases"/>
        <require
            permission="launchpad.Admin"
            attributes="
                setAliases"/>

        <!-- IQuestionTarget -->

        <allow
            attributes="
                getQuestion
                searchQuestions
                findSimilarQuestions
                answer_contacts
                direct_answer_contacts
                getSupportedLanguages
                getQuestionLanguages
                getAnswerContactsForLanguage
                getAnswerContactRecipients"/>
        <require
            permission="launchpad.AnyPerson"
            attributes="
                newQuestion
                createQuestionFromBug
                addAnswerContact
                removeAnswerContact"/>

        <!-- IFAQTarget -->

        <allow
            interface="lp.answers.interfaces.faqcollection.IFAQCollection"
            attributes="
                findSimilarFAQs"/>
        <require
            permission="launchpad.Append"
            attributes="
                newFAQ"/>

        <!-- IStructuralSubscriptionTarget -->

        <allow
            interface="lp.registry.interfaces.structuralsubscription.IStructuralSubscriptionTargetRead" />
        <require
            permission="launchpad.AnyPerson"
            interface="lp.registry.interfaces.structuralsubscription.IStructuralSubscriptionTargetWrite" />

        <!-- IHasBugSupervisor -->

        <allow
            attributes="
                bug_supervisor"/>
        <require
            permission="launchpad.Edit"
            attributes="
                setBugSupervisor"/>
    </class>
    <adapter
        for="lp.registry.interfaces.distribution.IDistribution"
        provides="canonical.launchpad.webapp.interfaces.ILaunchpadContainer"
        factory="canonical.launchpad.webapp.publisher.LaunchpadContainer"/>
    <adapter
        provides="canonical.launchpad.webapp.interfaces.IBreadcrumb"
        for="lp.registry.interfaces.distribution.IDistribution"
        factory="canonical.launchpad.webapp.breadcrumb.DisplaynameBreadcrumb"
        permission="zope.Public"/>
    <adapter
        provides="canonical.launchpad.webapp.interfaces.IBreadcrumb"
        for="lp.registry.interfaces.distribution.IDistributionSet"
        factory="lp.registry.browser.distribution.DistributionSetBreadcrumb"
        permission="zope.Public"/>
    <adapter
        factory=".model.structuralsubscription.DistributionTargetHelper"
        permission="zope.Public"/>

    <!-- DistributionSet -->

    <class
        class="lp.registry.model.distribution.DistributionSet">
        <allow
            interface="lp.registry.interfaces.distribution.IDistributionSet"/>
    </class>
    <securedutility
        class="lp.registry.model.distribution.DistributionSet"
        provides="lp.registry.interfaces.distribution.IDistributionSet">
        <allow
            interface="lp.registry.interfaces.distribution.IDistributionSet"/>
    </securedutility>

    <!-- SourcePackage -->

    <class
        class="lp.registry.model.sourcepackage.SourcePackage">
        <allow
            interface="lp.registry.interfaces.sourcepackage.ISourcePackage"/>
        <allow
            interface="lp.bugs.interfaces.bugtarget.IHasBugHeat"/>
        <allow
            interface="lp.soyuz.interfaces.buildrecords.IHasBuildRecords"/>
        <allow
            interface="lp.translations.interfaces.translationimportqueue.IHasTranslationImports"/>

        <!-- IQuestionTarget -->

        <allow
            attributes="
                getQuestion
                searchQuestions
                findSimilarQuestions
                answer_contacts
                direct_answer_contacts
                getQuestionLanguages
                getAnswerContactsForLanguage
                getSupportedLanguages
                getAnswerContactRecipients"/>
        <require
            permission="launchpad.AnyPerson"
            attributes="
                newQuestion
                createQuestionFromBug
                addAnswerContact
                removeAnswerContact"/>
    </class>
    <securedutility
        component="lp.registry.model.sourcepackage.SourcePackage"
        provides="lp.registry.interfaces.sourcepackage.ISourcePackageFactory">
        <allow
            interface="lp.registry.interfaces.sourcepackage.ISourcePackageFactory"/>
    </securedutility>
    <adapter
        factory="lp.registry.browser.sourcepackage.SourcePackageBreadcrumb"/>
    <adapter
        factory="lp.registry.browser.sourcepackage.distribution_from_sourcepackage"/>

    <!-- This is class ProductReleaseSet -->

    <class
        class="lp.registry.model.productrelease.ProductReleaseSet">
        <allow
            interface="lp.registry.interfaces.productrelease.IProductReleaseSet"/>
        <require
            permission="zope.Public"
            set_schema="lp.registry.interfaces.productrelease.IProductReleaseSet"/>
    </class>
    <securedutility
        class="lp.registry.model.productrelease.ProductReleaseSet"
        provides="lp.registry.interfaces.productrelease.IProductReleaseSet">
        <allow
            interface="lp.registry.interfaces.productrelease.IProductReleaseSet"/>
    </securedutility>

    <!-- This is class ProductRelease -->

    <class
        class="lp.registry.model.productrelease.ProductRelease">
        <allow
            interface="lp.registry.interfaces.productrelease.IProductReleasePublic"/>
        <require
            permission="launchpad.Edit"
            interface="lp.registry.interfaces.productrelease.IProductReleaseEditRestricted"/>
        <require
            permission="zope.Public"
            set_schema="lp.registry.interfaces.productrelease.IProductRelease"/>
    </class>
    <adapter
        provides="lp.registry.interfaces.milestone.IMilestone"
        for="lp.registry.interfaces.productrelease.IProductRelease"
        factory="lp.registry.model.productrelease.productrelease_to_milestone"
        permission="zope.Public"/>

    <!-- This is class ProductReleaseFile -->

    <class
        class="lp.registry.model.productrelease.ProductReleaseFile">
        <allow
            interface="lp.registry.interfaces.productrelease.IProductReleaseFilePublic"/>
        <require
            permission="launchpad.Edit"
            interface="lp.registry.interfaces.productrelease.IProductReleaseFileEditRestricted"/>
    </class>
    <class
        class="lp.registry.model.entitlement.Entitlement">
        <require
            permission="launchpad.View"
            interface="lp.registry.interfaces.entitlement.IEntitlement"/>
        <require
            permission="launchpad.Admin"
            set_schema="lp.registry.interfaces.entitlement.IEntitlement"/>
    </class>

    <!-- EntitlementSet -->

    <class
        class="lp.registry.model.entitlement.EntitlementSet">
        <allow
            interface="lp.registry.interfaces.entitlement.IEntitlementSet"/>
    </class>
    <securedutility
        class="lp.registry.model.entitlement.EntitlementSet"
        provides="lp.registry.interfaces.entitlement.IEntitlementSet">
        <allow
            interface="lp.registry.interfaces.entitlement.IEntitlementSet"/>
    </securedutility>

    <!-- SuiteSourcePackage -->
    <class
       class="lp.registry.model.suitesourcepackage.SuiteSourcePackage">
      <allow
         interface="lp.registry.interfaces.suitesourcepackage.ISuiteSourcePackage"/>
    </class>

    <lp:help-folder
        folder="help" type="canonical.launchpad.layers.LaunchpadLayer" />

    <!-- DistributionMirror -->
    <class class="lp.registry.model.distributionmirror.DistributionMirror">
        <allow
            attributes="
                id
                name
                displayname
                description
                distribution
                http_base_url
                ftp_base_url
                rsync_base_url
                enabled
                speed
                status
                country
                content
                owner
                title
                cdimage_series
                source_series
                arch_series
                last_probe_record
                all_probe_records
                has_ftp_or_rsync_base_url
                base_url
                date_created
                country_dns_mirror
                mirrorMustHaveHTTPOrFTPURL
                getSummarizedMirroredSourceSeries
                getSummarizedMirroredArchSeries
                getOverallFreshness
                isOfficial
                shouldDisable
                disable
                newProbeRecord
                deleteMirrorDistroArchSeries
                ensureMirrorDistroArchSeries
                ensureMirrorDistroSeriesSource
                deleteMirrorDistroSeriesSource
                ensureMirrorCDImageSeries
                deleteMirrorCDImageSeries
                deleteAllMirrorCDImageSeries
                getExpectedPackagesPaths
                getExpectedSourcesPaths
                canTransitionToCountryMirror" />
        <require
            permission="launchpad.Edit"
            set_attributes="name displayname description whiteboard
                            http_base_url ftp_base_url rsync_base_url enabled
                            speed country content official_candidate owner"
            attributes="official_candidate whiteboard" />
        <require
            permission="launchpad.Admin"
            set_attributes="status reviewer date_reviewed"
            attributes="reviewer date_reviewed destroySelf
                transitionToCountryMirror" />
    </class>

    <adapter
        provides="canonical.launchpad.webapp.interfaces.IBreadcrumb"
        for="lp.registry.interfaces.distributionmirror.IDistributionMirror"
        factory="lp.registry.browser.distributionmirror.DistributionMirrorBreadcrumb"
        permission="zope.Public"/>

    <!-- DistributionMirrorSet -->
    <class class="lp.registry.model.distributionmirror.DistributionMirrorSet">
        <allow interface="lp.registry.interfaces.distributionmirror.IDistributionMirrorSet"/>
    </class>

    <securedutility
        class="lp.registry.model.distributionmirror.DistributionMirrorSet"
        provides="lp.registry.interfaces.distributionmirror.IDistributionMirrorSet">
        <allow interface="lp.registry.interfaces.distributionmirror.IDistributionMirrorSet" />
    </securedutility>

    <!-- MirrorDistroArchSeries -->
    <class class="lp.registry.model.distributionmirror.MirrorDistroArchSeries">
        <allow interface="lp.registry.interfaces.distributionmirror.IMirrorDistroArchSeries" />
        <require
            permission="launchpad.Edit"
            set_schema="lp.registry.interfaces.distributionmirror.IMirrorDistroArchSeries" />
    </class>

    <!-- MirrorDistroSeriesSource -->
    <class class="lp.registry.model.distributionmirror.MirrorDistroSeriesSource">
        <allow interface="lp.registry.interfaces.distributionmirror.IMirrorDistroSeriesSource" />
        <require
            permission="launchpad.Edit"
            set_schema="lp.registry.interfaces.distributionmirror.IMirrorDistroSeriesSource" />
    </class>

    <!-- MirrorCDImageDistroSeries -->
    <class class="lp.registry.model.distributionmirror.MirrorCDImageDistroSeries">
        <allow interface="lp.registry.interfaces.distributionmirror.IMirrorCDImageDistroSeries" />
    </class>

    <!-- MirrorProbeRecord -->
    <class class="lp.registry.model.distributionmirror.MirrorProbeRecord">
        <allow interface="lp.registry.interfaces.distributionmirror.IMirrorProbeRecord" />
        <require
            permission="launchpad.Edit"
            set_schema="lp.registry.interfaces.distributionmirror.IMirrorProbeRecord" />
    </class>
    <class
        class="lp.registry.model.mentoringoffer.MentoringOffer">
        <allow
            interface="lp.registry.interfaces.mentoringoffer.IMentoringOffer"/>
    </class>
    <securedutility
        class="lp.registry.model.mentoringoffer.MentoringOfferSet"
        provides="lp.registry.interfaces.mentoringoffer.IMentoringOfferSet">
        <allow
            interface="lp.registry.interfaces.mentoringoffer.IMentoringOfferSet"/>
    </securedutility>

    <!-- Packaging -->
    <class
        class="lp.registry.model.packaging.Packaging">
        <allow
            interface="lp.registry.interfaces.packaging.IPackaging"/>
        <require
            permission="zope.Public"
            set_schema="lp.registry.interfaces.packaging.IPackaging"/>
    </class>

    <!-- PackagingUtil -->
    <class
        class="lp.registry.model.packaging.PackagingUtil">
        <allow
            interface="lp.registry.interfaces.packaging.IPackagingUtil"/>
    </class>
    <securedutility
        class="lp.registry.model.packaging.PackagingUtil"
        provides="lp.registry.interfaces.packaging.IPackagingUtil">
        <allow
            interface="lp.registry.interfaces.packaging.IPackagingUtil"/>
    </securedutility>

    <!-- StructuralSubscription -->

    <class
        class="lp.registry.model.structuralsubscription.StructuralSubscription">
        <allow
            interface="lp.registry.interfaces.structuralsubscription.IStructuralSubscription"/>
        <require
            permission="zope.Public"
            set_schema="lp.registry.interfaces.structuralsubscription.IStructuralSubscription"/>
    </class>

    <!-- PersonNotification -->

    <class
        class="lp.registry.model.personnotification.PersonNotification">
        <allow
            interface="lp.registry.interfaces.personnotification.IPersonNotification"/>
    </class>

    <securedutility
        provides="lp.registry.interfaces.personnotification.IPersonNotificationSet"
        class="lp.registry.model.personnotification.PersonNotificationSet">
        <allow
            interface="lp.registry.interfaces.personnotification.IPersonNotificationSet"/>
    </securedutility>

    <!-- PersonProduct -->

    <class
        class="lp.registry.model.personproduct.PersonProduct">
        <allow
            interface="lp.registry.interfaces.personproduct.IPersonProduct"/>
    </class>

    <!-- Registers exceptions used in webservice defined in lp.registry.
      Other data is in module=canonical.launchpad.interfaces as defined in
      zcml there.-->

    <webservice:register module="lp.registry.errors" />

    <adapter
        provides="canonical.launchpad.webapp.interfaces.IBreadcrumb"
        for="lp.registry.interfaces.personproduct.IPersonProduct"
        factory="lp.registry.browser.personproduct.PersonProductBreadcrumb"
        permission="zope.Public"/>

    <securedutility
        component="lp.registry.model.personproduct.PersonProduct"
        provides="lp.registry.interfaces.personproduct.IPersonProductFactory">
        <allow
            interface="lp.registry.interfaces.personproduct.IPersonProductFactory"/>
    </securedutility>
</configure><|MERGE_RESOLUTION|>--- conflicted
+++ resolved
@@ -498,19 +498,12 @@
         provides="canonical.launchpad.webapp.interfaces.ILaunchpadContainer"
         factory="canonical.launchpad.components.launchpadcontainer.LaunchpadDistributionSourcePackageContainer"/>
     <adapter
-<<<<<<< HEAD
-        provides="canonical.launchpad.webapp.interfaces.IBreadcrumb"
-        for="lp.registry.interfaces.distributionsourcepackage.IDistributionSourcePackage"
-        factory="lp.registry.browser.distributionsourcepackage.DistributionSourcePackageBreadcrumb"
-        permission="zope.Public"/>
+        factory="lp.registry.browser.distributionsourcepackage.distribution_from_distributionsourcepackage"/>
     <adapter
         factory=".model.structuralsubscription.DistributionSourcePackageTargetHelper"
         permission="zope.Public"/>
-=======
-        factory="lp.registry.browser.distributionsourcepackage.distribution_from_distributionsourcepackage"/>
     <adapter
         factory="lp.registry.browser.distributionsourcepackage.DistributionSourcePackageBreadcrumb"/>
->>>>>>> d007c169
 
     <!-- CommercialSubscription -->
 
