--- conflicted
+++ resolved
@@ -277,14 +277,10 @@
             interface="lp.translations.interfaces.translationgroup.ITranslationPolicy"/>
         <require
             permission="launchpad.Edit"
-<<<<<<< HEAD
             set_schema="lp.registry.interfaces.projectgroup.IProjectGroupPublic"/>
-=======
-            set_schema="lp.registry.interfaces.project.IProjectPublic"/>
         <require
             permission="launchpad.TranslationsAdmin"
             set_schema="lp.translations.interfaces.translationgroup.ITranslationPolicy"/>
->>>>>>> 5b59ba63
 
         <!-- IStructuralSubscriptionTarget -->
 
