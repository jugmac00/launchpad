--- conflicted
+++ resolved
@@ -44,12 +44,8 @@
     NavigationMenu,
     )
 from canonical.launchpad.webapp.sorting import sorted_dotted_numbers
-<<<<<<< HEAD
 from canonical.launchpad.webapp.tales import CustomizableFormatter
-
-=======
 from canonical.lazr.utils import smartquote
->>>>>>> d9d437d9
 from lp.answers.browser.questiontarget import (
     QuestionTargetFacetMixin,
     QuestionTargetTraversalMixin,
@@ -76,8 +72,7 @@
     )
 from lp.soyuz.interfaces.packagediff import IPackageDiffSet
 from lp.translations.browser.customlanguagecode import (
-    HasCustomLanguageCodesTraversalMixin,
-    )
+    HasCustomLanguageCodesTraversalMixin)
 
 
 class DistributionSourcePackageFormatterAPI(CustomizableFormatter):
