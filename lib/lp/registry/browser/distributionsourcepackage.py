--- conflicted
+++ resolved
@@ -23,11 +23,7 @@
 from zope.interface import implements, Interface
 
 from canonical.cachedproperty import cachedproperty
-<<<<<<< HEAD
-=======
-from canonical.launchpad import _
 from canonical.launchpad.interfaces import IBugSet
->>>>>>> 17f5d62b
 from lp.answers.interfaces.questionenums import QuestionStatus
 from lp.soyuz.interfaces.archive import IArchiveSet
 from lp.soyuz.interfaces.distributionsourcepackagerelease import (
@@ -57,6 +53,7 @@
 
 class DistributionSourcePackageBreadcrumb(Breadcrumb):
     """Builds a breadcrumb for an `IDistributionSourcePackage`."""
+
     @property
     def text(self):
         return smartquote('"%s" package') % (
@@ -71,6 +68,7 @@
 
 
 class DistributionSourcePackageLinksMixin:
+
     def subscribe(self):
         return Link('+subscribe', 'Subscribe to bug mail', icon='edit')
 
@@ -184,6 +182,8 @@
     """Common features to all `DistributionSourcePackage` views."""
 
     def releases(self):
+        """All releases for this `IDistributionSourcePackage`."""
+
         def not_empty(text):
             return (
                 text is not None and isinstance(text, basestring)
@@ -215,11 +215,10 @@
             result_set = self.context.getPersonsByEmail(unique_emails)
             # Ignore the persons who want their email addresses hidden.
             self._person_data = dict(
-                [(email.email,person) for (email,person) in result_set
+                [(email.email, person) for (email, person) in result_set
                  if not person.hide_email_addresses])
         else:
             self._person_data = None
-
         # Collate diffs for relevant SourcePackageReleases
         pkg_diffs = getUtility(IPackageDiffSet).getDiffsToReleases(sprs)
         spr_diffs = {}
@@ -268,11 +267,11 @@
         for pub in self.context.current_publishing_records:
             if pub.distroseries.active:
                 entry = {
-                    "suite" : (pub.distroseries.name.capitalize() +
+                    "suite": (pub.distroseries.name.capitalize() +
                                pocketsuffix[pub.pocket]),
-                    "description" : "(%s): %s/%s" % (
+                    "description": "(%s): %s/%s" % (
                         pub.sourcepackagerelease.version,
-                        pub.component.name, pub.section.name)
+                        pub.component.name, pub.section.name),
                     }
                 results.append(entry)
         return results
@@ -332,12 +331,12 @@
                 versions.append(
                     "%s (%s)" % (
                         pub.distroseries.displayname,
-                        pub.source_package_version
+                        pub.source_package_version,
                         )
                     )
             archive_versions.append({
                 'archive': archive,
-                'versions': ", ".join(versions)
+                'versions': ", ".join(versions),
                 })
 
         return archive_versions
