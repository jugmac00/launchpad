--- conflicted
+++ resolved
@@ -27,11 +27,8 @@
 from canonical.launchpad.webapp.menu import Link
 from canonical.launchpad.webapp.publisher import (
     canonical_url,
-<<<<<<< HEAD
+    LaunchpadView,
     Navigation,
-=======
-    LaunchpadView,
->>>>>>> f4ee41ba
     stepthrough,
     )
 from canonical.widgets import LabeledMultiCheckBoxWidget
