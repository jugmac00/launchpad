--- conflicted
+++ resolved
@@ -169,7 +169,6 @@
                 ds_diff, '+listing-distroseries-extra', request=request)
             self.assertTrue(view.show_add_comment)
             self.assertFalse(view.show_blacklist_options)
-<<<<<<< HEAD
 
     def test_show_blacklist_options_for_archive_admin(self):
         # To see the blacklist options the the user needs to be an
@@ -184,22 +183,6 @@
                 ds_diff, '+listing-distroseries-extra', request=request)
             self.assertTrue(view.show_blacklist_options)
 
-=======
-
-    def test_show_blacklist_options_for_archive_admin(self):
-        # To see the blacklist options the the user needs to be an
-        # archive admin.
-        ds_diff = self.factory.makeDistroSeriesDifference()
-        archive_admin = self.factory.makeArchiveAdmin(
-            archive=ds_diff.derived_series.main_archive)
-
-        request = LaunchpadTestRequest(HTTP_X_REQUESTED_WITH='XMLHttpRequest')
-        with person_logged_in(archive_admin):
-            view = create_initialized_view(
-                ds_diff, '+listing-distroseries-extra', request=request)
-            self.assertTrue(view.show_blacklist_options)
-
->>>>>>> cabb49b5
     def test_show_add_comment_non_editor(self):
         # Even with a JS request, non-editors do not see the 'add
         # comment' option.
