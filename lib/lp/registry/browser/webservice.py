--- conflicted
+++ resolved
@@ -24,8 +24,7 @@
 
 @component.adapter(Interface, IPersonChoice, IWebServiceClientRequest)
 @implementer(IFieldHTMLRenderer)
-<<<<<<< HEAD
-def person_renderer(context, field, request):
+def person_xhtml_representation(context, field, request):
     """Render a person as a link to the person."""
 
     def render(value):
@@ -34,23 +33,6 @@
             return ''
         else:
             return PersonFormatterAPI(value).link(None)
-    return render
-=======
-def person_xhtml_representation(context, field, request):
-    """Render a person as a link to the person."""
-
-    def render(value):
-        # The value is a webservice link to a person.
-        person = getattr(context, field.__name__, None)
-        if person is None:
-            return ''
-        else:
-            link = PersonFormatterAPI(person).link(None)
-            # This span is required for now as it is used in the parsing of
-            # the dt list returned by default as the xhtml representation.  To
-            # remove this, you need to fix the javascript parsing in
-            # lp.app.javascript.picker (we think).
-            return '<span>%s</span>' % link
     return render
 
 
@@ -65,5 +47,4 @@
         html = formatter(nomail).text_to_html()
         return html.encode('utf-8')
 
-    return renderer
->>>>>>> d0c74a50
+    return renderer