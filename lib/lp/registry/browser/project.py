--- conflicted
+++ resolved
@@ -230,11 +230,7 @@
 
     def milestones(self):
         text = 'See all milestones'
-<<<<<<< HEAD
         return Link('+milestones', text, icon='info')
-=======
-        return Link('+milestones', text)
->>>>>>> 0d1f30e5
 
     def rdf(self):
         text = structured(
