# Copyright 2009 Canonical Ltd.  This software is licensed under the
# GNU Affero General Public License version 3 (see the file LICENSE).

"""View classes related to `IDistroSeries`."""

__metaclass__ = type

__all__ = [
    'DistroSeriesAddView',
    'DistroSeriesAdminView',
    'DistroSeriesBreadcrumb',
    'DistroSeriesEditView',
    'DistroSeriesFacets',
    'DistroSeriesPackageSearchView',
    'DistroSeriesPackagesView',
    'DistroSeriesNavigation',
    'DistroSeriesView',
    ]

from zope.lifecycleevent import ObjectCreatedEvent
from zope.component import getUtility
from zope.event import notify
from zope.formlib import form
from zope.schema import Choice
from zope.schema.vocabulary import SimpleVocabulary, SimpleTerm

from canonical.cachedproperty import cachedproperty
from canonical.database.constants import UTC_NOW
from canonical.launchpad import _
from canonical.launchpad import helpers
from lp.blueprints.browser.specificationtarget import (
    HasSpecificationsMenuMixin)
from lp.bugs.browser.bugtask import BugTargetTraversalMixin
from lp.soyuz.browser.build import BuildRecordsView
from canonical.launchpad.browser.packagesearch import PackageSearchViewBase
from lp.soyuz.browser.queue import QueueItemsView
from lp.services.worlddata.interfaces.country import ICountry
from lp.registry.interfaces.series import SeriesStatus
from lp.registry.interfaces.distroseries import IDistroSeries
from lp.translations.interfaces.distroserieslanguage import (
    IDistroSeriesLanguageSet)
from lp.services.worlddata.interfaces.language import ILanguageSet
from lp.registry.browser.structuralsubscription import (
    StructuralSubscriptionMenuMixin,
    StructuralSubscriptionTargetTraversalMixin)
from canonical.launchpad.interfaces.launchpad import (
    ILaunchBag, NotFoundError)
from canonical.launchpad.webapp import (
    StandardLaunchpadFacets, GetitemNavigation, action, custom_widget)
from canonical.launchpad.webapp.batching import BatchNavigator
from canonical.launchpad.webapp.authorization import check_permission
from canonical.launchpad.webapp.breadcrumb import Breadcrumb
from canonical.launchpad.webapp.launchpadform import (
    LaunchpadEditFormView, LaunchpadFormView)
from canonical.launchpad.webapp.menu import (
    ApplicationMenu, Link, NavigationMenu, enabled_with_permission)
from canonical.launchpad.webapp.publisher import (
    canonical_url, LaunchpadView, stepthrough, stepto)
from canonical.widgets.itemswidgets import LaunchpadDropdownWidget
from lp.soyuz.interfaces.queue import IPackageUploadSet
from lp.registry.browser import MilestoneOverlayMixin


class DistroSeriesNavigation(GetitemNavigation, BugTargetTraversalMixin,
    StructuralSubscriptionTargetTraversalMixin):

    usedfor = IDistroSeries

    @stepthrough('+lang')
    def traverse_lang(self, langcode):
        """Retrieve the DistroSeriesLanguage or a dummy if one it is None."""
        # We do not want users to see the 'en' pofile because
        # we store the messages we want to translate as English.
        if langcode == 'en':
            raise NotFoundError(langcode)

        langset = getUtility(ILanguageSet)
        try:
            lang = langset[langcode]
        except IndexError:
            # Unknown language code.
            raise NotFoundError
        distroserieslang = self.context.getDistroSeriesLanguage(lang)

        if distroserieslang is None:
            # There is no IDistroSeriesLanguage yet for this IDistroSeries,
            # but we still need to list it as an available language, so we
            # generate a dummy one so users have a chance to get to it in the
            # navigation and start adding translations for it.
            distroserieslangset = getUtility(IDistroSeriesLanguageSet)
            distroserieslang = distroserieslangset.getDummy(
                self.context, lang)

        if not check_permission(
            'launchpad.TranslationsAdmin', distroserieslang):
            self.context.checkTranslationsViewable()

        return distroserieslang

    @stepthrough('+source')
    def source(self, name):
        return self.context.getSourcePackage(name)

    # sabdfl 17/10/05 please keep this old location here for
    # LaunchpadIntegration on Breezy, unless you can figure out how to
    # redirect to the newer +source, defined above
    @stepthrough('+sources')
    def sources(self, name):
        return self.context.getSourcePackage(name)

    @stepthrough('+package')
    def package(self, name):
        return self.context.getBinaryPackage(name)

    @stepto('+latest-full-language-pack')
    def latest_full_language_pack(self):
        if self.context.last_full_language_pack_exported is None:
            return None
        else:
            return self.context.last_full_language_pack_exported.file

    @stepto('+latest-delta-language-pack')
    def redirect_latest_delta_language_pack(self):
        if self.context.last_delta_language_pack_exported is None:
            return None
        else:
            return self.context.last_delta_language_pack_exported.file

    @stepthrough('+upload')
    def traverse_queue(self, id):
        return getUtility(IPackageUploadSet).get(id)


class DistroSeriesBreadcrumb(Breadcrumb):
    """Builds a breadcrumb for an `IDistroSeries`."""

    @property
    def text(self):
        return self.context.named_version


class DistroSeriesFacets(StandardLaunchpadFacets):

    usedfor = IDistroSeries
    enable_only = ['overview', 'branches', 'bugs', 'specifications',
                   'translations']


class DistroSeriesOverviewMenu(
    ApplicationMenu, StructuralSubscriptionMenuMixin):

    usedfor = IDistroSeries
    facet = 'overview'
    links = ['edit', 'reassign', 'driver', 'answers',
             'packaging', 'needs_packaging', 'builds', 'queue',
             'add_port', 'create_milestone', 'subscribe', 'admin']

    @enabled_with_permission('launchpad.Admin')
    def edit(self):
        text = 'Change details'
        return Link('+edit', text, icon='edit')

    @enabled_with_permission('launchpad.Edit')
    def driver(self):
        text = 'Appoint driver'
        summary = 'Someone with permission to set goals for this series'
        return Link('+driver', text, summary, icon='edit')

    @enabled_with_permission('launchpad.Admin')
    def reassign(self):
        text = 'Change registrant'
        return Link('+reassign', text, icon='edit')

    @enabled_with_permission('launchpad.Edit')
    def create_milestone(self):
        text = 'Create milestone'
        summary = 'Register a new milestone for this series'
        return Link('+addmilestone', text, summary, icon='add')

    def packaging(self):
        text = 'All upstream links'
        summary = 'A listing of source packages and their upstream projects'
        return Link('+packaging', text, summary=summary, icon='info')

    def needs_packaging(self):
        text = 'Needs upstream links'
        summary = 'A listing of source packages without upstream projects'
        return Link('+needs-packaging', text, summary=summary, icon='info')

    # A search link isn't needed because the distro series overview
    # has a search form.

    def answers(self):
        text = 'Ask a question'
        url = canonical_url(self.context.distribution) + '/+addquestion'
        return Link(url, text, icon='add')

    @enabled_with_permission('launchpad.Admin')
    def add_port(self):
        text = 'Add architecture'
        return Link('+addport', text, icon='add')

    @enabled_with_permission('launchpad.Admin')
    def admin(self):
        text = 'Administer'
        return Link('+admin', text, icon='edit')

    def builds(self):
        text = 'Show builds'
        return Link('+builds', text, icon='info')

    def queue(self):
        text = 'Show uploads'
        return Link('+queue', text, icon='info')


class DistroSeriesBugsMenu(ApplicationMenu, StructuralSubscriptionMenuMixin):

    usedfor = IDistroSeries
    facet = 'bugs'
    links = (
        'cve',
        'nominations',
        'subscribe',
        )

    def cve(self):
        return Link('+cve', 'CVE reports', icon='cve')

    def nominations(self):
        return Link('+nominations', 'Review nominations', icon='bug')


class DistroSeriesSpecificationsMenu(NavigationMenu,
                                     HasSpecificationsMenuMixin):

    usedfor = IDistroSeries
    facet = 'specifications'
    links = [
        'listall', 'listdeclined', 'assignments', 'setgoals',
        'new', 'register_sprint']


class DistroSeriesPackageSearchView(PackageSearchViewBase):
    """Customised PackageSearchView for DistroSeries"""

    def contextSpecificSearch(self):
        """See `AbstractPackageSearchView`."""
        return self.context.searchPackages(self.text)

    label = 'Search packages'


class SeriesStatusMixin:
    """A mixin that provides status field support."""

    def createStatusField(self):
        """Create the 'status' field.

        Create the status vocabulary according the current distroseries
        status:
         * stable   -> CURRENT, SUPPORTED, OBSOLETE
         * unstable -> EXPERIMENTAL, DEVELOPMENT, FROZEN, FUTURE, CURRENT
        """
        stable_status = (
            SeriesStatus.CURRENT,
            SeriesStatus.SUPPORTED,
            SeriesStatus.OBSOLETE,
            )

        if self.context.status not in stable_status:
            terms = [status for status in SeriesStatus.items
                     if status not in stable_status]
            terms.append(SeriesStatus.CURRENT)
        else:
            terms = stable_status

        status_vocabulary = SimpleVocabulary(
            [SimpleTerm(item, item.name, item.title) for item in terms])

        return form.Fields(
            Choice(__name__='status',
                   title=_('Status'),
                   default=self.context.status,
                   vocabulary=status_vocabulary,
                   description=_("Select the distroseries status."),
                   required=True))

    def updateDateReleased(self, status):
        """Update the datereleased field if the status is set to CURRENT."""
        if (self.context.datereleased is None and
            status == SeriesStatus.CURRENT):
            self.context.datereleased = UTC_NOW


class DistroSeriesView(BuildRecordsView, QueueItemsView,
                       MilestoneOverlayMixin):

    def initialize(self):
        self.displayname = '%s %s' % (
            self.context.distribution.displayname,
            self.context.version)

    @property
    def page_title(self):
        """Return the HTML page title."""
        return '%s %s in Launchpad' % (
        self.context.distribution.title, self.context.version)

    def requestCountry(self):
        return ICountry(self.request, None)

    def browserLanguages(self):
        return helpers.browserLanguages(self.request)

    def redirectToDistroFileBug(self):
        """Redirect to the distribution's filebug page.

        Filing a bug on a distribution series is not directly
        permitted; we redirect to the distribution's file
        """
        distro_url = canonical_url(
            self.context.distribution, view_name='+filebug')
        if self.request.form.get('no-redirect') is not None:
            distro_url += '?no-redirect'
        return self.request.response.redirect(distro_url)

    @property
    def show_arch_selector(self):
        """Display the architecture selector.

        See `BuildRecordsView` for further details."""
        return True

    @cachedproperty
    def num_linked_packages(self):
        """The number of linked packagings for this distroseries."""
        return len(self.context.packagings)

    @cachedproperty
    def _unlinked_packages(self):
        """Get a prioritized list of unlinked source packages."""
        return self.context.getPrioritizedUnlinkedSourcePackages()

    @property
    def num_unlinked_packages(self):
        """The number of unlinked packagings for this distroseries."""
        return len(self._unlinked_packages)

    @cachedproperty
    def recently_linked(self):
        """Return the packages that were most recently linked upstream."""
        return self.context.getMostRecentlyLinkedPackagings()

    @property
    def needs_linking(self):
        """Return a list of 10 packages most in need of upstream linking."""
        return self._unlinked_packages[:10]

    milestone_can_release = False


class DistroSeriesEditView(LaunchpadEditFormView, SeriesStatusMixin):
    """View class that lets you edit a DistroSeries object.

    It redirects to the main distroseries page after a successful edit.
    """
    schema = IDistroSeries
    field_names = ['displayname', 'title', 'summary', 'description']
    custom_widget('status', LaunchpadDropdownWidget)

    @property
    def label(self):
        """See `LaunchpadFormView`."""
        return 'Edit %s details' % self.context.title

    @property
    def page_title(self):
        """The page title."""
        return self.label

    @property
    def cancel_url(self):
        """See `LaunchpadFormView`."""
        return canonical_url(self.context)

    def setUpFields(self):
        """See `LaunchpadFormView`.

        In addition to setting schema fields, also initialize the
        'status' field. See `createStatusField` method.
        """
        LaunchpadEditFormView.setUpFields(self)
        if not self.context.distribution.full_functionality:
            # This is an IDerivativeDistribution which may set its status.
            self.form_fields = (
                self.form_fields + self.createStatusField())

    @action("Change")
    def change_action(self, action, data):
        """Update the context and redirects to its overviw page."""
        if not self.context.distribution.full_functionality:
            self.updateDateReleased(data.get('status'))
        self.updateContextFromData(data)
        self.request.response.addInfoNotification(
            'Your changes have been applied.')
        self.next_url = canonical_url(self.context)


class DistroSeriesAdminView(LaunchpadEditFormView, SeriesStatusMixin):
    """View class for administering a DistroSeries object.

    It redirects to the main distroseries page after a successful edit.
    """
    schema = IDistroSeries
    field_names = ['name', 'version', 'changeslist']
    custom_widget('status', LaunchpadDropdownWidget)

    @property
    def label(self):
        """See `LaunchpadFormView`."""
        return 'Administer %s' % self.context.title

    @property
    def page_title(self):
        """The page title."""
        return self.label

    @property
    def cancel_url(self):
        """See `LaunchpadFormView`."""
        return canonical_url(self.context)

    def setUpFields(self):
        """Override `LaunchpadFormView`.

        In addition to setting schema fields, also initialize the
        'status' field. See `createStatusField` method.
        """
        LaunchpadEditFormView.setUpFields(self)
        self.form_fields = (
            self.form_fields + self.createStatusField())

    @action("Change")
    def change_action(self, action, data):
        """Update the context and redirects to its overviw page.

        Also, set 'datereleased' when a unstable distroseries is made
        CURRENT.
        """
        self.updateDateReleased(data.get('status'))
        self.updateContextFromData(data)

        self.request.response.addInfoNotification(
            'Your changes have been applied.')
        self.next_url = canonical_url(self.context)


class DistroSeriesAddView(LaunchpadFormView):
    """A view to creat an `IDistrobutionSeries`."""
    schema = IDistroSeries
    field_names = [
        'name', 'displayname', 'title', 'summary', 'description', 'version',
        'parent_series']

    label = 'Register a series'
    page_title = label

    @action(_('Create Series'), name='create')
    def createAndAdd(self, action, data):
        """Create and add a new Distribution Series"""
        owner = getUtility(ILaunchBag).user

        assert owner is not None
        distroseries = self.context.newSeries(
            name=data['name'],
            displayname=data['displayname'],
            title=data['title'],
            summary=data['summary'],
            description=data['description'],
            version=data['version'],
            parent_series=data['parent_series'],
            owner=owner)
        notify(ObjectCreatedEvent(distroseries))
        self.next_url = canonical_url(distroseries)
        return distroseries

    @property
    def cancel_url(self):
        return canonical_url(self.context)


class DistroSeriesPackagesView(LaunchpadView):
    """A View to show series package to upstream package relationships."""

    label = 'All series packages linked to upstream project series'
    page_title = 'All upstream links'

    @cachedproperty
    def cached_packagings(self):
        """The batched upstream packaging links."""
<<<<<<< HEAD
        packagings = self.context.getPriorizedlPackagings()
=======
        packagings = self.context.getPrioritizedlPackagings()
>>>>>>> 1d38cd98
        navigator = BatchNavigator(packagings, self.request, size=20)
        navigator.setHeadings('packaging', 'packagings')
        return navigator


class DistroSeriesNeedsPackagesView(LaunchpadView):
    """A View to show series package to upstream package relationships."""

    label = 'Packages that need upstream packaging links'
    page_title = 'Needs upstream links'

    @cachedproperty
    def cached_unlinked_packages(self):
        """The batched `ISourcePackage`s that needs packaging links."""
<<<<<<< HEAD
        packages = self.context.getPriorizedUnlinkedSourcePackages()
=======
        packages = self.context.getPrioritizedUnlinkedSourcePackages()
>>>>>>> 1d38cd98
        navigator = BatchNavigator(packages, self.request, size=20)
        navigator.setHeadings('package', 'packages')
        return navigator<|MERGE_RESOLUTION|>--- conflicted
+++ resolved
@@ -499,11 +499,7 @@
     @cachedproperty
     def cached_packagings(self):
         """The batched upstream packaging links."""
-<<<<<<< HEAD
-        packagings = self.context.getPriorizedlPackagings()
-=======
         packagings = self.context.getPrioritizedlPackagings()
->>>>>>> 1d38cd98
         navigator = BatchNavigator(packagings, self.request, size=20)
         navigator.setHeadings('packaging', 'packagings')
         return navigator
@@ -518,11 +514,7 @@
     @cachedproperty
     def cached_unlinked_packages(self):
         """The batched `ISourcePackage`s that needs packaging links."""
-<<<<<<< HEAD
-        packages = self.context.getPriorizedUnlinkedSourcePackages()
-=======
         packages = self.context.getPrioritizedUnlinkedSourcePackages()
->>>>>>> 1d38cd98
         navigator = BatchNavigator(packages, self.request, size=20)
         navigator.setHeadings('package', 'packages')
         return navigator