# Copyright 2009-2011 Canonical Ltd.  This software is licensed under the
# GNU Affero General Public License version 3 (see the file LICENSE).

"""View classes related to `IDistroSeries`."""

__metaclass__ = type

__all__ = [
    'DistroSeriesAddView',
    'DistroSeriesAdminView',
    'DistroSeriesBreadcrumb',
    'DistroSeriesEditView',
    'DistroSeriesFacets',
    'DistroSeriesInitializeView',
    'DistroSeriesLocalDifferences',
    'DistroSeriesNavigation',
    'DistroSeriesPackageSearchView',
    'DistroSeriesPackagesView',
    'DistroSeriesView',
    ]

from zope.component import getUtility
from zope.event import notify
from zope.formlib import form
from zope.interface import Interface
from zope.lifecycleevent import ObjectCreatedEvent
from zope.schema import (
    Choice,
    List,
    TextLine,
    )
from zope.schema.vocabulary import (
    SimpleTerm,
    SimpleVocabulary,
    )

from canonical.database.constants import UTC_NOW
from canonical.launchpad import (
    _,
    helpers,
    )
from canonical.launchpad.interfaces.launchpad import ILaunchBag
from canonical.launchpad.webapp import (
    action,
    custom_widget,
    GetitemNavigation,
    StandardLaunchpadFacets,
    )
from canonical.launchpad.webapp.authorization import check_permission
from canonical.launchpad.webapp.batching import BatchNavigator
from canonical.launchpad.webapp.breadcrumb import Breadcrumb
from canonical.launchpad.webapp.menu import (
    ApplicationMenu,
    enabled_with_permission,
    Link,
    NavigationMenu,
    )
from canonical.launchpad.webapp.publisher import (
    canonical_url,
    LaunchpadView,
    stepthrough,
    stepto,
    )
from lp.app.browser.launchpadform import (
    LaunchpadEditFormView,
    LaunchpadFormView,
    )
from lp.app.errors import NotFoundError
from lp.app.widgets.itemswidgets import (
    LabeledMultiCheckBoxWidget,
    LaunchpadDropdownWidget,
    LaunchpadRadioWidget,
    )
from lp.blueprints.browser.specificationtarget import (
    HasSpecificationsMenuMixin,
    )
from lp.bugs.browser.bugtask import BugTargetTraversalMixin
from lp.bugs.browser.structuralsubscription import (
    expose_structural_subscription_data_to_js,
    StructuralSubscriptionMenuMixin,
    StructuralSubscriptionTargetTraversalMixin,
    )
from lp.registry.browser import (
    add_subscribe_link,
    MilestoneOverlayMixin,
    )
from lp.registry.enum import (
    DistroSeriesDifferenceStatus,
    DistroSeriesDifferenceType,
    )
from lp.registry.interfaces.distroseries import IDistroSeries
from lp.registry.interfaces.distroseriesdifference import (
    IDistroSeriesDifferenceSource,
    )
from lp.registry.interfaces.pocket import PackagePublishingPocket
from lp.registry.interfaces.series import SeriesStatus
from lp.services.features import getFeatureFlag
from lp.services.propertycache import cachedproperty
from lp.services.worlddata.interfaces.country import ICountry
from lp.services.worlddata.interfaces.language import ILanguageSet
from lp.soyuz.browser.archive import PackageCopyingMixin
from lp.soyuz.browser.packagesearch import PackageSearchViewBase
from lp.soyuz.interfaces.queue import IPackageUploadSet
from lp.translations.browser.distroseries import (
    check_distroseries_translations_viewable,
    )


class DistroSeriesNavigation(GetitemNavigation, BugTargetTraversalMixin,
    StructuralSubscriptionTargetTraversalMixin):

    usedfor = IDistroSeries

    @stepthrough('+lang')
    def traverse_lang(self, langcode):
        """Retrieve the DistroSeriesLanguage or a dummy if one it is None."""
        # We do not want users to see the 'en' pofile because
        # we store the messages we want to translate as English.
        if langcode == 'en':
            raise NotFoundError(langcode)

        langset = getUtility(ILanguageSet)
        try:
            lang = langset[langcode]
        except IndexError:
            # Unknown language code.
            raise NotFoundError

        distroserieslang = self.context.getDistroSeriesLanguageOrDummy(lang)

        # Check if user is able to view the translations for
        # this distribution series language.
        # If not, raise TranslationUnavailable.
        check_distroseries_translations_viewable(self.context)

        return distroserieslang

    @stepthrough('+source')
    def source(self, name):
        return self.context.getSourcePackage(name)

    # sabdfl 17/10/05 please keep this old location here for
    # LaunchpadIntegration on Breezy, unless you can figure out how to
    # redirect to the newer +source, defined above
    @stepthrough('+sources')
    def sources(self, name):
        return self.context.getSourcePackage(name)

    @stepthrough('+package')
    def package(self, name):
        return self.context.getBinaryPackage(name)

    @stepto('+latest-full-language-pack')
    def latest_full_language_pack(self):
        if self.context.last_full_language_pack_exported is None:
            return None
        else:
            return self.context.last_full_language_pack_exported.file

    @stepto('+latest-delta-language-pack')
    def redirect_latest_delta_language_pack(self):
        if self.context.last_delta_language_pack_exported is None:
            return None
        else:
            return self.context.last_delta_language_pack_exported.file

    @stepthrough('+upload')
    def traverse_queue(self, id):
        return getUtility(IPackageUploadSet).get(id)

    @stepthrough('+difference')
    def traverse_difference(self, name):
        dsd_source = getUtility(IDistroSeriesDifferenceSource)
        return dsd_source.getByDistroSeriesAndName(self.context, name)


class DistroSeriesBreadcrumb(Breadcrumb):
    """Builds a breadcrumb for an `IDistroSeries`."""

    @property
    def text(self):
        return self.context.named_version


class DistroSeriesFacets(StandardLaunchpadFacets):

    usedfor = IDistroSeries
    enable_only = ['overview', 'branches', 'bugs', 'specifications',
                   'translations']


class DistroSeriesOverviewMenu(
    ApplicationMenu, StructuralSubscriptionMenuMixin):

    usedfor = IDistroSeries
    facet = 'overview'

    @property
    def links(self):
        links = ['edit',
                 'driver',
                 'answers',
                 'packaging',
                 'needs_packaging',
                 'builds',
                 'queue',
                 'add_port',
                 'create_milestone',
                 ]
        add_subscribe_link(links)
        links.append('admin')
        return links

    @enabled_with_permission('launchpad.Admin')
    def edit(self):
        text = 'Change details'
        return Link('+edit', text, icon='edit')

    @enabled_with_permission('launchpad.Edit')
    def driver(self):
        text = 'Appoint driver'
        summary = 'Someone with permission to set goals for this series'
        return Link('+driver', text, summary, icon='edit')

    @enabled_with_permission('launchpad.Edit')
    def create_milestone(self):
        text = 'Create milestone'
        summary = 'Register a new milestone for this series'
        return Link('+addmilestone', text, summary, icon='add')

    def packaging(self):
        text = 'All upstream links'
        summary = 'A listing of source packages and their upstream projects'
        return Link('+packaging', text, summary=summary, icon='info')

    def needs_packaging(self):
        text = 'Needs upstream links'
        summary = 'A listing of source packages without upstream projects'
        return Link('+needs-packaging', text, summary=summary, icon='info')

    # A search link isn't needed because the distro series overview
    # has a search form.
    def answers(self):
        text = 'Ask a question'
        url = canonical_url(self.context.distribution) + '/+addquestion'
        return Link(url, text, icon='add')

    @enabled_with_permission('launchpad.Admin')
    def add_port(self):
        text = 'Add architecture'
        return Link('+addport', text, icon='add')

    @enabled_with_permission('launchpad.Moderate')
    def admin(self):
        text = 'Administer'
        return Link('+admin', text, icon='edit')

    def builds(self):
        text = 'Show builds'
        return Link('+builds', text, icon='info')

    def queue(self):
        text = 'Show uploads'
        return Link('+queue', text, icon='info')


class DistroSeriesBugsMenu(ApplicationMenu, StructuralSubscriptionMenuMixin):

    usedfor = IDistroSeries
    facet = 'bugs'

    @property
    def links(self):
        links = ['cve',
                 'nominations',
                 ]
        add_subscribe_link(links)
        return links

    def cve(self):
        return Link('+cve', 'CVE reports', icon='cve')

    def nominations(self):
        return Link('+nominations', 'Review nominations', icon='bug')


class DistroSeriesSpecificationsMenu(NavigationMenu,
                                     HasSpecificationsMenuMixin):

    usedfor = IDistroSeries
    facet = 'specifications'
    links = [
        'listall', 'listdeclined', 'assignments', 'setgoals',
        'new', 'register_sprint']


class DistroSeriesPackageSearchView(PackageSearchViewBase):
    """Customised PackageSearchView for DistroSeries"""

    def contextSpecificSearch(self):
        """See `AbstractPackageSearchView`."""
        return self.context.searchPackages(self.text)

    label = 'Search packages'


class SeriesStatusMixin:
    """A mixin that provides status field support."""

    def createStatusField(self):
        """Create the 'status' field.

        Create the status vocabulary according the current distroseries
        status:
         * stable   -> CURRENT, SUPPORTED, OBSOLETE
         * unstable -> EXPERIMENTAL, DEVELOPMENT, FROZEN, FUTURE, CURRENT
        """
        stable_status = (
            SeriesStatus.CURRENT,
            SeriesStatus.SUPPORTED,
            SeriesStatus.OBSOLETE,
            )

        if self.context.status not in stable_status:
            terms = [status for status in SeriesStatus.items
                     if status not in stable_status]
            terms.append(SeriesStatus.CURRENT)
        else:
            terms = stable_status

        status_vocabulary = SimpleVocabulary(
            [SimpleTerm(item, item.name, item.title) for item in terms])

        return form.Fields(
            Choice(__name__='status',
                   title=_('Status'),
                   default=self.context.status,
                   vocabulary=status_vocabulary,
                   description=_("Select the distroseries status."),
                   required=True))

    def updateDateReleased(self, status):
        """Update the datereleased field if the status is set to CURRENT."""
        if (self.context.datereleased is None and
            status == SeriesStatus.CURRENT):
            self.context.datereleased = UTC_NOW


class DistroSeriesView(LaunchpadView, MilestoneOverlayMixin):

    def initialize(self):
        super(DistroSeriesView, self).initialize()
        self.displayname = '%s %s' % (
            self.context.distribution.displayname,
            self.context.version)
        expose_structural_subscription_data_to_js(
            self.context, self.request, self.user)

    @property
    def page_title(self):
        """Return the HTML page title."""
        return '%s %s in Launchpad' % (
        self.context.distribution.title, self.context.version)

    def requestCountry(self):
        return ICountry(self.request, None)

    def browserLanguages(self):
        return helpers.browserLanguages(self.request)

    def redirectToDistroFileBug(self):
        """Redirect to the distribution's filebug page.

        Filing a bug on a distribution series is not directly
        permitted; we redirect to the distribution's file
        """
        distro_url = canonical_url(
            self.context.distribution, view_name='+filebug')
        if self.request.form.get('no-redirect') is not None:
            distro_url += '?no-redirect'
        return self.request.response.redirect(distro_url)

    @cachedproperty
    def num_linked_packages(self):
        """The number of linked packagings for this distroseries."""
        return self.context.packagings.count()

    @property
    def num_unlinked_packages(self):
        """The number of unlinked packagings for this distroseries."""
        return self.context.sourcecount - self.num_linked_packages

    @cachedproperty
    def recently_linked(self):
        """Return the packages that were most recently linked upstream."""
        return self.context.getMostRecentlyLinkedPackagings()

    @cachedproperty
    def needs_linking(self):
        """Return a list of 10 packages most in need of upstream linking."""
        # XXX sinzui 2010-02-26 bug=528648: This method causes a timeout.
        # return self.context.getPrioritizedUnlinkedSourcePackages()[:10]
        return None

    milestone_can_release = False

    @cachedproperty
    def milestone_batch_navigator(self):
        return BatchNavigator(self.context.all_milestones, self.request)


class DistroSeriesEditView(LaunchpadEditFormView, SeriesStatusMixin):
    """View class that lets you edit a DistroSeries object.

    It redirects to the main distroseries page after a successful edit.
    """
    schema = IDistroSeries
    field_names = ['displayname', 'title', 'summary', 'description']
    custom_widget('status', LaunchpadDropdownWidget)

    @property
    def label(self):
        """See `LaunchpadFormView`."""
        return 'Edit %s details' % self.context.title

    @property
    def page_title(self):
        """The page title."""
        return self.label

    @property
    def cancel_url(self):
        """See `LaunchpadFormView`."""
        return canonical_url(self.context)

    def setUpFields(self):
        """See `LaunchpadFormView`.

        In addition to setting schema fields, also initialize the
        'status' field. See `createStatusField` method.
        """
        LaunchpadEditFormView.setUpFields(self)
        is_derivitive = not self.context.distribution.full_functionality
        has_admin = check_permission('launchpad.Admin', self.context)
        if has_admin or is_derivitive:
            # The user is an admin or this is an IDerivativeDistribution.
            self.form_fields = (
                self.form_fields + self.createStatusField())

    @action("Change")
    def change_action(self, action, data):
        """Update the context and redirects to its overviw page."""
        if not self.context.distribution.full_functionality:
            self.updateDateReleased(data.get('status'))
        self.updateContextFromData(data)
        self.request.response.addInfoNotification(
            'Your changes have been applied.')
        self.next_url = canonical_url(self.context)


class DistroSeriesAdminView(LaunchpadEditFormView, SeriesStatusMixin):
    """View class for administering a DistroSeries object.

    It redirects to the main distroseries page after a successful edit.
    """
    schema = IDistroSeries
    field_names = ['name', 'version', 'changeslist']
    custom_widget('status', LaunchpadDropdownWidget)

    @property
    def label(self):
        """See `LaunchpadFormView`."""
        return 'Administer %s' % self.context.title

    @property
    def page_title(self):
        """The page title."""
        return self.label

    @property
    def cancel_url(self):
        """See `LaunchpadFormView`."""
        return canonical_url(self.context)

    def setUpFields(self):
        """Override `LaunchpadFormView`.

        In addition to setting schema fields, also initialize the
        'status' field. See `createStatusField` method.
        """
        LaunchpadEditFormView.setUpFields(self)
        self.form_fields = (
            self.form_fields + self.createStatusField())

    @action("Change")
    def change_action(self, action, data):
        """Update the context and redirects to its overviw page.

        Also, set 'datereleased' when a unstable distroseries is made
        CURRENT.
        """
        self.updateDateReleased(data.get('status'))
        self.updateContextFromData(data)

        self.request.response.addInfoNotification(
            'Your changes have been applied.')
        self.next_url = canonical_url(self.context)


class DistroSeriesAddView(LaunchpadFormView):
    """A view to create an `IDistroSeries`."""
    schema = IDistroSeries
    field_names = [
        'name', 'displayname', 'title', 'summary', 'description', 'version',
        'parent_series']

    label = 'Register a series'
    page_title = label

    @action(_('Create Series'), name='create')
    def createAndAdd(self, action, data):
        """Create and add a new Distribution Series"""
        registrant = getUtility(ILaunchBag).user

        assert registrant is not None
        distroseries = self.context.newSeries(
            name=data['name'],
            displayname=data['displayname'],
            title=data['title'],
            summary=data['summary'],
            description=data['description'],
            version=data['version'],
            parent_series=data['parent_series'],
            registrant=registrant)
        notify(ObjectCreatedEvent(distroseries))
        self.next_url = canonical_url(distroseries)
        return distroseries

    @property
    def cancel_url(self):
        return canonical_url(self.context)


class IDistroSeriesInitializeForm(Interface):

    derived_from_series = Choice(
        title=_('Derived from distribution series'),
        default=None,
        vocabulary="DistroSeriesDerivation",
        description=_(
            "Select the distribution series you "
            "want to derive from."),
        required=True)


class DistroSeriesInitializeView(LaunchpadFormView):
    """A view to initialize an `IDistroSeries`."""

    schema = IDistroSeriesInitializeForm
    field_names = [
        "derived_from_series",
        ]

    custom_widget('derived_from_series', LaunchpadDropdownWidget)

    label = 'Initialize series'
    page_title = label

    @action(u"Initialize Series", name='initialize')
    def submit(self, action, data):
        """Stub for the Javascript in the page to use."""

    @property
    def is_derived_series_feature_enabled(self):
        return getFeatureFlag("soyuz.derived-series-ui.enabled") is not None

    @property
    def next_url(self):
        return canonical_url(self.context)

    cancel_url = next_url


class DistroSeriesPackagesView(LaunchpadView):
    """A View to show series package to upstream package relationships."""

    label = 'All series packages linked to upstream project series'
    page_title = 'All upstream links'

    @cachedproperty
    def cached_packagings(self):
        """The batched upstream packaging links."""
        packagings = self.context.getPrioritizedPackagings()
        navigator = BatchNavigator(packagings, self.request, size=20)
        navigator.setHeadings('packaging', 'packagings')
        return navigator


# A simple vocabulary for package filtering on the source package
# differences page
NON_BLACKLISTED = 'non-blacklisted'
BLACKLISTED = 'blacklisted'
HIGHER_VERSION_THAN_PARENT = 'higher-than-parent'
RESOLVED = 'resolved'

DEFAULT_PACKAGE_TYPE = NON_BLACKLISTED


def make_package_type_vocabulary(parent_name):
    return SimpleVocabulary((
        SimpleTerm(
            NON_BLACKLISTED, NON_BLACKLISTED, 'Non blacklisted packages'),
        SimpleTerm(BLACKLISTED, BLACKLISTED, 'Blacklisted packages'),
        SimpleTerm(
            HIGHER_VERSION_THAN_PARENT,
            HIGHER_VERSION_THAN_PARENT,
            "Blacklisted packages with a higher version than in '%s'"
                % parent_name),
        SimpleTerm(
            RESOLVED,
            RESOLVED,
            "Resolved packages")))


class DistroSeriesNeedsPackagesView(LaunchpadView):
    """A View to show series package to upstream package relationships."""

    label = 'Packages that need upstream packaging links'
    page_title = 'Needs upstream links'

    @cachedproperty
    def cached_unlinked_packages(self):
        """The batched `ISourcePackage`s that needs packaging links."""
        packages = self.context.getPrioritizedUnlinkedSourcePackages()
        navigator = BatchNavigator(packages, self.request, size=20)
        navigator.setHeadings('package', 'packages')
        return navigator


class IDifferencesFormSchema(Interface):
    name_filter = TextLine(
        title=_("Package name contains"), required=False)

    selected_differences = List(
        title=_('Selected differences'),
        value_type=Choice(vocabulary=SimpleVocabulary([])),
        description=_("Select the differences for syncing."),
        required=True)


class DistroSeriesDifferenceBase(LaunchpadFormView,
                                 PackageCopyingMixin):
    """Base class for all pages presenting differences between
    a derived series and its parent."""
    schema = IDifferencesFormSchema
    field_names = ['selected_differences']
    custom_widget('selected_differences', LabeledMultiCheckBoxWidget)
    custom_widget('package_type', LaunchpadRadioWidget)

    # Differences type to display. Can be overrided by sublasses.
    differences_type = DistroSeriesDifferenceType.DIFFERENT_VERSIONS
    show_parent_version = True
    show_derived_version = True
    show_package_diffs = True
    # Packagesets display.
    show_parent_packagesets = False
    show_packagesets = False

    def initialize(self):
        """Redirect to the derived series if the feature is not enabled."""
        if not getFeatureFlag('soyuz.derived-series-ui.enabled'):
            self.request.response.redirect(canonical_url(self.context))
            return

<<<<<<< HEAD
        super(DistroSeriesDifferenceBase, self).initialize()

    def initialize_sync_label(self, label):
        self.__class__.actions.byname['actions.sync'].label = label
=======
        # Update the label for sync action.
        self.__class__.actions.byname['actions.sync'].label = (
            "Sync Selected %s Versions into %s" % (
                self.context.parent_series.displayname,
                self.context.displayname,
                ))

        super(DistroSeriesLocalDifferences, self).initialize()
>>>>>>> 777a6501

    @property
    def label(self):
        return NotImplementedError()

    def setupPackageFilterRadio(self):
        return form.Fields(Choice(
            __name__='package_type',
            vocabulary=make_package_type_vocabulary(
                self.context.parent_series.displayname),
            default=DEFAULT_PACKAGE_TYPE,
            required=True))

    def setUpFields(self):
        """Add the selected differences field.

        As this field depends on other search/filtering field values
        for its own vocabulary, we set it up after all the others.
        """
<<<<<<< HEAD
        super(DistroSeriesDifferenceBase, self).setUpFields()
=======
        super(DistroSeriesLocalDifferences, self).setUpFields()
        self.form_fields = (
            self.setupPackageFilterRadio() +
            self.form_fields)
>>>>>>> 777a6501
        check_permission('launchpad.Edit', self.context)
        terms = [
            SimpleTerm(diff, diff.source_package_name.name,
                diff.source_package_name.name)
                for diff in self.cached_differences.batch]
        diffs_vocabulary = SimpleVocabulary(terms)
        choice = self.form_fields['selected_differences'].field.value_type
        choice.vocabulary = diffs_vocabulary

    def _sync_sources(self, action, data):
        """Synchronise packages from the parent series to this one."""
        # We're doing a direct copy sync here as an interim measure
        # until we work out if it's fast enough to work reliably.  If it
        # isn't, we need to implement a way of flagging sources 'to be
        # synced' and write a job runner to do it in the background.

        selected_differences = data['selected_differences']
        sources = [
            diff.parent_source_pub
            for diff in selected_differences]

        # PackageCopyingMixin.do_copy() does the work of copying and
        # setting up on-page notifications.
        series_url = canonical_url(self.context)
        series_title = self.context.displayname
        if self.do_copy(
            'selected_differences', sources, self.context.main_archive,
            self.context, PackagePublishingPocket.RELEASE,
            include_binaries=False, dest_url=series_url,
            dest_display_name=series_title):
            # The copy worked so we can redirect back to the page to
            # show the results.
            self.next_url = self.request.URL

    def validate_sync(self, action, data):
        """Validate selected differences."""
        form.getWidgetsData(self.widgets, self.prefix, data)

        if len(data.get('selected_differences', [])) == 0:
            self.setFieldError(
                'selected_differences', 'No differences selected.')

    def canPerformSync(self, *args):
        """Return whether a sync can be performed.

        This method is used as a condition for the above sync action, as
        well as directly in the template.
        """
        return (check_permission('launchpad.Edit', self.context) and
                self.cached_differences.batch.total() > 0)

    @property
    def specified_name_filter(self):
        """If specified, return the name filter from the GET form data."""
        requested_name_filter = self.request.query_string_params.get(
            'field.name_filter')

        if requested_name_filter and requested_name_filter[0]:
            return requested_name_filter[0]
        else:
            return None

    @property
    def specified_package_type(self):
        """If specified, return the package type filter from the GET form
        data.
        """
        package_type = self.request.query_string_params.get(
            'field.package_type')
        if package_type and package_type[0]:
            return package_type[0]
        else:
            return DEFAULT_PACKAGE_TYPE

    @cachedproperty
    def cached_differences(self):
        """Return a batch navigator of filtered results."""
        if self.specified_package_type == NON_BLACKLISTED:
            status=(
                DistroSeriesDifferenceStatus.NEEDS_ATTENTION,)
            child_version_higher = False
        elif self.specified_package_type == BLACKLISTED:
            status=(
                DistroSeriesDifferenceStatus.BLACKLISTED_CURRENT)
            child_version_higher = False
        elif self.specified_package_type == HIGHER_VERSION_THAN_PARENT:
            status=(
                DistroSeriesDifferenceStatus.BLACKLISTED_CURRENT)
            child_version_higher = True
        elif self.specified_package_type == RESOLVED:
            status=DistroSeriesDifferenceStatus.RESOLVED
            child_version_higher = False
        else:
            raise AssertionError('specified_package_type unknown')

        differences = getUtility(
            IDistroSeriesDifferenceSource).getForDistroSeries(
                self.context,
                difference_type = self.differences_type,
                source_package_name_filter=self.specified_name_filter,
                status=status,
                child_version_higher=child_version_higher)
        return BatchNavigator(differences, self.request)

    @cachedproperty
    def has_differences(self):
        """Whether or not differences between this derived series and
        its parent exist.
        """
        # Performance optimisation: save a query if we have differences
        # to show in the batch.
        if self.cached_differences.batch.total() > 0:
            return True
        else:
            # Here we check the whole dataset since the empty batch
            # might be filtered.
            differences = getUtility(
                IDistroSeriesDifferenceSource).getForDistroSeries(
                    self.context,
                    difference_type = self.differences_type,
                    status=(
                        DistroSeriesDifferenceStatus.NEEDS_ATTENTION,
                        DistroSeriesDifferenceStatus.BLACKLISTED_CURRENT))
            return not differences.is_empty()


class DistroSeriesLocalDifferences(DistroSeriesDifferenceBase,
                                   LaunchpadFormView):
    """Present differences between a derived series and its parent."""
    page_title = 'Local package differences'
    differences_type = DistroSeriesDifferenceType.DIFFERENT_VERSIONS
    show_parent_packagesets = True

    def initialize(self):
        # Update the label for sync action.
        self.initialize_sync_label(
            "Sync Selected %s Versions into %s" % (
                self.context.parent_series.displayname,
                self.context.displayname,
                ))
        super(DistroSeriesLocalDifferences, self).initialize()

    @property
    def explanation(self):
        return (
            "Source packages shown here are present in both %s "
            "and the parent series, %s, but are different somehow. "
            "Changes could be in either or both series so check the "
            "versions (and the diff if necessary) before syncing the %s "
            'version (<a href="/+help/soyuz/derived-series-syncing.html" '
            'target="help">Read more about syncing from the parent series'
            '</a>).' % (
                self.context.displayname,
                self.context.parent_series.fullseriesname,
                self.context.parent_series.displayname,
                ))

    @property
    def label(self):
        return (
            "Source package differences between '%s' and "
            "parent series '%s'" % (
                self.context.displayname,
                self.context.parent_series.displayname,
                ))

    @property
    def has_available_actions(self):
        return False#self.has_differences

    @action(_("Update"), name="update")
    def update_action(self, action, data):
        """Simply re-issue the form with the new values."""
        pass

    @action(_("Sync Sources"), name="sync", validator='validate_sync',
            condition='canPerformSync')
    def sync_sources(self, action, data):
        self._sync_sources(action, data)


class DistroSeriesMissingPackages(DistroSeriesDifferenceBase,
                                   LaunchpadFormView):
    page_title = 'Missing packages'
    differences_type = DistroSeriesDifferenceType.MISSING_FROM_DERIVED_SERIES
    show_derived_version = False
    show_package_diffs = False
    show_parent_packagesets = True

    def initialize(self):
        # Update the label for sync action.
        self.initialize_sync_label(
            "Include Selected packages into into %s" % (
                self.context.displayname,
                ))
        super(DistroSeriesMissingPackages, self).initialize()

    @property
    def explanation(self):
        return (
            "Packages that are listed here are those that have been added to "
            "the specific packages %s that were used to create %s. They are "
            "listed here so you can consider including them in %s." % (
                self.context.parent_series.displayname,
                self.context.displayname,
                self.context.displayname,
                ))

    @property
    def label(self):
        return (
            "Packages in parent series '%s' but not in '%s'" % (
                self.context.parent_series.displayname,
                self.context.displayname,
                ))

    @action(_("Update"), name="update")
    def update_action(self, action, data):
        """Simply re-issue the form with the new values."""
        pass

    @action(_("Sync Sources"), name="sync", validator='validate_sync',
            condition='canPerformSync')
    def sync_sources(self, action, data):
        self._sync_sources(action, data)<|MERGE_RESOLUTION|>--- conflicted
+++ resolved
@@ -596,8 +596,7 @@
         return navigator
 
 
-# A simple vocabulary for package filtering on the source package
-# differences page
+# A helper to create package filtering radio button vocabulary.
 NON_BLACKLISTED = 'non-blacklisted'
 BLACKLISTED = 'blacklisted'
 HIGHER_VERSION_THAN_PARENT = 'higher-than-parent'
@@ -606,20 +605,20 @@
 DEFAULT_PACKAGE_TYPE = NON_BLACKLISTED
 
 
-def make_package_type_vocabulary(parent_name):
-    return SimpleVocabulary((
+def make_package_type_vocabulary(parent_name, higher_version_option=False):
+    voc = [
         SimpleTerm(
             NON_BLACKLISTED, NON_BLACKLISTED, 'Non blacklisted packages'),
         SimpleTerm(BLACKLISTED, BLACKLISTED, 'Blacklisted packages'),
-        SimpleTerm(
+        SimpleTerm(RESOLVED, RESOLVED, "Resolved packages")]
+    if higher_version_option:
+        higher_term = SimpleTerm(
             HIGHER_VERSION_THAN_PARENT,
             HIGHER_VERSION_THAN_PARENT,
             "Blacklisted packages with a higher version than in '%s'"
-                % parent_name),
-        SimpleTerm(
-            RESOLVED,
-            RESOLVED,
-            "Resolved packages")))
+                % parent_name)
+        voc.insert(2, higher_term)
+    return SimpleVocabulary(tuple(voc))
 
 
 class DistroSeriesNeedsPackagesView(LaunchpadView):
@@ -665,6 +664,8 @@
     # Packagesets display.
     show_parent_packagesets = False
     show_packagesets = False
+    # Search vocabulary.
+    search_higher_parent_option = False
 
     def initialize(self):
         """Redirect to the derived series if the feature is not enabled."""
@@ -672,21 +673,11 @@
             self.request.response.redirect(canonical_url(self.context))
             return
 
-<<<<<<< HEAD
         super(DistroSeriesDifferenceBase, self).initialize()
 
     def initialize_sync_label(self, label):
         self.__class__.actions.byname['actions.sync'].label = label
-=======
-        # Update the label for sync action.
-        self.__class__.actions.byname['actions.sync'].label = (
-            "Sync Selected %s Versions into %s" % (
-                self.context.parent_series.displayname,
-                self.context.displayname,
-                ))
-
-        super(DistroSeriesLocalDifferences, self).initialize()
->>>>>>> 777a6501
+
 
     @property
     def label(self):
@@ -696,7 +687,8 @@
         return form.Fields(Choice(
             __name__='package_type',
             vocabulary=make_package_type_vocabulary(
-                self.context.parent_series.displayname),
+                self.context.parent_series.displayname,
+                self.search_higher_parent_option),
             default=DEFAULT_PACKAGE_TYPE,
             required=True))
 
@@ -706,14 +698,10 @@
         As this field depends on other search/filtering field values
         for its own vocabulary, we set it up after all the others.
         """
-<<<<<<< HEAD
         super(DistroSeriesDifferenceBase, self).setUpFields()
-=======
-        super(DistroSeriesLocalDifferences, self).setUpFields()
         self.form_fields = (
             self.setupPackageFilterRadio() +
             self.form_fields)
->>>>>>> 777a6501
         check_permission('launchpad.Edit', self.context)
         terms = [
             SimpleTerm(diff, diff.source_package_name.name,
@@ -846,6 +834,7 @@
     page_title = 'Local package differences'
     differences_type = DistroSeriesDifferenceType.DIFFERENT_VERSIONS
     show_parent_packagesets = True
+    search_higher_parent_option = True
 
     def initialize(self):
         # Update the label for sync action.
