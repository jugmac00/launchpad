# Copyright 2009-2010 Canonical Ltd.  This software is licensed under the
# GNU Affero General Public License version 3 (see the file LICENSE).

"""Common views for objects that implement `IPillar`."""

__metaclass__ = type

__all__ = [
    'InvolvedMenu',
    'PillarView',
    'PillarBugsMenu',
    ]


from operator import attrgetter

from zope.interface import (
    implements,
    Interface,
    )

from canonical.cachedproperty import cachedproperty
from canonical.launchpad.webapp.menu import (
    ApplicationMenu,
    enabled_with_permission,
    Link,
    NavigationMenu,
    )
from canonical.launchpad.webapp.publisher import (
    LaunchpadView,
    nearest,
    )
from canonical.launchpad.webapp.tales import MenuAPI
<<<<<<< HEAD
from lp.app.enums import (
    ServiceUsage,
    service_uses_launchpad,
    )
=======
from lp.app.enums import ServiceUsage
>>>>>>> 39707db7
from lp.app.interfaces.launchpad import IServiceUsage
from lp.registry.browser.structuralsubscription import (
    StructuralSubscriptionMenuMixin,
    )
from lp.registry.interfaces.distributionsourcepackage import (
    IDistributionSourcePackage,
    )
from lp.registry.interfaces.distroseries import IDistroSeries
from lp.registry.interfaces.pillar import IPillar
from lp.registry.interfaces.projectgroup import IProjectGroup


class IInvolved(Interface):
    """A marker interface for getting involved."""


class InvolvedMenu(NavigationMenu):
    """The get involved menu."""
    usedfor = IInvolved
    links = [
        'report_bug', 'ask_question', 'help_translate', 'submit_code',
        'register_blueprint']

    @property
    def pillar(self):
        return self.context

    def report_bug(self):
        return Link(
            '+filebug', 'Report a bug', site='bugs', icon='bugs',
            enabled=self.pillar.official_malone)

    def ask_question(self):
        return Link(
            '+addquestion', 'Ask a question', site='answers', icon='answers',
            enabled=self.pillar.official_answers)

    def help_translate(self):
        return Link(
            '', 'Help translate', site='translations', icon='translations',
            enabled=service_uses_launchpad(self.pillar.translations_usage))

    def submit_code(self):
        if self.pillar.codehosting_usage in [
                ServiceUsage.LAUNCHPAD, 
                ServiceUsage.EXTERNAL,
                ]:
            enabled = True
        else:
            enabled = False
        return Link(
            '+addbranch', 'Submit code', site='code', icon='code',
            enabled=enabled)

    def register_blueprint(self):
        return Link(
            '+addspec', 'Register a blueprint', site='blueprints',
            icon='blueprints', enabled=self.pillar.official_blueprints)


class PillarView(LaunchpadView):
    """A view for any `IPillar`."""
    implements(IInvolved)

    configuration_links = []
    visible_disabled_link_names = []

    def __init__(self, context, request):
        super(PillarView, self).__init__(context, request)
        self.official_malone = False
        self.official_answers = False
        self.official_blueprints = False
<<<<<<< HEAD
        self.translations_usage = ServiceUsage.UNKNOWN
        self.official_codehosting = False
=======
        self.official_rosetta = False
        self.codehosting_usage = ServiceUsage.UNKNOWN
>>>>>>> 39707db7
        pillar = nearest(self.context, IPillar)
        if IProjectGroup.providedBy(pillar):
            for product in pillar.products:
                self._set_official_launchpad(product)
            # Project groups do not support submit code, override the
            # default.
            self.codehosting_usage = ServiceUsage.NOT_APPLICABLE
        else:
            self._set_official_launchpad(pillar)
            if IDistroSeries.providedBy(self.context):
                self.official_answers = False
                distribution = self.context.distribution
                self.codehosting_usage = distribution.codehosting_usage
            elif IDistributionSourcePackage.providedBy(self.context):
                self.official_blueprints = False
                self.translations_usage = ServiceUsage.UNKNOWN
            else:
                # The context is used by all apps.
                pass

    def _set_official_launchpad(self, pillar):
        """Does the pillar officially use launchpad."""
        # This if structure is required because it may be called many
        # times to build the complete set of official applications.
        if pillar.official_malone:
            self.official_malone = True
        if pillar.official_answers:
            self.official_answers = True
        if pillar.official_blueprints:
            self.official_blueprints = True
<<<<<<< HEAD
        self.translations_usage = IServiceUsage(pillar).translations_usage
        if pillar.official_codehosting:
            self.official_codehosting = True
=======
        if pillar.official_rosetta:
            self.official_rosetta = True
        self.codehosting_usage = IServiceUsage(pillar).codehosting_usage
>>>>>>> 39707db7

    @property
    def has_involvement(self):
        """This `IPillar` uses Launchpad."""
        return (
            self.official_malone or self.official_answers
<<<<<<< HEAD
            or self.official_blueprints
            or service_uses_launchpad(self.translations_usage)
            or self.official_codehosting)
=======
            or self.official_blueprints or self.official_rosetta
            or self.codehosting_usage == ServiceUsage.LAUNCHPAD)
>>>>>>> 39707db7

    @property
    def enabled_links(self):
        """The enabled involvement links."""
        menuapi = MenuAPI(self)
        return sorted([
            link for link in menuapi.navigation.values() if link.enabled],
            key=attrgetter('sort_key'))

    @cachedproperty
    def visible_disabled_links(self):
        """Important disabled links.

        These are displayed to notify the user to provide configuration
        info to enable the links.

        Override the visible_disabled_link_names attribute to change
        the results.
        """
        involved_menu = MenuAPI(self).navigation
        important_links = [
            involved_menu[name]
            for name in self.visible_disabled_link_names]
        return sorted([
            link for link in important_links if not link.enabled],
            key=attrgetter('sort_key'))

    @property
    def registration_completeness(self):
        """The percent complete for registration.

        Not used by all pillars.
        """
        return None


class PillarBugsMenu(ApplicationMenu, StructuralSubscriptionMenuMixin):
    """Base class for pillar bugs menus."""

    facet = 'bugs'
    configurable_bugtracker = False

    @enabled_with_permission('launchpad.Edit')
    def bugsupervisor(self):
        text = 'Change bug supervisor'
        return Link('+bugsupervisor', text, icon='edit')

    def cve(self):
        text = 'CVE reports'
        return Link('+cve', text, icon='cve')

    def filebug(self):
        text = 'Report a bug'
        return Link('+filebug', text, icon='bug')

    @enabled_with_permission('launchpad.Edit')
    def securitycontact(self):
        text = 'Change security contact'
        return Link('+securitycontact', text, icon='edit')<|MERGE_RESOLUTION|>--- conflicted
+++ resolved
@@ -31,14 +31,10 @@
     nearest,
     )
 from canonical.launchpad.webapp.tales import MenuAPI
-<<<<<<< HEAD
 from lp.app.enums import (
     ServiceUsage,
     service_uses_launchpad,
     )
-=======
-from lp.app.enums import ServiceUsage
->>>>>>> 39707db7
 from lp.app.interfaces.launchpad import IServiceUsage
 from lp.registry.browser.structuralsubscription import (
     StructuralSubscriptionMenuMixin,
@@ -111,13 +107,8 @@
         self.official_malone = False
         self.official_answers = False
         self.official_blueprints = False
-<<<<<<< HEAD
         self.translations_usage = ServiceUsage.UNKNOWN
-        self.official_codehosting = False
-=======
-        self.official_rosetta = False
         self.codehosting_usage = ServiceUsage.UNKNOWN
->>>>>>> 39707db7
         pillar = nearest(self.context, IPillar)
         if IProjectGroup.providedBy(pillar):
             for product in pillar.products:
@@ -148,29 +139,17 @@
             self.official_answers = True
         if pillar.official_blueprints:
             self.official_blueprints = True
-<<<<<<< HEAD
         self.translations_usage = IServiceUsage(pillar).translations_usage
-        if pillar.official_codehosting:
-            self.official_codehosting = True
-=======
-        if pillar.official_rosetta:
-            self.official_rosetta = True
         self.codehosting_usage = IServiceUsage(pillar).codehosting_usage
->>>>>>> 39707db7
 
     @property
     def has_involvement(self):
         """This `IPillar` uses Launchpad."""
         return (
             self.official_malone or self.official_answers
-<<<<<<< HEAD
             or self.official_blueprints
             or service_uses_launchpad(self.translations_usage)
-            or self.official_codehosting)
-=======
-            or self.official_blueprints or self.official_rosetta
-            or self.codehosting_usage == ServiceUsage.LAUNCHPAD)
->>>>>>> 39707db7
+            or service_uses_launchpad(self.codehosting_usage))
 
     @property
     def enabled_links(self):
