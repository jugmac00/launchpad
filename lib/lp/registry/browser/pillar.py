--- conflicted
+++ resolved
@@ -19,11 +19,7 @@
 
 from lazr.restful import ResourceJSONEncoder
 from lazr.restful.interfaces import IJSONRequestCache
-<<<<<<< HEAD
-
-=======
 import simplejson
->>>>>>> 16adf4c2
 from zope.component import getUtility
 from zope.interface import (
     implements,
@@ -45,11 +41,8 @@
 from lp.bugs.browser.structuralsubscription import (
     StructuralSubscriptionMenuMixin,
     )
-<<<<<<< HEAD
-=======
 from lp.bugs.interfaces.bug import IBug
 from lp.code.interfaces.branch import IBranch
->>>>>>> 16adf4c2
 from lp.registry.interfaces.accesspolicy import (
     IAccessPolicyGrantFlatSource,
     IAccessPolicySource,
@@ -61,18 +54,10 @@
 from lp.registry.interfaces.person import IPersonSet
 from lp.registry.interfaces.pillar import IPillar
 from lp.registry.interfaces.projectgroup import IProjectGroup
-<<<<<<< HEAD
-from lp.registry.interfaces.person import IPersonSet
-from lp.registry.model.pillar import PillarPerson
-from lp.services.config import config
-from lp.services.propertycache import cachedproperty
-from lp.services.features import getFeatureFlag
-=======
 from lp.registry.model.pillar import PillarPerson
 from lp.services.config import config
 from lp.services.features import getFeatureFlag
 from lp.services.propertycache import cachedproperty
->>>>>>> 16adf4c2
 from lp.services.webapp.authorization import check_permission
 from lp.services.webapp.batching import (
     BatchNavigator,
@@ -320,17 +305,6 @@
             size=config.launchpad.default_batch_size,
             range_factory=StormRangeFactory(sharees))
 
-<<<<<<< HEAD
-    def shareeData(self):
-        """Return an `ITableBatchNavigator` for sharees."""
-        if self._batch_navigator is None:
-            unbatchedSharees = self.unbatchedShareeData()
-            self._batch_navigator = self._getBatchNavigator(unbatchedSharees)
-        return self._batch_navigator
-
-    def unbatchedShareeData(self):
-        """Return all the sharees for a pillar."""
-=======
     def sharees(self):
         """An `IBatchNavigator` for sharees."""
         if self._batch_navigator is None:
@@ -340,7 +314,6 @@
 
     def unbatched_sharees(self):
         """All the sharees for a pillar."""
->>>>>>> 16adf4c2
         return self._getSharingService().getPillarSharees(self.context)
 
     def initialize(self):
@@ -363,16 +336,9 @@
         if len(view_names) != 1:
             raise AssertionError("Ambiguous view name.")
         cache.objects['view_name'] = view_names.pop()
-<<<<<<< HEAD
-        batch_navigator = self.shareeData()
-        cache.objects['sharee_data'] = (
-            self._getSharingService().getPillarShareeData(
-                self.context, batch_navigator.batch))
-=======
         batch_navigator = self.sharees()
         cache.objects['sharee_data'] = (
             self._getSharingService().jsonShareeData(batch_navigator.batch))
->>>>>>> 16adf4c2
 
         def _getBatchInfo(batch):
             if batch is None:
@@ -397,11 +363,7 @@
     label = "Information shared with person or team"
 
     def initialize(self):
-<<<<<<< HEAD
-        enabled_flag = 'disclosure.enhanced_sharing.enabled'
-=======
         enabled_flag = 'disclosure.enhanced_sharing_details.enabled'
->>>>>>> 16adf4c2
         enabled = bool(getFeatureFlag(enabled_flag))
         if not enabled:
             raise Unauthorized("This feature is not yet available.")
@@ -410,9 +372,6 @@
         self.person = self.context.person
 
         self.label = "Information shared with %s" % self.person.displayname
-<<<<<<< HEAD
-        self.page_title = "%s" % self.person.displayname
-=======
         self.page_title = "%s" % self.person.displayname
         self.sharing_service = getUtility(IService, 'sharing')
 
@@ -445,5 +404,4 @@
                 branch_link=canonical_url(branch),
                 branch_name=branch.unique_name,
                 branch_id=branch.id))
-        return branch_data
->>>>>>> 16adf4c2
+        return branch_data