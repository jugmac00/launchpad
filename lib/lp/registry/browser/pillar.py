--- conflicted
+++ resolved
@@ -52,30 +52,23 @@
 from lp.registry.interfaces.distroseries import IDistroSeries
 from lp.registry.interfaces.pillar import IPillar
 from lp.registry.interfaces.projectgroup import IProjectGroup
-<<<<<<< HEAD
 from lp.registry.interfaces.person import IPersonSet
 from lp.registry.model.pillar import PillarPerson
-from lp.services.propertycache import cachedproperty
-from lp.services.features import getFeatureFlag
-from lp.services.webapp.authorization import check_permission
-from lp.services.webapp import (
-=======
 from lp.services.config import config
 from lp.services.propertycache import cachedproperty
 from lp.services.features import getFeatureFlag
 from lp.services.webapp.authorization import check_permission
 from lp.services.webapp.batching import TableBatchNavigator
 from lp.services.webapp.menu import (
->>>>>>> 1f0d743d
     ApplicationMenu,
     enabled_with_permission,
     Link,
     NavigationMenu,
-    stepthrough,
     )
 from lp.services.webapp.publisher import (
     LaunchpadView,
     nearest,
+    stepthrough,
     )
 
 
@@ -330,27 +323,6 @@
             and check_permission('launchpad.Edit', self.context))
         cache.objects['information_types'] = self.information_types
         cache.objects['sharing_permissions'] = self.sharing_permissions
-<<<<<<< HEAD
-        cache.objects['sharee_data'] = self.sharee_data
-
-
-class PillarPersonSharingView(LaunchpadView):
-
-    page_title = "Person or team"
-    label = "Information shared with person or team"
-
-    def initialize(self):
-        enabled_flag = 'disclosure.enhanced_sharing.enabled'
-        enabled = bool(getFeatureFlag(enabled_flag))
-        if not enabled:
-            raise Unauthorized("This feature is not yet available.")
-
-        self.pillar = self.context.pillar
-        self.person = self.context.person
-
-        self.label = "Information shared with %s" % self.person.displayname
-        self.page_title = "%s" % self.person.displayname
-=======
 
         view_names = set(reg.name for reg
             in iter_view_registrations(self.__class__))
@@ -375,4 +347,21 @@
         last_batch = batch_navigator.batch.lastBatch()
         cache.objects['last_start'] = last_batch.startNumber() - 1
         cache.objects.update(_getBatchInfo(batch_navigator.batch))
->>>>>>> 1f0d743d
+
+
+class PillarPersonSharingView(LaunchpadView):
+
+    page_title = "Person or team"
+    label = "Information shared with person or team"
+
+    def initialize(self):
+        enabled_flag = 'disclosure.enhanced_sharing.enabled'
+        enabled = bool(getFeatureFlag(enabled_flag))
+        if not enabled:
+            raise Unauthorized("This feature is not yet available.")
+
+        self.pillar = self.context.pillar
+        self.person = self.context.person
+
+        self.label = "Information shared with %s" % self.person.displayname
+        self.page_title = "%s" % self.person.displayname