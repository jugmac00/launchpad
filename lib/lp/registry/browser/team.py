# Copyright 2009-2010 Canonical Ltd.  This software is licensed under the
# GNU Affero General Public License version 3 (see the file LICENSE).

__metaclass__ = type
__all__ = [
    'HasRenewalPolicyMixin',
    'ProposedTeamMembersEditView',
    'TeamAddView',
    'TeamBadges',
    'TeamBrandingView',
    'TeamContactAddressView',
    'TeamEditView',
    'TeamHierarchyView',
    'TeamMailingListConfigurationView',
    'TeamMailingListModerationView',
    'TeamMailingListSubscribersView',
    'TeamMapData',
    'TeamMapLtdData',
    'TeamMapView',
    'TeamMapLtdView',
    'TeamMemberAddView',
    'TeamPrivacyAdapter',
    ]


from datetime import datetime
import math
from urllib import unquote

import pytz
from zope.app.form.browser import TextAreaWidget
from zope.component import getUtility
from zope.formlib import form
from zope.interface import (
    implements,
    Interface,
    )
from zope.schema import Choice
from zope.schema.vocabulary import (
    SimpleTerm,
    SimpleVocabulary,
    )

from canonical.launchpad import _
from canonical.launchpad.interfaces.authtoken import LoginTokenType
from canonical.launchpad.interfaces.emailaddress import IEmailAddressSet
from canonical.launchpad.interfaces.logintoken import ILoginTokenSet
from canonical.launchpad.interfaces.validation import validate_new_team_email
from canonical.launchpad.validators import LaunchpadValidationError
from canonical.launchpad.webapp import (
    canonical_url,
    LaunchpadView,
    )
from canonical.launchpad.webapp.authorization import check_permission
from canonical.launchpad.webapp.badge import HasBadgeBase
from canonical.launchpad.webapp.batching import BatchNavigator
from canonical.launchpad.webapp.interfaces import ILaunchBag
from canonical.launchpad.webapp.menu import structured
from canonical.lazr.interfaces import IObjectPrivacy
from canonical.widgets import (
    HiddenUserWidget,
    LaunchpadRadioWidget,
    )
<<<<<<< HEAD
from lp.app.browser.tales import PersonFormatterAPI
=======
from lp.app.browser.launchpadform import (
    action,
    custom_widget,
    LaunchpadEditFormView,
    LaunchpadFormView,
    )
>>>>>>> 41933031
from lp.app.errors import UnexpectedFormData
from lp.registry.browser.branding import BrandingChangeView
from lp.registry.interfaces.mailinglist import (
    IMailingList,
    IMailingListSet,
    MailingListStatus,
    PostedMessageStatus,
    PURGE_STATES,
    )
from lp.registry.interfaces.person import (
    ImmutableVisibilityError,
    IPersonSet,
    ITeam,
    ITeamContactAddressForm,
    ITeamCreation,
    PersonVisibility,
    PRIVATE_TEAM_PREFIX,
    TeamContactMethod,
    TeamSubscriptionPolicy,
    )
from lp.registry.interfaces.teammembership import (
    CyclicalTeamMembershipError,
    TeamMembershipStatus,
    )
from lp.services.fields import PublicPersonChoice
from lp.services.propertycache import cachedproperty


class TeamPrivacyAdapter:
    """Provides `IObjectPrivacy` for `ITeam`."""

    implements(IObjectPrivacy)

    def __init__(self, context):
        self.context = context

    @property
    def is_private(self):
        """Return True if the team is private, otherwise False."""
        return self.context.visibility != PersonVisibility.PUBLIC


class TeamBadges(HasBadgeBase):
    """Provides `IHasBadges` for `ITeam`."""

    def getPrivateBadgeTitle(self):
        """Return private badge info useful for a tooltip."""
        return "This is a %s team" % self.context.visibility.title.lower()


class HasRenewalPolicyMixin:
    """Mixin to be used on forms which contain ITeam.renewal_policy.

    This mixin will short-circuit Launchpad*FormView when defining whether
    the renewal_policy widget should be displayed in a single or multi-line
    layout. We need that because that field has a very long title, thus
    breaking the page layout.

    Since this mixin short-circuits Launchpad*FormView in some cases, it must
    always precede Launchpad*FormView in the inheritance list.
    """

    def isMultiLineLayout(self, field_name):
        if field_name == 'renewal_policy':
            return True
        return super(HasRenewalPolicyMixin, self).isMultiLineLayout(
            field_name)

    def isSingleLineLayout(self, field_name):
        if field_name == 'renewal_policy':
            return False
        return super(HasRenewalPolicyMixin, self).isSingleLineLayout(
            field_name)


class TeamFormMixin:
    """Form to be used on forms which conditionally display team visibility.

    The visibility field should only be shown to users with
    launchpad.Commercial permission on the team.
    """
    field_names = [
        "name", "visibility", "displayname", "contactemail",
        "teamdescription", "subscriptionpolicy",
        "defaultmembershipperiod", "renewal_policy",
        "defaultrenewalperiod", "teamowner",
        ]
    private_prefix = PRIVATE_TEAM_PREFIX

    def _validateVisibilityConsistency(self, value):
        """Perform a consistency check regarding visibility.

        This property must be overridden if the current context is not an
        IPerson.
        """
        return self.context.visibilityConsistencyWarning(value)

    @property
    def _visibility(self):
        """Return the visibility for the object."""
        return self.context.visibility

    @property
    def _name(self):
        return self.context.name

    def validate(self, data):
        visibility = data.get('visibility', self._visibility)
        if visibility != PersonVisibility.PUBLIC:
            if visibility != self._visibility:
                # If the user is attempting to change the team visibility
                # ensure that there are no constraints being violated.
                warning = self._validateVisibilityConsistency(visibility)
                if warning is not None:
                    self.setFieldError('visibility', warning)
            if (data['subscriptionpolicy']
                != TeamSubscriptionPolicy.RESTRICTED):
                self.setFieldError(
                    'subscriptionpolicy',
                    'Private teams must have a Restricted subscription '
                    'policy.')

    def conditionallyOmitVisibility(self):
        """Remove the visibility field if not authorized."""
        if not check_permission('launchpad.Commercial', self.context):
            self.form_fields = self.form_fields.omit('visibility')


class TeamEditView(TeamFormMixin, HasRenewalPolicyMixin,
                   LaunchpadEditFormView):
    """View for editing team details."""
    schema = ITeam

    @property
    def label(self):
        """The form label."""
        return 'Edit "%s" team' % self.context.displayname

    page_title = label

    custom_widget(
        'renewal_policy', LaunchpadRadioWidget, orientation='vertical')
    custom_widget(
        'subscriptionpolicy', LaunchpadRadioWidget, orientation='vertical')
    custom_widget('teamdescription', TextAreaWidget, height=10, width=30)

    def setUpFields(self):
        """See `LaunchpadViewForm`.

        When editing a team the contactemail field is not displayed.
        """
        # Make an instance copy of field_names so as to not modify the single
        # class list.
        self.field_names = list(self.field_names)
        self.field_names.remove('contactemail')
        self.field_names.remove('teamowner')
        super(TeamEditView, self).setUpFields()
        self.conditionallyOmitVisibility()

    @action('Save', name='save')
    def action_save(self, action, data):
        try:
            self.updateContextFromData(data)
        except ImmutableVisibilityError, error:
            self.request.response.addErrorNotification(str(error))
            # Abort must be called or changes to fields before the one causing
            # the error will be committed.  If we have a database validation
            # error we want to abort the transaction.
            # XXX: BradCrittenden 2009-04-13 bug=360540: Remove the call to
            # abort if it is moved up to updateContextFromData.
            self._abort()

    @property
    def next_url(self):
        return canonical_url(self.context)

    cancel_url = next_url

    def setUpWidgets(self):
        """See `LaunchpadViewForm`.

        When a team has a mailing list, a PPA or is private, renames
        are prohibited.
        """
        mailing_list = getUtility(IMailingListSet).get(self.context.name)
        has_mailing_list = (
            mailing_list is not None and
            mailing_list.status != MailingListStatus.PURGED)
        is_private = self.context.visibility == PersonVisibility.PRIVATE
        has_ppa = self.context.archive is not None

        block_renaming = (has_mailing_list or is_private or has_ppa)
        if block_renaming:
            # This makes the field's widget display (i.e. read) only.
            self.form_fields['name'].for_display = True

        super(TeamEditView, self).setUpWidgets()

        # Tweak the field form-help including an explanation for the
        # read-only mode if necessary.
        if block_renaming:
            # Group the read-only mode reasons in textual form.
            # Private teams can't be associated with mailing lists
            # or PPAs yet, so it's a dominant condition.
            if is_private:
                reason = 'is private'
            else:
                if not has_mailing_list:
                    reason = 'has a PPA'
                elif not has_ppa:
                    reason = 'has a mailing list'
                else:
                    reason = 'has a mailing list and a PPA'
            self.widgets['name'].hint = _(
                'This team cannot be renamed because it %s.' % reason)


def generateTokenAndValidationEmail(email, team):
    """Send a validation message to the given email."""
    login = getUtility(ILaunchBag).login
    token = getUtility(ILoginTokenSet).new(
        team, login, email, LoginTokenType.VALIDATETEAMEMAIL)

    user = getUtility(ILaunchBag).user
    token.sendTeamEmailAddressValidationEmail(user)


class MailingListTeamBaseView(LaunchpadFormView):
    """A base view for manipulating a team's mailing list.

    This class contains common functionality for retrieving and
    checking the state of mailing lists.
    """

    def _getList(self):
        """Try to find a mailing list for this team.

        :return: The mailing list object, or None if this team has no
        mailing list.
        """
        return getUtility(IMailingListSet).get(self.context.name)

    def getListInState(self, *statuses):
        """Return this team's mailing list if it's in one of the given states.

        :param statuses: The states that the mailing list must be in for it to
            be returned.
        :return: This team's IMailingList or None if the team doesn't have
            a mailing list, or if it isn't in one of the given states.
        """
        mailing_list = self._getList()
        if mailing_list is not None and mailing_list.status in statuses:
            return mailing_list
        return None

    @property
    def list_is_usable(self):
        """Checks whether or not the list is usable; ie. accepting messages.

        The list must exist and must be in a state acceptable to
        MailingList.is_usable.
        """
        mailing_list = self._getList()
        return mailing_list is not None and mailing_list.is_usable

    @property
    def mailinglist_address(self):
        """The address for this team's mailing list."""
        mailing_list = self._getList()
        assert mailing_list is not None, (
                'Attempt to find address of nonexistent mailing list.')
        return mailing_list.address


class TeamContactAddressView(MailingListTeamBaseView):
    """A view for manipulating the team's contact address."""

    schema = ITeamContactAddressForm

    custom_widget(
        'contact_method', LaunchpadRadioWidget, orientation='vertical')

    @property
    def label(self):
        return "%s contact address" % self.context.displayname

    page_title = label

    def setUpFields(self):
        """See `LaunchpadFormView`.
        """
        super(TeamContactAddressView, self).setUpFields()

        # Replace the default contact_method field by a custom one.
        self.form_fields = (
            form.FormFields(self.getContactMethodField())
            + self.form_fields.omit('contact_method'))

    def getContactMethodField(self):
        """Create the form.Fields to use for the contact_method field.

        If the team has a mailing list that can be the team contact
        method, the full range of TeamContactMethod terms shows up
        in the contact_method vocabulary. Otherwise, the HOSTED_LIST
        term does not show up in the vocabulary.
        """
        terms = [term for term in TeamContactMethod]
        for i, term in enumerate(TeamContactMethod):
            if term.value == TeamContactMethod.HOSTED_LIST:
                hosted_list_term_index = i
                break
        if self.list_is_usable:
            # The team's mailing list can be used as the contact
            # address. However we need to change the title of the
            # corresponding term to include the list's email address.
            title = ('The Launchpad mailing list for this team - '
                     '<strong>%s</strong>' % self.mailinglist_address)
            hosted_list_term = SimpleTerm(
                TeamContactMethod.HOSTED_LIST,
                TeamContactMethod.HOSTED_LIST.name, title)
            terms[hosted_list_term_index] = hosted_list_term
        else:
            # The team's mailing list does not exist or can't be
            # used as the contact address. Remove the term from the
            # field.
            del terms[hosted_list_term_index]

        return form.FormField(
            Choice(__name__='contact_method',
                   title=_("How do people contact this team's members?"),
                   required=True, vocabulary=SimpleVocabulary(terms)))

    def validate(self, data):
        """Validate the team contact email address.

        Validation only occurs if the user wants to use an external address,
        and the given email address is not already in use by this team.
        This also ensures the mailing list is active if the HOSTED_LIST option
        has been chosen.
        """
        if data['contact_method'] == TeamContactMethod.EXTERNAL_ADDRESS:
            email = data['contact_address']
            if not email:
                self.setFieldError(
                   'contact_address',
                   'Enter the contact address you want to use for this team.')
                return
            email = getUtility(IEmailAddressSet).getByEmail(
                data['contact_address'])
            if email is None or email.person != self.context:
                try:
                    validate_new_team_email(data['contact_address'])
                except LaunchpadValidationError, error:
                    # We need to wrap this in structured, so that the
                    # markup is preserved.  Note that this puts the
                    # responsibility for security on the exception thrower.
                    self.setFieldError('contact_address',
                                       structured(str(error)))
        elif data['contact_method'] == TeamContactMethod.HOSTED_LIST:
            mailing_list = getUtility(IMailingListSet).get(self.context.name)
            if mailing_list is None or not mailing_list.is_usable:
                self.addError(
                    "This team's mailing list is not active and may not be "
                    "used as its contact address yet")
        else:
            # Nothing to validate!
            pass

    @property
    def initial_values(self):
        """Infer the contact method from this team's preferredemail.

        Return a dictionary representing the contact_address and
        contact_method so inferred.
        """
        context = self.context
        if context.preferredemail is None:
            return dict(contact_method=TeamContactMethod.NONE)
        mailing_list = getUtility(IMailingListSet).get(context.name)
        if (mailing_list is not None
            and mailing_list.address == context.preferredemail.email):
            return dict(contact_method=TeamContactMethod.HOSTED_LIST)
        return dict(contact_address=context.preferredemail.email,
                    contact_method=TeamContactMethod.EXTERNAL_ADDRESS)

    @action('Change', name='change')
    def change_action(self, action, data):
        """Changes the contact address for this mailing list."""
        context = self.context
        email_set = getUtility(IEmailAddressSet)
        list_set = getUtility(IMailingListSet)
        contact_method = data['contact_method']
        if contact_method == TeamContactMethod.NONE:
            context.setContactAddress(None)
        elif contact_method == TeamContactMethod.HOSTED_LIST:
            mailing_list = list_set.get(context.name)
            assert mailing_list is not None and mailing_list.is_usable, (
                "A team can only use a usable mailing list as its contact "
                "address.")
            email = email_set.getByEmail(mailing_list.address)
            assert email is not None, (
                "Cannot find mailing list's posting address")
            context.setContactAddress(email)
        elif contact_method == TeamContactMethod.EXTERNAL_ADDRESS:
            contact_address = data['contact_address']
            email = email_set.getByEmail(contact_address)
            if email is None:
                generateTokenAndValidationEmail(contact_address, context)
                self.request.response.addInfoNotification(
                    "A confirmation message has been sent to '%s'. Follow "
                    "the instructions in that message to confirm the new "
                    "contact address for this team. (If the message "
                    "doesn't arrive in a few minutes, your mail provider "
                    "might use 'greylisting', which could delay the "
                    "message for up to an hour or two.)" % contact_address)
            else:
                context.setContactAddress(email)
        else:
            raise UnexpectedFormData(
                "Unknown contact_method: %s" % contact_method)

    @property
    def next_url(self):
        return canonical_url(self.context)

    cancel_url = next_url


class TeamMailingListConfigurationView(MailingListTeamBaseView):
    """A view for creating and configuring a team's mailing list.

    Allows creating a request for a list, cancelling the request,
    setting the welcome message, deactivating, and reactivating the
    list.
    """

    schema = IMailingList
    field_names = ['welcome_message']
    label = "Mailing list configuration"
    custom_widget('welcome_message', TextAreaWidget, width=72, height=10)

    def __init__(self, context, request):
        """Set feedback messages for users who want to edit the mailing list.

        There are a number of reasons why your changes to the mailing
        list might not take effect immediately. First, the mailing
        list may not actually be set as the team contact
        address. Second, the mailing list may be in a transitional
        state: from MODIFIED to UPDATING to ACTIVE can take a while.
        """
        super(TeamMailingListConfigurationView, self).__init__(
            context, request)
        list_set = getUtility(IMailingListSet)
        self.mailing_list = list_set.get(self.context.name)

    @action('Save', name='save')
    def save_action(self, action, data):
        """Sets the welcome message for a mailing list."""
        welcome_message = data.get('welcome_message')
        assert (self.mailing_list is not None
                and self.mailing_list.is_usable), (
            "Only a usable mailing list can be configured.")

        if (welcome_message is not None
            and welcome_message != self.mailing_list.welcome_message):
            self.mailing_list.welcome_message = welcome_message

        self.next_url = canonical_url(self.context)

    def cancel_list_creation_validator(self, action, data):
        """Validator for the `cancel_list_creation` action.

        Adds an error if someone tries to cancel a request that's
        already been approved or declined. This can only happen
        through bypassing the UI.
        """
        mailing_list = getUtility(IMailingListSet).get(self.context.name)
        if self.getListInState(MailingListStatus.REGISTERED) is None:
            self.addError("This application can't be cancelled.")

    @action('Cancel Application', name='cancel_list_creation',
            validator=cancel_list_creation_validator)
    def cancel_list_creation(self, action, data):
        """Cancels a pending mailing list registration."""
        mailing_list_set = getUtility(IMailingListSet)
        mailing_list_set.get(self.context.name).cancelRegistration()
        self.request.response.addInfoNotification(
            "Mailing list application cancelled.")
        self.next_url = canonical_url(self.context)

    def request_list_creation_validator(self, action, data):
        """Validator for the `request_list_creation` action.

        Adds an error if someone tries to request a mailing list for a
        team that already has one. This can only happen through
        bypassing the UI.
        """
        if not self.list_can_be_requested:
            self.addError(
                "You cannot request a new mailing list for this team.")

    @action('Apply for Mailing List', name='request_list_creation',
            validator=request_list_creation_validator)
    def request_list_creation(self, action, data):
        """Creates a new mailing list."""
        getUtility(IMailingListSet).new(self.context)
        self.request.response.addInfoNotification(
            "Mailing list requested and queued for approval.")
        self.next_url = canonical_url(self.context)

    def deactivate_list_validator(self, action, data):
        """Adds an error if someone tries to deactivate a non-active list.

        This can only happen through bypassing the UI.
        """
        if not self.list_can_be_deactivated:
            self.addError("This list can't be deactivated.")

    @action('Deactivate this Mailing List', name='deactivate_list',
            validator=deactivate_list_validator)
    def deactivate_list(self, action, data):
        """Deactivates a mailing list."""
        getUtility(IMailingListSet).get(self.context.name).deactivate()
        self.request.response.addInfoNotification(
            "The mailing list will be deactivated within a few minutes.")
        self.next_url = canonical_url(self.context)

    def reactivate_list_validator(self, action, data):
        """Adds an error if a non-deactivated list is reactivated.

        This can only happen through bypassing the UI.
        """
        if not self.list_can_be_reactivated:
            self.addError("Only a deactivated list can be reactivated.")

    @action('Reactivate this Mailing List', name='reactivate_list',
            validator=reactivate_list_validator)
    def reactivate_list(self, action, data):
        getUtility(IMailingListSet).get(self.context.name).reactivate()
        self.request.response.addInfoNotification(
            "The mailing list will be reactivated within a few minutes.")
        self.next_url = canonical_url(self.context)

    def purge_list_validator(self, action, data):
        """Adds an error if the list is not safe to purge.

        This can only happen through bypassing the UI.
        """
        if not self.list_can_be_purged:
            self.addError('This list cannot be purged.')

    @action('Purge this Mailing List', name='purge_list',
            validator=purge_list_validator)
    def purge_list(self, action, data):
        getUtility(IMailingListSet).get(self.context.name).purge()
        self.request.response.addInfoNotification(
            'The mailing list has been purged.')
        self.next_url = canonical_url(self.context)

    @property
    def list_is_usable_but_not_contact_method(self):
        """The list could be the contact method for its team, but isn't.

        The list exists and is usable, but isn't set as the contact
        method.
        """

        return (self.list_is_usable and
                (self.context.preferredemail is None or
                 self.mailing_list.address !=
                 self.context.preferredemail.email))

    @property
    def mailing_list_status_message(self):
        """A status message describing the state of the mailing list.

        This status message helps a user be aware of behind-the-scenes
        processes that would otherwise manifest only as mysterious
        failures and inconsistencies.
        """
        contact_admin = (
            'Please '
            '<a href="https://answers.launchpad.net/launchpad/+faq/197">'
            'contact a Launchpad administrator</a> for further assistance.')

        if (self.mailing_list is None or
            self.mailing_list.status == MailingListStatus.PURGED):
            # Purged lists act as if they don't exist.
            return None
        elif self.mailing_list.status == MailingListStatus.REGISTERED:
            return None
        elif self.mailing_list.status in [MailingListStatus.APPROVED,
                                          MailingListStatus.CONSTRUCTING]:
            return _("This team's mailing list will be available within "
                     "a few minutes.")
        elif self.mailing_list.status == MailingListStatus.DECLINED:
            return _("The application for this team's mailing list has been "
                     'declined. ' + contact_admin)
        elif self.mailing_list.status == MailingListStatus.ACTIVE:
            return None
        elif self.mailing_list.status == MailingListStatus.DEACTIVATING:
            return _("This team's mailing list is being deactivated.")
        elif self.mailing_list.status == MailingListStatus.INACTIVE:
            return _("This team's mailing list has been deactivated.")
        elif self.mailing_list.status == MailingListStatus.FAILED:
            return _("This team's mailing list could not be created. " +
                     contact_admin)
        elif self.mailing_list.status == MailingListStatus.MODIFIED:
            return _("An update to this team's mailing list is pending "
                     "and has not yet taken effect.")
        elif self.mailing_list.status == MailingListStatus.UPDATING:
            return _("A change to this team's mailing list is currently "
                     "being applied.")
        elif self.mailing_list.status == MailingListStatus.MOD_FAILED:
            return _("This team's mailing list is in an inconsistent state "
                     'because a change to its configuration was not '
                     'applied. ' + contact_admin)
        else:
            raise AssertionError(
                "Unknown mailing list status: %s" % self.mailing_list.status)

    @property
    def initial_values(self):
        """The initial value of welcome_message comes from the database.

        :return: A dictionary containing the current welcome message.
        """
        if self.mailing_list is not None:
            return dict(welcome_message=self.mailing_list.welcome_message)
        else:
            return {}

    @property
    def list_application_can_be_cancelled(self):
        """Can this team's mailing list request be cancelled?

        It can only be cancelled if its state is REGISTERED.
        """
        return self.getListInState(MailingListStatus.REGISTERED) is not None

    @property
    def list_can_be_requested(self):
        """Can a mailing list be requested for this team?

        It can only be requested if there's no mailing list associated with
        this team, or the mailing list has been purged.
        """
        mailing_list = getUtility(IMailingListSet).get(self.context.name)
        return (mailing_list is None or
                mailing_list.status == MailingListStatus.PURGED)

    @property
    def list_can_be_deactivated(self):
        """Is this team's list in a state where it can be deactivated?

        The list must exist and be in the ACTIVE state.
        """
        return self.getListInState(MailingListStatus.ACTIVE) is not None

    @property
    def list_can_be_reactivated(self):
        """Is this team's list in a state where it can be reactivated?

        The list must exist and be in the INACTIVE state.
        """
        return self.getListInState(MailingListStatus.INACTIVE) is not None

    @property
    def list_can_be_purged(self):
        """Is this team's list in a state where it can be purged?

        The list must exist and be in one of the REGISTERED, DECLINED, FAILED,
        or INACTIVE states.  Further, the user doing the purging, must be
        an owner, Launchpad administrator or mailing list expert.
        """
        is_moderator = check_permission('launchpad.Moderate', self.context)
        is_mailing_list_manager = check_permission(
            'launchpad.MailingListManager', self.context)
        if is_moderator or is_mailing_list_manager:
            return self.getListInState(*PURGE_STATES) is not None
        else:
            return False


class TeamMailingListSubscribersView(LaunchpadView):
    """The list of people subscribed to a team's mailing list."""

    max_columns = 4

    @property
    def label(self):
        return ('Mailing list subscribers for the %s team' %
                self.context.displayname)

    @cachedproperty
    def subscribers(self):
        return BatchNavigator(
            self.context.mailing_list.getSubscribers(), self.request)

    def renderTable(self):
        html = ['<table style="max-width: 80em">']
        items = list(self.subscribers.currentBatch())
        assert len(items) > 0, (
            "Don't call this method if there are no subscribers to show.")
        # When there are more than 10 items, we use multiple columns, but
        # never more columns than self.max_columns.
        columns = int(math.ceil(len(items) / 10.0))
        columns = min(columns, self.max_columns)
        rows = int(math.ceil(len(items) / float(columns)))
        for i in range(0, rows):
            html.append('<tr>')
            for j in range(0, columns):
                index = i + (j * rows)
                if index >= len(items):
                    break
                subscriber_link = PersonFormatterAPI(items[index]).link(None)
                html.append(
                    '<td style="width: 20em">%s</td>' % subscriber_link)
            html.append('</tr>')
        html.append('</table>')
        return '\n'.join(html)


class TeamMailingListModerationView(MailingListTeamBaseView):
    """A view for moderating the held messages of a mailing list."""

    schema = Interface
    label = 'Mailing list moderation'

    def __init__(self, context, request):
        """Allow for review and moderation of held mailing list posts."""
        super(TeamMailingListModerationView, self).__init__(context, request)
        list_set = getUtility(IMailingListSet)
        self.mailing_list = list_set.get(self.context.name)
        if self.mailing_list is None:
            self.request.response.addInfoNotification(
                '%s does not have a mailing list.' % self.context.displayname)
            return self.request.response.redirect(canonical_url(self.context))

    @cachedproperty
    def hold_count(self):
        """The number of message being held for moderator approval.

        :return: Number of message being held for moderator approval.
        """
        ## return self.mailing_list.getReviewableMessages().count()
        # This looks like it would be more efficient, but it raises
        # LocationError.
        return self.held_messages.currentBatch().listlength

    @cachedproperty
    def held_messages(self):
        """All the messages being held for moderator approval.

        :return: Sequence of held messages.
        """
        results = self.mailing_list.getReviewableMessages()
        navigator = BatchNavigator(results, self.request)
        navigator.setHeadings('message', 'messages')
        return navigator

    @action('Moderate', name='moderate')
    def moderate_action(self, action, data):
        """Commits the moderation actions."""
        # We're somewhat abusing LaunchpadFormView, so the interesting bits
        # won't be in data.  Instead, get it out of the request.
        reviewable = self.hold_count
        disposed_count = 0
        actions = {}
        form = self.request.form_ng
        for field_name in form:
            if (field_name.startswith('field.') and
                field_name.endswith('')):
                # A moderated message.
                quoted_id = field_name[len('field.'):]
                message_id = unquote(quoted_id)
                actions[message_id] = form.getOne(field_name)
        messages = self.mailing_list.getReviewableMessages(
            message_id_filter=actions)
        for message in messages:
            action_name = actions[message.message_id]
            # This essentially acts like a switch statement or if/elifs.  It
            # looks the action up in a map of allowed actions, watching out
            # for bogus input.
            try:
                action, status = dict(
                    approve=(message.approve, PostedMessageStatus.APPROVED),
                    reject=(message.reject, PostedMessageStatus.REJECTED),
                    discard=(message.discard, PostedMessageStatus.DISCARDED),
                    # hold is a no-op.  Using None here avoids the bogus input
                    # trigger.
                    hold=(None, None),
                    )[action_name]
            except KeyError:
                raise UnexpectedFormData(
                    'Invalid moderation action for held message %s: %s' %
                    (message.message_id, action_name))
            if action is not None:
                disposed_count += 1
                action(self.user)
                self.request.response.addInfoNotification(
                    'Held message %s; Message-ID: %s' % (
                        status.title.lower(), message.message_id))
        still_held = reviewable - disposed_count
        if still_held > 0:
            self.request.response.addInfoNotification(
                'Messages still held for review: %d of %d' %
                (still_held, reviewable))
        self.next_url = canonical_url(self.context)


class TeamAddView(TeamFormMixin, HasRenewalPolicyMixin, LaunchpadFormView):
    """View for adding a new team."""

    page_title = 'Register a new team in Launchpad'
    label = page_title
    schema = ITeamCreation

    custom_widget('teamowner', HiddenUserWidget)
    custom_widget(
        'renewal_policy', LaunchpadRadioWidget, orientation='vertical')
    custom_widget(
        'subscriptionpolicy', LaunchpadRadioWidget, orientation='vertical')
    custom_widget('teamdescription', TextAreaWidget, height=10, width=30)

    def setUpFields(self):
        """See `LaunchpadViewForm`.

        Only Launchpad Admins get to see the visibility field.
        """
        super(TeamAddView, self).setUpFields()
        self.conditionallyOmitVisibility()

    @action('Create Team', name='create')
    def create_action(self, action, data):
        name = data.get('name')
        displayname = data.get('displayname')
        teamdescription = data.get('teamdescription')
        defaultmembershipperiod = data.get('defaultmembershipperiod')
        defaultrenewalperiod = data.get('defaultrenewalperiod')
        subscriptionpolicy = data.get('subscriptionpolicy')
        teamowner = data.get('teamowner')
        team = getUtility(IPersonSet).newTeam(
            teamowner, name, displayname, teamdescription,
            subscriptionpolicy, defaultmembershipperiod, defaultrenewalperiod)
        visibility = data.get('visibility')
        if visibility:
            team.visibility = visibility
        email = data.get('contactemail')
        if email is not None:
            generateTokenAndValidationEmail(email, team)
            self.request.response.addNotification(
                "A confirmation message has been sent to '%s'. Follow the "
                "instructions in that message to confirm the new "
                "contact address for this team. "
                "(If the message doesn't arrive in a few minutes, your mail "
                "provider might use 'greylisting', which could delay the "
                "message for up to an hour or two.)" % email)

        self.next_url = canonical_url(team)

    def _validateVisibilityConsistency(self, value):
        """See `TeamFormMixin`."""
        return None

    @property
    def _visibility(self):
        """Return the visibility for the object.

        For a new team it is PUBLIC unless otherwise set in the form data.
        """
        return PersonVisibility.PUBLIC

    @property
    def _name(self):
        return None


class ProposedTeamMembersEditView(LaunchpadFormView):
    schema = Interface
    label = 'Proposed team members'

    @action('Save changes', name='save')
    def action_save(self, action, data):
        expires = self.context.defaultexpirationdate
        statuses = dict(
            approve=TeamMembershipStatus.APPROVED,
            decline=TeamMembershipStatus.DECLINED,
            )
        target_team = self.context
        failed_joins = []
        for person in target_team.proposedmembers:
            action = self.request.form.get('action_%d' % person.id)
            status = statuses.get(action)
            if status is None:
                # The action is "hold" or no action was specified for this
                # person, which could happen if the set of proposed members
                # changed while the form was being processed.
                continue
            try:
                target_team.setMembershipData(
                    person, status, reviewer=self.user, expires=expires,
                    comment=self.request.form.get('comment'))
            except CyclicalTeamMembershipError:
                failed_joins.append(person)

        if len(failed_joins) > 0:
            failed_names = [person.displayname for person in failed_joins]
            failed_list = ", ".join(failed_names)

            mapping=dict(
                this_team=target_team.displayname,
                failed_list=failed_list)

            if len(failed_joins) == 1:
                self.request.response.addInfoNotification(
                    _('${this_team} is a member of the following team, so it '
                      'could not be accepted:  '
                      '${failed_list}.  You need to "Decline" that team.',
                      mapping=mapping))
            else:
                self.request.response.addInfoNotification(
                    _('${this_team} is a member of the following teams, so '
                      'they could not be accepted:  '
                      '${failed_list}.  You need to "Decline" those teams.',
                      mapping=mapping))
            self.next_url = ''
        else:
            self.next_url = self._next_url

    @property
    def page_title(self):
        return 'Proposed members of %s' % self.context.displayname

    @property
    def _next_url(self):
        return '%s/+members' % canonical_url(self.context)

    cancel_url = _next_url


class TeamBrandingView(BrandingChangeView):

    schema = ITeam
    field_names = ['icon', 'logo', 'mugshot']


class ITeamMember(Interface):
    """The interface used in the form to add a new member to a team."""

    newmember = PublicPersonChoice(
        title=_('New member'), required=True,
        vocabulary='ValidTeamMember',
        description=_("The user or team which is going to be "
                        "added as the new member of this team."))


class TeamMemberAddView(LaunchpadFormView):

    schema = ITeamMember
    label = "Select the new member"

    @property
    def page_title(self):
        return 'Add members to %s' % self.context.displayname

    @property
    def cancel_url(self):
        return canonical_url(self.context)

    def validate(self, data):
        """Verify new member.

        This checks that the new member has some active members and is not
        already an active team member.
        """
        newmember = data.get('newmember')
        error = None
        if newmember is not None:
            if newmember.isTeam() and not newmember.activemembers:
                error = _("You can't add a team that doesn't have any active"
                          " members.")
            elif newmember in self.context.activemembers:
                error = _("%s (%s) is already a member of %s." % (
                    newmember.displayname, newmember.name,
                    self.context.displayname))

        if error:
            self.setFieldError("newmember", error)

    @action(u"Add Member", name="add")
    def add_action(self, action, data):
        """Add the new member to the team."""
        newmember = data['newmember']
        # If we get to this point with the member being the team itself,
        # it means the ValidTeamMemberVocabulary is broken.
        assert newmember != self.context, (
            "Can't add team to itself: %s" % newmember)

        changed, new_status = self.context.addMember(
            newmember, reviewer=self.user,
            status=TeamMembershipStatus.APPROVED)

        if new_status == TeamMembershipStatus.INVITED:
            msg = "%s has been invited to join this team." % (
                  newmember.unique_displayname)
        else:
            msg = "%s has been added as a member of this team." % (
                  newmember.unique_displayname)
        self.request.response.addInfoNotification(msg)
        # Clear the newmember widget so that the user can add another member.
        self.widgets['newmember'].setRenderedValue(None)


class TeamMapView(LaunchpadView):
    """Show all people with known locations on a map.

    Also provides links to edit the locations of people in the team without
    known locations.
    """

    label = "Team member locations"
    limit = None

    @cachedproperty
    def mapped_participants(self):
        """Participants with locations."""
        return self.context.getMappedParticipants(limit=self.limit)

    @cachedproperty
    def mapped_participants_count(self):
        """Count of participants with locations."""
        return self.context.mapped_participants_count

    @cachedproperty
    def has_mapped_participants(self):
        """Does the team have any mapped participants?"""
        return self.mapped_participants_count > 0

    @cachedproperty
    def unmapped_participants(self):
        """Participants (ordered by name) with no recorded locations."""
        return list(self.context.unmapped_participants)

    @cachedproperty
    def unmapped_participants_count(self):
        """Count of participants with no recorded locations."""
        return self.context.unmapped_participants_count

    @cachedproperty
    def times(self):
        """The current times in time zones with members."""
        zones = set(participant.time_zone
                    for participant in self.mapped_participants)
        times = [datetime.now(pytz.timezone(zone))
                 for zone in zones]
        timeformat = '%H:%M'
        return sorted(
            set(time.strftime(timeformat) for time in times))

    @cachedproperty
    def bounds(self):
        """A dictionary with the bounds and center of the map, or None"""
        if self.has_mapped_participants:
            return self.context.getMappedParticipantsBounds(self.limit)
        return None

    @property
    def map_html(self):
        """HTML which shows the map with location of the team's members."""
        return """
            <script type="text/javascript">
                YUI().use('node', 'lp.app.mapping', function(Y) {
                    function renderMap() {
                        Y.lp.app.mapping.renderTeamMap(
                            %(min_lat)s, %(max_lat)s, %(min_lng)s,
                            %(max_lng)s, %(center_lat)s, %(center_lng)s);
                     }
                     Y.on("domready", renderMap);
                });
            </script>""" % self.bounds

    @property
    def map_portlet_html(self):
        """The HTML which shows a small version of the team's map."""
        return """
            <script type="text/javascript">
                YUI().use('node', 'lp.app.mapping', function(Y) {
                    function renderMap() {
                        Y.lp.app.mapping.renderTeamMapSmall(
                            %(center_lat)s, %(center_lng)s);
                     }
                     Y.on("domready", renderMap);
                });
            </script>""" % self.bounds


class TeamMapData(TeamMapView):
    """An XML dump of the locations of all team members."""

    def render(self):
        self.request.response.setHeader(
            'content-type', 'application/xml;charset=utf-8')
        body = LaunchpadView.render(self)
        return body.encode('utf-8')


class TeamMapLtdMixin:
    """A mixin for team views with limited participants."""
    limit = 24


class TeamMapLtdView(TeamMapLtdMixin, TeamMapView):
    """Team map view with limited participants."""


class TeamMapLtdData(TeamMapLtdMixin, TeamMapData):
    """An XML dump of the locations of limited number of team members."""


class TeamHierarchyView(LaunchpadView):
    """View for ~team/+teamhierarchy page."""

    @property
    def label(self):
        return 'Team relationships for ' + self.context.displayname

    @property
    def has_sub_teams(self):
        return self.context.sub_teams.count() > 0

    @property
    def has_super_teams(self):
        return self.context.super_teams.count() > 0

    @property
    def has_only_super_teams(self):
        return self.has_super_teams and not self.has_sub_teams

    @property
    def has_only_sub_teams(self):
        return not self.has_super_teams and self.has_sub_teams

    @property
    def has_relationships(self):
        return self.has_sub_teams or self.has_super_teams<|MERGE_RESOLUTION|>--- conflicted
+++ resolved
@@ -61,16 +61,13 @@
     HiddenUserWidget,
     LaunchpadRadioWidget,
     )
-<<<<<<< HEAD
 from lp.app.browser.tales import PersonFormatterAPI
-=======
 from lp.app.browser.launchpadform import (
     action,
     custom_widget,
     LaunchpadEditFormView,
     LaunchpadFormView,
     )
->>>>>>> 41933031
 from lp.app.errors import UnexpectedFormData
 from lp.registry.browser.branding import BrandingChangeView
 from lp.registry.interfaces.mailinglist import (
