--- conflicted
+++ resolved
@@ -407,17 +407,12 @@
 
     def _getMilestoneCondition(self):
         """See `HasMilestonesMixin`."""
-<<<<<<< HEAD
-        return And(Milestone.productID == Product.id,
-                   Product.projectID == self.id)
-=======
         user = getUtility(ILaunchBag).user
         privacy_filter = ProductSet.getProductPrivacyFilter(user)
         return And(
             Milestone.productID == Product.id,
             Product.projectID == self.id,
             privacy_filter)
->>>>>>> 330c426b
 
     def _getMilestones(self, user, only_active):
         """Return a list of milestones for this project group.
@@ -439,11 +434,7 @@
         conditions = And(Milestone.product == Product.id,
                          Product.project == self,
                          Product.active == True,
-<<<<<<< HEAD
-                         ProductSet.getProductPrivacyFilter(user))
-=======
                          privacy_filter)
->>>>>>> 330c426b
         result = store.find(columns, conditions)
         result.group_by(Milestone.name)
         if only_active:
@@ -462,10 +453,7 @@
                 Product.project == self,
                 Milestone.product == Product.id,
                 Product.active == True,
-<<<<<<< HEAD
-=======
                 privacy_filter,
->>>>>>> 330c426b
                 In(Milestone.name, milestone_names))
             for product, name in (
                 store.find((Product, Milestone.name), product_conditions)):
