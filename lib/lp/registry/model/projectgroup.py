--- conflicted
+++ resolved
@@ -115,11 +115,8 @@
                    KarmaContextMixin, BranchVisibilityPolicyMixin,
                    StructuralSubscriptionTargetMixin,
                    HasBranchesMixin, HasMergeProposalsMixin, HasBugHeatMixin,
-<<<<<<< HEAD
-                   HasMilestonesMixin, TranslationPolicyMixin):
-=======
-                   HasMilestonesMixin, HasDriversMixin):
->>>>>>> c388db3f
+                   HasMilestonesMixin, HasDriversMixin,
+                   TranslationPolicyMixin):
     """A ProjectGroup"""
 
     implements(IProjectGroup, IFAQCollection, IHasBugHeat, IHasIcon, IHasLogo,
@@ -198,7 +195,7 @@
             Join(ProductSeries, Product.id == ProductSeries.productID),
             Join(POTemplate, ProductSeries.id == POTemplate.productseriesID),
             ]
-        # XXX j.c.sackett 2010-11-19 bug=677532 It's less than ideal that 
+        # XXX j.c.sackett 2010-11-19 bug=677532 It's less than ideal that
         # this query is using _translations_usage, but there's no cleaner
         # way to deal with it. Once the bug above is resolved, this should
         # should be fixed to use translations_usage.
