--- conflicted
+++ resolved
@@ -1164,10 +1164,7 @@
             architecturehintlist=architecturehintlist, component=component,
             creator=creator, urgency=urgency, changelog=changelog,
             changelog_entry=changelog_entry, dsc=dsc,
-<<<<<<< HEAD
-=======
             _dscsigningkey=dscsigningkey,
->>>>>>> b2b940cd
             signing_key_owner=dscsigningkey.owner if dscsigningkey else None,
             signing_key_fingerprint=(
                 dscsigningkey.fingerprint if dscsigningkey else None),
@@ -1356,10 +1353,7 @@
         return PackageUpload(
             distroseries=self, status=PackageUploadStatus.NEW,
             pocket=pocket, archive=archive, changesfile=changes_file_alias,
-<<<<<<< HEAD
-=======
             _signing_key=signing_key,
->>>>>>> b2b940cd
             signing_key_owner=signing_key.owner if signing_key else None,
             signing_key_fingerprint=(
                 signing_key.fingerprint if signing_key else None),
