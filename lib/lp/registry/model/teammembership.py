# Copyright 2009 Canonical Ltd.  This software is licensed under the
# GNU Affero General Public License version 3 (see the file LICENSE).

# pylint: disable-msg=E0611,W0212

__metaclass__ = type
__all__ = [
    'TeamMembership',
    'TeamMembershipSet',
    'TeamParticipation',
    ]

from datetime import datetime, timedelta
import itertools
import pytz

from storm.locals import Store

from zope.component import getUtility
from zope.interface import implements

from sqlobject import ForeignKey, StringCol

from canonical.database.sqlbase import (
    flush_database_updates, SQLBase, sqlvalues)
from canonical.database.constants import UTC_NOW
from canonical.database.datetimecol import UtcDateTimeCol
from canonical.database.enumcol import EnumCol

from canonical.config import config

from canonical.launchpad.mail import format_address, simple_sendmail
from canonical.launchpad.mailnotification import MailWrapper
from canonical.launchpad.helpers import (
    get_contact_email_addresses, get_email_template)
from lp.registry.interfaces.person import validate_public_person
from canonical.launchpad.interfaces.launchpad import ILaunchpadCelebrities
from lp.registry.interfaces.person import (
    IPersonSet, TeamMembershipRenewalPolicy)
from lp.registry.interfaces.teammembership import (
    CyclicalTeamMembershipError, DAYS_BEFORE_EXPIRATION_WARNING_IS_SENT,
    ITeamMembership, ITeamMembershipSet, ITeamParticipation,
    TeamMembershipStatus, UserCannotChangeMembershipSilently)
from canonical.launchpad.webapp import canonical_url
from canonical.launchpad.webapp.tales import DurationFormatterAPI


ACTIVE_STATES = [TeamMembershipStatus.ADMIN, TeamMembershipStatus.APPROVED]


class TeamMembership(SQLBase):
    """See `ITeamMembership`."""

    implements(ITeamMembership)

    _table = 'TeamMembership'
    _defaultOrder = 'id'

    team = ForeignKey(dbName='team', foreignKey='Person', notNull=True)
    person = ForeignKey(
        dbName='person', foreignKey='Person',
        storm_validator=validate_public_person, notNull=True)
    last_changed_by = ForeignKey(
        dbName='last_changed_by', foreignKey='Person',
        storm_validator=validate_public_person, default=None)
    proposed_by = ForeignKey(
        dbName='proposed_by', foreignKey='Person',
        storm_validator=validate_public_person, default=None)
    acknowledged_by = ForeignKey(
        dbName='acknowledged_by', foreignKey='Person',
        storm_validator=validate_public_person, default=None)
    reviewed_by = ForeignKey(
        dbName='reviewed_by', foreignKey='Person',
        storm_validator=validate_public_person, default=None)
    status = EnumCol(
        dbName='status', notNull=True, enum=TeamMembershipStatus)
    # XXX: salgado, 2008-03-06: Need to rename datejoined and dateexpires to
    # match their db names.
    datejoined = UtcDateTimeCol(dbName='date_joined', default=None)
    dateexpires = UtcDateTimeCol(dbName='date_expires', default=None)
    date_created = UtcDateTimeCol(default=UTC_NOW)
    date_proposed = UtcDateTimeCol(default=None)
    date_acknowledged = UtcDateTimeCol(default=None)
    date_reviewed = UtcDateTimeCol(default=None)
    date_last_changed = UtcDateTimeCol(default=None)
    last_change_comment = StringCol(default=None)
    proponent_comment = StringCol(default=None)
    acknowledger_comment = StringCol(default=None)
    reviewer_comment = StringCol(default=None)

    def isExpired(self):
        """See `ITeamMembership`."""
        return self.status == TeamMembershipStatus.EXPIRED

    def canBeRenewedByMember(self):
        """See `ITeamMembership`."""
        ondemand = TeamMembershipRenewalPolicy.ONDEMAND
        admin = TeamMembershipStatus.APPROVED
        approved = TeamMembershipStatus.ADMIN
        date_limit = datetime.now(pytz.timezone('UTC')) + timedelta(
            days=DAYS_BEFORE_EXPIRATION_WARNING_IS_SENT)
        return (self.status in (admin, approved)
                and self.team.renewal_policy == ondemand
                and self.dateexpires is not None
                and self.dateexpires < date_limit)

    def sendSelfRenewalNotification(self):
        """See `ITeamMembership`."""
        team = self.team
        member = self.person
        assert team.renewal_policy == TeamMembershipRenewalPolicy.ONDEMAND

        from_addr = format_address(
            team.displayname, config.canonical.noreply_from_address)
        replacements = {'member_name': member.unique_displayname,
                        'team_name': team.unique_displayname,
                        'team_url': canonical_url(team),
                        'dateexpires': self.dateexpires.strftime('%Y-%m-%d')}
        subject = '%s extended their membership' % member.name
        template = get_email_template('membership-member-renewed.txt')
        admins_addrs = self.team.getTeamAdminsEmailAddresses()
        for address in admins_addrs:
            recipient = getUtility(IPersonSet).getByEmail(address)
            replacements['recipient_name'] = recipient.displayname
            msg = MailWrapper().format(
                template % replacements, force_wrap=True)
            simple_sendmail(from_addr, address, subject, msg)

    def sendAutoRenewalNotification(self):
        """See `ITeamMembership`."""
        team = self.team
        member = self.person
        assert team.renewal_policy == TeamMembershipRenewalPolicy.AUTOMATIC

        from_addr = format_address(
            team.displayname, config.canonical.noreply_from_address)
        replacements = {'member_name': member.unique_displayname,
                        'team_name': team.unique_displayname,
                        'team_url': canonical_url(team),
                        'dateexpires': self.dateexpires.strftime('%Y-%m-%d')}
        subject = '%s renewed automatically' % member.name

        if member.isTeam():
            member_addrs = get_contact_email_addresses(member.teamowner)
            template_name = 'membership-auto-renewed-bulk.txt'
        else:
            template_name = 'membership-auto-renewed-personal.txt'
            member_addrs = get_contact_email_addresses(member)
        template = get_email_template(template_name)
        for address in member_addrs:
            recipient = getUtility(IPersonSet).getByEmail(address)
            replacements['recipient_name'] = recipient.displayname
            msg = MailWrapper().format(
                template % replacements, force_wrap=True)
            simple_sendmail(from_addr, address, subject, msg)

        template_name = 'membership-auto-renewed-bulk.txt'
        admins_addrs = self.team.getTeamAdminsEmailAddresses()
        admins_addrs = set(admins_addrs).difference(member_addrs)
        template = get_email_template(template_name)
        for address in admins_addrs:
            recipient = getUtility(IPersonSet).getByEmail(address)
            replacements['recipient_name'] = recipient.displayname
            msg = MailWrapper().format(
                template % replacements, force_wrap=True)
            simple_sendmail(from_addr, address, subject, msg)

    def canChangeStatusSilently(self, user):
        """Ensure that the user is in the Launchpad Administrators group before
           silently making changes to their membership status."""
        return user.inTeam(getUtility(ILaunchpadCelebrities).admin)

    def canChangeExpirationDate(self, person):
        """See `ITeamMembership`."""
        person_is_admin = self.team in person.getAdministratedTeams()
        if (person.inTeam(self.team.teamowner) or
                person.inTeam(getUtility(ILaunchpadCelebrities).admin)):
            # The team owner and Launchpad admins can change the expiration
            # date of anybody's membership.
            return True
        elif person_is_admin and person != self.person:
            # A team admin can only change other member's expiration date.
            return True
        else:
            return False

    def setExpirationDate(self, date, user):
        """See `ITeamMembership`."""
        if date == self.dateexpires:
            return

        assert self.canChangeExpirationDate(user), (
            "This user can't change this membership's expiration date.")
        self._setExpirationDate(date, user)

    def _setExpirationDate(self, date, user):
        UTC = pytz.timezone('UTC')
        assert date is None or date.date() >= datetime.now(UTC).date(), (
            "The given expiration date must be None or be in the future: %s"
            % date.strftime('%Y-%m-%d'))
        self.dateexpires = date
        self.last_changed_by = user

    def sendExpirationWarningEmail(self):
        """See `ITeamMembership`."""
        assert self.dateexpires is not None, (
            'This membership has no expiration date')
        assert self.dateexpires > datetime.now(pytz.timezone('UTC')), (
            "This membership's expiration date must be in the future: %s"
            % self.dateexpires.strftime('%Y-%m-%d'))
        member = self.person
        team = self.team
        if member.isTeam():
            recipient = member.teamowner
            templatename = 'membership-expiration-warning-bulk.txt'
            subject = '%s will expire soon from %s' % (member.name, team.name)
        else:
            recipient = member
            templatename = 'membership-expiration-warning-personal.txt'
            subject = 'Your membership in %s is about to expire' % team.name

        if team.renewal_policy == TeamMembershipRenewalPolicy.ONDEMAND:
            how_to_renew = (
                "If you want, you can renew this membership at\n"
                "<%s/+expiringmembership/%s>"
                % (canonical_url(member), team.name))
        elif not self.canChangeExpirationDate(recipient):
            admins_names = []
            admins = team.getDirectAdministrators()
            assert admins.count() >= 1
            if admins.count() == 1:
                admin = admins[0]
                how_to_renew = (
                    "To prevent this membership from expiring, you should "
                    "contact the\nteam's administrator, %s.\n<%s>"
                    % (admin.unique_displayname, canonical_url(admin)))
            else:
                for admin in admins:
                    # Do not tell the member to contact himself when he can't
                    # extend his membership.
                    if admin != member:
                        admins_names.append(
                            "%s <%s>" % (admin.unique_displayname,
                                         canonical_url(admin)))

                how_to_renew = (
                    "To prevent this membership from expiring, you should "
                    "get in touch\nwith one of the team's administrators:\n")
                how_to_renew += "\n".join(admins_names)
        else:
            how_to_renew = (
                "To stay a member of this team you should extend your "
                "membership at\n<%s/+member/%s>"
                % (canonical_url(team), member.name))

        to_addrs = get_contact_email_addresses(recipient)
        if len(to_addrs) == 0:
            # The user does not have a preferred email address, he was
            # probably suspended.
            return
        formatter = DurationFormatterAPI(
            self.dateexpires - datetime.now(pytz.timezone('UTC')))
        replacements = {
            'recipient_name': recipient.displayname,
            'member_name': member.unique_displayname,
            'team_url': canonical_url(team),
            'how_to_renew': how_to_renew,
            'team_name': team.unique_displayname,
            'expiration_date': self.dateexpires.strftime('%Y-%m-%d'),
            'approximate_duration': formatter.approximateduration()}

        msg = get_email_template(templatename) % replacements
        from_addr = format_address(
            team.displayname, config.canonical.noreply_from_address)
        simple_sendmail(from_addr, to_addrs, subject, msg)

    def setStatus(self, status, user, comment=None, silent=False):
        """See `ITeamMembership`."""
        if status == self.status:
            return False

        if silent and not self.canChangeStatusSilently(user):
            raise UserCannotChangeMembershipSilently(
                "Only Launchpad administrators may change membership status "
                "silently.")

        approved = TeamMembershipStatus.APPROVED
        admin = TeamMembershipStatus.ADMIN
        expired = TeamMembershipStatus.EXPIRED
        declined = TeamMembershipStatus.DECLINED
        deactivated = TeamMembershipStatus.DEACTIVATED
        proposed = TeamMembershipStatus.PROPOSED
        invited = TeamMembershipStatus.INVITED
        invitation_declined = TeamMembershipStatus.INVITATION_DECLINED

        self.person.clearInTeamCache()

        # Make sure the transition from the current status to the given one
        # is allowed. All allowed transitions are in the TeamMembership spec.
        state_transition = {
            admin: [approved, expired, deactivated],
            approved: [admin, expired, deactivated],
            deactivated: [proposed, approved, admin, invited],
            expired: [proposed, approved, admin, invited],
            proposed: [approved, admin, declined],
            declined: [proposed, approved, admin],
            invited: [approved, admin, invitation_declined],
            invitation_declined: [invited, approved, admin]}
        assert self.status in state_transition, (
            "Unknown status: %s" % self.status.name)
        assert status in state_transition[self.status], (
            "Bad state transition from %s to %s"
            % (self.status.name, status.name))

        if status in ACTIVE_STATES and self.team in self.person.allmembers:
            raise CyclicalTeamMembershipError(
                "Cannot make %(person)s a member of %(team)s because "
                "%(team)s is a member of %(person)s."
                % dict(person=self.person.name, team=self.team.name))

        old_status = self.status
        self.status = status

        now = datetime.now(pytz.timezone('UTC'))
        if status in [proposed, invited]:
            self.proposed_by = user
            self.proponent_comment = comment
            self.date_proposed = now
        elif ((status in ACTIVE_STATES and old_status not in ACTIVE_STATES)
              or status == declined):
            self.reviewed_by = user
            self.reviewer_comment = comment
            self.date_reviewed = now
            if self.datejoined is None and status in ACTIVE_STATES:
                # This is the first time this membership is made active.
                self.datejoined = now
        else:
            # No need to set proponent or reviewer.
            pass

        if old_status == invited:
            # This member has been invited by an admin and is now accepting or
            # declining the invitation.
            self.acknowledged_by = user
            self.date_acknowledged = now
            self.acknowledger_comment = comment

        self.last_changed_by = user
        self.last_change_comment = comment
        self.date_last_changed = now

        if status in ACTIVE_STATES:
            _fillTeamParticipation(self.person, self.team)
        elif old_status in ACTIVE_STATES:
            _cleanTeamParticipation(self.person, self.team)
        else:
            # Changed from an inactive state to another inactive one, so no
            # need to fill/clean the TeamParticipation table.
            pass

        # Flush all updates to ensure any subsequent calls to this method on
        # the same transaction will operate on the correct data.  That is the
        # case with our script to expire team memberships.
        flush_database_updates()

        # When a member proposes himself, a more detailed notification is
        # sent to the team admins by a subscriber of JoinTeamEvent; that's
        # why we don't send anything here.
<<<<<<< HEAD
        if self.person != self.last_changed_by or self.status != proposed:
            self._sendStatusChangeNotification(old_status)
        return True
=======
        if self.person == self.last_changed_by and self.status == proposed:
            return

        if not silent:
            self._sendStatusChangeNotification(old_status)
>>>>>>> ec2d66b3

    def _sendStatusChangeNotification(self, old_status):
        """Send a status change notification to all team admins and the
        member whose membership's status changed.
        """
        team = self.team
        member = self.person
        reviewer = self.last_changed_by
        from_addr = format_address(
            team.displayname, config.canonical.noreply_from_address)
        new_status = self.status
        admins_emails = team.getTeamAdminsEmailAddresses()
        # self.person might be a team, so we can't rely on its preferredemail.
        member_email = get_contact_email_addresses(member)
        # Make sure we don't send the same notification twice to anybody.
        for email in member_email:
            if email in admins_emails:
                admins_emails.remove(email)

        if reviewer != member:
            reviewer_name = reviewer.unique_displayname
        else:
            # The user himself changed his membership.
            reviewer_name = 'the user himself'

        if self.last_change_comment:
            comment = ("\n%s said:\n %s\n" % (
                reviewer.displayname, self.last_change_comment.strip()))
        else:
            comment = ""

        replacements = {
            'member_name': member.unique_displayname,
            'recipient_name': member.displayname,
            'team_name': team.unique_displayname,
            'team_url': canonical_url(team),
            'old_status': old_status.title,
            'new_status': new_status.title,
            'reviewer_name': reviewer_name,
            'comment': comment}

        template_name = 'membership-statuschange'
        subject = ('Membership change: %(member)s in %(team)s'
                   % {'member': member.name, 'team': team.name})
        if new_status == TeamMembershipStatus.EXPIRED:
            template_name = 'membership-expired'
            subject = '%s expired from team' % member.name
        elif (new_status == TeamMembershipStatus.APPROVED and
              old_status != TeamMembershipStatus.ADMIN):
            if old_status == TeamMembershipStatus.INVITED:
                subject = ('Invitation to %s accepted by %s'
                           % (member.name, reviewer.name))
                template_name = 'membership-invitation-accepted'
            elif old_status == TeamMembershipStatus.PROPOSED:
                subject = '%s approved by %s' % (member.name, reviewer.name)
            else:
                subject = '%s added by %s' % (member.name, reviewer.name)
        elif new_status == TeamMembershipStatus.INVITATION_DECLINED:
            subject = ('Invitation to %s declined by %s'
                       % (member.name, reviewer.name))
            template_name = 'membership-invitation-declined'
        elif new_status == TeamMembershipStatus.DEACTIVATED:
            subject = '%s deactivated by %s' % (member.name, reviewer.name)
        elif new_status == TeamMembershipStatus.ADMIN:
            subject = '%s made admin by %s' % (member.name, reviewer.name)
        elif new_status == TeamMembershipStatus.DECLINED:
            subject = '%s declined by %s' % (member.name, reviewer.name)
        else:
            # Use the default template and subject.
            pass

        if admins_emails:
            admins_template = get_email_template(
                "%s-bulk.txt" % template_name)
            for address in admins_emails:
                recipient = getUtility(IPersonSet).getByEmail(address)
                replacements['recipient_name'] = recipient.displayname
                msg = MailWrapper().format(
                    admins_template % replacements, force_wrap=True)
                simple_sendmail(from_addr, address, subject, msg)

        # The member can be a team without any members, and in this case we
        # won't have a single email address to send this notification to.
        if member_email and reviewer != member:
            if member.isTeam():
                template = '%s-bulk.txt' % template_name
            else:
                template = '%s-personal.txt' % template_name
            member_template = get_email_template(template)
            for address in member_email:
                recipient = getUtility(IPersonSet).getByEmail(address)
                replacements['recipient_name'] = recipient.displayname
                msg = MailWrapper().format(
                    member_template % replacements, force_wrap=True)
                simple_sendmail(from_addr, address, subject, msg)


class TeamMembershipSet:
    """See `ITeamMembershipSet`."""

    implements(ITeamMembershipSet)

    _defaultOrder = ['Person.displayname', 'Person.name']

    def new(self, person, team, status, user, dateexpires=None, comment=None):
        """See `ITeamMembershipSet`."""
        proposed = TeamMembershipStatus.PROPOSED
        approved = TeamMembershipStatus.APPROVED
        admin = TeamMembershipStatus.ADMIN
        invited = TeamMembershipStatus.INVITED
        assert status in [proposed, approved, admin, invited]

        person.clearInTeamCache()

        tm = TeamMembership(
            person=person, team=team, status=status, dateexpires=dateexpires)

        now = datetime.now(pytz.timezone('UTC'))
        tm.proposed_by = user
        tm.date_proposed = now
        tm.proponent_comment = comment
        if status in [approved, admin]:
            tm.datejoined = now
            tm.reviewed_by = user
            tm.date_reviewed = now
            tm.reviewer_comment = comment
            _fillTeamParticipation(person, team)

        return tm

    def handleMembershipsExpiringToday(self, reviewer):
        """See `ITeamMembershipSet`."""
        memberships = self.getMembershipsToExpire()
        for membership in memberships:
            team = membership.team
            if team.renewal_policy == TeamMembershipRenewalPolicy.AUTOMATIC:
                # Keep the same status, change the expiration date and send a
                # notification explaining the membership has been renewed.
                assert (team.defaultrenewalperiod is not None
                        and team.defaultrenewalperiod > 0), (
                    'Teams with a renewal policy of AUTOMATIC must specify '
                    'a default renewal period greater than 0.')
                membership.dateexpires += timedelta(
                    days=team.defaultrenewalperiod)
                membership.sendAutoRenewalNotification()
            else:
                membership.setStatus(TeamMembershipStatus.EXPIRED, reviewer)

    def getByPersonAndTeam(self, person, team):
        """See `ITeamMembershipSet`."""
        return TeamMembership.selectOneBy(person=person, team=team)

    def getMembershipsToExpire(self, when=None):
        """See `ITeamMembershipSet`."""
        if when is None:
            when = datetime.now(pytz.timezone('UTC'))
        query = ("date_expires <= %s AND status IN (%s, %s)"
                 % sqlvalues(when, TeamMembershipStatus.ADMIN,
                             TeamMembershipStatus.APPROVED))
        return TeamMembership.select(query)


class TeamParticipation(SQLBase):
    implements(ITeamParticipation)

    _table = 'TeamParticipation'

    team = ForeignKey(dbName='team', foreignKey='Person', notNull=True)
    person = ForeignKey(dbName='person', foreignKey='Person', notNull=True)


def _cleanTeamParticipation(person, team):
    """Remove relevant entries in TeamParticipation for <person> and <team>.

    Remove all tuples "person, team" from TeamParticipation for the given
    person and team (together with all its superteams), unless this person is
    an indirect member of the given team. More information on how to use the
    TeamParticipation table can be found in the TeamParticipationUsage spec or
    the teammembership.txt system doctest.
    """
    query = """
        SELECT EXISTS(
            SELECT 1 FROM TeamParticipation
            WHERE person = %(person_id)s AND team IN (
                    SELECT person
                    FROM TeamParticipation JOIN Person ON (person = Person.id)
                    WHERE team = %(team_id)s
                        AND person NOT IN (%(team_id)s, %(person_id)s)
                        AND teamowner IS NOT NULL
                 )
        )
        """ % dict(team_id=team.id, person_id=person.id)
    store = Store.of(person)
    (result, ) = store.execute(query).get_one()
    if result:
        # The person is a participant in this team by virtue of a membership
        # in another one, so don't attempt to remove anything.
        return

    # First of all, we remove <person> from <team> (and its superteams).
    _removeParticipantFromTeamAndSuperTeams(person, team)
    if not person.is_team:
        # Nothing else to do.
        return

    store = Store.of(person)

    # Clean the participation of all our participant subteams, that are
    # not a direct members of the target team.
    query = """
        -- All of my participant subteams...
        SELECT person
        FROM TeamParticipation JOIN Person ON (person = Person.id)
        WHERE team = %(person_id)s AND person != %(person_id)s
            AND teamowner IS NOT NULL
        EXCEPT
        -- that aren't a direct member of the team.
        SELECT person
        FROM TeamMembership
        WHERE team = %(team_id)s AND status IN %(active_states)s
        """ % dict(
            person_id=person.id, team_id=team.id,
            active_states=sqlvalues(ACTIVE_STATES)[0])

    # Avoid circular import.
    from lp.registry.model.person import Person
    for subteam in store.find(Person, "id IN (%s)" % query):
        _cleanTeamParticipation(subteam, team)

    # Then clean-up all the non-team participants. We can remove those
    # in a single query when the team graph is up to date.
    _removeAllIndividualParticipantsFromTeamAndSuperTeams(person, team)


def _removeParticipantFromTeamAndSuperTeams(person, team):
    """Remove participation of person in team.

    If <person> is a participant (that is, has a TeamParticipation entry)
    of any team that is a subteam of <team>, then <person> should be kept as
    a participant of <team> and (as a consequence) all its superteams.
    Otherwise, <person> is removed from <team> and we repeat this process for
    each superteam of <team>.
    """
    # Check if the person is a member of the given team through another team.
    query = """
        SELECT EXISTS(
            SELECT 1
            FROM TeamParticipation, TeamMembership
            WHERE
                TeamMembership.team = %(team_id)s AND
                TeamMembership.person = TeamParticipation.team AND
                TeamParticipation.person = %(person_id)s AND
                TeamMembership.status IN %(active_states)s)
        """ % dict(team_id=team.id, person_id=person.id,
                   active_states=sqlvalues(ACTIVE_STATES)[0])
    store = Store.of(person)
    (result, ) = store.execute(query).get_one()
    if result:
        # The person is a participant by virtue of a membership on another
        # team, so don't remove.
        return
    store.find(TeamParticipation, (
        (TeamParticipation.team == team) &
        (TeamParticipation.person == person))).remove()

    for superteam in _getSuperTeamsExcludingDirectMembership(person, team):
        _removeParticipantFromTeamAndSuperTeams(person, superteam)


def _removeAllIndividualParticipantsFromTeamAndSuperTeams(team, target_team):
    """Remove all non-team participants in <team> from <target_team>.

    All the non-team participants of <team> are removed from <target_team>
    and its super teams, unless they participate in <target_team> also from
    one of its sub team.
    """
    query = """
        DELETE FROM TeamParticipation
        WHERE team = %(target_team_id)s AND person IN (
            -- All the individual participants.
            SELECT person
            FROM TeamParticipation JOIN Person ON (person = Person.id)
            WHERE team = %(team_id)s AND teamowner IS NULL
            EXCEPT
            -- people participating through a subteam of target_team;
            SELECT person
            FROM TeamParticipation
            WHERE team IN (
                -- The subteams of target_team.
                SELECT person
                FROM TeamParticipation JOIN Person ON (person = Person.id)
                WHERE team = %(target_team_id)s
                    AND person NOT IN (%(target_team_id)s, %(team_id)s)
                    AND teamowner IS NOT NULL
                 )
            -- or people directly a member of the target team.
            EXCEPT
            SELECT person
            FROM TeamMembership
            WHERE team = %(target_team_id)s AND status IN %(active_states)s
        )
        """ % dict(
            team_id=team.id, target_team_id=target_team.id,
            active_states=sqlvalues(ACTIVE_STATES)[0])
    store = Store.of(team)
    store.execute(query)

    super_teams = _getSuperTeamsExcludingDirectMembership(team, target_team)
    for superteam in super_teams:
        _removeAllIndividualParticipantsFromTeamAndSuperTeams(team, superteam)


def _getSuperTeamsExcludingDirectMembership(person, team):
    """Return all the super teams of <team> where person isn't a member."""
    query = """
        -- All the super teams...
        SELECT team
        FROM TeamParticipation
        WHERE person = %(team_id)s AND team != %(team_id)s
        EXCEPT
        -- The one where person has an active membership.
        SELECT team
        FROM TeamMembership
        WHERE person = %(person_id)s AND status IN %(active_states)s
        """ % dict(
            person_id=person.id, team_id=team.id,
            active_states=sqlvalues(ACTIVE_STATES)[0])

    # Avoid circular import.
    from lp.registry.model.person import Person
    return Store.of(person).find(Person, "id IN (%s)" % query)


def _fillTeamParticipation(member, team):
    """Add relevant entries in TeamParticipation for given member and team.

    Add a tuple "member, team" in TeamParticipation for the given team and all
    of its superteams. More information on how to use the TeamParticipation
    table can be found in the TeamParticipationUsage spec.
    """
    members = [member]
    if member.isTeam():
        # The given member is, in fact, a team, and in this case we must
        # add all of its members to the given team and to its superteams.
        members.extend(member.allmembers)

    for m in members:
        for t in itertools.chain(team.super_teams, [team]):
            if not m.hasParticipationEntryFor(t):
                TeamParticipation(person=m, team=t)<|MERGE_RESOLUTION|>--- conflicted
+++ resolved
@@ -366,17 +366,10 @@
         # When a member proposes himself, a more detailed notification is
         # sent to the team admins by a subscriber of JoinTeamEvent; that's
         # why we don't send anything here.
-<<<<<<< HEAD
-        if self.person != self.last_changed_by or self.status != proposed:
+        if ((self.person != self.last_changed_by or self.status != proposed)
+            and not silent):
             self._sendStatusChangeNotification(old_status)
         return True
-=======
-        if self.person == self.last_changed_by and self.status == proposed:
-            return
-
-        if not silent:
-            self._sendStatusChangeNotification(old_status)
->>>>>>> ec2d66b3
 
     def _sendStatusChangeNotification(self, old_status):
         """Send a status change notification to all team admins and the
