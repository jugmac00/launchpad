# Copyright 2004-2008 Canonical Ltd.  All rights reserved.
# pylint: disable-msg=E0611,W0212

"""Database classes including and related to Product."""

__metaclass__ = type
__all__ = [
    'Product',
    'ProductSet',
    'ProductWithLicenses',
    ]


import operator
import datetime
import calendar
import pytz
import sets
from sqlobject import (
    BoolCol, ForeignKey, SQLMultipleJoin, SQLObjectNotFound, SQLRelatedJoin,
    StringCol)
from storm.locals import And, Join, SQL, Store, Unicode
from zope.interface import implements
from zope.component import getUtility

from canonical.cachedproperty import cachedproperty
from lazr.delegates import delegates
from canonical.lazr.utils import safe_hasattr
from canonical.database.constants import UTC_NOW
from canonical.database.datetimecol import UtcDateTimeCol
from canonical.database.enumcol import EnumCol
from canonical.database.sqlbase import quote, SQLBase, sqlvalues
from canonical.launchpad.interfaces import IStore
from lp.code.model.branchvisibilitypolicy import (
    BranchVisibilityPolicyMixin)
from lp.code.model.hasbranches import HasBranchesMixin, HasMergeProposalsMixin
from lp.bugs.model.bug import (
    BugSet, get_bug_tags, get_bug_tags_open_count)
from lp.bugs.model.bugtarget import (
    BugTargetBase, OfficialBugTagTargetMixin)
from lp.bugs.model.bugtask import BugTask
from lp.bugs.model.bugtracker import BugTracker
from lp.bugs.model.bugwatch import BugWatch
from lp.registry.model.commercialsubscription import (
    CommercialSubscription)
from canonical.launchpad.database.customlanguagecode import CustomLanguageCode
from lp.registry.model.distribution import Distribution
from lp.registry.model.karma import KarmaContextMixin
from lp.answers.model.faq import FAQ, FAQSearch
from lp.registry.model.mentoringoffer import MentoringOffer
from lp.registry.model.milestone import (
    HasMilestonesMixin, Milestone)
from lp.registry.interfaces.person import (
    validate_person_not_private_membership, validate_public_person)
from lp.registry.model.announcement import MakesAnnouncements
from canonical.launchpad.database.packaging import Packaging
from lp.registry.model.pillar import HasAliasMixin
from canonical.launchpad.database.productbounty import ProductBounty
from lp.registry.model.productlicense import ProductLicense
from lp.registry.model.productrelease import ProductRelease
from lp.registry.model.productseries import ProductSeries
from lp.answers.model.question import (
    QuestionTargetSearch, QuestionTargetMixin)
from lp.blueprints.model.specification import (
    HasSpecificationsMixin, Specification)
from lp.blueprints.model.sprint import HasSprintsMixin
from canonical.launchpad.database.translationimportqueue import (
    HasTranslationImportsMixin)
from canonical.launchpad.database.structuralsubscription import (
    StructuralSubscriptionTargetMixin)
from canonical.launchpad.helpers import shortlist

from lp.code.interfaces.branch import (
    DEFAULT_BRANCH_STATUS_IN_LISTING, IBranchSet)
from lp.bugs.interfaces.bugsupervisor import IHasBugSupervisor
from canonical.launchpad.interfaces.launchpad import (
    IHasIcon, IHasLogo, IHasMugshot, ILaunchpadCelebrities, ILaunchpadUsage,
    NotFoundError)
from canonical.launchpad.interfaces.launchpadstatistic import (
    ILaunchpadStatisticSet)
from lp.registry.interfaces.person import IPersonSet
from lp.registry.interfaces.pillar import IPillarNameSet
from lp.registry.interfaces.product import (
    IProduct, IProductSet, License, LicenseStatus)
from canonical.launchpad.interfaces.structuralsubscription import (
    IStructuralSubscriptionTarget)
from lp.blueprints.interfaces.specification import (
    SpecificationDefinitionStatus, SpecificationFilter,
    SpecificationImplementationStatus, SpecificationSort)
from canonical.launchpad.interfaces.translationgroup import (
    TranslationPermission)
from canonical.launchpad.webapp.sorting import sorted_version_numbers
from canonical.launchpad.webapp.interfaces import (
        IStoreSelector, DEFAULT_FLAVOR, MAIN_STORE)


from lp.answers.interfaces.faqtarget import IFAQTarget
from lp.answers.interfaces.questioncollection import (
    QUESTION_STATUS_DEFAULT_SEARCH)
from lp.answers.interfaces.questiontarget import IQuestionTarget


def get_license_status(license_approved, license_reviewed, licenses):
    """Decide the license status for an `IProduct`.

    :return: A LicenseStatus enum value.
    """
    # A project can only be marked 'license_approved' if it is
    # OTHER_OPEN_SOURCE.  So, if it is 'license_approved' we return
    # OPEN_SOURCE, which means one of our admins has determined it is good
    # enough for us for the project to freely use Launchpad.
    if license_approved:
        return LicenseStatus.OPEN_SOURCE
    if len(licenses) == 0:
        # We don't know what the license is.
        return LicenseStatus.UNSPECIFIED
    elif License.OTHER_PROPRIETARY in licenses:
        # Notice the difference between the License and LicenseStatus.
        return LicenseStatus.PROPRIETARY
    elif License.OTHER_OPEN_SOURCE in licenses:
        if license_reviewed:
            # The OTHER_OPEN_SOURCE license was not manually approved
            # by setting license_approved to true.
            return LicenseStatus.PROPRIETARY
        else:
            # The OTHER_OPEN_SOURCE is pending review.
            return LicenseStatus.UNREVIEWED
    else:
        # The project has at least one license and does not have
        # OTHER_PROPRIETARY or OTHER_OPEN_SOURCE as a license.
        return LicenseStatus.OPEN_SOURCE


class ProductWithLicenses:
    """Caches `Product.licenses`."""

    delegates(IProduct, 'product')

    def __init__(self, product, licenses):
        self.product = product
        self._licenses = licenses

    @property
    def licenses(self):
        """See `IProduct`."""
        return self._licenses

    @property
    def license_status(self):
        """See `IProduct`.

        Normally, the `Product.license_status` property would use
        `Product.licenses`, which is not cached, instead of
        `ProductWithLicenses.licenses`, which is cached.
        """
        return get_license_status(
            self.license_approved, self.license_reviewed, self.licenses)


class Product(SQLBase, BugTargetBase, MakesAnnouncements,
              HasSpecificationsMixin, HasSprintsMixin,
              KarmaContextMixin, BranchVisibilityPolicyMixin,
              QuestionTargetMixin, HasTranslationImportsMixin,
              HasAliasMixin, StructuralSubscriptionTargetMixin,
              HasMilestonesMixin, OfficialBugTagTargetMixin,
              HasBranchesMixin, HasMergeProposalsMixin):

    """A Product."""

    implements(
        IFAQTarget, IHasBugSupervisor, IHasIcon, IHasLogo,
        IHasMugshot, ILaunchpadUsage, IProduct, IQuestionTarget,
        IStructuralSubscriptionTarget)

    _table = 'Product'

    project = ForeignKey(
        foreignKey="Project", dbName="project", notNull=False, default=None)
    owner = ForeignKey(
        foreignKey="Person",
        storm_validator=validate_public_person, dbName="owner", notNull=True)
    registrant = ForeignKey(
        foreignKey="Person",
        storm_validator=validate_public_person, dbName="registrant",
        notNull=True)
    bug_supervisor = ForeignKey(
        dbName='bug_supervisor', foreignKey='Person',
        storm_validator=validate_person_not_private_membership,
        notNull=False,
        default=None)
    security_contact = ForeignKey(
        dbName='security_contact', foreignKey='Person',
        storm_validator=validate_public_person, notNull=False,
        default=None)
    driver = ForeignKey(
        dbName="driver", foreignKey="Person",
        storm_validator=validate_public_person, notNull=False, default=None)
    name = StringCol(
        dbName='name', notNull=True, alternateID=True, unique=True)
    displayname = StringCol(dbName='displayname', notNull=True)
    title = StringCol(dbName='title', notNull=True)
    summary = StringCol(dbName='summary', notNull=True)
    description = StringCol(notNull=False, default=None)
    datecreated = UtcDateTimeCol(
        dbName='datecreated', notNull=True, default=UTC_NOW)
    homepageurl = StringCol(dbName='homepageurl', notNull=False, default=None)
    homepage_content = StringCol(default=None)
    icon = ForeignKey(
        dbName='icon', foreignKey='LibraryFileAlias', default=None)
    logo = ForeignKey(
        dbName='logo', foreignKey='LibraryFileAlias', default=None)
    mugshot = ForeignKey(
        dbName='mugshot', foreignKey='LibraryFileAlias', default=None)
    screenshotsurl = StringCol(
        dbName='screenshotsurl', notNull=False, default=None)
    wikiurl =  StringCol(dbName='wikiurl', notNull=False, default=None)
    programminglang = StringCol(
        dbName='programminglang', notNull=False, default=None)
    downloadurl = StringCol(dbName='downloadurl', notNull=False, default=None)
    lastdoap = StringCol(dbName='lastdoap', notNull=False, default=None)
    translationgroup = ForeignKey(
        dbName='translationgroup', foreignKey='TranslationGroup',
        notNull=False, default=None)
    translationpermission = EnumCol(
        dbName='translationpermission', notNull=True,
        schema=TranslationPermission, default=TranslationPermission.OPEN)
    bugtracker = ForeignKey(
        foreignKey="BugTracker", dbName="bugtracker", notNull=False,
        default=None)
    official_answers = BoolCol(
        dbName='official_answers', notNull=True, default=False)
    official_blueprints = BoolCol(
        dbName='official_blueprints', notNull=True, default=False)
    official_codehosting = BoolCol(
        dbName='official_codehosting', notNull=True, default=False)
    official_malone = BoolCol(
        dbName='official_malone', notNull=True, default=False)
    official_rosetta = BoolCol(
        dbName='official_rosetta', notNull=True, default=False)
    remote_product = Unicode(
        name='remote_product', allow_none=True, default=None)

    def _getMilestoneCondition(self):
        """See `HasMilestonesMixin`."""
        return (Milestone.product == self)

    @property
    def official_anything(self):
        return True in (self.official_malone, self.official_rosetta,
                        self.official_blueprints, self.official_answers,
                        self.official_codehosting)

    enable_bug_expiration = BoolCol(dbName='enable_bug_expiration',
        notNull=True, default=False)
    active = BoolCol(dbName='active', notNull=True, default=True)
    license_reviewed = BoolCol(dbName='reviewed', notNull=True, default=False)
    reviewer_whiteboard = StringCol(notNull=False, default=None)
    private_bugs = BoolCol(
        dbName='private_bugs', notNull=True, default=False)
    autoupdate = BoolCol(dbName='autoupdate', notNull=True, default=False)
    freshmeatproject = StringCol(notNull=False, default=None)
    sourceforgeproject = StringCol(notNull=False, default=None)
    # While the interface defines this field as required, we need to
    # allow it to be NULL so we can create new product records before
    # the corresponding series records.
    development_focus = ForeignKey(
        foreignKey="ProductSeries", dbName="development_focus", notNull=False,
        default=None)
    bug_reporting_guidelines = StringCol(default=None)
    _cached_licenses = None

    def _validate_license_info(self, attr, value):
        if not self._SO_creating and value != self.license_info:
            # Clear the license_reviewed and license_approved flags
            # if the license changes.
            self._resetLicenseReview()
        return value

    license_info = StringCol(dbName='license_info', default=None,
                             storm_validator=_validate_license_info)

    def _validate_license_approved(self, attr, value):
        """Ensure license approved is only applied to the correct licenses."""
        if not self._SO_creating:
            licenses = self.licenses
            if value:
                assert License.OTHER_PROPRIETARY not in licenses, (
                    "Projects with 'Other/Proprietary' licenses may not be "
                    "marked as license_approved.")
                # Approving a license implies it has been reviewed.  Force
                # `license_reviewed` to be True.
                self.license_reviewed = True
        return value

    license_approved = BoolCol(dbName='license_approved',
                               notNull=True, default=False,
                               storm_validator=_validate_license_approved)

    @cachedproperty('_commercial_subscription_cached')
    def commercial_subscription(self):
        return CommercialSubscription.selectOneBy(product=self)

    def redeemSubscriptionVoucher(self, voucher, registrant, purchaser,
                                  subscription_months, whiteboard=None,
                                  current_datetime=None):
        """See `IProduct`."""

        def add_months(start, num_months):
            """Given a start date find the new date `num_months` later.

            If the start date day is the last day of the month and the new
            month does not have that many days, then the new date will be the
            last day of the new month.  February is handled correctly too,
            including leap years, where th 28th-31st maps to the 28th or
            29th.
            """
            # The months are 1-indexed but the divmod calculation will only
            # work if it is 0-indexed.  Subtract 1 from the months and then
            # add it back to the new_month later.
            years, new_month = divmod(start.month - 1 + num_months, 12)
            new_month += 1
            new_year = start.year + years
            # If the day is not valid for the new month, make it the last day
            # of that month, e.g. 20080131 + 1 month = 20080229.
            weekday, days_in_month = calendar.monthrange(new_year, new_month)
            new_day = min(days_in_month, start.day)
            new_date = start.replace(year=new_year,
                                     month=new_month,
                                     day=new_day)
            return new_date

        if current_datetime is None:
            current_datetime = datetime.datetime.now(pytz.timezone('UTC'))

        if self.commercial_subscription is None:
            date_starts = current_datetime
            date_expires = add_months(date_starts, subscription_months)
            subscription = CommercialSubscription(
                product=self,
                date_starts=date_starts,
                date_expires=date_expires,
                registrant=registrant,
                purchaser=purchaser,
                sales_system_id=voucher,
                whiteboard=whiteboard)
            self._commercial_subscription_cached = subscription
        else:
            if current_datetime <= self.commercial_subscription.date_expires:
                # Extend current subscription.
                self.commercial_subscription.date_expires = (
                    add_months(self.commercial_subscription.date_expires,
                               subscription_months))
            else:
                # Start the new subscription now and extend for the new
                # period.
                self.commercial_subscription.date_starts = current_datetime
                self.commercial_subscription.date_expires = (
                    add_months(current_datetime, subscription_months))
            self.commercial_subscription.sales_system_id = voucher
            self.commercial_subscription.registrant = registrant
            self.commercial_subscription.purchaser = purchaser

    @property
    def qualifies_for_free_hosting(self):
        """See `IProduct`."""
        if self.license_approved:
            # The license was manually approved for free hosting.
            return True
        elif License.OTHER_PROPRIETARY in self.licenses:
            # Proprietary licenses need a subscription without
            # waiting for a review.
            return False
        elif (self.license_reviewed and
              (License.OTHER_OPEN_SOURCE in self.licenses or
               self.license_info not in ('', None))):
            # We only know that an unknown open source license
            # requires a subscription after we have reviewed it
            # when we have not set license_approved to True.
            return False
        elif len(self.licenses) == 0:
            # The owner needs to choose a license.
            return False
        else:
            # The project has only valid open source license(s).
            return True

    @property
    def commercial_subscription_is_due(self):
        """See `IProduct`.

        If True, display subscription warning to project owner.
        """
        if self.qualifies_for_free_hosting:
            return False
        elif (self.commercial_subscription is None
              or not self.commercial_subscription.is_active):
            # The project doesn't have an active subscription.
            return True
        else:
            warning_date = (self.commercial_subscription.date_expires
                            - datetime.timedelta(30))
            now = datetime.datetime.now(pytz.timezone('UTC'))
            if now > warning_date:
                # The subscription is close to being expired.
                return True
            else:
                # The subscription is good.
                return False

    @property
    def is_permitted(self):
        """See `IProduct`.

        If False, disable many tasks on this project.
        """
        if self.qualifies_for_free_hosting:
            # The project qualifies for free hosting.
            return True
        elif self.commercial_subscription is None:
            return False
        else:
            return self.commercial_subscription.is_active

    @property
    def license_status(self):
        """See `IProduct`.

        :return: A LicenseStatus enum value.
        """
        return get_license_status(
            self.license_approved, self.license_reviewed, self.licenses)

    def _resetLicenseReview(self):
        """When the license is modified, it must be reviewed again."""
        self.license_reviewed = False
        self.license_approved = False

    def __storm_invalidated__(self):
        """Clear cached non-storm attributes when the transaction ends."""
        self._cached_licenses = None
        if safe_hasattr(self, '_commercial_subscription_cached'):
            del self._commercial_subscription_cached

    def _getLicenses(self):
        """Get the licenses as a tuple."""
        if self._cached_licenses is None:
            product_licenses = ProductLicense.selectBy(
                product=self, orderBy='license')
            self._cached_licenses = tuple(
                product_license.license
                for product_license in product_licenses)
        return self._cached_licenses

    def _setLicenses(self, licenses, reset_license_reviewed=True):
        """Set the licenses from a tuple of license enums.

        The licenses parameter must not be an empty tuple.
        """
        licenses = set(licenses)
        old_licenses = set(self.licenses)
        if licenses == old_licenses:
            return
        # Clear the license_reviewed and license_approved flags
        # if the license changes.
        # ProductSet.createProduct() passes in reset_license_reviewed=False
        # to avoid changing the value when a Launchpad Admin sets
        # license_reviewed & licenses at the same time.
        if reset_license_reviewed:
            self._resetLicenseReview()
        # $product/+edit doesn't require a license if a license hasn't
        # already been set, but updateContextFromData() updates all the
        # fields, so we have to avoid this assertion when the attribute
        # isn't actually being changed.
        assert len(licenses) != 0, "licenses argument must not be empty"
        for license in licenses:
            if license not in License:
                raise AssertionError("%s is not a License" % license)

        for license in old_licenses.difference(licenses):
            product_license = ProductLicense.selectOneBy(product=self,
                                                         license=license)
            product_license.destroySelf()

        for license in licenses.difference(old_licenses):
            ProductLicense(product=self, license=license)
        self._cached_licenses = tuple(sorted(licenses))

    licenses = property(_getLicenses, _setLicenses)

    def _getBugTaskContextWhereClause(self):
        """See BugTargetBase."""
        return "BugTask.product = %d" % self.id

    def getExternalBugTracker(self):
        """See `IHasExternalBugTracker`."""
        if self.official_malone:
            return None
        elif self.bugtracker is not None:
            return self.bugtracker
        elif self.project is not None:
            return self.project.bugtracker
        else:
            return None

    def _customizeSearchParams(self, search_params):
        """Customize `search_params` for this product.."""
        search_params.setProduct(self)

    def getUsedBugTags(self):
        """See `IBugTarget`."""
        return get_bug_tags("BugTask.product = %s" % sqlvalues(self))

    def getUsedBugTagsWithOpenCounts(self, user):
        """See `IBugTarget`."""
        return get_bug_tags_open_count(BugTask.product == self, user)

    branches = SQLMultipleJoin('Branch', joinColumn='product',
        orderBy='id')
    serieses = SQLMultipleJoin('ProductSeries', joinColumn='product',
        orderBy='name')

    @property
    def name_with_project(self):
        """See lib.canonical.launchpad.interfaces.IProduct"""
        if self.project and self.project.name != self.name:
            return self.project.name + ": " + self.name
        return self.name

    @property
    def releases(self):
        store = Store.of(self)
        origin = [
            ProductRelease,
            Join(Milestone, ProductRelease.milestone == Milestone.id),
            ]
        result = store.using(*origin)
        result = result.find(ProductRelease, Milestone.product == self)
        return result.order_by(Milestone.name)

    @property
    def drivers(self):
        """See `IProduct`."""
        drivers = set()
        drivers.add(self.driver)
        if self.project is not None:
            drivers.add(self.project.driver)
        drivers.discard(None)
        if len(drivers) == 0:
            if self.project is not None:
                drivers.add(self.project.owner)
            else:
                drivers.add(self.owner)
        return sorted(drivers, key=lambda driver: driver.browsername)

    bounties = SQLRelatedJoin(
        'Bounty', joinColumn='product', otherColumn='bounty',
        intermediateTable='ProductBounty')

    @property
    def sourcepackages(self):
        from lp.registry.model.sourcepackage import SourcePackage
        clause = """ProductSeries.id=Packaging.productseries AND
                    ProductSeries.product = %s
                    """ % sqlvalues(self.id)
        clauseTables = ['ProductSeries']
        ret = Packaging.select(clause, clauseTables,
            prejoins=["sourcepackagename", "distroseries.distribution"])
        sps = [SourcePackage(sourcepackagename=r.sourcepackagename,
                             distroseries=r.distroseries) for r in ret]
        return sorted(sps, key=lambda x:
            (x.sourcepackagename.name, x.distroseries.name,
             x.distroseries.distribution.name))

    @property
    def distrosourcepackages(self):
        from lp.registry.model.distributionsourcepackage \
            import DistributionSourcePackage
        clause = """ProductSeries.id=Packaging.productseries AND
                    ProductSeries.product = %s
                    """ % sqlvalues(self.id)
        clauseTables = ['ProductSeries']
        ret = Packaging.select(clause, clauseTables,
            prejoins=["sourcepackagename", "distroseries.distribution"])
        distros = set()
        dsps = []
        for packaging in ret:
            distro = packaging.distroseries.distribution
            if distro in distros:
                continue
            distros.add(distro)
            dsps.append(DistributionSourcePackage(
                sourcepackagename=packaging.sourcepackagename,
                distribution=distro))
        return sorted(dsps, key=lambda x:
            (x.sourcepackagename.name, x.distribution.name))

    @property
    def bugtargetdisplayname(self):
        """See IBugTarget."""
        return self.displayname

    @property
    def bugtargetname(self):
        """See `IBugTarget`."""
        return self.name

    def getLatestBranches(self, quantity=5, visible_by_user=None):
        """See `IProduct`."""
        return shortlist(
            getUtility(IBranchSet).getLatestBranchesForProduct(
                self, quantity, visible_by_user))

    def getPackage(self, distroseries):
        """See `IProduct`."""
        if isinstance(distroseries, Distribution):
            distroseries = distroseries.currentrelease
        for pkg in self.sourcepackages:
            if pkg.distroseries == distroseries:
                return pkg
        else:
            raise NotFoundError(distroseries)

    def getMilestone(self, name):
        """See `IProduct`."""
        return Milestone.selectOne("""
            product = %s AND
            name = %s
            """ % sqlvalues(self.id, name))

    def createBug(self, bug_params):
        """See `IBugTarget`."""
        bug_params.setBugTarget(product=self)
        return BugSet().createBug(bug_params)

    def _getBugTaskContextClause(self):
        """See BugTargetBase."""
        return 'BugTask.product = %s' % sqlvalues(self)

    def searchQuestions(self, search_text=None,
                        status=QUESTION_STATUS_DEFAULT_SEARCH,
                        language=None, sort=None, owner=None,
                        needs_attention_from=None, unsupported=False):
        """See `IQuestionCollection`."""
        if unsupported:
            unsupported_target = self
        else:
            unsupported_target = None

        return QuestionTargetSearch(
            product=self,
            search_text=search_text, status=status,
            language=language, sort=sort, owner=owner,
            needs_attention_from=needs_attention_from,
            unsupported_target=unsupported_target).getResults()

    def getTargetTypes(self):
        """See `QuestionTargetMixin`.

        Defines product as self.
        """
        return {'product': self}

    def newFAQ(self, owner, title, content, keywords=None, date_created=None):
        """See `IFAQTarget`."""
        return FAQ.new(
            owner=owner, title=title, content=content, keywords=keywords,
            date_created=date_created, product=self)

    def findSimilarFAQs(self, summary):
        """See `IFAQTarget`."""
        return FAQ.findSimilar(summary, product=self)

    def getFAQ(self, id):
        """See `IFAQCollection`."""
        return FAQ.getForTarget(id, self)

    def searchFAQs(self, search_text=None, owner=None, sort=None):
        """See `IFAQCollection`."""
        return FAQSearch(
            search_text=search_text, owner=owner, sort=sort,
            product=self).getResults()

    @property
    def translatable_packages(self):
        """See `IProduct`."""
        packages = set(package for package in self.sourcepackages
                       if len(package.getCurrentTranslationTemplates()) > 0)
        # Sort packages by distroseries.name and package.name
        return sorted(packages, key=lambda p: (p.distroseries.name, p.name))

    @property
    def translatable_series(self):
        """See `IProduct`."""
        translatable_product_series = set(
            product_series for product_series in self.serieses
            if len(product_series.getCurrentTranslationTemplates()) > 0)
        return sorted(
            translatable_product_series,
            key=operator.attrgetter('datecreated'))

    @property
    def obsolete_translatable_series(self):
        """See `IProduct`."""
        obsolete_product_series = set(
            product_series for product_series in self.serieses
            if len(product_series.getObsoleteTranslationTemplates()) > 0)
        return sorted(obsolete_product_series, key=lambda s: s.datecreated)

    @property
    def primary_translatable(self):
        """See `IProduct`."""
        packages = self.translatable_packages
        ubuntu = getUtility(ILaunchpadCelebrities).ubuntu
        targetseries = ubuntu.currentseries
        product_series = self.translatable_series

        # First, go with development focus branch
        if product_series and self.development_focus in product_series:
            return self.development_focus
        # Next, go with the latest product series that has templates:
        if product_series:
            return product_series[-1]
        # Otherwise, look for an Ubuntu package in the current distroseries:
        for package in packages:
            if package.distroseries == targetseries:
                return package
        # now let's make do with any ubuntu package
        for package in packages:
            if package.distribution == ubuntu:
                return package
        # or just any package
        if len(packages) > 0:
            return packages[0]
        # capitulate
        return None

    @property
    def mentoring_offers(self):
        """See `IProduct`"""
        via_specs = MentoringOffer.select("""
            Specification.product = %s AND
            Specification.id = MentoringOffer.specification
            """ % sqlvalues(self.id) + """ AND NOT
            (""" + Specification.completeness_clause +")",
            clauseTables=['Specification'],
            distinct=True)
        via_bugs = MentoringOffer.select("""
            BugTask.product = %s AND
            BugTask.bug = MentoringOffer.bug AND
            BugTask.bug = Bug.id AND
            Bug.private IS FALSE
            """ % sqlvalues(self.id) + """ AND NOT (
            """ + BugTask.completeness_clause + ")",
            clauseTables=['BugTask', 'Bug'],
            distinct=True)
        return via_specs.union(via_bugs, orderBy=['-date_created', '-id'])

    @property
    def translationgroups(self):
        tg = []
        if self.translationgroup:
            tg.append(self.translationgroup)
        if self.project:
            if self.project.translationgroup:
                if self.project.translationgroup not in tg:
                    tg.append(self.project.translationgroup)

    @property
    def aggregatetranslationpermission(self):
        perms = [self.translationpermission]
        if self.project:
            perms.append(self.project.translationpermission)
        # XXX Carlos Perello Marin 2005-06-02:
        # Reviewer please describe a better way to explicitly order
        # the enums. The spec describes the order, and the values make
        # it work, and there is space left for new values so we can
        # ensure a consistent sort order in future, but there should be
        # a better way.
        return max(perms)

    @property
    def has_any_specifications(self):
        """See `IHasSpecifications`."""
        return self.all_specifications.count()

    @property
    def all_specifications(self):
        return self.specifications(filter=[SpecificationFilter.ALL])

    @property
    def valid_specifications(self):
        return self.specifications(filter=[SpecificationFilter.VALID])

    def specifications(self, sort=None, quantity=None, filter=None,
                       prejoin_people=True):
        """See `IHasSpecifications`."""

        # Make a new list of the filter, so that we do not mutate what we
        # were passed as a filter
        if not filter:
            # filter could be None or [] then we decide the default
            # which for a product is to show incomplete specs
            filter = [SpecificationFilter.INCOMPLETE]

        # now look at the filter and fill in the unsaid bits

        # defaults for completeness: if nothing is said about completeness
        # then we want to show INCOMPLETE
        completeness = False
        for option in [
            SpecificationFilter.COMPLETE,
            SpecificationFilter.INCOMPLETE]:
            if option in filter:
                completeness = True
        if completeness is False:
            filter.append(SpecificationFilter.INCOMPLETE)

        # defaults for acceptance: in this case we have nothing to do
        # because specs are not accepted/declined against a distro

        # defaults for informationalness: we don't have to do anything
        # because the default if nothing is said is ANY

        # sort by priority descending, by default
        if sort is None or sort == SpecificationSort.PRIORITY:
            order = (
                ['-priority', 'Specification.definition_status',
                 'Specification.name'])
        elif sort == SpecificationSort.DATE:
            order = ['-Specification.datecreated', 'Specification.id']

        # figure out what set of specifications we are interested in. for
        # products, we need to be able to filter on the basis of:
        #
        #  - completeness.
        #  - informational.
        #
        base = 'Specification.product = %s' % self.id
        query = base
        # look for informational specs
        if SpecificationFilter.INFORMATIONAL in filter:
            query += (' AND Specification.implementation_status = %s' %
              quote(SpecificationImplementationStatus.INFORMATIONAL))

        # filter based on completion. see the implementation of
        # Specification.is_complete() for more details
        completeness =  Specification.completeness_clause

        if SpecificationFilter.COMPLETE in filter:
            query += ' AND ( %s ) ' % completeness
        elif SpecificationFilter.INCOMPLETE in filter:
            query += ' AND NOT ( %s ) ' % completeness

        # Filter for validity. If we want valid specs only then we should
        # exclude all OBSOLETE or SUPERSEDED specs
        if SpecificationFilter.VALID in filter:
            query += (' AND Specification.definition_status NOT IN '
                '( %s, %s ) ' % sqlvalues(
                    SpecificationDefinitionStatus.OBSOLETE,
                    SpecificationDefinitionStatus.SUPERSEDED))

        # ALL is the trump card
        if SpecificationFilter.ALL in filter:
            query = base

        # Filter for specification text
        for constraint in filter:
            if isinstance(constraint, basestring):
                # a string in the filter is a text search filter
                query += ' AND Specification.fti @@ ftq(%s) ' % quote(
                    constraint)

        results = Specification.select(query, orderBy=order, limit=quantity)
        if prejoin_people:
            results = results.prejoin(['assignee', 'approver', 'drafter'])
        return results

    def getSpecification(self, name):
        """See `ISpecificationTarget`."""
        return Specification.selectOneBy(product=self, name=name)

    def getSeries(self, name):
        """See `IProduct`."""
        return ProductSeries.selectOneBy(product=self, name=name)

    def newSeries(self, owner, name, summary, branch=None):
        # XXX: jamesh 2008-04-11
        # Set the ID of the new ProductSeries to avoid flush order
        # loops in ProductSet.createProduct()
        return ProductSeries(productID=self.id, owner=owner, name=name,
                             summary=summary, branch=branch)

    def getRelease(self, version):
        """See `IProduct`."""
        store = Store.of(self)
        origin = [
            ProductRelease,
            Join(Milestone, ProductRelease.milestone == Milestone.id),
            ]
        result = store.using(*origin)
        return result.find(
            ProductRelease,
            And(Milestone.product == self,
                Milestone.name == version)).one()

    def packagedInDistros(self):
        distros = Distribution.select(
            "Packaging.productseries = ProductSeries.id AND "
            "ProductSeries.product = %s AND "
            "Packaging.distroseries = DistroSeries.id AND "
            "DistroSeries.distribution = Distribution.id"
            "" % sqlvalues(self.id),
            clauseTables=['Packaging', 'ProductSeries', 'DistroSeries'],
            orderBy='name',
            distinct=True
            )
        return distros

    def ensureRelatedBounty(self, bounty):
        """See `IProduct`."""
        for curr_bounty in self.bounties:
            if bounty.id == curr_bounty.id:
                return None
        ProductBounty(product=self, bounty=bounty)
        return None

    def setBugSupervisor(self, bug_supervisor, user):
        """See `IHasBugSupervisor`."""
        self.bug_supervisor = bug_supervisor
        if bug_supervisor is not None:
            subscription = self.addBugSubscription(bug_supervisor, user)

    def getCustomLanguageCode(self, language_code):
        """See `IProduct`."""
        return CustomLanguageCode.selectOneBy(
            product=self, language_code=language_code)

    def userCanEdit(self, user):
        """See `IProduct`."""
        if user is None:
            return False
        celebs = getUtility(ILaunchpadCelebrities)
        return (
            user.inTeam(celebs.registry_experts) or
            user.inTeam(celebs.admin) or
            user.inTeam(self.owner))

    def getLinkedBugWatches(self):
        """See `IProduct`."""
        store = Store.of(self)
        return store.find(
            BugWatch,
            And(BugTask.product == self.id,
                BugTask.bugwatch == BugWatch.id,
                BugWatch.bugtracker == self.getExternalBugTracker()))

    def getTimeline(self, include_inactive=False):
        """See `IProduct`."""
        series_list = sorted_version_numbers(self.serieses,
                                             key=operator.attrgetter('name'))
        if self.development_focus in series_list:
            series_list.remove(self.development_focus)
        series_list.insert(0, self.development_focus)
        series_list.reverse()
        return [series.getTimeline(include_inactive=include_inactive)
                for series in series_list]


class ProductSet:
    implements(IProductSet)

    def __init__(self):
        self.title = "Projects in Launchpad"

    def __getitem__(self, name):
        """See `IProductSet`."""
        product = self.getByName(name=name, ignore_inactive=True)
        if product is None:
            raise NotFoundError(name)
        return product

    def __iter__(self):
        """See `IProductSet`."""
        return iter(self.all_active)

    @property
    def people(self):
        return getUtility(IPersonSet)

    def latest(self, quantity=5):
        if quantity is None:
            return self.all_active
        else:
            return self.all_active[:quantity]

    @property
    def all_active(self):
        results = Product.selectBy(
            active=True, orderBy="-Product.datecreated")
        # The main product listings include owner, so we prejoin it.
        return results.prejoin(["owner"])

    def get(self, productid):
        """See `IProductSet`."""
        try:
            return Product.get(productid)
        except SQLObjectNotFound:
            raise NotFoundError("Product with ID %s does not exist" %
                                str(productid))

    def getByName(self, name, ignore_inactive=False):
        """See `IProductSet`."""
        pillar = getUtility(IPillarNameSet).getByName(name, ignore_inactive)
        if not IProduct.providedBy(pillar):
            return None
        return pillar

    def getProductsWithBranches(self, num_products=None):
        """See `IProductSet`."""
        results = Product.select('''
            Product.id in (
                select distinct(product) from Branch
                where lifecycle_status in %s)
            and Product.active
            ''' % sqlvalues(DEFAULT_BRANCH_STATUS_IN_LISTING),
            orderBy='name')
        if num_products is not None:
            results = results.limit(num_products)
        return results

    def createProduct(self, owner, name, displayname, title, summary,
                      description=None, project=None, homepageurl=None,
                      screenshotsurl=None, wikiurl=None,
                      downloadurl=None, freshmeatproject=None,
                      sourceforgeproject=None, programminglang=None,
                      license_reviewed=False, mugshot=None, logo=None,
                      icon=None, licenses=None, license_info=None,
                      registrant=None):
        """See `IProductSet`."""
        if registrant is None:
            registrant = owner
        if licenses is None:
            licenses = sets.Set()
        product = Product(
            owner=owner, registrant=registrant, name=name,
            displayname=displayname, title=title, project=project,
            summary=summary, description=description, homepageurl=homepageurl,
            screenshotsurl=screenshotsurl, wikiurl=wikiurl,
            downloadurl=downloadurl, freshmeatproject=freshmeatproject,
            sourceforgeproject=sourceforgeproject,
            programminglang=programminglang,
            license_reviewed=license_reviewed,
            icon=icon, logo=logo, mugshot=mugshot, license_info=license_info)

        if len(licenses) > 0:
            product._setLicenses(licenses, reset_license_reviewed=False)

        # Create a default trunk series and set it as the development focus
        trunk = product.newSeries(
            owner, 'trunk',
            ('The "trunk" series represents the primary line of development '
             'rather than a stable release branch. This is sometimes also '
             'called MAIN or HEAD.'))
        product.development_focus = trunk

        return product

    def forReview(self, search_text=None, active=None,
                  license_reviewed=None, license_approved=None, licenses=None,
                  license_info_is_empty=None,
                  has_zero_licenses=None,
                  created_after=None, created_before=None,
                  subscription_expires_after=None,
                  subscription_expires_before=None,
                  subscription_modified_after=None,
                  subscription_modified_before=None):
        """See lp.registry.interfaces.product.IProductSet."""

        conditions = []

        if license_reviewed is not None:
<<<<<<< HEAD
            conditions.append(Product.license_reviewed == license_reviewed)
=======
            conditions.append('Product.reviewed = %s'
                              % sqlvalues(license_reviewed))
        if license_approved is not None:
            conditions.append('Product.license_approved = %s'
                              % sqlvalues(license_approved))
>>>>>>> 936d3a21

        if active is not None:
            conditions.append(Product.active == active)

        if search_text is not None and search_text.strip() != '':
            conditions.append(SQL(
                'Product.fti @@ ftq(%s)' % sqlvalues(search_text)))

        if created_after is not None:
            conditions.append(Product.datecreated >= created_after)
        if created_before is not None:
            conditions.append(Product.datecreated <= created_before)

        needs_join = False
        if subscription_expires_after is not None:
            conditions.append(
                CommercialSubscription.date_expires >=
                    subscription_expires_after)
            needs_join = True
        if subscription_expires_before is not None:
            conditions.append(
                CommercialSubscription.date_expires <=
                    subscription_expires_before)
            needs_join = True

        if subscription_modified_after is not None:
            conditions.append(
                CommercialSubscription.date_last_modified >=
                    subscription_modified_after)
            needs_join = True
        if subscription_modified_before is not None:
            conditions.append(
                CommercialSubscription.date_last_modified <=
                    subscription_modified_before)
            needs_join = True

        if needs_join:
            conditions.append(
                CommercialSubscription.productID == Product.id)

        or_conditions = []
        if license_info_is_empty is True:
            # Match products whose license_info doesn't contain
            # any non-space characters.
            or_conditions.append("Product.license_info IS NULL")
            or_conditions.append(r"Product.license_info ~ E'^\\s*$'")
        elif license_info_is_empty is False:
            # license_info contains something besides spaces.
            or_conditions.append(r"Product.license_info ~ E'[^\\s]'")
        elif license_info_is_empty is None:
            # Don't restrict result if license_info_is_empty is None.
            pass
        else:
            raise AssertionError('license_info_is_empty invalid: %r'
                                 % license_info_is_empty)

        has_license_subquery = '''%s (
            SELECT 1
            FROM ProductLicense
            WHERE ProductLicense.product = Product.id
            LIMIT 1
            )
            '''
        if has_zero_licenses is True:
            # The subquery finds zero rows.
            or_conditions.append(has_license_subquery % 'NOT EXISTS')
        elif has_zero_licenses is False:
            # The subquery finds at least one row.
            or_conditions.append(has_license_subquery % 'EXISTS')
        elif has_zero_licenses is None:
            # Don't restrict results if has_zero_licenses is None.
            pass
        else:
            raise AssertionError('has_zero_licenses is invalid: %r'
                                 % has_zero_licenses)

        if licenses is not None and len(licenses) > 0:
            or_conditions.append('''EXISTS (
                SELECT 1
                FROM ProductLicense
                WHERE ProductLicense.product = Product.id
                    AND license IN %s
                LIMIT 1
                )
                ''' % sqlvalues(tuple(licenses)))

        if len(or_conditions) != 0:
            conditions.append(SQL('(%s)' % '\nOR '.join(or_conditions)))

        result = IStore(Product).find(
            Product, *conditions).config(
                distinct=True).order_by(Product.displayname, Product.name)
        return result

    def search(self, text=None, soyuz=None,
               rosetta=None, malone=None,
               bazaar=None,
               show_inactive=False):
        """See lp.registry.interfaces.product.IProductSet."""
        # XXX: kiko 2006-03-22: The soyuz argument is unused.
        clauseTables = set()
        clauseTables.add('Product')
        queries = []
        if text:
            queries.append("Product.fti @@ ftq(%s) " % sqlvalues(text))
        if rosetta:
            clauseTables.add('POTemplate')
            clauseTables.add('ProductRelease')
            clauseTables.add('ProductSeries')
            queries.append("POTemplate.productrelease=ProductRelease.id")
            queries.append("ProductRelease.productseries=ProductSeries.id")
            queries.append("ProductSeries.product=product.id")
        if malone:
            clauseTables.add('BugTask')
            queries.append('BugTask.product=Product.id')
        if bazaar:
            clauseTables.add('ProductSeries')
            queries.append('(ProductSeries.branch IS NOT NULL)')
        if 'ProductSeries' in clauseTables:
            queries.append('ProductSeries.product=Product.id')
        if not show_inactive:
            queries.append('Product.active IS TRUE')
        query = " AND ".join(queries)
        return Product.select(query, distinct=True,
                              prejoins=["owner"],
                              clauseTables=clauseTables)

    def getTranslatables(self):
        """See `IProductSet`"""
        upstream = Product.select('''
            Product.active AND
            Product.id = ProductSeries.product AND
            POTemplate.productseries = ProductSeries.id AND
            Product.official_rosetta
            ''',
            clauseTables=['ProductSeries', 'POTemplate'],
            orderBy='Product.title',
            distinct=True)
        return upstream.prejoin(['owner'])

    def featuredTranslatables(self, maximumproducts=8):
        """See `IProductSet`"""
        return Product.select('''
            id IN (
                SELECT DISTINCT product_id AS id
                FROM (
                    SELECT Product.id AS product_id, random() AS place
                    FROM Product
                    JOIN ProductSeries ON
                        ProductSeries.Product = Product.id
                    JOIN POTemplate ON
                        POTemplate.productseries = ProductSeries.id
                    WHERE Product.active AND Product.official_rosetta
                    ORDER BY place
                ) AS randomized_products
                LIMIT %s
            )
            ''' % quote(maximumproducts),
            distinct=True,
            orderBy='Product.title')

    @cachedproperty
    def stats(self):
        return getUtility(ILaunchpadStatisticSet)

    def count_all(self):
        return self.stats.value('active_products')

    def count_translatable(self):
        return self.stats.value('products_with_translations')

    def count_reviewed(self):
        return self.stats.value('reviewed_products')

    def count_buggy(self):
        return self.stats.value('projects_with_bugs')

    def count_featureful(self):
        return self.stats.value('products_with_blueprints')

    def count_answered(self):
        return self.stats.value('products_with_questions')

    def count_codified(self):
        return self.stats.value('products_with_branches')

    def getProductsWithNoneRemoteProduct(self, bugtracker_type=None):
        """See `IProductSet`."""
        store = getUtility(IStoreSelector).get(MAIN_STORE, DEFAULT_FLAVOR)
        conditions = [Product.remote_product == None]
        if bugtracker_type is not None:
            conditions.extend([
                Product.bugtracker == BugTracker.id,
                BugTracker.bugtrackertype == bugtracker_type,
                ])
        return store.find(Product, And(*conditions))

    def getSFLinkedProductsWithNoneRemoteProduct(self):
        """See `IProductSet`."""
        store = getUtility(IStoreSelector).get(MAIN_STORE, DEFAULT_FLAVOR)
        conditions = And(
            Product.remote_product == None,
            Product.sourceforgeproject != None)

        return store.find(Product, conditions)<|MERGE_RESOLUTION|>--- conflicted
+++ resolved
@@ -1079,15 +1079,10 @@
         conditions = []
 
         if license_reviewed is not None:
-<<<<<<< HEAD
             conditions.append(Product.license_reviewed == license_reviewed)
-=======
-            conditions.append('Product.reviewed = %s'
-                              % sqlvalues(license_reviewed))
+
         if license_approved is not None:
-            conditions.append('Product.license_approved = %s'
-                              % sqlvalues(license_approved))
->>>>>>> 936d3a21
+            conditions.append(Product.license_approved == license_approved)
 
         if active is not None:
             conditions.append(Product.active == active)
