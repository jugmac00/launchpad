--- conflicted
+++ resolved
@@ -454,19 +454,14 @@
                 uri = canonical_url(milestone, path_only_if_possible=True)
             else:
                 node_type = 'release'
-<<<<<<< HEAD
                 uri = canonical_url(
                     milestone.product_release, path_only_if_possible=True)
-            landmarks.append(dict(
-                name=milestone.name, code_name=milestone.code_name,
-                type=node_type, uri=uri))
-=======
             entry = dict(
                 name=milestone.name,
                 code_name=milestone.code_name,
-                type=node_type)
+                type=node_type,
+                uri=uri)
             landmarks.append(entry)
->>>>>>> 2dbd5509
         return dict(
             name=self.name,
             is_development_focus=self.is_development_focus,
