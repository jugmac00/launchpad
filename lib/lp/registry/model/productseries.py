--- conflicted
+++ resolved
@@ -1,5 +1,6 @@
 # Copyright 2004-2009 Canonical Ltd.  All rights reserved.
 # pylint: disable-msg=E0611,W0212
+"""Models for `IProductSeries`."""
 
 __metaclass__ = type
 
@@ -10,12 +11,7 @@
 
 from sqlobject import (
     ForeignKey, StringCol, SQLMultipleJoin, SQLObjectNotFound)
-<<<<<<< HEAD
-from storm.expr import In
-=======
 from storm.expr import In, Sum
-from warnings import warn
->>>>>>> 801febdb
 from zope.component import getUtility
 from zope.interface import implements
 from storm.locals import And, Desc
