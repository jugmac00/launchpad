# Copyright 2004-2009 Canonical Ltd.  All rights reserved.
# pylint: disable-msg=E0611,W0212
"""Models for `IProductSeries`."""

__metaclass__ = type

__all__ = [
    'ProductSeries',
    'ProductSeriesSet',
    ]

import datetime

from sqlobject import (
    ForeignKey, StringCol, SQLMultipleJoin, SQLObjectNotFound)
from storm.expr import In, Sum
from zope.component import getUtility
from zope.interface import implements
from storm.locals import And, Desc
from storm.store import Store

from canonical.cachedproperty import cachedproperty
from canonical.database.constants import UTC_NOW
from canonical.database.datetimecol import UtcDateTimeCol
from canonical.database.enumcol import EnumCol
from canonical.database.sqlbase import (
    SQLBase, quote, sqlvalues)
from lp.bugs.model.bugtarget import BugTargetBase
from lp.bugs.model.bug import (
    get_bug_tags, get_bug_tags_open_count)
from lp.bugs.model.bugtask import BugTask
from lp.services.worlddata.model.language import Language
from lp.registry.model.milestone import (
    HasMilestonesMixin, Milestone)
from canonical.launchpad.database.packaging import Packaging
from lp.registry.interfaces.person import validate_public_person
from canonical.launchpad.database.pofile import POFile
from canonical.launchpad.database.potemplate import (
    HasTranslationTemplatesMixin,
    POTemplate)
from lp.registry.model.productrelease import ProductRelease
from canonical.launchpad.database.productserieslanguage import (
    ProductSeriesLanguage)
from lp.blueprints.model.specification import (
    HasSpecificationsMixin, Specification)
from canonical.launchpad.database.translationimportqueue import (
    HasTranslationImportsMixin)
from canonical.launchpad.database.structuralsubscription import (
    StructuralSubscriptionTargetMixin)
from canonical.launchpad.helpers import shortlist
from lp.registry.interfaces.distroseries import DistroSeriesStatus
from lp.registry.model.distroseries import SeriesMixin
from canonical.launchpad.interfaces.launchpad import ILaunchpadCelebrities
from canonical.launchpad.interfaces.packaging import PackagingType
from canonical.launchpad.interfaces.potemplate import IHasTranslationTemplates
from lp.blueprints.interfaces.specification import (
    SpecificationDefinitionStatus, SpecificationFilter,
    SpecificationGoalStatus, SpecificationImplementationStatus,
    SpecificationSort)
from canonical.launchpad.interfaces.structuralsubscription import (
    IStructuralSubscriptionTarget)
from canonical.launchpad.webapp.interfaces import NotFoundError
from lp.registry.interfaces.productseries import (
    IProductSeries, IProductSeriesSet)
from canonical.launchpad.webapp.interfaces import (
    IStoreSelector, MAIN_STORE, DEFAULT_FLAVOR)
from canonical.launchpad.interfaces.translations import (
    TranslationsBranchImportMode)
from canonical.launchpad.webapp.publisher import canonical_url
from canonical.launchpad.webapp.sorting import sorted_dotted_numbers

def landmark_key(landmark):
    """Sorts landmarks by date and name."""
    if landmark['date'] is None:
        # Null dates are assumed to be in the future.
        date = '9999-99-99'
    else:
        date = landmark['date']
    return date + landmark['name']


class ProductSeries(SQLBase, BugTargetBase, HasMilestonesMixin,
                    HasSpecificationsMixin, HasTranslationImportsMixin,
<<<<<<< HEAD
                    StructuralSubscriptionTargetMixin, SeriesMixin):
=======
                    HasTranslationTemplatesMixin,
                    StructuralSubscriptionTargetMixin):
>>>>>>> 176186e5
    """A series of product releases."""
    implements(
        IProductSeries, IHasTranslationTemplates,
        IStructuralSubscriptionTarget)

    _table = 'ProductSeries'

    product = ForeignKey(dbName='product', foreignKey='Product', notNull=True)
    status = EnumCol(
        notNull=True, schema=DistroSeriesStatus,
        default=DistroSeriesStatus.DEVELOPMENT)
    name = StringCol(notNull=True)
    summary = StringCol(notNull=True)
    datecreated = UtcDateTimeCol(notNull=True, default=UTC_NOW)
    owner = ForeignKey(
        dbName="owner", foreignKey="Person",
        storm_validator=validate_public_person, notNull=True)
    driver = ForeignKey(
        dbName="driver", foreignKey="Person",
        storm_validator=validate_public_person, notNull=False, default=None)
    branch = ForeignKey(foreignKey='Branch', dbName='branch',
                             default=None)
    translations_autoimport_mode = EnumCol(
        dbName='translations_autoimport_mode',
        notNull=True,
        schema=TranslationsBranchImportMode,
        default=TranslationsBranchImportMode.NO_IMPORT)
    translations_branch = ForeignKey(
        dbName='translations_branch', foreignKey='Branch', notNull=False,
        default=None)
    # where are the tarballs released from this branch placed?
    releasefileglob = StringCol(default=None)
    releaseverstyle = StringCol(default=None)

    packagings = SQLMultipleJoin('Packaging', joinColumn='productseries',
                            orderBy=['-id'])

    def _getMilestoneCondition(self):
        """See `HasMilestonesMixin`."""
        return (Milestone.productseries == self)

    @property
    def releases(self):
        """See `IProductSeries`."""
        store = Store.of(self)
        result = store.find(
            ProductRelease,
            And(Milestone.productseries == self,
                ProductRelease.milestone == Milestone.id))
        return result.order_by(Desc('datereleased'))

    @property
    def release_files(self):
        """See `IProductSeries`."""
        files = set()
        for release in self.releases:
            files = files.union(release.files)
        return files

    @property
    def displayname(self):
        return self.name

    @property
    def parent(self):
        """See IProductSeries."""
        return self.product

    @property
    def bugtargetdisplayname(self):
        """See IBugTarget."""
        return "%s %s" % (self.product.displayname, self.name)

    @property
    def bugtargetname(self):
        """See IBugTarget."""
        return "%s/%s" % (self.product.name, self.name)

    @property
    def drivers(self):
        """See IProductSeries."""
        drivers = set()
        drivers.add(self.driver)
        drivers = drivers.union(self.product.drivers)
        drivers.discard(None)
        return sorted(drivers, key=lambda x: x.displayname)

    @property
    def bug_supervisor(self):
        """See IProductSeries."""
        return self.product.bug_supervisor

    @property
    def security_contact(self):
        """See IProductSeries."""
        return self.product.security_contact

    def getPOTemplate(self, name):
        """See IProductSeries."""
        return POTemplate.selectOne(
            "productseries = %s AND name = %s" % sqlvalues(self.id, name))

    @property
    def title(self):
        return '%s %s series' % (self.product.displayname, self.displayname)

    @property
    def bug_reporting_guidelines(self):
        """See `IBugTarget`."""
        return self.product.bug_reporting_guidelines

    @property
    def sourcepackages(self):
        """See IProductSeries"""
        from lp.registry.model.sourcepackage import SourcePackage
        ret = Packaging.selectBy(productseries=self)
        ret = [SourcePackage(sourcepackagename=r.sourcepackagename,
                             distroseries=r.distroseries)
                    for r in ret]
        ret.sort(key=lambda a: a.distribution.name + a.distroseries.version
                 + a.sourcepackagename.name)
        return ret

    @property
    def has_any_specifications(self):
        """See IHasSpecifications."""
        return self.all_specifications.count()

    @property
    def all_specifications(self):
        return self.specifications(filter=[SpecificationFilter.ALL])

    @property
    def valid_specifications(self):
        return self.specifications(filter=[SpecificationFilter.VALID])

    @property
    def is_development_focus(self):
        """See `IProductSeries`."""
        return self == self.product.development_focus

    def specifications(self, sort=None, quantity=None, filter=None,
                       prejoin_people=True):
        """See IHasSpecifications.

        The rules for filtering are that there are three areas where you can
        apply a filter:

          - acceptance, which defaults to ACCEPTED if nothing is said,
          - completeness, which defaults to showing BOTH if nothing is said
          - informational, which defaults to showing BOTH if nothing is said

        """

        # Make a new list of the filter, so that we do not mutate what we
        # were passed as a filter
        if not filter:
            # filter could be None or [] then we decide the default
            # which for a productseries is to show everything accepted
            filter = [SpecificationFilter.ACCEPTED]

        # defaults for completeness: in this case we don't actually need to
        # do anything, because the default is ANY

        # defaults for acceptance: in this case, if nothing is said about
        # acceptance, we want to show only accepted specs
        acceptance = False
        for option in [
            SpecificationFilter.ACCEPTED,
            SpecificationFilter.DECLINED,
            SpecificationFilter.PROPOSED]:
            if option in filter:
                acceptance = True
        if acceptance is False:
            filter.append(SpecificationFilter.ACCEPTED)

        # defaults for informationalness: we don't have to do anything
        # because the default if nothing is said is ANY

        # sort by priority descending, by default
        if sort is None or sort == SpecificationSort.PRIORITY:
            order = ['-priority', 'definition_status', 'name']
        elif sort == SpecificationSort.DATE:
            # we are showing specs for a GOAL, so under some circumstances
            # we care about the order in which the specs were nominated for
            # the goal, and in others we care about the order in which the
            # decision was made.

            # we need to establish if the listing will show specs that have
            # been decided only, or will include proposed specs.
            show_proposed = set([
                SpecificationFilter.ALL,
                SpecificationFilter.PROPOSED,
                ])
            if len(show_proposed.intersection(set(filter))) > 0:
                # we are showing proposed specs so use the date proposed
                # because not all specs will have a date decided.
                order = ['-Specification.datecreated', 'Specification.id']
            else:
                # this will show only decided specs so use the date the spec
                # was accepted or declined for the sprint
                order = ['-Specification.date_goal_decided',
                         '-Specification.datecreated',
                         'Specification.id']

        # figure out what set of specifications we are interested in. for
        # productseries, we need to be able to filter on the basis of:
        #
        #  - completeness. by default, only incomplete specs shown
        #  - goal status. by default, only accepted specs shown
        #  - informational.
        #
        base = 'Specification.productseries = %s' % self.id
        query = base
        # look for informational specs
        if SpecificationFilter.INFORMATIONAL in filter:
            query += (' AND Specification.implementation_status = %s' %
              quote(SpecificationImplementationStatus.INFORMATIONAL))

        # filter based on completion. see the implementation of
        # Specification.is_complete() for more details
        completeness =  Specification.completeness_clause

        if SpecificationFilter.COMPLETE in filter:
            query += ' AND ( %s ) ' % completeness
        elif SpecificationFilter.INCOMPLETE in filter:
            query += ' AND NOT ( %s ) ' % completeness

        # look for specs that have a particular goalstatus (proposed,
        # accepted or declined)
        if SpecificationFilter.ACCEPTED in filter:
            query += ' AND Specification.goalstatus = %d' % (
                SpecificationGoalStatus.ACCEPTED.value)
        elif SpecificationFilter.PROPOSED in filter:
            query += ' AND Specification.goalstatus = %d' % (
                SpecificationGoalStatus.PROPOSED.value)
        elif SpecificationFilter.DECLINED in filter:
            query += ' AND Specification.goalstatus = %d' % (
                SpecificationGoalStatus.DECLINED.value)

        # Filter for validity. If we want valid specs only then we should
        # exclude all OBSOLETE or SUPERSEDED specs
        if SpecificationFilter.VALID in filter:
            query += (
                ' AND Specification.definition_status NOT IN ( %s, %s ) '
                % sqlvalues(SpecificationDefinitionStatus.OBSOLETE,
                            SpecificationDefinitionStatus.SUPERSEDED))

        # ALL is the trump card
        if SpecificationFilter.ALL in filter:
            query = base

        # Filter for specification text
        for constraint in filter:
            if isinstance(constraint, basestring):
                # a string in the filter is a text search filter
                query += ' AND Specification.fti @@ ftq(%s) ' % quote(
                    constraint)

        results = Specification.select(query, orderBy=order, limit=quantity)
        if prejoin_people:
            results = results.prejoin(['assignee', 'approver', 'drafter'])
        return results

    def _customizeSearchParams(self, search_params):
        """Customize `search_params` for this product series."""
        search_params.setProductSeries(self)

    @property
    def official_bug_tags(self):
        """See `IHasBugs`."""
        return self.product.official_bug_tags

    def getUsedBugTags(self):
        """See IBugTarget."""
        return get_bug_tags("BugTask.productseries = %s" % sqlvalues(self))

    def getUsedBugTagsWithOpenCounts(self, user):
        """See IBugTarget."""
        return get_bug_tags_open_count(BugTask.productseries == self, user)

    def createBug(self, bug_params):
        """See IBugTarget."""
        raise NotImplementedError('Cannot file a bug against a productseries')

    def _getBugTaskContextClause(self):
        """See BugTargetBase."""
        return 'BugTask.productseries = %s' % sqlvalues(self)

    def getSpecification(self, name):
        """See ISpecificationTarget."""
        return self.product.getSpecification(name)

    def getRelease(self, version):
        for release in self.releases:
            if release.version == version:
                return release
        return None

    def getPackage(self, distroseries):
        """See IProductSeries."""
        for pkg in self.sourcepackages:
            if pkg.distroseries == distroseries:
                return pkg
        # XXX sabdfl 2005-06-23: This needs to search through the ancestry of
        # the distroseries to try to find a relevant packaging record
        raise NotFoundError(distroseries)

    def setPackaging(self, distroseries, sourcepackagename, owner):
        """See IProductSeries."""
        for pkg in self.packagings:
            if pkg.distroseries == distroseries:
                # we have found a matching Packaging record
                if pkg.sourcepackagename == sourcepackagename:
                    # and it has the same source package name
                    return pkg
                # ok, we need to update this pkging record
                pkg.sourcepackagename = sourcepackagename
                pkg.owner = owner
                pkg.datecreated = UTC_NOW
                pkg.sync()  # convert UTC_NOW to actual datetime
                return pkg

        # ok, we didn't find a packaging record that matches, let's go ahead
        # and create one
        pkg = Packaging(distroseries=distroseries,
            sourcepackagename=sourcepackagename, productseries=self,
            packaging=PackagingType.PRIME,
            owner=owner)
        pkg.sync()  # convert UTC_NOW to actual datetime
        return pkg

    def getPackagingInDistribution(self, distribution):
        """See IProductSeries."""
        history = []
        for pkging in self.packagings:
            if pkging.distroseries.distribution == distribution:
                history.append(pkging)
        return history

    def newMilestone(self, name, dateexpected=None, summary=None,
                     code_name=None):
        """See IProductSeries."""
        return Milestone(
            name=name, dateexpected=dateexpected, summary=summary,
            product=self.product, productseries=self, code_name=code_name)

    def getTranslationTemplates(self):
        """See `IHasTranslationTemplates`."""
        result = POTemplate.selectBy(productseries=self,
                                     orderBy=['-priority','name'])
        return shortlist(result, 300)

    def getCurrentTranslationTemplates(self, just_ids=False):
        """See `IHasTranslationTemplates`."""
        # Avoid circular imports.
        from lp.registry.model.product import Product

        store = Store.of(self)
        if just_ids:
            looking_for = POTemplate.id
        else:
            looking_for = POTemplate

        result = store.find(
            looking_for,
            POTemplate.iscurrent == True,
            POTemplate.productseries == self,
            ProductSeries.id == self.id,
            ProductSeries.product == Product.id,
            Product.official_rosetta == True)
        return result.order_by(['-POTemplate.priority', 'POTemplate.name'])

    @property
    def potemplate_count(self):
        """See `IProductSeries`."""
        return self.getCurrentTranslationTemplates().count()

    def getObsoleteTranslationTemplates(self):
        """See `IHasTranslationTemplates`."""
        result = POTemplate.select('''
            productseries = %s AND
            productseries = ProductSeries.id AND
            ProductSeries.product = Product.id AND
            (iscurrent IS FALSE OR Product.official_rosetta IS FALSE)
            ''' % sqlvalues(self),
            orderBy=['-priority','name'],
            clauseTables = ['ProductSeries', 'Product'])
        return shortlist(result, 300)

    @property
    def productserieslanguages(self):
        """See `IProductSeries`."""
        store = Store.of(self)

        english = getUtility(ILaunchpadCelebrities).english

        results = []
        if self.potemplate_count == 1:
            # If there is only one POTemplate in a ProductSeries, fetch
            # Languages and corresponding POFiles with one query, along
            # with their stats, and put them into ProductSeriesLanguage
            # objects.
            origin = [Language, POFile, POTemplate]
            query = store.using(*origin).find(
                (Language, POFile),
                POFile.language==Language.id,
                POFile.variant==None,
                Language.visible==True,
                POFile.potemplate==POTemplate.id,
                POTemplate.productseries==self,
                POTemplate.iscurrent==True,
                Language.id!=english.id)

            for language, pofile in query.order_by(['Language.englishname']):
                psl = ProductSeriesLanguage(self, language, pofile=pofile)
                psl.setCounts(pofile.potemplate.messageCount(),
                              pofile.currentCount(),
                              pofile.updatesCount(),
                              pofile.rosettaCount(),
                              pofile.unreviewedCount())
                results.append(psl)
        else:
            # If there is more than one template, do a single
            # query to count total messages in all templates.
            query = store.find(Sum(POTemplate.messagecount),
                                POTemplate.productseries==self,
                                POTemplate.iscurrent==True)
            total, = query
            # And another query to fetch all Languages with translations
            # in this ProductSeries, along with their cumulative stats
            # for imported, changed, rosetta-provided and unreviewed
            # translations.
            query = store.find(
                (Language,
                 Sum(POFile.currentcount),
                 Sum(POFile.updatescount),
                 Sum(POFile.rosettacount),
                 Sum(POFile.unreviewed_count)),
                POFile.language==Language.id,
                POFile.variant==None,
                Language.visible==True,
                POFile.potemplate==POTemplate.id,
                POTemplate.productseries==self,
                POTemplate.iscurrent==True,
                Language.id!=english.id).group_by(Language)

            for (language, imported, changed, new, unreviewed) in (
                query.order_by(['Language.englishname'])):
                psl = ProductSeriesLanguage(self, language)
                psl.setCounts(total, imported, changed, new, unreviewed)
                results.append(psl)

        return results

    def getTimeline(self, include_inactive=False):
        landmarks = []
        for milestone in self.all_milestones:
            if milestone.product_release is None:
                # Skip inactive milestones, but include releases,
                # even if include_inactive is False.
                if not include_inactive and not milestone.active:
                    continue
                node_type = 'milestone'
                date = milestone.dateexpected
                uri = canonical_url(milestone, path_only_if_possible=True)
            else:
                node_type = 'release'
                date = milestone.product_release.datereleased
                uri = canonical_url(
                    milestone.product_release, path_only_if_possible=True)

            if isinstance(date, datetime.datetime):
                date = date.date().isoformat()
            elif isinstance(date, datetime.date):
                date = date.isoformat()

            entry = dict(
                name=milestone.name,
                code_name=milestone.code_name,
                type=node_type,
                date=date,
                uri=uri)
            landmarks.append(entry)

        landmarks = sorted_dotted_numbers(landmarks, key=landmark_key)
        landmarks.reverse()
        return dict(
            name=self.name,
            is_development_focus=self.is_development_focus,
            uri=canonical_url(self, path_only_if_possible=True),
            landmarks=landmarks)


class ProductSeriesSet:
    """See IProductSeriesSet."""

    implements(IProductSeriesSet)

    def __getitem__(self, series_id):
        """See IProductSeriesSet."""
        series = self.get(series_id)
        if series is None:
            raise NotFoundError(series_id)
        return series

    def get(self, series_id, default=None):
        """See IProductSeriesSet."""
        try:
            return ProductSeries.get(series_id)
        except SQLObjectNotFound:
            return default

    def composeQueryString(self, text=None, importstatus=None):
        """Build SQL "where" clause for `ProductSeries` search.

        :param text: Text to search for in the product and project titles and
            descriptions.
        :param importstatus: If specified, limit the list to series which have
            the given import status; if not specified or None, limit to series
            with non-NULL import status.
        """
        conditions = ["ProductSeries.product = Product.id"]
        if text == u'':
            text = None

        # First filter on text, if supplied.
        if text is not None:
            conditions.append("""
                ((Project.fti @@ ftq(%s) AND Product.project IS NOT NULL) OR
                Product.fti @@ ftq(%s))""" % (quote(text), quote(text)))

        # Exclude deactivated products.
        conditions.append('Product.active IS TRUE')

        # Exclude deactivated projects, too.
        conditions.append(
            "((Product.project = Project.id AND Project.active) OR"
            " Product.project IS NULL)")

        # Now just add the filter on import status.
        if importstatus is None:
            conditions.append('ProductSeries.importstatus IS NOT NULL')
        else:
            conditions.append('ProductSeries.importstatus = %s'
                              % sqlvalues(importstatus))

        # And build the query.
        query = " AND ".join(conditions)
        return """productseries.id IN
            (SELECT productseries.id FROM productseries, product, project
             WHERE %s) AND productseries.product = product.id""" % query

    def getSeriesForBranches(self, branches):
        """See `IProductSeriesSet`."""
        store = getUtility(IStoreSelector).get(MAIN_STORE, DEFAULT_FLAVOR)
        branch_ids = [branch.id for branch in branches]
        return store.find(
            ProductSeries,
            In(ProductSeries.branchID, branch_ids)).order_by(
            ProductSeries.name)<|MERGE_RESOLUTION|>--- conflicted
+++ resolved
@@ -81,12 +81,8 @@
 
 class ProductSeries(SQLBase, BugTargetBase, HasMilestonesMixin,
                     HasSpecificationsMixin, HasTranslationImportsMixin,
-<<<<<<< HEAD
+                    HasTranslationTemplatesMixin,
                     StructuralSubscriptionTargetMixin, SeriesMixin):
-=======
-                    HasTranslationTemplatesMixin,
-                    StructuralSubscriptionTargetMixin):
->>>>>>> 176186e5
     """A series of product releases."""
     implements(
         IProductSeries, IHasTranslationTemplates,
