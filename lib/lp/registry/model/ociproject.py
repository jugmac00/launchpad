--- conflicted
+++ resolved
@@ -167,7 +167,6 @@
     bugtargetname = display_name
     bugtargetdisplayname = display_name
 
-<<<<<<< HEAD
     @property
     def driver(self):
         """See `IOCIProject`."""
@@ -177,7 +176,7 @@
     def bug_supervisor(self):
         """See `IOCIProject`."""
         return self.pillar.bug_supervisor
-=======
+
     def _reconcileAccess(self):
         """Reconcile access for all OCI recipes of this project."""
         from lp.oci.model.ocirecipe import OCIRecipe
@@ -190,7 +189,6 @@
         for information_type, recipes in recipes_per_info_type.items():
             reconcile_access_for_artifacts(
                 recipes, information_type, [self.pillar])
->>>>>>> 41fe45c6
 
     def newRecipe(self, name, registrant, owner, git_ref,
                   build_file, description=None, build_daily=False,
