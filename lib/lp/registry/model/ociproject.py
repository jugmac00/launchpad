--- conflicted
+++ resolved
@@ -40,13 +40,9 @@
     )
 from lp.app.interfaces.services import IService
 from lp.bugs.model.bugtarget import BugTargetBase
-<<<<<<< HEAD
 from lp.bugs.model.structuralsubscription import (
     StructuralSubscriptionTargetMixin,
     )
-from lp.code.interfaces.gitnamespace import IGitNamespaceSet
-=======
->>>>>>> 2402fea6
 from lp.code.model.branchnamespace import (
     BRANCH_POLICY_ALLOWED_TYPES,
     BRANCH_POLICY_REQUIRED_GRANTS,
