# Copyright 2009-2012 Canonical Ltd.  This software is licensed under the
# GNU Affero General Public License version 3 (see the file LICENSE).

__metaclass__ = type

__all__ = [
    'ProductReleaseFinder'
    ]

from collections import defaultdict
from datetime import datetime
import mimetypes
import os
import re
import urllib
import urlparse

from cscvs.dircompare import path
import pytz
from zope.component import getUtility

from lp.app.validators.name import invalid_name_pattern
from lp.app.validators.version import sane_version
from lp.registry.interfaces.product import IProductSet
from lp.registry.interfaces.series import SeriesStatus
from lp.registry.model.milestone import Milestone
from lp.registry.model.product import Product
from lp.registry.model.productrelease import (
    ProductRelease,
    ProductReleaseFile,
    )
from lp.registry.model.productseries import ProductSeries
from lp.registry.scripts.productreleasefinder.filter import FilterPattern
from lp.registry.scripts.productreleasefinder.hose import Hose
from lp.services.database import (
    read_transaction,
    write_transaction,
    )
from lp.services.database.lpstorm import IStore
from lp.services.librarian.model import LibraryFileAlias


processors = '|'.join([
    'all',
    'amd64',
    'arm',
    'armel',
    'i386',
    'intel',
    'hppa',
    'hurd-i386',
    'ia64',
    'm68k',
    'mips',
    'mipsel',
    'powerpc',
    's390',
    'sparc',
    ])
flavor_pattern = re.compile(r"""
    (~                                # Packaging target
     |_[a-z][a-z]_[A-Z][A-Z]          # or language version
     |_(%s)                           # or processor version
     |[\.-](win32|OSX)                # or OS version
     |\.(deb|noarch|rpm|dmg|exe|apk)  # or packaging version
    ).*                               # to the end of the string
    """ % processors, re.VERBOSE)


def extract_version(filename):
    """Return the release version of the file, or None.

    Ensure the version is compatible with Launchpad. None is returned
    if a version could not be extracted.
    """
    version = path.split_version(path.name(filename))[1]
    if version is None:
        return None
    # Tarballs pulled from a Debian-style archive often have
    # ".orig" appended to the version number.  We don't want this.
    if version.endswith('.orig'):
        version = version[:-len('.orig')]
    # Remove processor and language flavors from the version:
    # eg. _de_DE, _all, _i386.
    version = flavor_pattern.sub('', version)
    # Bug #599250. If there is no file extension after extracting
    # the version number, we have added an unknown file extension to the
    # version. Ignore this dud match.
    if filename.endswith(version):
        return None
    # Launchpad requires all versions to be lowercase. They may contain
    # letters, numbers, dots, underscores, and hyphens (a-z0-9._-).
    version = version.lower()
    version = invalid_name_pattern.sub('-', version)
    version = version.replace('+', '-')
    return version


class ProductReleaseFinder:

    def __init__(self, ztm, log):
        self.ztm = ztm
        self.log = log

    def findReleases(self):
        """Scan for new releases in all products."""
        for product_name, filters in self.getFilters():
            self.handleProduct(product_name, filters)

    @read_transaction
    def getFilters(self):
        """Build the list of products and filters.

        Returns a list of (product_name, filters) for each product in
        the database, where the filter keys are series names.
        """
<<<<<<< HEAD
        todo = []

        self.ztm.begin()
        products = getUtility(IProductSet)
        for product in products.get_all_active(None, eager_load=False):
            filters = []

            for series in product.series:
                if (series.status == SeriesStatus.OBSOLETE
                    or not series.releasefileglob):
                    continue

                filters.append(FilterPattern(series.name,
                                             series.releasefileglob))

            if not len(filters):
                continue

            self.log.info("%s has %d series with information", product.name,
                             len(filters))

            todo.append((product.name, filters))
        self.ztm.abort()

        return todo
=======
        found_globs = IStore(Product).find(
            (Product.name, ProductSeries.name, ProductSeries.releasefileglob),
            Product.id == ProductSeries.productID,
            Product.active == True,
            ProductSeries.status != SeriesStatus.OBSOLETE,
            ProductSeries.releasefileglob != None
            ).order_by(Product.name)
        products_with_filters = defaultdict(list)
        last_product = None
        for product_name, series_name, glob in found_globs:
            if last_product and last_product != product_name:
                self.log.info(
                    "%s has %d series with information",
                    last_product, len(products_with_filters[last_product]))
            last_product = product_name
            filter_pattern = FilterPattern(series_name, glob)
            products_with_filters[product_name].append(filter_pattern)
        return products_with_filters.items()
>>>>>>> 330c426b

    def handleProduct(self, product_name, filters):
        """Scan for tarballs and create ProductReleases for the given product.
        """
        file_names = self.getReleaseFileNames(product_name)
        hose = Hose(filters, log_parent=self.log)
        for series_name, url in hose:
            if series_name is not None:
                try:
                    self.handleRelease(
                        product_name, series_name, url, file_names)
                except (KeyboardInterrupt, SystemExit):
                    raise
                except:
                    self.log.exception("Could not successfully process "
                                       "URL %s for %s/%s",
                                       url, product_name, series_name)
            else:
                self.log.debug("File in %s found that matched no glob: %s",
                               product_name, url)

    @read_transaction
    def getReleaseFileNames(self, product_name):
        """Return a set of all current release file names for the product."""
        found_names = IStore(Product).find(
            LibraryFileAlias.filename,
            Product.name == product_name,
            Product.id == ProductSeries.productID,
            Milestone.productseriesID == ProductSeries.id,
            ProductRelease.milestoneID == Milestone.id,
            ProductReleaseFile.productreleaseID == ProductRelease.id,
            LibraryFileAlias.id == ProductReleaseFile.libraryfileID
            )
        file_names = set(found_names)
        return file_names

    @write_transaction
    def addReleaseTarball(self, product_name, series_name, release_name,
                          filename, size, file, content_type):
        """Create a ProductRelease (if needed), and attach tarball"""
        product = getUtility(IProductSet).getByName(product_name)
        # This can match a milestone on a differnt series than the
        # one passed, since milestones (and their releases) are unique
        # to a product.
        milestone = product.getMilestone(release_name)
        if milestone is None:
            series = product.getSeries(series_name)
            milestone = series.newMilestone(release_name)
            # Deactivate the milestone since a user did not create it.
            milestone.active = False
        release = milestone.product_release
        if release is None:
            release = milestone.createProductRelease(
                owner=product.owner, datereleased=datetime.now(pytz.UTC))
            self.log.info("Created new release %s for %s/%s",
                          release_name, product_name, series_name)
        release.addReleaseFile(
            filename, file, content_type, uploader=product.owner)

    def handleRelease(self, product_name, series_name, url, file_names):
        """If the given URL looks like a release tarball, download it
        and create a corresponding ProductRelease."""
        filename = urlparse.urlsplit(url)[2]
        slash = filename.rfind("/")
        if slash != -1:
            filename = filename[slash + 1:]
        self.log.debug("Filename portion is %s", filename)

        version = extract_version(filename)
        if version is None:
            self.log.info("Unable to parse version from %s", url)
            return
        self.log.debug("Version is %s", version)
        if not sane_version(version):
            self.log.error("Version number '%s' for '%s' is not sane",
                           version, url)
            return

        if filename in file_names:
            self.log.debug("Already have a tarball for release %s", version)
            return

        mimetype, encoding = mimetypes.guess_type(url)
        self.log.debug("Mime type is %s", mimetype)
        if mimetype is None:
            mimetype = 'application/octet-stream'

        self.log.info("Downloading %s", url)
        try:
            local, headers = urllib.urlretrieve(url)
            stat = os.stat(local)
        except IOError:
            self.log.error("Download of %s failed", url)
            raise
        except OSError:
            self.log.error("Unable to stat downloaded file")
            raise

        try:
            fp = open(local, 'r')
            os.unlink(local)
            self.addReleaseTarball(product_name, series_name, version,
                                   filename, stat.st_size, fp, mimetype)
            file_names.add(filename)
        finally:
            fp.close()<|MERGE_RESOLUTION|>--- conflicted
+++ resolved
@@ -114,33 +114,6 @@
         Returns a list of (product_name, filters) for each product in
         the database, where the filter keys are series names.
         """
-<<<<<<< HEAD
-        todo = []
-
-        self.ztm.begin()
-        products = getUtility(IProductSet)
-        for product in products.get_all_active(None, eager_load=False):
-            filters = []
-
-            for series in product.series:
-                if (series.status == SeriesStatus.OBSOLETE
-                    or not series.releasefileglob):
-                    continue
-
-                filters.append(FilterPattern(series.name,
-                                             series.releasefileglob))
-
-            if not len(filters):
-                continue
-
-            self.log.info("%s has %d series with information", product.name,
-                             len(filters))
-
-            todo.append((product.name, filters))
-        self.ztm.abort()
-
-        return todo
-=======
         found_globs = IStore(Product).find(
             (Product.name, ProductSeries.name, ProductSeries.releasefileglob),
             Product.id == ProductSeries.productID,
@@ -159,7 +132,6 @@
             filter_pattern = FilterPattern(series_name, glob)
             products_with_filters[product_name].append(filter_pattern)
         return products_with_filters.items()
->>>>>>> 330c426b
 
     def handleProduct(self, product_name, filters):
         """Scan for tarballs and create ProductReleases for the given product.
