= Deleting product releases =

The main page of a product series includes a list of releases of that series.
The 0.9.2 milestone has a release.

    >>> user_browser.open('http://launchpad.dev/firefox/trunk')
    >>> print user_browser.title
    Mozilla Firefox trunk series
    >>> print extract_text(find_tag_by_id(
    ...     user_browser.contents, 'series-trunk'))
    Version "Codename"         Expected   Released     Summary
    Mozilla Firefox 0.9.2 ...  None       2004-10-15   ...


A User with launchpad.Edit rights for a release can see the delete link and
access the delete page. A user without the necessary rights won't see the
link and cannot access the +delete page.

    >>> user_browser.getLink('0.9.2').click()
    >>> print user_browser.title
    Mozilla Firefox 0.9.2 "One (secure) Tree Hill"
    >>> user_browser.getLink(url='/firefox/trunk/0.9.2/+delete')
    Traceback (most recent call last):
    ...
    LinkNotFoundError
    >>> user_browser.open('http://launchpad.dev/firefox/trunk/0.9.2/+delete')
    Traceback (most recent call last):
    ...
    Unauthorized:...

Salgado has the necessary rights, so he sees the link and the +delete page.

    >>> salgados_browser = setupBrowser(auth='Basic salgado@ubuntu.com:zeca')
    >>> salgados_browser.open('http://launchpad.dev/firefox/trunk/0.9.2')
    >>> salgados_browser.getLink('Delete this release').click()
    >>> print salgados_browser.title
    Delete Mozilla Firefox 0.9.2...

The 0.9.2 release has some files associated with it. Salgado reads that
they will be deleted too.

    >>> print extract_text(find_main_content(salgados_browser.contents))
    Mozilla Firefox...
    Delete Mozilla Firefox 0.9.2 "One (secure) Tree Hill"...
    Are you sure you want to delete the 0.9.2 release of
    Mozilla Firefox trunk series?
    The following files must be deleted:
    firefox-0.9.2.orig.tar.gz...

Salgado chooses the delete button, then reads that the action is successful.

    >>> salgados_browser.getControl('Delete this Release').click()
    >>> print salgados_browser.title
    Mozilla Firefox trunk series
    >>> for message in get_feedback_messages(salgados_browser.contents):
    ...     print message
    Release 0.9.2 deleted.

Milestone 0.9.2 no longer has a release. The release column explains that
the milestone is inactive.

    >>> print extract_text(
    ...     find_tag_by_id(salgados_browser.contents, 'series-trunk'))
    Version "Codename"        Expected              Released      Summary
<<<<<<< HEAD
    Mozilla Firefox 0.9.2...  Set  Change details   This is an inactive ...
=======
    Mozilla Firefox 0.9.2...  Set date Change ...   This is an inactive ...

>>>>>>> 0e8df5ef
<|MERGE_RESOLUTION|>--- conflicted
+++ resolved
@@ -60,11 +60,6 @@
 the milestone is inactive.
 
     >>> print extract_text(
-    ...     find_tag_by_id(salgados_browser.contents, 'series-trunk'))
+    ...     find_tag_by_id(salgados_browser.contents, 'series_trunk'))
     Version "Codename"        Expected              Released      Summary
-<<<<<<< HEAD
-    Mozilla Firefox 0.9.2...  Set  Change details   This is an inactive ...
-=======
-    Mozilla Firefox 0.9.2...  Set date Change ...   This is an inactive ...
-
->>>>>>> 0e8df5ef
+    Mozilla Firefox 0.9.2...  Set  Change details   This is an inactive ...