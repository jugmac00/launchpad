--- conflicted
+++ resolved
@@ -18,15 +18,9 @@
 
   >>> print http(r"""
   ... POST /ubuntu/grumpy/+reassign HTTP/1.1
-<<<<<<< HEAD
   ... Authorization: Basic mark@example.com:test
-  ... field.owner=name16&existing=existing&CHANGE_OWNER=Change+Owner""")
-=======
-  ... Authorization: Basic bWFya0BoYmQuY29tOnRlc3Q=
-  ...
   ... field.owner=name16&field.existing=existing"""
   ... r"""&field.actions.change=Change""")
->>>>>>> 2de3a257
   HTTP/1.1 303 See Other
   ...
   Location: http://localhost/ubuntu/grumpy
@@ -53,14 +47,8 @@
 
   >>> print http(r"""
   ... POST /ubuntu/grumpy/+reassign HTTP/1.1
-<<<<<<< HEAD
   ... Authorization: Basic mark@example.com:test
-  ... field.owner=ubuntu2&existing=new&CHANGE_OWNER=Change+Owner""")
-=======
-  ... Authorization: Basic bWFya0BoYmQuY29tOnRlc3Q=
-  ...
   ... field.owner=ubuntu2&field.existing=new&field.actions.change=Change""")
->>>>>>> 2de3a257
   HTTP/1.1 303 See Other
   ...
   Location: http://localhost/ubuntu/grumpy
