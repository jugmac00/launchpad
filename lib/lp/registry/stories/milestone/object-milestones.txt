= Milestones =

== Utility function(s) ==

We have a page which lists all the milestones for an object. This function
will print them out:

    >>> def all_milestones(browser):
    ...     table = find_main_content(browser.contents).find('table')
    ...     if table is None:
    ...         return None
    ...     result = []
    ...     for tr in table.findAll('tr'):
    ...         row = []
    ...         td_list = [
    ...             ' '.join(text.strip() for text in td.findAll(text=True))
    ...             for td in tr.findAll('td')]
    ...         row.append(td_list[0])
    ...         row.append('%-12s' % td_list[1])
    ...         row.append('%-24s' % td_list[2])
    ...         row.append('%-12s' % td_list[3])
    ...         row.append('%-12s' % td_list[4])
    ...         result.append(' '.join(row).strip())
    ...     return '\n'.join(result)

    >>> def milestones_in_portlet(browser):
    ...     portlet = find_portlet(browser.contents, 'Active milestones')
    ...     if portlet is None:
    ...         return None
    ...     result = []
    ...     for tr in portlet.find('table').findAll('tr'):
    ...         result.append(
    ...             ' '.join(text.strip() for text in tr.findAll(text=True)))
    ...     return '\n'.join(result)

== Milestone listings ==

Products, distributions, product series, distribution series and projects have
a page in which all of their milestones are listed.


=== Distributions ===

    >>> anon_browser.open('http://launchpad.dev/debian/+milestones')
    >>> anon_browser.url
    'http://launchpad.dev/debian/+milestones'

    >>> print all_milestones(anon_browser)
    3.1...
    3.1-rc1...


=== Distribution Series ===

    >>> anon_browser.open('http://launchpad.dev/debian/woody/+milestones')
    >>> print all_milestones(anon_browser)
    3.1...
    3.1-rc1...

    >>> anon_browser.open('http://launchpad.dev/debian/sarge/+milestones')
    >>> print all_milestones(anon_browser)
    None


=== Products ===

    >>> anon_browser.open('http://launchpad.dev/firefox/+milestones')
    >>> anon_browser.url
    'http://launchpad.dev/firefox/+milestones'

    >>> print all_milestones(anon_browser)
    1.0.0       First Stable Release     None         1.0
    0.9.2       One (secure) Tree Hill   None         trunk
    0.9.1       One Tree Hill (v2)       None         trunk
    0.9         One Tree Hill            None         trunk
    1.0                                  2056-10-16   trunk


=== Product Series ===

    >>> anon_browser.open('http://launchpad.dev/firefox/trunk/+milestones')
    >>> print all_milestones(anon_browser)
    0.9...
    1.0...

    >>> anon_browser.open('http://launchpad.dev/firefox/1.0/+milestones')
    >>> print all_milestones(anon_browser)
    1.0.0...

=== Projects ===

The main project page has a portlet "Active milestones":

    >>> from canonical.launchpad.ftests import login, logout
    >>> from lp.registry.tests.test_project_milestone import (
    ...     ProjectMilestoneTest)
    >>> login('foo.bar@canonical.com')
    >>> test_helper = ProjectMilestoneTest(helper_only=True)
    >>> test_helper.setUpProjectMilestoneTests()
    >>> logout()
    >>> anon_browser.open('http://launchpad.dev/gnome')
    >>> print milestones_in_portlet(anon_browser)
    2011-04-01  1.2
    2010-04-02  1.1.
    2010-04-01  1.1

The page "All milestones" lists all milestones, including the inactive ones:

    >>> anon_browser.getLink('See all milestones').click()
    >>> print all_milestones(anon_browser)
    2.1.6       None
    1.0         None
    1.3         2012-04-01
    1.2        2011-04-01
    1.1.       2010-04-02
    1.1        2010-04-01


== Individual milestones ==

Pages for the individual milestones show all specifications and bugtasks
associated with that milestone for products of this project:

    >>> anon_browser.getLink('1.1', index=1).click()
    >>> print anon_browser.title
    GNOME 1.1

    >>> specs = find_tag_by_id(anon_browser.contents, 'milestone_specs')
    >>> print extract_text(specs)
    Blueprint Product Priority Assignee Delivery
    Title evolution specification   Evolution  High  Unknown
    Title gnomebaker specification  gnomebaker High  Unknown

    >>> bugtasks = find_tag_by_id(anon_browser.contents, 'milestone_bugtasks')
    >>> print extract_text(bugtasks)
    Bug report Product Importance Assignee Status ...
    Milestone test bug for evolution  Evolution  Undecided Confirmed ...
    Milestone test bug for gnomebaker gnomebaker Undecided Confirmed ...
    Milestone test bug for evolution series trunk Undecided Confirmed

A project milestone page has the same navigation as the project:

    >>> anon_browser.open('http://launchpad.dev/firefox/+milestone/1.0')
    >>> print anon_browser.title
    Mozilla Firefox 1.0

    >>> print_location(anon_browser.contents)
    Hierarchy: Launchpad > Mozilla Firefox
    Tabs:
    * Overview (selected) - http://launchpad.dev/firefox
    * Code - http://code.launchpad.dev/firefox
    * Bugs - http://bugs.launchpad.dev/firefox
    * Blueprints - http://blueprints.launchpad.dev/firefox
    * Translations - http://translations.launchpad.dev/firefox
    * Answers - http://answers.launchpad.dev/firefox
    Main heading: Mozilla Firefox 1.0

Similarly, a distribution milestone page has the same navigation as
the distribution:

    >>> anon_browser.open('http://launchpad.dev/debian/+milestone/3.1')
    >>> print anon_browser.title
    Debian 3.1

    >>> print_location(anon_browser.contents)
    Hierarchy: Launchpad > Debian
    Tabs:
    * Overview (selected) - http://launchpad.dev/debian
    * Code - not linked
    * Bugs - http://bugs.launchpad.dev/debian
    * Blueprints - http://blueprints.launchpad.dev/debian
    * Translations - http://translations.launchpad.dev/debian
    * Answers - http://answers.launchpad.dev/debian
    Main heading: Debian 3.1


=== Duplicate bugs ===

Milestone bug listings do not show bugs that are marked as duplicates of other
bugs.

To demonstrate this, we'll begin by filing a couple of bugs for the Mozilla
Firefox product:

    >>> browser = setupBrowser(auth='Basic test@canonical.com:test')
    >>> browser.open('http://bugs.launchpad.dev/firefox/')
    >>> browser.getLink('Report a bug').click()
    >>> browser.getLink('Advanced reporting options').click()
    >>> print extract_text(find_main_content(browser.contents))
    Report a bug...
    >>> report_bug_url = browser.url

    >>> browser.getControl('Summary').value = 'Test Bug 1'
    >>> browser.getControl('Further information').value = 'Test Bug 1'
    >>> browser.getControl('Submit').click()
    >>> print extract_text(find_main_content(browser.contents))
    Thank you for your bug report...
    >>> bug_1_url = browser.url

    >>> browser.open(report_bug_url)
    >>> browser.getControl('Summary').value = 'Test Bug 2'
    >>> browser.getControl('Further information').value = 'Test Bug 2'
    >>> browser.getControl('Submit').click()
    >>> print extract_text(find_main_content(browser.contents))
    Thank you for your bug report...
    >>> bug_2_url = browser.url

To make it easy to refer to the bugs, we'll give each bug a nickname:

    >>> bug_1_nickname = 'test-bug-1'
    >>> browser.open(bug_1_url)
    >>> browser.getLink('Update description').click()
    >>> browser.getControl('Nickname').value = bug_1_nickname
    >>> browser.getControl('Change').click()

    >>> bug_2_nickname = 'test-bug-2'
    >>> browser.open(bug_2_url)
    >>> browser.getLink('Update description').click()
    >>> browser.getControl('Nickname').value = bug_2_nickname
    >>> browser.getControl('Change').click()

Next, we'll target each bug to the 1.0 milestone:

    >>> browser.open(bug_1_url)
    >>> browser.getLink(url=bug_1_url + '/+editstatus').click()
    >>> control = browser.getControl('Milestone')
    >>> milestone_name = '1.0'
    >>> import re
    >>> milestone_regex = re.compile('^%s$' % re.escape(milestone_name))
    >>> [milestone_id] = [
    ...     option.name for option in control.mech_control.items
    ...     if option.get_labels()[0].text.endswith(milestone_name)]
    >>> control.value = [milestone_id]
    >>> browser.getControl('Save Changes').click()

    >>> browser.open(bug_2_url)
    >>> browser.getLink(url=bug_2_url + '/+editstatus').click()
    >>> browser.getControl('Milestone').value = [milestone_id]
    >>> browser.getControl('Save Changes').click()

Observe that both bugs are listed in the 1.0 milestone listing:

    >>> browser.open('http://launchpad.dev/firefox')
    >>> browser.getLink('Milestone history').click()
    >>> browser.getLink(milestone_regex).click()
    >>> print browser.title
    Mozilla Firefox 1.0
    >>> milestone_url = browser.url

    >>> browser.getLink('Test Bug 1').click()
    >>> browser.url == bug_1_url
    True

    >>> browser.open(milestone_url)
    >>> browser.getLink('Test Bug 2').click()
    >>> browser.url == bug_2_url
    True

Now we'll mark the second bug as a duplicate of the first:

    >>> browser.open(bug_2_url)
    >>> browser.getLink('Mark as duplicate').click()
    >>> browser.getControl('Duplicate').value = bug_1_nickname
    >>> browser.getControl('Change').click()
    >>> print extract_text(find_main_content(browser.contents))
    Bug #20 reported...
    Duplicate of bug #19...

Since duplicate bugs are not listed in milestone listings, only our first bug
is listed in the 1.0 milestone listing:

    >>> browser.open(milestone_url)
    >>> browser.getLink('Test Bug 1').click()
    >>> browser.url == bug_1_url
    True

    >>> browser.open(milestone_url)
    >>> print browser.getLink('Test Bug 2')
    Traceback (most recent call last):
        ...
    LinkNotFoundError

However, it's also possible to clear the duplicate status of our second bug:

    >>> browser.open(bug_2_url)
    >>> browser.getLink(id='change_duplicate_bug').click()
    >>> browser.getControl('Duplicate').value = ''
    >>> browser.getControl('Change').click()
    >>> 'This report is a duplicate' in find_main_content(browser.contents)
    False

Now both bugs are listed in the 1.0 milestone listing once again:

    >>> browser.open(milestone_url)
    >>> browser.getLink('Test Bug 1').click()
    >>> browser.url == bug_1_url
    True

    >>> browser.open(milestone_url)
    >>> browser.getLink('Test Bug 2').click()
    >>> browser.url == bug_2_url
    True


=== Bugs targeted to multiple series ===

Bugs targeted to the same milestone across more than one series will result in
duplicate entries in the milestone listing (one for each series target).

To demonstrate this, we'll begin by creating a new series "2.0" for the
Mozilla Firefox product, to complement the existing series "1.0":

    >>> browser.open('http://launchpad.dev/firefox')
    >>> browser.getLink('Register a series').click()
    >>> print browser.title
    Register a new Mozilla Firefox release series

    >>> browser.getControl('Name').value = '2.0'
    >>> browser.getControl('Summary').value = 'The Firefox 2.0 Series'
    >>> browser.getControl('Register Series').click()
    >>> print browser.title
<<<<<<< HEAD
    Overview of Mozilla Firefox 2.0 series
=======
    Mozilla Firefox Series: 2.0
>>>>>>> 93f369d6

We'll also create a new test milestone within the "trunk" series:

    >>> browser.open('http://launchpad.dev/firefox')
    >>> browser.getLink('trunk').click()
    >>> print browser.title
<<<<<<< HEAD
    Overview of Mozilla Firefox trunk series
=======
    Mozilla Firefox Series: trunk
>>>>>>> 93f369d6

    >>> browser.getLink('Create milestone').click()
    >>> print browser.title
    Add new milestone for Mozilla Firefox trunk series

    >>> milestone = 'test-milestone'
    >>> browser.getControl('Name').value = milestone
    >>> browser.getControl('Date Targeted').value = '2100-08-08'
    >>> browser.getControl('Register Milestone').click()
    >>> print browser.title
<<<<<<< HEAD
    Overview of Mozilla Firefox trunk series
=======
    Mozilla Firefox Series: trunk
>>>>>>> 93f369d6

    >>> print extract_text(find_tag_by_id(browser.contents, 'series_trunk'))
    Version "Codename"               Expected     Released      Summary
    Mozilla Firefox 0.9.2 ...        Set          2004-10-16    ...
    Mozilla Firefox test-milestone   2100-08-08   Release now
    ...

    >>> browser.getLink('test-milestone').click()
    >>> print browser.title
    Mozilla Firefox test-milestone
    >>> milestone_url = browser.url

Let's target an existing bug to both series "1.0" and series "2.0":

    >>> from canonical.launchpad.helpers import backslashreplace
    >>> browser.open(bug_1_url)
    >>> print backslashreplace(browser.title)
    Bug...in Mozilla Firefox...

    >>> browser.getLink('Target to release').click()
    >>> print browser.title
    Target bug...to series

    >>> browser.getControl('1.0').selected = True
    >>> browser.getControl('2.0').selected = True
    >>> browser.getControl('Submit').click()

The bug page now lists a bug task for each series:

    >>> print extract_text(first_tag_by_class(browser.contents, 'listing'))
    Affects Status Importance ...
    1.0     New    Undecided  ...
    2.0     New    Undecided  ...

Now we'll add each bug task to the same test milestone. Each bug task has a
link to an "edit status" form that can be used to choose the milestone we're
interested in. However, we need to be careful when matching these links, as
they may contain the same text as other links. We'll use a specific URL
pattern to avoid matching unrelated links.

Let's start with the first bug task:

    >>> import re
    >>> edit_status_url = re.compile(r'1.0/\+bug/[0-9]+/\+editstatus')
    >>> browser.getLink(url=edit_status_url).click()

Completing the "edit status" form allows us to add the bug task to the
milestone:

    >>> browser.getControl('Milestone').displayValue = [milestone]
    >>> browser.getControl('Importance').value = ['Critical']
    >>> browser.getControl('Save Changes').click()

    >>> print extract_text(first_tag_by_class(browser.contents, 'listing'))
    Affects Status Importance ...
    1.0     New    Critical   ...

Now we'll add the second bug task to the test milestone, using the same
method. However this time we'll use a different importance:

    >>> edit_status_url = re.compile(r'2.0/\+bug/[0-9]+/\+editstatus')
    >>> browser.getLink(url=edit_status_url).click()
    >>> browser.getControl('Milestone').displayValue = [milestone]
    >>> browser.getControl('Importance').value = ['High']
    >>> browser.getControl('Save Changes').click()

    >>> print extract_text(first_tag_by_class(browser.contents, 'listing'))
    Affects Status Importance ...
    2.0     New    High       ...

Observe that both bug tasks are now listed in the test milestone listing:

    >>> browser.open(milestone_url)
    >>> bug_table = find_tag_by_id(browser.contents, 'milestone_bugtasks')
    >>> print extract_text(bug_table )
    Bug report       Importance  Assignee  Status
    #19 Test Bug 1   Critical              New
    #19 Test Bug 1   High                  New

Each bugtask has one or more badges.

    >>> print bug_table.findAll('tr')[1]
    <tr>...Test Bug 1...<img ... alt="milestone test-milestone"
                             ... src="/@@/milestone" />...


=== Bugs targeted to development focus series ===

When a bug is raised for a product or distribution, it is implicitly targeted
to the development focus series for that product or distribution ("trunk" by
default).

Ordinarily, targeting a bug to a milestone causes the bug to appear in that
milestone's bug listing:

    >>> browser.open(bug_2_url)
    >>> browser.getLink(url=bug_2_url + '/+editstatus').click()
    >>> browser.getControl('Milestone').displayValue = [milestone]
    >>> browser.getControl('Save Changes').click()

    >>> browser.open(milestone_url)
    >>> print extract_text(find_tag_by_id(browser.contents,
    ...                                   'milestone_bugtasks'))
    Bug report...
    Test Bug 2...

When we explicitly target the bug to the development focus series, the bug
still appears in the milestone's bug listing:

    >>> browser.open(bug_2_url)
    >>> browser.getLink('Target to release').click()
    >>> print browser.url
    http://bugs.launchpad.dev/firefox/+bug/.../+nominate

    >>> browser.getControl('Trunk').selected = True
    >>> browser.getControl('Submit').click()
    >>> print extract_text(first_tag_by_class(browser.contents, 'listing'))
    Affects            Status                  ...
    Mozilla Firefox    Status tracked in Trunk ...

    >>> browser.open(milestone_url)
    >>> bugtasks = extract_text(find_tag_by_id(browser.contents,
    ...                                        'milestone_bugtasks'))
    >>> print bugtasks
    Bug report...
    Test Bug 2...

Moreover, the bug appears only once in the listing:

    >>> print bugtasks.count('Test Bug 2')
    1<|MERGE_RESOLUTION|>--- conflicted
+++ resolved
@@ -319,22 +319,14 @@
     >>> browser.getControl('Summary').value = 'The Firefox 2.0 Series'
     >>> browser.getControl('Register Series').click()
     >>> print browser.title
-<<<<<<< HEAD
-    Overview of Mozilla Firefox 2.0 series
-=======
-    Mozilla Firefox Series: 2.0
->>>>>>> 93f369d6
+    Mozilla Firefox 2.0 series
 
 We'll also create a new test milestone within the "trunk" series:
 
     >>> browser.open('http://launchpad.dev/firefox')
     >>> browser.getLink('trunk').click()
     >>> print browser.title
-<<<<<<< HEAD
-    Overview of Mozilla Firefox trunk series
-=======
-    Mozilla Firefox Series: trunk
->>>>>>> 93f369d6
+    Mozilla Firefox trunk series
 
     >>> browser.getLink('Create milestone').click()
     >>> print browser.title
@@ -345,11 +337,7 @@
     >>> browser.getControl('Date Targeted').value = '2100-08-08'
     >>> browser.getControl('Register Milestone').click()
     >>> print browser.title
-<<<<<<< HEAD
-    Overview of Mozilla Firefox trunk series
-=======
-    Mozilla Firefox Series: trunk
->>>>>>> 93f369d6
+    Mozilla Firefox trunk series
 
     >>> print extract_text(find_tag_by_id(browser.contents, 'series_trunk'))
     Version "Codename"               Expected     Released      Summary
