# Copyright 2009 Canonical Ltd.  This software is licensed under the
# GNU Affero General Public License version 3 (see the file LICENSE).

"""Tests for Distribution."""

__metaclass__ = type

from lazr.lifecycle.snapshot import Snapshot
from zope.security.proxy import removeSecurityProxy

<<<<<<< HEAD
from lazr.lifecycle.snapshot import Snapshot
from lp.registry.tests.test_distroseries import (
    TestDistroSeriesCurrentSourceReleases)
from lp.registry.interfaces.distroseries import NoSuchDistroSeries
from lp.registry.interfaces.series import SeriesStatus
from lp.registry.interfaces.distribution import IDistribution

=======
from canonical.testing.layers import (
    DatabaseFunctionalLayer,
    LaunchpadFunctionalLayer,
    )
from lp.registry.interfaces.distribution import IDistribution
from lp.registry.interfaces.distroseries import NoSuchDistroSeries
from lp.registry.interfaces.series import SeriesStatus
from lp.registry.tests.test_distroseries import (
    TestDistroSeriesCurrentSourceReleases,
    )
>>>>>>> babe4117
from lp.soyuz.interfaces.distributionsourcepackagerelease import (
    IDistributionSourcePackageRelease,
    )
from lp.testing import TestCaseWithFactory


class TestDistribution(TestCaseWithFactory):

    layer = DatabaseFunctionalLayer

    def setUp(self):
        super(TestDistribution, self).setUp('foo.bar@canonical.com')

    def test_distribution_repr_ansii(self):
        # Verify that ANSI displayname is ascii safe.
        distro = self.factory.makeDistribution(
            name="distro", displayname=u'\xdc-distro')
        ignore, displayname, name = repr(distro).rsplit(' ', 2)
        self.assertEqual("'\\xdc-distro'", displayname)
        self.assertEqual('(distro)>', name)

    def test_distribution_repr_unicode(self):
        # Verify that Unicode displayname is ascii safe.
        distro = self.factory.makeDistribution(
            name="distro", displayname=u'\u0170-distro')
        ignore, displayname, name = repr(distro).rsplit(' ', 2)
        self.assertEqual("'\\u0170-distro'", displayname)


class TestDistributionCurrentSourceReleases(
    TestDistroSeriesCurrentSourceReleases):
    """Test for Distribution.getCurrentSourceReleases().

    This works in the same way as
    DistroSeries.getCurrentSourceReleases() works, except that we look
    for the latest published source across multiple distro series.
    """

    layer = LaunchpadFunctionalLayer
    release_interface = IDistributionSourcePackageRelease

    @property
    def test_target(self):
        return self.distribution

    def test_which_distroseries_does_not_matter(self):
        # When checking for the current release, we only care about the
        # version numbers. We don't care whether the version is
        # published in a earlier or later series.
        self.current_series = self.factory.makeDistroRelease(
            self.distribution, '1.0', status=SeriesStatus.CURRENT)
        self.publisher.getPubSource(
            version='0.9', distroseries=self.current_series)
        self.publisher.getPubSource(
            version='1.0', distroseries=self.development_series)
        self.assertCurrentVersion('1.0')

        self.publisher.getPubSource(
            version='1.1', distroseries=self.current_series)
        self.assertCurrentVersion('1.1')

    def test_distribution_series_cache(self):
        distribution = removeSecurityProxy(
            self.factory.makeDistribution('foo'))

        # Not yet cached.
        missing = object()
        cached_series = getattr(distribution, '_cached_series', missing)
        self.assertEqual(missing, cached_series)

        # Now cached.
        series = distribution.series
        self.assertTrue(series is distribution._cached_series)

        # Cache cleared.
        distribution.newSeries(
            name='bar', displayname='Bar', title='Bar', summary='',
            description='', version='1', parent_series=None,
            owner=self.factory.makePerson())
        cached_series = getattr(distribution, '_cached_series', missing)
        self.assertEqual(missing, cached_series)

        # New cached value.
        series = distribution.series
        self.assertEqual(1, len(series))
        self.assertTrue(series is distribution._cached_series)


class SeriesByStatusTests(TestCaseWithFactory):
    """Test IDistribution.getSeriesByStatus().
    """

    layer = LaunchpadFunctionalLayer

    def test_get_none(self):
        distro = self.factory.makeDistribution()
        self.assertEquals([],
            list(distro.getSeriesByStatus(SeriesStatus.FROZEN)))

    def test_get_current(self):
        distro = self.factory.makeDistribution()
        series = self.factory.makeDistroSeries(distribution=distro,
            status=SeriesStatus.CURRENT)
        self.assertEquals([series],
            list(distro.getSeriesByStatus(SeriesStatus.CURRENT)))


class SeriesTests(TestCaseWithFactory):
    """Test IDistribution.getSeries().
    """

    layer = LaunchpadFunctionalLayer

    def test_get_none(self):
        distro = self.factory.makeDistribution()
        self.assertRaises(NoSuchDistroSeries, distro.getSeries, "astronomy")

    def test_get_by_name(self):
        distro = self.factory.makeDistribution()
        series = self.factory.makeDistroSeries(distribution=distro,
            name="dappere")
        self.assertEquals(series, distro.getSeries("dappere"))

    def test_get_by_version(self):
        distro = self.factory.makeDistribution()
        series = self.factory.makeDistroSeries(distribution=distro,
            name="dappere", version="42.6")
        self.assertEquals(series, distro.getSeries("42.6"))


class DistroSnapshotTestCase(TestCaseWithFactory):
    """A TestCase for distribution snapshots."""

    layer = LaunchpadFunctionalLayer

    def setUp(self):
        super(DistroSnapshotTestCase, self).setUp()
        self.distribution = self.factory.makeDistribution(name="boobuntu")

    def test_snapshot(self):
        """Snapshots of products should not include marked attribues.

        Wrap an export with 'doNotSnapshot' to force the snapshot to not
        include that attribute.
        """
        snapshot = Snapshot(self.distribution, providing=IDistribution)
        omitted = [
            'archive_mirrors',
            'cdimage_mirrors',
            'series',
            'all_distro_archives',
            ]
        for attribute in omitted:
            self.assertFalse(
                hasattr(snapshot, attribute),
                "Snapshot should not include %s." % attribute)<|MERGE_RESOLUTION|>--- conflicted
+++ resolved
@@ -8,15 +8,6 @@
 from lazr.lifecycle.snapshot import Snapshot
 from zope.security.proxy import removeSecurityProxy
 
-<<<<<<< HEAD
-from lazr.lifecycle.snapshot import Snapshot
-from lp.registry.tests.test_distroseries import (
-    TestDistroSeriesCurrentSourceReleases)
-from lp.registry.interfaces.distroseries import NoSuchDistroSeries
-from lp.registry.interfaces.series import SeriesStatus
-from lp.registry.interfaces.distribution import IDistribution
-
-=======
 from canonical.testing.layers import (
     DatabaseFunctionalLayer,
     LaunchpadFunctionalLayer,
@@ -27,7 +18,6 @@
 from lp.registry.tests.test_distroseries import (
     TestDistroSeriesCurrentSourceReleases,
     )
->>>>>>> babe4117
 from lp.soyuz.interfaces.distributionsourcepackagerelease import (
     IDistributionSourcePackageRelease,
     )
