--- conflicted
+++ resolved
@@ -14,14 +14,11 @@
 from lazr.lifecycle.snapshot import Snapshot
 
 from lp.registry.errors import NoSuchDistroSeries
-<<<<<<< HEAD
 from lp.registry.interfaces.distribution import IDistribution
-=======
 from lp.registry.interfaces.distribution import (
     IDistribution,
     IDistributionSet,
     )
->>>>>>> 53825a3e
 from lp.registry.interfaces.person import IPersonSet
 from lp.registry.interfaces.series import SeriesStatus
 from lp.registry.tests.test_distroseries import (
@@ -31,30 +28,21 @@
 from lp.soyuz.interfaces.distributionsourcepackagerelease import (
     IDistributionSourcePackageRelease,
     )
-<<<<<<< HEAD
 from lp.testing import TestCaseWithFactory
 from lp.testing import login_person
-from lp.testing.views import create_initialized_view
-
-from testtools.matchers import MatchesAny
-from testtools.matchers import Not
-
-import soupmatchers
-
-from zope.component import getUtility
-from zope.security.proxy import removeSecurityProxy
-=======
 from lp.testing import (
     TestCaseWithFactory,
     login_person,
     )
 from lp.testing.views import create_initialized_view
 
+from testtools.matchers import MatchesAny
+from testtools.matchers import Not
+
 import soupmatchers
 
 from zope.component import getUtility
->>>>>>> 53825a3e
-
+from zope.security.proxy import removeSecurityProxy
 
 class TestDistribution(TestCaseWithFactory):
 
@@ -207,7 +195,6 @@
                 "Snapshot should not include %s." % attribute)
 
 
-<<<<<<< HEAD
 class TestDistributionPage(TestCaseWithFactory):
     """A TestCase for the distribution page."""
 
@@ -280,7 +267,8 @@
                 text='Series and milestones'))
         self.assertThat(view.render(), series_header_match)
         self.assertThat(view.render(), Not(add_series_match))
-=======
+
+
 class DistroRegistrantTestCase(TestCaseWithFactory):
     """A TestCase for registrants and owners of a distribution.
 
@@ -354,5 +342,4 @@
             soupmatchers.Tag(
                 'Header should say maintainer (not owner)', 'h1',
                 text='Change the maintainer of Boobuntu'))
-        self.assertThat(view.render(), header_match)
->>>>>>> 53825a3e
+        self.assertThat(view.render(), header_match)