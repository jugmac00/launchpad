--- conflicted
+++ resolved
@@ -278,7 +278,6 @@
             user.getOwnedOrDrivenPillars()]
         self.assertEqual(expected_pillars, received_pillars)
 
-<<<<<<< HEAD
     def test_no_merge_pending(self):
         # is_merge_pending returns False when this person is not the "from"
         # person of an active merge job.
@@ -293,13 +292,12 @@
         getUtility(IPersonSet).mergeAsync(from_person, to_person)
         self.assertTrue(from_person.is_merge_pending)
         self.assertFalse(to_person.is_merge_pending)
-=======
+
     def test_selfgenerated_bugnotifications_none_by_default(self):
         # Default for new accounts is to not get any
         # self-generated bug notifications by default.
         user = self.factory.makePerson()
         self.assertFalse(user.selfgenerated_bugnotifications)
->>>>>>> 06908677
 
 
 class TestPersonStates(TestCaseWithFactory):
