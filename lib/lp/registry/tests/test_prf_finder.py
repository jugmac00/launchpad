--- conflicted
+++ resolved
@@ -70,8 +70,6 @@
         # Test that this raises no exceptions.
         prf.findReleases()
 
-<<<<<<< HEAD
-=======
     def test_getReleaseFileNames(self):
         product = self.factory.makeProduct()
         series1 = self.factory.makeProductSeries(product=product)
@@ -89,7 +87,6 @@
         found = prf.getReleaseFileNames(product.name)
         self.assertEqual(expected, found)
 
->>>>>>> 330c426b
 
 class GetFiltersTestCase(TestCaseWithFactory):
 
