--- conflicted
+++ resolved
@@ -332,7 +332,7 @@
         # The title is a friendly description of the difference.
         parent_series = self.factory.makeDistroSeries(name="lucid")
         derived_series = self.factory.makeDistroSeries(name="derilucid")
-        dsp = self.factory.makeDistroSeriesParent(
+        self.factory.makeDistroSeriesParent(
             derived_series=derived_series, parent_series=parent_series)
         ds_diff = self.factory.makeDistroSeriesDifference(
             source_package_name_str="foonew", derived_series=derived_series,
@@ -525,14 +525,8 @@
 
     def test_base_version_multiple(self):
         # The latest common base version is set as the base-version.
-<<<<<<< HEAD
-        derived_series = self.factory.makeDistroSeries(
-            parent_series=self.factory.makeDistroSeries())
+        dsp = self.factory.makeDistroSeriesParent()
         self.factory.getOrMakeSourcePackageName('foo')
-=======
-        dsp = self.factory.makeDistroSeriesParent()
-        source_package_name = self.factory.getOrMakeSourcePackageName('foo')
->>>>>>> 4394fea1
         # Create changelogs for both.
         changelog_lfa = self.factory.makeChangelog('foo', ['1.2', '1.1'])
         parent_changelog_lfa = self.factory.makeChangelog('foo', ['1.1'])
@@ -553,14 +547,8 @@
     def test_base_version_invalid(self):
         # If the maximum base version is invalid, it is discarded and not
         # set as the base version.
-<<<<<<< HEAD
-        derived_series = self.factory.makeDistroSeries(
-            parent_series=self.factory.makeDistroSeries())
+        dsp = self.factory.makeDistroSeriesParent()
         self.factory.getOrMakeSourcePackageName('foo')
-=======
-        dsp = self.factory.makeDistroSeriesParent()
-        source_package_name = self.factory.getOrMakeSourcePackageName('foo')
->>>>>>> 4394fea1
         # Create changelogs for both.
         changelog_lfa = self.factory.makeChangelog(
             'foo', ['1:2.0-1', 'a1:1.8.8-070403-1~priv1', '1:1.7-1'])
@@ -798,13 +786,8 @@
         dsp = self.factory.makeDistroSeriesParent()
         spn = self.factory.getOrMakeSourcePackageName(
             name=self.factory.getUniqueString())
-<<<<<<< HEAD
         self.createPublication(
-            spn, ['1.2-1', '1.0-1'], derived_series.parent_series)
-=======
-        parent_spph = self.createPublication(
             spn, ['1.2-1', '1.0-1'], dsp.parent_series)
->>>>>>> 4394fea1
         spph = self.createPublication(
             spn, ['1.1-1', '1.0-1'], dsp.derived_series)
         base_spph = self.createPublication(
