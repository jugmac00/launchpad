# Copyright 2009 Canonical Ltd.  This software is licensed under the
# GNU Affero General Public License version 3 (see the file LICENSE).

from __future__ import with_statement

__metaclass__ = type
__all__ = []

<<<<<<< HEAD
from canonical.testing import DatabaseFunctionalLayer

=======

import unittest

from canonical.launchpad.ftests import login
from canonical.testing import LaunchpadFunctionalLayer
>>>>>>> 743dcc61
from lp.registry.interfaces.mailinglistsubscription import (
    MailingListAutoSubscribePolicy,
    )
from lp.registry.interfaces.person import TeamSubscriptionPolicy
from lp.testing import login_celebrity, person_logged_in, TestCaseWithFactory


class MailingList_getSubscribers_TestCase(TestCaseWithFactory):
    """Tests for `IMailingList`.getSubscribers()."""

    layer = DatabaseFunctionalLayer

    def setUp(self):
        TestCaseWithFactory.setUp(self)
        self.team, self.mailing_list = self.factory.makeTeamAndMailingList(
            'test-mailinglist', 'team-owner')

    def test_only_active_members_can_be_subscribers(self):
        former_member = self.factory.makePerson()
        pending_member = self.factory.makePerson()
        active_member = self.active_member = self.factory.makePerson()
        # Each of our members want to be subscribed to a team's mailing list
        # whenever they join the team.
        login_celebrity('admin')
        former_member.mailing_list_auto_subscribe_policy = (
            MailingListAutoSubscribePolicy.ALWAYS)
        active_member.mailing_list_auto_subscribe_policy = (
            MailingListAutoSubscribePolicy.ALWAYS)
        pending_member.mailing_list_auto_subscribe_policy = (
            MailingListAutoSubscribePolicy.ALWAYS)
        self.team.subscriptionpolicy = TeamSubscriptionPolicy.MODERATED
        pending_member.join(self.team)
        self.team.addMember(former_member, reviewer=self.team.teamowner)
        former_member.leave(self.team)
        self.team.addMember(active_member, reviewer=self.team.teamowner)
        # Even though our 3 members want to subscribe to the team's mailing
        # list, only the active member is considered a subscriber.
        self.assertEqual(
            [active_member], list(self.mailing_list.getSubscribers()))

    def test_getSubscribers_order(self):
        person_1 = self.factory.makePerson(name="pb1", displayname="Me")
        with person_logged_in(person_1):
            person_1.mailing_list_auto_subscribe_policy = (
                MailingListAutoSubscribePolicy.ALWAYS)
            person_1.join(self.team)
        person_2 = self.factory.makePerson(name="pa2", displayname="Me")
        with person_logged_in(person_2):
            person_2.mailing_list_auto_subscribe_policy = (
                MailingListAutoSubscribePolicy.ALWAYS)
            person_2.join(self.team)
        subscribers = self.mailing_list.getSubscribers()
        self.assertEqual(2, subscribers.count())
        self.assertEqual(
            ['pa2', 'pb1'], [person.name for person in subscribers])<|MERGE_RESOLUTION|>--- conflicted
+++ resolved
@@ -6,16 +6,7 @@
 __metaclass__ = type
 __all__ = []
 
-<<<<<<< HEAD
 from canonical.testing import DatabaseFunctionalLayer
-
-=======
-
-import unittest
-
-from canonical.launchpad.ftests import login
-from canonical.testing import LaunchpadFunctionalLayer
->>>>>>> 743dcc61
 from lp.registry.interfaces.mailinglistsubscription import (
     MailingListAutoSubscribePolicy,
     )
