# Copyright 2011-2012 Canonical Ltd.  This software is licensed under the
# GNU Affero General Public License version 3 (see the file LICENSE).

__metaclass__ = type

from storm.exceptions import LostObjectError
from testtools.matchers import AllMatch
from zope.component import getUtility

from lp.registry.enums import InformationType
from lp.registry.interfaces.accesspolicy import (
    IAccessArtifact,
    IAccessArtifactGrant,
    IAccessArtifactGrantSource,
    IAccessArtifactSource,
    IAccessPolicy,
    IAccessPolicyArtifact,
    IAccessPolicyArtifactSource,
    IAccessPolicyGrant,
    IAccessPolicyGrantFlatSource,
    IAccessPolicyGrantSource,
    IAccessPolicySource,
    )
from lp.services.database.lpstorm import IStore
from lp.testing import TestCaseWithFactory
from lp.testing.layers import DatabaseFunctionalLayer
from lp.testing.matchers import Provides


class TestAccessPolicy(TestCaseWithFactory):
    layer = DatabaseFunctionalLayer

    def test_provides_interface(self):
        self.assertThat(
            self.factory.makeAccessPolicy(), Provides(IAccessPolicy))

    def test_pillar(self):
        product = self.factory.makeProduct()
        policy = self.factory.makeAccessPolicy(pillar=product)
        self.assertEqual(product, policy.pillar)


class TestAccessPolicySource(TestCaseWithFactory):
    layer = DatabaseFunctionalLayer

    def test_create(self):
        wanted = [
            (self.factory.makeProduct(), InformationType.PROPRIETARY),
            (self.factory.makeDistribution(),
                InformationType.UNEMBARGOEDSECURITY),
            ]
        policies = getUtility(IAccessPolicySource).create(wanted)
        self.assertThat(
            policies,
            AllMatch(Provides(IAccessPolicy)))
        self.assertContentEqual(
            wanted,
            [(policy.pillar, policy.type) for policy in policies])

    def test_find(self):
        # find() finds the right policies.
        product = self.factory.makeProduct()
        distribution = self.factory.makeDistribution()
        other_product = self.factory.makeProduct()

        wanted = [
            (product, InformationType.PROPRIETARY),
            (product, InformationType.UNEMBARGOEDSECURITY),
            (distribution, InformationType.PROPRIETARY),
            (distribution, InformationType.UNEMBARGOEDSECURITY),
            (other_product, InformationType.PROPRIETARY),
            ]
        getUtility(IAccessPolicySource).create(wanted)

        query = [
            (product, InformationType.PROPRIETARY),
            (product, InformationType.UNEMBARGOEDSECURITY),
            (distribution, InformationType.UNEMBARGOEDSECURITY),
            ]
        self.assertContentEqual(
            query,
            [(policy.pillar, policy.type) for policy in
             getUtility(IAccessPolicySource).find(query)])

        query = [(distribution, InformationType.PROPRIETARY)]
        self.assertContentEqual(
            query,
            [(policy.pillar, policy.type) for policy in
             getUtility(IAccessPolicySource).find(query)])

    def test_findByID(self):
        # findByID finds the right policies.
        policies = [self.factory.makeAccessPolicy() for i in range(2)]
        self.factory.makeAccessPolicy()
        self.assertContentEqual(
            policies,
            getUtility(IAccessPolicySource).findByID(
                [policy.id for policy in policies]))

    def test_findByPillar(self):
        # findByPillar finds only the relevant policies.
        product = self.factory.makeProduct()
        distribution = self.factory.makeProduct()
        other_product = self.factory.makeProduct()
        policies = (
            (product, InformationType.EMBARGOEDSECURITY),
            (product, InformationType.USERDATA),
            (distribution, InformationType.EMBARGOEDSECURITY),
            (distribution, InformationType.USERDATA),
            (other_product, InformationType.EMBARGOEDSECURITY),
            (other_product, InformationType.USERDATA),
            )
        self.assertContentEqual(
            policies,
            [(ap.pillar, ap.type)
                for ap in getUtility(IAccessPolicySource).findByPillar(
                [product, distribution, other_product])])
        self.assertContentEqual(
            [policy for policy in policies if policy[0] == product],
            [(ap.pillar, ap.type)
                for ap in getUtility(IAccessPolicySource).findByPillar(
                    [product])])


class TestAccessArtifact(TestCaseWithFactory):
    layer = DatabaseFunctionalLayer

    def test_provides_interface(self):
        self.assertThat(
            self.factory.makeAccessArtifact(),
            Provides(IAccessArtifact))


class TestAccessArtifactSourceOnce(TestCaseWithFactory):
    layer = DatabaseFunctionalLayer

    def test_ensure_other_fails(self):
        # ensure() rejects unsupported objects.
        self.assertRaises(
            ValueError,
            getUtility(IAccessArtifactSource).ensure,
            [self.factory.makeProduct()])


class BaseAccessArtifactTests:
    layer = DatabaseFunctionalLayer

    def getConcreteArtifact(self):
        raise NotImplementedError()

    def test_ensure(self):
        # ensure() creates abstract artifacts which map to the
        # concrete ones.
        concretes = [self.getConcreteArtifact() for i in range(2)]
        abstracts = getUtility(IAccessArtifactSource).ensure(concretes)
        self.assertContentEqual(
            concretes,
            [abstract.concrete_artifact for abstract in abstracts])

    def test_find(self):
        # find() finds abstract artifacts which map to the concrete ones.
        concretes = [self.getConcreteArtifact() for i in range(2)]
        abstracts = getUtility(IAccessArtifactSource).ensure(concretes)
        self.assertContentEqual(
            abstracts, getUtility(IAccessArtifactSource).find(concretes))

    def test_ensure_twice(self):
        # ensure() will reuse an existing matching abstract artifact if
        # it exists.
        concrete1 = self.getConcreteArtifact()
        concrete2 = self.getConcreteArtifact()
        [abstract1] = getUtility(IAccessArtifactSource).ensure([concrete1])

        abstracts = getUtility(IAccessArtifactSource).ensure(
            [concrete1, concrete2])
        self.assertIn(abstract1, abstracts)
        self.assertContentEqual(
            [concrete1, concrete2],
            [abstract.concrete_artifact for abstract in abstracts])

    def test_delete(self):
        # delete() removes the abstract artifacts and any associated
        # grants.
        concretes = [self.getConcreteArtifact() for i in range(2)]
        abstracts = getUtility(IAccessArtifactSource).ensure(concretes)
        grant = self.factory.makeAccessArtifactGrant(artifact=abstracts[0])

        # Make some other grants to ensure they're unaffected.
        other_grants = [
            self.factory.makeAccessArtifactGrant(
                artifact=self.factory.makeAccessArtifact()),
            self.factory.makeAccessPolicyGrant(
                policy=self.factory.makeAccessPolicy()),
            ]

        getUtility(IAccessArtifactSource).delete(concretes)
        IStore(grant).invalidate()
        self.assertRaises(LostObjectError, getattr, grant, 'grantor')
        self.assertRaises(
            LostObjectError, getattr, abstracts[0], 'concrete_artifact')

        for other_grant in other_grants:
            self.assertIsNot(None, other_grant.grantor)

    def test_delete_noop(self):
        # delete() works even if there's no abstract artifact.
        concrete = self.getConcreteArtifact()
        getUtility(IAccessArtifactSource).delete([concrete])


class TestAccessArtifactBranch(BaseAccessArtifactTests,
                               TestCaseWithFactory):

    def getConcreteArtifact(self):
        return self.factory.makeBranch()


class TestAccessArtifactBug(BaseAccessArtifactTests,
                            TestCaseWithFactory):

    def getConcreteArtifact(self):
        return self.factory.makeBug()


class TestAccessArtifactGrant(TestCaseWithFactory):
    layer = DatabaseFunctionalLayer

    def test_provides_interface(self):
        self.assertThat(
            self.factory.makeAccessArtifactGrant(),
            Provides(IAccessArtifactGrant))

    def test_concrete_artifact(self):
        bug = self.factory.makeBug()
        abstract = self.factory.makeAccessArtifact(bug)
        grant = self.factory.makeAccessArtifactGrant(artifact=abstract)
        self.assertEqual(bug, grant.concrete_artifact)


class TestAccessArtifactGrantSource(TestCaseWithFactory):
    layer = DatabaseFunctionalLayer

    def test_grant(self):
        wanted = [
            (self.factory.makeAccessArtifact(), self.factory.makePerson(),
             self.factory.makePerson()),
            (self.factory.makeAccessArtifact(), self.factory.makePerson(),
             self.factory.makePerson()),
            ]
        grants = getUtility(IAccessArtifactGrantSource).grant(wanted)
        self.assertContentEqual(
            wanted,
            [(g.abstract_artifact, g.grantee, g.grantor) for g in grants])

    def test_find(self):
        # find() finds the right grants.
        grants = [self.factory.makeAccessArtifactGrant() for i in range(2)]
        self.assertContentEqual(
            grants,
            getUtility(IAccessArtifactGrantSource).find(
                [(g.abstract_artifact, g.grantee) for g in grants]))

    def test_findByArtifact(self):
        # findByArtifact() finds only the relevant grants.
        artifact = self.factory.makeAccessArtifact()
        grants = [
            self.factory.makeAccessArtifactGrant(artifact=artifact)
            for i in range(3)]
        self.factory.makeAccessArtifactGrant()
        self.assertContentEqual(
            grants,
            getUtility(IAccessArtifactGrantSource).findByArtifact([artifact]))

    def test_revokeByArtifact(self):
        # revokeByArtifact() removes the relevant grants.
        artifact = self.factory.makeAccessArtifact()
        grant = self.factory.makeAccessArtifactGrant(artifact=artifact)
        other_grant = self.factory.makeAccessArtifactGrant()
        getUtility(IAccessArtifactGrantSource).revokeByArtifact([artifact])
        IStore(grant).invalidate()
        self.assertRaises(LostObjectError, getattr, grant, 'grantor')
        self.assertIsNot(None, other_grant.grantor)


class TestAccessPolicyArtifact(TestCaseWithFactory):
    layer = DatabaseFunctionalLayer

    def test_provides_interface(self):
        self.assertThat(
            self.factory.makeAccessPolicyArtifact(),
            Provides(IAccessPolicyArtifact))


class TestAccessPolicyArtifactSource(TestCaseWithFactory):
    layer = DatabaseFunctionalLayer

    def test_create(self):
        wanted = [
            (self.factory.makeAccessArtifact(),
             self.factory.makeAccessPolicy()),
            (self.factory.makeAccessArtifact(),
             self.factory.makeAccessPolicy()),
            ]
        links = getUtility(IAccessPolicyArtifactSource).create(wanted)
        self.assertContentEqual(
            wanted,
            [(link.abstract_artifact, link.policy) for link in links])

    def test_find(self):
        links = [self.factory.makeAccessPolicyArtifact() for i in range(3)]
        self.assertContentEqual(
            links,
            getUtility(IAccessPolicyArtifactSource).find(
                [(link.abstract_artifact, link.policy) for link in links]))

    def test_findByArtifact(self):
        # findByArtifact() finds only the relevant links.
        artifact = self.factory.makeAccessArtifact()
        links = [
            self.factory.makeAccessPolicyArtifact(artifact=artifact)
            for i in range(3)]
        self.factory.makeAccessPolicyArtifact()
        self.assertContentEqual(
            links,
            getUtility(IAccessPolicyArtifactSource).findByArtifact(
                [artifact]))

    def test_findByPolicy(self):
        # findByPolicy() finds only the relevant links.
        policy = self.factory.makeAccessPolicy()
        links = [
            self.factory.makeAccessPolicyArtifact(policy=policy)
            for i in range(3)]
        self.factory.makeAccessPolicyArtifact()
        self.assertContentEqual(
            links,
            getUtility(IAccessPolicyArtifactSource).findByPolicy([policy]))

    def test_deleteByArtifact(self):
        # deleteByArtifact() removes the relevant grants.
        grant = self.factory.makeAccessPolicyArtifact()
        other_grant = self.factory.makeAccessPolicyArtifact()
        getUtility(IAccessPolicyArtifactSource).deleteByArtifact(
            [grant.abstract_artifact])
        self.assertContentEqual(
            [],
            getUtility(IAccessPolicyArtifactSource).findByArtifact(
                [grant.abstract_artifact]))
        self.assertContentEqual(
            [other_grant],
            getUtility(IAccessPolicyArtifactSource).findByArtifact(
                [other_grant.abstract_artifact]))


class TestAccessPolicyArtifact(TestCaseWithFactory):
    layer = DatabaseFunctionalLayer

    def test_provides_interface(self):
        self.assertThat(
            self.factory.makeAccessPolicyArtifact(),
            Provides(IAccessPolicyArtifact))


class TestAccessPolicyArtifactSource(TestCaseWithFactory):
    layer = DatabaseFunctionalLayer

    def test_create(self):
        wanted = [
            (self.factory.makeAccessArtifact(),
             self.factory.makeAccessPolicy()),
            (self.factory.makeAccessArtifact(),
             self.factory.makeAccessPolicy()),
            ]
        links = getUtility(IAccessPolicyArtifactSource).create(wanted)
        self.assertContentEqual(
            wanted,
            [(link.abstract_artifact, link.policy) for link in links])

    def test_find(self):
        links = [self.factory.makeAccessPolicyArtifact() for i in range(3)]
        self.assertContentEqual(
            links,
            getUtility(IAccessPolicyArtifactSource).find(
                [(link.abstract_artifact, link.policy) for link in links]))

    def test_findByArtifact(self):
        # findByArtifact() finds only the relevant links.
        artifact = self.factory.makeAccessArtifact()
        links = [
            self.factory.makeAccessPolicyArtifact(artifact=artifact)
            for i in range(3)]
        self.factory.makeAccessPolicyArtifact()
        self.assertContentEqual(
            links,
            getUtility(IAccessPolicyArtifactSource).findByArtifact(
                [artifact]))

    def test_findByPolicy(self):
        # findByPolicy() finds only the relevant links.
        policy = self.factory.makeAccessPolicy()
        links = [
            self.factory.makeAccessPolicyArtifact(policy=policy)
            for i in range(3)]
        self.factory.makeAccessPolicyArtifact()
        self.assertContentEqual(
            links,
            getUtility(IAccessPolicyArtifactSource).findByPolicy([policy]))


class TestAccessPolicyGrant(TestCaseWithFactory):
    layer = DatabaseFunctionalLayer

    def test_provides_interface(self):
        self.assertThat(
            self.factory.makeAccessPolicyGrant(),
            Provides(IAccessPolicyGrant))


class TestAccessPolicyGrantSource(TestCaseWithFactory):
    layer = DatabaseFunctionalLayer

    def test_grant(self):
        wanted = [
            (self.factory.makeAccessPolicy(), self.factory.makePerson(),
             self.factory.makePerson()),
            (self.factory.makeAccessPolicy(), self.factory.makePerson(),
             self.factory.makePerson()),
            ]
        grants = getUtility(IAccessPolicyGrantSource).grant(wanted)
        self.assertContentEqual(
            wanted, [(g.policy, g.grantee, g.grantor) for g in grants])

    def test_find(self):
        # find() finds the right grants.
        grants = [self.factory.makeAccessPolicyGrant() for i in range(2)]
        self.assertContentEqual(
            grants,
            getUtility(IAccessPolicyGrantSource).find(
                [(g.policy, g.grantee) for g in grants]))

    def test_findByPolicy(self):
        # findByPolicy() finds only the relevant grants.
        policy = self.factory.makeAccessPolicy()
        grants = [
            self.factory.makeAccessPolicyGrant(policy=policy)
            for i in range(3)]
        self.factory.makeAccessPolicyGrant()
        self.assertContentEqual(
            grants,
            getUtility(IAccessPolicyGrantSource).findByPolicy([policy]))

<<<<<<< HEAD
=======
    def test_revoke(self):
        # revoke() removes the specified grants.
        policy = self.factory.makeAccessPolicy()
        grants = [
            self.factory.makeAccessPolicyGrant(policy=policy)
            for i in range(3)]

        # Make some other grants to ensure they're unaffected.
        other_grants = [
            self.factory.makeAccessPolicyGrant(policy=policy)
            for i in range(3)]
        other_grants.extend([
            self.factory.makeAccessPolicyGrant()
            for i in range(3)])

        to_delete = [(grant.policy, grant.grantee) for grant in grants]
        getUtility(IAccessPolicyGrantSource).revoke(to_delete)
        IStore(policy).invalidate()

        for grant in grants:
            self.assertRaises(LostObjectError, getattr, grant, 'grantor')
        self.assertEqual(
            0, getUtility(IAccessPolicyGrantSource).find(to_delete).count())
        for other_grant in other_grants:
            self.assertIsNot(None, other_grant.grantor)

>>>>>>> 6c886c35

class TestAccessPolicyGrantFlatSource(TestCaseWithFactory):
    layer = DatabaseFunctionalLayer

    def test_findGranteesByPolicy(self):
        # findGranteesByPolicy() returns anyone with a grant for any of
        # the policies or the policies' artifacts.
        apgfs = getUtility(IAccessPolicyGrantFlatSource)

        # People with grants on the policy show up.
        policy = self.factory.makeAccessPolicy()
        policy_grant = self.factory.makeAccessPolicyGrant(policy=policy)
        self.assertContentEqual(
            [policy_grant.grantee], apgfs.findGranteesByPolicy([policy]))

        # But not people with grants on artifacts.
        artifact_grant = self.factory.makeAccessArtifactGrant()
        self.assertContentEqual(
            [policy_grant.grantee], apgfs.findGranteesByPolicy([policy]))

        # Unless the artifacts are linked to the policy.
        self.factory.makeAccessPolicyArtifact(
            artifact=artifact_grant.abstract_artifact, policy=policy)
        self.assertContentEqual(
            [policy_grant.grantee, artifact_grant.grantee],
<<<<<<< HEAD
            apgfs.findGranteesByPolicy([policy]))
=======
            apgfs.findGranteesByPolicy([policy]))

    def test_findArtifactsByGrantee(self):
        # findArtifactsByGrantee() returns the artifacts for grantee for any of
        # the policies.
        apgfs = getUtility(IAccessPolicyGrantFlatSource)
        policy = self.factory.makeAccessPolicy()
        grantee = self.factory.makePerson()
        # Artifacts not linked to the policy do not show up.
        artifact = self.factory.makeAccessArtifact()
        self.factory.makeAccessArtifactGrant(artifact, grantee)
        self.assertContentEqual(
            [], apgfs.findArtifactsByGrantee(grantee, [policy]))
        # Artifacts linked to the policy do show up.
        self.factory.makeAccessPolicyArtifact(artifact=artifact, policy=policy)
        self.assertContentEqual(
            [artifact], apgfs.findArtifactsByGrantee(grantee, [policy]))
>>>>>>> 6c886c35
<|MERGE_RESOLUTION|>--- conflicted
+++ resolved
@@ -352,61 +352,6 @@
                 [other_grant.abstract_artifact]))
 
 
-class TestAccessPolicyArtifact(TestCaseWithFactory):
-    layer = DatabaseFunctionalLayer
-
-    def test_provides_interface(self):
-        self.assertThat(
-            self.factory.makeAccessPolicyArtifact(),
-            Provides(IAccessPolicyArtifact))
-
-
-class TestAccessPolicyArtifactSource(TestCaseWithFactory):
-    layer = DatabaseFunctionalLayer
-
-    def test_create(self):
-        wanted = [
-            (self.factory.makeAccessArtifact(),
-             self.factory.makeAccessPolicy()),
-            (self.factory.makeAccessArtifact(),
-             self.factory.makeAccessPolicy()),
-            ]
-        links = getUtility(IAccessPolicyArtifactSource).create(wanted)
-        self.assertContentEqual(
-            wanted,
-            [(link.abstract_artifact, link.policy) for link in links])
-
-    def test_find(self):
-        links = [self.factory.makeAccessPolicyArtifact() for i in range(3)]
-        self.assertContentEqual(
-            links,
-            getUtility(IAccessPolicyArtifactSource).find(
-                [(link.abstract_artifact, link.policy) for link in links]))
-
-    def test_findByArtifact(self):
-        # findByArtifact() finds only the relevant links.
-        artifact = self.factory.makeAccessArtifact()
-        links = [
-            self.factory.makeAccessPolicyArtifact(artifact=artifact)
-            for i in range(3)]
-        self.factory.makeAccessPolicyArtifact()
-        self.assertContentEqual(
-            links,
-            getUtility(IAccessPolicyArtifactSource).findByArtifact(
-                [artifact]))
-
-    def test_findByPolicy(self):
-        # findByPolicy() finds only the relevant links.
-        policy = self.factory.makeAccessPolicy()
-        links = [
-            self.factory.makeAccessPolicyArtifact(policy=policy)
-            for i in range(3)]
-        self.factory.makeAccessPolicyArtifact()
-        self.assertContentEqual(
-            links,
-            getUtility(IAccessPolicyArtifactSource).findByPolicy([policy]))
-
-
 class TestAccessPolicyGrant(TestCaseWithFactory):
     layer = DatabaseFunctionalLayer
 
@@ -449,8 +394,6 @@
             grants,
             getUtility(IAccessPolicyGrantSource).findByPolicy([policy]))
 
-<<<<<<< HEAD
-=======
     def test_revoke(self):
         # revoke() removes the specified grants.
         policy = self.factory.makeAccessPolicy()
@@ -477,7 +420,6 @@
         for other_grant in other_grants:
             self.assertIsNot(None, other_grant.grantor)
 
->>>>>>> 6c886c35
 
 class TestAccessPolicyGrantFlatSource(TestCaseWithFactory):
     layer = DatabaseFunctionalLayer
@@ -503,9 +445,6 @@
             artifact=artifact_grant.abstract_artifact, policy=policy)
         self.assertContentEqual(
             [policy_grant.grantee, artifact_grant.grantee],
-<<<<<<< HEAD
-            apgfs.findGranteesByPolicy([policy]))
-=======
             apgfs.findGranteesByPolicy([policy]))
 
     def test_findArtifactsByGrantee(self):
@@ -522,5 +461,4 @@
         # Artifacts linked to the policy do show up.
         self.factory.makeAccessPolicyArtifact(artifact=artifact, policy=policy)
         self.assertContentEqual(
-            [artifact], apgfs.findArtifactsByGrantee(grantee, [policy]))
->>>>>>> 6c886c35
+            [artifact], apgfs.findArtifactsByGrantee(grantee, [policy]))