--- conflicted
+++ resolved
@@ -2290,16 +2290,10 @@
     def test_getProductPrivacyFilter_ignores_wrong_info_type(self):
         # Exclude proprietary products if grant is on wrong information type.
         grantee = self.factory.makePerson()
-<<<<<<< HEAD
         proprietary, public = self.makeAllInformationTypes()
-        self.factory.makeAccessPolicy(proprietary, InformationType.EMBARGOED)
-        self.grant(proprietary, InformationType.EMBARGOED, grantee)
-=======
-        proprietary, embargoed, public = self.makeAllInformationTypes()
         self.factory.makeAccessPolicy(
             proprietary, InformationType.PRIVATESECURITY)
         self.grant(proprietary, InformationType.PRIVATESECURITY, grantee)
->>>>>>> efc0d84c
         result = self.filterFind(grantee)
         self.assertIn(public, result)
         self.assertNotIn(proprietary, result)
