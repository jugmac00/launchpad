--- conflicted
+++ resolved
@@ -256,7 +256,6 @@
             distroseries=distroseries, archive=distroseries.main_archive)
         self.assertTrue(distroseries.isInitialized())
 
-<<<<<<< HEAD
     def test_getInitializationJob(self):
         # getInitializationJob() returns the most recent
         # `IInitializeDistroSeriesJob` for the given series.
@@ -266,7 +265,7 @@
         job_source = getUtility(IInitializeDistroSeriesJobSource)
         job = job_source.create(distroseries, [parent_distroseries.id])
         self.assertEqual(job, distroseries.getInitializationJob())
-=======
+
     def test_getDifferenceComments_gets_DistroSeriesDifferenceComments(self):
         distroseries = self.factory.makeDistroSeries()
         dsd = self.factory.makeDistroSeriesDifference(
@@ -274,7 +273,6 @@
         comment = self.factory.makeDistroSeriesDifferenceComment(dsd)
         self.assertContentEqual(
             [comment], distroseries.getDifferenceComments())
->>>>>>> 4c9587b7
 
 
 class TestDistroSeriesPackaging(TestCaseWithFactory):
