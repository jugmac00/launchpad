# Copyright 2009 Canonical Ltd.  This software is licensed under the
# GNU Affero General Public License version 3 (see the file LICENSE).

"""Test harness for running tests against IStructuralsubscriptionTarget
implementations.
"""
__metaclass__ = type

import unittest

from storm.expr import compile as compile_storm
from zope.component import getUtility
from zope.security.interfaces import Unauthorized
from zope.security.proxy import (
    ProxyFactory,
    removeSecurityProxy,
    )

from canonical.launchpad.testing.systemdocs import (
    LayeredDocFileSuite,
    setUp,
    tearDown,
    )
from canonical.launchpad.webapp.interfaces import ILaunchBag
from canonical.launchpad.webapp.testing import verifyObject
from canonical.testing import (
    LaunchpadFunctionalLayer,
    LaunchpadZopelessLayer,
    )
from lp.bugs.interfaces.bug import CreateBugParams
from lp.bugs.interfaces.bugtask import BugTaskStatus
from lp.bugs.model.bugsubscriptionfilter import BugSubscriptionFilter
from lp.bugs.model.bugsubscriptionfilterstatus import (
    BugSubscriptionFilterStatus,
    )
from lp.bugs.tests.test_bugtarget import bugtarget_filebug
<<<<<<< HEAD
from lp.registry.enum import BugNotificationLevel
=======
from lp.registry.errors import (
    DeleteSubscriptionError,
    UserCannotSubscribePerson,
    )
>>>>>>> 871a5cd6
from lp.registry.interfaces.distribution import IDistributionSet
from lp.registry.interfaces.product import IProductSet
from lp.registry.interfaces.sourcepackagename import ISourcePackageNameSet
from lp.registry.interfaces.structuralsubscription import (
    IStructuralSubscriptionTarget,
<<<<<<< HEAD
    IStructuralSubscriptionTargetHelper,
    UserCannotSubscribePerson,
=======
>>>>>>> 871a5cd6
    )
from lp.registry.model.structuralsubscription import StructuralSubscription
from lp.testing import (
    ANONYMOUS,
    login,
    login_celebrity,
    login_person,
    TestCaseWithFactory,
    )
from lp.testing.matchers import Provides


class StructuralSubscriptionTestBase:

    def setUp(self):
        super(StructuralSubscriptionTestBase, self).setUp()
        self.ordinary_subscriber = self.factory.makePerson()
        self.bug_supervisor_subscriber = self.factory.makePerson()
        self.team_owner = self.factory.makePerson()
        self.team = self.factory.makeTeam(owner=self.team_owner)

    def test_target_implements_structural_subscription_target(self):
        self.assertTrue(verifyObject(IStructuralSubscriptionTarget,
                                     self.target))

    def test_anonymous_cannot_subscribe_anyone(self):
        # only authenticated users can create structural subscriptions
        login(ANONYMOUS)
        self.assertRaises(Unauthorized, getattr, self.target,
                          'addBugSubscription')

    def test_person_structural_subscription_by_other_person(self):
        # a person can not subscribe someone else willy nilly
        login_person(self.ordinary_subscriber)
        self.assertRaises(UserCannotSubscribePerson,
            self.target.addBugSubscription,
            self.team_owner, self.ordinary_subscriber)

    def test_team_structural_subscription_by_non_team_member(self):
        # a person not related to a team cannot subscribe it
        login_person(self.ordinary_subscriber)
        self.assertRaises(UserCannotSubscribePerson,
            self.target.addBugSubscription,
            self.team, self.ordinary_subscriber)

    def test_admin_can_subscribe_anyone(self):
        # a launchpad admin can create a structural subscription for
        # anyone
        admin = login_celebrity('admin')
        self.assertIsInstance(
            self.target.addBugSubscription(self.ordinary_subscriber, admin),
            StructuralSubscription)

    def test_secondary_structural_subscription(self):
        # creating a structural subscription a 2nd time returns the
        # first structural subscription
        login_person(self.bug_supervisor_subscriber)
        subscription1 = self.target.addBugSubscription(
            self.bug_supervisor_subscriber, self.bug_supervisor_subscriber)
        subscription2 = self.target.addBugSubscription(
            self.bug_supervisor_subscriber, self.bug_supervisor_subscriber)
        self.assertIs(subscription1.id, subscription2.id)

    def test_remove_structural_subscription(self):
        # an unprivileged user cannot unsubscribe a team
        login_person(self.ordinary_subscriber)
        self.assertRaises(UserCannotSubscribePerson,
            self.target.removeBugSubscription,
            self.team, self.ordinary_subscriber)

    def test_remove_nonexistant_structural_subscription(self):
        # removing a nonexistant subscription raises a
        # DeleteSubscriptionError
        login_person(self.ordinary_subscriber)
        self.assertRaises(DeleteSubscriptionError,
            self.target.removeBugSubscription,
            self.ordinary_subscriber, self.ordinary_subscriber)


class UnrestrictedStructuralSubscription(StructuralSubscriptionTestBase):

    def test_structural_subscription_by_ordinary_user(self):
        # ordinary users can subscribe themselves
        login_person(self.ordinary_subscriber)
        self.assertIsInstance(
            self.target.addBugSubscription(
                self.ordinary_subscriber, self.ordinary_subscriber),
            StructuralSubscription)

    def test_remove_structural_subscription_by_ordinary_user(self):
        # ordinary users can unsubscribe themselves
        login_person(self.ordinary_subscriber)
        self.assertIsInstance(
            self.target.addBugSubscription(
                self.ordinary_subscriber, self.ordinary_subscriber),
            StructuralSubscription)
        self.assertEqual(
            self.target.removeBugSubscription(
                self.ordinary_subscriber, self.ordinary_subscriber),
            None)

    def test_team_structural_subscription_by_team_owner(self):
        # team owners can subscribe their team
        login_person(self.team_owner)
        self.assertIsInstance(
            self.target.addBugSubscription(
                self.team, self.team_owner),
            StructuralSubscription)

    def test_remove_team_structural_subscription_by_team_owner(self):
        # team owners can unsubscribe their team
        login_person(self.team_owner)
        self.assertIsInstance(
            self.target.addBugSubscription(
                self.team, self.team_owner),
            StructuralSubscription)
        self.assertEqual(
            self.target.removeBugSubscription(
                self.team, self.team_owner),
            None)


class FilteredStructuralSubscriptionTestBase(StructuralSubscriptionTestBase):
    """Tests for filtered structural subscriptions."""

    def makeBugTask(self):
        return self.factory.makeBugTask(target=self.target)

    def test_getSubscriptionsForBug(self):
        # If no one has a filtered subscription for the given bug, the result
        # of getSubscriptionsForBug() is the same as for getSubscriptions().
        bugtask = self.makeBugTask()
        subscriptions = self.target.getSubscriptions(
            min_bug_notification_level=BugNotificationLevel.NOTHING)
        subscriptions_for_bug = self.target.getSubscriptionsForBug(
            bugtask.bug, BugNotificationLevel.NOTHING)
        self.assertEqual(list(subscriptions), list(subscriptions_for_bug))

    def test_getSubscriptionsForBug_with_filter_on_status(self):
        # If a status filter exists for a subscription, the result of
        # getSubscriptionsForBug() may be a subset of getSubscriptions().
        bugtask = self.makeBugTask()

        # Create a new subscription on self.target.
        login_person(self.ordinary_subscriber)
        subscription = self.target.addSubscription(
            self.ordinary_subscriber, self.ordinary_subscriber)
        subscription.bug_notification_level = BugNotificationLevel.COMMENTS

        # Without any filters the subscription is found.
        subscriptions_for_bug = self.target.getSubscriptionsForBug(
            bugtask.bug, BugNotificationLevel.NOTHING)
        self.assertEqual([subscription], list(subscriptions_for_bug))

        # Filter the subscription to bugs in the CONFIRMED state.
        subscription_filter = BugSubscriptionFilter()
        subscription_filter.structural_subscription = subscription
        subscription_filter_status = BugSubscriptionFilterStatus()
        subscription_filter_status.filter = subscription_filter
        subscription_filter_status.status = BugTaskStatus.CONFIRMED

        # With the filter the subscription is not found.
        subscriptions_for_bug = self.target.getSubscriptionsForBug(
            bugtask.bug, BugNotificationLevel.NOTHING)
        self.assertEqual([], list(subscriptions_for_bug))

        # If the filter is adjusted, the subscription is found again.
        subscription_filter_status.status = bugtask.status
        subscriptions_for_bug = self.target.getSubscriptionsForBug(
            bugtask.bug, BugNotificationLevel.NOTHING)
        self.assertEqual([subscription], list(subscriptions_for_bug))


class TestStructuralSubscriptionForDistro(
    FilteredStructuralSubscriptionTestBase, TestCaseWithFactory):

    layer = LaunchpadFunctionalLayer

    def setUp(self):
        super(TestStructuralSubscriptionForDistro, self).setUp()
        self.target = self.factory.makeDistribution()
        naked_distro = removeSecurityProxy(self.target)
        naked_distro.bug_supervisor = self.bug_supervisor_subscriber

    def test_distribution_subscription_by_ordinary_user(self):
        # ordinary users can not subscribe themselves to a distribution
        login_person(self.ordinary_subscriber)
        self.assertRaises(UserCannotSubscribePerson,
            self.target.addBugSubscription,
            self.ordinary_subscriber, self.ordinary_subscriber)

    def test_team_distribution_structural_subscription_by_team_owner(self):
        # team owners cannot subscribe their team to a distribution
        login_person(self.team_owner)
        self.assertRaises(UserCannotSubscribePerson,
            self.target.addBugSubscription,
            self.team, self.team_owner)

    def test_distribution_subscription_by_bug_supervisor(self):
        # bug supervisor can subscribe themselves
        login_person(self.bug_supervisor_subscriber)
        self.assertIsInstance(
            self.target.addBugSubscription(
                    self.bug_supervisor_subscriber,
                    self.bug_supervisor_subscriber),
            StructuralSubscription)

    def test_distribution_subscription_by_bug_supervisor_team(self):
        # team admins can subscribe team if team is bug supervisor
        removeSecurityProxy(self.target).bug_supervisor = self.team
        login_person(self.team_owner)
        self.assertIsInstance(
                self.target.addBugSubscription(self.team, self.team_owner),
                    StructuralSubscription)

    def test_distribution_unsubscription_by_bug_supervisor_team(self):
        # team admins can unsubscribe team if team is bug supervisor
        removeSecurityProxy(self.target).bug_supervisor = self.team
        login_person(self.team_owner)
        self.assertIsInstance(
                self.target.addBugSubscription(self.team, self.team_owner),
                    StructuralSubscription)
        self.assertEqual(
                self.target.removeBugSubscription(self.team, self.team_owner),
                    None)

    def test_distribution_subscription_without_bug_supervisor(self):
        # for a distribution without a bug supervisor anyone can
        # subscribe
        removeSecurityProxy(self.target).bug_supervisor = None
        login_person(self.ordinary_subscriber)
        self.assertIsInstance(
            self.target.addBugSubscription(
                self.ordinary_subscriber, self.ordinary_subscriber),
            StructuralSubscription)


class TestStructuralSubscriptionForProduct(
    UnrestrictedStructuralSubscription,
    FilteredStructuralSubscriptionTestBase,
    TestCaseWithFactory):

    layer = LaunchpadFunctionalLayer

    def setUp(self):
        super(TestStructuralSubscriptionForProduct, self).setUp()
        self.target = self.factory.makeProduct()


class TestStructuralSubscriptionForDistroSourcePackage(
    UnrestrictedStructuralSubscription,
    FilteredStructuralSubscriptionTestBase,
    TestCaseWithFactory):

    layer = LaunchpadFunctionalLayer

    def setUp(self):
        super(TestStructuralSubscriptionForDistroSourcePackage, self).setUp()
        self.target = self.factory.makeDistributionSourcePackage()
        self.target = ProxyFactory(self.target)


class TestStructuralSubscriptionForMilestone(
    UnrestrictedStructuralSubscription,
    FilteredStructuralSubscriptionTestBase,
    TestCaseWithFactory):

    layer = LaunchpadFunctionalLayer

    def setUp(self):
        super(TestStructuralSubscriptionForMilestone, self).setUp()
        self.target = self.factory.makeMilestone()
        self.target = ProxyFactory(self.target)

    def makeBugTask(self):
        # XXX Should test with target *and* series_target.
        return self.factory.makeBugTask(target=self.target.series_target)


class TestStructuralSubscriptionForDistroSeries(
    UnrestrictedStructuralSubscription,
    FilteredStructuralSubscriptionTestBase,
    TestCaseWithFactory):

    layer = LaunchpadFunctionalLayer

    def setUp(self):
        super(TestStructuralSubscriptionForDistroSeries, self).setUp()
        self.target = self.factory.makeDistroSeries()
        self.target = ProxyFactory(self.target)


class TestStructuralSubscriptionForProjectGroup(
    UnrestrictedStructuralSubscription,
    FilteredStructuralSubscriptionTestBase,
    TestCaseWithFactory):

    layer = LaunchpadFunctionalLayer

    def setUp(self):
        super(TestStructuralSubscriptionForProjectGroup, self).setUp()
        self.target = self.factory.makeProject()
        self.target = ProxyFactory(self.target)

    def makeBugTask(self):
        return self.factory.makeBugTask(
            target=self.factory.makeProduct(project=self.target))


class TestStructuralSubscriptionForProductSeries(
    UnrestrictedStructuralSubscription,
    FilteredStructuralSubscriptionTestBase,
    TestCaseWithFactory):

    layer = LaunchpadFunctionalLayer

    def setUp(self):
        super(TestStructuralSubscriptionForProductSeries, self).setUp()
        self.target = self.factory.makeProductSeries()
        self.target = ProxyFactory(self.target)


class TestStructuralSubscriptionTargetHelper(TestCaseWithFactory):
    """Tests for implementations of `IStructuralSubscriptionTargetHelper`."""

    layer = LaunchpadZopelessLayer

    def setUp(self):
        super(TestStructuralSubscriptionTargetHelper, self).setUp()
        self.person = self.factory.makePerson()
        login_person(self.person)

    def test_distribution_series(self):
        target = self.factory.makeDistroSeries()
        helper = IStructuralSubscriptionTargetHelper(target)
        self.assertThat(helper, Provides(IStructuralSubscriptionTargetHelper))
        self.assertEqual("distribution series", helper.target_type_display)
        self.assertEqual(target, helper.target)
        self.assertEqual(target.distribution, helper.target_parent)
        self.assertEqual({"distroseries": target}, helper.target_arguments)
        self.assertEqual(target.distribution, helper.pillar)
        self.assertEqual(
            u"StructuralSubscription.distroseries = ?",
            compile_storm(helper.join))

    def test_project_group(self):
        target = self.factory.makeProject(owner=self.person)
        helper = IStructuralSubscriptionTargetHelper(target)
        self.assertThat(helper, Provides(IStructuralSubscriptionTargetHelper))
        self.assertEqual("project group", helper.target_type_display)
        self.assertEqual(target, helper.target)
        self.assertEqual(None, helper.target_parent)
        self.assertEqual(target, helper.pillar)
        self.assertEqual({"project": target}, helper.target_arguments)
        self.assertEqual(
            u"StructuralSubscription.project = ?",
            compile_storm(helper.join))

    def test_distribution_source_package(self):
        target = self.factory.makeDistributionSourcePackage()
        helper = IStructuralSubscriptionTargetHelper(target)
        self.assertThat(helper, Provides(IStructuralSubscriptionTargetHelper))
        self.assertEqual("package", helper.target_type_display)
        self.assertEqual(target, helper.target)
        self.assertEqual(target.distribution, helper.target_parent)
        self.assertThat(
            helper.target_parent, Provides(IStructuralSubscriptionTarget))
        self.assertEqual(target.distribution, helper.pillar)
        self.assertEqual(
            {"distribution": target.distribution,
             "sourcepackagename": target.sourcepackagename},
            helper.target_arguments)
        self.assertEqual(
            u"StructuralSubscription.distribution = ? AND "
            u"StructuralSubscription.sourcepackagename = ?",
            compile_storm(helper.join))

    def test_milestone(self):
        target = self.factory.makeMilestone()
        helper = IStructuralSubscriptionTargetHelper(target)
        self.assertThat(helper, Provides(IStructuralSubscriptionTargetHelper))
        self.assertEqual("milestone", helper.target_type_display)
        self.assertEqual(target, helper.target)
        self.assertEqual(target.target, helper.target_parent)
        self.assertThat(
            helper.target_parent, Provides(IStructuralSubscriptionTarget))
        self.assertEqual(target.target, helper.pillar)
        self.assertEqual({"milestone": target}, helper.target_arguments)
        self.assertEqual(
            u"StructuralSubscription.milestone = ?",
            compile_storm(helper.join))

    def test_product(self):
        target = self.factory.makeProduct(owner=self.person)
        helper = IStructuralSubscriptionTargetHelper(target)
        self.assertThat(helper, Provides(IStructuralSubscriptionTargetHelper))
        self.assertEqual("project", helper.target_type_display)
        self.assertEqual(target, helper.target)
        self.assertEqual(None, helper.target_parent)
        self.assertEqual(target, helper.pillar)
        self.assertEqual({"product": target}, helper.target_arguments)
        self.assertEqual(
            u"StructuralSubscription.product = ?",
            compile_storm(helper.join))

    def test_product_in_group(self):
        project = self.factory.makeProject(owner=self.person)
        target = self.factory.makeProduct(project=project)
        helper = IStructuralSubscriptionTargetHelper(target)
        self.assertThat(helper, Provides(IStructuralSubscriptionTargetHelper))
        self.assertEqual("project", helper.target_type_display)
        self.assertEqual(target, helper.target)
        self.assertEqual(project, helper.target_parent)
        self.assertEqual(target, helper.pillar)
        self.assertEqual({"product": target}, helper.target_arguments)
        self.assertEqual(
            u"StructuralSubscription.product = ?",
            compile_storm(helper.join))

    def test_product_series(self):
        target = self.factory.makeProductSeries(owner=self.person)
        helper = IStructuralSubscriptionTargetHelper(target)
        self.assertThat(helper, Provides(IStructuralSubscriptionTargetHelper))
        self.assertEqual("project series", helper.target_type_display)
        self.assertEqual(target, helper.target)
        self.assertEqual(target.product, helper.target_parent)
        self.assertThat(
            helper.target_parent, Provides(IStructuralSubscriptionTarget))
        self.assertEqual(target.product, helper.pillar)
        self.assertEqual({"productseries": target}, helper.target_arguments)
        self.assertEqual(
            u"StructuralSubscription.productseries = ?",
            compile_storm(helper.join))

    def test_distribution(self):
        target = self.factory.makeDistribution(owner=self.person)
        helper = IStructuralSubscriptionTargetHelper(target)
        self.assertThat(helper, Provides(IStructuralSubscriptionTargetHelper))
        self.assertEqual(target, helper.target)
        self.assertEqual("distribution", helper.target_type_display)
        self.assertEqual(None, helper.target_parent)
        self.assertEqual(target, helper.pillar)
        self.assertEqual(
            {"distribution": target,
             "sourcepackagename": None},
            helper.target_arguments)
        self.assertEqual(
            u"StructuralSubscription.distribution = ? AND "
            u"StructuralSubscription.sourcepackagename IS NULL",
            compile_storm(helper.join))


def distributionSourcePackageSetUp(test):
    setUp(test)
    ubuntu = getUtility(IDistributionSet).getByName('ubuntu')
    test.globs['target'] = ubuntu.getSourcePackage('evolution')
    test.globs['other_target'] = ubuntu.getSourcePackage('pmount')
    test.globs['filebug'] = bugtarget_filebug


def productSetUp(test):
    setUp(test)
    test.globs['target'] = getUtility(IProductSet).getByName('firefox')
    test.globs['filebug'] = bugtarget_filebug


def distributionSetUp(test):
    setUp(test)
    test.globs['target'] = getUtility(IDistributionSet).getByName('ubuntu')
    test.globs['filebug'] = bugtarget_filebug


def milestone_filebug(milestone, summary, status=None):
    bug = bugtarget_filebug(milestone.target, summary, status=status)
    bug.bugtasks[0].milestone = milestone
    return bug


def milestoneSetUp(test):
    setUp(test)
    firefox = getUtility(IProductSet).getByName('firefox')
    test.globs['target'] = firefox.getMilestone('1.0')
    test.globs['filebug'] = milestone_filebug


def distroseries_sourcepackage_filebug(distroseries, summary, status=None):
    params = CreateBugParams(
        getUtility(ILaunchBag).user, summary, comment=summary, status=status)
    alsa_utils = getUtility(ISourcePackageNameSet)['alsa-utils']
    params.setBugTarget(distribution=distroseries.distribution,
                        sourcepackagename=alsa_utils)
    bug = distroseries.distribution.createBug(params)
    nomination = bug.addNomination(
        distroseries.distribution.owner, distroseries)
    nomination.approve(distroseries.distribution.owner)
    return bug


def distroSeriesSourcePackageSetUp(test):
    setUp(test)
    test.globs['target'] = (
        getUtility(IDistributionSet).getByName('ubuntu').getSeries('hoary'))
    test.globs['filebug'] = distroseries_sourcepackage_filebug


def test_suite():
    """Return the `IStructuralSubscriptionTarget` TestSuite."""
    suite = unittest.TestSuite()
    suite.addTest(unittest.TestLoader().loadTestsFromName(__name__))

    setUpMethods = [
        distributionSourcePackageSetUp,
        productSetUp,
        distributionSetUp,
        milestoneSetUp,
        distroSeriesSourcePackageSetUp,
        ]

    for setUpMethod in setUpMethods:
        test = LayeredDocFileSuite('structural-subscription-target.txt',
            setUp=setUpMethod, tearDown=tearDown,
            layer=LaunchpadFunctionalLayer)
        suite.addTest(test)

    return suite<|MERGE_RESOLUTION|>--- conflicted
+++ resolved
@@ -34,24 +34,17 @@
     BugSubscriptionFilterStatus,
     )
 from lp.bugs.tests.test_bugtarget import bugtarget_filebug
-<<<<<<< HEAD
 from lp.registry.enum import BugNotificationLevel
-=======
 from lp.registry.errors import (
     DeleteSubscriptionError,
     UserCannotSubscribePerson,
     )
->>>>>>> 871a5cd6
 from lp.registry.interfaces.distribution import IDistributionSet
 from lp.registry.interfaces.product import IProductSet
 from lp.registry.interfaces.sourcepackagename import ISourcePackageNameSet
 from lp.registry.interfaces.structuralsubscription import (
     IStructuralSubscriptionTarget,
-<<<<<<< HEAD
     IStructuralSubscriptionTargetHelper,
-    UserCannotSubscribePerson,
-=======
->>>>>>> 871a5cd6
     )
 from lp.registry.model.structuralsubscription import StructuralSubscription
 from lp.testing import (
