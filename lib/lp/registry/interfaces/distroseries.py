# Copyright 2009-2011 Canonical Ltd.  This software is licensed under the
# GNU Affero General Public License version 3 (see the file LICENSE).

# pylint: disable-msg=E0211,E0213

"""Interfaces including and related to IDistroSeries."""

__metaclass__ = type

__all__ = [
    'DerivationError',
    'IDistroSeries',
    'IDistroSeriesEditRestricted',
    'IDistroSeriesPublic',
    'IDistroSeriesSet',
    ]

from lazr.enum import DBEnumeratedType
from lazr.restful.declarations import (
    call_with,
    export_as_webservice_entry,
    export_factory_operation,
    export_read_operation,
    export_write_operation,
    exported,
    LAZR_WEBSERVICE_EXPORTED,
    operation_for_version,
    operation_parameters,
    operation_returns_collection_of,
    operation_returns_entry,
    rename_parameters_as,
    REQUEST_USER,
    webservice_error,
    )
from lazr.restful.fields import (
    CollectionField,
    Reference,
    ReferenceChoice,
    )
from zope.component import getUtility
from zope.interface import (
    Attribute,
    Interface,
    )
from zope.schema import (
    Bool,
    Choice,
    Datetime,
    List,
    Object,
    TextLine,
    )

from canonical.launchpad import _
from lp.app.interfaces.launchpad import IServiceUsage
from lp.app.validators import LaunchpadValidationError
from lp.app.validators.email import email_validator
from lp.app.validators.name import name_validator
from lp.app.validators.version import sane_version
from lp.blueprints.interfaces.specificationtarget import ISpecificationGoal
from lp.bugs.interfaces.bugtarget import (
    IBugTarget,
    IHasBugs,
    IHasOfficialBugTags,
    )
from lp.bugs.interfaces.structuralsubscription import (
    IStructuralSubscriptionTarget,
    )
from lp.registry.errors import NoSuchDistroSeries
from lp.registry.interfaces.milestone import (
    IHasMilestones,
    IMilestone,
    )
from lp.registry.interfaces.person import IPerson
from lp.registry.interfaces.role import (
    IHasAppointedDriver,
    IHasOwner,
    )
from lp.registry.interfaces.series import (
    ISeriesMixin,
    SeriesStatus,
    )
from lp.registry.interfaces.sourcepackage import ISourcePackage
from lp.services.fields import (
    ContentNameField,
    Description,
    PublicPersonChoice,
    Title,
    UniqueField,
    )
from lp.soyuz.interfaces.buildrecords import IHasBuildRecords
from lp.translations.interfaces.hastranslationimports import (
    IHasTranslationImports,
    )
from lp.translations.interfaces.hastranslationtemplates import (
    IHasTranslationTemplates,
    )
from lp.translations.interfaces.languagepack import ILanguagePack


class DistroSeriesNameField(ContentNameField):
    """A class to ensure `IDistroSeries` has unique names."""
    errormessage = _("%s is already in use by another series.")

    @property
    def _content_iface(self):
        """See `IField`."""
        return IDistroSeries

    def _getByName(self, name):
        """See `IField`."""
        try:
            if self._content_iface.providedBy(self.context):
                return self.context.distribution.getSeries(name)
            else:
                return self.context.getSeries(name)
        except NoSuchDistroSeries:
            # The name is available for the new series.
            return None


class DistroSeriesVersionField(UniqueField):
    """A class to ensure `IDistroSeries` has unique versions."""
    errormessage = _(
        "%s is already in use by another version in this distribution.")
    attribute = 'version'

    @property
    def _content_iface(self):
        return IDistroSeries

    @property
    def _distribution(self):
        if self._content_iface.providedBy(self.context):
            return self.context.distribution
        else:
            return self.context

    def _getByName(self, version):
        """Return the `IDistroSeries` for the specified distribution version.

        The distribution is the context's distribution (which may
        the context itself); A version is unique to a distribution.
        """
        found_series = None
        for series in getUtility(IDistroSeriesSet).findByVersion(version):
            if (series.distribution == self._distribution
                and series != self.context):
                # A version is unique to a distribution, but a distroseries
                # may edit itself.
                found_series = series
                break
        return found_series

    def _getByAttribute(self, version):
        """Return the content object with the given attribute."""
        return self._getByName(version)

    def _validate(self, version):
        """See `UniqueField`."""
        super(DistroSeriesVersionField, self)._validate(version)
        if not sane_version(version):
            raise LaunchpadValidationError(
                "%s is not a valid version" % version)
        # Avoid circular import hell.
        from lp.archivepublisher.debversion import Version, VersionError
        try:
            # XXX sinzui 2009-07-25 bug=404613: DistributionMirror and buildd
            # have stricter version rules than the schema. The version must
            # be a debversion.
            Version(version)
        except VersionError, error:
            raise LaunchpadValidationError(
                "'%s': %s" % (version, error))


class IDistroSeriesPublic(
    ISeriesMixin, IHasAppointedDriver, IHasOwner, IBugTarget,
    ISpecificationGoal, IHasMilestones, IHasOfficialBugTags,
    IHasBuildRecords, IHasTranslationImports, IHasTranslationTemplates,
    IServiceUsage):
    """Public IDistroSeries properties."""

    id = Attribute("The distroseries's unique number.")
    name = exported(
        DistroSeriesNameField(
            title=_("Name"), required=True,
            description=_("The name of this series."),
            constraint=name_validator))
    displayname = exported(
        TextLine(
            title=_("Display name"), required=True,
            description=_("The series displayname.")))
    fullseriesname = exported(
        TextLine(
            title=_("Series full name"), required=False,
            description=_("The series full name, e.g. Ubuntu Warty")))
    title = exported(
        Title(
            title=_("Title"), required=True,
            description=_(
                "The title of this series. It should be distinctive "
                "and designed to look good at the top of a page.")))
    description = exported(
        Description(title=_("Description"), required=True,
            description=_("A detailed description of this series, with "
                          "information on the architectures covered, the "
                          "availability of security updates and any other "
                          "relevant information.")))
    version = exported(
        DistroSeriesVersionField(
            title=_("Version"), required=True,
            description=_("The version string for this series.")))
    distribution = exported(
        Reference(
            Interface,  # Really IDistribution, see circular import fix below.
            title=_("Distribution"), required=True,
            description=_("The distribution for which this is a series.")))
    distributionID = Attribute('The distribution ID.')
    named_version = Attribute('The combined display name and version.')
    parent = Attribute('The structural parent of this series - the distro')
    components = Attribute("The series components.")
    # IComponent is not exported on the api.
    component_names = exported(List(
        value_type=TextLine(),
        title=_(u'The series component names'),
        readonly=True))
    upload_components = Attribute("The series components that can be "
                                  "uploaded to.")
    suite_names = exported(List(
        value_type=TextLine(),
        title=_(u'The series pocket names'),
        readonly=True))
    sections = Attribute("The series sections.")
    status = exported(
        Choice(
            title=_("Status"), required=True,
            vocabulary=SeriesStatus))
    datereleased = exported(
        Datetime(title=_("Date released")))
    previous_series = exported(
        ReferenceChoice(
            title=_("Parent series"),
            description=_("The series from which this one was branched."),
            required=True, schema=Interface,  # Really IDistroSeries
            vocabulary='DistroSeries'),
        ("devel", dict(exported_as="previous_series")),
        ("1.0", dict(exported_as="parent_series")),
        ("beta", dict(exported_as="parent_series")),
        readonly=True)
    registrant = exported(
        PublicPersonChoice(
            title=_("Registrant"), vocabulary='ValidPersonOrTeam'))
    owner = exported(Reference(
        IPerson, title=_("Owning team of the derived series"), readonly=True,
        description=_(
            "This attribute mirrors the owner of the distribution.")))
    date_created = exported(
        Datetime(title=_("The date this series was registered.")))
    driver = exported(
        ReferenceChoice(
            title=_("Driver"),
            description=_(
                "The person or team responsible for decisions about features "
                "and bugs that will be targeted to this series of the "
                "distribution."),
            required=False, vocabulary='ValidPersonOrTeam', schema=IPerson))
    changeslist = exported(
        TextLine(
            title=_("E-mail changes to"), required=True,
            description=_("The mailing list or other e-mail address that "
                          "Launchpad should notify about new uploads."),
            constraint=email_validator))
    sourcecount = Attribute("Source Packages Counter")
    defer_translation_imports = Bool(
        title=_("Defer translation imports"),
        description=_("Suspends any translation imports for this series"),
        default=True,
        required=True,
        )
    binarycount = Attribute("Binary Packages Counter")

    architecturecount = Attribute("The number of architectures in this "
        "series.")
    nominatedarchindep = Attribute(
        "DistroArchSeries designed to build architecture-independent "
        "packages whithin this distroseries context.")
    messagecount = Attribute("The total number of translatable items in "
        "this series.")
    distroserieslanguages = Attribute("The set of dr-languages in this "
        "series.")

    hide_all_translations = Bool(
        title=u'Hide translations for this release', required=True,
        description=(
            u"You may hide all translation for this distribution series so"
             " that only Launchpad administrators will be able to see them."
             " For example, you should hide these translations while they are"
             " being imported from a previous series so that translators"
             " will not be confused by imports that are in progress."),
        default=True)

    language_pack_base = Choice(
        title=_('Language pack base'), required=False,
        description=_('''
            Language pack with the export of all translations
            available for this distribution series when it was generated. The
            subsequent update exports will be generated based on this one.
            '''), vocabulary='FilteredFullLanguagePack')

    language_pack_delta = Choice(
        title=_('Language pack update'), required=False,
        description=_('''
            Language pack with the export of all translation updates
            available for this distribution series since the language pack
            base was generated.
            '''), vocabulary='FilteredDeltaLanguagePack')

    language_pack_proposed = Choice(
        title=_('Proposed language pack update'), required=False,
        description=_('''
            Base or update language pack export that is being tested and
            proposed to be used as the new language pack base or
            language pack update for this distribution series.
            '''), vocabulary='FilteredLanguagePack')

    language_pack_full_export_requested = Bool(
        title=_('Request a full language pack export'), required=True,
        description=_('''
            Whether next language pack generation will be a full export. This
            information is useful when update packs are too big and want to
            merge all those changes in the base pack.
            '''))

    last_full_language_pack_exported = Object(
        title=_('Latest exported language pack with all translation files.'),
        required=False, readonly=True, schema=ILanguagePack)

    last_delta_language_pack_exported = Object(
        title=_(
            'Lastest exported language pack with updated translation files.'),
        required=False, readonly=True, schema=ILanguagePack)

    # related joins
    packagings = Attribute("All of the Packaging entries for this "
        "distroseries.")
    specifications = Attribute("The specifications targeted to this "
        "series.")

    language_packs = Attribute(
        "All language packs associated with this distribution series.")

    backports_not_automatic = Bool(
        title=_("Don't upgrade to backports automatically"), required=True,
        description=_("""
            Set NotAutomatic: yes and ButAutomaticUpgrades: yes in Release
            files generated for the backports pocket. This tells apt to
            automatically upgrade within backports, but not into it.
            """))

    # other properties
    prior_series = Attribute(
        "Prior series *by date* from the same distribution.")

    main_archive = exported(
        Reference(
            Interface,  # Really IArchive, see below for circular import fix.
            title=_('Distribution Main Archive')))

    supported = exported(
        Bool(
            title=_("Supported"),
            description=_(
                "Whether or not this series is currently supported.")))

    def isUnstable():
        """Whether or not a distroseries is unstable.

        The distribution is "unstable" until it is released; after that
        point, all development on the Release pocket is stopped and
        development moves on to the other pockets.
        """

    def canUploadToPocket(pocket):
        """Decides whether or not allow uploads for a given pocket.

        Only allow uploads for RELEASE pocket in unreleased
        distroseries and the opposite, only allow uploads for
        non-RELEASE pockets in released distroseries.
        For instance, in edgy time :

                warty         -> DENY
                edgy          -> ALLOW
                warty-updates -> ALLOW
                edgy-security -> DENY

        Note that FROZEN is not considered either 'stable' or 'unstable'
        state.  Uploads to a FROZEN distroseries will end up in the
        UNAPPROVED queue.

        Return True if the upload is allowed and False if denied.
        """

    def getLatestUploads():
        """Return the latest five source uploads for this DistroSeries.

        It returns a list containing up to five elements as
        IDistroSeriesSourcePackageRelease instances
        """

    # DistroArchSeries lookup properties/methods.
    architectures = exported(
        CollectionField(
            title=_("All architectures in this series."),
            value_type=Reference(schema=Interface),  # IDistroArchSeries.
            readonly=True))

    enabled_architectures = Attribute(
        "All architectures in this series with the 'enabled' flag set.")

    virtualized_architectures = Attribute(
        "All architectures in this series where PPA is supported.")

    buildable_architectures = Attribute(
        "All architectures in this series with available chroot tarball.")

    def __getitem__(archtag):
        """Return the distroarchseries for this distroseries with the
        given architecturetag.
        """

    def __str__():
        """Return the name of the distroseries."""

    def getDistroArchSeriesByProcessor(processor):
        """Return the distroarchseries for this distroseries with the
        given architecturetag from a `IProcessor`.

        :param processor: An `IProcessor`
        :return: An `IDistroArchSeries` or None when none was found.
        """

    @operation_parameters(
        archtag=TextLine(
            title=_("The architecture tag"), required=True))
    @operation_returns_entry(Interface)
    @export_read_operation()
    def getDistroArchSeries(archtag):
        """Return the distroarchseries for this distroseries with the
        given architecturetag.
        """
    # End of DistroArchSeries lookup methods.

    def updateStatistics(ztm):
        """Update all the Rosetta stats for this distro series."""

    def updatePackageCount():
        """Update the binary and source package counts for this distro
        series."""

    @operation_parameters(
        name=TextLine(
            title=_("The name of the source package"), required=True))
    @operation_returns_entry(ISourcePackage)
    @export_read_operation()
    def getSourcePackage(name):
        """Return a source package in this distro series by name.

        The name given may be a string or an ISourcePackageName-providing
        object. The source package may not be published in the distro series.
        """

    def getTranslatableSourcePackages():
        """Return a list of Source packages in this distribution series
        that can be translated.
        """

    def getPrioritizedUnlinkedSourcePackages():
        """Return a list of package summaries that need packaging links.

        A summary is a dict of package (`ISourcePackage`), total_bugs,
        and total_messages (translatable messages).
        """

    def getPrioritizedPackagings():
        """Return a list of packagings that need more upstream information."""

    def getMostRecentlyLinkedPackagings():
        """Return a list of packagings that are the most recently linked.

        At most five packages are returned of those most recently linked to an
        upstream.
        """

    @operation_parameters(
        created_since_date=Datetime(
            title=_("Created Since Timestamp"),
            description=_(
                "Return items that are more recent than this timestamp."),
            required=False),
        status=Choice(
            # Really PackageUploadCustomFormat, patched in
            # _schema_circular_imports.py
            vocabulary=DBEnumeratedType,
            title=_("Package Upload Status"),
            description=_("Return only items that have this status."),
            required=False),
        archive=Reference(
            # Really IArchive, patched in _schema_circular_imports.py
            schema=Interface,
            title=_("Archive"),
            description=_("Return only items for this archive."),
            required=False),
        pocket=Choice(
            # Really PackagePublishingPocket, patched in
            # _schema_circular_imports.py
            vocabulary=DBEnumeratedType,
            title=_("Pocket"),
            description=_("Return only items targeted to this pocket"),
            required=False),
        custom_type=Choice(
            # Really PackageUploadCustomFormat, patched in
            # _schema_circular_imports.py
            vocabulary=DBEnumeratedType,
            title=_("Custom Type"),
            description=_("Return only items with custom files of this "
                          "type."),
            required=False),
        )
    # Really IPackageUpload, patched in _schema_circular_imports.py
    @operation_returns_collection_of(Interface)
    @export_read_operation()
    def getPackageUploads(status=None, created_since_date=None, archive=None,
                          pocket=None, custom_type=None, name=None,
                          version=None, exact_match=False):
        """Get package upload records for this distribution series.

        :param status: Filter results by this `PackageUploadStatus`, or list
            of statuses.
        :param created_since_date: If specified, only returns items uploaded
            since the timestamp supplied.
<<<<<<< HEAD
        :param archive: Filter results for this `IArchive`.
        :param pocket: Filter results by this `PackagePublishingPocket`.
        :param custom_type: Filter results by this
            `PackageUploadCustomFormat`.
=======
        :param archive: Filter results for this `IArchive`
        :param pocket: Filter results by this `PackagePublishingPocket`
        :param custom_type: Filter results by this `PackageUploadCustomFormat`
>>>>>>> 6ada5892
        :param name: Filter results by this file name or package name.
        :param version: Filter results by this version number string.
        :param exact_match: If True, look for exact string matches on the
            `name` and `version` filters.  If False, look for a substring
            match so that e.g. a package "kspreadsheetplusplus" would match
            the search string "spreadsheet".  Defaults to False.
        :return: A result set containing `IPackageUpload`.
        """

    def getUnlinkedTranslatableSourcePackages():
        """Return a list of source packages that can be translated in
        this distribution series but which lack Packaging links.
        """

    def getBinaryPackage(name):
        """Return a DistroSeriesBinaryPackage for this name.

        The name given may be an IBinaryPackageName or a string.  The
        binary package may not be published in the distro series.
        """

    def getSourcePackageRelease(sourcepackagerelease):
        """Return a IDistroSeriesSourcePackageRelease

        sourcepackagerelease is an ISourcePackageRelease.
        """

    def getCurrentSourceReleases(source_package_names):
        """Get the current release of a list of source packages.

        :param source_package_names: a list of `ISourcePackageName`
            instances.

        :return: a dict where the key is a `ISourcePackage`
            and the value is a `IDistroSeriesSourcePackageRelease`.
        """

    def getPublishedSources(sourcepackage_or_name, pocket=None, version=None,
                            include_pending=False, exclude_pocket=None,
                            archive=None):
        """Return the SourcePackagePublishingHistory(s)

        Deprecated.  Use IArchive.getPublishedSources instead.

        Given a ISourcePackageName or name.

        If pocket is not specified, we look in all pockets.

        If version is not specified, return packages with any version.

        If exclude_pocket is specified we exclude results matching that
        pocket.

        If 'include_pending' is True, we return also the pending publication
        records, those packages that will get published in the next publisher
        run (it's only useful when we need to know if a given package is
        known during a publisher run, mostly in pre-upload checks)

        If 'archive' is not specified consider publication in the
        main_archive, otherwise respect the given value.
        """

    def getAllPublishedSources():
        """Return all currently published sources for the distroseries.

        Return publications in the main archives only.
        """

    def getAllPublishedBinaries():
        """Return all currently published binaries for the distroseries.

        Return publications in the main archives only.
        """

    def getSourcesPublishedForAllArchives():
        """Return all sourcepackages published across all the archives.

        It's only used in the buildmaster/master.py context for calculating
        the publication that are still missing build records.

        It will consider all publishing records in PENDING or PUBLISHED status
        as part of the 'build-unpublished-source' specification.

        For 'main_archive' candidates it will automatically exclude RELEASE
        pocket records of released distroseries (ensuring that we won't waste
        time with records that can't be accepted).

        Return a SelectResult of SourcePackagePublishingHistory.
        """

    def getDistroSeriesLanguage(language):
        """Return the DistroSeriesLanguage for this distroseries and the
        given language, or None if there's no DistroSeriesLanguage for this
        distribution and the given language.
        """

    def getDistroSeriesLanguageOrDummy(language):
        """Return the DistroSeriesLanguage for this distroseries and the
        given language, or a DummyDistroSeriesLanguage.
        """

    def createUploadedSourcePackageRelease(
        sourcepackagename, version, maintainer, builddepends,
        builddependsindep, architecturehintlist, component, creator, urgency,
        changelog, changelog_entry, dsc, dscsigningkey, section,
        dsc_maintainer_rfc822, dsc_standards_version, dsc_format,
        dsc_binaries, archive, copyright, build_conflicts,
        build_conflicts_indep, dateuploaded=None,
        source_package_recipe_build=None, user_defined_fields=None,
        homepage=None):
        """Create an uploads `SourcePackageRelease`.

        Set this distroseries set to be the uploadeddistroseries.

        All arguments are mandatory, they are extracted/built when
        processing and uploaded source package:

         :param dateuploaded: timestamp, if not provided will be UTC_NOW
         :param sourcepackagename: `ISourcePackageName`
         :param version: string, a debian valid version
         :param maintainer: IPerson designed as package maintainer
         :param creator: IPerson, package uploader
         :param component: IComponent
         :param section: ISection
         :param urgency: dbschema.SourcePackageUrgency
         :param dscsigningkey: IGPGKey used to sign the DSC file
         :param dsc: string, original content of the dsc file
         :param copyright: string, the original debian/copyright content
         :param changelog: LFA ID of the debian/changelog file in librarian
         :param changelog_entry: string, changelog extracted from the
                                 changesfile
         :param architecturehintlist: string, DSC architectures
         :param builddepends: string, DSC build dependencies
         :param builddependsindep: string, DSC architecture independent build
                                   dependencies.
         :param build_conflicts: string, DSC Build-Conflicts content
         :param build_conflicts_indep: string, DSC Build-Conflicts-Indep
                                       content
         :param dsc_maintainer_rfc822: string, DSC maintainer field
         :param dsc_standards_version: string, DSC standards version field
         :param dsc_format: string, DSC format version field
         :param dsc_binaries:  string, DSC binaries field
         :param archive: IArchive to where the upload was targeted
         :param dateuploaded: optional datetime, if omitted assumed nowUTC
         :param source_package_recipe_build: optional SourcePackageRecipeBuild
         :param user_defined_fields: optional sequence of key-value pairs with
                                     user defined fields.
         :param homepage: optional string with (unchecked) upstream homepage
                          URL
         :return: the just creates `SourcePackageRelease`
        """

    def getComponentByName(name):
        """Get the named component.

        Raise NotFoundError if the component is not in the permitted component
        list for this distroseries.
        """

    def getSectionByName(name):
        """Get the named section.

        Raise NotFoundError if the section is not in the permitted section
        list for this distroseries.
        """

    def addSection(section):
        """SQLObject provided method to fill a related join key section."""

    def getBinaryPackagePublishing(
        name=None, version=None, archtag=None, sourcename=None, orderBy=None,
        pocket=None, component=None, archive=None):
        """Get BinaryPackagePublishings in a DistroSeries.

        Can optionally restrict the results by name, version,
        architecturetag, pocket and/or component.

        If sourcename is passed, only packages that are built from
        source packages by that name will be returned.
        If archive is passed, restricted the results to the given archive,
        if it is suppressed the results will be restricted to the
        distribution 'main_archive'.
        """

    def getSourcePackagePublishing(status, pocket, component=None,
                                   archive=None):
        """Return a selectResult of ISourcePackagePublishingHistory.

        According status and pocket.
        If archive is passed, restricted the results to the given archive,
        if it is suppressed the results will be restricted to the
        distribution 'main_archive'.
        """

    def getBinaryPackageCaches(archive=None):
        """All of the cached binary package records for this distroseries.

        If 'archive' is not given it will return all caches stored for the
        distroseries main archives (PRIMARY and PARTNER).
        """

    def removeOldCacheItems(archive, log):
        """Delete any records that are no longer applicable.

        Consider all binarypackages marked as REMOVED.

        Also purges all existing cache records for disabled archives.

        :param archive: target `IArchive`.
        :param log: the context logger object able to print DEBUG level
            messages.
        """

    def updateCompletePackageCache(archive, log, ztm, commit_chunk=500):
        """Update the binary package cache

        Consider all binary package names published in this distro series
        and entirely skips updates for disabled archives

        :param archive: target `IArchive`;
        :param log: logger object for printing debug level information;
        :param ztm:  transaction used for partial commits, every chunk of
            'commit_chunk' updates is committed;
        :param commit_chunk: number of updates before commit, defaults to 500.

        :return the number of packages updated.
        """

    def updatePackageCache(binarypackagename, archive, log):
        """Update the package cache for a given IBinaryPackageName

        'log' is required, it should be a logger object able to print
        DEBUG level messages.
        'ztm' is the current trasaction manager used for partial commits
        (in full batches of 100 elements)
        """

    def searchPackages(text):
        """Search through the packge cache for this distroseries and return
        DistroSeriesBinaryPackage objects that match the given text.
        """

    def createQueueEntry(pocket, archive, changesfilename, changesfilecontent,
                         signingkey=None, package_copy_job=None):
        """Create a queue item attached to this distroseries.

        Create a new records respecting the given pocket and archive.

        The default state is NEW, sorted sqlobject declaration, any
        modification should be performed via Queue state-machine.

        The changesfile argument should be the text of the .changes for this
        upload. The contents of this may be used later.

        'signingkey' is the IGPGKey used to sign the changesfile or None if
        the changesfile is unsigned.
        """

    def newArch(architecturetag, processorfamily, official, owner,
                supports_virtualized=False, enabled=True):
        """Create a new port or DistroArchSeries for this DistroSeries."""

    def copyTranslationsFromParent(ztm):
        """Copy any translation done in parent that we lack.

        If there is another translation already added to this one, we ignore
        the one from parent.

        The supplied transaction manager will be used for intermediate
        commits to break up large copying jobs into palatable smaller
        chunks.

        This method starts and commits transactions, so don't rely on `self`
        or any other database object remaining valid across this call!
        """

    def getPOFileContributorsByLanguage(language):
        """People who translated strings to the given language.

        The people that translated only IPOTemplate objects that are not
        current will not appear in the returned list.
        """

    def getSuite(pocket):
        """Return the suite for this distro series and the given pocket.

        :param pocket: A `DBItem` of `PackagePublishingPocket`.
        :return: A string.
        """

    def isSourcePackageFormatPermitted(format):
        """Check if the specified source format is allowed in this series.

        :param format: The SourcePackageFormat to check.
        """

    @operation_returns_collection_of(Interface)
    @export_read_operation()
    def getDerivedSeries():
        """Get all `DistroSeries` derived from this one."""

    @operation_returns_collection_of(Interface)
    @export_read_operation()
    def getParentSeries():
        """Get all parent `DistroSeries`."""

    @operation_parameters(
        parent_series=Reference(
            schema=Interface,  # IDistroSeries
            title=_("The parent series to consider."),
            required=False),
        difference_type=Choice(
            vocabulary=DBEnumeratedType,  # DistroSeriesDifferenceType
            title=_("Only return differences of this type."), required=False),
        source_package_name_filter=TextLine(
            title=_("Only return differences for packages matching this "
                    "name."),
            required=False),
        status=Choice(
            vocabulary=DBEnumeratedType,  # DistroSeriesDifferenceStatus
            title=_("Only return differences of this status."),
            required=False),
        child_version_higher=Bool(
            title=_("Only return differences for which the child's version "
                    "is higher than the parent's."),
            required=False),
        )
    @operation_returns_collection_of(Interface)
    @export_read_operation()
    @operation_for_version('devel')
    def getDifferencesTo(parent_series, difference_type,
                         source_package_name_filter, status,
                         child_version_higher):
        """Return the differences between this series and the specified
        parent_series (or all the parent series if parent_series is None).

        :param parent_series: The parent series for which the differences
            should be returned. All parents are considered if this is None.
        :param difference_type: The type of the differences to return.
        :param source_package_name_filter: A package name to use as a filter
            for the differences.
        :param status: The status of the differences to return.
        :param child_version_higher: Only return differences for which the
            child's version is higher than the parent's version.
        """

    def isDerivedSeries():
        """Is this series a derived series?

        A derived series has one or more parent series.
        """

    def isInitializing():
        """Is this series initializing?"""

    def isInitialized():
        """Has this series been initialized?"""


class IDistroSeriesEditRestricted(Interface):
    """IDistroSeries properties which require launchpad.Edit."""

    @rename_parameters_as(dateexpected='date_targeted')
    @export_factory_operation(
        IMilestone, ['name', 'dateexpected', 'summary', 'code_name'])
    def newMilestone(name, dateexpected=None, summary=None, code_name=None):
        """Create a new milestone for this DistroSeries."""

    @operation_parameters(
        parents=List(
            title=_("The list of parents to derive from."),
            value_type=TextLine(),
            required=True),
        architectures=List(
            title=_("The list of architectures to copy to the derived "
            "distroseries."), value_type=TextLine(),
            required=False),
        packagesets=List(
            title=_("The list of packagesets to copy to the derived "
            "distroseries"), value_type=TextLine(),
            required=False),
        rebuild=Bool(
            title=_("If binaries will be copied to the derived "
            "distroseries."),
            required=True),
        overlays=List(
            title=_("The list of booleans indicating, for each parent, if "
            "the parent/child relationship should be an overlay."),
            value_type=Bool(),
            required=False),
        overlay_pockets=List(
            title=_("The list of overlay pockets."),
            value_type=TextLine(),
            required=False),
        overlay_components=List(
            title=_("The list of overlay components."),
            value_type=TextLine(),
            required=False),
        )
    @call_with(user=REQUEST_USER)
    @export_write_operation()
    def initDerivedDistroSeries(user, parents, architectures,
                                packagesets, rebuild, overlays,
                                overlay_pockets, overlay_components):
        """Initialize this series from parents.

        This method performs checks and then creates a job to populate
        the new distroseries.

        :param parents: The list of parent ids this series will derive
            from.
        :param architectures: The architectures to copy to the derived
            series. If not specified, all of the architectures are copied.
        :param packagesets: The packagesets to copy to the derived series.
            If not specified, all of the packagesets are copied.
        :param rebuild: Whether binaries will be copied to the derived
            series. If it's true, they will not be, and if it's false, they
            will be.
        :param overlays: A list of booleans indicating, for each parent, if
            the parent/child relationship should be an overlay.
        :param overlay_pockets: The list of pockets names to use for overlay
            relationships.
        :param overlay_components: The list of components names to use for
            overlay relationships.
        """


class IDistroSeries(IDistroSeriesEditRestricted, IDistroSeriesPublic,
                    IStructuralSubscriptionTarget):
    """A series of an operating system distribution."""
    export_as_webservice_entry()


# We assign the schema for an `IHasBugs` method argument here
# in order to avoid circular dependencies.
IHasBugs['searchTasks'].queryTaggedValue(LAZR_WEBSERVICE_EXPORTED)[
    'params']['nominated_for'].schema = IDistroSeries


class IDistroSeriesSet(Interface):
    """The set of distro seriess."""

    def get(distroseriesid):
        """Retrieve the distro series with the given distroseriesid."""

    def translatables():
        """Return a set of distroseriess that can be translated in
        rosetta."""

    def findByName(name):
        """Find a DistroSeries by name.

        Returns a list of matching distributions, which may be empty.
        """

    def queryByName(distribution, name):
        """Query a DistroSeries by name.

        :distribution: An IDistribution.
        :name: A string.

        Returns the matching DistroSeries, or None if not found.
        """

    def findByVersion(version):
        """Find a DistroSeries by version.

        Returns a list of matching distributions, which may be empty.
        """

    def fromSuite(distribution, suite):
        """Return the distroseries and pocket for 'suite' of 'distribution'.

        :param distribution: An `IDistribution`.
        :param suite: A string that forms the name of a suite.
        :return: (`IDistroSeries`, `DBItem`) where the item is from
            `PackagePublishingPocket`.
        """

    def getCurrentSourceReleases(distro_series_source_packagenames):
        """Lookup many distroseries source package releases.

        :param distro_series_to_source_packagenames: A dictionary with
            its keys being `IDistroSeries` and its values a list of
            `ISourcePackageName`.
        :return: A dict as per `IDistroSeries.getCurrentSourceReleases`
        """

    def search(distribution=None, released=None, orderBy=None):
        """Search the set of distro seriess.

        released == True will filter results to only include
        IDistroSeries with status CURRENT or SUPPORTED.

        released == False will filter results to only include
        IDistroSeriess with status EXPERIMENTAL, DEVELOPMENT,
        FROZEN.

        released == None will do no filtering on status.
        """


class DerivationError(Exception):
    """Raised when there is a problem deriving a distroseries."""
    webservice_error(400)  # Bad Request
    _message_prefix = "Error deriving distro series"


# Monkey patch for circular import avoidance done in
# _schema_circular_imports.py<|MERGE_RESOLUTION|>--- conflicted
+++ resolved
@@ -539,16 +539,10 @@
             of statuses.
         :param created_since_date: If specified, only returns items uploaded
             since the timestamp supplied.
-<<<<<<< HEAD
         :param archive: Filter results for this `IArchive`.
         :param pocket: Filter results by this `PackagePublishingPocket`.
         :param custom_type: Filter results by this
             `PackageUploadCustomFormat`.
-=======
-        :param archive: Filter results for this `IArchive`
-        :param pocket: Filter results by this `PackagePublishingPocket`
-        :param custom_type: Filter results by this `PackageUploadCustomFormat`
->>>>>>> 6ada5892
         :param name: Filter results by this file name or package name.
         :param version: Filter results by this version number string.
         :param exact_match: If True, look for exact string matches on the
