--- conflicted
+++ resolved
@@ -848,13 +848,10 @@
         "Any specifications related to this person, either because the are "
         "a subscriber, or an assignee, or a drafter, or the creator. "
         "Sorted newest-first.")
-<<<<<<< HEAD
+
     assigned_specs_in_progress = Attribute(
         "Specifications assigned to this person whose implementation is "
         "started but not yet completed, sorted newest first.")
-=======
-    assigned_specs = Attribute(
-        "Specifications assigned to this person, sorted newest first.")
 
     def findVisibleAssignedInProgressSpecs(user):
         """List specifications in progress assigned to this person.
@@ -866,7 +863,6 @@
         :param user: The use to use for determining visibility.
         """
 
->>>>>>> aa37d418
     teamowner = exported(
         PublicPersonChoice(
             title=_('Team Owner'), required=False, readonly=False,
