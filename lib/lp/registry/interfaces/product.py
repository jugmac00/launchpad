--- conflicted
+++ resolved
@@ -430,19 +430,11 @@
 
 class IProductLimitedView(
     IBugTarget, ICanGetMilestonesDirectly, IHasAppointedDriver, IHasBranches,
-<<<<<<< HEAD
-    IHasBranchVisibilityPolicy, IHasDrivers, IHasExternalBugTracker, IHasIcon,
+    IHasDrivers, IHasExternalBugTracker, IHasIcon,
     IHasLogo, IHasMergeProposals, IHasMilestones, IHasExpirableBugs,
     IHasMugshot, IHasOwner, IHasSprints, IHasTranslationImports,
     ITranslationPolicy, IKarmaContext, ILaunchpadUsage, IMakesAnnouncements,
     IOfficialBugTagTargetPublic, IHasOOPSReferences,
-=======
-    IHasDrivers, IHasExternalBugTracker, IHasIcon, IHasLogo,
-    IHasMergeProposals, IHasMilestones, IHasExpirableBugs, IHasMugshot,
-    IHasOwner, IHasSprints, IHasTranslationImports, ITranslationPolicy,
-    IKarmaContext, ILaunchpadUsage, IMakesAnnouncements,
-    IOfficialBugTagTargetPublic, IHasOOPSReferences, IPillar,
->>>>>>> 59cb2a79
     ISpecificationTarget, IHasRecipes, IHasCodeImports, IServiceUsage):
     """Public IProduct properties."""
 
