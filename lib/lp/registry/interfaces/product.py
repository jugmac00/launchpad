# Copyright 2009-2010 Canonical Ltd.  This software is licensed under the
# GNU Affero General Public License version 3 (see the file LICENSE).

# pylint: disable-msg=E0211,E0213

"""Interfaces including and related to IProduct."""

__metaclass__ = type

__all__ = [
    'InvalidProductName',
    'IProduct',
    'IProductModerateRestricted',
    'IProductDriverRestricted',
    'IProductEditRestricted',
    'IProductPublic',
    'IProductReviewSearch',
    'IProductSet',
    'License',
    'LicenseStatus',
    'NoSuchProduct',
    'valid_sourceforge_project_name',
    ]


import re
from textwrap import dedent

from lazr.enum import (
    DBEnumeratedType,
    DBItem,
    )
from lazr.lifecycle.snapshot import doNotSnapshot
from lazr.restful.declarations import (
    call_with,
    collection_default_content,
    export_as_webservice_collection,
    export_as_webservice_entry,
    export_factory_operation,
    export_operation_as,
    export_read_operation,
    exported,
    operation_parameters,
    operation_returns_collection_of,
    operation_returns_entry,
    rename_parameters_as,
    REQUEST_USER,
    )
from lazr.restful.fields import (
    CollectionField,
    Reference,
    ReferenceChoice,
    )
from zope.interface import (
    Attribute,
    Interface,
    )
from zope.schema import (
    Bool,
    Choice,
    Date,
    Datetime,
    Int,
    Object,
    Set,
    Text,
    TextLine,
    )
from zope.schema.vocabulary import SimpleVocabulary

from canonical.launchpad import _
from canonical.launchpad.interfaces.launchpad import (
    IHasAppointedDriver,
    IHasDrivers,
    IHasExternalBugTracker,
    IHasIcon,
    IHasLogo,
    IHasMugshot,
    )
from lp.answers.interfaces.questiontarget import IQuestionTarget
from lp.app.errors import NameLookupFailed
from lp.app.interfaces.headings import IRootContext
from lp.app.interfaces.launchpad import (
    ILaunchpadUsage,
    IServiceUsage,
    )
from lp.app.validators import LaunchpadValidationError
from lp.app.validators.name import name_validator
from lp.blueprints.interfaces.specificationtarget import ISpecificationTarget
from lp.blueprints.interfaces.sprint import IHasSprints
from lp.bugs.interfaces.bugsupervisor import IHasBugSupervisor
from lp.bugs.interfaces.bugtarget import (
    IBugTarget,
    IOfficialBugTagTargetPublic,
    IOfficialBugTagTargetRestricted,
    )
from lp.bugs.interfaces.securitycontact import IHasSecurityContact
from lp.bugs.interfaces.structuralsubscription import (
    IStructuralSubscriptionTarget,
    )
from lp.code.interfaces.branchvisibilitypolicy import (
    IHasBranchVisibilityPolicy,
    )
from lp.code.interfaces.hasbranches import (
    IHasBranches,
    IHasCodeImports,
    IHasMergeProposals,
    )
from lp.code.interfaces.hasrecipes import IHasRecipes
from lp.registry.interfaces.announcement import IMakesAnnouncements
from lp.registry.interfaces.commercialsubscription import (
    ICommercialSubscription,
    )
from lp.registry.interfaces.karma import IKarmaContext
from lp.registry.interfaces.milestone import (
    ICanGetMilestonesDirectly,
    IHasMilestones,
    )
from lp.registry.interfaces.pillar import IPillar
from lp.registry.interfaces.productrelease import IProductRelease
from lp.registry.interfaces.productseries import IProductSeries
from lp.registry.interfaces.projectgroup import IProjectGroup
from lp.registry.interfaces.role import IHasOwner
from lp.services.fields import (
    Description,
    IconImageUpload,
    LogoImageUpload,
    MugshotImageUpload,
    PersonChoice,
    ProductBugTracker,
    ProductNameField,
    PublicPersonChoice,
    Summary,
    Title,
    URIField,
    )
from lp.translations.interfaces.hastranslationimports import (
    IHasTranslationImports,
    )
from lp.translations.interfaces.translationpolicy import ITranslationPolicy

# This is based on the definition of <label> in RFC 1035, section
# 2.3.1, which is what SourceForge project names are based on.
re_valid_rfc1035_label = re.compile(
    '^[a-zA-Z](?:[a-zA-Z0-9-]{,61}[a-zA-Z0-9])?$')


def valid_sourceforge_project_name(project_name):
    """Is this is a valid SourceForge project name?

    Project names must be valid domain name components.

        >>> valid_sourceforge_project_name('mailman')
        True

        >>> valid_sourceforge_project_name('hop-2-hop')
        True

        >>> valid_sourceforge_project_name('quake3')
        True

    They cannot start with a number.

        >>> valid_sourceforge_project_name('1mailman')
        False

    Nor can they start or end with a hyphen.

        >>> valid_sourceforge_project_name('-mailman')
        False

        >>> valid_sourceforge_project_name('mailman-')
        False

    They must be between 1 and 63 characters in length.

        >>> valid_sourceforge_project_name('x' * 0)
        False

        >>> valid_sourceforge_project_name('x' * 1)
        True

        >>> valid_sourceforge_project_name('x' * 63)
        True

        >>> valid_sourceforge_project_name('x' * 64)
        False

    """
    return re_valid_rfc1035_label.match(project_name) is not None


def sourceforge_project_name_validator(project_name):
    """Raise a validation exception if the name is not valid.

        >>> sourceforge_project_name_validator('valid')
        True

        >>> sourceforge_project_name_validator(
        ...     '1nvalid') #doctest: +ELLIPSIS,+NORMALIZE_WHITESPACE
        Traceback (most recent call last):
        ...
        LaunchpadValidationError: SourceForge project names...
    """
    if valid_sourceforge_project_name(project_name):
        return True
    else:
        raise LaunchpadValidationError(
            _(dedent("""
                SourceForge project names must begin with a letter (A
                to Z; case does not matter), followed by zero or more
                letters, numbers, or hyphens, then end with a letter
                or number. In total it must not be more than 63
                characters in length.""")))


class LicenseStatus(DBEnumeratedType):
    """The status of a project's license review."""

    OPEN_SOURCE = DBItem(
        10, "Open Source",
        u"This project&rsquo;s license is open source.")
    PROPRIETARY = DBItem(
        20, "Proprietary",
        u"This project&rsquo;s license is proprietary.")
    UNREVIEWED = DBItem(
        30, "Unreviewed",
        u"This project&rsquo;s license has not been reviewed.")
    UNSPECIFIED = DBItem(
        40, "Unspecified",
        u"This project&rsquo;s license has not been specified.")


class License(DBEnumeratedType):
    """Licenses under which a project's code can be released."""

    # Sort licenses alphabetically by their description.
    sort_order = (
        'ACADEMIC', 'APACHE', 'ARTISTIC', 'ARTISTIC_2_0',
        'BSD', 'COMMON_PUBLIC',
        'CC_BY', 'CC_BY_SA', 'CC_0', 'ECLIPSE',
        'EDUCATIONAL_COMMUNITY', 'AFFERO', 'GNU_GFDL_NO_OPTIONS',
        'GNU_GPL_V2', 'GNU_GPL_V3', 'GNU_LGPL_V2_1', 'GNU_LGPL_V3', 'MIT',
        'MPL', 'OFL', 'OPEN_SOFTWARE', 'PERL', 'PHP', 'PUBLIC_DOMAIN',
        'PYTHON', 'ZPL',
        'DONT_KNOW', 'OTHER_PROPRIETARY', 'OTHER_OPEN_SOURCE')

    ACADEMIC = DBItem(
        10, "Academic Free License",
        url='http://www.opensource.org/licenses/afl-3.0.php')
    AFFERO = DBItem(
        20, "GNU Affero GPL v3",
        url='http://www.opensource.org/licenses/agpl-v3.html')
    APACHE = DBItem(
        30, "Apache License",
        url='http://www.opensource.org/licenses/apache2.0.php')
    ARTISTIC = DBItem(
        40, "Artistic License 1.0",
        url='http://opensource.org/licenses/artistic-license-1.0.php')
    ARTISTIC_2_0 = DBItem(
        45, 'Artistic License 2.0',
        url='http://www.opensource.org/licenses/artistic-license-2.0.php')
    BSD = DBItem(
        50, "Simplified BSD License",
        url='http://www.opensource.org/licenses/bsd-license.php')
    COMMON_PUBLIC = DBItem(
        80, "Common Public License",
        url='http://www.opensource.org/licenses/cpl1.0.php')
    ECLIPSE = DBItem(
        90, "Eclipse Public License",
        url='http://www.opensource.org/licenses/eclipse-1.0.php')
    EDUCATIONAL_COMMUNITY = DBItem(
        100, "Educational Community License",
        url='http://www.opensource.org/licenses/ecl2.php')
    GNU_GPL_V2 = DBItem(
        130, "GNU GPL v2",
        url='http://www.opensource.org/licenses/gpl-2.0.php')
    GNU_GPL_V3 = DBItem(
        135, "GNU GPL v3",
        url='http://www.opensource.org/licenses/gpl-3.0.html')
    GNU_LGPL_V2_1 = DBItem(
        150, "GNU LGPL v2.1",
        url='http://www.opensource.org/licenses/lgpl-2.1.php')
    GNU_LGPL_V3 = DBItem(
        155, "GNU LGPL v3",
        url='http://www.opensource.org/licenses/lgpl-3.0.html')
    MIT = DBItem(
        160, "MIT / X / Expat License",
        url='http://www.opensource.org/licenses/mit-license.php')
    MPL = DBItem(
        170, "Mozilla Public License",
        url='http://www.opensource.org/licenses/mozilla1.1.php')
    OPEN_SOFTWARE = DBItem(
        190, "Open Software License v 3.0",
        url='http://www.opensource.org/licenses/osl-3.0.php')
    # XXX BarryWarsaw 2009-06-10 There is really no such thing as the "Perl
    # License".  See bug 326308 for details.  We can't remove this option
    # because of the existing data in production, however the plan is to hide
    # this choice from users during project creation as part of bug 333932.
    PERL = DBItem(
        200, "Perl License")
    PHP = DBItem(
        210, "PHP License",
        url='http://www.opensource.org/licenses/php.php')
    PUBLIC_DOMAIN = DBItem(
        220, "Public Domain",
        url='https://answers.launchpad.net/launchpad/+faq/564')
    PYTHON = DBItem(
        230, "Python License",
        url='http://www.opensource.org/licenses/PythonSoftFoundation.php')
    ZPL = DBItem(
        280, "Zope Public License",
        url='http://www.opensource.org/licenses/zpl.php')
    CC_BY = DBItem(
        300, 'Creative Commons - Attribution',
        url='http://creativecommons.org/about/licenses')
    CC_BY_SA = DBItem(
        310, 'Creative Commons - Attribution Share Alike',
        url='http://creativecommons.org/about/licenses')
    CC_0 = DBItem(
        320, 'Creative Commons - No Rights Reserved',
        url='http://creativecommons.org/about/cc0')
    GNU_GFDL_NO_OPTIONS = DBItem(
        330, "GNU GFDL no options",
        url='http://www.gnu.org/copyleft/fdl.html')
    OFL = DBItem(
        340, "Open Font License v1.1",
        url='http://scripts.sil.org/OFL')
    # This is a placeholder "license" for users who know they want something
    # open source but haven't yet chosen a license for their project.  We do
    # not want to block them from registering their project, but this choice
    # will allow us to nag them later.
    DONT_KNOW = DBItem(3000, "I don't know yet")

    OTHER_PROPRIETARY = DBItem(1000, "Other/Proprietary")
    OTHER_OPEN_SOURCE = DBItem(1010, "Other/Open Source")


class IProductDriverRestricted(Interface):
    """`IProduct` properties which require launchpad.Driver permission."""

    @call_with(owner=REQUEST_USER)
    @rename_parameters_as(releasefileglob="release_url_pattern")
    @export_factory_operation(
        IProductSeries, ['name', 'summary', 'branch', 'releasefileglob'])
    @export_operation_as('newSeries')
    def newSeries(owner, name, summary, branch=None, releasefileglob=None):
        """Creates a new `IProductSeries` for this `IProduct`.

        :param owner: The registrant of this series.
        :param name: The unique name of this series.
        :param summary: The summary of the purpose and focus of development
            of this series.
        :param branch: The bazaar branch that contains the code for
            this series.
        :param releasefileglob: The public URL pattern where release files can
            be automatically downloaded from and linked to this series.
        """


class IProductEditRestricted(IOfficialBugTagTargetRestricted):
    """`IProduct` properties which require launchpad.Edit permission."""


class IProductModerateRestricted(Interface):
    """`IProduct` properties which require launchpad.Moderate."""

    qualifies_for_free_hosting = exported(
        Bool(
            title=_("Qualifies for free hosting"),
            readonly=True,
            description=_(
                "Whether the project's licensing qualifies it for free "
                "use of launchpad.")))

    reviewer_whiteboard = exported(
        Text(
            title=_('Notes for the project reviewer'),
            required=False,
            description=_(
                "Notes on the project's license, editable only by reviewers "
                "(Admins and Commercial Admins).")))

    is_permitted = exported(
        Bool(
            title=_("Is Permitted"),
            readonly=True,
            description=_(
                "Whether the project's licensing qualifies for free "
                "hosting or the project has an up-to-date "
                "subscription.")))

    project_reviewed = exported(
        Bool(
            title=_('Project reviewed'),
            description=_("Whether or not this project has been reviewed. "
                          "If you looked at the project and how it uses "
                          "Launchpad, you reviewed it.")))

    license_approved = exported(
        Bool(
            title=_("License approved"),
            description=_(
                "The project is legitimate and its license appears valid. "
                "Not applicable to 'Other/Proprietary'.")))


class IProductPublic(
    IBugTarget, ICanGetMilestonesDirectly, IHasAppointedDriver, IHasBranches,
    IHasBranchVisibilityPolicy, IHasDrivers, IHasExternalBugTracker, IHasIcon,
    IHasLogo, IHasMergeProposals, IHasMilestones,
    IHasMugshot, IHasOwner, IHasSecurityContact, IHasSprints,
    IHasTranslationImports, ITranslationPolicy, IKarmaContext,
    ILaunchpadUsage, IMakesAnnouncements, IOfficialBugTagTargetPublic,
    IPillar, ISpecificationTarget, IHasRecipes, IHasCodeImports,
    IServiceUsage):
    """Public IProduct properties."""

    id = Int(title=_('The Project ID'))

    project = exported(
        ReferenceChoice(
            title=_('Part of'),
            required=False,
            vocabulary='ProjectGroup',
            schema=IProjectGroup,
            description=_(
                'Project group. This is an overarching initiative that '
                'includes several related projects. For example, the Mozilla '
                'Project produces Firefox, Thunderbird and Gecko. This '
                'information is used to group those projects in a coherent '
                'way. If you make this project part of a group, the group '
                'preferences and decisions around bug tracking, translation '
                'and security policy will apply to this project.')),
        exported_as='project_group')

    owner = exported(
        PersonChoice(
            title=_('Maintainer'),
            required=True,
            vocabulary='ValidOwner',
            description=_("The person or team who maintains the project "
                          "information in Launchpad.")))

    registrant = exported(
        PublicPersonChoice(
            title=_('Registrant'),
            required=True,
            readonly=True,
            vocabulary='ValidPersonOrTeam',
            description=_("This person registered the project in "
                          "Launchpad.")))

    driver = exported(
        PersonChoice(
            title=_("Driver"),
            description=_(
                "This person or team will be able to set feature goals for "
                "and approve bug targeting or backporting for ANY major "
                "series in this project. You might want to leave this blank "
                "and just appoint a team for each specific series, rather "
                "than having one project team that does it all."),
            required=False, vocabulary='ValidPersonOrTeam'))

    drivers = Attribute(
        "Presents the drivers of this project as a list. A list is "
        "required because there might be a project driver and also a "
        "driver appointed in the overarching project group.")

    name = exported(
        ProductNameField(
            title=_('Name'),
            constraint=name_validator,
            description=_(
                "At least one lowercase letter or number, followed by "
                "letters, numbers, dots, hyphens or pluses. "
                "Keep this name short; it is used in URLs as shown above.")))

    displayname = exported(
        TextLine(
            title=_('Display Name'),
            description=_("""The name of the project as it would appear in a
                paragraph.""")),
        exported_as='display_name')

    title = exported(
        Title(
            title=_('Title'),
            description=_("The project title. Should be just a few words.")))

    summary = exported(
        Summary(
            title=_('Summary'),
            description=_(
                "A short paragraph to introduce the project's work.")))

    description = exported(
        Description(
            title=_('Description'),
            required=False,
            description=_(
                "Details about the project's work, highlights, goals, and "
                "how to contribute. Use plain text, paragraphs are preserved "
                "and URLs are linked in pages. Don't repeat the Summary.")))

    datecreated = exported(
        Datetime(
            title=_('Date Created'),
            required=True, readonly=True,
            description=_("The date this project was created in Launchpad.")),
        exported_as='date_created')

    homepageurl = exported(
        URIField(
            title=_('Homepage URL'),
            required=False,
            allowed_schemes=['http', 'https', 'ftp'], allow_userinfo=False,
            description=_("""The project home page. Please include
                the http://""")),
        exported_as="homepage_url")

    wikiurl = exported(
        URIField(
            title=_('Wiki URL'),
            required=False,
            allowed_schemes=['http', 'https', 'ftp'], allow_userinfo=False,
            description=_("""The full URL of this project's wiki, if it has
                one. Please include the http://""")),
        exported_as='wiki_url')

    screenshotsurl = exported(
        URIField(
            title=_('Screenshots URL'),
            required=False,
            allowed_schemes=['http', 'https', 'ftp'], allow_userinfo=False,
            description=_("""The full URL for screenshots of this project,
                if available. Please include the http://""")),
        exported_as='screenshots_url')

    downloadurl = exported(
        URIField(
            title=_('Download URL'),
            required=False,
            allowed_schemes=['http', 'https', 'ftp'], allow_userinfo=False,
            description=_("""The full URL where downloads for this project
                are located, if available. Please include the http://""")),
        exported_as='download_url')

    programminglang = exported(
        TextLine(
            title=_('Programming Languages'),
            required=False,
            description=_("""A comma delimited list of programming
                languages used for this project.""")),
        exported_as='programming_language')

    sourceforgeproject = exported(
        TextLine(
            title=_('Sourceforge Project'),
            required=False,
            constraint=sourceforge_project_name_validator,
            description=_("""The SourceForge project name for
                this project, if it is in sourceforge.""")),
        exported_as='sourceforge_project')

    freshmeatproject = exported(
        TextLine(
            title=_('Freshmeat Project'),
            required=False, description=_("""The Freshmeat project name for
                this project, if it is in freshmeat.""")),
        exported_as='freshmeat_project')

    homepage_content = Text(
        title=_("Homepage Content"), required=False,
        description=_(
            "The content of this project's home page. Edit this and it will "
            "be displayed for all the world to see. It is NOT a wiki "
            "so you cannot undo changes."))

    icon = exported(
        IconImageUpload(
            title=_("Icon"), required=False,
            default_image_resource='/@@/product',
            description=_(
                "A small image of exactly 14x14 pixels and at most 5kb in "
                "size, that can be used to identify this project. The icon "
                "will be displayed next to the project name everywhere in "
                "Launchpad that we refer to the project and link to it.")))

    logo = exported(
        LogoImageUpload(
            title=_("Logo"), required=False,
            default_image_resource='/@@/product-logo',
            description=_(
                "An image of exactly 64x64 pixels that will be displayed in "
                "the heading of all pages related to this project. It should "
                "be no bigger than 50kb in size.")))

    mugshot = exported(
        MugshotImageUpload(
            title=_("Brand"), required=False,
            default_image_resource='/@@/product-mugshot',
            description=_(
                "A large image of exactly 192x192 pixels, that will be "
                "displayed on this project's home page in Launchpad. It "
                "should be no bigger than 100kb in size.")),
        exported_as='brand')

    autoupdate = Bool(
        title=_('Automatic update'),
        description=_("Whether or not this project's attributes are "
                      "updated automatically."))

    private_bugs = Bool(title=_('Private bugs'),
                        description=_(
                            "Whether or not bugs reported into this project "
                            "are private by default."))
    licenses = exported(
        Set(title=_('Licenses'),
            value_type=Choice(vocabulary=License)))

    license_info = exported(
        Description(
            title=_('Description of additional licenses'),
            required=False,
            description=_(
                "Description of licenses that do not appear in the list "
                "above.")))

    bugtracker = exported(
        ProductBugTracker(
            title=_('Bugs are tracked'),
            vocabulary="BugTracker"),
        exported_as='bug_tracker')

    sourcepackages = Attribute(_("List of packages for this product"))

    date_next_suggest_packaging = exported(
        Datetime(
            title=_('Next suggest packaging date'),
            description=_(
                "The date when Launchpad can resume suggesting Ubuntu "
                "packages that the project provides. The default value is "
                "one year after a user states the project is not packaged "
                "in Ubuntu."),
            required=False))

    distrosourcepackages = Attribute(_("List of distribution packages for "
        "this product"))

    ubuntu_packages = Attribute(
        _("List of distribution packages for this product in Ubuntu"))

    series = exported(
        doNotSnapshot(
            CollectionField(value_type=Object(schema=IProductSeries))))

    development_focus = exported(
        ReferenceChoice(
            title=_('Development focus'), required=True,
            vocabulary='FilteredProductSeries',
            schema=IProductSeries,
            description=_(
                'The series that represents the master or trunk branch. '
                'The Bazaar URL lp:<project> points to the development focus '
                'series branch.')))
    development_focusID = Attribute("The development focus ID.")

    name_with_project = Attribute(_("Returns the product name prefixed "
        "by the project name, if a project is associated with this "
        "product; otherwise, simply returns the product name."))

    releases = exported(
        doNotSnapshot(
            CollectionField(
                title=_("An iterator over the ProductReleases for "
                        "this product."),
                readonly=True,
                value_type=Reference(schema=IProductRelease))))

    translation_focus = exported(
        ReferenceChoice(
            title=_("Translation focus"), required=False,
            vocabulary='FilteredProductSeries',
            schema=IProductSeries,
            description=_(
                'Project series that translators should focus on.')))

    translatable_packages = Attribute(
        "A list of the source packages for this product that can be "
        "translated sorted by distroseries.name and sourcepackage.name.")

    translatable_series = Attribute(
        "A list of the series of this product for which we have translation "
        "templates.")

    obsolete_translatable_series = Attribute("""
        A list of the series of this product with obsolete translation
        templates.""")

    primary_translatable = Attribute(
        "The best guess we have for what new translators will want to "
        "translate for a given product: the latest series for which we have "
        "templates, and failing that, an Ubuntu package.")

    translationgroups = Attribute("The list of applicable translation "
        "groups for a product. There can be several: one from the product, "
        "and potentially one from the project, too.")

    commercial_subscription = exported(
        Reference(
            ICommercialSubscription,
            title=_("Commercial subscriptions"),
            description=_(
                "An object which contains the timeframe and the voucher "
                "code of a subscription.")))

    commercial_subscription_is_due = exported(
            Bool(
                title=_("Commercial subscription is due"),
                readonly=True,
                description=_(
                    "Whether the project's licensing requires a new "
                    "commercial subscription to use launchpad.")))

    license_status = Attribute("""
        Whether the license is OPENSOURCE, UNREVIEWED, or PROPRIETARY.""")

    remote_product = exported(
        TextLine(
            title=_('Remote bug tracker project id'), required=False,
            description=_(
                "Some bug trackers host multiple projects at the same URL "
                "and require an identifier for the specific project.")))

    active_or_packaged_series = Attribute(
        _("Series that are active and/or have been packaged."))

    packagings = Attribute(_("All the packagings for the project."))

    def getVersionSortedSeries(statuses=None, filter_statuses=None):
        """Return all the series sorted by the name field as a version.

        The development focus field is an exception. It will always
        be sorted first.

        :param statuses: If statuses is not None, only include series
                         which are in the given statuses.
        :param filter_statuses: Filter out any series with statuses listed in
                                filter_statuses.
        """

    def redeemSubscriptionVoucher(voucher, registrant, purchaser,
                                  subscription_months, whiteboard=None,
                                  current_datetime=None):
        """Redeem a voucher and extend the subscription expiration date.

        The voucher must have already been verified to be redeemable.
        :param voucher: The voucher id as tracked in the external system.
        :param registrant: Who is redeeming the voucher.
        :param purchaser: Who purchased the voucher.  May not be known.
        :param subscription_months: integer indicating the number of months
            the voucher is for.
        :param whiteboard: Notes for this activity.
        :param current_datetime: Current time.  Will be datetime.now() if not
            specified.
        :return: None
        """

    def getPackage(distroseries):
        """Return a package in that distroseries for this product."""

    @operation_parameters(
        name=TextLine(title=_("Name"), required=True))
    @operation_returns_entry(IProductSeries)
    @export_read_operation()
    def getSeries(name):
        """Return the series for this product for the given name, or None."""

    @operation_parameters(
        version=TextLine(title=_("Version"), required=True))
    @operation_returns_entry(IProductRelease)
    @export_read_operation()
    def getRelease(version):
        """Return the release for this product that has the version given."""

    def getMilestonesAndReleases():
        """Return all the milestones and releases for this product."""

    def packagedInDistros():
        """Returns the distributions this product has been packaged in."""

    def userCanEdit(user):
        """Can the user edit this product?"""

    def getLinkedBugWatches():
        """Return all the bug watches that are linked to this Product.

        Being linked, means that a bug watch having the same bug tracker
        as this Product is using, is linked to a bug task targeted to
        this Product.
        """

    @operation_parameters(
        include_inactive=Bool(title=_("Include inactive"),
                              required=False, default=False))
    @export_read_operation()
    @export_operation_as('get_timeline')
    def getTimeline(include_inactive):
        """Return basic timeline data useful for creating a diagram.

        The number of milestones returned per series is limited.
        """


class IProduct(
    IHasBugSupervisor, IProductEditRestricted,
    IProductModerateRestricted, IProductDriverRestricted,
    IProductPublic, IQuestionTarget, IRootContext,
    IStructuralSubscriptionTarget):
    """A Product.

    The Launchpad Registry describes the open source world as ProjectGroups
    and Products. Each ProjectGroup may be responsible for several Products.
    For example, the Mozilla Project has Firefox, Thunderbird and The
    Mozilla App Suite as Products, among others.
    """

    export_as_webservice_entry('project')

# Fix cyclic references.
IProjectGroup['products'].value_type = Reference(IProduct)
IProductRelease['product'].schema = IProduct


class IProductSet(Interface):
    export_as_webservice_collection(IProduct)

    title = Attribute("The set of Products registered in the Launchpad")

    people = Attribute(
        "The PersonSet, placed here so we can easily render "
        "the list of latest teams to register on the /projects/ page.")

    all_active = Attribute(
        "All the active products, sorted newest first.")

    def get_all_active(eager_load=True):
        """Get all active products.

        :param eager_load: If False do not load related objects such as the
            owner.
        :return: An iterable of IProduct.
        """

    def __iter__():
        """Return an iterator over all the active products."""

    def __getitem__(name):
        """Get a product by its name."""

    def get(productid):
        """Get a product by its id.

        If the product can't be found a NotFoundError will be
        raised.
        """

    def getByName(name, ignore_inactive=False):
        """Return the product with the given name, ignoring inactive products
        if ignore_inactive is True.

        Return None if there is no such product.
        """

    def getProductsWithBranches(num_products=None):
        """Return an iterator over all active products that have branches.

        If num_products is not None, then the first `num_products` are
        returned.
        """

    @call_with(owner=REQUEST_USER)
    @rename_parameters_as(
        displayname='display_name', project='project_group',
        homepageurl='home_page_url', screenshotsurl='screenshots_url',
        freshmeatproject='freshmeat_project', wikiurl='wiki_url',
        downloadurl='download_url',
        sourceforgeproject='sourceforge_project',
        programminglang='programming_lang')
    @export_factory_operation(
        IProduct, ['name', 'displayname', 'title', 'summary', 'description',
                   'project', 'homepageurl', 'screenshotsurl',
                   'downloadurl', 'freshmeatproject', 'wikiurl',
                   'sourceforgeproject', 'programminglang',
                   'project_reviewed', 'licenses', 'license_info',
                   'registrant'])
    @export_operation_as('new_project')
    def createProduct(owner, name, displayname, title, summary,
                      description=None, project=None, homepageurl=None,
                      screenshotsurl=None, wikiurl=None,
                      downloadurl=None, freshmeatproject=None,
                      sourceforgeproject=None, programminglang=None,
                      project_reviewed=False, mugshot=None, logo=None,
                      icon=None, licenses=None, license_info=None,
                      registrant=None):
        """Create and return a brand new Product.

        See `IProduct` for a description of the parameters.
        """

    @operation_parameters(
        search_text=TextLine(title=_("Search text")),
        active=Bool(title=_("Is the project active")),
<<<<<<< HEAD
        license_reviewed=Bool(title=_("Is the project license reviewed")),
=======
        project_reviewed=Bool(title=_("Is the project license reviewed")),
>>>>>>> 886a7f4d
        licenses=Set(title=_('Licenses'),
                       value_type=Choice(vocabulary=License)),
        license_info_is_empty=Bool(title=_("License info is empty")),
        has_zero_licenses=Bool(title=_("Has zero licenses")),
        created_after=Date(title=_("Created after date")),
        created_before=Date(title=_("Created before date")),
        subscription_expires_after=Date(
            title=_("Subscription expires after")),
        subscription_expires_before=Date(
            title=_("Subscription expired before")),
        subscription_modified_after=Date(
            title=_("Subscription modified after")),
        subscription_modified_before=Date(
            title=_("Subscription modified before")))
    @operation_returns_collection_of(IProduct)
    @export_read_operation()
    @export_operation_as('licensing_search')
    def forReview(search_text=None,
                  active=None,
                  project_reviewed=None,
                  licenses=None,
                  license_info_is_empty=None,
                  has_zero_licenses=None,
                  created_after=None,
                  created_before=None,
                  subscription_expires_after=None,
                  subscription_expires_before=None,
                  subscription_modified_after=None,
                  subscription_modified_before=None):
        """Return an iterator over products that need to be reviewed."""

    @collection_default_content()
    @operation_parameters(text=TextLine(title=_("Search text")))
    @operation_returns_collection_of(IProduct)
    @export_read_operation()
    def search(text=None):
        """Search through the Registry database for products that match the
        query terms. text is a piece of text in the title / summary /
        description fields of product.

        This call eager loads data appropriate for web API; caution may be
        needed for other callers.
        """

    def search_sqlobject(text):
        """A compatible sqlobject search for bugalsoaffects.py.

        DO NOT ADD USES.
        """

    @operation_returns_collection_of(IProduct)
    @call_with(quantity=None)
    @export_read_operation()
    def latest(quantity=5):
        """Return the latest projects registered in Launchpad.

        If the quantity is not specified or is a value that is not 'None'
        then the set of projects returned is limited to that value (the
        default quantity is 5).  If quantity is 'None' then all projects are
        returned.  For the web service it is not possible to specify the
        quantity, so all projects are returned, latest first.
        """

    def getTranslatables():
        """Return an iterator over products that have translatable resources.

        Skips products that are not configured to be translated in
        Launchpad, as well as non-active ones.
        """

    def featuredTranslatables(maximumproducts=8):
        """Return an iterator over a random sample of translatable products.

        Similar to `getTranslatables`, except the number of results is
        limited and they are randomly chosen.

        :param maximum_products: Maximum number of products to be
            returned.
        :return: An iterator over active, translatable products.
        """
        # XXX JeroenVermeulen 2008-07-31 bug=253583: this is not
        # currently used!

    def count_all():
        """Return a count of the total number of products registered in
        Launchpad."""

    def count_translatable():
        """Return a count of the number of products that have
        upstream-oriented translations configured in Rosetta."""

    def count_buggy():
        """Return the number of products that have bugs associated with them
        in Launchpad."""

    def count_featureful():
        """Return the number of products that have specs associated with
        them in Blueprint."""

    def count_reviewed():
        """Return a count of the number of products in the Launchpad that
        are both active and reviewed."""

    def count_answered():
        """Return the number of projects that have questions and answers
        associated with them.
        """

    def count_codified():
        """Return the number of projects that have branches associated with
        them.
        """

    def getProductsWithNoneRemoteProduct(bugtracker_type=None):
        """Get all the IProducts having a `remote_product` of None

        The result can be filtered to only return Products associated
        with a given bugtracker type.
        """

    def getSFLinkedProductsWithNoneRemoteProduct(self):
        """Get IProducts with a sourceforge project and no remote_product."""


emptiness_vocabulary = SimpleVocabulary.fromItems(
        [('Empty', True), ('Not Empty', False)])


class IProductReviewSearch(Interface):
    """A search form for products being reviewed."""

    search_text = TextLine(
      title=_('Search text'),
      description=_("Search text in the product's name, displayname, title, "
                    "summary, and description."),
      required=False)

    active = Choice(
        title=_('Active'), values=[True, False],
        required=False, default=True)

    project_reviewed = Choice(
        title=_('Project Reviewed'), values=[True, False],
        required=False, default=False)

    license_approved = Choice(
        title=_('Project Approved'), values=[True, False],
        required=False, default=False)

    license_info_is_empty = Choice(
        title=_('Description of additional licenses'),
        description=_('Either this field or any one of the selected licenses'
                      ' must match.'),
        vocabulary=emptiness_vocabulary, required=False, default=None)

    licenses = Set(
        title=_('Licenses'),
        value_type=Choice(vocabulary=License),
        required=False,
        default=set())

    has_zero_licenses = Choice(
        title=_('Or has no license specified'),
        values=[True, False], required=False)

    created_after = Date(title=_("Created between"), required=False)

    created_before = Date(title=_("and"), required=False)

    subscription_expires_after = Date(
        title=_("Subscription expires between"), required=False)

    subscription_expires_before = Date(
        title=_("and"), required=False)

    subscription_modified_after = Date(
        title=_("Subscription modified between"), required=False)

    subscription_modified_before = Date(
        title=_("and"), required=False)


class NoSuchProduct(NameLookupFailed):
    """Raised when we try to find a product that doesn't exist."""

    _message_prefix = "No such product"


class InvalidProductName(LaunchpadValidationError):

    def __init__(self, name):
        self.name = name
        LaunchpadValidationError.__init__(
            self, "Invalid name for product: %s." % (name, ))


# Fix circular imports.
from lp.registry.interfaces.distributionsourcepackage import (
    IDistributionSourcePackage)
IDistributionSourcePackage['upstream_product'].schema = IProduct

ICommercialSubscription['product'].schema = IProduct<|MERGE_RESOLUTION|>--- conflicted
+++ resolved
@@ -912,11 +912,7 @@
     @operation_parameters(
         search_text=TextLine(title=_("Search text")),
         active=Bool(title=_("Is the project active")),
-<<<<<<< HEAD
-        license_reviewed=Bool(title=_("Is the project license reviewed")),
-=======
         project_reviewed=Bool(title=_("Is the project license reviewed")),
->>>>>>> 886a7f4d
         licenses=Set(title=_('Licenses'),
                        value_type=Choice(vocabulary=License)),
         license_info_is_empty=Bool(title=_("License info is empty")),
