--- conflicted
+++ resolved
@@ -503,23 +503,6 @@
 Packages that need linking and packagings that need upstream information
 -----------------------------------------------------------------------
 
-<<<<<<< HEAD
-A distroseries a getPriorizedUnlinkedSourcePackages() method that returns
-a prioritized list of `ISourcePackage` that need a packaging link to an
-`IProductSeries` to provide the the upstream information to share bugs,
-translations, and code.
-
-    >>> for source_package in hoary.getPriorizedUnlinkedSourcePackages():
-    ...     print source_package.name
-    pmount
-    alsa-utils
-    cnews
-    libstdc++
-    linux-source-2.6.15
-
-
-A distroseries a getPriorizedlPackagings() method that returns a prioritized
-=======
 The distroseries getPriorizedUnlinkedSourcePackages() method that returns
 a prioritized list of `ISourcePackage` objects that need a packaging link to
 an `IProductSeries` to provide the the upstream information to share bugs,
@@ -537,7 +520,6 @@
 
 
 The distroseries getPriorizedlPackagings() method that returns a prioritized
->>>>>>> 1ef7c72b
 list of `IPackaging` that need more information about the upstream project to
 share bugs, translations, and code.
 
