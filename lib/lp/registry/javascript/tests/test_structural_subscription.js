/* Copyright (c) 2011, Canonical Ltd. All rights reserved. */

YUI({
    base: '../../../../canonical/launchpad/icing/yui/',
    filter: 'raw',
    combine: false,
    fetchCSS: false
    }).use('test', 'console', 'node', 'lp.client',
        'lp.registry.structural_subscription', function(Y) {

    var suite = new Y.Test.Suite("Structural subscription overlay tests");

    var context;
    var test_case;

    // Local aliases
    var Assert = Y.Assert,
        ArrayAssert = Y.ArrayAssert,
        module = Y.lp.registry.structural_subscription;

    // Expected content box.
    var content_box_name = 'ss-content-box';
    var content_box_id = '#' + content_box_name;

    // Listing node.
    var subscription_listing_name = 'subscription-listing';
    var subscription_listing_id = '#' + subscription_listing_name;

    var target_link_class = '.menu-link-subscribe_to_bug_mail';

    function array_compare(a,b) {
        if (a.length != b.length)
            return false;
        a.sort();
        b.sort();
        for (i in a) {
            if (a[i] != b[i])
                return false;
        }
        return true;
    }

    function create_test_node(include_listing) {
        return Y.Node.create(
                '<div id="test-content">' +
                '  <div id="' + content_box_name + '"></div>' +
                (include_listing
                 ? ('  <div id="' + subscription_listing_name + '"></div>')
                 : '') +
                '</div>');
    }

    function remove_test_node() {
        Y.one('body').removeChild(Y.one('#test-content'));
    }

    function test_checked(list, expected) {
        var item, i;
        var length = list.size();
        for (i=0; i < length; i++) {
            item = list.item(i);
            if (item.get('checked') != expected)
                return false;
        }
        return true;
    }

    function monkeypatch_LP() {
          // Monkeypatch LP to avoid network traffic and to allow
          // insertion of test data.
          var original_lp = window.LP
          window.LP = {
            links: {},
            cache: {}
          };

          LP.cache.context = {
            title: 'Test Project',
            self_link: 'https://launchpad.dev/api/test_project'
          };
          LP.cache.administratedTeams = [];
          LP.cache.importances = ['Unknown', 'Critical', 'High', 'Medium',
                                  'Low', 'Wishlist', 'Undecided'];
          LP.cache.statuses = ['New', 'Incomplete', 'Opinion',
                               'Invalid', 'Won\'t Fix', 'Expired',
                               'Confirmed', 'Triaged', 'In Progress',
                               'Fix Committed', 'Fix Released', 'Unknown'];
          LP.links.me = 'https://launchpad.dev/api/~someone';
          return original_lp;
    }

    function LPClient(){
        if (!(this instanceof arguments.callee))
            throw new Error("Constructor called as a function");
        this.received = []
        // We create new functions every time because we allow them to be
        // configured.
        this.named_post = function(url, func, config) {
            this._call('named_post', config, arguments);
        };
        this.patch = function(bug_filter, data, config) {
            this._call('patch', config, arguments);
        }
    };
    LPClient.prototype._call = function(name, config, args) {
        this.received.push(
            [name, Array.prototype.slice.call(args)]);
        if (!Y.Lang.isValue(args.callee.args))
            throw new Error("Set call_args on "+name);
        if (Y.Lang.isValue(args.callee.fail) && args.callee.fail) {
            config.on.failure.apply(undefined, args.callee.args);
        } else {
            config.on.success.apply(undefined, args.callee.args);
        }
    };
    // DELETE uses Y.io directly as of this writing, so we cannot stub it
    // here.

    function make_lp_client_stub() {
        return new LPClient();
    }

    test_case = new Y.Test.Case({
        name: 'structural_subscription_overlay',

        _should: {
            error: {
                test_setup_config_none: new Error(
                    'Missing config for structural_subscription.'),
                test_setup_config_no_content_box: new Error(
                    'Structural_subscription configuration has undefined '+
                    'properties.')
                }
        },

        setUp: function() {
            // Monkeypatch LP to avoid network traffic and to allow
            // insertion of test data.
            window.LP = {
                links: {},
                cache: {}
            };
            LP.cache.context = {
                title: 'Test Project',
                self_link: 'https://launchpad.dev/api/test_project'
            };
            LP.cache.administratedTeams = [];
            LP.cache.importances = [];
            LP.cache.statuses = [];

            this.configuration = {
                content_box: content_box_id
            };
            this.content_node = create_test_node();
            Y.one('body').appendChild(this.content_node);
        },

        tearDown: function() {
            //delete this.configuration;
            remove_test_node();
            delete this.content_node;
            delete this.configuration.lp_client;
            delete this.content_node;
        },

        test_setup_config_none: function() {
            // The config passed to setup may not be null.
            module.setup();
        },

        test_setup_config_no_content_box: function() {
            // The config passed to setup must contain a content_box.
            module.setup({});
        },

        test_anonymous: function() {
            // The link should not be shown to anonymous users so
            // 'setup' should not do anything in that case.  If it
            // were successful, the lp_client would be defined after
            // setup is called.
            LP.links.me = undefined;
            Assert.isUndefined(module.lp_client);
            module.setup(this.configuration);
            Assert.isUndefined(module.lp_client);
        },

        test_logged_in_user: function() {
            // If there is a logged-in user, setup is successful
            LP.links.me = 'https://launchpad.dev/api/~someone';
            Assert.isUndefined(module.lp_client);
            module.setup(this.configuration);
            Assert.isNotUndefined(module.lp_client);
        },

        test_list_contains: function() {
            // Validate that the list_contains function actually reports
            // whether or not an element is in a list.
            var list = ['a', 'b', 'c'];
            Assert.isTrue(module._list_contains(list, 'b'));
            Assert.isFalse(module._list_contains(list, 'd'));
            Assert.isFalse(module._list_contains([], 'a'));
            Assert.isTrue(module._list_contains(['a', 'a'], 'a'));
            Assert.isFalse(module._list_contains([], ''));
            Assert.isFalse(module._list_contains([], null));
            Assert.isFalse(module._list_contains(['a'], null));
            Assert.isFalse(module._list_contains([]));
        },

        test_make_selector_controls: function() {
            // Verify the creation of select all/none controls.
            var selectors = module.make_selector_controls('sharona');
            Assert.areEqual(
                'Select all', selectors.all_link.get('text'));
            Assert.areEqual(
                'Select none', selectors.none_link.get('text'));
            Assert.areEqual(
                'sharona-selectors', selectors.node.get('id'));
        }
    });
    suite.add(test_case);

    test_case = new Y.Test.Case({
        name: 'Structural Subscription Overlay save_subscription',

        _should: {
            error: {}
        },

        setUp: function() {
            // Monkeypatch LP to avoid network traffic and to allow
            // insertion of test data.
            window.LP = {
                links: {},
                cache: {}
            };
            Y.lp.client.Launchpad = function() {};
            Y.lp.client.Launchpad.prototype.named_post =
                function(url, func, config) {
                    context.url = url;
                    context.func = func;
                    context.config = config;
                    // No need to call the on.success handler.
                };
            LP.cache.context = {
                title: 'Test Project',
                self_link: 'https://launchpad.dev/api/test_project'
            };
            LP.links.me = 'https://launchpad.dev/api/~someone';
            LP.cache.administratedTeams = [];
            LP.cache.importances = [];
            LP.cache.statuses = [];

            this.configuration = {
                content_box: content_box_id
            };
            this.content_node = create_test_node();
            Y.one('body').appendChild(this.content_node);

            this.bug_filter = {
                lp_original_uri:
                    '/api/devel/firefox/+subscription/mark/+filter/28'
            };
            this.form_data = {
                recipient: ['user']
            };
            context = {};

            // Get the save subscription handler with empty success handler.
            this.save_subscription = module._make_add_subscription_handler(
                function() {});
        },

        tearDown: function() {
            delete this.configuration;
            remove_test_node();
            delete this.content_node;
        },

        test_user_recipient: function() {
            // When the user selects themselves as the recipient, the current
            // user's URI is used as the recipient value.
            module.setup(this.configuration);
            module._show_add_overlay(this.configuration);
            this.form_data.recipient = ['user'];
            this.save_subscription(this.form_data);
            Assert.areEqual(
                LP.links.me,
                context.config.parameters.subscriber);
        },

        test_team_recipient: function() {
            // When the user selects a team as the recipient, the selected
            // team's URI is used as the recipient value.
            module.setup(this.configuration);
            module._show_add_overlay(this.configuration);
            this.form_data.recipient = ['team'];
            this.form_data.team = ['https://launchpad.dev/api/~super-team'];
            this.save_subscription(this.form_data);
            Assert.areEqual(
                this.form_data.team[0],
                context.config.parameters.subscriber);
        }
    });
    suite.add(test_case);

    test_case = new Y.Test.Case({
        name: 'Structural Subscription validation tests',

        _should: {
            error: {
                }
        },

        setUp: function() {
            // Monkeypatch LP to avoid network traffic and to allow
            // insertion of test data.
            window.LP = {
                links: {},
                cache: {}
            };

        },

        test_get_error_for_tags_list_valid: function() {
            // Valid tags list is a space-separated list of tags
            // consisting of all lowercase and digits and potentially
            // '+', '-', '.' in non-initial characters.
            var tags = 'tag1 tag+2  tag.3 tag-4 5tag';
            Assert.isNull(module._get_error_for_tags_list(tags));
        },

        assertHasErrorInTagsList: function(tags) {
            var error_text = module._get_error_for_tags_list(tags);
            Assert.isNotNull(error_text);
            Assert.areEqual(
                'Tags can only contain lowercase ASCII letters, ' +
                    'digits 0-9 and symbols "+", "-" or ".", and they ' +
                    'must start with a lowercase letter or a digit.',
                error_text);
        },


        test_get_error_for_tags_list_uppercase: function() {
            // Uppercase is not allowed in tags.
            this.assertHasErrorInTagsList('Tag');
        },

        test_get_error_for_tags_list_invalid_characters: function() {
            // Anything other than lowercase, digits or '+', '-' and '.'
            // is invalid in tags.
            this.assertHasErrorInTagsList('tag#!');
        },

        test_get_error_for_tags_list_special_characters: function() {
            // Even if '+', '-' or '.' are allowed in tags,
            // they must not be at the beginning of a tag.
            this.assertHasErrorInTagsList('tag1 +tag2 -tag3 .tag4');
        },
    });
    suite.add(test_case);

    test_case = new Y.Test.Case({
        name: 'Structural Subscription interaction tests',

        _should: {
            error: {
                test_setup_overlay_missing_content_box: new Error(
                    'Node not found: #sir-not-appearing-in-this-test')
                }
        },

        setUp: function() {
            // Monkeypatch LP to avoid network traffic and to allow
            // insertion of test data.
            window.LP = {
                links: {},
                cache: {}
            };

            LP.cache.context = {
                title: 'Test Project',
                self_link: 'https://launchpad.dev/api/test_project'
            };
            LP.cache.administratedTeams = [];
            LP.cache.importances = [];
            LP.cache.statuses = [];
            LP.links.me = 'https://launchpad.dev/api/~someone';

            var lp_client = function() {};
            this.configuration = {
                content_box: content_box_id,
                lp_client: lp_client
            };

            this.content_node = create_test_node();
            Y.one('body').appendChild(this.content_node);
        },

        tearDown: function() {
            remove_test_node();
            delete this.content_node;
        },

        test_setup_overlay: function() {
            // At the outset there should be no overlay.
            var overlay = Y.one('#accordion-overlay');
            Assert.isNull(overlay);
            module.setup(this.configuration);
            module._show_add_overlay(this.configuration);
            // After the setup the overlay should be in the DOM.
            overlay = Y.one('#accordion-overlay');
            Assert.isNotNull(overlay);
            var header = Y.one(content_box_id).one('h2');
            Assert.areEqual(
                'Add a mail subscription for Test Project bugs',
                header.get('text'));
        },

        test_setup_overlay_missing_content_box: function() {
            // Pass in a content_box with a missing id to trigger an error.
            this.configuration.content_box =
                '#sir-not-appearing-in-this-test';
            module.setup(this.configuration);
            module._setup_overlay(this.configuration.content_box);
        },

        test_initial_state: function() {
            // When initialized the <div> elements for the filter
            // wrapper and the accordion wrapper should be collapsed.
            module.setup(this.configuration);
            // Simulate a click on the link to open the overlay.
            var link = Y.one('.menu-link-subscribe_to_bug_mail');
            Y.Event.simulate(
                Y.Node.getDOMNode(link), 'click');
            var filter_wrapper = Y.one('#filter-wrapper');
            var accordion_wrapper = Y.one('#accordion-wrapper');
            Assert.isTrue(filter_wrapper.hasClass('lazr-closed'));
            Assert.isTrue(accordion_wrapper.hasClass('lazr-closed'));
        },

        test_added_or_changed_toggles: function() {
            // Test that the filter wrapper opens and closes in
            // response to the added_or_changed radio button.
            module.setup(this.configuration);
            // Simulate a click on the link to open the overlay.
            var link = Y.one('.menu-link-subscribe_to_bug_mail');
            Y.Event.simulate(
                Y.Node.getDOMNode(link), 'click');
            var added_changed = Y.one('#added-or-changed');
            Assert.isFalse(added_changed.get('checked'));
            var filter_wrapper = Y.one('#filter-wrapper');
            // Initially closed.
            Assert.isTrue(filter_wrapper.hasClass('lazr-closed'));
            // Opens when selected.
            Y.Event.simulate(Y.Node.getDOMNode(added_changed), 'click');
            this.wait(function() {
                Assert.isTrue(filter_wrapper.hasClass('lazr-opened'));
            }, 500);
            // Closes when deselected.
            Y.Event.simulate(
                Y.Node.getDOMNode(Y.one('#added-or-closed')), 'click');
            this.wait(function() {
                Assert.isTrue(filter_wrapper.hasClass('lazr-closed'));
            }, 500);
        },

        test_advanced_filter_toggles: function() {
            // Test that the accordion wrapper opens and closes in
            // response to the advanced filter check box.
            module.setup(this.configuration);
            // Simulate a click on the link to open the overlay.
            var link = Y.one('.menu-link-subscribe_to_bug_mail');
            Y.Event.simulate(
                Y.Node.getDOMNode(link), 'click');
            var added_changed = Y.one('#added-or-changed');
            added_changed.set('checked', true);

            // Initially closed.
            var advanced_filter = Y.one('#advanced-filter');
            Assert.isFalse(advanced_filter.get('checked'));
            var accordion_wrapper = Y.one('#accordion-wrapper');
            this.wait(function() {
                Assert.isTrue(accordion_wrapper.hasClass('lazr-closed'));
            }, 500);
            // Opens when selected.
            advanced_filter.set('checked') = true;
            this.wait(function() {
                Assert.isTrue(accordion_wrapper.hasClass('lazr-opened'));
            }, 500);
            // Closes when deselected.
            advanced_filter.set('checked') = false;
            this.wait(function() {
                Assert.isTrue(accordion_wrapper.hasClass('lazr-closed'));
            }, 500);
        },

        test_importances_select_all_none: function() {
            // Test the select all/none functionality for the importances
            // accordion pane.
            module.setup(this.configuration);
            module._show_add_overlay(this.configuration);
            var checkboxes = Y.all('input[name="importances"]');
            var select_all = Y.one('#importances-selectors > a.select-all');
            var select_none = Y.one('#importances-selectors > a.select-none');
            Assert.isTrue(test_checked(checkboxes, true));
            // Simulate a click on the select_none control.
            Y.Event.simulate(Y.Node.getDOMNode(select_none), 'click');
            Assert.isTrue(test_checked(checkboxes, false));
            // Simulate a click on the select_all control.
            Y.Event.simulate(Y.Node.getDOMNode(select_all), 'click');
            Assert.isTrue(test_checked(checkboxes, true));
        },

        test_statuses_select_all_none: function() {
            // Test the select all/none functionality for the statuses
            // accordion pane.
            module.setup(this.configuration);
            module._show_add_overlay(this.configuration);
            var checkboxes = Y.all('input[name="statuses"]');
            var select_all = Y.one('#statuses-selectors > a.select-all');
            var select_none = Y.one('#statuses-selectors > a.select-none');
            Assert.isTrue(test_checked(checkboxes, true));
            // Simulate a click on the select_none control.
            Y.Event.simulate(Y.Node.getDOMNode(select_none), 'click');
            Assert.isTrue(test_checked(checkboxes, false));
            // Simulate a click on the select_all control.
            Y.Event.simulate(Y.Node.getDOMNode(select_all), 'click');
            Assert.isTrue(test_checked(checkboxes, true));
        }

    });
    suite.add(test_case);

    test_case = new Y.Test.Case({
        // Test the setup method.
        name: 'Structural Subscription error handling',

        _should: {
            error: {
                }
        },

        setUp: function() {
          // Monkeypatch LP to avoid network traffic and to allow
          // insertion of test data.
          this.original_lp = monkeypatch_LP();

          this.configuration = {
              content_box: content_box_id,
              lp_client: make_lp_client_stub()
          };

          this.content_node = create_test_node();
          Y.one('body').appendChild(this.content_node);
        },

        tearDown: function() {
            window.LP = this.original_lp;
            remove_test_node();
            delete this.content_node;
        },

        test_overlay_error_handling_adding: function() {
            // Verify that errors generated during adding of a filter are
            // displayed to the user.
            this.configuration.lp_client.named_post.fail = true;
            this.configuration.lp_client.named_post.args = [true, true];
            module.setup(this.configuration);
            module._show_add_overlay(this.configuration);
            // After the setup the overlay should be in the DOM.
            overlay = Y.one('#accordion-overlay');
            Assert.isNotNull(overlay);
            submit_button = Y.one('.yui3-lazr-formoverlay-actions button');
            Y.Event.simulate(Y.Node.getDOMNode(submit_button), 'click');

            var error_box = Y.one('.yui3-lazr-formoverlay-errors');
            Assert.areEqual(
                'The following errors were encountered: ',
                error_box.get('text'));
        },

        test_overlay_error_handling_patching: function() {
            // Verify that errors generated during patching of a filter are
            // displayed to the user.
            var original_delete_filter = module._delete_filter;
            module._delete_filter = function() {};
            this.configuration.lp_client.patch.fail = true;
            this.configuration.lp_client.patch.args = [true, true];
            this.configuration.lp_client.named_post.args = [
                {'getAttrs': function() { return {}; }}];
            module.setup(this.configuration);
            module._show_add_overlay(this.configuration);
            // After the setup the overlay should be in the DOM.
            overlay = Y.one('#accordion-overlay');
            Assert.isNotNull(overlay);
            submit_button = Y.one('.yui3-lazr-formoverlay-actions button');
            Y.Event.simulate(Y.Node.getDOMNode(submit_button), 'click');

            // Put this stubbed function back.
            module._delete_filter = original_delete_filter;

            var error_box = Y.one('.yui3-lazr-formoverlay-errors');
            Assert.areEqual(
                'The following errors were encountered: ',
                error_box.get('text'));
        }

    });
    suite.add(test_case);

    suite.add(new Y.Test.Case({
        name: 'Structural Subscription: deleting failed filters',

        _should: {error: {}},

        setUp: function() {
            // Monkeypatch LP to avoid network traffic and to allow
            // insertion of test data.
            this.original_lp = window.LP;
            window.LP = {
                links: {},
                cache: {}
            };
            LP.cache.context = {
                self_link: 'https://launchpad.dev/api/test_project'
            };
            LP.links.me = 'https://launchpad.dev/api/~someone';
            LP.cache.administratedTeams = [];
        },

        tearDown: function() {
            window.LP = this.original_lp;
        },

        test_delete_on_patch_failure: function() {
            // Creating a filter is a two step process.  First it is created
            // and then patched.  If the PATCH fails, then we should DELETE
            // the undifferentiated filter.

            // First we inject our own delete_filter implementation that just
            // tells us that it was called.
            var original_delete_filter = module._delete_filter;
            var delete_called = false;
            module._delete_filter = function() {
                delete_called = true;
            };
            var patch_failed = false;

            var TestBugFilter = function() {};
            TestBugFilter.prototype = {
                'getAttrs': function () {
                    return {};
                }
            };

            // Now we need an lp_client that will appear to succesfully create
            // the filter but then fail to patch it.
            var TestClient = function() {};
            TestClient.prototype = {
                'named_post': function (uri, operation_name, config) {
                    if (operation_name === 'addBugSubscriptionFilter') {
                        config.on.success(new TestBugFilter());
                    } else {
                        throw new Error('unexpected operation');
                    }
                },
                'patch': function(uri, representation, config, headers) {
                    config.on.failure(true, {'status':400});
                    patch_failed = true;
                }
            };
            module.lp_client = new TestClient();

            // OK, we're ready to add the bug filter and let the various
            // handlers be called.
            module._add_bug_filter(LP.links.me, 'this is a test');
            // Put some functions back.
            module._delete_filter = original_delete_filter;

            // Delete should have been called and the patch has failed.
            Assert.isTrue(delete_called);
            Assert.isTrue(patch_failed);
        }

    }));

    suite.add(new Y.Test.Case({
        name: 'Structural Subscription validate_config',

        _should: {
            error: {
                test_setup_config_none: new Error(
                    'Missing config for structural_subscription.'),
                test_setup_config_no_content_box: new Error(
                    'Structural_subscription configuration has undefined '+
                    'properties.')
                }
        },

        // Included in _should/error above.
        test_setup_config_none: function() {
            // The config passed to setup may not be null.
            module._validate_config();
        },

        // Included in _should/error above.
        test_setup_config_no_content_box: function() {
            // The config passed to setup must contain a content_box.
            module._validate_config({});
        }
    }));

    suite.add(new Y.Test.Case({
        name: 'Structural Subscription extract_form_data',

        // Verify that all the different values of the structural subscription
        // add/edit form are correctly extracted by the extract_form_data
        // function.

        _should: {
            error: {
                }
            },

        test_extract_description: function() {
            var form_data = {
                name: ['filter description'],
                events: [],
                filters: []
            };
            var patch_data = module._extract_form_data(form_data);
            Assert.areEqual(patch_data.description, form_data.name[0]);
        },

        test_extract_description_trim: function() {
            // Any leading or trailing whitespace is stripped from the
            // description.
            var form_data = {
                name: ['  filter description  '],
                events: [],
                filters: []
            };
            var patch_data = module._extract_form_data(form_data);
            Assert.areEqual('filter description', patch_data.description);
        },

        test_extract_chattiness_lifecycle: function() {
            var form_data = {
                name: [],
                events: ['added-or-closed'],
                filters: []
            };
            var patch_data = module._extract_form_data(form_data);
            Assert.areEqual(
                patch_data.bug_notification_level, 'Lifecycle');
        },

        test_extract_chattiness_discussion: function() {
            var form_data = {
                name: [],
                events: [],
                filters: ['filter-comments']
            };
            var patch_data = module._extract_form_data(form_data);
            Assert.areEqual(
                patch_data.bug_notification_level, 'Details');
        },

        test_extract_chattiness_details: function() {
            var form_data = {
                name: [],
                events: [],
                filters: []
            };
            var patch_data = module._extract_form_data(form_data);
            Assert.areEqual(
                patch_data.bug_notification_level, 'Discussion');
        },

        test_extract_tags: function() {
            var form_data = {
                name: [],
                events: [],
                filters: ['advanced-filter'],
                tags: ['one two THREE'],
                tag_match: [''],
                importances: [],
                statuses: []
            };
            var patch_data = module._extract_form_data(form_data);
            // Note that the tags are converted to lower case.
            ArrayAssert.itemsAreEqual(
                patch_data.tags, ['one', 'two', 'three']);
        },

        test_extract_find_all_tags_true: function() {
            var form_data = {
                name: [],
                events: [],
                filters: ['advanced-filter'],
                tags: ['tag'],
                tag_match: ['match-all'],
                importances: [],
                statuses: []
            };
            var patch_data = module._extract_form_data(form_data);
            Assert.isTrue(patch_data.find_all_tags);
        },

        test_extract_find_all_tags_false: function() {
            var form_data = {
                name: [],
                events: [],
                filters: ['advanced-filter'],
                tags: ['tag'],
                tag_match: [],
                importances: [],
                statuses: []
            };
            var patch_data = module._extract_form_data(form_data);
            Assert.isFalse(patch_data.find_all_tags);
        },

        test_all_values_set: function() {
            // We need all the values to be set (even if empty) because
            // PATCH expects a set of changes to make and any unspecified
            // attributes will retain the previous value.
            var form_data = {
                name: [],
                events: [],
                filters: [],
                tags: ['tag'],
                tag_match: ['match-all'],
                importances: ['importance1'],
                statuses: ['status1']
            };
            var patch_data = module._extract_form_data(form_data);
            // Since advanced-filter isn't set, all the advanced values should
            // be empty/false despite the form values.
            Assert.isFalse(patch_data.find_all_tags);
            ArrayAssert.isEmpty(patch_data.tags);
            ArrayAssert.isEmpty(patch_data.importances);
            ArrayAssert.isEmpty(patch_data.statuses);
        }

    }));

    suite.add(new Y.Test.Case({
<<<<<<< HEAD
        name: 'Structural Subscription mute team subscriptions',

        // Verify that the mute controls and labels on the edit block
        // render and interact properly

        _should: {
            error: {
                }
            },

        setUp: function() {
            // Monkeypatch LP to avoid network traffic and to allow
            // insertion of test data.
            this.original_lp = monkeypatch_LP();
            this.test_node = create_test_node(true);
            Y.one('body').appendChild(this.test_node);
            this.lp_client = make_lp_client_stub();
            LP.cache.subscription_info = [
                {target_url: 'http://example.com',
                 target_title:'Example project',
                 filters: [
                    {filter: {
                        statuses: [],
                        importances: [],
                        tags: [],
                        find_all_tags: true,
                        bug_notification_level: 'Discussion',
                        self_link: 'http://example.com/a_filter'
                        },
                    can_mute: true,
                    is_muted: false,
                    subscriber_is_team: true,
                    subscriber_url: 'http://example.com/subscriber',
                    subscriber_title: 'Thidwick',
                    user_is_team_admin: false,
                    }
                    ]
                }
                ]
        },

        tearDown: function() {
            remove_test_node();
            window.LP = this.original_lp;
        },

        test_not_muted_rendering: function() {
            // Verify that an unmuted subscription is rendered correctly.
            module.setup_bug_subscriptions(
                {content_box: content_box_id,
                 lp_client: this.lp_client});
            var listing = this.test_node.one(subscription_listing_id);
            var filter_node = listing.one('#subscription-filter-0');
            Assert.isNotNull(filter_node);
            var mute_label_node = filter_node.one('.mute-label');
            Assert.isNotNull(mute_label_node);
            Assert.areEqual(mute_label_node.getStyle('display'), 'none');
            var mute_link = filter_node.one('a.mute-subscription');
            Assert.isNotNull(mute_link);
            Assert.isTrue(mute_link.hasClass('no'));
        },

        test_muted_rendering: function() {
            // Verify that a muted subscription is rendered correctly.
            LP.cache.subscription_info[0].filters[0].is_muted = true;
            module.setup_bug_subscriptions(
                {content_box: content_box_id,
                 lp_client: this.lp_client});
            var listing = this.test_node.one(subscription_listing_id);
            var filter_node = listing.one('#subscription-filter-0');
            Assert.isNotNull(filter_node);
            var mute_label_node = filter_node.one('.mute-label');
            Assert.isNotNull(mute_label_node);
            Assert.areEqual(mute_label_node.getStyle('display'), 'inline');
            var mute_link = filter_node.one('a.mute-subscription');
            Assert.isNotNull(mute_link);
            Assert.isTrue(mute_link.hasClass('yes'));
        },

        test_not_muted_toggle_muted: function() {
            // Verify that an unmuted subscription can be muted.
            module.setup_bug_subscriptions(
                {content_box: content_box_id,
                 lp_client: this.lp_client});
            var listing = this.test_node.one(subscription_listing_id);
            var filter_node = listing.one('#subscription-filter-0');
            var mute_label_node = filter_node.one('.mute-label');
            var mute_link = filter_node.one('a.mute-subscription');
            this.lp_client.named_post.args = []
            Y.Event.simulate(Y.Node.getDOMNode(mute_link), 'click');
            Assert.areEqual(this.lp_client.received[0][0], 'named_post');
            Assert.areEqual(
                this.lp_client.received[0][1][0],
                'http://example.com/a_filter');
            Assert.areEqual(
                this.lp_client.received[0][1][1], 'mute');
            Assert.areEqual(mute_label_node.getStyle('display'), 'inline');
            Assert.isTrue(mute_link.hasClass('yes'));
        },

        test_muted_toggle_not_muted: function() {
            // Verify that an muted subscription can be unmuted.
            LP.cache.subscription_info[0].filters[0].is_muted = true;
            module.setup_bug_subscriptions(
                {content_box: content_box_id,
                 lp_client: this.lp_client});
            var listing = this.test_node.one(subscription_listing_id);
            var filter_node = listing.one('#subscription-filter-0');
            var mute_label_node = filter_node.one('.mute-label');
            var mute_link = filter_node.one('a.mute-subscription');
            this.lp_client.named_post.args = []
            Y.Event.simulate(Y.Node.getDOMNode(mute_link), 'click');
            Assert.areEqual(this.lp_client.received[0][0], 'named_post');
            Assert.areEqual(
                this.lp_client.received[0][1][0],
                'http://example.com/a_filter');
            Assert.areEqual(
                this.lp_client.received[0][1][1], 'unmute');
            Assert.areEqual(mute_label_node.getStyle('display'), 'none');
            Assert.isTrue(mute_link.hasClass('no'));
        }

=======
        name: 'Add a subscription from +subscriptions page',

        setUp: function() {
            this.config = {
                content_box: content_box_id
            }
            this.content_box = create_test_node();
            Y.one('body').appendChild(this.content_box);
        },

        tearDown: function() {
            //delete this.configuration;
            remove_test_node();
            delete this.content_box;
        },

        _should: {
            error: {
                test_setup_subscription_link_none: new Error(
                    'Link to set as the pop-up link not found.')
            }
        },

        // Setting up a subscription link with no link in the DOM should fail.
        test_setup_subscription_link_none: function() {
            module.setup_subscription_link(this.config, "#link");
        },

        // Setting up a subscription link should unset the 'invisible-link',
        // and set 'visible-link' and 'js-action' CSS classes on the node.
        test_setup_subscription_link_classes: function() {
            var link = this.content_box.appendChild(
                Y.Node.create('<a>Link</a>'));
            link.set('id', 'link');
            link.addClass('invisible-link');
            module.setup_subscription_link(this.config, "#link");
            Assert.isFalse(link.hasClass('invisible-link'));
            Assert.isTrue(link.hasClass('visible-link'));
            Assert.isTrue(link.hasClass('js-action'));
        },

        // Setting up a subscription link creates an on-click handler
        // that calls up show_add_overlay with the passed in configuration.
        test_setup_subscription_link_behaviour: function() {
            var link = this.content_box.appendChild(
                Y.Node.create('<a>Link</a>'));
            link.set('id', 'link');

            // Track if the method was called.
            var called_method = false;

            // Keep the old module's _show_add_overlay, so we can override.
            old_show_add_overlay = module._show_add_overlay;
            var test = this;
            module._show_add_overlay = function(config) {
                module._show_add_overlay = old_show_add_overlay;
                Assert.areEqual(test.config, config);
                called_method = true;
            }
            module.setup_subscription_link(this.config, "#link");
            Y.Event.simulate(Y.Node.getDOMNode(link), 'click');

            this.wait(function() {
                Assert.isTrue(called_method);
            }, 20);
        },

        // Success handler for adding a subscription does nothing in
        // the DOM if config.add_filter_description is not set.
        test_make_add_subscription_success_handler_nothing: function() {
            var success_handler =
                module._make_add_subscription_success_handler(this.config);
            var subs_list = this.content_box.appendChild(
                Y.Node.create('<div id="structural-subscriptions"></div>'));
            success_handler();
            // No sub-nodes have been created in the subs_list node.
            Assert.isTrue(subs_list.all('div.subscription-filter').isEmpty());
        },

        // Success handler for adding a subscription creates
        // a subscription listing if there's none and adds a filter to it.
        test_make_add_subscription_success_handler_empty_list: function() {
            this.config.add_filter_description = true;
            var success_handler =
                module._make_add_subscription_success_handler(this.config);
            var subs_list = this.content_box.appendChild(
                Y.Node.create('<div id="structural-subscriptions"></div>'));

            var form_data = {
                recipient: ["user"],
            };
            var target_info = {
                title: "MY TARGET",
                url: "http://target/" };
            window.LP.cache.target_info = target_info;
            var filter = {
                getAttrs: function() {
                    return {
                        importances: [],
                        statuses: [],
                        tags: [],
                        find_all_tags: true,
                        bug_notification_level: 'Discussion',
                        description: 'Filter name'
                    };
                }};

            success_handler(form_data, filter);
            // No sub-nodes have been created in the subs_list node.
            Assert.areEqual(
                1, subs_list.all('div.subscription-filter').size());
            var target_node = subs_list.one('#subscription-0>span>span');
            Assert.areEqual(
                'Subscriptions to MY TARGET',
                subs_list.one('#subscription-0>span>span').get('text'));
            var filter_node = subs_list.one('#subscription-filter-0');
            Assert.areEqual(
                'Your subscription: "Filter name"',
                filter_node.one('.filter-name').get('text'));
            this.config.add_filter_description = false;
            delete window.LP.cache.target_info;
        },

        // Success handler for adding a subscription adds a filter
        // to the subscription listing which already has filters listed.
        test_make_add_subscription_success_handler_with_filters: function() {
            this.config.add_filter_description = true;
            var success_handler =
                module._make_add_subscription_success_handler(this.config);
            var subs_list = this.content_box.appendChild(
                Y.Node.create('<div id="structural-subscriptions"></div>'));
            subs_list.appendChild('<div id="subscription-0"></div>')
                .appendChild('<div id="subscription-filter-0"'+
                             '     class="subscription-filter"></div>');
            var form_data = {
                recipient: ["user"],
            };
            var target_info = {
                title: "Subscription target",
                url: "http://target/" };
            window.LP.cache.target_info = target_info;
            var filter = {
                getAttrs: function() {
                    return {
                        importances: [],
                        statuses: [],
                        tags: [],
                        find_all_tags: true,
                        bug_notification_level: 'Discussion',
                        description: 'Filter name'
                    };
                }};

            success_handler(form_data, filter);
            // No sub-nodes have been created in the subs_list node.
            Assert.areEqual(
                2, subs_list.all('div.subscription-filter').size());
            this.config.add_filter_description = false;
            delete window.LP.cache.target_info;
        },
>>>>>>> b1986d3e
    }));

    // Lock, stock, and two smoking barrels.
    var handle_complete = function(data) {
        var status_node = Y.Node.create(
            '<p id="complete">Test status: complete</p>');
        Y.one('body').appendChild(status_node);
        };
    Y.Test.Runner.on('complete', handle_complete);
    Y.Test.Runner.add(suite);

    // The following two lines may be commented out for debugging but
    // must be restored before being checked in or the tests will fail
    // in the test runner.
    var console = new Y.Console({newestOnTop: false});
    console.render('#log');

    Y.on('domready', function() {
        Y.Test.Runner.run();
    });
});<|MERGE_RESOLUTION|>--- conflicted
+++ resolved
@@ -846,7 +846,169 @@
     }));
 
     suite.add(new Y.Test.Case({
-<<<<<<< HEAD
+        name: 'Add a subscription from +subscriptions page',
+
+        setUp: function() {
+            this.config = {
+                content_box: content_box_id
+            }
+            this.content_box = create_test_node();
+            Y.one('body').appendChild(this.content_box);
+        },
+
+        tearDown: function() {
+            //delete this.configuration;
+            remove_test_node();
+            delete this.content_box;
+        },
+
+        _should: {
+            error: {
+                test_setup_subscription_link_none: new Error(
+                    'Link to set as the pop-up link not found.')
+            }
+        },
+
+        // Setting up a subscription link with no link in the DOM should fail.
+        test_setup_subscription_link_none: function() {
+            module.setup_subscription_link(this.config, "#link");
+        },
+
+        // Setting up a subscription link should unset the 'invisible-link',
+        // and set 'visible-link' and 'js-action' CSS classes on the node.
+        test_setup_subscription_link_classes: function() {
+            var link = this.content_box.appendChild(
+                Y.Node.create('<a>Link</a>'));
+            link.set('id', 'link');
+            link.addClass('invisible-link');
+            module.setup_subscription_link(this.config, "#link");
+            Assert.isFalse(link.hasClass('invisible-link'));
+            Assert.isTrue(link.hasClass('visible-link'));
+            Assert.isTrue(link.hasClass('js-action'));
+        },
+
+        // Setting up a subscription link creates an on-click handler
+        // that calls up show_add_overlay with the passed in configuration.
+        test_setup_subscription_link_behaviour: function() {
+            var link = this.content_box.appendChild(
+                Y.Node.create('<a>Link</a>'));
+            link.set('id', 'link');
+
+            // Track if the method was called.
+            var called_method = false;
+
+            // Keep the old module's _show_add_overlay, so we can override.
+            old_show_add_overlay = module._show_add_overlay;
+            var test = this;
+            module._show_add_overlay = function(config) {
+                module._show_add_overlay = old_show_add_overlay;
+                Assert.areEqual(test.config, config);
+                called_method = true;
+            }
+            module.setup_subscription_link(this.config, "#link");
+            Y.Event.simulate(Y.Node.getDOMNode(link), 'click');
+
+            this.wait(function() {
+                Assert.isTrue(called_method);
+            }, 20);
+        },
+
+        // Success handler for adding a subscription does nothing in
+        // the DOM if config.add_filter_description is not set.
+        test_make_add_subscription_success_handler_nothing: function() {
+            var success_handler =
+                module._make_add_subscription_success_handler(this.config);
+            var subs_list = this.content_box.appendChild(
+                Y.Node.create('<div id="structural-subscriptions"></div>'));
+            success_handler();
+            // No sub-nodes have been created in the subs_list node.
+            Assert.isTrue(subs_list.all('div.subscription-filter').isEmpty());
+        },
+
+        // Success handler for adding a subscription creates
+        // a subscription listing if there's none and adds a filter to it.
+        test_make_add_subscription_success_handler_empty_list: function() {
+            this.config.add_filter_description = true;
+            var success_handler =
+                module._make_add_subscription_success_handler(this.config);
+            var subs_list = this.content_box.appendChild(
+                Y.Node.create('<div id="structural-subscriptions"></div>'));
+
+            var form_data = {
+                recipient: ["user"],
+            };
+            var target_info = {
+                title: "MY TARGET",
+                url: "http://target/" };
+            window.LP.cache.target_info = target_info;
+            var filter = {
+                getAttrs: function() {
+                    return {
+                        importances: [],
+                        statuses: [],
+                        tags: [],
+                        find_all_tags: true,
+                        bug_notification_level: 'Discussion',
+                        description: 'Filter name'
+                    };
+                }};
+
+            success_handler(form_data, filter);
+            // No sub-nodes have been created in the subs_list node.
+            Assert.areEqual(
+                1, subs_list.all('div.subscription-filter').size());
+            var target_node = subs_list.one('#subscription-0>span>span');
+            Assert.areEqual(
+                'Subscriptions to MY TARGET',
+                subs_list.one('#subscription-0>span>span').get('text'));
+            var filter_node = subs_list.one('#subscription-filter-0');
+            Assert.areEqual(
+                'Your subscription: "Filter name"',
+                filter_node.one('.filter-name').get('text'));
+            this.config.add_filter_description = false;
+            delete window.LP.cache.target_info;
+        },
+
+        // Success handler for adding a subscription adds a filter
+        // to the subscription listing which already has filters listed.
+        test_make_add_subscription_success_handler_with_filters: function() {
+            this.config.add_filter_description = true;
+            var success_handler =
+                module._make_add_subscription_success_handler(this.config);
+            var subs_list = this.content_box.appendChild(
+                Y.Node.create('<div id="structural-subscriptions"></div>'));
+            subs_list.appendChild('<div id="subscription-0"></div>')
+                .appendChild('<div id="subscription-filter-0"'+
+                             '     class="subscription-filter"></div>');
+            var form_data = {
+                recipient: ["user"],
+            };
+            var target_info = {
+                title: "Subscription target",
+                url: "http://target/" };
+            window.LP.cache.target_info = target_info;
+            var filter = {
+                getAttrs: function() {
+                    return {
+                        importances: [],
+                        statuses: [],
+                        tags: [],
+                        find_all_tags: true,
+                        bug_notification_level: 'Discussion',
+                        description: 'Filter name'
+                    };
+                }};
+
+            success_handler(form_data, filter);
+            // No sub-nodes have been created in the subs_list node.
+            Assert.areEqual(
+                2, subs_list.all('div.subscription-filter').size());
+            this.config.add_filter_description = false;
+            delete window.LP.cache.target_info;
+        },
+    }));
+
+    suite.add(new Y.Test.Case({
         name: 'Structural Subscription mute team subscriptions',
 
         // Verify that the mute controls and labels on the edit block
@@ -969,168 +1131,6 @@
             Assert.isTrue(mute_link.hasClass('no'));
         }
 
-=======
-        name: 'Add a subscription from +subscriptions page',
-
-        setUp: function() {
-            this.config = {
-                content_box: content_box_id
-            }
-            this.content_box = create_test_node();
-            Y.one('body').appendChild(this.content_box);
-        },
-
-        tearDown: function() {
-            //delete this.configuration;
-            remove_test_node();
-            delete this.content_box;
-        },
-
-        _should: {
-            error: {
-                test_setup_subscription_link_none: new Error(
-                    'Link to set as the pop-up link not found.')
-            }
-        },
-
-        // Setting up a subscription link with no link in the DOM should fail.
-        test_setup_subscription_link_none: function() {
-            module.setup_subscription_link(this.config, "#link");
-        },
-
-        // Setting up a subscription link should unset the 'invisible-link',
-        // and set 'visible-link' and 'js-action' CSS classes on the node.
-        test_setup_subscription_link_classes: function() {
-            var link = this.content_box.appendChild(
-                Y.Node.create('<a>Link</a>'));
-            link.set('id', 'link');
-            link.addClass('invisible-link');
-            module.setup_subscription_link(this.config, "#link");
-            Assert.isFalse(link.hasClass('invisible-link'));
-            Assert.isTrue(link.hasClass('visible-link'));
-            Assert.isTrue(link.hasClass('js-action'));
-        },
-
-        // Setting up a subscription link creates an on-click handler
-        // that calls up show_add_overlay with the passed in configuration.
-        test_setup_subscription_link_behaviour: function() {
-            var link = this.content_box.appendChild(
-                Y.Node.create('<a>Link</a>'));
-            link.set('id', 'link');
-
-            // Track if the method was called.
-            var called_method = false;
-
-            // Keep the old module's _show_add_overlay, so we can override.
-            old_show_add_overlay = module._show_add_overlay;
-            var test = this;
-            module._show_add_overlay = function(config) {
-                module._show_add_overlay = old_show_add_overlay;
-                Assert.areEqual(test.config, config);
-                called_method = true;
-            }
-            module.setup_subscription_link(this.config, "#link");
-            Y.Event.simulate(Y.Node.getDOMNode(link), 'click');
-
-            this.wait(function() {
-                Assert.isTrue(called_method);
-            }, 20);
-        },
-
-        // Success handler for adding a subscription does nothing in
-        // the DOM if config.add_filter_description is not set.
-        test_make_add_subscription_success_handler_nothing: function() {
-            var success_handler =
-                module._make_add_subscription_success_handler(this.config);
-            var subs_list = this.content_box.appendChild(
-                Y.Node.create('<div id="structural-subscriptions"></div>'));
-            success_handler();
-            // No sub-nodes have been created in the subs_list node.
-            Assert.isTrue(subs_list.all('div.subscription-filter').isEmpty());
-        },
-
-        // Success handler for adding a subscription creates
-        // a subscription listing if there's none and adds a filter to it.
-        test_make_add_subscription_success_handler_empty_list: function() {
-            this.config.add_filter_description = true;
-            var success_handler =
-                module._make_add_subscription_success_handler(this.config);
-            var subs_list = this.content_box.appendChild(
-                Y.Node.create('<div id="structural-subscriptions"></div>'));
-
-            var form_data = {
-                recipient: ["user"],
-            };
-            var target_info = {
-                title: "MY TARGET",
-                url: "http://target/" };
-            window.LP.cache.target_info = target_info;
-            var filter = {
-                getAttrs: function() {
-                    return {
-                        importances: [],
-                        statuses: [],
-                        tags: [],
-                        find_all_tags: true,
-                        bug_notification_level: 'Discussion',
-                        description: 'Filter name'
-                    };
-                }};
-
-            success_handler(form_data, filter);
-            // No sub-nodes have been created in the subs_list node.
-            Assert.areEqual(
-                1, subs_list.all('div.subscription-filter').size());
-            var target_node = subs_list.one('#subscription-0>span>span');
-            Assert.areEqual(
-                'Subscriptions to MY TARGET',
-                subs_list.one('#subscription-0>span>span').get('text'));
-            var filter_node = subs_list.one('#subscription-filter-0');
-            Assert.areEqual(
-                'Your subscription: "Filter name"',
-                filter_node.one('.filter-name').get('text'));
-            this.config.add_filter_description = false;
-            delete window.LP.cache.target_info;
-        },
-
-        // Success handler for adding a subscription adds a filter
-        // to the subscription listing which already has filters listed.
-        test_make_add_subscription_success_handler_with_filters: function() {
-            this.config.add_filter_description = true;
-            var success_handler =
-                module._make_add_subscription_success_handler(this.config);
-            var subs_list = this.content_box.appendChild(
-                Y.Node.create('<div id="structural-subscriptions"></div>'));
-            subs_list.appendChild('<div id="subscription-0"></div>')
-                .appendChild('<div id="subscription-filter-0"'+
-                             '     class="subscription-filter"></div>');
-            var form_data = {
-                recipient: ["user"],
-            };
-            var target_info = {
-                title: "Subscription target",
-                url: "http://target/" };
-            window.LP.cache.target_info = target_info;
-            var filter = {
-                getAttrs: function() {
-                    return {
-                        importances: [],
-                        statuses: [],
-                        tags: [],
-                        find_all_tags: true,
-                        bug_notification_level: 'Discussion',
-                        description: 'Filter name'
-                    };
-                }};
-
-            success_handler(form_data, filter);
-            // No sub-nodes have been created in the subs_list node.
-            Assert.areEqual(
-                2, subs_list.all('div.subscription-filter').size());
-            this.config.add_filter_description = false;
-            delete window.LP.cache.target_info;
-        },
->>>>>>> b1986d3e
     }));
 
     // Lock, stock, and two smoking barrels.
