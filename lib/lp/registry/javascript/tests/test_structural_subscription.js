--- conflicted
+++ resolved
@@ -15,6 +15,7 @@
 
     // Local aliases
     var Assert = Y.Assert,
+        ArrayAssert = Y.ArrayAssert,
         module = Y.lp.registry.structural_subscription;
 
     // Expected content box.
@@ -345,7 +346,6 @@
             this.wait(function() {
                 Assert.isTrue(accordion_wrapper.hasClass('lazr-closed'));
             }, 500);
-<<<<<<< HEAD
         },
 
         test_importances_select_all_none: function() {
@@ -378,45 +378,6 @@
 
     });
     suite.add(test_case);
-=======
-        }
-
-    });
-    suite.add(test_case);
-
-    suite.add(new Y.Test.Case({
-        // Test the setup method.
-        name: 'Structural Subscription setup_overlay',
-
-        _should: {
-            error: {
-                }
-        },
-
-        setUp: function() {
-            this.configuration = {
-                content_box: '#' + content_box_name
-            };
-
-            this.content_node = create_test_node();
-            Y.one('body').appendChild(this.content_node);
-        },
-
-        tearDown: function() {
-            remove_test_node();
-            delete this.content_node;
-        },
-
-        test_setup_overlay: function() {
-            // At the outset there should be no overlay.
-            var overlay = Y.one('#accordion-overlay');
-            Assert.isNull(overlay);
-            var overlay_id = module._setup_overlay(
-                this.configuration.content_box);
-            overlay = Y.one('#accordion-overlay');
-            Assert.isNotNull(overlay);
-        }
-    }));
 
     suite.add(new Y.Test.Case({
         // Test the setup method.
@@ -563,7 +524,6 @@
         },
 
     }));
->>>>>>> 2f2ea8eb
 
     // Lock, stock, and two smoking barrels.
     var handle_complete = function(data) {
