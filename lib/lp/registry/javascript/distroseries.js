--- conflicted
+++ resolved
@@ -1376,11 +1376,7 @@
             .set('disabled', 'disabled');
         package_copy_options.set("description", (
             "Note that you cannot rebuild sources because the " +
-<<<<<<< HEAD
-            "distribution already has an initialised series."));
-=======
             "distribution already has an initialized series."));
->>>>>>> 34198071
     }
     var form_actions =
         new DeriveDistroSeriesActionsWidget({
