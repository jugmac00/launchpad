--- conflicted
+++ resolved
@@ -116,12 +116,9 @@
         patch_data.bug_notification_level = 'Details';
     }
 
-<<<<<<< HEAD
     patch_data.statuses = form_data.statuses;
     patch_data.importances = form_data.importances;
 
-    lp_client.patch(bug_filter.lp_original_uri, patch_data, config)
-=======
     // Set the tags.
     var advanced_filter = list_contains(form_data.filters, ADVANCED_FILTER);
     if (advanced_filter) {
@@ -135,7 +132,6 @@
         }
     }
     namespace.lp_client.patch(bug_filter.lp_original_uri, patch_data, config);
->>>>>>> 8971cb93
 }
 namespace.patch_bug_filter = patch_bug_filter;
 
@@ -181,30 +177,18 @@
             }
         };
 
-<<<<<<< HEAD
-    lp_client.named_post(LP.cache.context.self_link,
+    namespace.lp_client.named_post(LP.cache.context.self_link,
         'addBugSubscription', config);
-}
-
-function create_subscription_handler(form_data) {
-    if (form_data.recipient == 'yourself') {
-=======
-    namespace.lp_client.named_post(LP.cache.context.self_link,
-      'addBugSubscription', config);
 }
 
 function save_subscription(form_data) {
     if (form_data.recipient == 'user') {
->>>>>>> 8971cb93
         who = LP.links.me;
     } else {
         // There can be only one.
         who = form_data.team[0];
     }
-<<<<<<< HEAD
-=======
     Y.log(Y.JSON.stringify(form_data));
->>>>>>> 8971cb93
     create_structural_subscription(who, form_data);
 }
 
@@ -234,7 +218,7 @@
  * @method setup_subscription_links
  * @param {String} overlay_id Id of the overlay element.
  */
-function setup_subscription_links(overlay_id) {
+function setup_subscription_links(overlay_id, content_box_id) {
     // Create a new link in the global actions portlet.
     var link = Y.Node.create('<a href="#">Subscribe to bug mail</a>');
     // Add a class denoting them as js-action links with add sprite.
@@ -253,13 +237,6 @@
             add_subscription_overlay.show();
         }
     });
-<<<<<<< HEAD
-}                               // setup_subscription_links
-
-function make_status_cell(s) {
-    return '<td><label><input type="checkbox" name="statuses" '+
-        'value="'+s+'" checked="checked">'+s+'</label><td>';
-=======
     var form_submit_button = Y.Node.create(
         '<input type="submit" name="field.actions.create" ' +
         'value="Create Subscription"/>');
@@ -298,7 +275,6 @@
         'click', clean_up);
 }                               // setup_subscription_links
 
-
 function make_table(list, name, num_cols) {
     var html = '<table>';
     for (i in list) {
@@ -309,19 +285,18 @@
             }
             html += '<tr>';
         }
-        html += make_cell(list[i], name);
+        html += make_cell(name, list[i]);
     }
     html += '</tr></table>';
     return html;
 }
-function make_cell(s, name) {
+
+function make_cell(name, value) {
     return '<td  style="padding-left:3px"><label><input type="checkbox" ' +
         'name="' + name +'" ' +
-        'value="' + s.value + '" checked="checked">' +
-        s.title + '</label><td>';
->>>>>>> 8971cb93
-}
-
+        'value="' + value + '" checked="checked">' +
+        value + '</label><td>';
+}
 
 /*
  * Create the accordion.
@@ -376,21 +351,8 @@
         contentHeight: {method: "auto"}
     } );
     var importances = LP.cache['importances'];
-<<<<<<< HEAD
-    var importance_html = '<ul>';
-    for (i in importances) {
-        var importance = importances[i];
-        importance_html += '<li><label><input type="checkbox" '+
-            'name="importances" value="'+importance+'" '+
-            'checked="checked">'+
-            importance+'</label>';
-    }
-    importance_html += '</ul>';
-    importances_ai.set("bodyContent", importance_html);
-=======
     var importances_html = make_table(importances, 'importances', 4);
     importances_ai.set("bodyContent", importances_html);
->>>>>>> 8971cb93
     accordion.addItem(importances_ai);
 
     // Build statuses pane.
@@ -605,7 +567,6 @@
  *     config.content_box is the name of an element on the page where
  *         the overlay will be anchored.
  */
-<<<<<<< HEAD
 namespace.setup_bug_subscriptions = function(config) {
     Y.on('domready', function() {
         if (Y.UA.ie) {
@@ -649,7 +610,7 @@
 }
 
 function set_recipient(node, is_team, team_link) {
-    get_input_by_value(node, 'yourself').set('checked', !is_team);
+    get_input_by_value(node, 'user').set('checked', !is_team);
     get_input_by_value(node, 'team').set('checked', is_team);
     // TODO why the team title, shouldn't it be the value?
     set_options(node, 'teams', team_link);
@@ -808,9 +769,6 @@
 }
 
 function validate_config(config) {
-=======
-namespace.setup = function(config) {
->>>>>>> 8971cb93
     if (! Y.Lang.isValue(config)) {
         throw new Error(
             'Missing config for structural_subscription.')
@@ -822,7 +780,6 @@
     }
 }
 
-<<<<<<< HEAD
 /*
  * External entry point for configuring the structual subscription.
  * @method setup
@@ -832,8 +789,6 @@
  */
 namespace.setup = function(config) {
     validate_config(config);
-=======
->>>>>>> 8971cb93
     Y.on('domready', function() {
         if (Y.UA.ie) {
             return;
@@ -855,13 +810,13 @@
         // Create the overlay.
         var overlay_id = setup_overlay(config.content_box);
         // Create the subscription links on the page.
-        setup_subscription_links(overlay_id);
+        setup_subscription_links(overlay_id, config.content_box);
 
         var submit_button = Y.Node.create(
             '<input type="submit" name="field.actions.create" ' +
             'value="Create Subscription"/>');
         create_overlay(config.content_box, overlay_id, submit_button,
-            create_subscription_handler);
+            save_subscription);
     }, window);
 };               // setup
 
