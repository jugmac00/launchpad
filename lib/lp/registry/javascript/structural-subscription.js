/* Copyright 2011 Canonical Ltd.  This software is licensed under the
 * GNU Affero General Public License version 3 (see the file LICENSE).
 *
 * Form overlay widgets and subscriber handling for structural subscriptions.
 *
 * @module registry
 * @submodule structural_subscription
 */

YUI.add('lp.registry.structural_subscription', function(Y) {

var namespace = Y.namespace('lp.registry.structural_subscription');

var INNER_HTML = 'innerHTML',
    VALUE = 'value';

var FILTER_COMMENTS = 'filter-comments',
    FILTER_WRAPPER = 'filter-wrapper',
    ACCORDION_WRAPPER = 'accordion-wrapper',
    ADDED_OR_CLOSED = 'added-or-closed',
    ADDED_OR_CHANGED = 'added-or-changed',
    ADVANCED_FILTER = 'advanced-filter',
    MATCH_ALL = 'match-all',
    MATCH_ANY = 'match-any',
    SS_COLLAPSIBLE = 'ss-collapsible'
    ;

var add_subscription_overlay;
var cancel_button_html =
    '<button type="button" name="field.actions.cancel" ' +
    'class="lazr-neg lazr-btn" >Cancel</button>';

namespace.lp_client = undefined;

/*
 * An object representing the global actions portlet.
 *
 */
var PortletTarget = function() {};
Y.augment(PortletTarget, Y.Event.Target);
namespace.portlet = new PortletTarget();

function subscription_success() {
    // TODO Should there be some success notification?
    add_subscription_overlay.hide();
}

var overlay_error_handler = new Y.lp.client.ErrorHandler();
overlay_error_handler.showError = function(error_msg) {
  add_subscription_overlay.showError(error_msg);
};

/**
 * Does the list contain the target?
 *
 * @private
 * @method list_contains
 * @param {List} list The list to search.
 * @param {String} target The target of interest.
 */
function list_contains(list, target) {
    // The list may be undefined in some cases.
    return Y.Lang.isArray(list) && list.indexOf(target) !== -1;
};

// Expose to tests.
namespace._list_contains = list_contains;

/**
 * Reformat the data returned from the add/edit form into something acceptable
 * to send as a PATCH.
 */
function extract_form_data(form_data) {
    if (form_data === 'this is a test') {
        // This is a short-circuit to make testing easier.
        return {};
    }
    var patch_data = {
        description: Y.Lang.trim(form_data.name[0]),
        tags: [],
        find_all_tags: false,
        importances: [],
        statuses: []
    };

    // Set the notification level.
    var added_or_closed = list_contains(form_data.events, ADDED_OR_CLOSED);
    var filter_comments = list_contains(form_data.filters, FILTER_COMMENTS);

    // Chattiness: Lifecycle < Details < Discussion.
    if (added_or_closed) {
        patch_data.bug_notification_level = 'Lifecycle';
    } else if (!filter_comments) {
        patch_data.bug_notification_level = 'Discussion';
    } else {
        patch_data.bug_notification_level = 'Details';
    }

    // Set the tags, importances, and statuses.  Only do this if
    // ADDED_OR_CHANGED and ADVANCED_FILTER are selected.
    var advanced_filter = (!added_or_closed &&
                           list_contains(form_data.filters, ADVANCED_FILTER));
    if (advanced_filter) {
        // Tags are a list with one element being a space-separated string.
        var tags = form_data.tags[0];
        if (Y.Lang.isValue(tags) && tags !== '') {
            patch_data.tags = tags.toLowerCase().split(' ');
        }
        patch_data.find_all_tags =
            list_contains(form_data.tag_match, MATCH_ALL);
        if (form_data.importances.length > 0) {
            patch_data.importances = form_data.importances;
        }
        if (form_data.statuses.length > 0) {
            patch_data.statuses = form_data.statuses;
        }
    } else {
        // clear out the tags, statuses, and importances in case this is an
        // edit.
        patch_data.tags = patch_data.importances = patch_data.statuses = [];
    }
    return patch_data;
}

// Expose in the namespace for testing purposes.
namespace._extract_form_data = extract_form_data;

/**
 * Given a bug filter, update it with information extracted from a form.
 *
 * @private
 * @method patch_bug_filter
 * @param {Object} bug_filter The bug filter.
 * @param {Object} form_data The data returned from the form submission.
 * @param {Object} on Event handlers to override the defaults.
 */
function patch_bug_filter(bug_filter, form_data, on) {
    var patch_data = extract_form_data(form_data);

    var config = {
        on: Y.merge({
            success: subscription_success,
            failure: overlay_error_handler.getFailureHandler()
            }, on)
        };
    namespace.lp_client.patch(bug_filter.self_link, patch_data, config);
}
namespace.patch_bug_filter = patch_bug_filter;

/**
 * Delete the given filter
 */
function delete_filter(filter) {
    var y_config = {
        method: "POST",
        headers: {'X-HTTP-Method-Override': 'DELETE'},
        on: {failure: overlay_error_handler.getFailureHandler()}
    };
    Y.io(filter.self_link, y_config);
}

// Exported for testing.
namespace._delete_filter = delete_filter;

/**
 * Create a new structural subscription filter.
 *
 * @method create_structural_subscription filter
 * @param {Object} who Link to the user or team to be subscribed.
 * @param {Object} form_data The data returned from the form submission.
 */
function add_bug_filter(who, form_data) {
    var config = {
        on: {success: function (bug_filter) {
                // If we fail to PATCH the new bug filter, DELETE it.
                var on = {failure: function () {
                    // We use the namespace binding so tests can override
                    // these functions.
                    namespace._delete_filter(bug_filter);
                    // Call the failure handler to report the original
                    // error to the user.
                    overlay_error_handler.getFailureHandler()
                        .apply(this, arguments);
                }};
                patch_bug_filter(bug_filter.getAttrs(), form_data, on);
            },
            failure: overlay_error_handler.getFailureHandler()
        },
        parameters: {
            subscriber: who
<<<<<<< HEAD
            }
        };
=======
        }
    };
>>>>>>> 36ea7c1b

    namespace.lp_client.named_post(LP.cache.context.self_link,
        'addBugSubscriptionFilter', config);
}

// Exported for testing.
namespace._add_bug_filter = add_bug_filter;

/**
 * Given the form data from a user, save the subscription.
 *
 * @private
 * @method save_subscription
 * @param {Object} form_data The data generated by the form submission.
 */

function save_subscription(form_data) {
    var who;
    if (form_data.recipient[0] === 'user') {
        who = LP.links.me;
    } else {
        // There can be only one.
        who = form_data.team[0];
    }
    add_bug_filter(who, form_data);
}
namespace.save_subscription = save_subscription;

/**
 * Handle the activation of the edit subscription link.
 */
function edit_subscription_handler(context, form_data) {
    var on = {success: function (new_data) {
        var filter = new_data.getAttrs();
        var description_node = Y.one(
            '#filter-description-'+context.filter_id.toString());
        description_node.set(
            INNER_HTML, render_filter_description(filter));
        var name_node = Y.one(
            '#filter-name-'+context.filter_id.toString());
        name_node.set(
            INNER_HTML, render_filter_name(context.filter_info, filter));
        add_subscription_overlay.hide();
    }};
    patch_bug_filter(context.filter_info.filter, form_data, on);
}

/**
 * Populate the overlay element with the contents of the add/edit form.
 */
function create_overlay(content_box_id, overlay_id, submit_button,
        submit_callback) {
    // Create the overlay.
    add_subscription_overlay = new Y.lazr.FormOverlay({
        headerContent:
            '<h2 id="subscription-overlay-title">Add a mail subscription '+
            'for '+LP.cache.context.title + ' bugs</h2>',
        form_content: Y.one(overlay_id),
        centered: true,
        visible: false,
        form_submit_button: submit_button,
        form_cancel_button: Y.Node.create(cancel_button_html),
        form_submit_callback: submit_callback
    });
    add_subscription_overlay.render(content_box_id);
    // Prevent cruft from hanging around upon closing.
    function clean_up(e) {
        var filter_wrapper = Y.one('#' + FILTER_WRAPPER);
        filter_wrapper.hide();
        collapse_node(filter_wrapper);
    }
    add_subscription_overlay.get('form_cancel_button').on(
        'click', clean_up);
    add_subscription_overlay.get('form_submit_button').on(
        'click', clean_up);
    add_subscription_overlay.on('cancel', clean_up);
}

/*
 * Modify the DOM to insert a link or two into the global actions portlet.
 * If structural subscriptions already exist then a 'modify' link is
 * added.  Otherwise, just the 'add' link is put into the portlet.
 *
 * @method setup_subscription_links
 * @param {String} overlay_id Id of the overlay element.
 * @param {String} content_box_id Id of the element on the page where
 *     the overlay is anchored.
 */
function setup_subscription_links(overlay_id, content_box_id) {
    // Modify the menu-link-subscribe-to-bug-mail link to be visible.
    var link = Y.one('.menu-link-subscribe_to_bug_mail');
    if (!Y.Lang.isValue(link)) {
<<<<<<< HEAD
        throw new Error(
            '"Subscribe to bug mail" link not found.');
        return;
=======
        Y.fail('"Subscribe to bug mail" link not found.');
>>>>>>> 36ea7c1b
    }
    link.removeClass('invisible-link');
    link.addClass('visible-link');
    link.on('click', function(e) {
        // Only proceed if the form content is already available.
        if (add_subscription_overlay) {
            e.halt();
            // We always set up the overlay as a blank canvas, in case it was
            // used before.
            clear_overlay(Y.one(content_box_id));
            add_subscription_overlay.show();
        }
    });
    link.addClass('js-action');
}                               // setup_subscription_links

/**
 * Reset the overlay form to initial values.
 */
function clear_overlay(content_node) {
    set_recipient(content_node, false, undefined);
    content_node.one('[name="name"]').set('value', '');
    set_checkboxes(
        content_node, LP.cache.statuses, LP.cache.statuses);
    set_checkboxes(
        content_node, LP.cache.importances, LP.cache.importances);
    content_node.one('[name="tags"]').set('value', '');
    set_radio_buttons(
        content_node, [MATCH_ALL, MATCH_ANY], MATCH_ALL);
    set_radio_buttons(
        content_node, [ADDED_OR_CLOSED, ADDED_OR_CHANGED], ADDED_OR_CLOSED);
    set_checkboxes(
        content_node, [FILTER_COMMENTS, ADVANCED_FILTER], []);
    collapse_node(Y.one('#' + ACCORDION_WRAPPER), {duration: 0});
    collapse_node(Y.one('#' + FILTER_WRAPPER), {duration: 0});
}

/**
 * Make a table cell.
 *
 * @private
 * @method make_cell
 * @param {Object} item Item to be placed in the cell.
 * @param {String} name Name of the control.
 */
function make_cell(item, name) {
    return '<td style="padding-left:3px"><label><input type="checkbox" ' +
        'name="' + name +'" ' +
        'value="' + item + '" checked="checked">' +
        item + '</label><td>';
}
/**
 * Make a table.
 *
 * @private
 * @method make_table
 * @param {Object} list List of items to be put in the table.
 * @param {String} name Name of the control.
 * @param {Int} num_cols The number of columns for the table to use.
 */
function make_table(list, name, num_cols) {
    var html = '<table>';
    var i;
    for (i=0; i<list.length; i++) {
        if (i % num_cols === 0) {
            if (i !== 0) {
                html += '</tr>';
            }
            html += '<tr>';
        }
        html += make_cell(list[i], name);
    }
    html += '</tr></table>';
    return html;
}

/**
 * Make selector controls, the links for 'Select all' and
 * 'Select none' that appear within elements with many checkboxes.
 *
 * @private
 * @method make_selector_controls
 * @param {String} parent Name of the parent.
 * @return {Object} Hash with 'all_name', 'none_name', and 'html' keys.
 */
function make_selector_controls(parent) {
    var rv = {};
    rv.all_name = parent + '-select-all';
    rv.none_name = parent + '-select-none';
    rv.html = '<div id="'+ parent + '-selectors" '+
                 'style="margin-left: 10px;margin-bottom: 10px">' +
                 '  <a href="#" id="' + rv.all_name +
                 '">Select all</a> &nbsp;' +
                 '  <a href="#" id="' + rv.none_name +
                 '">Select none</a>' +
                 '</div>';

    return rv;
}
namespace.make_selector_controls = make_selector_controls;

/**
 * Construct a handler closure for select all/none links.
 */
function make_select_handler(node, all, checked_value) {
    return function(e) {
        e.halt();
        Y.each(all, function(value) {
            get_input_by_value(node, value).set('checked', checked_value);
        });
    };
}

/**
 * Create the accordion.
 *
 * @method create_accordion
 * @param {String} overlay_id Id of the overlay element.
 * @param {Object} content_node Node where the overlay is anchored.
 * @return {Object} accordion The accordion just created.
 */
function create_accordion(overlay_id, content_node) {
    var accordion = new Y.Accordion({
          useAnimation: true,
          collapseOthersOnExpand: true,
          visible: false
    });

    accordion.render(overlay_id);

    var statuses_ai,
        importances_ai,
        tags_ai;

    // Build tags pane.
    tags_ai = new Y.AccordionItem( {
        label: "Tags",
        expanded: false,
        alwaysVisible: false,
        id: "tags_ai",
        contentHeight: {method: "auto"}
    } );

    tags_ai.set("bodyContent",
        '<div>\n' +
        '<div>\n' +
        '    <input type="radio" name="tag_match" value="' +
                   MATCH_ALL + '" checked> Match all tags\n' +
        '    <input type="radio" name="tag_match" value="' +
                   MATCH_ANY + '"> Match any tags\n' +
        '</div>\n' +
        '<div style="padding-bottom:10px;">\n' +
        '    <input type="text" name="tags" size="60"/>\n' +
        '    <a target="help"'+
        '        href="/+help/structural-subscription-tags.html" ' +
        '        class="sprite maybe">&nbsp;'+
               '<span class="invisible-link">Structural subscription tags '+
        '       help</span></a>\n ' +
        '</div>\n' +
        '</div>\n');

    accordion.addItem(tags_ai);

    // Build importances pane.
    importances_ai = new Y.AccordionItem( {
        label: "Importances",
        expanded: false,
        alwaysVisible: false,
        id: "importances_ai",
        contentHeight: {method: "auto"}
    } );
    var importances = LP.cache.importances;
    var selectors = make_selector_controls('importances');
    var importances_html = '<div id="importances-wrapper">' +
                           selectors.html +
                           make_table(importances, 'importances', 4) +
                           '</div>';
    importances_ai.set("bodyContent", importances_html);
    accordion.addItem(importances_ai);
    // Wire up the 'all' and 'none' selectors.
    var all_link = content_node.one('#' + selectors.all_name);
    var none_link = Y.one('#' + selectors.none_name);
    var node = content_node.one('#importances-wrapper');
    var select_all_handler = make_select_handler(node, importances, true);
    var select_none_handler = make_select_handler(node, importances, false);
    all_link.on('click', select_all_handler);
    none_link.on('click', select_none_handler);

    // Build statuses pane.
    statuses_ai = new Y.AccordionItem( {
        label: "Statuses",
        expanded: false,
        alwaysVisible: false,
        id: "statuses_ai",
        contentHeight: {method: "auto"}
    } );
    var statuses = LP.cache.statuses;
    selectors = make_selector_controls('statuses');
    var status_html = '<div id="statuses-wrapper">' +
                      selectors.html + make_table(statuses, 'statuses', 3)+
                      '</div>';
    statuses_ai.set("bodyContent", status_html);
    accordion.addItem(statuses_ai);
    all_link = content_node.one('#' + selectors.all_name);
    none_link = Y.one('#' + selectors.none_name);
    node = content_node.one('#statuses-wrapper');
    select_all_handler = make_select_handler(node, statuses, true);
    select_none_handler = make_select_handler(node, statuses, false);
    all_link.on('click', select_all_handler);
    none_link.on('click', select_none_handler);

    return accordion;
}

/**
 * Collapse the node and set its arrow to 'collapsed'
 */
function collapse_node(node, user_cfg) {
    if (user_cfg && user_cfg.duration === 0) {
        node.setStyles({
            height: 0,
            visibility: 'hidden',
            overflow: 'hidden'
            // Don't set display: none because then the node won't be taken
            // into account and the rendering will sometimes jiggle
            // horizontally when the node is opened.
        });
        node.addClass('lazr-closed').removeClass('lazr-opened');
        return;
    }
    var anim = Y.lazr.effects.slide_in(node, user_cfg);
    // XXX: BradCrittenden 2011-03-03 bug=728457 : This fix for
    // resizing needs to be incorporated into lazr.effects.  When that
    // is done it should be removed from here.
    anim.on("start", function() {
        node.setStyles({
            visibility: 'visible'
        });
    });
    anim.on("end", function() {
        node.setStyles({
            height: 0,
            visibility: 'hidden',
            display: null
            // Don't set display: none because then the node won't be taken
            // into account and the rendering will sometimes jiggle
            // horizontally when the node is opened.
        });
    });
    anim.run();
}

/**
 * Expand the node and set its arrow to 'collapsed'
 */
function expand_node(node, user_cfg) {
    if (user_cfg && user_cfg.duration === 0) {
        node.setStyles({
            height: 'auto',
            visibility: 'visible',
            overflow: null, // Inherit.
            display: null // Inherit.
        });
        node.addClass('lazr-opened').removeClass('lazr-closed');
        return;
    }
    // Set the node to 'hidden' so that the proper size can be found.
    node.setStyles({
        visibility: 'hidden'
    });
    var anim = Y.lazr.effects.slide_out(node, user_cfg);
    // XXX: BradCrittenden 2011-03-03 bug=728457 : This fix for
    // resizing needs to be incorporated into lazr.effects.  When that
    // is done it should be removed from here.
    anim.on("start", function() {
        // Set the node to 'visible' for the beginning of the animation.
        node.setStyles({
            visibility: 'visible'
        });
    });
    anim.on("end", function() {
        // Change the height to auto when the animation completes.
        node.setStyles({
            height: 'auto'
        });
    });
    anim.run();
}

/**
 * Construct the overlay and populate it with the add/edit form.
 */
function setup_overlay(content_box_id, hide_recipient_picker) {
    var content_node = Y.one(content_box_id);
    var container = Y.Node.create('<div id="overlay-container"></div>');
    var accordion_overlay_id = 'accordion-overlay';
    var teams = LP.cache.administratedTeams;
    var no_recipient_picker =
        '      <input type="hidden" name="recipient" value="user">\n' +
        '      <span>Yourself</span>\n',
        recipient_picker =
        '      <input type="radio" name="recipient" value="user"\n'+
        '            id="structural-subscription-recipient-user" checked>\n'+
        '      <label for="structural-subscription-recipient-user">\n'+
        '        Yourself</label><br>\n' +
        '      <input type="radio" name="recipient"\n'+
        '            id="structural-subscription-recipient-team"\n'+
        '            value="team">\n'+
        '      <label for="structural-subscription-recipient-team">One of\n'+
        '        the teams you administer</label><br>\n' +
        '      <dl style="margin-left:25px;">\n' +
        '        <dt></dt>\n' +
        '        <dd>\n' +
        '          <select name="team" id="structural-subscription-teams">\n'+
        '          </select>\n' +
        '        </dd>\n' +
        '      </dl>\n',
        control_code =
        '<dl>\n' +
        '    <dt>Bug mail recipient</dt>\n' +
        '    <dd>\n' +
        ((!hide_recipient_picker && teams.length > 0) ?
         recipient_picker : no_recipient_picker) +
        '    </dd>\n' +
        '  <dt>Subscription name</dt>\n' +
        '  <dd>\n' +
        '    <input type="text" name="name">\n' +
        '    <a target="help" class="sprite maybe"\n' +
        '          href="/+help/structural-subscription-name.html">&nbsp;\n' +
        '      <span class="invisible-link">Structural subscription\n'+
        '        description help</span></a>\n ' +
        '  </dd>\n' +
        '  <dt>Receive mail for bugs affecting\n'+
        '    <span id="structural-subscription-context-title">\n'+
        '      '+LP.cache.context.title+'</span> that</dt>\n' +
        '  <dd>\n' +
        '    <div id="events">\n' +
        '      <input type="radio" name="events"\n' +
        '          value="' + ADDED_OR_CLOSED + '"\n'+
        '          id="' + ADDED_OR_CLOSED + '" checked>\n'+
        '      <label for="'+ADDED_OR_CLOSED+'">are added or '+
        '        closed</label>\n'+
        '      <br>\n' +
        '      <input type="radio" name="events"\n'+
        '          value="' + ADDED_OR_CHANGED + '"\n' +
        '          id="' + ADDED_OR_CHANGED + '">\n'+
        '      <label for="'+ADDED_OR_CHANGED+'">are added or changed in\n'+
        '        any way\n'+
        '        <em id="'+ADDED_OR_CHANGED+'-more">(more options...)</em>\n'+
        '      </label>\n' +
        '    </div>\n' +
        '    <div id="' + FILTER_WRAPPER + '" class="ss-collapsible">\n' +
        '    <dl style="margin-left:25px;">\n' +
        '      <dt></dt>\n' +
        '      <dd>\n' +
        '        <input type="checkbox" name="filters"\n' +
        '            value="' + FILTER_COMMENTS + '"\n'+
        '            id="'+FILTER_COMMENTS+'">\n' +
        '        <label for="'+FILTER_COMMENTS+'">Don\'t send mail about\n'+
        '          comments</label><br>\n' +
        '        <input type="checkbox" name="filters"\n' +
        '            value="' + ADVANCED_FILTER + '"\n' +
        '            id="' + ADVANCED_FILTER + '">\n' +
        '        <label for="'+ADVANCED_FILTER+'">Bugs must match this\n'+
        '          filter <em id="'+ADVANCED_FILTER+'-more">(...)</em>\n'+
        '        </label><br>\n' +
        '        <div id="' + ACCORDION_WRAPPER + '" \n' +
        '            class="' + SS_COLLAPSIBLE + '">\n' +
        '            <dl>\n' +
        '                <dt></dt>\n' +
        '                <dd style="margin-left:25px;">\n' +
        '                    <div id="' + accordion_overlay_id + '"\n' +
        '                        style="position:relative; '+
                                       'overflow:hidden;"></div>\n' +
        '                </dd>\n' +
        '            </dl>\n' +
        '        </div> \n' +
        '      </dd>\n' +
        '    </dl>\n' +
        '    </div> \n' +
        '  </dd>\n' +
        '  <dt></dt>\n' +
        '</dl>';

    content_node.appendChild(container);
    container.appendChild(Y.Node.create(control_code));

    var accordion = create_accordion(
        '#' + accordion_overlay_id, content_node);

    // Set up click handlers for the events radio buttons.
    var radio_group = Y.all('#events input');
    radio_group.on(
        'change',
         function() {handle_change(ADDED_OR_CHANGED, FILTER_WRAPPER);});

    // And a listener for advanced filter selection.
    var advanced_filter = Y.one('#' + ADVANCED_FILTER);
    advanced_filter.on(
        'change',
        function() {handle_change(ADVANCED_FILTER, ACCORDION_WRAPPER);});
    // Populate the team drop down from LP.cache data, if appropriate.
    if (!hide_recipient_picker && teams.length > 0) {
        var select = Y.one('#structural-subscription-teams');
        var i;
        var team;
        for (i=0; i<teams.length; i++) {
            team = teams[i];
            var option = Y.Node.create('<option></option>');
            option.set(INNER_HTML, team.title);
            option.set(VALUE, team.link);
            select.appendChild(option);
        }
        select.on(
            'focus',
            function () {
                Y.one('input[value="team"][name="recipient"]').set(
                    'checked', true);
            }
        );
    }
    return '#' + container._node.id;
}                               // setup_overlay
// Expose in the namespace for testing purposes.
namespace._setup_overlay = setup_overlay;

function handle_change(control_name, div_name, user_cfg) {
    // Expand or collapse the node depending on the control.
    // user_cfg is passed to expand_node or collapse_node, and is
    // useful to set the duration.
    var ctl = Y.one('#' + control_name);
    var more = Y.one('#' + control_name + '-more');
    var div = Y.one('#' + div_name);
    var checked = ctl.get('checked');
    if (checked) {
        expand_node(div, user_cfg);
        more.setStyle('display', 'none');
    } else {
        collapse_node(div, user_cfg);
        more.setStyle('display', null);
    }
}

/*
 * Create the LP client.
 *
 * @method setup_client
 */
function setup_client() {
    namespace.lp_client = new Y.lp.client.Launchpad();
}                               // setup_client

/*
 * External entry point for configuring the structual subscription.
 * @method setup_bug_subscriptions
 * @param {Object} config Object literal of config name/value pairs.
 *     config.content_box is the name of an element on the page where
 *         the overlay will be anchored.
 */
namespace.setup_bug_subscriptions = function(config) {
    validate_config(config);
    Y.on('domready', function() {
        if (Y.Lang.isValue(config.lp_client)) {
            // Tests can specify an lp_client if they want to.
            namespace.lp_client = config.lp_client;
        } else {
            // Setup the Launchpad client.
            setup_client();
        }

        var overlay_id = setup_overlay(config.content_box, true);
        var submit_button = Y.Node.create(
            '<button type="submit" name="field.actions.create" ' +
            'value="Save Changes" class="lazr-pos lazr-btn" '+
            '>OK</button>');
        // This is a bit of an odd approach, but it lets us retrofit code
        // without a large refactoring.  When edit_subscription_handler is
        // called, context.filter_info will have the information about the
        // filter that is being edited.
        var context = {};
        create_overlay(config.content_box, overlay_id, submit_button,
            function (form_data) {
                return edit_subscription_handler(context, form_data);});
        fill_in_bug_subscriptions(config, context);
        // We need to initialize the help links.  They may have already been
        // initialized except for the ones we added, so setupHelpTrigger
        // is idempotent.  Notice that this is old MochiKit code.
        forEach(findHelpLinks(), setupHelpTrigger);
    }, window);
};

function get_input_by_value(node, value) {
    // XXX broken: this should also care about input name because some values
    // repeat in other areas of the form
    return node.one('input[value="'+value+'"]');
}


/**
 * Set the value of a set of checkboxes to the provided values.
 */
function set_checkboxes(node, all, checked) {
    // Clear all the checkboxes.
    Y.each(all, function (value) {
            get_input_by_value(node, value).set('checked', false);
    });
    // Check the checkboxes that are supposed to be checked.
    Y.each(checked, function (value) {
        get_input_by_value(node, value).set('checked', true);
    });
}

/**
 * Set the value of a select box to the provided value.
 */
function set_options(node, name, value) {
    var select = node.one('select[name="team"]');
    Y.each(select.get('options'), function (option) {
            option.set('selected', option.get('value')===value);
        });
}

/**
 * Set the value of a set of radio buttons to the provided value.
 */
function set_radio_buttons(node, all, value) {
    set_checkboxes(node, all, [value]);
}

/**
 * Set the values of the recipient select box and radio buttons.
 */
function set_recipient(node, is_team, team_link) {
    if (LP.cache.administratedTeams.length > 0) {
        get_input_by_value(node, 'user').set('checked', !is_team);
        get_input_by_value(node, 'team').set('checked', is_team);
        set_options(node, 'teams',
                    team_link || LP.cache.administratedTeams[0].link);
    }
}

/**
 * Return an edit handler for the specified filter.
 */
function make_edit_handler(subscription, filter_info, filter_id,
                           config, context) {
    // subscription is the filter's subscription.
    // filter_info is the filter's information (from subscription.filters).
    // filter_id is the numerical id for the filter, unique on the page.
    // config is the configuration object used for the entire assembly of the
    // page.
    // context is a way to communicate to the shared edit handler what filter
    // should be updated.
    return function(e) {
        // Only proceed if the form content is already available.
        if (add_subscription_overlay) {
            e.halt();
            var content_node = Y.one(config.content_box),
                teams = LP.cache.administratedTeams,
                filter = filter_info.filter,
                is_lifecycle = filter.bug_notification_level==='Lifecycle',
                recipient_label = content_node.one(
                    'input[name="recipient"] + span'),
                statuses = filter.statuses,
                importances = filter.importances;
            if (filter_info.subscriber_is_team) {
                var i;
                for (i=0; i<teams.length; i++) {
                    if (teams[i].link === filter_info.subscriber_link){
                        recipient_label.set(INNER_HTML, teams[i].title);
                        break;
                    }
                }
            } else {
                recipient_label.set(INNER_HTML, 'Yourself');
            }
            content_node.one('[name="name"]').set('value',filter.description);
            if (is_lifecycle) {
                statuses = LP.cache.statuses;
                importances = LP.cache.importances;
            } else {
                // An absence of values is equivalent to all values.
                if (statuses.length === 0) {
                    statuses = LP.cache.statuses;
                }
                if (importances.length === 0) {
                    importances = LP.cache.importances;
                }
            }
            set_checkboxes(content_node, LP.cache.statuses, statuses);
            set_checkboxes(
                content_node, LP.cache.importances, importances);
            content_node.one('[name="tags"]').set(
                'value', is_lifecycle ? '' : filter.tags.join(' '));
            set_radio_buttons(
                content_node, [MATCH_ALL, MATCH_ANY],
                filter.find_all_tags ? MATCH_ALL : MATCH_ANY);
            var has_advanced_filters = !is_lifecycle && (
                    filter.statuses.length ||
                    filter.importances.length ||
                    filter.tags.length) > 0,
                filters = has_advanced_filters ? [ADVANCED_FILTER] : [],
                event = ADDED_OR_CHANGED;
            // Chattiness: Lifecycle < Details < Discussion.
            switch (filter.bug_notification_level) {
                case 'Lifecycle':
                    event = ADDED_OR_CLOSED;
                    filters = [];
                    break;
                case 'Details':
                    filters.push(FILTER_COMMENTS);
                    break;
                // case 'Discussion': This is already handled/the default.
                // default: If we get here then it is a programmer error.
            }
            set_radio_buttons(
                content_node, [ADDED_OR_CLOSED, ADDED_OR_CHANGED], event);
            set_checkboxes(
                content_node, [FILTER_COMMENTS, ADVANCED_FILTER], filters);
            handle_change(ADDED_OR_CHANGED, FILTER_WRAPPER, {duration: 0});
            handle_change(ADVANCED_FILTER, ACCORDION_WRAPPER, {duration: 0});
            context.filter_info = filter_info;
            context.filter_id = filter_id;
            var title = subscription.target_title;
            Y.one('#structural-subscription-context-title').set(
                INNER_HTML, title);
            Y.one('#subscription-overlay-title').set(
                INNER_HTML, 'Edit subscription for '+title+' bugs');
            add_subscription_overlay.show();
        }
    };
}

/**
 * Construct a handler for an unsubscribe link.
 */
function make_delete_handler(filter, filter_id, subscriber_id) {
    var error_handler = new Y.lp.client.ErrorHandler();
    error_handler.showError = function(error_msg) {
      var unsubscribe_node = Y.one('#unsubscribe-'+filter_id.toString());
      Y.lp.app.errors.display_error(unsubscribe_node, error_msg);
    };
    return function() {
        var y_config = {
            method: "POST",
            headers: {'X-HTTP-Method-Override': 'DELETE'},
            on: {success: function(transactionid, response, args){
                    var subscriber = Y.one(
                        '#subscription-'+subscriber_id.toString()),
                        node = subscriber,
                        filters = subscriber.all('.subscription-filter');
                    if (!filters.isEmpty()) {
                        node = Y.one(
                            '#subscription-filter-'+filter_id.toString());
                        }
                    collapse_node(node);
                    },
                 failure: error_handler.getFailureHandler()
                }
            };
        Y.io(filter.self_link, y_config);
    };
}

/**
 * Attach activation (click) handlers to all of the edit links on the page.
 */
function wire_up_edit_links(config, context) {
    var listing = Y.one('#subscription-listing');
    var subscription_info = LP.cache.subscription_info;
    var filter_id = 0;
    var i;
    var j;
    for (i=0; i<subscription_info.length; i++) {
        var sub = subscription_info[i];
        for (j=0; j<sub.filters.length; j++) {
            var filter_info = sub.filters[j];
            if (!filter_info.subscriber_is_team ||
                filter_info.user_is_team_admin) {
                var edit_link = Y.one('#edit-'+filter_id.toString());
                var edit_handler = make_edit_handler(
                    sub, filter_info, filter_id, config, context);
                edit_link.on('click', edit_handler);
                var delete_link = Y.one('#unsubscribe-'+filter_id.toString());
                var delete_handler = make_delete_handler(
                    filter_info.filter, filter_id, i);
                delete_link.on('click', delete_handler);
            }
            filter_id += 1;
        }
    }
}

/**
 * Populate the subscription list DOM element with subscription descriptions.
 */
function fill_in_bug_subscriptions(config, context) {
    validate_config(config);
    var listing = Y.one('#subscription-listing');
    var subscription_info = LP.cache.subscription_info;
    var html = '<div class="yui-g"><div id="structural-subscriptions">';
    var filter_id = 0;
    var i;
    var j;
    for (i=0; i<subscription_info.length; i++) {
        var sub = subscription_info[i];
        html +=
            '<div style="margin-top: 2em; padding: 0 1em 1em 1em; '+
            '      border: 1px solid #ddd;"'+
            '      id="subscription-'+i.toString()+'">'+
            '  <span style="float: left; margin-top: -0.6em; padding: 0 1ex;'+
            '      background-color: #fff;">Subscriptions to'+
            '    <a href="'+sub.target_url+'">'+sub.target_title+'</a>'+
            '  </span>';

        for (j=0; j<sub.filters.length; j++) {
            var filter = sub.filters[j].filter;
            // We put the filters in the cache so that the patch mechanism
            // can automatically find them and update them on a successful
            // edit.  This makes it possible to open up a filter after an edit
            // and see the information you expect to see.
            LP.cache['structural-subscription-filter-'+filter_id.toString()] =
                filter;
            html +=
                '<div style="margin: 1em 0em 0em 1em"'+
                '      id="subscription-filter-'+filter_id.toString()+'"'+
                '      class="subscription-filter">'+
                '  <div style="margin-top: 1em">'+
                '    <strong id="filter-name-'+
                filter_id.toString()+'">'+
                render_filter_name(sub.filters[j], filter)+'</strong>';
            if (!sub.filters[j].subscriber_is_team ||
                sub.filters[j].user_is_team_admin) {
                // User can edit the subscription.
                html +=
                    '<span style="float: right">'+
                    '<a href="#" class="sprite modify edit js-action"'+
                    '    id="edit-'+filter_id.toString()+'">'+
                    '  Edit this subscription</a> or '+
                    '<a href="#" class="sprite modify remove js-action"'+
                    '    id="unsubscribe-'+filter_id.toString()+'">'+
                    '  Unsubscribe</a></span>';
            } else {
                // User cannot edit the subscription, because this is a
                // team and the user does not have admin privileges.
                html +=
                    '<span style="float: right"><em>'+
                    'You do not have privileges to change this subscription'+
                    '</em></span>';
            }
            html += '</div>';
            html +=
                '<div style="padding-left: 1em"'+
                '      id="filter-description-'+filter_id.toString()+'">'+
                render_filter_description(filter)+'</div>';

            html += '</div>';
            filter_id += 1;
        }

        // We can remove this once we enforce at least one filter per
        // subscription.
        if (subscription_info[i].filters.length === 0) {
            html += '<strong>All messages</strong>';
        }
        html += '</div>';
    }
    html += '</div></div>';
    listing.appendChild(Y.Node.create(html));

    wire_up_edit_links(config, context);
}

/**
 * Construct a one-line textual description of a filter's name.
 */
function render_filter_name(filter_info, filter) {
    var description;
    if (filter.description) {
        description = '"'+filter.description+'"';
    } else {
        description = '(unnamed)';
    }
    if (filter_info.subscriber_is_team) {
        return '<a href="'+filter_info.subscriber_url+'">'+
             filter_info.subscriber_title+"</a> subscription: "+description;
    } else {
        return 'Your subscription: '+description;
    }
}

/**
 * Construct a textual description of all of filter's properties.
 */
function render_filter_description(filter) {
    var html = '';
    var filter_items = '';
    // Format status conditions.
    if (filter.statuses.length !== 0) {
        filter_items += '<li> have status ' +
            filter.statuses.join(', ');
    }

    // Format importance conditions.
    if (filter.importances.length !== 0) {
        filter_items += '<li> are of importance ' +
            filter.importances.join(', ');
    }

    // Format tag conditions.
    if (filter.tags.length !== 0) {
        filter_items += '<li> are tagged with ';
        if (filter.find_all_tags) {
            filter_items += '<strong>all</strong>';
        } else {
            filter_items += '<strong>any</strong>';
        }
        filter_items += ' of these tags: ' +
            filter.tags.join(', ');
    }

    // If there were any conditions to list, stich them in with an
    // intro.
    if (filter_items !== '') {
        html += 'You are subscribed to bugs that'+
            '<ul class="bulleted">'+filter_items+'</ul>';
    }

    // Format event details.
    if (filter.bug_notification_level === 'Discussion') {
        html += 'You will recieve an email when any change '+
            'is made or a comment is added.';
    } else if (filter.bug_notification_level === 'Details') {
        html += 'You will recieve an email when any changes '+
            'are made to the bug.  Bug comments will not be sent.';
    } else if (filter.bug_notification_level === 'Lifecycle') {
        html += 'You will recieve an email when bugs are '+
            'opened or closed.';
    }
    return html;
}

/**
 * Check the configuration for obvious faults.
 */
function validate_config(config) {
    if (!Y.Lang.isValue(config)) {
        throw new Error(
            'Missing config for structural_subscription.');
    }
    if (!Y.Lang.isValue(config.content_box)) {
            throw new Error(
                'Structural_subscription configuration has ' +
                'undefined properties.');
    }
}

// Expose in the namespace for testing purposes.
namespace._validate_config = validate_config;

/*
 * External entry point for configuring the structual subscription.
 * @method setup
 * @param {Object} config Object literal of config name/value pairs.
 *     config.content_box is the name of an element on the page where
 *         the overlay will be anchored.
 */
namespace.setup = function(config) {
    validate_config(config);

    // If the user is not logged in, then we need to defer to the
    // default behaviour.
    if (LP.links.me === undefined) {
        return;
    }
    if (Y.Lang.isValue(config.lp_client)) {
        // Tests can specify an lp_client if they want to.
        namespace.lp_client = config.lp_client;
    } else {
        // Setup the Launchpad client.
        setup_client();
    }
    // Create the overlay.
    var overlay_id = setup_overlay(config.content_box);
    // Create the subscription links on the page.
    setup_subscription_links(overlay_id, config.content_box);

    var submit_button = Y.Node.create(
        '<button type="submit" name="field.actions.create" ' +
        'value="Create subscription" class="lazr-pos lazr-btn" '+
        '>OK</button>');
    create_overlay(config.content_box, overlay_id, submit_button,
        save_subscription);
    // We need to initialize the help links.  They may have already been
    // initialized except for the ones we added, so setupHelpTrigger
    // is idempotent.  Notice that this is old MochiKit code.
    forEach(findHelpLinks(), setupHelpTrigger);

};               // setup

}, '0.1', {requires: [
        'dom', 'node', 'lazr.anim', 'lazr.formoverlay', 'lazr.overlay',
        'lazr.effects', 'lp.app.errors', 'lp.client', 'gallery-accordion'
    ]});<|MERGE_RESOLUTION|>--- conflicted
+++ resolved
@@ -188,13 +188,8 @@
         },
         parameters: {
             subscriber: who
-<<<<<<< HEAD
-            }
-        };
-=======
         }
     };
->>>>>>> 36ea7c1b
 
     namespace.lp_client.named_post(LP.cache.context.self_link,
         'addBugSubscriptionFilter', config);
@@ -287,13 +282,7 @@
     // Modify the menu-link-subscribe-to-bug-mail link to be visible.
     var link = Y.one('.menu-link-subscribe_to_bug_mail');
     if (!Y.Lang.isValue(link)) {
-<<<<<<< HEAD
-        throw new Error(
-            '"Subscribe to bug mail" link not found.');
-        return;
-=======
         Y.fail('"Subscribe to bug mail" link not found.');
->>>>>>> 36ea7c1b
     }
     link.removeClass('invisible-link');
     link.addClass('visible-link');
