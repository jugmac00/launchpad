--- conflicted
+++ resolved
@@ -282,12 +282,9 @@
  */
 function edit_subscription_handler(context, form_data) {
     var has_errors = check_for_errors_in_overlay(add_subscription_overlay);
-<<<<<<< HEAD
+    var filter_id = '#filter-description-'+context.filter_id.toString();
     var filter_node = Y.one(
         '#subscription-filter-'+context.filter_id.toString());
-=======
-    var filter_id = '#filter-description-'+context.filter_id.toString();
->>>>>>> c3b9331d
     var submit_button = add_subscription_overlay.bodyNode.one(
         '[name="field.actions.create"]');
     submit_button.replaceClass('lazr-pos', 'spinner');
@@ -296,10 +293,7 @@
     }
     var on = {success: function (new_data) {
         submit_button.replaceClass('spinner', 'lazr-pos');
-<<<<<<< HEAD
-=======
         var description_node = Y.one(filter_id);
->>>>>>> c3b9331d
         var filter = new_data.getAttrs();
         fill_filter_description(
             filter_node, context.filter_info, filter);
