/* Copyright 2012 Canonical Ltd.  This software is licensed under the
 * GNU Affero General Public License version 3 (see the file LICENSE).
 *
 * Sharee table widget.
 *
 * @module lp.registry.sharing.shareetable
 */

YUI.add('lp.registry.sharing.shareetable', function(Y) {

var namespace = Y.namespace('lp.registry.sharing.shareetable');

var
    NAME = "shareeTableWidget",
    // Events
    UPDATE_SHAREE = 'updateSharee',
    UPDATE_PERMISSION = 'updatePermission',
    REMOVE_SHAREE = 'removeSharee';


/*
 * Sharee table widget.
 * This widget displays the sharees and their level of access to a product.
 */
function ShareeTableWidget(config) {
    ShareeTableWidget.superclass.constructor.apply(this, arguments);
}

ShareeTableWidget.ATTRS = {
    // The duration for various animations eg row deletion.
    anim_duration: {
        value: 1
    },
    // The list of sharees to display.
    sharees: {
        value: [],
        // We clone the data passed in so external modifications do not
        // interfere.
        setter: function(value) {
            if (!Y.Lang.isArray(value)) {
                return value;
            }
            return Y.JSON.parse(Y.JSON.stringify(value));
        }
    },
    // The information types: public, embargoedsecurity, userdata etc.
    information_types: {
        value: {}
    },
    // The sharing permission choices: all, some, nothing etc.
    sharing_permissions: {
        value: []
    },
    // The node holding the sharee table.
    sharee_table: {
        getter: function() {
            return Y.one('#sharee-table');
        }
    },
    // The handlebars template for the sharee table.
    sharee_table_template: {
        value: null
    },
    // The handlebars template for the sharee table rows.
    sharee_row_template: {
        value: null
    },
    // The handlebars template for the each access policy item.
    sharee_policy_template: {
        value: null
    },

    write_enabled: {
        value: false
    }
};

Y.extend(ShareeTableWidget, Y.Widget, {

    initializer: function(config) {
        this.set(
            'sharee_table_template', this._sharee_table_template());
        this.set(
            'sharee_row_template', this._sharee_row_template());
        this.set(
            'sharee_table_empty_row', this._sharee_table_empty_row());
        this.set(
            'sharee_policy_template', this._sharee_policy_template());
        this.navigator = this.make_navigator();
        var self = this;
        var ns = Y.lp.registry.sharing.shareelisting_navigator;
        this.navigator.subscribe(
            ns.ShareeListingNavigator.UPDATE_CONTENT, function(e) {
                self._replace_content(e.details[0]);
        });
        this.publish(UPDATE_SHAREE);
        this.publish(UPDATE_PERMISSION);
        this.publish(REMOVE_SHAREE);
    },

    make_navigator: function() {
        var navigation_indices = Y.all('.batch-navigation-index');
        Y.lp.app.listing_navigator.linkify_navigation();
        var ns = Y.lp.registry.sharing.shareelisting_navigator;
        var cache = LP.cache;
        cache.total = this.get('sharees').length;
        var navigator = new ns.ShareeListingNavigator({
            current_url: window.location,
            cache: cache,
            target: Y.one('#sharee-table'),
            navigation_indices: navigation_indices,
            batch_info_template: '<div></div>'
        });
        navigator.set('backwards_navigation', Y.all('.first,.previous'));
        navigator.set('forwards_navigation', Y.all('.last,.next'));
        navigator.clickAction('.first', navigator.first_batch);
        navigator.clickAction('.next', navigator.next_batch);
        navigator.clickAction('.previous', navigator.prev_batch);
        navigator.clickAction('.last', navigator.last_batch);
        navigator.update_navigation_links();
        return navigator;
    },

    _sharee_table_template: function() {
        return [
            '<table class="sharing listing" id="sharee-table">',
            '    <thead>',
            '        <tr><th style="width: 33%" ',
            '                      colspan="2">User or Team</th>',
            '            <th colspan="2">',
            '                Sharing',
            '                <span class="help">',
            '                    (<a class="js-action help" target="help"',
            '                        href="/+help-registry/sharing.html">',
            '                         help',
            '                     </a>)',
            '                </span>',
            '            </th>',
            '            <th colspan="1">Shared items</th>',
            '        </tr>',
            '    </thead>',
            '    <tbody id="sharee-table-body">',
            '        {{#sharees}}',
            '        {{>sharee_row}}',
            '        {{/sharees}}',
            '    </tbody>',
            '</table>'].join(' ');
    },

    _sharee_row_template: function() {
        return [
            '<tr id="permission-{{name}}" data-name="{{name}}"><td>',
            '    <a href="{{web_link}}" class="sprite {{meta}}">',
            '                          {{display_name}}',
            '    <span class="formHelp">{{role}}</span></a>',
            '</td>',
            '<td class="action-icons nowrap">',
            '<span id="remove-{{name}}">',
            '    <a title="Stop sharing with {{display_name}}"',
            '       href="#" class="sprite remove"',
            '        data-self_link="{{self_link}}"',
            '        data-person_name="{{display_name}}">&nbsp;</a>',
            '</span>',
            '<span id="update-{{name}}">',
            '    <a title="Update sharing for {{display_name}}"',
            '       href="#" class="sprite add"',
            '        data-self_link="{{self_link}}"',
            '        data-person_name="{{display_name}}">&nbsp;</a>',
            '</span>',
            '</td>',
            '<td id="td-permission-{{name}}">',
            '    <span class="sortkey">1</span>',
            '    <ul class="horizontal">',
            '       {{>sharee_access_policies}}',
            '    </ul>',
            '</td>',
            '<td></td>',
            '<td><span class="formHelp">No items shared</span>',
            '</td>',
            '</tr>'].join(' ');
    },

    _sharee_table_empty_row: function() {
        return [
            '<tr id="sharee-table-not-shared">',
            '<td colspan="5" style="padding-left: 0.25em">',
            'This project\'s private information is not shared with ',
            'anyone.',
            '</td></tr>'].join('');
    },

    _sharee_policy_template: function() {
        return [
           '{{#information_types}}',
           '<li class="nowrap">',
           '<span id="{{policy}}-permission-{{sharee_name}}">',
           '  <span class="value"></span>',
           '  <a class="editicon sprite edit" href="#">&nbsp;</a>',
           '</span></li>',
           '{{/information_types}}'].join(' ');
    },

    // Render the popup widget to pick the sharing permission for an
    // access policy.
    render_sharee_policy: function(
            sharee, policy, current_value) {
        var information_types = this.get('information_types');
        var sharing_permissions = this.get('sharing_permissions');
        var choice_items = [];
        Y.each(sharing_permissions, function(title, value) {
            var source_name =
                '<strong>{policy_name}:</strong> {permission_name}';
            choice_items.push({
                value: value,
                name: title,
                source_name: Y.Lang.substitute(source_name,
                    {policy_name: information_types[policy],
                     permission_name: title})
            });
        });

        var id = 'permission-'+sharee.name;
        var sharee_row = this.get('sharee_table').one('[id=' + id + ']');
        var permission_node = sharee_row.one('[id=td-' + id + ']');
        var contentBox = permission_node.one(
            '[id=' + policy + '-' + id + ']');
        var value_location = contentBox.one('.value');
        var editicon = permission_node.one('a.editicon');

        var clickable_content = this.get('write_enabled');
        var permission_edit = new Y.ChoiceSource({
            clickable_content: clickable_content,
            contentBox: contentBox,
            value_location: value_location,
            editicon: editicon,
            value: current_value,
            title: "Share " + information_types[policy] + " with "
                + sharee.display_name,
            items: choice_items,
            elementToFlash: contentBox,
            backgroundColor: '#FFFF99'
        });
        permission_edit.render();
        var self = this;
        permission_edit.on('save', function(e) {
            var permission = permission_edit.get('value');
            self.fire(
                UPDATE_PERMISSION, sharee.self_link, policy, permission);
        });
    },

    // Render the access policy values for the sharees.
    render_sharing_info: function(sharees) {
        var self = this;
        Y.Array.forEach(sharees, function(sharee) {
            self.render_sharee_sharing_info(sharee);
        });
    },

    // Render the access policy values for a sharee.
    render_sharee_sharing_info: function(sharee) {
        var sharee_policies = sharee.permissions;
        var self = this;
        Y.each(sharee_policies, function(policy_value, policy) {
            self.render_sharee_policy(sharee, policy, policy_value);
        });
    },

    _replace_content: function(sharees) {
        LP.cache.sharee_data = sharees;
        this._render_sharees(sharees);
        this.bindUI();
    },

    renderUI: function() {
        this._render_sharees(this.get('sharees'));
    },

    _render_sharees: function(sharees) {
        var sharee_table = this.get('sharee_table');
<<<<<<< HEAD
        if (sharees.length === 0) {
            sharee_table.one('tr#sharee-table-loading td')
                .setContent("This project's private information is " +
                            "not shared with anyone.");
            return;
        }
=======
>>>>>>> 16adf4c2
        var partials = {
            sharee_access_policies:
                this.get('sharee_policy_template'),
            sharee_row: this.get('sharee_row_template')
        };
        this._prepareShareeDisplayData(sharees);
        var html = Y.lp.mustache.to_html(
            this.get('sharee_table_template'),
            {sharees: sharees}, partials);
        var table_node = Y.Node.create(html);
<<<<<<< HEAD
=======
        if (sharees.length === 0) {
            table_node.one('tbody').appendChild(
                Y.Node.create(this.get('sharee_table_empty_row')));
        }
>>>>>>> 16adf4c2
        sharee_table.replace(table_node);
        this.render_sharing_info(sharees);
        this._update_editable_status();
        this.set('sharees', sharees);
    },

    bindUI: function() {
        var sharee_table = this.get('sharee_table');
        // Bind the update and delete sharee links.
        if (!this.get('write_enabled')) {
            return;
        }
        var self = this;
        sharee_table.delegate('click', function(e) {
            e.halt();
            var delete_link = e.currentTarget;
            var sharee_link = delete_link.getAttribute('data-self_link');
            var person_name = delete_link.getAttribute('data-person_name');
            self.fire(REMOVE_SHAREE, delete_link, sharee_link, person_name);
        }, 'span[id^=remove-] a');
        sharee_table.delegate('click', function(e) {
            e.halt();
            var update_link = e.currentTarget;
            var sharee_link = update_link.getAttribute('data-self_link');
            var person_name = update_link.getAttribute('data-person_name');
            self.fire(UPDATE_SHAREE, update_link, sharee_link, person_name);
        }, 'span[id^=update-] a');
    },

    syncUI: function() {
        // Examine the widget's data model and add any new sharees and delete
        // any which have been removed.
        var existing_sharees = this.get('sharees');
        var new_sharees = LP.cache.sharee_data;
        this._prepareShareeDisplayData(new_sharees);
        var new_or_updated_sharees = [];
        var deleted_sharees = [];
        var self = this;
        Y.Array.each(new_sharees, function(sharee) {
            var existing_sharee =
                self._get_sharee_from_model(sharee.name, existing_sharees);
            if (!Y.Lang.isValue(existing_sharee)) {
                new_or_updated_sharees.push(sharee);
            } else {
                if (!self._permissions_equal(
                        sharee.permissions, existing_sharee.permissions)) {
                    new_or_updated_sharees.push(sharee);
                }
            }
        });
        Y.Array.each(existing_sharees, function(sharee) {
            var new_sharee =
                self._get_sharee_from_model(sharee.name, new_sharees);
            if (!Y.Lang.isValue(new_sharee)) {
                deleted_sharees.push(sharee);
            }
        });
        if (new_or_updated_sharees.length > 0) {
            this.update_sharees(new_or_updated_sharees);
        }
        if (deleted_sharees.length > 0) {
            this.delete_sharees(deleted_sharees, new_sharees.length === 0);
        }
        var current_total = existing_sharees.length;
        var total_delta = new_sharees.length - current_total;
        this.navigator.update_batch_totals(new_sharees, total_delta);
        this.set('sharees', new_sharees);
    },

    /**
     * Return true if the permission values in left do not match those in right.
     * @param left
     * @param right
     * @return {Boolean}
     * @private
     */
    _permissions_equal: function(left, right) {
        var result = true;
        Y.some(left, function(sharing_value, info_type) {
            var right_value = right[info_type];
            if (sharing_value !== right_value) {
                result = false;
                return true;
            }
            return false;
        });
        if (!result) {
            return false;
        }
        Y.some(right, function(sharing_value, info_type) {
            var _value = left[info_type];
            if (!Y.Lang.isValue(left[info_type])) {
                result = false;
                return true;
            }
            return false;
        });
        return result;
    },

    /**
     * The the named sharee exists in the model, return it.
     * @param sharee_name
     * @param model
     * @return {*}
     * @private
     */
    _get_sharee_from_model: function(sharee_name, model) {
        var sharee_data = null;
        Y.Array.some(model, function(sharee) {
            if (sharee.name === sharee_name) {
                sharee_data = sharee;
                return true;
            }
            return false;
        });
        return sharee_data;
    },

    // Transform the sharee information type data from the model into a form
    // that can be used with the handlebars template.
    _prepareShareeDisplayData: function(sharees) {
        Y.Array.forEach(sharees, function(sharee) {
            var sharee_policies = sharee.permissions;
            var info_types = [];
            Y.each(sharee_policies, function(policy_value, policy) {
                info_types.push({policy: policy,
                                    sharee_name: sharee.name});
            });
            sharee.information_types = info_types;
        });
    },

    _update_editable_status: function() {
        var sharee_table = this.get('sharee_table');
        if (!this.get('write_enabled')) {
            sharee_table.all(
                '.sprite.add, .sprite.edit, .sprite.remove')
                .each(function(node) {
                    node.addClass('unseen');
            });
        }
    },

    // Add or update new sharees in the table.
    update_sharees: function(sharees) {
        this._prepareShareeDisplayData(sharees);
        var update_node_selectors = [];
        var partials = {
            sharee_access_policies:
                this.get('sharee_policy_template')
        };
        var sharee_table = this.get('sharee_table');
        var self = this;
        Y.Array.each(sharees, function(sharee) {
            var row_html = Y.lp.mustache.to_html(
                self.get('sharee_row_template'), sharee, partials);
            var new_table_row = Y.Node.create(row_html);
            var row_node = sharee_table
                .one('tr[id=permission-' + sharee.name + ']');
            if (Y.Lang.isValue(row_node)) {
                row_node.replace(new_table_row);
            } else {
                // Remove the "No sharees..." row if it's there.
                var not_shared_row = sharee_table.one(
                    'tr#sharee-table-not-shared');
                if (Y.Lang.isValue(not_shared_row)) {
                    not_shared_row.remove(true);
                }
                var first_row = sharee_table.one('tbody>:first-child');
                if (Y.Lang.isValue(first_row)) {
                    first_row.insertBefore(new_table_row, first_row);
                } else {
                    sharee_table.one('tbody').appendChild(new_table_row);
                }
            }
            update_node_selectors.push(
                'tr[id=permission-' + sharee.name + ']');
            self.render_sharee_sharing_info(sharee);
        });
        this._update_editable_status();
        var anim_duration = this.get('anim_duration');
        if (anim_duration === 0) {
            return;
        }
        var anim = Y.lp.anim.green_flash(
            {node: sharee_table.all(
                update_node_selectors.join(',')), duration:anim_duration});
        anim.run();
    },

    // Delete the specified sharees from the table.
    delete_sharees: function(sharees, all_rows_deleted) {
        var deleted_row_selectors = [];
        var sharee_table = this.get('sharee_table');
        Y.Array.each(sharees, function(sharee) {
            var selector = 'tr[id=permission-' + sharee.name + ']';
            var table_row = sharee_table.one(selector);
            if (Y.Lang.isValue(table_row)) {
                deleted_row_selectors.push(selector);
            }
        });
        if (deleted_row_selectors.length === 0) {
            return;
        }
        var rows_to_delete = sharee_table.all(deleted_row_selectors.join(','));
        var delete_rows = function() {
            rows_to_delete.remove(true);
            if (all_rows_deleted === true) {
                sharee_table.one('tbody')
<<<<<<< HEAD
                    .appendChild('<tr id="sharee-table-loading"></tr>')
=======
                    .appendChild('<tr id="sharee-table-not-shared"></tr>')
>>>>>>> 16adf4c2
                    .appendChild('<td></td>')
                    .setContent("This project's private information " +
                                "is not shared with anyone.");
            }
        };
        var anim_duration = this.get('anim_duration');
        if (anim_duration === 0 ) {
            delete_rows();
            return;
        }
        var anim = Y.lp.anim.green_flash(
            {node: rows_to_delete, duration:anim_duration});
        anim.on('end', function() {
            delete_rows();
        });
        anim.run();
    }
});

ShareeTableWidget.NAME = NAME;
ShareeTableWidget.UPDATE_SHAREE = UPDATE_SHAREE;
ShareeTableWidget.UPDATE_PERMISSION = UPDATE_PERMISSION;
ShareeTableWidget.REMOVE_SHAREE = REMOVE_SHAREE;
namespace.ShareeTableWidget = ShareeTableWidget;

}, "0.1", { "requires": [
    'node', 'event', 'collection', 'json', 'lazr.choiceedit',
    'lp.mustache', 'lp.registry.sharing.shareepicker',
    'lp.registry.sharing.shareelisting_navigator'
] });
<|MERGE_RESOLUTION|>--- conflicted
+++ resolved
@@ -49,7 +49,7 @@
     },
     // The sharing permission choices: all, some, nothing etc.
     sharing_permissions: {
-        value: []
+        value: {}
     },
     // The node holding the sharee table.
     sharee_table: {
@@ -278,15 +278,6 @@
 
     _render_sharees: function(sharees) {
         var sharee_table = this.get('sharee_table');
-<<<<<<< HEAD
-        if (sharees.length === 0) {
-            sharee_table.one('tr#sharee-table-loading td')
-                .setContent("This project's private information is " +
-                            "not shared with anyone.");
-            return;
-        }
-=======
->>>>>>> 16adf4c2
         var partials = {
             sharee_access_policies:
                 this.get('sharee_policy_template'),
@@ -297,13 +288,10 @@
             this.get('sharee_table_template'),
             {sharees: sharees}, partials);
         var table_node = Y.Node.create(html);
-<<<<<<< HEAD
-=======
         if (sharees.length === 0) {
             table_node.one('tbody').appendChild(
                 Y.Node.create(this.get('sharee_table_empty_row')));
         }
->>>>>>> 16adf4c2
         sharee_table.replace(table_node);
         this.render_sharing_info(sharees);
         this._update_editable_status();
@@ -514,11 +502,7 @@
             rows_to_delete.remove(true);
             if (all_rows_deleted === true) {
                 sharee_table.one('tbody')
-<<<<<<< HEAD
-                    .appendChild('<tr id="sharee-table-loading"></tr>')
-=======
                     .appendChild('<tr id="sharee-table-not-shared"></tr>')
->>>>>>> 16adf4c2
                     .appendChild('<td></td>')
                     .setContent("This project's private information " +
                                 "is not shared with anyone.");
