
/* Copyright 2012 Canonical Ltd.  This software is licensed under the
 * GNU Affero General Public License version 3 (see the file LICENSE).
 *
 * Share details table widget.
 *
 * @module lp.registry.sharing.details
 */

YUI.add('lp.registry.sharing.details', function(Y) {

var namespace = Y.namespace('lp.registry.sharing.details');
/*
 * Sharing details table widget.
 * This widget displays the details of a specific person's shared artifacts.
 */
function SharingDetailsTable(config) {
    SharingDetailsTable.superclass.constructor.apply(this, arguments);
}

SharingDetailsTable.ATTRS = {

    bug_details_row_template: {
<<<<<<< HEAD
        value: null;
    },

    branch_details_row_template: {
        value: null;
    },

    bug_details: {
        value: [];
    },

    branch_details: {
        value: [];
=======
        value: null
    },

    branch_details_row_template: {
        value: null
    },

    bugs: {
        value: []
    },

    branches: {
        value: []
>>>>>>> 826f32be
    }
};

Y.extend(SharingDetailsTable, Y.Widget, {

<<<<<<< HEAD
    initializer: function(config) {},
=======
    initializer: function(config) {
        if (Y.Lang.isValue(config.branches)) {
            this.set('branches', config.branches);
        }

        this.set(
            'branch_details_row_template',
            this._branch_details_row_template());
    },

    renderUI: function() {
        var template = this.get('branch_details_row_template');
        var branch_data = this.get('branches');
        var html = Y.lp.mustache.to_html(template, {branches: branch_data});
        var table = Y.one('#sharing-table-body');
        table.set('innerHTML', html);
    },
>>>>>>> 826f32be

    _bug_details_row_template: function() {
        return [
            '<tr id="bug-row-{{ bug-id }}">',
            '   <td width="20">',
            '       <img src="html_files/bug-high.png">&nbsp;',
            '   </td>',
            '   <td class="bugnr">{{ bug_number }}</td>',
            '   <td class="buglink">',
            '       <a href="#">{{ bug_summary }}</a>',
            '   </td>',
            '   <td>',
            '       <a class="sprite team" href="#">{{ via }}</a>',
            '   </td>',
            '   <td class="actions"> ',
            '       <a href="#">View shared items</a>',
            '   </td>',
            '</tr>'
        ].join(' ');
    },

    _branch_details_row_template: function() {
<<<<<<< HEAD
        return [].join(' ');
=======
        return [
        '{{#branches}}',
        '<tr>',
        '    <td colspan="3">',
        '        <a class="sprite branch" href="{{ branch_link }}">',
        '            {{ branch_name }}',
        '        </a>',
        '    </td>',
        '    <td>&mdash;</td>',
        '    <td class="actions" id="remove-button-{{ branch_id }}">',
        '        <a class="sprite remove" href="#"',
        '            title="Unshare this with the user"></a>',
        '    </td>',
        '</tr>',
        '{{/branches}}'
        ].join(' ');
>>>>>>> 826f32be
    }
});

SharingDetailsTable.NAME = 'sharingDetailsTable';

namespace.SharingDetailsTable = SharingDetailsTable;

}, "0.1", { "requires": [
    'node',
    'lp.mustache'
] });<|MERGE_RESOLUTION|>--- conflicted
+++ resolved
@@ -1,8 +1,7 @@
-
 /* Copyright 2012 Canonical Ltd.  This software is licensed under the
  * GNU Affero General Public License version 3 (see the file LICENSE).
  *
- * Share details table widget.
+ * Sharing details widget
  *
  * @module lp.registry.sharing.details
  */
@@ -21,21 +20,6 @@
 SharingDetailsTable.ATTRS = {
 
     bug_details_row_template: {
-<<<<<<< HEAD
-        value: null;
-    },
-
-    branch_details_row_template: {
-        value: null;
-    },
-
-    bug_details: {
-        value: [];
-    },
-
-    branch_details: {
-        value: [];
-=======
         value: null
     },
 
@@ -49,15 +33,11 @@
 
     branches: {
         value: []
->>>>>>> 826f32be
     }
 };
 
 Y.extend(SharingDetailsTable, Y.Widget, {
 
-<<<<<<< HEAD
-    initializer: function(config) {},
-=======
     initializer: function(config) {
         if (Y.Lang.isValue(config.branches)) {
             this.set('branches', config.branches);
@@ -75,32 +55,12 @@
         var table = Y.one('#sharing-table-body');
         table.set('innerHTML', html);
     },
->>>>>>> 826f32be
 
     _bug_details_row_template: function() {
-        return [
-            '<tr id="bug-row-{{ bug-id }}">',
-            '   <td width="20">',
-            '       <img src="html_files/bug-high.png">&nbsp;',
-            '   </td>',
-            '   <td class="bugnr">{{ bug_number }}</td>',
-            '   <td class="buglink">',
-            '       <a href="#">{{ bug_summary }}</a>',
-            '   </td>',
-            '   <td>',
-            '       <a class="sprite team" href="#">{{ via }}</a>',
-            '   </td>',
-            '   <td class="actions"> ',
-            '       <a href="#">View shared items</a>',
-            '   </td>',
-            '</tr>'
-        ].join(' ');
+        return [].join(' ');
     },
 
     _branch_details_row_template: function() {
-<<<<<<< HEAD
-        return [].join(' ');
-=======
         return [
         '{{#branches}}',
         '<tr>',
@@ -117,7 +77,6 @@
         '</tr>',
         '{{/branches}}'
         ].join(' ');
->>>>>>> 826f32be
     }
 });
 
