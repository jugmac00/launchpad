--- conflicted
+++ resolved
@@ -222,10 +222,7 @@
         # mirrorBranch sets the series.branch in a subprocess, we need to
         # rollback at this point to see this change in the database
         rollback()
-<<<<<<< HEAD
         # Check that mirrorBranch has set the series.branch.
-=======
->>>>>>> cd6138e7
         db_branch = self.series_helper.getSeries().branch
         self.assertNotEqual(db_branch, None)
         # Use the id of the branch to locate the mirror, and check that it
