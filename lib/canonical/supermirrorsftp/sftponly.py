--- conflicted
+++ resolved
@@ -246,16 +246,10 @@
         self._launchpad = self.client.avatar._launchpad
 
     def makeListener(self, branchID):
-<<<<<<< HEAD
         def flag_as_dirty():
             self.branchDirtied(branchID)
         return flag_as_dirty
-=======
-        def listener():
-            self.branchDirtied(branchID)
-        return listener
->>>>>>> 8392a955
-    
+
     def branchDirtied(self, branchID):
         self._dirtyBranches.add(branchID)
 
