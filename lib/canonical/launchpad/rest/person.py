# Copyright 2008 Canonical Ltd.  All rights reserved.

"""Resources having to do with Launchpad people."""

__metaclass__ = type
__all__ = [
    'PersonEntry',
    'PersonCollection',
    ]


from zope.component import adapts, getUtility

from canonical.lazr.rest import Collection, Entry
from canonical.launchpad.interfaces import (
    IPerson, IPersonEntry, IPersonSet, ITeam)
from canonical.lp import decorates


class PersonEntry(Entry):
    """A person or team."""
    adapts(IPerson)
    decorates(IPersonEntry)
    schema = IPersonEntry

    parent_collection_name = 'people'

    def fragment(self):
        """See `IEntry`."""
        return self.context.name

    def lookupCollection(self, name):
        """See `IEntry`."""
        if name == 'members' and self.context.isTeam():
            return getUtility(IPersonSet)


class PersonCollection(Collection):
    """A collection of people."""

    def lookupEntry(self, name):
        """Find a person by name."""
        person = self.context.getByName(name)
        if person is None:
            return None
        else:
            return person

<<<<<<< HEAD
    def find(self, scope, relationship):
        """Return all the people on the site."""
        if scope is None:
            return self.context.find("")
        elif scope.context.isTeam() and relationship == 'members':
            return scope.context.allmembers
=======
    def find(self):
        """Return all the people and teams on the site."""
        # Pass an empty query into find() to get all people
        # and teams.
        return self.context.find("")
>>>>>>> eec7f98d
<|MERGE_RESOLUTION|>--- conflicted
+++ resolved
@@ -46,17 +46,11 @@
         else:
             return person
 
-<<<<<<< HEAD
     def find(self, scope, relationship):
-        """Return all the people on the site."""
+        """Return all the people and teams on the site."""
+        # Pass an empty query into find() to get all people
+        # and teams.
         if scope is None:
             return self.context.find("")
         elif scope.context.isTeam() and relationship == 'members':
-            return scope.context.allmembers
-=======
-    def find(self):
-        """Return all the people and teams on the site."""
-        # Pass an empty query into find() to get all people
-        # and teams.
-        return self.context.find("")
->>>>>>> eec7f98d
+            return scope.context.allmembers