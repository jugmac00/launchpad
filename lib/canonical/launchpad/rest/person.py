--- conflicted
+++ resolved
@@ -27,17 +27,12 @@
 
     def lookupEntry(self, name):
         """Find a person by name."""
-        person = getUtility(IPersonSet).getByName(name)
+        person = self.context.getByName(name)
         if person is None:
             return None
         else:
-            return EntryResource(person, self.request)
+            return person
 
     def find(self):
-<<<<<<< HEAD
-        return [EntryResource(p, self.request) for p in
-                getUtility(IPersonSet).getAllValidPersons()]
-=======
         """Return all the people on the site."""
-        return self.context.getAllValidPersons()
->>>>>>> 4ac12b9f
+        return self.context.getAllValidPersons()