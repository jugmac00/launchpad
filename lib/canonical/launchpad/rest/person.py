--- conflicted
+++ resolved
@@ -4,34 +4,23 @@
 
 __metaclass__ = type
 __all__ = [
-<<<<<<< HEAD
     'IPersonEntry',
     'PersonEntry',
     'PersonCollection',
     'PersonPersonCollection',
-=======
-    'PersonCollection',
-    'PersonEntry',
-    'PersonPersonCollection'
->>>>>>> 0ee470ff
     ]
 
 
 from zope.component import adapts, getUtility
-<<<<<<< HEAD
 from zope.schema import Object
 
 from canonical.lazr.rest import Collection, Entry, ScopedCollection
 from canonical.lazr.interfaces import IEntry
 from canonical.lazr.rest.schema import CollectionField
-from canonical.launchpad.interfaces import (IPerson, IPersonSet,
-    make_person_name_field)
-=======
 
-from canonical.lazr.rest import Collection, Entry, ScopedCollection
 from canonical.launchpad.interfaces import (
-    IPerson, IPersonEntry, IPersonSet)
->>>>>>> 0ee470ff
+    IPerson, IPersonSet, make_person_name_field)
+
 from canonical.lp import decorates
 
 class IPersonEntry(IEntry):
@@ -78,30 +67,19 @@
     def find(self):
         """Return all the people and teams on the site."""
         # Pass an empty query into find() to get all people
-<<<<<<< HEAD
         # =and teams.
-=======
-        # and teams.
->>>>>>> 0ee470ff
         return self.context.find("")
 
 
 class PersonPersonCollection(ScopedCollection):
     """A collection of people associated with some other person.
 
-<<<<<<< HEAD
-    For instance, the members of a team.
-    """
-
-    def lookupEntry(self, name):
-=======
     For instance, the members of a team are a collection of people
     associated with another person.
     """
 
     def lookupEntry(self, name):
         """Find a person in the collection by name."""
->>>>>>> 0ee470ff
         person = getUtility(IPersonSet).getByName(name)
         if person in self.collection:
             return person
