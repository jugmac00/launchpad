--- conflicted
+++ resolved
@@ -8,14 +8,9 @@
 
 
 from canonical.launchpad.components.branch import BranchMergeProposalDelta
-<<<<<<< HEAD
 from canonical.launchpad.mail import get_msgid
+from canonical.launchpad.interfaces import CodeReviewNotificationLevel
 from canonical.launchpad.mailout.branch import BranchMailer
-=======
-from canonical.launchpad.mail import format_address, get_msgid
-from canonical.launchpad.mailout.basemailer import BaseMailer
->>>>>>> faee4ece
-from canonical.launchpad.interfaces import CodeReviewNotificationLevel
 from canonical.launchpad.webapp import canonical_url
 
 
@@ -119,11 +114,7 @@
         self.comment = comment
 
     def sendAll(self):
-<<<<<<< HEAD
         BranchMailer.sendAll(self)
-=======
-        BaseMailer.sendAll(self)
->>>>>>> faee4ece
         if self.merge_proposal.root_message_id is None:
             self.merge_proposal.root_message_id = self.message_id
 
@@ -187,7 +178,7 @@
 
     def _getHeaders(self, email):
         """Return the mail headers to use."""
-        headers = BaseMailer._getHeaders(self, email)
+        headers = BranchMailer._getHeaders(self, email)
         reason, rationale = self._recipients.getReason(email)
         headers['X-Launchpad-Branch'] = reason.branch.unique_name
         if reason.branch.product is not None:
