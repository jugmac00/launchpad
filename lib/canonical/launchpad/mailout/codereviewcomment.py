--- conflicted
+++ resolved
@@ -67,21 +67,16 @@
             footer_separator = '\n'
         else:
             footer_separator = '\n-- \n'
-<<<<<<< HEAD
+
         # Include both the canonical_url for the proposal and the reason
         # in the footer to the email.
+        reason, rationale = self._recipients.getReason(
+            recipient.preferredemail.email)
         footer = "%(proposal_url)s\n%(reason)s" % {
             'proposal_url': canonical_url(self.merge_proposal),
-            'reason': self.getReason(recipient)}
+            'reason': reason.getReason()}
         return ''.join((
             prefix, main, footer_separator, footer))
-=======
-        reason, rationale = self._recipients.getReason(
-            recipient.preferredemail.email)
-        return ''.join((
-            prefix, main, footer_separator, reason.getReason()))
-
->>>>>>> 62ab52d3
 
     def _getHeaders(self, recipient):
         """Return the mail headers to use."""
