# Copyright 2008 Canonical Ltd.  All rights reserved.


"""Test CodeReviewComment emailing functionality."""


from unittest import TestLoader

from zope.component import getUtility

from canonical.testing import LaunchpadFunctionalLayer

from canonical.launchpad.interfaces import (
    BranchSubscriptionNotificationLevel, CodeReviewNotificationLevel,
    CodeReviewVote)
from canonical.launchpad.interfaces.message import IMessageSet
from canonical.launchpad.mail import format_address
from canonical.launchpad.mailout.codereviewcomment import (
    CodeReviewCommentMailer)
from canonical.launchpad.testing import TestCaseWithFactory
from canonical.launchpad.webapp import canonical_url


class TestCodeReviewComment(TestCaseWithFactory):
    """Test that comments are generated as expected."""

    layer = LaunchpadFunctionalLayer

    def setUp(self):
        """Prepare test fixtures."""
        TestCaseWithFactory.setUp(self, user='test@canonical.com')

    def makeCommentAndSubscriber(self, notification_level=None,
                                 body=None, as_reply=False, vote=None,
                                 vote_tag=None, subject=None):
        """Return a comment and a subscriber."""
        sender = self.factory.makePerson(
            displayname='Sender', email='sender@example.com')
        comment = self.factory.makeCodeReviewComment(
            sender, body=body, vote=vote, vote_tag=vote_tag, subject=subject)
        if as_reply:
            comment = self.factory.makeCodeReviewComment(
                sender, body=body, parent=comment, subject=subject)
        subscriber = self.factory.makePerson(
            displayname='Subscriber', email='subscriber@example.com')
        if notification_level is None:
            notification_level = CodeReviewNotificationLevel.FULL
        comment.branch_merge_proposal.source_branch.subscribe(
            subscriber, BranchSubscriptionNotificationLevel.NOEMAIL, None,
            notification_level)
        return comment, subscriber

    def makeMailer(self, body=None, as_reply=False, vote=None, vote_tag=None):
        """Return a CodeReviewCommentMailer and the sole subscriber."""
        comment, subscriber = self.makeCommentAndSubscriber(
            body=body, as_reply=as_reply, vote=vote, vote_tag=vote_tag)
        return CodeReviewCommentMailer.forCreation(comment), subscriber

    def assertRecipientsMatches(self, recipients, mailer):
        """Assert that `mailer` will send to the people in `recipients`."""
        persons = zip(*(mailer._recipients.getRecipientPersons()))[1]
        self.assertEqual(set(recipients), set(persons))

    def test_forCreation(self):
        """Ensure that forCreation produces a mailer with expected values."""
        comment, subscriber = self.makeCommentAndSubscriber()
        mailer = CodeReviewCommentMailer.forCreation(comment)
        self.assertEqual(comment.message.subject,
                         mailer._subject_template)
        bmp = comment.branch_merge_proposal
        # The branch owners are implicitly subscribed to their branches
        # when the branches are created.
        self.assertRecipientsMatches(
            [subscriber, bmp.source_branch.owner, bmp.target_branch.owner],
            mailer)
        self.assertEqual(
            comment.branch_merge_proposal, mailer.merge_proposal)
        sender = comment.message.owner
        sender_address = format_address(sender.displayname,
            sender.preferredemail.email)
        self.assertEqual(sender_address, mailer.from_address)
        self.assertEqual(comment, mailer.code_review_comment)

    def test_forCreationStatusSubscriber(self):
        """Ensure that subscriptions with STATUS aren't used."""
        comment, subscriber = self.makeCommentAndSubscriber(
            CodeReviewNotificationLevel.STATUS)
        mailer = CodeReviewCommentMailer.forCreation(comment)
        bmp = comment.branch_merge_proposal
        # The branch owners are implicitly subscribed to their branches
        # when the branches are created.
        self.assertRecipientsMatches(
            [bmp.source_branch.owner, bmp.target_branch.owner], mailer)

    def test_forCreationStatusNoEmail(self):
        """Ensure that subscriptions with NOEMAIL aren't used."""
        comment, subscriber = self.makeCommentAndSubscriber(
            CodeReviewNotificationLevel.NOEMAIL)
        mailer = CodeReviewCommentMailer.forCreation(comment)
        bmp = comment.branch_merge_proposal
        # The branch owners are implicitly subscribed to their branches
        # when the branches are created.
        self.assertRecipientsMatches(
            [bmp.source_branch.owner, bmp.target_branch.owner], mailer)

    def test_subjectWithStringExpansions(self):
        # The mailer should not attempt to expand templates in the subject.
        comment, subscriber = self.makeCommentAndSubscriber(
            subject='A %(carefully)s constructed subject')
        mailer = CodeReviewCommentMailer.forCreation(comment)
        self.assertEqual(
            'A %(carefully)s constructed subject',
            mailer._getSubject(email=None))

    def test_getReplyAddress(self):
        """Ensure that the reply-to address is reasonable."""
        mailer, subscriber = self.makeMailer()
        merge_proposal = mailer.code_review_comment.branch_merge_proposal
        expected = 'mp+%d@code.launchpad.dev' % merge_proposal.id
        self.assertEqual(expected, mailer._getReplyToAddress())

    def test_generateEmail(self):
        """Ensure mailer's generateEmail method produces expected values."""
        mailer, subscriber = self.makeMailer(as_reply=True)
        ctrl = mailer.generateEmail(
            subscriber.preferredemail.email, subscriber)
        message = mailer.code_review_comment.message
        self.assertEqual(ctrl.subject, message.subject)
        self.assertEqual(ctrl.body.splitlines()[:-3],
                         message.text_contents.splitlines())
        source_branch = mailer.merge_proposal.source_branch
        branch_name = source_branch.bzr_identity
        self.assertEqual(
            ctrl.body.splitlines()[-3:], ['-- ',
            canonical_url(mailer.merge_proposal),
            'You are subscribed to branch %s.' % branch_name])
        rationale = mailer._recipients.getReason('subscriber@example.com')[1]
        expected = {'X-Launchpad-Branch': source_branch.unique_name,
                    'X-Launchpad-Message-Rationale': rationale,
                    'X-Launchpad-Project': source_branch.product.name,
                    'Message-Id': message.rfc822msgid,
                    'Reply-To': mailer._getReplyToAddress(),
                    'In-Reply-To': message.parent.rfc822msgid}
        for header, value in expected.items():
<<<<<<< HEAD
            self.assertEqual(ctrl.headers[header], value)
=======
            self.assertEqual(value, ctrl.headers[header], header)
>>>>>>> 04dfed0a
        self.assertEqual(expected, ctrl.headers)

    def test_useRootMessageId(self):
        """Ensure mailer's generateEmail method produces expected values."""
        mailer, subscriber = self.makeMailer(as_reply=False)
        ctrl = mailer.generateEmail(
            subscriber.preferredemail.email, subscriber)
        self.assertEqual(mailer.merge_proposal.root_message_id,
                         ctrl.headers['In-Reply-To'])

    def test_nonReplyCommentUsesRootMessageId(self):
        """Ensure mailer's generateEmail method produces expected values."""
        comment, subscriber = self.makeCommentAndSubscriber()
        second_comment = self.factory.makeCodeReviewComment(
            merge_proposal=comment.branch_merge_proposal)
        mailer = CodeReviewCommentMailer.forCreation(second_comment)
        ctrl = mailer.generateEmail(
            subscriber.preferredemail.email, subscriber)
        self.assertEqual(comment.branch_merge_proposal.root_message_id,
                         ctrl.headers['In-Reply-To'])

    def test_appendToFooter(self):
        """If there is an existing footer, we append to it."""
        mailer, subscriber = self.makeMailer(
            body='Hi!\n'
            '-- \n'
            'I am a wacky guy.\n')
        branch_name = mailer.merge_proposal.source_branch.bzr_identity
        body = mailer._getBody(subscriber)
        self.assertEqual(body.splitlines()[1:],
            ['-- ', 'I am a wacky guy.', '',
             canonical_url(mailer.merge_proposal),
             'You are subscribed to branch %s.' % branch_name])

    def test_generateEmailWithVote(self):
        """Ensure that votes are displayed."""
        mailer, subscriber = self.makeMailer(
            vote=CodeReviewVote.APPROVE)
        ctrl = mailer.generateEmail(
            subscriber.preferredemail.email, subscriber)
        self.assertEqual('Review: Approve', ctrl.body.splitlines()[0])
        self.assertEqual(ctrl.body.splitlines()[1:-3],
                         mailer.message.text_contents.splitlines())

    def test_generateEmailWithVoteAndTag(self):
        """Ensure that vote tags are displayed."""
        mailer, subscriber = self.makeMailer(
            vote=CodeReviewVote.APPROVE, vote_tag='DBTAG')
        ctrl = mailer.generateEmail(
            subscriber.preferredemail.email, subscriber)
        self.assertEqual('Review: Approve dbtag', ctrl.body.splitlines()[0])
        self.assertEqual(ctrl.body.splitlines()[1:-3],
                         mailer.message.text_contents.splitlines())

    def test_mailer_attachments(self):
        # Ensure that the attachments are attached.
        # Only attachments that we would show in the web ui are attached,
        # so the diff should be attached, and the jpeg image not.
        msg = self.factory.makeEmailMessage(
            body='This is the body of the email.',
            attachments=[
                ('inc.diff', 'text/x-diff', 'This is a diff.'),
                ('pic.jpg', 'image/jpeg', 'Binary data')])
        message = getUtility(IMessageSet).fromEmail(msg.as_string())
        bmp = self.factory.makeBranchMergeProposal()
        comment = bmp.createCommentFromMessage(message, None, None, msg)
        mailer = CodeReviewCommentMailer.forCreation(comment, msg)
        # The attachments of the mailer should have only the diff.
        first, diff, image = msg.get_payload()
        self.assertEqual([diff], mailer.attachments)


def test_suite():
    return TestLoader().loadTestsFromName(__name__)<|MERGE_RESOLUTION|>--- conflicted
+++ resolved
@@ -142,11 +142,7 @@
                     'Reply-To': mailer._getReplyToAddress(),
                     'In-Reply-To': message.parent.rfc822msgid}
         for header, value in expected.items():
-<<<<<<< HEAD
-            self.assertEqual(ctrl.headers[header], value)
-=======
             self.assertEqual(value, ctrl.headers[header], header)
->>>>>>> 04dfed0a
         self.assertEqual(expected, ctrl.headers)
 
     def test_useRootMessageId(self):
