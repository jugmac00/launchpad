<configure
    xmlns="http://namespaces.zope.org/zope"
    xmlns:browser="http://namespaces.zope.org/browser"
    xmlns:i18n="http://namespaces.zope.org/i18n"
    xmlns:zope="http://namespaces.zope.org/zope"
    i18n_domain="launchpad">

    <!-- This is class ProductSeries -->
    <class class="canonical.launchpad.database.ProductSeries">
        <allow interface="canonical.launchpad.interfaces.IProductSeriesPublic" />
        <require
            permission="launchpad.Edit"
            interface="canonical.launchpad.interfaces.IProductSeriesEditRestricted"
            />
        <allow
            interface="canonical.launchpad.interfaces.IHasTranslationImports"/>
        <allow
            interface="canonical.launchpad.interfaces.IHasTranslationTemplates"/>
        <require
            permission="launchpad.Edit"
            set_attributes="product name owner driver summary user_branch
                            status releasefileglob import_branch"
            />
        <require
            permission="launchpad.AnyPerson"
            set_attributes="importstatus rcstype cvsroot cvsmodule
                cvstarfileurl cvsbranch svnrepository"
            />
        <!-- IStructuralSubscriptionTarget -->
        <allow attributes="bug_subscriptions getBugNotificationsRecipients
                           getSubscription getSubscriptions
                           parent_subscription_target" />
        <require
            permission="launchpad.AnyPerson"
            attributes="addBugSubscription addSubscription
                        removeBugSubscription" />
    </class>

    <browser:menus
        module="canonical.launchpad.browser.productseries"
        classes="ProductSeriesFacets ProductSeriesOverviewMenu
                 ProductSeriesBugsMenu
                 ProductSeriesOverviewNavigationMenu
                 ProductSeriesSpecificationsMenu
                 ProductSeriesTranslationsMenu"
        />


    <browser:navigation
        module="canonical.launchpad.browser"
        classes="ProductSeriesNavigation"
        />

    <browser:page
      name="+addspec"
      for="canonical.launchpad.interfaces.IProductSeries"
	  class="canonical.launchpad.browser.NewSpecificationFromProductSeriesView"
	  facet="specifications"
	  permission="launchpad.AnyPerson"
	  template="../templates/specification-add.pt"
	/>

    <adapter
        provides="canonical.launchpad.interfaces.IHasExternalBugTracker"
        for="canonical.launchpad.interfaces.IProductSeries"
        factory="canonical.launchpad.components.productseries.productseries_to_product"
        permission="zope.Public"
        />

    <adapter
        provides="canonical.launchpad.interfaces.ILaunchpadUsage"
        for="canonical.launchpad.interfaces.IProductSeries"
        factory="canonical.launchpad.components.productseries.productseries_to_product"
        permission="zope.Public"
        />

    <adapter
      provides="canonical.launchpad.webapp.interfaces.IBreadcrumbBuilder"
      for="canonical.launchpad.interfaces.IProductSeries"
      factory="canonical.launchpad.browser.ProductSeriesBreadcrumbBuilder"
      permission="zope.Public"
      />

    <browser:url
        for="canonical.launchpad.interfaces.IProductSeries"
        path_expression="name"
        attribute_to_parent="product"
        />

    <browser:defaultView
      for="canonical.launchpad.interfaces.IProductSeries"
      name="+index" />
    <browser:defaultView
      for="canonical.launchpad.interfaces.IProductSeries"
      name="+specs"
      layer="canonical.launchpad.layers.BlueprintLayer"
      />
    <browser:defaultView
        for="canonical.launchpad.interfaces.IProductSeries"
        layer="canonical.launchpad.layers.BugsLayer"
        name="+bugs-index"
        />
    <browser:defaultView
        for="canonical.launchpad.interfaces.IProductSeries"
        name="+translations"
        layer="canonical.launchpad.layers.TranslationsLayer"
        />

    <adapter
      for="canonical.launchpad.interfaces.IProductSeries"
      provides="canonical.launchpad.interfaces.IQuestionTarget"
      factory="canonical.launchpad.components.answertracker.series_to_questiontarget"
      />

    <browser:pages
        for="canonical.launchpad.interfaces.IProductSeries"
        facet="overview"
        permission="zope.Public">
        <browser:page
            name="+index"
            template="../templates/productseries-index.pt"
            />
        <browser:page
            name="+macros"
            template="../templates/productseries-macros.pt" />
        <browser:page
            name="+table-releases"
            template="../templates/productseries-table-releases.pt" />
        <browser:page
            name="+portlet-details"
            template="../templates/productseries-portlet-details.pt" />
        <browser:page
            name="+portlet-summary"
            template="../templates/object-portlet-summary.pt" />
        <browser:page
            name="+portlet-packages"
            template="../templates/productseries-portlet-packages.pt" />
        <browser:page
            name="+portlet-releases"
            template="../templates/productseries-portlet-releases.pt" />
        <browser:page
            name="+portlet-milestones"
            template="../templates/object-portlet-milestones.pt" />
        <browser:page
            name="+milestones"
            template="../templates/object-milestones.pt" />
    </browser:pages>

    <browser:pages
        for="canonical.launchpad.interfaces.IProductSeries"
        class="canonical.launchpad.browser.ProductSeriesView"
        permission="zope.Public">
        <browser:page
            name="+ubuntupkg"
            facet="overview"
            template="../templates/productseries-ubuntupkg.pt"
            />
        <browser:page
            name="+code-summary"
            template="../templates/productseries-codesummary.pt"
            />
    </browser:pages>

    <browser:page
        name="+translations"
        for="canonical.launchpad.interfaces.IProductSeries"
        class="canonical.launchpad.browser.TranslationsRedirectView"
        permission="zope.Public"
        />

    <browser:pages
        for="canonical.launchpad.interfaces.IProductSeries"
        class="canonical.launchpad.browser.ProductSeriesView"
        permission="zope.Public"
        layer="canonical.launchpad.layers.TranslationsLayer" >
        <browser:page
            name="+translations"
            facet="translations"
            template="../templates/object-translations.pt"
            />
        <browser:page
            name="+potlist"
            facet="translations"
            template="../templates/object-pots.pt" />
    </browser:pages>

    <browser:page
        for="canonical.launchpad.interfaces.IProductSeries"
        class="canonical.launchpad.browser.ProductSeriesRdfView"
        facet="overview"
        permission="zope.Public"
        name="+rdf"
        attribute="__call__"
        />

    <browser:page
        name="+edit"
        for="canonical.launchpad.interfaces.IProductSeries"
        class="canonical.launchpad.browser.ProductSeriesEditView"
        facet="overview"
        permission="launchpad.Edit"
        template="../templates/productseries-edit.pt"
      />

<<<<<<< HEAD
=======
    <browser:page
        name="+addrelease"
        for="canonical.launchpad.interfaces.IProductSeries"
        class="canonical.launchpad.browser.ProductReleaseAddView"
        facet="overview"
        permission="launchpad.Edit"
        template="../templates/productrelease-add.pt"
    />

>>>>>>> fc916a4a
    <browser:page
      name="+addmilestone"
      facet="overview"
      for="canonical.launchpad.interfaces.IProductSeries"
      class="canonical.launchpad.browser.milestone.MilestoneAddView"
      permission="launchpad.Edit"
      template="../templates/milestone-add.pt"
      />

    <browser:page
        for="canonical.launchpad.interfaces.IProductSeries"
        name="+linkbranch"
        class="canonical.launchpad.browser.ProductSeriesLinkBranchView"
        template="../templates/productseries-linkbranch.pt"
        facet="overview"
        permission="launchpad.Edit"
        />

    <browser:page
        for="canonical.launchpad.interfaces.IProductSeries"
        name="+linkbranchtoseries"
        class="canonical.launchpad.browser.ProductSeriesLinkBranchFromCodeView"
        template="../templates/productseries-linkbranch.pt"
        facet="overview"
        permission="launchpad.Edit"
        />

    <browser:page
        name="+review"
        for="canonical.launchpad.interfaces.IProductSeries"
        class="canonical.launchpad.browser.ProductSeriesReviewView"
        facet="overview"
        permission="launchpad.Admin"
        template="../templates/productseries-review.pt"
        />

    <browser:page
        name="+addpackage"
        for="canonical.launchpad.interfaces.IProductSeries"
        class="canonical.launchpad.browser.PackagingAddView"
        facet="overview"
        permission="launchpad.Edit"
        template="../templates/productseries-packaging.pt" >
    </browser:page>

    <browser:pages
        for="canonical.launchpad.interfaces.IProductSeries"
        class="canonical.launchpad.browser.ProductSeriesView"
        facet="translations"
        permission="launchpad.Edit"
        layer="canonical.launchpad.layers.TranslationsLayer" >
        <browser:page
            name="+translations-upload"
            template="../templates/productseries-translations-upload.pt"
            />
    </browser:pages>

    <browser:page
        for="canonical.launchpad.interfaces.IProductSeries"
        name="+imports"
        class="canonical.launchpad.browser.HasTranslationImportsView"
        facet="translations"
        permission="zope.Public"
        template="../templates/hastranslationimports-index.pt"
        layer="canonical.launchpad.layers.TranslationsLayer"
        />

    <browser:page
        for="canonical.launchpad.interfaces.IProductSeries"
        name="+filebug"
        class="canonical.launchpad.browser.ProductSeriesFileBugRedirect"
        permission="zope.Public"
        />

  <browser:page
    for="canonical.launchpad.interfaces.IProductSeries"
    name="+bugs-index"
    class="canonical.launchpad.browser.BugTargetBugsView"
    permission="zope.Public"
    facet="bugs"
    template="../templates/bugtarget-bugs.pt"
    />

  <browser:pages
    for="canonical.launchpad.interfaces.IProductSeries"
    class="canonical.launchpad.browser.BugTargetBugListingView"
    facet="bugs"
    permission="zope.Public">
    <browser:page
      name="+portlet-bugtasklist-seriesbugs"
      template="../templates/bugtask-portlet-seriesbugs.pt"
      />
  </browser:pages>

  <browser:page
    for="canonical.launchpad.interfaces.IProductSeries"
    name="+nominations"
    class="canonical.launchpad.browser.BugNominationsView"
    permission="zope.Public"
    facet="bugs"
    template="../templates/series-bug-nominations.pt"
    />

  <browser:page
    name="+ask-a-question-button"
    for="canonical.launchpad.interfaces.IProductSeries"
    class="canonical.launchpad.browser.AskAQuestionButtonView"
    permission="zope.Public"
    />

  <browser:page
    name="+export"
    facet="translations"
    layer="canonical.launchpad.layers.TranslationsLayer"
    for="canonical.launchpad.interfaces.IProductSeries"
    permission="launchpad.AnyPerson"
    template="../templates/productseries-export.pt"
    class="canonical.launchpad.browser.ProductSeriesTranslationsExportView"
    />

  <!-- ProductSeriesSet -->
  <class class="canonical.launchpad.database.ProductSeriesSet">
    <allow interface="canonical.launchpad.interfaces.IProductSeriesSet" />
  </class>

  <securedutility
      class="canonical.launchpad.database.ProductSeriesSet"
      provides="canonical.launchpad.interfaces.IProductSeriesSet" >
    <allow interface="canonical.launchpad.interfaces.IProductSeriesSet" />
  </securedutility>

  <browser:url
    for="canonical.launchpad.interfaces.IProductSeriesSet"
    path_expression="string:series"
    parent_utility="canonical.launchpad.interfaces.IBazaarApplication"
    />

</configure><|MERGE_RESOLUTION|>--- conflicted
+++ resolved
@@ -202,8 +202,6 @@
         template="../templates/productseries-edit.pt"
       />
 
-<<<<<<< HEAD
-=======
     <browser:page
         name="+addrelease"
         for="canonical.launchpad.interfaces.IProductSeries"
@@ -213,7 +211,6 @@
         template="../templates/productrelease-add.pt"
     />
 
->>>>>>> fc916a4a
     <browser:page
       name="+addmilestone"
       facet="overview"
