--- conflicted
+++ resolved
@@ -48,27 +48,6 @@
       interface="canonical.launchpad.interfaces.ICodeImportSet" />
   </securedutility>
 
-<<<<<<< HEAD
-  <!-- CodeImportMachine -->
-
-  <content class="canonical.launchpad.database.CodeImportMachine">
-    <allow interface="canonical.launchpad.interfaces.ICodeImportMachine" />
-    <require
-        permission="zope.Public"
-        set_schema="canonical.launchpad.interfaces.ICodeImportMachine"
-    />
-  </content>
-
-  <!-- CodeImportMachineSet -->
-
-  <securedutility
-      class="canonical.launchpad.database.CodeImportMachineSet"
-      provides="canonical.launchpad.interfaces.ICodeImportMachineSet" >
-    <require
-      permission="zope.Public"
-      interface="canonical.launchpad.interfaces.ICodeImportMachineSet" />
-  </securedutility>
-=======
   <browser:navigation
     module="canonical.launchpad.browser"
     classes="CodeImportSetNavigation"
@@ -93,6 +72,25 @@
     template="../templates/codeimport-list.pt"
     permission="launchpad.View"
     />
->>>>>>> 991dbea8
+
+  <!-- CodeImportMachine -->
+
+  <content class="canonical.launchpad.database.CodeImportMachine">
+    <allow interface="canonical.launchpad.interfaces.ICodeImportMachine" />
+    <require
+      permission="zope.Public"
+      set_schema="canonical.launchpad.interfaces.ICodeImportMachine"
+    />
+  </content>
+
+  <!-- CodeImportMachineSet -->
+
+  <securedutility
+    class="canonical.launchpad.database.CodeImportMachineSet"
+    provides="canonical.launchpad.interfaces.ICodeImportMachineSet" >
+    <require
+      permission="zope.Public"
+      interface="canonical.launchpad.interfaces.ICodeImportMachineSet" />
+  </securedutility>
 
 </configure>