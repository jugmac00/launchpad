--- conflicted
+++ resolved
@@ -49,11 +49,7 @@
         class="canonical.launchpad.browser.CodeImportView"
         name="+index"
         template="../templates/codeimport.pt"
-<<<<<<< HEAD
-        permission="launchpad.View"
-=======
         permission="zope.Public"
->>>>>>> 2b06eed2
         />
 
   </facet>
