--- conflicted
+++ resolved
@@ -25,14 +25,9 @@
       <require
           permission="launchpad.Edit"
           attributes="setNew setUnapproved setRejected setAccepted setDone
-<<<<<<< HEAD
-                      realiseUpload addSource addBuild addCustom syncUpdate"
-          set_attributes="status distroseries pocket changesfile archive"
-=======
                       realiseUpload addSource addBuild addCustom syncUpdate
                       notify"
-          set_attributes="status distrorelease pocket changesfile archive"
->>>>>>> ced1e795
+          set_attributes="status distroseries pocket changesfile archive"
           />
     </content>
 
