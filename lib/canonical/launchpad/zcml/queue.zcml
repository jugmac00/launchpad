<configure
    xmlns="http://namespaces.zope.org/zope"
    xmlns:browser="http://namespaces.zope.org/browser"
    xmlns:i18n="http://namespaces.zope.org/i18n"
    i18n_domain="launchpad">

    <content class="canonical.launchpad.database.PackageUploadQueue">
      <implements
          interface="canonical.launchpad.interfaces.IPackageUploadQueue" />
    </content>

    <content class="canonical.launchpad.database.PackageUpload">
      <implements
          interface="canonical.launchpad.interfaces.IPackageUpload" />
      <require
          permission="launchpad.View"
          attributes="id status distrorelease pocket changesfile
                      signing_key archive sources builds customfiles
                      datecreated sourcepackagerelease
                      containsSource containsBuild
                      containsTranslation containsInstaller containsUpgrader
                      containsDdtp displayname displayarchs displayversion"
          />
      <require
          permission="launchpad.Edit"
          attributes="setNew setUnapproved setRejected setAccepted setDone
<<<<<<< HEAD
                      realiseUpload addSource addBuild addCustom syncUpdate
                      notify"
          set_attributes="status distrorelease pocket changesfile signing_key"
=======
                      realiseUpload addSource addBuild addCustom syncUpdate"
          set_attributes="status distrorelease pocket changesfile archive"
>>>>>>> f1fbc53c
          />
    </content>

    <content class="canonical.launchpad.database.PackageUploadSource">
        <allow interface="canonical.launchpad.interfaces.IPackageUploadSource" />
    </content>

    <content class="canonical.launchpad.database.PackageUploadBuild">
        <allow interface="canonical.launchpad.interfaces.IPackageUploadBuild" />
    </content>

    <content class="canonical.launchpad.database.PackageUploadCustom">
        <allow interface="canonical.launchpad.interfaces.IPackageUploadCustom" />
    </content>

    <!-- PackageUploadSet -->
    <securedutility
        class="canonical.launchpad.database.PackageUploadSet"
        provides="canonical.launchpad.interfaces.IPackageUploadSet">
        <allow
          interface="canonical.launchpad.interfaces.IPackageUploadSet" />
    </securedutility>


</configure><|MERGE_RESOLUTION|>--- conflicted
+++ resolved
@@ -24,14 +24,9 @@
       <require
           permission="launchpad.Edit"
           attributes="setNew setUnapproved setRejected setAccepted setDone
-<<<<<<< HEAD
                       realiseUpload addSource addBuild addCustom syncUpdate
                       notify"
-          set_attributes="status distrorelease pocket changesfile signing_key"
-=======
-                      realiseUpload addSource addBuild addCustom syncUpdate"
           set_attributes="status distrorelease pocket changesfile archive"
->>>>>>> f1fbc53c
           />
     </content>
 
