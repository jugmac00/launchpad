<!-- configuration of subscribers that track bugactivity -->

<configure
    xmlns="http://namespaces.zope.org/zope"
    xmlns:browser="http://namespaces.zope.org/browser"
    xmlns:i18n="http://namespaces.zope.org/i18n"
    i18n_domain="launchpad">

    <subscriber
        for="canonical.launchpad.interfaces.IBug
             zope.lifecycleevent.interfaces.IObjectCreatedEvent"
        handler="canonical.launchpad.subscribers.bugactivity.record_bug_added" />

    <subscriber
        for="canonical.launchpad.interfaces.IBug
             lazr.lifecycle.interfaces.IObjectModifiedEvent"
        handler="canonical.launchpad.subscribers.bugactivity.record_bug_edited" />

<<<<<<< HEAD
=======
    <subscriber
        for="canonical.launchpad.interfaces.bugcve.IBugCve
             lazr.lifecycle.interfaces.IObjectCreatedEvent"
        handler="canonical.launchpad.subscribers.bugactivity.record_cve_linked_to_bug" />

    <subscriber
        for="canonical.launchpad.interfaces.bugcve.IBugCve
             lazr.lifecycle.interfaces.IObjectDeletedEvent"
        handler="canonical.launchpad.subscribers.bugactivity.record_cve_unlinked_from_bug" />

    <subscriber
        for="canonical.launchpad.interfaces.IBugTask
             zope.lifecycleevent.interfaces.IObjectCreatedEvent"
        handler="canonical.launchpad.subscribers.bugactivity.record_bug_task_added" />

>>>>>>> 2c374349
     <subscriber
        for="canonical.launchpad.interfaces.IBugTask
             lazr.lifecycle.interfaces.IObjectModifiedEvent"
        handler="canonical.launchpad.subscribers.bugactivity.record_bug_task_edited" />

  <subscriber
     for="canonical.launchpad.interfaces.IBugSubscription
          zope.lifecycleevent.interfaces.IObjectCreatedEvent"
     handler="canonical.launchpad.subscribers.bugactivity.record_bugsubscription_added" />

  <subscriber
     for="canonical.launchpad.interfaces.IBugSubscription
          lazr.lifecycle.interfaces.IObjectModifiedEvent"
     handler="canonical.launchpad.subscribers.bugactivity.record_bugsubscription_edited" />

</configure><|MERGE_RESOLUTION|>--- conflicted
+++ resolved
@@ -16,8 +16,6 @@
              lazr.lifecycle.interfaces.IObjectModifiedEvent"
         handler="canonical.launchpad.subscribers.bugactivity.record_bug_edited" />
 
-<<<<<<< HEAD
-=======
     <subscriber
         for="canonical.launchpad.interfaces.bugcve.IBugCve
              lazr.lifecycle.interfaces.IObjectCreatedEvent"
@@ -28,12 +26,6 @@
              lazr.lifecycle.interfaces.IObjectDeletedEvent"
         handler="canonical.launchpad.subscribers.bugactivity.record_cve_unlinked_from_bug" />
 
-    <subscriber
-        for="canonical.launchpad.interfaces.IBugTask
-             zope.lifecycleevent.interfaces.IObjectCreatedEvent"
-        handler="canonical.launchpad.subscribers.bugactivity.record_bug_task_added" />
-
->>>>>>> 2c374349
      <subscriber
         for="canonical.launchpad.interfaces.IBugTask
              lazr.lifecycle.interfaces.IObjectModifiedEvent"
