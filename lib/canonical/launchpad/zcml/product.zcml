<configure
  xmlns="http://namespaces.zope.org/zope"
  xmlns:browser="http://namespaces.zope.org/browser"
  xmlns:i18n="http://namespaces.zope.org/i18n"
  xmlns:zope="http://namespaces.zope.org/zope"
  i18n:domain="launchpad">

  <!-- Product -->
  <content class="canonical.launchpad.database.Product">
    <allow interface="canonical.launchpad.interfaces.IProduct" />
    <allow interface="canonical.launchpad.interfaces.ICalendarOwner" />
    <allow interface="canonical.launchpad.interfaces.IHasTranslationImports"/>
    <require
      permission="launchpad.Edit"
      set_attributes="displayname title summary description driver
                      owner project bugcontact security_contact
                      homepageurl wikiurl screenshotsurl
                      downloadurl programminglang
                      sourceforgeproject freshmeatproject
                      translationgroup translationpermission
                      official_malone official_rosetta official_answers
                      releaseroot development_focus bugtracker
                      homepage_content icon logo mugshot"
      />
<!-- sabdfl 2006-04-10 I put "name" in the admin group because
      with Bazaar now in place, lots of people can have personal
      data published at product name-based locations (personal
      branches) and these URL's will all be b0rked if the product
      name has to change. It should require RegistryAdmin
      intervention to rename a product now. -->
<!-- https://lists.ubuntu.com/mailman/private/launchpad/2007-April/015189.html
      for further discussion - stub 20070411 -->
    <require
      permission="launchpad.Admin"
      set_attributes="name active reviewed autoupdate"
      />
    <!-- IQuestionTarget -->
    <allow attributes="getQuestion searchQuestions findSimilarQuestions
      answer_contacts direct_answer_contacts getSupportedLanguages
      getQuestionLanguages"
      />
    <require
      permission="launchpad.AnyPerson"
      attributes="newQuestion addAnswerContact removeAnswerContact"
      />
  </content>

  <browser:defaultView
    for="canonical.launchpad.interfaces.IProduct"
    name="+index"
    />
  <browser:defaultView
    for="canonical.launchpad.interfaces.IProduct"
    name="+specs"
    layer="canonical.launchpad.layers.BlueprintLayer"
    />
  <browser:defaultView
    for="canonical.launchpad.interfaces.IProduct"
    name="+branches"
    layer="canonical.launchpad.layers.CodeLayer"
    />
  <browser:defaultView
    for="canonical.launchpad.interfaces.IProduct"
    layer="canonical.launchpad.layers.AnswersLayer"
    name="+questions"
    />
  <browser:defaultView
    for="canonical.launchpad.interfaces.IProduct"
    layer="canonical.launchpad.layers.BugsLayer"
    name="+bugs-index"
    />
  <browser:defaultView
    for="canonical.launchpad.interfaces.IProduct"
    layer="canonical.launchpad.layers.TranslationsLayer"
    name="+translations"
    />

  <browser:menus
    module="canonical.launchpad.browser"
    classes="
        ProductFacets ProductOverviewMenu ProductBountiesMenu
        ProductBranchesMenu ProductSpecificationsMenu
        ProductTranslationsMenu ProductBugsMenu
        ProductSetFacets ProductSetContextMenu
        "
        />

  <!-- XXX ProductBugsMenu undeclared until layout bug is fixed -->

  <browser:navigation
    module="canonical.launchpad.browser"
    classes="ProductNavigation"
    />

  <adapter
    provides="canonical.launchpad.interfaces.IStructuralObjectPresentation"
    for="canonical.launchpad.interfaces.IProduct"
    factory="canonical.launchpad.browser.ProductSOP"
    permission="zope.Public"
    />

  <browser:url
    for="canonical.launchpad.interfaces.IProduct"
    path_expression="name"
    parent_utility="canonical.launchpad.interfaces.ILaunchpadRoot"
    />

  <browser:page
    for="canonical.launchpad.interfaces.IProduct"
    name="+bugs-index"
    class="canonical.launchpad.browser.BugTargetBugsView"
    permission="zope.Public"
    facet="bugs"
    template="../templates/bugtarget-bugs.pt"
    />

  <browser:pages
    for="canonical.launchpad.interfaces.IProduct"
    class="canonical.launchpad.browser.BugTargetBugListingView"
    facet="bugs"
    permission="zope.Public">
    <browser:page
      name="+portlet-bugtasklist-seriesbugs"
      template="../templates/bugtask-portlet-seriesbugs.pt"
      />
  </browser:pages>

    <browser:page
        for="canonical.launchpad.interfaces.IProduct"
        name="+download"
        class="canonical.launchpad.browser.ProductDownloadFilesView"
        permission="zope.Public"
        facet="overview"
        template="../templates/product-files.pt"
        />

  <browser:pages
    for="canonical.launchpad.interfaces.IProduct"
    permission="zope.Public"
    class="canonical.launchpad.browser.ProductView" >
    <browser:page
      name="+index"
      facet="overview"
      template="../templates/product-index.pt"
      />
    <browser:page
      name="+translations"
      facet="translations"
      template="../templates/product-translations.pt"
      />
    <browser:page
      name="+packages"
      facet="overview"
      template="../templates/product-packages.pt"
      />
    <browser:page
      name="+series"
      facet="overview"
      template="../templates/product-series.pt"
      />
    <browser:page
      name="+distributions"
      facet="overview"
      template="../templates/product-distros.pt"
      />
    <browser:page
      name="+listing-detailed"
      template="../templates/product-listing-detailed.pt"
      />
    <browser:page
      name="+listing-simple"
      template="../templates/pillar-listing-simple.pt"
      />
    <!-- Products Portlets -->
    <browser:page
      name="+portlet-details"
      facet="overview"
      template="../templates/product-portlet-details.pt"
      />
    <browser:page
      name="+portlet-lifecycle"
      facet="overview"
      template="../templates/product-portlet-lifecycle.pt"
      />
    <browser:page
      name="+portlet-series"
      facet="overview"
      template="../templates/product-portlet-series.pt"
      />
    <browser:page
      name="+portlet-translations"
      facet="translations"
      template="../templates/product-portlet-translations.pt"
      />
    <browser:page
      name="+portlet-milestones"
      facet="overview"
      template="../templates/object-portlet-milestones.pt"
      />
    <browser:page
      name="+milestones"
      facet="overview"
      template="../templates/object-milestones.pt"
      />
    <browser:page
      name="+portlet-bounties"
      facet="bounties"
      template="../templates/object-portlet-bounties.pt"
      />
    <browser:page
      name="+portlet-packages"
      facet="overview"
      template="../templates/product-portlet-packages.pt"
      />
    <browser:page
      name="+portlet-releases"
      facet="overview"
      template="../templates/product-portlet-releases.pt"
      />
    <browser:page
      name="+portlet-summary"
      facet="overview"
      template="../templates/object-portlet-summary.pt"
      />
    <browser:page
      name="+portlet-translatables"
      facet="translations"
      template="../templates/product-portlet-translatables.pt"
      />
    <browser:page
      name="+portlet-aboutcve"
      template="../templates/portlet-aboutcve.pt"
<<<<<<< HEAD
      />
    <browser:page
      name="+portlet-latestbranches"
      template="../templates/product-portlet-latestbranches.pt"
      />
=======
      />
  </browser:pages>

  <browser:pages
    for="canonical.launchpad.interfaces.IProduct"
    permission="zope.Public">
      <browser:page
        name="+portlet-latestbranches"
        template="../templates/product-portlet-latestbranches.pt"
        />
>>>>>>> 24ae0f54
  </browser:pages>

  <browser:page
    for="canonical.launchpad.interfaces.IProduct"
    class="canonical.launchpad.browser.ProductBranchesView"
    facet="branches"
    permission="zope.Public"
    name="+branches"
    template="../templates/product-branches.pt"
    />

  <browser:page
    for="canonical.launchpad.interfaces.IProduct"
    permission="zope.Public"
    class="canonical.launchpad.browser.ProductRdfView"
    name="+rdf"
    attribute="__call__"
    />

  <browser:page
    for="canonical.launchpad.interfaces.IProduct"
    class="canonical.launchpad.browser.CVEReportView"
    permission="zope.Public"
    name="+cve"
    facet="bugs"
    template="../templates/product-cvereport.pt"
    />

  <browser:pages
    for="canonical.launchpad.interfaces.IProduct"
    permission="launchpad.Edit"
    facet="overview"
    class="canonical.launchpad.browser.ProductReassignmentView">
    <browser:page
      name="+reassign"
      template="../templates/object-reassignment.pt"
      />
  </browser:pages>

  <browser:pages
    for="canonical.launchpad.interfaces.IProduct"
    permission="launchpad.Admin"
    class="canonical.launchpad.browser.ProductView" >
    <browser:page
      name="+potemplatenames"
      facet="translations"
      template="../templates/object-potemplatenames.pt"
      />
  </browser:pages>

  <browser:pages
    for="canonical.launchpad.interfaces.IProduct"
    permission="zope.Public" >
    <browser:page
      name="+bounties"
      facet="bounties"
      template="../templates/related-bounties.pt"
      />
  </browser:pages>

  <browser:page
    name="+edit"
    for="canonical.launchpad.interfaces.IProduct"
    facet="overview"
    class="canonical.launchpad.browser.ProductEditView"
    permission="launchpad.Edit"
    template="../templates/product-edit.pt"
    />

  <browser:page
    name="+branding"
    for="canonical.launchpad.interfaces.IProduct"
    facet="overview"
    class="canonical.launchpad.browser.ProductBrandingView"
    permission="launchpad.Edit"
    template="../templates/object-branding.pt"
    />

  <browser:editform
    name="+bugcontact"
    for="canonical.launchpad.interfaces.IProduct"
    schema="canonical.launchpad.interfaces.IProduct"
    facet="bugs"
    class="canonical.launchpad.browser.ProductBugContactEditView"
    fields="bugcontact"
    permission="launchpad.Edit"
    template="../templates/product-bugcontact.pt"
    />

  <browser:page
    name="+review"
    for="canonical.launchpad.interfaces.IProduct"
    facet="overview"
    class="canonical.launchpad.browser.ProductReviewView"
    permission="launchpad.Admin"
    template="../templates/product-admin.pt"
    />

  <browser:page
    name="+changetranslators"
    for="canonical.launchpad.interfaces.IProduct"
    facet="translations"
    class="canonical.launchpad.browser.ProductChangeTranslatorsView"
    permission="launchpad.Edit"
    template="../templates/product-translators.pt"
    />

  <browser:page
    name="+launchpad"
    for="canonical.launchpad.interfaces.IProduct"
    class="canonical.launchpad.browser.ProductLaunchpadUsageEditView"
    facet="overview"
    permission="launchpad.Edit"
    template="../templates/object-launchpadusage.pt"
    />

  <browser:addform
    name="+linkbounty"
    for="canonical.launchpad.interfaces.IProduct"
    schema="canonical.launchpad.interfaces.IProductBounty"
    class="canonical.launchpad.browser.bounty.BountyLinkView"
    facet="bounties"
    label="Link an existing bounty"
    fields="product bounty"
    keyword_arguments="product bounty"
    permission="launchpad.AnyPerson"
    template="../templates/bounty-link.pt" >
    <browser:widget
      field="product"
      class="canonical.widgets.ContextWidget"
      />
  </browser:addform>

  <browser:addform
    name="+addbounty"
    for="canonical.launchpad.interfaces.IProduct"
    schema="canonical.launchpad.interfaces.IBounty"
    label="Register a bounty"
    fields="name title summary usdvalue difficulty description"
    class="canonical.launchpad.browser.BountyAddView"
    facet="bounties"
    permission="launchpad.AnyPerson"
    template="../templates/bounty-add.pt"
    />

  <browser:page
    name="+addseries"
    for="canonical.launchpad.interfaces.IProduct"
    class="canonical.launchpad.browser.ProductAddSeriesView"
    facet="overview"
    permission="launchpad.AnyPerson"
    template="../templates/productseries-new.pt"
    />

  <browser:page
    name="+addbranch"
    for="canonical.launchpad.interfaces.IProduct"
    class="canonical.launchpad.browser.ProductBranchAddView"
    facet="branches"
    permission="launchpad.AnyPerson"
    template="../templates/product-branch-add.pt"
    />

  <!-- ProductSet-->
  <content class="canonical.launchpad.database.ProductSet">
    <allow interface="canonical.launchpad.interfaces.IProductSet" />
  </content>

  <securedutility
    class="canonical.launchpad.database.ProductSet"
    provides="canonical.launchpad.interfaces.IProductSet">
    <allow interface="canonical.launchpad.interfaces.IProductSet" />
  </securedutility>

  <adapter
    provides="canonical.launchpad.interfaces.IStructuralObjectPresentation"
    for="canonical.launchpad.interfaces.IProductSet"
    factory="canonical.launchpad.browser.ProductSetSOP"
    permission="zope.Public"
    />

  <browser:defaultView
    for="canonical.launchpad.interfaces.IProductSet"
    name="+index"
    />

  <browser:navigation
    module="canonical.launchpad.browser"
    classes="ProductSetNavigation"
    />

  <browser:url
    for="canonical.launchpad.interfaces.IProductSet"
    path_expression="string:projects"
    parent_utility="canonical.launchpad.interfaces.ILaunchpadRoot"
    />

  <browser:page
    for="canonical.launchpad.interfaces.IProduct"
    permission="zope.Public"
    class="canonical.launchpad.browser.ProductDynMenu"
    attribute="__call__"
    name="+menudata"
    />

  <browser:pages
    for="canonical.launchpad.interfaces.IProductSet"
    permission="zope.Public"
    facet="overview"
    class="canonical.launchpad.browser.ProductSetView" >
    <browser:page
      name="+index"
      template="../templates/products-index.pt"
      />
    <browser:page
      name="+portlet-details"
      template="../templates/products-portlet-details.pt"
      />
    <browser:page
      name="+all"
      template="../templates/products-all.pt"
      />
  </browser:pages>

  <browser:pages
    for="canonical.launchpad.interfaces.IProductSet"
    class="canonical.launchpad.browser.ProductSetView"
    facet="overview"
    permission="launchpad.AnyPerson">
    <browser:page
      name="+review"
      template="../templates/registry-review.pt"
      />
  </browser:pages>

  <browser:page
    name="+new"
    for="canonical.launchpad.interfaces.IProductSet"
    facet="overview"
    class="canonical.launchpad.browser.ProductAddView"
    permission="launchpad.AnyPerson"
    template="../templates/product-new.pt"
    />

  <browser:page
    for="canonical.launchpad.interfaces.IProduct"
    name="+shortlink"
    permission="zope.Public"
    class="canonical.launchpad.browser.ProductShortLink"
    attribute="__call__"
    />

</configure><|MERGE_RESOLUTION|>--- conflicted
+++ resolved
@@ -230,24 +230,11 @@
     <browser:page
       name="+portlet-aboutcve"
       template="../templates/portlet-aboutcve.pt"
-<<<<<<< HEAD
       />
     <browser:page
       name="+portlet-latestbranches"
       template="../templates/product-portlet-latestbranches.pt"
       />
-=======
-      />
-  </browser:pages>
-
-  <browser:pages
-    for="canonical.launchpad.interfaces.IProduct"
-    permission="zope.Public">
-      <browser:page
-        name="+portlet-latestbranches"
-        template="../templates/product-portlet-latestbranches.pt"
-        />
->>>>>>> 24ae0f54
   </browser:pages>
 
   <browser:page
