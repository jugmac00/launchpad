--- conflicted
+++ resolved
@@ -9,12 +9,10 @@
         <allow interface="canonical.launchpad.interfaces.ICodeReviewMessage"
         />
     </content>
-<<<<<<< HEAD
     <subscriber
       for="canonical.launchpad.interfaces.ICodeReviewMessage
            canonical.launchpad.event.interfaces.ISQLObjectCreatedEvent"
       handler="canonical.launchpad.mailout.codereviewmessage.send" />
-=======
     <browser:url
         for="canonical.launchpad.interfaces.ICodeReviewMessage"
         path_expression="string:comments/${id}"
@@ -57,5 +55,4 @@
         facet="branches"
         permission="launchpad.AnyPerson"
         template="../templates/codereviewmessage-reply.pt" />
->>>>>>> b26330e4
 </configure>