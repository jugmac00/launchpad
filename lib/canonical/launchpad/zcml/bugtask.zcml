<configure
    xmlns="http://namespaces.zope.org/zope"
    xmlns:browser="http://namespaces.zope.org/browser"
    xmlns:lp="http://launchpad.canonical.com"
    xmlns:i18n="http://namespaces.zope.org/i18n"
    i18n_domain="launchpad">

  <facet facet="bugs">

    <browser:menus
        module="canonical.launchpad.browser"
        classes="BugTaskContextMenu"
        />

    <browser:page
        for="*"
        name="+bugtask-macros-tableview"
        permission="zope.Public"
        template="../templates/bugtask-macros-tableview.pt" />

    <browser:page
        for="*"
        name="bugtask-macros-cve"
        permission="zope.Public"
        template="../templates/bugtask-macros-cve.pt" />

    <browser:page
        for="*"
        name="+bugtask-macros-listview"
        permission="zope.Public"
        template="../templates/bugtask-macros-listview.pt" />


    <!-- IBugTask -->
    <content class="canonical.launchpad.database.BugTask">
        <allow attributes="id bug bugID target date_assigned datecreated
                           date_confirmed date_inprogress date_closed" />
        <require
            permission="launchpad.View"
            attributes="product sourcepackagename distribution
                        distrorelease milestone status statusexplanation
<<<<<<< HEAD
                        priority severity assignee bugwatch dateassigned
                        datecreated age owner targetname title related_tasks
                        statusdisplayhtml statuselsewhere asEmailHeaderValue
=======
                        priority severity assignee bugwatch age owner targetname
                        title related_tasks statusdisplayhtml statuselsewhere
                        asEmailHeaderValue
>>>>>>> 4dc1e891
                        target_uses_malone bugtask_branches" />
        <require
            permission="launchpad.Edit"
            attributes="setStatusFromDebbugs setSeverityFromDebbugs
                        updateTargetNameCache transitionToStatus
                        transitionToAssignee" />
        <require
            permission="launchpad.Edit"
            set_attributes="product sourcepackagename distribution
<<<<<<< HEAD
                            distrorelease milestone status statusexplanation
                            priority severity assignee
                            bugwatch dateassigned datecreated age owner
                            targetname title related_tasks statusdisplayhtml
                            statuselsewhere setStatusFromDebbugs
                            setSeverityFromDebbugs" />
=======
                            distrorelease milestone statusexplanation
                            priority severity bugwatch datecreated
                            age owner targetname title related_tasks
                            statusdisplayhtml statuselsewhere
                            setStatusFromDebbugs setSeverityFromDebbugs" />
>>>>>>> 4dc1e891
    </content>

    <browser:defaultView
        for="canonical.launchpad.interfaces.IBugTask"
        name="+index" />

    <browser:url
        for="canonical.launchpad.interfaces.IBugTask"
        path_expression="string:+bug/${bug/id}"
        attribute_to_parent="target" />

    <browser:navigation
        module="canonical.launchpad.browser"
        classes="BugTaskNavigation BugTaskSetNavigation"
        />

    <adapter
        for="canonical.launchpad.interfaces.IBugTask"
        provides="canonical.launchpad.interfaces.IBug"
        factory="canonical.launchpad.components.bugtask.BugTaskToBugAdapter" />

    <browser:pages
        for="canonical.launchpad.interfaces.IBugTask"
        class="canonical.launchpad.browser.BugTaskPortletView"
        permission="launchpad.View">
      <browser:page
        name="+portlet-alsoreportedin"
        template="../templates/bugtask-portlet-alsoreportedin.pt" />
      <browser:page
         name="+portlet-status-details"
         template="../templates/bugtask-status-portlet-details.pt" />
      <browser:page
          name="+portlet-search"
          template="../templates/bugtarget-portlet-search.pt" />
    </browser:pages>

    <browser:pages
      for="canonical.launchpad.interfaces.IBugTask"
      class="canonical.launchpad.browser.BugView"
      permission="zope.Public">
      <browser:page
          name="+activity"
          template="../templates/bug-activity.pt"
          lp:url="malone/bugs/$Bug.id/activity" />
      <browser:page
          name="+headline-tasks"
          template="../templates/bug-headline-tasks.pt"
          lp:url="malone/bugs/$Bug.id/+headline-tasks" />
    </browser:pages>

    <browser:pages
      for="canonical.launchpad.interfaces.IBugTask"
      class="canonical.launchpad.browser.BugView"
      permission="zope.Public">

      <!-- BugTask Portlets (Note: These are Bug portlets. These
      registrations are duplicated in bug.zcml, so that they can work
      on pages where IBug is the context.) -->
      <browser:page
          name="+portlet-watch"
          template="../templates/bug-portlet-watch.pt" />
      <browser:page
          name="+portlet-details"
          template="../templates/bug-portlet-details.pt" />
      <browser:page
          name="+portlet-specs"
          template="../templates/bug-portlet-specs.pt" />
      <browser:page
          name="+portlet-tickets"
          template="../templates/bug-portlet-tickets.pt" />
      <browser:page
          name="+portlet-reference"
          template="../templates/bug-portlet-reference.pt" />
      <browser:page
          name="+portlet-duplicates"
          template="../templates/bug-portlet-duplicates.pt" />
      <browser:page
          name="+portlet-cve"
          template="../templates/bug-portlet-cve.pt" />
      <browser:page
          name="+portlet-attachments"
          template="../templates/bug-portlet-attachments.pt" />
    </browser:pages>

    <browser:page
        for="canonical.launchpad.interfaces.IBugTask"
        name="+listing-detailed"
        template="../templates/bugtask-listing-detailed.pt"
        permission="zope.Public" />

    <browser:page
        for="canonical.launchpad.interfaces.IBugTask"
        name="+portlet-subscribers"
        class="canonical.launchpad.browser.BugView"
        template="../templates/bug-portlet-subscribers.pt"
        permission="zope.Public" />

    <browser:editform
        name="+edit"
        for="canonical.launchpad.interfaces.IBugTask"
        schema="canonical.launchpad.interfaces.IBug"
        class="canonical.launchpad.browser.bug.BugEditView"
        permission="launchpad.Edit"
        template="../templates/bug-edit.pt"
        fields="title description name"
        lp:url="malone/bugs/$Bug.id/+edit">
        <browser:widget
           field="title"
           class="zope.app.form.browser.TextWidget"
           displayWidth="30" />
    </browser:editform>

    <browser:editform
        name="+secrecy"
        for="canonical.launchpad.interfaces.IBugTask"
        schema="canonical.launchpad.interfaces.IBug"
        class="canonical.launchpad.browser.bug.BugEditView"
        label="Bug visibility and security"
        permission="launchpad.Edit"
        template="../templates/bug-secrecy.pt"
        fields="private security_related"
        lp:url="malone/bugs/$Bug.id/+secrecy">
    </browser:editform>

    <browser:editform
        name="+duplicate"
        for="canonical.launchpad.interfaces.IBugTask"
        schema="canonical.launchpad.interfaces.IBug"
        class="canonical.launchpad.browser.bug.BugEditView"
        label="Mark bug report as a duplicate"
        permission="launchpad.AnyPerson"
        template="../templates/bug-mark-as-duplicate.pt"
        fields="duplicateof"
        lp:url="malone/bugs/$Bug.id/+duplicate">
    </browser:editform>

    <!-- NullBugTask -->
    <content class="canonical.launchpad.components.bugtask.NullBugTask">
        <require
            permission="launchpad.View"
            interface="canonical.launchpad.interfaces.IBugTask" />
        <require
            permission="launchpad.Edit"
            set_schema="canonical.launchpad.interfaces.IBugTask" />
    </content>

    <!-- BugTaskSet -->
    <content class="canonical.launchpad.database.BugTaskSet">
      <allow interface="canonical.launchpad.interfaces.IBugTaskSet" />
      <allow
          interface="zope.app.form.browser.interfaces.IAddFormCustomization" />
    </content>

    <securedutility
        provides="canonical.launchpad.interfaces.IBugTaskSet"
        class="canonical.launchpad.database.BugTaskSet">
        <allow interface="canonical.launchpad.interfaces.IBugTaskSet" />
    </securedutility>

    <browser:defaultView
        for="canonical.launchpad.interfaces.IBugTaskSet"
        name="+index" />

    <browser:pages
        for="canonical.launchpad.interfaces.IBugTaskSet"
        permission="zope.Public">
        <browser:page name="+index"
            template="../templates/bugtasks-index.pt"
            lp:url="malone/tasks/index" />
    </browser:pages>

    <browser:addform
        name="+addattachment"
        schema="canonical.launchpad.interfaces.IBugAttachmentAddForm"
        for="canonical.launchpad.interfaces.IBugTask"
        class="canonical.launchpad.browser.BugAttachmentAddView"
        fields="filecontent patch title comment"
        keyword_arguments="patch filecontent title comment"
        permission="launchpad.AnyPerson"
        template="../templates/bug-attachment-add.pt"
        lp:url="malone/bugs/$Bug.id/+addattachment" />

    <browser:generalform
        name="+addbranch"
        schema="canonical.launchpad.interfaces.IBugBranch"
        for="canonical.launchpad.interfaces.IBugTask"
        class="canonical.launchpad.browser.BugBranchAddView"
        label="Add a branch"
        fields="branch whiteboard"
        keyword_arguments="branch whiteboard"
        permission="launchpad.AnyPerson"
        template="../templates/bug-branch-add.pt"
        lp:url="malone/bugs/$Bug.id/+addbranch" />

    <browser:page
        name="+index"
        for="canonical.launchpad.interfaces.IBugTask"
        class="canonical.launchpad.browser.BugTaskView"
        permission="launchpad.View"
        template="../templates/bugtask-index.pt" />

    <browser:addform
        name="+addurl"
        schema="canonical.launchpad.interfaces.IBugExternalRef"
        for="canonical.launchpad.interfaces.IBugTask"
        class="canonical.launchpad.browser.BugExtRefAddView"
        fields="url title"
        arguments=""
        keyword_arguments="url title"
        permission="launchpad.AnyPerson"
        template="../templates/bug-extref-add.pt"
        lp:url="malone/bugs/$Bugs.id/references/+new">
        <browser:widget
            field="url"
            class="zope.app.form.browser.TextWidget"
            displayWidth="30" />
    </browser:addform>

    <browser:addform
        name="+addwatch"
        schema="canonical.launchpad.interfaces.IBugWatch"
        for="canonical.launchpad.interfaces.IBugTask"
        class="canonical.launchpad.browser.BugWatchAddView"
        fields="bugtracker remotebug"
        arguments=""
        keyword_arguments="bugtracker remotebug"
        permission="launchpad.AnyPerson"
        template="../templates/bug-watch-add.pt"
        lp:url="malone/bugs/$Bugs.id/+addwatch" />

    <browser:defaultView
        for="canonical.launchpad.interfaces.IUpstreamBugTask"
        name="+index" />

    <browser:page
        name="+upstreamtask"
        for="canonical.launchpad.interfaces.IBugTask"
        class="canonical.launchpad.browser.bug.BugAlsoReportInView"
        permission="launchpad.AnyPerson"
        attribute="render_upstreamtask"
        lp:url="malone/bugs/$Bug.id/+upstreamtask">
    </browser:page>

    <browser:page
        name="+distrotask"
        for="canonical.launchpad.interfaces.IBugTask"
        class="canonical.launchpad.browser.bug.BugAlsoReportInView"
        permission="launchpad.AnyPerson"
        attribute="render_distrotask"
        lp:url="malone/bugs/$Bug.id/+distrotask"
        />

    <browser:generalform
        name="+editstatus-page"
        for="canonical.launchpad.interfaces.IUpstreamBugTask"
        class="canonical.launchpad.browser.bugtask.BugTaskEditView"
        schema="canonical.launchpad.interfaces.IUpstreamBugTask"
        fields="product milestone status priority severity assignee
                bugwatch statusexplanation"
        label="Edit fix request"
        permission="launchpad.Edit"
        template="../templates/bugtask-edit.pt">
        <browser:widget
          field="assignee"
          class="canonical.widgets.bugtask.BugTaskAssigneeWidget" />
    </browser:generalform>

    <browser:generalform
        name="+edit-form"
        for="canonical.launchpad.interfaces.IUpstreamBugTask"
        class="canonical.launchpad.browser.bugtask.BugTaskEditView"
        schema="canonical.launchpad.interfaces.IUpstreamBugTask"
        fields="product milestone status priority severity assignee
                bugwatch statusexplanation"
        label="Edit fix request"
        permission="launchpad.Edit"
        template="../templates/bugtask-edit-form.pt">
        <browser:widget
          field="assignee"
          class="canonical.widgets.bugtask.BugTaskAssigneeWidget" />
    </browser:generalform>

    <browser:page
        name="+viewstatus-page"
        for="canonical.launchpad.interfaces.IBugTask"
        class="canonical.launchpad.browser.BugTaskStatusView"
        permission="launchpad.View"
        template="../templates/bugtask-view.pt"
        lp:url="malone/tasks/$BugTask.id/+index">
    </browser:page>

    <browser:defaultView
        for="canonical.launchpad.interfaces.IDistroBugTask"
        name="+index" />

    <browser:generalform
        name="+editstatus-page"
        for="canonical.launchpad.interfaces.IDistroBugTask"
        class="canonical.launchpad.browser.bugtask.BugTaskEditView"
        schema="canonical.launchpad.interfaces.IBugTask"
        fields="sourcepackagename milestone status priority severity assignee
                bugwatch statusexplanation"
        label="Edit fix request"
        permission="launchpad.Edit"
        template="../templates/bugtask-edit.pt"
        lp:url="malone/tasks/$BugTask.id/+edit">
        <browser:widget
          field="statusexplanation"
          class="zope.app.form.browser.TextAreaWidget"
          height="2" />
        <browser:widget
          field="assignee"
          class="canonical.widgets.bugtask.BugTaskAssigneeWidget" />
    </browser:generalform>

    <browser:generalform
        name="+edit-form"
        for="canonical.launchpad.interfaces.IDistroBugTask"
        class="canonical.launchpad.browser.bugtask.BugTaskEditView"
        schema="canonical.launchpad.interfaces.IBugTask"
        fields="sourcepackagename milestone status priority severity assignee
                bugwatch statusexplanation"
        label="Edit fix request"
        permission="launchpad.Edit"
        template="../templates/bugtask-edit-form.pt"
        lp:url="malone/tasks/$BugTask.id/+edit">
        <browser:widget
          field="statusexplanation"
          class="zope.app.form.browser.TextAreaWidget"
          height="2" />
        <browser:widget
          field="assignee"
          class="canonical.widgets.bugtask.BugTaskAssigneeWidget" />
    </browser:generalform>

    <browser:page
        name="+backport"
        for="canonical.launchpad.interfaces.IDistroBugTask"
        class="canonical.launchpad.browser.BugTaskBackportView"
        permission="launchpad.AnyPerson"
        template="../templates/bugtask-backport-fixing.pt"
        />

    <browser:defaultView
        for="canonical.launchpad.interfaces.IDistroReleaseBugTask"
        name="+index" />

    <browser:generalform
        name="+editstatus-page"
        for="canonical.launchpad.interfaces.IDistroReleaseBugTask"
        class="canonical.launchpad.browser.bugtask.BugTaskEditView"
        schema="canonical.launchpad.interfaces.IBugTask"
        fields="sourcepackagename milestone status priority severity assignee
                bugwatch statusexplanation"
        label="Edit fix request"
        permission="launchpad.Edit"
        template="../templates/bugtask-edit.pt"
        lp:url="malone/tasks/$BugTask.id/+edit">
        <browser:widget
          field="statusexplanation"
          class="zope.app.form.browser.TextAreaWidget"
          height="2" />
        <browser:widget
          field="assignee"
          class="canonical.widgets.bugtask.BugTaskAssigneeWidget" />
    </browser:generalform>

    <browser:generalform
        name="+edit-form"
        for="canonical.launchpad.interfaces.IDistroReleaseBugTask"
        class="canonical.launchpad.browser.bugtask.BugTaskEditView"
        schema="canonical.launchpad.interfaces.IBugTask"
        fields="sourcepackagename milestone status priority severity assignee
                bugwatch statusexplanation"
        label="Edit fix request"
        permission="launchpad.Edit"
        template="../templates/bugtask-edit-form.pt"
        lp:url="malone/tasks/$BugTask.id/+edit">
        <browser:widget
          field="statusexplanation"
          class="zope.app.form.browser.TextAreaWidget"
          height="2" />
        <browser:widget
          field="assignee"
          class="canonical.widgets.bugtask.BugTaskAssigneeWidget" />
    </browser:generalform>

    <browser:page
      name="+backport"
      for="canonical.launchpad.interfaces.IDistroReleaseBugTask"
      class="canonical.launchpad.browser.BugTaskBackportView"
      permission="launchpad.AnyPerson"
      template="../templates/bugtask-backport-fixing.pt"
      />

    <browser:page
      for="canonical.launchpad.interfaces.IBugTask"
      name="+subscribe"
      class="canonical.launchpad.browser.BugView"
      permission="launchpad.AnyPerson"
      template="../templates/bug-subscription.pt" />

    <browser:generalform
      name="+linkcve"
      for="canonical.launchpad.interfaces.IBugTask"
      schema="canonical.launchpad.interfaces.ICve"
      class="canonical.launchpad.browser.CveLinkView"
      fields="sequence"
      arguments="sequence"
      permission="launchpad.AnyPerson"
      template="../templates/bug-cve.pt">
    </browser:generalform>

    <browser:generalform
      name="+unlinkcve"
      for="canonical.launchpad.interfaces.IBugTask"
      schema="canonical.launchpad.interfaces.ICve"
      class="canonical.launchpad.browser.CveUnlinkView"
      fields="sequence"
      arguments="sequence"
      permission="launchpad.AnyPerson"
      template="../templates/bug-removecve.pt">
    </browser:generalform>

    <browser:addform
      name="+addsubscriber"
      for="canonical.launchpad.interfaces.IBugTask"
      schema="canonical.launchpad.interfaces.IBugSubscription"
      class="canonical.launchpad.browser.BugSubscriptionAddView"
      fields="person"
      keyword_arguments="person"
      permission="launchpad.AnyPerson"
      template="../templates/bug-addsubscriber.pt"
      />

    <!-- BugTaskDelta -->
    <content class="canonical.launchpad.components.bugtask.BugTaskDelta">
        <allow interface="canonical.launchpad.interfaces.IBugTaskDelta" />
    </content>

  </facet>

</configure><|MERGE_RESOLUTION|>--- conflicted
+++ resolved
@@ -39,15 +39,9 @@
             permission="launchpad.View"
             attributes="product sourcepackagename distribution
                         distrorelease milestone status statusexplanation
-<<<<<<< HEAD
-                        priority severity assignee bugwatch dateassigned
-                        datecreated age owner targetname title related_tasks
-                        statusdisplayhtml statuselsewhere asEmailHeaderValue
-=======
                         priority severity assignee bugwatch age owner targetname
                         title related_tasks statusdisplayhtml statuselsewhere
                         asEmailHeaderValue
->>>>>>> 4dc1e891
                         target_uses_malone bugtask_branches" />
         <require
             permission="launchpad.Edit"
@@ -57,20 +51,11 @@
         <require
             permission="launchpad.Edit"
             set_attributes="product sourcepackagename distribution
-<<<<<<< HEAD
-                            distrorelease milestone status statusexplanation
-                            priority severity assignee
-                            bugwatch dateassigned datecreated age owner
-                            targetname title related_tasks statusdisplayhtml
-                            statuselsewhere setStatusFromDebbugs
-                            setSeverityFromDebbugs" />
-=======
                             distrorelease milestone statusexplanation
                             priority severity bugwatch datecreated
                             age owner targetname title related_tasks
                             statusdisplayhtml statuselsewhere
                             setStatusFromDebbugs setSeverityFromDebbugs" />
->>>>>>> 4dc1e891
     </content>
 
     <browser:defaultView
