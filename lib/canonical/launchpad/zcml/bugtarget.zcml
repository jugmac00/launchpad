--- conflicted
+++ resolved
@@ -30,72 +30,11 @@
 
     <browser:page
         for="canonical.launchpad.interfaces.IBugTarget"
-<<<<<<< HEAD
-        class="canonical.launchpad.browser.AssignedBugTasksView"
-        permission="launchpad.AnyPerson"
-        name="+bugs-assigned-to"
-        template="../templates/buglisting-default.pt" />
-
-    <browser:page
-        for="canonical.launchpad.interfaces.IBugTarget"
-        class="canonical.launchpad.browser.OpenBugTasksView"
-        permission="zope.Public"
-        name="+bugs"
-        template="../templates/buglisting-default.pt" />
-
-    <browser:page
-        for="canonical.launchpad.interfaces.IBugTarget"
-        class="canonical.launchpad.browser.OpenBugTasksView"
-        permission="zope.Public"
-        name="+bugs-open"
-        template="../templates/buglisting-default.pt" />
-
-    <browser:page
-        for="canonical.launchpad.interfaces.IBugTarget"
-        class="canonical.launchpad.browser.CriticalBugTasksView"
-        permission="zope.Public"
-        name="+bugs-critical"
-        template="../templates/buglisting-default.pt" />
-
-    <browser:page
-        for="canonical.launchpad.interfaces.IBugTarget"
-        class="canonical.launchpad.browser.UntriagedBugTasksView"
-        permission="zope.Public"
-        name="+bugs-untriaged"
-        template="../templates/buglisting-default.pt" />
-
-    <browser:page
-        for="canonical.launchpad.interfaces.IBugTarget"
-        class="canonical.launchpad.browser.UnassignedBugTasksView"
-        permission="zope.Public"
-        name="+bugs-unassigned"
-        template="../templates/buglisting-default.pt" />
-
-    <browser:page
-        for="canonical.launchpad.interfaces.IBugTarget"
-        class="canonical.launchpad.browser.AllBugTasksView"
-        permission="zope.Public"
-        name="+bugs-all"
-        template="../templates/buglisting-default.pt" />
-
-    <browser:page
-        for="canonical.launchpad.interfaces.IBugTarget"
-        class="canonical.launchpad.browser.AdvancedBugTaskSearchView"
-        permission="zope.Public"
-        name="+bugs-advanced"
-        template="../templates/buglisting-default.pt" />
-
-    <browser:page
-        for="canonical.launchpad.interfaces.IBugTarget"
-=======
->>>>>>> 896dae12
         class="canonical.launchpad.browser.BugTargetTextView"
         permission="zope.Public"
         name="+bugs-text"
         attribute="__call__" />
 
-<<<<<<< HEAD
-=======
     <browser:page
         for="canonical.launchpad.interfaces.IBugTarget"
         class="canonical.launchpad.browser.BugTaskSearchListingView"
@@ -110,7 +49,6 @@
         name="+bugs-advanced-search"
         template="../templates/bugtarget-advanced-search.pt" />
 
->>>>>>> 896dae12
   </facet>
 
 </configure>