--- conflicted
+++ resolved
@@ -35,11 +35,7 @@
                         isSubscribedToDupes getSubscribersFromDuplicates
                         getAlsoNotifiedSubscribers getBugWatch getBugTask
                         canBeNominatedFor getNominationFor getNominations
-<<<<<<< HEAD
-                        getQuestionCreatedFromBug"
-=======
-                        date_last_message"
->>>>>>> 85a944d5
+                        date_last_message getQuestionCreatedFromBug"
             />
         <require
             permission="launchpad.Edit"
