--- conflicted
+++ resolved
@@ -19,13 +19,12 @@
                       mugshot"
       />
     <require
-<<<<<<< HEAD
       permission="launchpad.Admin"
       set_attributes="official_malone official_rosetta official_answers"
-=======
+      />
+    <require
       permission="launchpad.TranslationsAdmin"
       set_attributes="language_pack_admin"
->>>>>>> 1a7dc701
       />
     <!-- IQuestionTarget -->
     <allow attributes="getQuestion searchQuestions findSimilarQuestions
