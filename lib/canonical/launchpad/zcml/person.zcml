--- conflicted
+++ resolved
@@ -29,23 +29,16 @@
     />
 
   <content class="canonical.launchpad.database.Person">
-<<<<<<< HEAD
-      <allow interface="canonical.launchpad.interfaces.IPerson" />
-      <allow interface="canonical.launchpad.interfaces.ICalendarOwner" />
-      <require
-          permission="launchpad.Edit"
-          set_schema="canonical.launchpad.interfaces.IPerson" />
-      <require
-          permission="launchpad.Edit"
-          attributes="acceptInvitationToBeMemberOf" />
-=======
     <allow interface="canonical.launchpad.interfaces.IPerson" />
     <allow interface="canonical.launchpad.interfaces.ICalendarOwner" />
     <require
       permission="launchpad.Edit"
-      set_schema="canonical.launchpad.interfaces.IPerson" 
-      />
->>>>>>> e42de30b
+      set_schema="canonical.launchpad.interfaces.IPerson"
+      />
+    <require
+      permission="launchpad.Edit"
+      attributes="acceptInvitationToBeMemberOf"
+      />
   </content>
 
   <browser:menus
