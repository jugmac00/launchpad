--- conflicted
+++ resolved
@@ -1,9 +1,5 @@
 <configure xmlns="http://namespaces.zope.org/browser">
     <!-- Style sheets -->
-<<<<<<< HEAD
-    <resource name="launchpad.css" file="../templates/launchpad-1-0.css" />
-=======
->>>>>>> bb19019c
     <resource name="ubuntu.css" file="../templates/ubuntu.css" />
     <resource name="ubuntu-discs.css" file="../templates/ubuntu-discs.css" />
     <resource name="ubuntu-plone.css" file="../templates/ubuntu-plone.css" />
