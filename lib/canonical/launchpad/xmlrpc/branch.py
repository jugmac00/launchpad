--- conflicted
+++ resolved
@@ -268,11 +268,7 @@
         owner_name, project_name, branch_name = unique_name[1:].split('/')
         owner = getUtility(IPersonSet).getByName(owner_name)
         if owner is None:
-<<<<<<< HEAD
-            raise faults.NoSuchPersonWithUsername(owner_name)
-=======
             raise faults.NoSuchPersonWithName(owner_name)
->>>>>>> 60b6b463
         if project_name != '+junk':
             project = getUtility(IProductSet).getByName(project_name)
             if project is None:
