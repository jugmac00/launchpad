# Copyright 2008 Canonical Ltd.  All rights reserved.

"""Tests for the internal codehosting API."""

__metaclass__ = type

import datetime
import pytz
import unittest

from bzrlib.tests import adapt_tests, TestScenarioApplier
from bzrlib.urlutils import escape

from zope.component import getUtility
from zope.security.proxy import removeSecurityProxy

from canonical.codehosting.inmemory import InMemoryFrontend
from canonical.database.constants import UTC_NOW
from canonical.launchpad.ftests import ANONYMOUS, login
from canonical.launchpad.interfaces.launchpad import ILaunchBag
from canonical.launchpad.interfaces.branch import (
    BranchCreationNoTeamOwnedJunkBranches, BranchType, IBranchSet,
    BRANCH_NAME_VALIDATION_ERROR_MESSAGE)
from canonical.launchpad.interfaces.scriptactivity import (
    IScriptActivitySet)
from canonical.launchpad.interfaces.codehosting import (
<<<<<<< HEAD
    BRANCH_TRANSPORT, CONTROL_TRANSPORT, NOT_FOUND_FAULT_CODE,
    PERMISSION_DENIED_FAULT_CODE)
=======
    BRANCH_TRANSPORT, CONTROL_TRANSPORT, READ_ONLY, WRITABLE)
>>>>>>> 37a25de1
from canonical.launchpad.testing import (
    LaunchpadObjectFactory, TestCase, TestCaseWithFactory)
from canonical.launchpad.webapp.interfaces import NotFoundError
from canonical.launchpad.xmlrpc.codehosting import (
    BranchFileSystem, BranchPuller, LAUNCHPAD_SERVICES, iter_split,
    run_with_login)
from canonical.launchpad.xmlrpc import faults
from canonical.testing import DatabaseFunctionalLayer, FunctionalLayer


UTC = pytz.timezone('UTC')


def get_logged_in_username(requester=None):
    """Return the username of the logged in person.

    Used by `TestRunWithLogin`.
    """
    user = getUtility(ILaunchBag).user
    if user is None:
        return None
    return user.name


class TestRunWithLogin(TestCaseWithFactory):
    """Tests for the `run_with_login` decorator."""

    layer = DatabaseFunctionalLayer

    def setUp(self):
        super(TestRunWithLogin, self).setUp()
        self.person = self.factory.makePerson()

    def test_loginAsRequester(self):
        # run_with_login logs in as user given as the first argument
        # to the method being decorated.
        username = run_with_login(self.person.id, get_logged_in_username)
        self.assertEqual(self.person.name, username)

    def test_logoutAtEnd(self):
        # run_with_login logs out once the decorated method is
        # finished.
        run_with_login(self.person.id, get_logged_in_username)
        self.assertEqual(None, get_logged_in_username())

    def test_logoutAfterException(self):
        # run_with_login logs out even if the decorated method raises
        # an exception.
        def raise_exception(requester, exc_factory, *args):
            raise exc_factory(*args)
        self.assertRaises(
            RuntimeError, run_with_login, self.person.id, raise_exception,
            RuntimeError, 'error message')
        self.assertEqual(None, get_logged_in_username())

    def test_passesRequesterInAsPerson(self):
        # run_with_login passes in the Launchpad Person object of the
        # requesting user.
        user = run_with_login(self.person.id, lambda x: x)
        self.assertEqual(self.person.name, user.name)

    def test_invalidRequester(self):
        # A method wrapped with run_with_login raises NotFoundError if
        # there is no person with the passed in id.
        self.assertRaises(
            NotFoundError, run_with_login, -1, lambda x: None)

    def test_cheatsForLaunchpadServices(self):
        # Various Launchpad services need to use the authserver to get
        # information about branches, unencumbered by petty
        # restrictions of ownership or privacy. `run_with_login`
        # detects the special username `LAUNCHPAD_SERVICES` and passes
        # that through to the decorated function without logging in.
        username = run_with_login(LAUNCHPAD_SERVICES, lambda x: x)
        self.assertEqual(LAUNCHPAD_SERVICES, username)
        login_id = run_with_login(LAUNCHPAD_SERVICES, get_logged_in_username)
        self.assertEqual(None, login_id)


class BranchPullerTest(TestCaseWithFactory):
    """Tests for the implementation of `IBranchPuller`.

    :ivar frontend: A nullary callable that returns an object that implements
        getPullerEndpoint, getLaunchpadObjectFactory and getBranchSet.
    """

    def setUp(self):
        TestCaseWithFactory.setUp(self)
        frontend = self.frontend()
        self.storage = frontend.getPullerEndpoint()
        self.factory = frontend.getLaunchpadObjectFactory()
        self.branch_set = frontend.getBranchSet()
        self.getLastActivity = frontend.getLastActivity

    def assertFaultEqual(self, expected_fault, observed_fault):
        """Assert that `expected_fault` equals `observed_fault`."""
        self.assertIsInstance(observed_fault, faults.LaunchpadFault)
        self.assertEqual(expected_fault.faultCode, observed_fault.faultCode)
        self.assertEqual(
            expected_fault.faultString, observed_fault.faultString)

    def assertMirrorFailed(self, branch, failure_message, num_failures=1):
        """Assert that `branch` failed to mirror.

        :param branch: The branch that failed to mirror.
        :param failure_message: The last message that the branch failed with.
        :param num_failures: The number of times this branch has failed to
            mirror. Defaults to one.
        """
        self.assertSqlAttributeEqualsDate(
            branch, 'last_mirror_attempt', UTC_NOW)
        self.assertIs(None, branch.last_mirrored)
        self.assertEqual(num_failures, branch.mirror_failures)
        self.assertEqual(failure_message, branch.mirror_status_message)

    def assertMirrorSucceeded(self, branch, revision_id):
        """Assert that `branch` mirrored to `revision_id`."""
        self.assertSqlAttributeEqualsDate(
            branch, 'last_mirror_attempt', UTC_NOW)
        self.assertSqlAttributeEqualsDate(
            branch, 'last_mirrored', UTC_NOW)
        self.assertEqual(0, branch.mirror_failures)
        self.assertEqual(revision_id, branch.last_mirrored_id)

    def assertUnmirrored(self, branch):
        """Assert that `branch` has not yet been mirrored.

        Asserts that last_mirror_attempt, last_mirrored and
        mirror_status_message are all None, and that mirror_failures is 0.
        """
        self.assertIs(None, branch.last_mirror_attempt)
        self.assertIs(None, branch.last_mirrored)
        self.assertEqual(0, branch.mirror_failures)
        self.assertIs(None, branch.mirror_status_message)

    def getUnusedBranchID(self):
        """Return a branch ID that isn't in the database."""
        branch_id = 999
        # We can't be sure until the sample data is gone.
        self.assertIs(self.branch_set.get(branch_id), None)
        return branch_id

    def test_startMirroring(self):
        # startMirroring updates last_mirror_attempt to 'now', leaves
        # last_mirrored alone and returns True when passed the id of an
        # existing branch.
        branch = self.factory.makeBranch()
        self.assertUnmirrored(branch)

        success = self.storage.startMirroring(branch.id)
        self.assertEqual(success, True)

        self.assertSqlAttributeEqualsDate(
            branch, 'last_mirror_attempt', UTC_NOW)
        self.assertIs(None, branch.last_mirrored)

    def test_startMirroringInvalidBranch(self):
        # startMirroring returns False when given a branch id which does not
        # exist.
        invalid_id = self.getUnusedBranchID()
        fault = self.storage.startMirroring(invalid_id)
        self.assertFaultEqual(faults.NoBranchWithID(invalid_id), fault)

    def test_mirrorFailed(self):
        branch = self.factory.makeBranch()
        self.assertUnmirrored(branch)

        self.storage.startMirroring(branch.id)
        failure_message = self.factory.getUniqueString()
        success = self.storage.mirrorFailed(branch.id, failure_message)
        self.assertEqual(True, success)
        self.assertMirrorFailed(branch, failure_message)

    def test_mirrorFailedWithNotBranchID(self):
        branch_id = self.getUnusedBranchID()
        failure_message = self.factory.getUniqueString()
        fault = self.storage.mirrorFailed(branch_id, failure_message)
        self.assertFaultEqual(faults.NoBranchWithID(branch_id), fault)

    def test_mirrorComplete(self):
        # mirrorComplete marks the branch as having been successfully
        # mirrored, with no failures and no status message.
        branch = self.factory.makeBranch()
        self.assertUnmirrored(branch)

        self.storage.startMirroring(branch.id)
        revision_id = self.factory.getUniqueString()
        success = self.storage.mirrorComplete(branch.id, revision_id)
        self.assertEqual(True, success)
        self.assertMirrorSucceeded(branch, revision_id)

    def test_mirrorCompleteWithNoBranchID(self):
        # mirrorComplete returns a Fault if there's no branch with the given
        # ID.
        branch_id = self.getUnusedBranchID()
        fault = self.storage.mirrorComplete(
            branch_id, self.factory.getUniqueString())
        self.assertFaultEqual(faults.NoBranchWithID(branch_id), fault)

    def test_mirrorComplete_resets_failure_count(self):
        # mirrorComplete marks the branch as successfully mirrored and removes
        # all memory of failure.

        # First, mark the branch as failed.
        branch = self.factory.makeBranch()
        self.storage.startMirroring(branch.id)
        failure_message = self.factory.getUniqueString()
        self.storage.mirrorFailed(branch.id, failure_message)
        self.assertMirrorFailed(branch, failure_message)

        # Start and successfully finish a mirror.
        self.storage.startMirroring(branch.id)
        revision_id = self.factory.getUniqueString()
        self.storage.mirrorComplete(branch.id, revision_id)

        # Confirm that it succeeded.
        self.assertMirrorSucceeded(branch, revision_id)

    def test_mirrorComplete_resets_mirror_request(self):
        # After successfully mirroring a hosted branch, next_mirror_time
        # should be set to NULL.
        branch = self.factory.makeBranch(BranchType.HOSTED)

        # Request that branch be mirrored. This sets next_mirror_time.
        branch.requestMirror()

        # Simulate successfully mirroring the branch.
        self.storage.startMirroring(branch.id)
        self.storage.mirrorComplete(branch.id, self.factory.getUniqueString())

        self.assertIs(None, branch.next_mirror_time)

    def test_mirrorComplete_requests_mirror_for_incomplete_stacked(self):
        # After successfully mirroring a branch on which others are stacked,
        # any stacked branches with incomplete mirrors should have a mirror
        # requested. This prevents them from being trapped in a failed state.
        # See bug 261334.
        branch = self.factory.makeBranch()
        stacked_branch = self.factory.makeBranch(stacked_on=branch)

        # Note that no mirror is requested.
        self.assertIs(None, stacked_branch.next_mirror_time)

        self.storage.startMirroring(stacked_branch.id)
        self.storage.startMirroring(branch.id)
        self.storage.mirrorComplete(branch.id, self.factory.getUniqueString())
        self.assertSqlAttributeEqualsDate(
            stacked_branch, 'next_mirror_time', UTC_NOW)

    def test_mirrorCompleteRequestsMirrorForIncompleteStackedOnPrivate(self):
        # After successfully mirroring a *private* branch on which others are
        # stacked, any stacked branches with incomplete mirrors have a mirror
        # requested. See bug 261334.
        branch = removeSecurityProxy(
            self.factory.makeBranch(private=True))
        stacked_branch = removeSecurityProxy(
            self.factory.makeBranch(stacked_on=branch, private=True))

        # Note that no mirror is requested.
        self.assertIs(None, stacked_branch.next_mirror_time)

        self.storage.startMirroring(stacked_branch.id)
        self.storage.startMirroring(branch.id)
        self.storage.mirrorComplete(branch.id, self.factory.getUniqueString())
        self.assertSqlAttributeEqualsDate(
            stacked_branch, 'next_mirror_time', UTC_NOW)

    def test_mirrorCompletePrivateStackedOnPublic(self):
        # After successfully mirroring a *public* branch on which *private*
        # branche are stacked, any stacked branches with incomplete mirrors
        # have a mirror requested. See bug 261334.
        branch = self.factory.makeBranch()
        stacked_branch = removeSecurityProxy(
            self.factory.makeBranch(stacked_on=branch, private=True))

        # Note that no mirror is requested.
        self.assertIs(None, stacked_branch.next_mirror_time)

        self.storage.startMirroring(stacked_branch.id)
        self.storage.startMirroring(branch.id)
        self.storage.mirrorComplete(branch.id, self.factory.getUniqueString())
        self.assertSqlAttributeEqualsDate(
            stacked_branch, 'next_mirror_time', UTC_NOW)

    def test_recordSuccess(self):
        # recordSuccess must insert the given data into ScriptActivity.
        started = datetime.datetime(2007, 07, 05, 19, 32, 1, tzinfo=UTC)
        completed = datetime.datetime(2007, 07, 05, 19, 34, 24, tzinfo=UTC)
        started_tuple = tuple(started.utctimetuple())
        completed_tuple = tuple(completed.utctimetuple())
        success = self.storage.recordSuccess(
            'test-recordsuccess', 'vostok', started_tuple, completed_tuple)
        self.assertEqual(True, success)

        activity = self.getLastActivity('test-recordsuccess')
        self.assertEqual('vostok', activity.hostname)
        self.assertEqual(started, activity.date_started)
        self.assertEqual(completed, activity.date_completed)

    def test_setStackedOnDefaultURLFragment(self):
        # setStackedOn records that one branch is stacked on another. One way
        # to find the stacked-on branch is by the URL fragment that's
        # generated as part of Launchpad's default stacking.
        stacked_branch = self.factory.makeBranch()
        stacked_on_branch = self.factory.makeBranch()
        self.storage.setStackedOn(
            stacked_branch.id, '/%s' % stacked_on_branch.unique_name)
        self.assertEqual(stacked_branch.stacked_on, stacked_on_branch)

    def test_setStackedOnExternalURL(self):
        # If setStackedOn is passed an external URL, rather than a URL
        # fragment, it will mark the branch as being stacked on the branch in
        # Launchpad registered with that external URL.
        stacked_branch = self.factory.makeBranch()
        stacked_on_branch = self.factory.makeBranch(BranchType.MIRRORED)
        self.storage.setStackedOn(stacked_branch.id, stacked_on_branch.url)
        self.assertEqual(stacked_branch.stacked_on, stacked_on_branch)

    def test_setStackedOnExternalURLWithTrailingSlash(self):
        # If setStackedOn is passed an external URL with a trailing slash, it
        # won't make a big deal out of it, it will treat it like any other
        # URL.
        stacked_branch = self.factory.makeBranch()
        stacked_on_branch = self.factory.makeBranch(BranchType.MIRRORED)
        url = stacked_on_branch.url + '/'
        self.storage.setStackedOn(stacked_branch.id, url)
        self.assertEqual(stacked_branch.stacked_on, stacked_on_branch)

    def test_setStackedOnNothing(self):
        # If setStackedOn is passed an empty string as a stacked-on location,
        # the branch is marked as not being stacked on any branch.
        stacked_on_branch = self.factory.makeBranch()
        stacked_branch = self.factory.makeBranch(stacked_on=stacked_on_branch)
        self.storage.setStackedOn(stacked_branch.id, '')
        self.assertIs(stacked_branch.stacked_on, None)

    def test_setStackedOnBranchNotFound(self):
        # If setStackedOn can't find a branch for the given location, it will
        # return a Fault.
        stacked_branch = self.factory.makeBranch()
        url = self.factory.getUniqueURL()
        fault = self.storage.setStackedOn(stacked_branch.id, url)
        self.assertFaultEqual(faults.NoSuchBranch(url), fault)

    def test_setStackedOnNoBranchWithID(self):
        # If setStackedOn is called for a branch that doesn't exist, it will
        # return a Fault.
        stacked_on_branch = self.factory.makeBranch(BranchType.MIRRORED)
        branch_id = self.getUnusedBranchID()
        fault = self.storage.setStackedOn(branch_id, stacked_on_branch.url)
        self.assertFaultEqual(faults.NoBranchWithID(branch_id), fault)


class BranchPullQueueTest(TestCaseWithFactory):
    """Tests for the pull queue methods of `IBranchPuller`."""

    def setUp(self):
        super(BranchPullQueueTest, self).setUp()
        frontend = self.frontend()
        self.storage = frontend.getPullerEndpoint()
        self.factory = frontend.getLaunchpadObjectFactory()

    def assertBranchQueues(self, hosted, mirrored, imported):
        expected_hosted = [
            self.storage._getBranchPullInfo(branch) for branch in hosted]
        expected_mirrored = [
            self.storage._getBranchPullInfo(branch) for branch in mirrored]
        expected_imported = [
            self.storage._getBranchPullInfo(branch) for branch in imported]
        self.assertEqual(
            expected_hosted, self.storage.getBranchPullQueue('HOSTED'))
        self.assertEqual(
            expected_mirrored, self.storage.getBranchPullQueue('MIRRORED'))
        self.assertEqual(
            expected_imported, self.storage.getBranchPullQueue('IMPORTED'))

    def test_pullQueuesEmpty(self):
        """getBranchPullQueue returns an empty list when there are no branches
        to pull.
        """
        self.assertBranchQueues([], [], [])

    def makeBranchAndRequestMirror(self, branch_type):
        """Make a branch of the given type and call requestMirror on it."""
        branch = self.factory.makeBranch(branch_type)
        branch.requestMirror()
        # The pull queues contain branches that have next_mirror_time strictly
        # in the past, but requestMirror sets this field to UTC_NOW, so we
        # push the time back slightly here to get the branch to show up in the
        # queue.
        naked_branch = removeSecurityProxy(branch)
        naked_branch.next_mirror_time -= datetime.timedelta(seconds=1)
        return branch

    def test_getBranchPullInfo_no_default_stacked_branch(self):
        # If there's no default stacked branch for the project that a branch
        # is on, then _getBranchPullInfo returns (id, url, unique_name, '').
        branch = self.factory.makeBranch()
        info = self.storage._getBranchPullInfo(branch)
        self.assertEqual(
            (branch.id, branch.getPullURL(), branch.unique_name, ''), info)

    def test_getBranchPullInfo_default_stacked_branch(self):
        # If there's a default stacked branch for the project that a branch is
        # on, then _getBranchPullInfo returns (id, url, unique_name,
        # default_branch_unique_name).
        product = self.factory.makeProduct()
        default_branch = self.factory.enableDefaultStackingForProduct(product)
        branch = self.factory.makeBranch(product=product)
        info = self.storage._getBranchPullInfo(branch)
        self.assertEqual(
            (branch.id, branch.getPullURL(), branch.unique_name,
             '/' + default_branch.unique_name), info)

    def test_getBranchPullInfo_private_branch(self):
        # We don't want to stack mirrored branches onto private branches:
        # mirrored branches are public by their nature. This, if the default
        # stacked-on branch for the project is private and the branch is
        # MIRRORED then we don't include the default stacked-on branch's
        # details in the tuple.
        default_branch = self.factory.makeBranch(private=True)
        product = removeSecurityProxy(default_branch).product
        product.development_focus.user_branch = default_branch
        mirrored_branch = self.factory.makeBranch(
            BranchType.MIRRORED, product=product)
        info = self.storage._getBranchPullInfo(mirrored_branch)
        self.assertEqual(
            (mirrored_branch.id, mirrored_branch.getPullURL(),
             mirrored_branch.unique_name, ''), info)

    def test_getBranchPullInfo_junk(self):
        # _getBranchPullInfo returns (id, url, unique_name, '') for junk
        # branches.
        branch = self.factory.makeBranch(product=None)
        info = self.storage._getBranchPullInfo(branch)
        self.assertEqual(
            (branch.id, branch.getPullURL(), branch.unique_name, ''), info)

    def test_requestMirrorPutsBranchInQueue_hosted(self):
        branch = self.makeBranchAndRequestMirror(BranchType.HOSTED)
        self.assertBranchQueues([branch], [], [])

    def test_requestMirrorPutsBranchInQueue_mirrored(self):
        branch = self.makeBranchAndRequestMirror(BranchType.MIRRORED)
        self.assertBranchQueues([], [branch], [])

    def test_requestMirrorPutsBranchInQueue_imported(self):
        branch = self.makeBranchAndRequestMirror(BranchType.IMPORTED)
        self.assertBranchQueues([], [], [branch])


class BranchFileSystemTest(TestCaseWithFactory):
    """Tests for the implementation of `IBranchFileSystem`."""

    def setUp(self):
        super(BranchFileSystemTest, self).setUp()
        frontend = self.frontend()
        self.branchfs = frontend.getFilesystemEndpoint()
        self.factory = frontend.getLaunchpadObjectFactory()
        self.branch_set = frontend.getBranchSet()

    def assertFaultEqual(self, expected_fault, observed_fault):
        """Assert that `expected_fault` equals `observed_fault`."""
        self.assertIsInstance(observed_fault, faults.LaunchpadFault)
        self.assertEqual(expected_fault.faultCode, observed_fault.faultCode)
        self.assertEqual(
            expected_fault.faultString, observed_fault.faultString)

    def test_createBranch(self):
        # createBranch creates a branch with the supplied details and the
        # caller as registrant.
        owner = self.factory.makePerson()
        product = self.factory.makeProduct()
        name = self.factory.getUniqueString()
        branch_id = self.branchfs.createBranch(
            owner.id, escape('/~%s/%s/%s' % (owner.name, product.name, name)))
        login(ANONYMOUS)
        branch = self.branch_set.get(branch_id)
        self.assertEqual(owner, branch.owner)
        self.assertEqual(product, branch.product)
        self.assertEqual(name, branch.name)
        self.assertEqual(owner, branch.registrant)
        self.assertEqual(BranchType.HOSTED, branch.branch_type)

    def test_createBranch_no_preceding_slash(self):
        requester = self.factory.makePerson()
        path = escape(u'invalid')
        fault = self.branchfs.createBranch(requester.id, path)
        login(ANONYMOUS)
        self.assertFaultEqual(faults.InvalidPath(path), fault)

    def test_createBranch_junk(self):
        # createBranch can create +junk branches.
        owner = self.factory.makePerson()
        name = self.factory.getUniqueString()
        branch_id = self.branchfs.createBranch(
            owner.id, escape('/~%s/%s/%s' % (owner.name, '+junk', name)))
        login(ANONYMOUS)
        branch = self.branch_set.get(branch_id)
        self.assertEqual(owner, branch.owner)
        self.assertEqual(None, branch.product)
        self.assertEqual(name, branch.name)
        self.assertEqual(owner, branch.registrant)
        self.assertEqual(BranchType.HOSTED, branch.branch_type)

    def test_createBranch_team_junk(self):
        # createBranch cannot create +junk branches on teams -- it raises
        # PermissionDenied.
        owner = self.factory.makePerson()
        team = self.factory.makeTeam(owner)
        name = self.factory.getUniqueString()
        fault = self.branchfs.createBranch(
            owner.id, escape('/~%s/+junk/%s' % (team.name, name)))
        expected_fault = faults.PermissionDenied(
            BranchCreationNoTeamOwnedJunkBranches.error_message)
        self.assertFaultEqual(expected_fault, fault)

    def test_createBranch_bad_product(self):
        # Creating a branch for a non-existant product fails.
        owner = self.factory.makePerson()
        name = self.factory.getUniqueString()
        message = "Project 'no-such-product' does not exist."
        fault = self.branchfs.createBranch(
            owner.id, escape('/~%s/no-such-product/%s' % (owner.name, name)))
        self.assertFaultEqual(faults.NotFound(message), fault)

    def test_createBranch_other_user(self):
        # Creating a branch under another user's directory fails.
        creator = self.factory.makePerson()
        other_person = self.factory.makePerson()
        product = self.factory.makeProduct()
        name = self.factory.getUniqueString()
        message = ("%s cannot create branches owned by %s"
                   % (creator.displayname, other_person.displayname))
        fault = self.branchfs.createBranch(
            creator.id,
            escape('/~%s/%s/%s' % (other_person.name, product.name, name)))
        self.assertFaultEqual(faults.PermissionDenied(message), fault)

    def test_createBranch_bad_name(self):
        # Creating a branch with an invalid name fails.
        owner = self.factory.makePerson()
        product = self.factory.makeProduct()
        invalid_name = 'invalid name!'
        message = ("Invalid branch name %r. %s"
                   % (invalid_name, BRANCH_NAME_VALIDATION_ERROR_MESSAGE))
        fault = self.branchfs.createBranch(
            owner.id, escape(
                '/~%s/%s/%s' % (owner.name, product.name, invalid_name)))
        self.assertFaultEqual(faults.PermissionDenied(message), fault)

    def test_createBranch_bad_user(self):
        # Creating a branch under a non-existent user fails.
        owner = self.factory.makePerson()
        product = self.factory.makeProduct()
        name = self.factory.getUniqueString()
        message = "User/team 'no-one' does not exist."
        fault = self.branchfs.createBranch(
            owner.id, escape('/~no-one/%s/%s' % (product.name, name)))
        self.assertFaultEqual(faults.NotFound(message), fault)

    def test_createBranch_bad_user_bad_product(self):
        # If both the user and the product are not found, then the missing
        # user "wins" the error reporting race (as the url reads
        # ~user/product/branch).
        owner = self.factory.makePerson()
        name = self.factory.getUniqueString()
        message = "User/team 'no-one' does not exist."
        fault = self.branchfs.createBranch(
            owner.id, escape('/~no-one/no-product/%s' % (name,)))
        self.assertFaultEqual(faults.NotFound(message), fault)

    def test_createBranch_not_branch(self):
        # Trying to create a branch at a path that's not valid for branches
        # raises a PermissionDenied fault.
        owner = self.factory.makePerson()
        path = escape('/~%s' % owner.name)
        fault = self.branchfs.createBranch(owner.id, path)
        message = "Cannot create branch at '%s'" % path
        self.assertFaultEqual(faults.PermissionDenied(message), fault)

    def test_createBranch_source_package(self):
        # createBranch can take the path to a source package branch and create
        # it with all the right attributes.
        owner = self.factory.makePerson()
        distroseries = self.factory.makeDistroRelease()
        sourcepackagename = self.factory.makeSourcePackageName()
        branch_name = self.factory.getUniqueString()
        unique_name = '/~%s/%s/%s/%s/%s' % (
            owner.name,
            distroseries.distribution.name,
            distroseries.name,
            sourcepackagename.name,
            branch_name)
        branch_id = self.branchfs.createBranch(owner.id, escape(unique_name))
        login(ANONYMOUS)
        branch = self.branch_set.get(branch_id)
        self.assertEqual(owner, branch.owner)
        self.assertEqual(distroseries, branch.distroseries)
        self.assertEqual(sourcepackagename, branch.sourcepackagename)
        self.assertEqual(branch_name, branch.name)
        self.assertEqual(owner, branch.registrant)
        self.assertEqual(BranchType.HOSTED, branch.branch_type)

    def test_createBranch_invalid_distro(self):
        # If createBranch is called with the path to a non-existent distro, it
        # will return a Fault saying so in plain English.
        owner = self.factory.makePerson()
        distroseries = self.factory.makeDistroRelease()
        sourcepackagename = self.factory.makeSourcePackageName()
        branch_name = self.factory.getUniqueString()
        unique_name = '/~%s/ningnangnong/%s/%s/%s' % (
            owner.name, distroseries.name, sourcepackagename.name,
            branch_name)
        fault = self.branchfs.createBranch(owner.id, escape(unique_name))
        message = "No such distribution: 'ningnangnong'."
        self.assertFaultEqual(faults.NotFound(message), fault)

    def test_createBranch_invalid_distroseries(self):
        # If createBranch is called with the path to a non-existent
        # distroseries, it will return a Fault saying so.
        owner = self.factory.makePerson()
        distribution = self.factory.makeDistribution()
        sourcepackagename = self.factory.makeSourcePackageName()
        branch_name = self.factory.getUniqueString()
        unique_name = '/~%s/%s/ningnangnong/%s/%s' % (
            owner.name, distribution.name, sourcepackagename.name,
            branch_name)
        fault = self.branchfs.createBranch(owner.id, escape(unique_name))
        message = "No such distribution series: 'ningnangnong'."
        self.assertFaultEqual(faults.NotFound(message), fault)

    def test_createBranch_invalid_sourcepackagename(self):
        # If createBranch is called with the path to an invalid source
        # package, it will return a Fault saying so.
        owner = self.factory.makePerson()
        distroseries = self.factory.makeDistroRelease()
        branch_name = self.factory.getUniqueString()
        unique_name = '/~%s/%s/%s/ningnangnong/%s' % (
            owner.name, distroseries.distribution.name, distroseries.name,
            branch_name)
        fault = self.branchfs.createBranch(owner.id, escape(unique_name))
        message = "No such source package: 'ningnangnong'."
        self.assertFaultEqual(faults.NotFound(message), fault)

<<<<<<< HEAD
=======
    def test_getBranchInformation_owned(self):
        # When we get the branch information for one of our own hosted
        # branches, we get the database id of the branch, and a flag saying
        # that we can write to that branch.
        requester = self.factory.makePerson()
        branch = self.factory.makeBranch(BranchType.HOSTED, owner=requester)
        branch_id, permissions = self.branchfs.getBranchInformation(
            requester.id, branch.owner.name, branch.product.name, branch.name)
        login(ANONYMOUS)
        self.assertEqual(branch.id, branch_id)
        self.assertEqual(WRITABLE, permissions)

    def test_getBranchInformation_team_owned(self):
        # When we get the branch information for a hosted branch owned by one
        # of our teams, we get the database id of the branch, and a flag
        # saying that we can write to that branch.
        requester = self.factory.makePerson()
        team = self.factory.makeTeam(requester)
        branch = self.factory.makeBranch(BranchType.HOSTED, owner=team)
        branch_id, permissions = self.branchfs.getBranchInformation(
            requester.id, branch.owner.name, branch.product.name, branch.name)
        login(ANONYMOUS)
        self.assertEqual(branch.id, branch_id)
        self.assertEqual(WRITABLE, permissions)

    def test_getBranchInformation_team_unowned(self):
        # We only have read-only access to hosted branches owned by other
        # teams.
        requester = self.factory.makePerson()
        team = self.factory.makeTeam(self.factory.makePerson())
        branch = self.factory.makeBranch(BranchType.HOSTED, owner=team)
        branch_id, permissions = self.branchfs.getBranchInformation(
            requester.id, branch.owner.name, branch.product.name, branch.name)
        login(ANONYMOUS)
        self.assertEqual(branch.id, branch_id)
        self.assertEqual(READ_ONLY, permissions)

    def test_getBranchInformation_nonexistent(self):
        # When we get the branch information for a non-existent branch, we get
        # a tuple of two empty strings (the empty string being an
        # approximation of 'None').
        requester_id = self.factory.getUniqueInteger()
        branch_id, permissions = self.branchfs.getBranchInformation(
            12, 'some-name', 'some-product', 'doesnt-exist')
        login(ANONYMOUS)
        self.assertEqual('', branch_id)
        self.assertEqual('', permissions)

    def test_getBranchInformation_unowned(self):
        # When we get the branch information for a branch that we don't own,
        # we get the database id and a flag saying that we can only read that
        # branch.
        requester = self.factory.makePerson()
        branch = self.factory.makeBranch()
        branch_id, permissions = self.branchfs.getBranchInformation(
            requester.id, branch.owner.name, branch.product.name, branch.name)
        login(ANONYMOUS)
        self.assertEqual(branch.id, branch_id)
        self.assertEqual(READ_ONLY, permissions)

    def test_getBranchInformation_mirrored(self):
        # Mirrored branches cannot be written to by the smartserver or SFTP
        # server.
        requester = self.factory.makePerson()
        branch = self.factory.makeBranch(BranchType.MIRRORED, owner=requester)
        branch_info = self.branchfs.getBranchInformation(
            requester.id, branch.owner.name, branch.product.name, branch.name)
        login(ANONYMOUS)
        self.assertEqual((branch.id, READ_ONLY), branch_info)

    def test_getBranchInformation_imported(self):
        # Imported branches cannot be written to by the smartserver or SFTP
        # server.
        requester = self.factory.makePerson()
        branch = self.factory.makeBranch(BranchType.IMPORTED, owner=requester)
        branch_info = self.branchfs.getBranchInformation(
            requester.id, branch.owner.name, branch.product.name, branch.name)
        login(ANONYMOUS)
        self.assertEqual((branch.id, READ_ONLY), branch_info)

    def test_getBranchInformation_remote(self):
        # Remote branches are not accessible by the smartserver or SFTP
        # server.
        requester = self.factory.makePerson()
        branch = self.factory.makeBranch(BranchType.REMOTE, owner=requester)
        branch_info = self.branchfs.getBranchInformation(
            requester.id, branch.owner.name, branch.product.name, branch.name)
        login(ANONYMOUS)
        self.assertEqual(('', ''), branch_info)

    def test_getBranchInformation_private(self):
        # When we get the branch information for a private branch that is
        # hidden to us, it is an if the branch doesn't exist at all.
        requester = self.factory.makePerson()
        branch = removeSecurityProxy(self.factory.makeBranch(private=True))
        branch_info = self.branchfs.getBranchInformation(
            requester.id, branch.owner.name, branch.product.name, branch.name)
        login(ANONYMOUS)
        self.assertEqual(('', ''), branch_info)

    def test_getBranchInformationAsLaunchpadServices(self):
        # The LAUNCHPAD_SERVICES special "user" has read-only access to all
        # branches.
        branch = self.factory.makeBranch()
        branch_info = self.branchfs.getBranchInformation(
            LAUNCHPAD_SERVICES, branch.owner.name, branch.product.name,
            branch.name)
        login(ANONYMOUS)
        self.assertEqual((branch.id, READ_ONLY), branch_info)

    def test_getBranchInformationForPrivateAsLaunchpadServices(self):
        # The LAUNCHPAD_SERVICES special "user" has read-only access to all
        # branches, even private ones.
        requester = self.factory.makePerson()
        branch = removeSecurityProxy(self.factory.makeBranch(private=True))
        branch_info = self.branchfs.getBranchInformation(
            LAUNCHPAD_SERVICES, branch.owner.name, branch.product.name,
            branch.name)
        login(ANONYMOUS)
        self.assertEqual((branch.id, READ_ONLY), branch_info)

    def _makeProductWithDevFocus(self, private=False):
        """Make a stacking-enabled product with a development focus.

        :param private: Whether the development focus branch should be
            private.
        :return: The new Product and the new Branch.
        """
        product = self.factory.makeProduct()
        branch = self.factory.makeBranch(product=product, private=private)
        self.factory.enableDefaultStackingForProduct(product, branch)
        self.assertEqual(product.default_stacked_on_branch, branch)
        return product, branch

    def test_getDefaultStackedOnBranch_invisible(self):
        # When the default stacked-on branch for a product is not visible to
        # the requesting user, then we return the empty string.
        requester = self.factory.makePerson()
        product, branch = self._makeProductWithDevFocus(private=True)
        stacked_on_url = self.branchfs.getDefaultStackedOnBranch(
            requester.id, product.name)
        self.assertEqual('', stacked_on_url)

    def test_getDefaultStackedOnBranch_private(self):
        # When the default stacked-on branch for a product is private but
        # visible to the requesting user, we return the URL to the branch
        # relative to the host.
        product, branch = self._makeProductWithDevFocus(private=True)
        # We want to know who owns it and what its name is. We are a test and
        # should be allowed to know such things.
        branch = removeSecurityProxy(branch)
        unique_name = branch.unique_name
        stacked_on_url = self.branchfs.getDefaultStackedOnBranch(
            branch.owner.id, product.name)
        self.assertEqual('/' + unique_name, stacked_on_url)

    def test_getDefaultStackedOnBranch_junk(self):
        # getDefaultStackedOnBranch returns the empty string for '+junk'.
        requester = self.factory.makePerson()
        branch = self.branchfs.getDefaultStackedOnBranch(
            requester.id, '+junk')
        self.assertEqual('', branch)

    def test_getDefaultStackedOnBranch_none_set(self):
        # getDefaultStackedOnBranch returns the empty string when there is no
        # branch set.
        requester = self.factory.makePerson()
        product = self.factory.makeProduct()
        branch = self.branchfs.getDefaultStackedOnBranch(
            requester.id, product.name)
        self.assertEqual('', branch)

    def test_getDefaultStackedOnBranch_no_product(self):
        # getDefaultStackedOnBranch raises a Fault if there is no such
        # product.
        requester = self.factory.makePerson()
        product = 'no-such-product'
        fault = self.branchfs.getDefaultStackedOnBranch(requester.id, product)
        self.assertFaultEqual(
            faults.NotFound('Project %r does not exist.' % (product,)),
            fault)

    def test_getDefaultStackedOnBranch(self):
        # getDefaultStackedOnBranch returns the relative URL of the default
        # stacked-on branch for the named product.
        requester = self.factory.makePerson()
        product, branch = self._makeProductWithDevFocus(private=False)
        branch_location = self.branchfs.getDefaultStackedOnBranch(
            requester.id, product.name)
        login(ANONYMOUS)
        self.assertEqual('/' + branch.unique_name, branch_location)

>>>>>>> 37a25de1
    def test_initialMirrorRequest(self):
        # The default 'next_mirror_time' for a newly created hosted branch
        # should be None.
        branch = self.factory.makeBranch(BranchType.HOSTED)
        self.assertIs(None, branch.next_mirror_time)

    def test_requestMirror(self):
        # requestMirror should set the next_mirror_time field to be the
        # current time.
        requester = self.factory.makePerson()
        branch = self.factory.makeBranch(BranchType.HOSTED)
        self.branchfs.requestMirror(requester.id, branch.id)
        self.assertSqlAttributeEqualsDate(
            branch, 'next_mirror_time', UTC_NOW)

    def test_requestMirror_private(self):
        # requestMirror can be used to request the mirror of a private branch.
        requester = self.factory.makePerson()
        branch = self.factory.makeBranch(owner=requester, private=True)
        branch = removeSecurityProxy(branch)
        self.branchfs.requestMirror(requester.id, branch.id)
        self.assertSqlAttributeEqualsDate(
            branch, 'next_mirror_time', UTC_NOW)

    def assertCannotTranslate(self, requester, path):
        """Assert that we cannot translate 'path'."""
        fault = self.branchfs.translatePath(requester.id, path)
        self.assertFaultEqual(faults.PathTranslationError(path), fault)

    def assertNotFound(self, requester, path):
        """Assert that the given path cannot be found."""
        if requester not in [ANONYMOUS, LAUNCHPAD_SERVICES]:
            requester = requester.id
        fault = self.branchfs.translatePath(requester, path)
        self.assertFaultEqual(faults.PathTranslationError(path), fault)

    def assertPermissionDenied(self, requester, path):
        """Assert that looking at the given path gives permission denied."""
        if requester not in [ANONYMOUS, LAUNCHPAD_SERVICES]:
            requester = requester.id
        fault = self.branchfs.translatePath(requester, path)
        self.assertFaultEqual(faults.PermissionDenied(), fault)

    def _makeProductWithDevFocus(self, private=False):
        """Make a stacking-enabled product with a development focus.

        :param private: Whether the development focus branch should be
            private.
        :return: The new Product and the new Branch.
        """
        product = self.factory.makeProduct()
        branch = self.factory.makeBranch(product=product, private=private)
        self.factory.enableDefaultStackingForProduct(product, branch)
        self.assertEqual(product.default_stacked_on_branch, branch)
        return product, branch

    def test_translatePath_cannot_translate(self):
        # Sometimes translatePath will not know how to translate a path. When
        # this happens, it returns a Fault saying so, including the path it
        # couldn't translate.
        requester = self.factory.makePerson()
        path = escape(u'/untranslatable')
        self.assertCannotTranslate(requester, path)

    def test_translatePath_no_preceding_slash(self):
        requester = self.factory.makePerson()
        path = escape(u'invalid')
        fault = self.branchfs.translatePath(requester.id, path)
        self.assertFaultEqual(faults.InvalidPath(path), fault)

    def test_translatePath_branch(self):
        requester = self.factory.makePerson()
        branch = self.factory.makeBranch()
        path = escape(u'/%s' % branch.unique_name)
        translation = self.branchfs.translatePath(requester.id, path)
        login(ANONYMOUS)
        self.assertEqual(
            (BRANCH_TRANSPORT, {'id': branch.id, 'writable': False}, ''),
            translation)

    def test_translatePath_branch_with_trailing_slash(self):
        requester = self.factory.makePerson()
        branch = self.factory.makeBranch()
        path = escape(u'/%s/' % branch.unique_name)
        translation = self.branchfs.translatePath(requester.id, path)
        login(ANONYMOUS)
        self.assertEqual(
            (BRANCH_TRANSPORT, {'id': branch.id, 'writable': False}, ''),
            translation)

    def test_translatePath_path_in_branch(self):
        requester = self.factory.makePerson()
        branch = self.factory.makeBranch()
        path = escape(u'/%s/child' % branch.unique_name)
        translation = self.branchfs.translatePath(requester.id, path)
        login(ANONYMOUS)
        self.assertEqual(
            (BRANCH_TRANSPORT, {'id': branch.id, 'writable': False}, 'child'),
            translation)

    def test_translatePath_nested_path_in_branch(self):
        requester = self.factory.makePerson()
        branch = self.factory.makeBranch()
        path = escape(u'/%s/a/b' % branch.unique_name)
        translation = self.branchfs.translatePath(requester.id, path)
        login(ANONYMOUS)
        self.assertEqual(
            (BRANCH_TRANSPORT, {'id': branch.id, 'writable': False}, 'a/b'),
            translation)

    def test_translatePath_preserves_escaping(self):
        requester = self.factory.makePerson()
        branch = self.factory.makeBranch()
        child_path = u'a@b'
        # This test is only meaningful if the path isn't the same when
        # escaped.
        self.assertNotEqual(escape(child_path), child_path.encode('utf-8'))
        path = escape(u'/%s/%s' % (branch.unique_name, child_path))
        translation = self.branchfs.translatePath(requester.id, path)
        login(ANONYMOUS)
        self.assertEqual(
            (BRANCH_TRANSPORT,
             {'id': branch.id, 'writable': False},
             escape(child_path)), translation)

    def test_translatePath_no_such_junk_branch(self):
        requester = self.factory.makePerson()
        path = '/~%s/+junk/.bzr/branch-format' % (requester.name,)
        self.assertNotFound(requester, path)

    def test_translatePath_branches_in_parent_dirs_not_found(self):
        requester = self.factory.makePerson()
        product = self.factory.makeProduct()
        path = '/~%s/%s/.bzr/branch-format' % (requester.name, product.name)
        self.assertNotFound(requester, path)

    def test_translatePath_no_such_branch(self):
        requester = self.factory.makePerson()
        product = self.factory.makeProduct()
        path = '/~%s/%s/no-such-branch' % (requester.name, product.name)
        self.assertNotFound(requester, path)

    def test_translatePath_private_branch(self):
        requester = self.factory.makePerson()
        branch = removeSecurityProxy(
            self.factory.makeBranch(
                BranchType.HOSTED, private=True, owner=requester))
        path = escape(u'/%s' % branch.unique_name)
        translation = self.branchfs.translatePath(requester.id, path)
        login(ANONYMOUS)
        self.assertEqual(
            (BRANCH_TRANSPORT, {'id': branch.id, 'writable': True}, ''),
            translation)

    def test_translatePath_cant_see_private_branch(self):
        requester = self.factory.makePerson()
        branch = removeSecurityProxy(self.factory.makeBranch(private=True))
        path = escape(u'/%s' % branch.unique_name)
        self.assertPermissionDenied(requester, path)

    def test_translatePath_remote_branch(self):
        requester = self.factory.makePerson()
        branch = self.factory.makeBranch(BranchType.REMOTE)
        path = escape(u'/%s' % branch.unique_name)
        self.assertNotFound(requester, path)

    def test_translatePath_launchpad_services_private(self):
        branch = removeSecurityProxy(self.factory.makeBranch(private=True))
        path = escape(u'/%s' % branch.unique_name)
        translation = self.branchfs.translatePath(LAUNCHPAD_SERVICES, path)
        login(ANONYMOUS)
        self.assertEqual(
            (BRANCH_TRANSPORT, {'id': branch.id, 'writable': False}, ''),
            translation)

    def test_translatePath_anonymous_cant_see_private_branch(self):
        branch = removeSecurityProxy(self.factory.makeBranch(private=True))
        path = escape(u'/%s' % branch.unique_name)
        self.assertPermissionDenied(ANONYMOUS, path)

    def test_translatePath_anonymous_public_branch(self):
        branch = self.factory.makeBranch()
        path = escape(u'/%s' % branch.unique_name)
        translation = self.branchfs.translatePath(ANONYMOUS, path)
        self.assertEqual(
            (BRANCH_TRANSPORT, {'id': branch.id, 'writable': False}, ''),
            translation)

    def test_translatePath_owned(self):
        requester = self.factory.makePerson()
        branch = self.factory.makeBranch(BranchType.HOSTED, owner=requester)
        path = escape(u'/%s' % branch.unique_name)
        translation = self.branchfs.translatePath(requester.id, path)
        login(ANONYMOUS)
        self.assertEqual(
            (BRANCH_TRANSPORT, {'id': branch.id, 'writable': True}, ''),
            translation)

    def test_translatePath_team_owned(self):
        requester = self.factory.makePerson()
        team = self.factory.makeTeam(requester)
        branch = self.factory.makeBranch(BranchType.HOSTED, owner=team)
        path = escape(u'/%s' % branch.unique_name)
        translation = self.branchfs.translatePath(requester.id, path)
        login(ANONYMOUS)
        self.assertEqual(
            (BRANCH_TRANSPORT, {'id': branch.id, 'writable': True}, ''),
            translation)

    def test_translatePath_team_unowned(self):
        requester = self.factory.makePerson()
        team = self.factory.makeTeam(self.factory.makePerson())
        branch = self.factory.makeBranch(BranchType.HOSTED, owner=team)
        path = escape(u'/%s' % branch.unique_name)
        translation = self.branchfs.translatePath(requester.id, path)
        login(ANONYMOUS)
        self.assertEqual(
            (BRANCH_TRANSPORT, {'id': branch.id, 'writable': False}, ''),
            translation)

    def test_translatePath_owned_mirrored(self):
        requester = self.factory.makePerson()
        branch = self.factory.makeBranch(BranchType.MIRRORED, owner=requester)
        path = escape(u'/%s' % branch.unique_name)
        translation = self.branchfs.translatePath(requester.id, path)
        login(ANONYMOUS)
        self.assertEqual(
            (BRANCH_TRANSPORT, {'id': branch.id, 'writable': False}, ''),
            translation)

    def test_translatePath_owned_imported(self):
        requester = self.factory.makePerson()
        branch = self.factory.makeBranch(BranchType.IMPORTED, owner=requester)
        path = escape(u'/%s' % branch.unique_name)
        translation = self.branchfs.translatePath(requester.id, path)
        login(ANONYMOUS)
        self.assertEqual(
            (BRANCH_TRANSPORT, {'id': branch.id, 'writable': False}, ''),
            translation)

    def assertControlDirectory(self, unique_name, trailing_path, translation):
        """Assert that 'translation' points to the right control transport."""
        unique_name = escape(u'/' + unique_name)
        expected_translation = (
            CONTROL_TRANSPORT,
            {'default_stack_on': unique_name}, trailing_path)
        self.assertEqual(expected_translation, translation)

    def test_translatePath_control_directory(self):
        requester = self.factory.makePerson()
        product, branch = self._makeProductWithDevFocus()
        path = escape(u'/~%s/%s/.bzr' % (requester.name, product.name))
        translation = self.branchfs.translatePath(requester.id, path)
        login(ANONYMOUS)
        self.assertControlDirectory(branch.unique_name, '.bzr/', translation)

    def test_translatePath_control_directory_no_stacked_set(self):
        # When there's no default stacked-on branch set for the project, we
        # don't even bother translating control directory paths.
        requester = self.factory.makePerson()
        product = self.factory.makeProduct()
        path = escape(u'/~%s/%s/.bzr/' % (requester.name, product.name))
        self.assertNotFound(requester, path)

    def test_translatePath_control_directory_invisble_branch(self):
        requester = self.factory.makePerson()
        product, branch = self._makeProductWithDevFocus(private=True)
        path = escape(u'/~%s/%s/.bzr/' % (requester.name, product.name))
        self.assertNotFound(requester, path)

    def test_translatePath_control_directory_private_branch(self):
        product, branch = self._makeProductWithDevFocus(private=True)
        branch = removeSecurityProxy(branch)
        requester = branch.owner
        path = escape(u'/~%s/%s/.bzr/' % (requester.name, product.name))
        translation = self.branchfs.translatePath(requester.id, path)
        login(ANONYMOUS)
        self.assertControlDirectory(branch.unique_name, '.bzr/', translation)

    def test_translatePath_control_directory_other_owner(self):
        requester = self.factory.makePerson()
        product, branch = self._makeProductWithDevFocus()
        owner = self.factory.makePerson()
        path = escape(u'/~%s/%s/.bzr' % (owner.name, product.name))
        translation = self.branchfs.translatePath(requester.id, path)
        login(ANONYMOUS)
        self.assertControlDirectory(branch.unique_name, '.bzr/', translation)


class TestIterateSplit(TestCase):
    """Tests for iter_split."""

    def test_iter_split(self):
        # iter_split loops over each way of splitting a string in two using
        # the given splitter.
        self.assertEqual([('one', '')], list(iter_split('one', '/')))
        self.assertEqual([], list(iter_split('', '/')))
        self.assertEqual(
            [('one/two', ''), ('one', 'two')],
            list(iter_split('one/two', '/')))
        self.assertEqual(
            [('one/two/three', ''), ('one/two', 'three'),
             ('one', 'two/three')],
            list(iter_split('one/two/three', '/')))


class LaunchpadDatabaseFrontend:
    """A 'frontend' to Launchpad's branch services.

    A 'frontend' here means something that provides access to the various
    XML-RPC endpoints, object factories and 'database' methods needed to write
    unit tests for XML-RPC endpoints.

    All of these methods are gathered together in this class so that
    alternative implementations can be provided, see `InMemoryFrontend`.
    """

    def getFilesystemEndpoint(self):
        """Return the branch filesystem endpoint for testing."""
        return BranchFileSystem(None, None)

    def getPullerEndpoint(self):
        """Return the branch puller endpoint for testing."""
        return BranchPuller(None, None)

    def getLaunchpadObjectFactory(self):
        """Return the Launchpad object factory for testing.

        See `LaunchpadObjectFactory`.
        """
        return LaunchpadObjectFactory()

    def getBranchSet(self):
        """Return an implementation of `IBranchSet`.

        Tests should use this to get the branch set they need, rather than
        using 'getUtility(IBranchSet)'. This allows in-memory implementations
        to work correctly.
        """
        return getUtility(IBranchSet)

    def getLastActivity(self, activity_name):
        """Get the last script activity with 'activity_name'."""
        return getUtility(IScriptActivitySet).getLastActivity(activity_name)


class PullerEndpointScenarioApplier(TestScenarioApplier):

    scenarios = [
        ('db', {'frontend': LaunchpadDatabaseFrontend,
                'layer': DatabaseFunctionalLayer}),
        ('inmemory', {'frontend': InMemoryFrontend,
                      'layer': FunctionalLayer}),
        ]


def test_suite():
    loader = unittest.TestLoader()
    suite = unittest.TestSuite()
    puller_tests = unittest.TestSuite(
        [loader.loadTestsFromTestCase(BranchPullerTest),
         loader.loadTestsFromTestCase(BranchPullQueueTest),
         loader.loadTestsFromTestCase(BranchFileSystemTest),
         ])
    adapt_tests(puller_tests, PullerEndpointScenarioApplier(), suite)
    suite.addTests(
        map(loader.loadTestsFromTestCase,
            [TestRunWithLogin, TestIterateSplit]))
    return suite<|MERGE_RESOLUTION|>--- conflicted
+++ resolved
@@ -24,12 +24,7 @@
 from canonical.launchpad.interfaces.scriptactivity import (
     IScriptActivitySet)
 from canonical.launchpad.interfaces.codehosting import (
-<<<<<<< HEAD
-    BRANCH_TRANSPORT, CONTROL_TRANSPORT, NOT_FOUND_FAULT_CODE,
-    PERMISSION_DENIED_FAULT_CODE)
-=======
-    BRANCH_TRANSPORT, CONTROL_TRANSPORT, READ_ONLY, WRITABLE)
->>>>>>> 37a25de1
+    BRANCH_TRANSPORT, CONTROL_TRANSPORT)
 from canonical.launchpad.testing import (
     LaunchpadObjectFactory, TestCase, TestCaseWithFactory)
 from canonical.launchpad.webapp.interfaces import NotFoundError
@@ -675,201 +670,6 @@
         message = "No such source package: 'ningnangnong'."
         self.assertFaultEqual(faults.NotFound(message), fault)
 
-<<<<<<< HEAD
-=======
-    def test_getBranchInformation_owned(self):
-        # When we get the branch information for one of our own hosted
-        # branches, we get the database id of the branch, and a flag saying
-        # that we can write to that branch.
-        requester = self.factory.makePerson()
-        branch = self.factory.makeBranch(BranchType.HOSTED, owner=requester)
-        branch_id, permissions = self.branchfs.getBranchInformation(
-            requester.id, branch.owner.name, branch.product.name, branch.name)
-        login(ANONYMOUS)
-        self.assertEqual(branch.id, branch_id)
-        self.assertEqual(WRITABLE, permissions)
-
-    def test_getBranchInformation_team_owned(self):
-        # When we get the branch information for a hosted branch owned by one
-        # of our teams, we get the database id of the branch, and a flag
-        # saying that we can write to that branch.
-        requester = self.factory.makePerson()
-        team = self.factory.makeTeam(requester)
-        branch = self.factory.makeBranch(BranchType.HOSTED, owner=team)
-        branch_id, permissions = self.branchfs.getBranchInformation(
-            requester.id, branch.owner.name, branch.product.name, branch.name)
-        login(ANONYMOUS)
-        self.assertEqual(branch.id, branch_id)
-        self.assertEqual(WRITABLE, permissions)
-
-    def test_getBranchInformation_team_unowned(self):
-        # We only have read-only access to hosted branches owned by other
-        # teams.
-        requester = self.factory.makePerson()
-        team = self.factory.makeTeam(self.factory.makePerson())
-        branch = self.factory.makeBranch(BranchType.HOSTED, owner=team)
-        branch_id, permissions = self.branchfs.getBranchInformation(
-            requester.id, branch.owner.name, branch.product.name, branch.name)
-        login(ANONYMOUS)
-        self.assertEqual(branch.id, branch_id)
-        self.assertEqual(READ_ONLY, permissions)
-
-    def test_getBranchInformation_nonexistent(self):
-        # When we get the branch information for a non-existent branch, we get
-        # a tuple of two empty strings (the empty string being an
-        # approximation of 'None').
-        requester_id = self.factory.getUniqueInteger()
-        branch_id, permissions = self.branchfs.getBranchInformation(
-            12, 'some-name', 'some-product', 'doesnt-exist')
-        login(ANONYMOUS)
-        self.assertEqual('', branch_id)
-        self.assertEqual('', permissions)
-
-    def test_getBranchInformation_unowned(self):
-        # When we get the branch information for a branch that we don't own,
-        # we get the database id and a flag saying that we can only read that
-        # branch.
-        requester = self.factory.makePerson()
-        branch = self.factory.makeBranch()
-        branch_id, permissions = self.branchfs.getBranchInformation(
-            requester.id, branch.owner.name, branch.product.name, branch.name)
-        login(ANONYMOUS)
-        self.assertEqual(branch.id, branch_id)
-        self.assertEqual(READ_ONLY, permissions)
-
-    def test_getBranchInformation_mirrored(self):
-        # Mirrored branches cannot be written to by the smartserver or SFTP
-        # server.
-        requester = self.factory.makePerson()
-        branch = self.factory.makeBranch(BranchType.MIRRORED, owner=requester)
-        branch_info = self.branchfs.getBranchInformation(
-            requester.id, branch.owner.name, branch.product.name, branch.name)
-        login(ANONYMOUS)
-        self.assertEqual((branch.id, READ_ONLY), branch_info)
-
-    def test_getBranchInformation_imported(self):
-        # Imported branches cannot be written to by the smartserver or SFTP
-        # server.
-        requester = self.factory.makePerson()
-        branch = self.factory.makeBranch(BranchType.IMPORTED, owner=requester)
-        branch_info = self.branchfs.getBranchInformation(
-            requester.id, branch.owner.name, branch.product.name, branch.name)
-        login(ANONYMOUS)
-        self.assertEqual((branch.id, READ_ONLY), branch_info)
-
-    def test_getBranchInformation_remote(self):
-        # Remote branches are not accessible by the smartserver or SFTP
-        # server.
-        requester = self.factory.makePerson()
-        branch = self.factory.makeBranch(BranchType.REMOTE, owner=requester)
-        branch_info = self.branchfs.getBranchInformation(
-            requester.id, branch.owner.name, branch.product.name, branch.name)
-        login(ANONYMOUS)
-        self.assertEqual(('', ''), branch_info)
-
-    def test_getBranchInformation_private(self):
-        # When we get the branch information for a private branch that is
-        # hidden to us, it is an if the branch doesn't exist at all.
-        requester = self.factory.makePerson()
-        branch = removeSecurityProxy(self.factory.makeBranch(private=True))
-        branch_info = self.branchfs.getBranchInformation(
-            requester.id, branch.owner.name, branch.product.name, branch.name)
-        login(ANONYMOUS)
-        self.assertEqual(('', ''), branch_info)
-
-    def test_getBranchInformationAsLaunchpadServices(self):
-        # The LAUNCHPAD_SERVICES special "user" has read-only access to all
-        # branches.
-        branch = self.factory.makeBranch()
-        branch_info = self.branchfs.getBranchInformation(
-            LAUNCHPAD_SERVICES, branch.owner.name, branch.product.name,
-            branch.name)
-        login(ANONYMOUS)
-        self.assertEqual((branch.id, READ_ONLY), branch_info)
-
-    def test_getBranchInformationForPrivateAsLaunchpadServices(self):
-        # The LAUNCHPAD_SERVICES special "user" has read-only access to all
-        # branches, even private ones.
-        requester = self.factory.makePerson()
-        branch = removeSecurityProxy(self.factory.makeBranch(private=True))
-        branch_info = self.branchfs.getBranchInformation(
-            LAUNCHPAD_SERVICES, branch.owner.name, branch.product.name,
-            branch.name)
-        login(ANONYMOUS)
-        self.assertEqual((branch.id, READ_ONLY), branch_info)
-
-    def _makeProductWithDevFocus(self, private=False):
-        """Make a stacking-enabled product with a development focus.
-
-        :param private: Whether the development focus branch should be
-            private.
-        :return: The new Product and the new Branch.
-        """
-        product = self.factory.makeProduct()
-        branch = self.factory.makeBranch(product=product, private=private)
-        self.factory.enableDefaultStackingForProduct(product, branch)
-        self.assertEqual(product.default_stacked_on_branch, branch)
-        return product, branch
-
-    def test_getDefaultStackedOnBranch_invisible(self):
-        # When the default stacked-on branch for a product is not visible to
-        # the requesting user, then we return the empty string.
-        requester = self.factory.makePerson()
-        product, branch = self._makeProductWithDevFocus(private=True)
-        stacked_on_url = self.branchfs.getDefaultStackedOnBranch(
-            requester.id, product.name)
-        self.assertEqual('', stacked_on_url)
-
-    def test_getDefaultStackedOnBranch_private(self):
-        # When the default stacked-on branch for a product is private but
-        # visible to the requesting user, we return the URL to the branch
-        # relative to the host.
-        product, branch = self._makeProductWithDevFocus(private=True)
-        # We want to know who owns it and what its name is. We are a test and
-        # should be allowed to know such things.
-        branch = removeSecurityProxy(branch)
-        unique_name = branch.unique_name
-        stacked_on_url = self.branchfs.getDefaultStackedOnBranch(
-            branch.owner.id, product.name)
-        self.assertEqual('/' + unique_name, stacked_on_url)
-
-    def test_getDefaultStackedOnBranch_junk(self):
-        # getDefaultStackedOnBranch returns the empty string for '+junk'.
-        requester = self.factory.makePerson()
-        branch = self.branchfs.getDefaultStackedOnBranch(
-            requester.id, '+junk')
-        self.assertEqual('', branch)
-
-    def test_getDefaultStackedOnBranch_none_set(self):
-        # getDefaultStackedOnBranch returns the empty string when there is no
-        # branch set.
-        requester = self.factory.makePerson()
-        product = self.factory.makeProduct()
-        branch = self.branchfs.getDefaultStackedOnBranch(
-            requester.id, product.name)
-        self.assertEqual('', branch)
-
-    def test_getDefaultStackedOnBranch_no_product(self):
-        # getDefaultStackedOnBranch raises a Fault if there is no such
-        # product.
-        requester = self.factory.makePerson()
-        product = 'no-such-product'
-        fault = self.branchfs.getDefaultStackedOnBranch(requester.id, product)
-        self.assertFaultEqual(
-            faults.NotFound('Project %r does not exist.' % (product,)),
-            fault)
-
-    def test_getDefaultStackedOnBranch(self):
-        # getDefaultStackedOnBranch returns the relative URL of the default
-        # stacked-on branch for the named product.
-        requester = self.factory.makePerson()
-        product, branch = self._makeProductWithDevFocus(private=False)
-        branch_location = self.branchfs.getDefaultStackedOnBranch(
-            requester.id, product.name)
-        login(ANONYMOUS)
-        self.assertEqual('/' + branch.unique_name, branch_location)
-
->>>>>>> 37a25de1
     def test_initialMirrorRequest(self):
         # The default 'next_mirror_time' for a newly created hosted branch
         # should be None.
