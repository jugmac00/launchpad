--- conflicted
+++ resolved
@@ -18,14 +18,9 @@
     IStandardShipItRequestSet, IStandardShipItRequest, IShipItApplication,
     IShippingRun, ISpecification, ITicket, ITranslationImportQueueEntry,
     ITranslationImportQueue, IDistributionMirror, IHasBug,
-<<<<<<< HEAD
     IBazaarApplication, IDistroReleaseQueue, IBuilderSet, IPackageUploadQueue,
-    IBuilder, IBuild, IBugNomination, ISpecificationSubscription, IHasDrivers)
-=======
-    IBazaarApplication, IDistroReleaseQueue, IBuilderSet,
     IBuilder, IBuild, IBugNomination, ISpecificationSubscription, IHasDrivers,
     IBugBranch)
->>>>>>> aee4348c
 
 from canonical.lp.dbschema import DistroReleaseQueueStatus
 
