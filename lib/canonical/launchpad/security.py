--- conflicted
+++ resolved
@@ -14,19 +14,6 @@
     ICodeImport, ICodeImportJob, ICodeImportJobSet, ICodeImportJobWorkflow,
     ICodeImportMachine, ICodeImportMachineSet, ICodeImportSet, IDistribution,
     IDistributionMirror, IDistroSeries, IDistroSeriesLanguage, IEntitlement,
-<<<<<<< HEAD
-    IFAQ, IFAQTarget, IHasBug, IHasDrivers, IHasOwner, IHWSubmission,
-    ILanguage, ILanguagePack, ILanguageSet, ILaunchpadCelebrities, IMilestone,
-    IPackageUpload, IPackageUploadQueue, IPackaging, IPerson, IPOFile, IPoll,
-    IPollSubset, IPollOption, IPOTemplate, IPOTemplateSubset, IProduct,
-    IProductRelease, IProductReleaseFile, IProductSeries, IQuestion,
-    IQuestionTarget, IRequestedCDs, IShipItApplication, IShippingRequest,
-    IShippingRequestSet, IShippingRun, ISpecification,
-    ISpecificationSubscription, ISprint, ISprintSpecification,
-    IStandardShipItRequest, IStandardShipItRequestSet, ITeam, ITeamMembership,
-    ITranslationGroup, ITranslationGroupSet, ITranslationImportQueue,
-    ITranslationImportQueueEntry, ITranslator, PersonVisibility)
-=======
     IFAQ, IFAQTarget, IHWSubmission, IHasBug, IHasDrivers, IHasOwner,
     ILanguage, ILanguagePack, ILanguageSet, ILaunchpadCelebrities,
     IMailingListSet, IMilestone, IPOFile, IPOTemplate, IPOTemplateSubset,
@@ -37,9 +24,7 @@
     ISpecification, ISpecificationSubscription, ISprint, ISprintSpecification,
     IStandardShipItRequest, IStandardShipItRequestSet, ITeam, ITeamMembership,
     ITranslationGroup, ITranslationGroupSet, ITranslationImportQueue,
-    ITranslationImportQueueEntry, ITranslator, PackageUploadStatus,
-    PersonVisibility)
->>>>>>> 6843f843
+    ITranslationImportQueueEntry, ITranslator, PersonVisibility)
 
 from canonical.launchpad.webapp.authorization import check_permission
 from canonical.launchpad.webapp.interfaces import IAuthorization
