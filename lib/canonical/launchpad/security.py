--- conflicted
+++ resolved
@@ -18,13 +18,10 @@
     IStandardShipItRequestSet, IStandardShipItRequest, IShipItApplication,
     IShippingRun, ISpecification, ITicket, ITranslationImportQueueEntry,
     ITranslationImportQueue, IDistributionMirror, IHasBug,
-<<<<<<< HEAD
     IBazaarApplication, IPackageUpload, IBuilderSet,
-    IBuilder, IBuild, ISpecificationSubscription, IHasDrivers)
-=======
-    IBazaarApplication, IDistroReleaseQueue, IBuilderSet,
-    IBuilder, IBuild, IBugNomination, ISpecificationSubscription, IHasDrivers)
->>>>>>> b9274c00
+    IBuilder, IBuild, ISpecificationSubscription, IHasDrivers,
+    IBugNomination)
+
 
 from canonical.lp.dbschema import PackageUploadStatus
 
