# Copyright 2004-2007 Canonical Ltd.  All rights reserved.
"""Security policies for using content objects.

"""
__metaclass__ = type

from zope.interface import implements, Interface
from zope.component import getUtility

from canonical.launchpad.interfaces import (
    IAnnouncement, IArchive, IBazaarApplication, IBranch,
    IBranchMergeProposal, IBranchSubscription, IBug, IBugAttachment,
    IBugBranch, IBugNomination, IBugTracker, IBuild, IBuilder, IBuilderSet,
    ICodeImport, ICodeImportJob, ICodeImportJobSet, ICodeImportJobWorkflow,
    ICodeImportMachine, ICodeImportMachineSet, ICodeImportResult,
    ICodeImportResultSet, ICodeImportSet, IDistribution, IDistributionMirror,
    IDistroSeries, IDistroSeriesLanguage, IEntitlement, IFAQ, IFAQTarget,
    IHWSubmission, IHasBug, IHasDrivers, IHasOwner, ILanguage, ILanguagePack,
<<<<<<< HEAD
    ILanguageSet, ILaunchpadCelebrities, IMailingListSet, IMilestone,
    IOAuthAccessToken, IPOFile, IPOTemplate, IPOTemplateSubset,
    IPackageUpload, IPackageUploadQueue, IPackaging, IPerson, IPoll,
    IPollOption, IPollSubset, IProduct, IProductRelease, IProductReleaseFile,
    IProductSeries, IQuestion, IQuestionTarget, IRequestedCDs,
    IShipItApplication, IShippingRequest, IShippingRequestSet, IShippingRun,
    ISpecification, ISpecificationBranch, ISpecificationSubscription, ISprint,
=======
    ILanguageSet, ILaunchpadCelebrities, IMailingListSet, IMilestone, IPOFile,
    IPOTemplate, IPOTemplateSubset, IPackageUpload, IPackageUploadQueue,
    IPackaging, IPerson, IPoll, IPollOption, IPollSubset, IProduct,
    IProductRelease, IProductReleaseFile, IProductSeries, IQuestion,
    IQuestionTarget, IRequestedCDs, IShipItApplication, IShippingRequest,
    IShippingRequestSet, IShippingRun, ISourcePackageRelease, ISpecification,
    ISpecificationBranch, ISpecificationSubscription, ISprint,
>>>>>>> 6ab08438
    ISprintSpecification, IStandardShipItRequest, IStandardShipItRequestSet,
    ITeam, ITeamMembership, ITranslationGroup, ITranslationGroupSet,
    ITranslationImportQueue, ITranslationImportQueueEntry, ITranslator,
    PersonVisibility)

from canonical.launchpad.webapp.authorization import check_permission
from canonical.launchpad.webapp.interfaces import IAuthorization


class AuthorizationBase:
    implements(IAuthorization)
    permission = None
    usedfor = None

    def __init__(self, obj):
        self.obj = obj

    def checkUnauthenticated(self):
        """See `IAuthorization.checkUnauthenticated`.

        :return: True or False.
        """
        return False

    def checkAuthenticated(self, user):
        """See `IAuthorization.checkAuthenticated`.

        :return: True or False.
        """
        return False


class AdminByAdminsTeam(AuthorizationBase):
    permission = 'launchpad.Admin'
    usedfor = Interface

    def checkAuthenticated(self, user):
        admins = getUtility(ILaunchpadCelebrities).admin
        return user.inTeam(admins)


class EditOAuthAccessToken(AuthorizationBase):
    permission = 'launchpad.Edit'
    usedfor = IOAuthAccessToken

    def checkAuthenticated(self, user):
        return (self.obj.person == user
                or user.inTeam(getUtility(ILaunchpadCelebrities).admin))


class EditBugNominationStatus(AuthorizationBase):
    permission = 'launchpad.Driver'
    usedfor = IBugNomination

    def checkAuthenticated(self, user):
        return self.obj.canApprove(user)


class EditByOwnersOrAdmins(AuthorizationBase):
    permission = 'launchpad.Edit'
    usedfor = IHasOwner

    def checkAuthenticated(self, user):
        return (user.inTeam(self.obj.owner)
                or user.inTeam(getUtility(ILaunchpadCelebrities).admin))


class EditByRegistryExpertsOrOwnersOrAdmins(EditByOwnersOrAdmins):
    usedfor = None
    def checkAuthenticated(self, user):
        if user.inTeam(getUtility(ILaunchpadCelebrities).registry_experts):
            return True
        return EditByOwnersOrAdmins.checkAuthenticated(self, user)


class EditProduct(EditByRegistryExpertsOrOwnersOrAdmins):
    usedfor = IProduct


class EditPackaging(EditByRegistryExpertsOrOwnersOrAdmins):
    usedfor = IPackaging


class EditProductReleaseFile(AuthorizationBase):
    permission = 'launchpad.Edit'
    usedfor = IProductReleaseFile
    def checkAuthenticated(self, user):
        if (user.inTeam(getUtility(ILaunchpadCelebrities).registry_experts) or
            user.inTeam(self.obj.productrelease.productseries.owner) or
            user.inTeam(self.obj.productrelease.productseries.product.owner)):
            return True
        return False


class AdminDistributionMirrorByDistroOwnerOrMirrorAdminsOrAdmins(
        AuthorizationBase):
    permission = 'launchpad.Admin'
    usedfor = IDistributionMirror

    def checkAuthenticated(self, user):
        admins = getUtility(ILaunchpadCelebrities).admin
        return (user.inTeam(self.obj.distribution.owner) or
                user.inTeam(admins) or
                user.inTeam(self.obj.distribution.mirror_admin))


class EditDistributionMirrorByOwnerOrDistroOwnerOrMirrorAdminsOrAdmins(
        AuthorizationBase):
    permission = 'launchpad.Edit'
    usedfor = IDistributionMirror

    def checkAuthenticated(self, user):
        admins = getUtility(ILaunchpadCelebrities).admin
        return (user.inTeam(self.obj.owner) or user.inTeam(admins) or
                user.inTeam(self.obj.distribution.owner) or
                user.inTeam(self.obj.distribution.mirror_admin))


class EditSpecificationBranch(AuthorizationBase):

    usedfor = ISpecificationBranch
    permission = 'launchpad.Edit'

    def checkAuthenticated(self, user):
        """See `IAuthorization.checkAuthenticated`.

        :return: True or False.
        """
        return True


class ViewSpecificationBranch(EditSpecificationBranch):

    permission = 'launchpad.View'

    def checkUnauthenticated(self):
        """See `IAuthorization.checkUnauthenticated`.

        :return: True or False.
        """
        return True


class EditSpecificationByTargetOwnerOrOwnersOrAdmins(AuthorizationBase):
    """We want everybody "related" to a specification to be able to edit it.
    You are related if you have a role on the spec, or if you have a role on
    the spec target (distro/product) or goal (distroseries/productseries).
    """

    permission = 'launchpad.Edit'
    usedfor = ISpecification

    def checkAuthenticated(self, user):
        assert self.obj.target
        admins = getUtility(ILaunchpadCelebrities).admin
        goaldrivers = []
        goalowner = None
        if self.obj.goal is not None:
            goalowner = self.obj.goal.owner
            goaldrivers = self.obj.goal.drivers
        for driver in goaldrivers:
            if user.inTeam(driver):
                return True
        return (user.inTeam(self.obj.target.owner) or
                user.inTeam(goalowner) or
                user.inTeam(self.obj.owner) or
                user.inTeam(self.obj.drafter) or
                user.inTeam(self.obj.assignee) or
                user.inTeam(self.obj.approver) or
                user.inTeam(admins))


class AdminSpecification(AuthorizationBase):
    permission = 'launchpad.Admin'
    usedfor = ISpecification

    def checkAuthenticated(self, user):
        assert self.obj.target
        targetowner = self.obj.target.owner
        targetdrivers = self.obj.target.drivers
        for driver in targetdrivers:
            if user.inTeam(driver):
                return True
        admins = getUtility(ILaunchpadCelebrities).admin
        return (user.inTeam(self.obj.target.owner) or
                user.inTeam(admins))


class DriverSpecification(AuthorizationBase):
    permission = 'launchpad.Driver'
    usedfor = ISpecification

    def checkAuthenticated(self, user):
        # If no goal is proposed for the spec then there can be no
        # drivers for it - we use launchpad.Driver on a spec to decide
        # if the person can see the page which lets you decide whether
        # to accept the goal, and if there is no goal then this is
        # extremely difficult to do :-)
        return (
            self.obj.goal and
            check_permission("launchpad.Driver", self.obj.goal))


class EditSprintSpecification(AuthorizationBase):
    """The sprint owner or driver can say what makes it onto the agenda for
    the sprint.
    """
    permission = 'launchpad.Driver'
    usedfor = ISprintSpecification

    def checkAuthenticated(self, user):
        admins = getUtility(ILaunchpadCelebrities).admin
        return (user.inTeam(self.obj.sprint.owner) or
                user.inTeam(self.obj.sprint.driver) or
                user.inTeam(admins))


class DriveSprint(AuthorizationBase):
    """The sprint owner or driver can say what makes it onto the agenda for
    the sprint.
    """
    permission = 'launchpad.Driver'
    usedfor = ISprint

    def checkAuthenticated(self, user):
        admins = getUtility(ILaunchpadCelebrities).admin
        return (user.inTeam(self.obj.owner) or
                user.inTeam(self.obj.driver) or
                user.inTeam(admins))


class Sprint(AuthorizationBase):
    """An attendee, owner, or driver of a sprint."""
    permission = 'launchpad.View'
    usedfor = ISprint

    def checkAuthenticated(self, user):
        admins = getUtility(ILaunchpadCelebrities).admin
        return (user.inTeam(self.obj.owner) or
                user.inTeam(self.obj.driver) or
                user in [attendance.attendee
                         for attendance in self.obj.attendances] or
                user.inTeam(admins))


class EditSpecificationSubscription(AuthorizationBase):
    """The subscriber, and people related to the spec or the target of the
    spec can determine who is essential."""
    permission = 'launchpad.Edit'
    usedfor = ISpecificationSubscription

    def checkAuthenticated(self, user):
        admins = getUtility(ILaunchpadCelebrities).admin
        if self.obj.specification.goal is not None:
            for driver in self.obj.specification.goal.drivers:
                if user.inTeam(driver):
                    return True
        else:
            for driver in self.obj.specification.target.drivers:
                if user.inTeam(driver):
                    return True
        return (user.inTeam(self.obj.person) or
                user.inTeam(self.obj.specification.owner) or
                user.inTeam(self.obj.specification.assignee) or
                user.inTeam(self.obj.specification.drafter) or
                user.inTeam(self.obj.specification.approver) or
                user.inTeam(admins))


class OnlyRosettaExpertsAndAdmins(AuthorizationBase):
    """Base class that allow access to Rosetta experts and Launchpad admins.
    """

    def checkAuthenticated(self, user):
        """Allow Launchpad's admins and Rosetta experts edit all fields."""
        celebrities = getUtility(ILaunchpadCelebrities)
        return (user.inTeam(celebrities.admin) or
                user.inTeam(celebrities.rosetta_experts))


class AdminProductTranslations(AuthorizationBase):
    permission = 'launchpad.TranslationsAdmin'
    usedfor = IProduct

    def checkAuthenticated(self, user):
        """Is the user able to manage `IProduct` translations settings?

        Any Launchpad/Launchpad Translations administrator or owners are
        able to change translation settings for a product.
        """
        celebrities = getUtility(ILaunchpadCelebrities)
        return (user.inTeam(self.obj.owner) or
                user.inTeam(celebrities.admin) or
                user.inTeam(celebrities.rosetta_experts))


class AdminSeriesByVCSImports(AuthorizationBase):
    permission = 'launchpad.Admin'
    usedfor = IProductSeries

    def checkAuthenticated(self, user):
        vcs_imports = getUtility(ILaunchpadCelebrities).vcs_imports
        return user.inTeam(vcs_imports)


class EditRequestedCDsByRecipientOrShipItAdmins(AuthorizationBase):
    permission = 'launchpad.Edit'
    usedfor = IRequestedCDs

    def checkAuthenticated(self, user):
        shipitadmins = getUtility(ILaunchpadCelebrities).shipit_admin
        return user == self.obj.request.recipient or user.inTeam(shipitadmins)


class EditShippingRequestByRecipientOrShipItAdmins(AuthorizationBase):
    permission = 'launchpad.Edit'
    usedfor = IShippingRequest

    def checkAuthenticated(self, user):
        shipitadmins = getUtility(ILaunchpadCelebrities).shipit_admin
        return user == self.obj.recipient or user.inTeam(shipitadmins)


class AdminShippingRequestByShipItAdmins(AuthorizationBase):
    permission = 'launchpad.Admin'
    usedfor = IShippingRequest

    def checkAuthenticated(self, user):
        shipitadmins = getUtility(ILaunchpadCelebrities).shipit_admin
        return user.inTeam(shipitadmins)


class AdminShippingRunByShipItAdmins(AdminShippingRequestByShipItAdmins):
    usedfor = IShippingRun


class AdminStandardShipItOrderSetByShipItAdmins(
        AdminShippingRequestByShipItAdmins):
    usedfor = IStandardShipItRequestSet


class AdminStandardShipItOrderByShipItAdmins(
        AdminShippingRequestByShipItAdmins):
    usedfor = IStandardShipItRequest


class AdminShipItApplicationByShipItAdmins(
        AdminShippingRequestByShipItAdmins):
    usedfor = IShipItApplication


class AdminShippingRequestSetByShipItAdmins(
        AdminShippingRequestByShipItAdmins):
    permission = 'launchpad.Admin'
    usedfor = IShippingRequestSet


class EditSeriesSourceByVCSImports(AuthorizationBase):
    permission = 'launchpad.EditSource'
    usedfor = IProductSeries

    def checkAuthenticated(self, user):
        vcs_imports = getUtility(ILaunchpadCelebrities).vcs_imports
        if user.inTeam(vcs_imports):
            return True
        elif not self.obj.syncCertified():
            return True
        return False


class EditMilestoneByTargetOwnerOrAdmins(AuthorizationBase):
    permission = 'launchpad.Edit'
    usedfor = IMilestone

    def checkAuthenticated(self, user):
        """Authorize the product or distribution owner."""
        celebrities = getUtility(ILaunchpadCelebrities)
        if user.inTeam(celebrities.admin):
            return True
        if user.inTeam(celebrities.registry_experts):
            return True
        return user.inTeam(self.obj.target.owner)


class AdminMilestoneByLaunchpadAdmins(AuthorizationBase):
    permission = 'launchpad.Admin'
    usedfor = IMilestone

    def checkAuthenticated(self, user):
        """Only the Launchpad admins need this, we are only going to use it
        for connecting up series and distroseriess where we did not have
        them."""
        admins = getUtility(ILaunchpadCelebrities).admin
        return user.inTeam(admins)


class AdminTeamByTeamOwnerOrLaunchpadAdmins(AuthorizationBase):
    permission = 'launchpad.Admin'
    usedfor = ITeam

    def checkAuthenticated(self, user):
        """Only the team owner and Launchpad admins have launchpad.Admin on a
        team.
        """
        admins = getUtility(ILaunchpadCelebrities).admin
        return user.inTeam(self.obj.teamowner) or user.inTeam(admins)


class EditTeamByTeamOwnerOrTeamAdminsOrAdmins(AuthorizationBase):
    permission = 'launchpad.Edit'
    usedfor = ITeam

    def checkAuthenticated(self, user):
        """The team owner and team admins have launchpad.Edit on that team.

        The Launchpad admins also have launchpad.Edit on all teams.
        """
        return can_edit_team(self.obj, user)


class EditTeamMembershipByTeamOwnerOrTeamAdminsOrAdmins(AuthorizationBase):
    permission = 'launchpad.Edit'
    usedfor = ITeamMembership

    def checkAuthenticated(self, user):
        return can_edit_team(self.obj.team, user)


class EditPersonBySelfOrAdmins(AuthorizationBase):
    permission = 'launchpad.Edit'
    usedfor = IPerson

    def checkAuthenticated(self, user):
        """A user can edit the Person who is herself.

        The admin team can also edit any Person.
        """
        admins = getUtility(ILaunchpadCelebrities).admin
        return self.obj.id == user.id or user.inTeam(admins)


class EditPersonBySelf(AuthorizationBase):
    permission = 'launchpad.Special'
    usedfor = IPerson

    def checkAuthenticated(self, user):
        """A user can edit the Person who is herself."""
        return self.obj.id == user.id


class ViewPublicOrPrivateTeamMembers(AuthorizationBase):
    """Restrict viewing of private memberships of teams.

    Only members of a team with a private membership can view the
    membership list.
    """
    permission = 'launchpad.View'
    usedfor = IPerson

    def checkUnauthenticated(self):
        """Unauthenticated users can only view public memberships."""
        if self.obj.visibility == PersonVisibility.PUBLIC:
            return True
        return False

    def checkAuthenticated(self, user):
        """Verify that the user can view the team's membership.

        Anyone can see a public team's membership.
        Only a team member or a Launchpad admin can view a
        private membership.
        """
        if self.obj.visibility == PersonVisibility.PUBLIC:
            return True
        admins = getUtility(ILaunchpadCelebrities).admin
        if user.inTeam(admins) or user.inTeam(self.obj):
            return True
        return False


class EditPollByTeamOwnerOrTeamAdminsOrAdmins(
        EditTeamMembershipByTeamOwnerOrTeamAdminsOrAdmins):
    permission = 'launchpad.Edit'
    usedfor = IPoll


class EditPollSubsetByTeamOwnerOrTeamAdminsOrAdmins(
        EditPollByTeamOwnerOrTeamAdminsOrAdmins):
    permission = 'launchpad.Edit'
    usedfor = IPollSubset


class EditPollOptionByTeamOwnerOrTeamAdminsOrAdmins(AuthorizationBase):
    permission = 'launchpad.Edit'
    usedfor = IPollOption

    def checkAuthenticated(self, user):
        return can_edit_team(self.obj.poll.team, user)


class AdminDistribution(AdminByAdminsTeam):
    """Soyuz involves huge chunks of data in the archive and librarian,
    so for the moment we are locking down admin and edit on distributions
    and distroseriess to the Launchpad admin team."""
    permission = 'launchpad.Admin'
    usedfor = IDistribution


class EditDistributionByDistroOwnersOrAdmins(AuthorizationBase):
    """The owner of a distribution should be able to edit its
    information; it is mainly administrative data, such as bug
    contacts. Note that creation of new distributions and distribution
    series is still protected with launchpad.Admin"""
    permission = 'launchpad.Edit'
    usedfor = IDistribution

    def checkAuthenticated(self, user):
        admins = getUtility(ILaunchpadCelebrities).admin
        return (user.inTeam(self.obj.owner) or
                user.inTeam(admins))


class AdminDistroSeries(AdminByAdminsTeam):
    """Soyuz involves huge chunks of data in the archive and librarian,
    so for the moment we are locking down admin and edit on distributions
    and distroseriess to the Launchpad admin team.

    NB: Please consult with SABDFL before modifying this permission because
        changing it could cause the archive to get rearranged, with tons of
        files moved to the new namespace, and mirrors would get very very
        upset. Then James T would be on your case.
    """
    permission = 'launchpad.Admin'
    usedfor = IDistroSeries


class EditDistroSeriesByOwnersOrDistroOwnersOrAdmins(AuthorizationBase):
    """The owner of the distro series should be able to modify some of the
    fields on the IDistroSeries

    NB: there is potential for a great mess if this is not done correctly so
    please consult with SABDFL before modifying these permissions.
    """
    permission = 'launchpad.Edit'
    usedfor = IDistroSeries

    def checkAuthenticated(self, user):
        admins = getUtility(ILaunchpadCelebrities).admin
        return (user.inTeam(self.obj.owner) or
                user.inTeam(self.obj.distribution.owner) or
                user.inTeam(admins))


class SeriesDrivers(AuthorizationBase):
    """Drivers can approve or decline features and target bugs.

    Drivers exist for distribution and product series.
    """
    permission = 'launchpad.Driver'
    usedfor = IHasDrivers

    def checkAuthenticated(self, user):
        for driver in self.obj.drivers:
            if user.inTeam(driver):
                return True
        admins = getUtility(ILaunchpadCelebrities).admin
        return user.inTeam(admins)


class ViewProductSeries(AuthorizationBase):

    usedfor = IProductSeries
    permision = 'launchpad.View'

    def checkUnauthenticated(self):
        """See `IAuthorization.checkUnauthenticated`.

        :return: True or False.
        """
        return True

    def checkAuthenticated(self, user):
        """See `IAuthorization.checkAuthenticated`.

        :return: True or False.
        """
        return True


class EditProductSeries(EditByRegistryExpertsOrOwnersOrAdmins):
    usedfor = IProductSeries

    def checkAuthenticated(self, user):
        """Allow product owner, Rosetta Experts, or admins."""
        if user.inTeam(self.obj.product.owner):
            # The user is the owner of the product.
            return True
        # Rosetta experts need to be able to upload translations.
        rosetta_experts = getUtility(ILaunchpadCelebrities).rosetta_experts
        if user.inTeam(rosetta_experts):
            return True
        return EditByRegistryExpertsOrOwnersOrAdmins.checkAuthenticated(
            self, user)


class EditBugTask(AuthorizationBase):
    """Permission checker for editing objects linked to a bug.

    Allow any logged-in user to edit objects linked to public
    bugs. Allow only explicit subscribers to edit objects linked to
    private bugs.
    """
    permission = 'launchpad.Edit'
    usedfor = IHasBug

    def checkAuthenticated(self, user):
        admins = getUtility(ILaunchpadCelebrities).admin

        if user.inTeam(admins):
            # Admins can always edit bugtasks, whether they're reported on a
            # private bug or not.
            return True

        if not self.obj.bug.private:
            # This is a public bug, so anyone can edit it.
            return True
        else:
            # This is a private bug, and we know the user isn't an admin, so
            # we'll only allow editing if the user is explicitly subscribed to
            # this bug.
            for subscription in self.obj.bug.subscriptions:
                if user.inTeam(subscription.person):
                    return True

            return False


class PublicToAllOrPrivateToExplicitSubscribersForBugTask(AuthorizationBase):
    permission = 'launchpad.View'
    usedfor = IHasBug

    def checkAuthenticated(self, user):
        admins = getUtility(ILaunchpadCelebrities).admin

        if user.inTeam(admins):
            # Admins can always edit bugs, whether they're public or
            # private.
            return True

        if not self.obj.bug.private:
            # This is a public bug.
            return True
        else:
            # This is a private bug.
            for subscription in self.obj.bug.subscriptions:
                if user.inTeam(subscription.person):
                    return True

            return False

    def checkUnauthenticated(self):
        """Allow anonymous users to see non-private bugs only."""
        return not self.obj.bug.private


class EditPublicByLoggedInUserAndPrivateByExplicitSubscribers(
    AuthorizationBase):
    permission = 'launchpad.Edit'
    usedfor = IBug

    def checkAuthenticated(self, user):
        """Allow any logged in user to edit a public bug, and only
        explicit subscribers to edit private bugs.
        """
        admins = getUtility(ILaunchpadCelebrities).admin
        if not self.obj.private:
            # This is a public bug.
            return True
        elif user.inTeam(admins):
            # Admins can edit all bugs.
            return True
        else:
            # This is a private bug. Only explicit subscribers may edit it.
            for subscription in self.obj.subscriptions:
                if user.inTeam(subscription.person):
                    return True

        return False

    def checkUnauthenticated(self):
        """Never allow unauthenticated users to edit a bug."""
        return False


class PublicToAllOrPrivateToExplicitSubscribersForBug(AuthorizationBase):
    permission = 'launchpad.View'
    usedfor = IBug

    def checkAuthenticated(self, user):
        """Allow any user to see non-private bugs, but only explicit
        subscribers to see private bugs.
        """
        admins = getUtility(ILaunchpadCelebrities).admin
        if not self.obj.private:
            # This is a public bug.
            return True
        elif user.inTeam(admins):
            # Admins can view all bugs.
            return True
        else:
            # This is a private bug. Only explicit subscribers may view it.
            for subscription in self.obj.subscriptions:
                if user.inTeam(subscription.person):
                    return True

        return False

    def checkUnauthenticated(self):
        """Allow anonymous users to see non-private bugs only."""
        return not self.obj.private


class EditBugBranch(EditPublicByLoggedInUserAndPrivateByExplicitSubscribers):
    permission = 'launchpad.Edit'
    usedfor = IBugBranch

    def __init__(self, bug_branch):
        # The same permissions as for the BugBranch's bug should apply
        # to the BugBranch itself.
        EditPublicByLoggedInUserAndPrivateByExplicitSubscribers.__init__(
            self, bug_branch.bug)


class ViewBugAttachment(PublicToAllOrPrivateToExplicitSubscribersForBug):
    """Security adapter for viewing a bug attachment.

    If the user is authorized to view the bug, he's allowed to view the
    attachment.
    """
    permission = 'launchpad.View'
    usedfor = IBugAttachment

    def __init__(self, bugattachment):
        PublicToAllOrPrivateToExplicitSubscribersForBug.__init__(
            self, bugattachment.bug)


class EditBugAttachment(
    EditPublicByLoggedInUserAndPrivateByExplicitSubscribers):
    """Security adapter for editing a bug attachment.

    If the user is authorized to view the bug, he's allowed to edit the
    attachment.
    """
    permission = 'launchpad.Edit'
    usedfor = IBugAttachment

    def __init__(self, bugattachment):
        EditPublicByLoggedInUserAndPrivateByExplicitSubscribers.__init__(
            self, bugattachment.bug)


class ViewAnnouncement(AuthorizationBase):
    permission = 'launchpad.View'
    usedfor = IAnnouncement

    def checkUnauthenticated(self):
        """Let anonymous users see published announcements."""
        if self.obj.published:
            return True
        return False

    def checkAuthenticated(self, user):
        """Keep project news invisible to end-users unless they are project
        admins, until the announcements are published."""

        # Every user can view published announcements.
        if self.obj.published:
            return True

        # Project drivers can view any project announcements.
        assert self.obj.target
        if self.obj.target.drivers:
            for driver in self.obj.target.drivers:
                if user.inTeam(driver):
                    return True
        if user.inTeam(self.obj.target.owner):
            return True

        # Launchpad admins can view any announcement.
        admins = getUtility(ILaunchpadCelebrities).admin
        return user.inTeam(admins)


class EditAnnouncement(AuthorizationBase):
    permission = 'launchpad.Edit'
    usedfor = IAnnouncement

    def checkAuthenticated(self, user):
        """Allow the project owner and drivers to edit any project news."""

        assert self.obj.target
        if self.obj.target.drivers:
            for driver in self.obj.target.drivers:
                if user.inTeam(driver):
                    return True
        if user.inTeam(self.obj.target.owner):
            return True

        admins = getUtility(ILaunchpadCelebrities).admin
        return user.inTeam(admins)


class UseApiDoc(AuthorizationBase):
    permission = 'zope.app.apidoc.UseAPIDoc'
    usedfor = Interface

    def checkAuthenticated(self, user):
        return True


class OnlyBazaarExpertsAndAdmins(AuthorizationBase):
    """Base class that allows only the Launchpad admins and Bazaar
    experts."""

    def checkAuthenticated(self, user):
        bzrexperts = getUtility(ILaunchpadCelebrities).bazaar_experts
        admins = getUtility(ILaunchpadCelebrities).admin
        return user.inTeam(admins) or user.inTeam(bzrexperts)


class OnlyVcsImportsAndAdmins(AuthorizationBase):
    """Base class that allows only the Launchpad admins and VCS Imports
    experts."""

    def checkAuthenticated(self, user):
        vcsexpert = getUtility(ILaunchpadCelebrities).vcs_imports
        admins = getUtility(ILaunchpadCelebrities).admin
        return user.inTeam(admins) or user.inTeam(vcsexpert)


class AdminTheBazaar(OnlyVcsImportsAndAdmins):
    permission = 'launchpad.Admin'
    usedfor = IBazaarApplication


class SeeCodeImportSet(OnlyVcsImportsAndAdmins):
    """Control who can see the CodeImport listing page.

    Currently, we restrict the visibility of the new code import
    system to members of ~vcs-imports and Launchpad admins.
    """

    permission = 'launchpad.View'
    usedfor = ICodeImportSet


class SeeCodeImport(OnlyVcsImportsAndAdmins):
    """Control who can see the object view of a CodeImport.

    Currently, we restrict the visibility of the new code import
    system to members of ~vcs-imports and Launchpad admins.
    """
    permission = 'launchpad.View'
    usedfor = ICodeImport


class EditCodeImport(OnlyVcsImportsAndAdmins):
    """Control who can edit the object view of a CodeImport.

    Currently, we restrict the visibility of the new code import
    system to members of ~vcs-imports and Launchpad admins.
    """
    permission = 'launchpad.Edit'
    usedfor = ICodeImport


class SeeCodeImportJob(OnlyVcsImportsAndAdmins):
    """Control who can see the object view of a CodeImportJob.

    Currently, we restrict the visibility of the new code import
    system to members of ~vcs-imports and Launchpad admins.
    """
    permission = 'launchpad.View'
    usedfor = ICodeImportJob


class SeeCodeImportJobSet(OnlyVcsImportsAndAdmins):
    """Control who can see the CodeImportJobSet utility.

    Currently, we restrict the visibility of the new code import
    system to members of ~vcs-imports and Launchpad admins.
    """
    permission = 'launchpad.View'
    usedfor = ICodeImportJobSet


class EditCodeImportJobWorkflow(OnlyVcsImportsAndAdmins):
    """Control who can use the CodeImportJobWorkflow utility.

    Currently, we restrict the visibility of the new code import
    system to members of ~vcs-imports and Launchpad admins.
    """
    permission = 'launchpad.Edit'
    usedfor = ICodeImportJobWorkflow


class SeeCodeImportMachineSet(OnlyVcsImportsAndAdmins):
    """Control who can see the CodeImportMachine listing page.

    Currently, we restrict the visibility of the new code import
    system to members of ~vcs-imports and Launchpad admins.
    """

    permission = 'launchpad.View'
    usedfor = ICodeImportMachineSet


class SeeCodeImportMachine(OnlyVcsImportsAndAdmins):
    """Control who can see the object view of a CodeImportMachine.

    Currently, we restrict the visibility of the new code import
    system to members of ~vcs-imports and Launchpad admins.
    """
    permission = 'launchpad.View'
    usedfor = ICodeImportMachine


class SeeCodeImportResultSet(OnlyVcsImportsAndAdmins):
    """Control who can see the CodeImportResult listing page.

    Currently, we restrict the visibility of the new code import
    system to members of ~vcs-imports and Launchpad admins.
    """

    permission = 'launchpad.View'
    usedfor = ICodeImportResultSet


class SeeCodeImportResult(OnlyVcsImportsAndAdmins):
    """Control who can see the object view of a CodeImportResult.

    Currently, we restrict the visibility of the new code import
    system to members of ~vcs-imports and Launchpad admins.
    """
    permission = 'launchpad.View'
    usedfor = ICodeImportResult


class EditPOTemplateDetails(EditByOwnersOrAdmins):
    usedfor = IPOTemplate

    def checkAuthenticated(self, user):
        """Allow product/sourcepackage/potemplate owner, experts and admis.
        """
        if (self.obj.productseries is not None and
            user.inTeam(self.obj.productseries.product.owner)):
            # The user is the owner of the product.
            return True

        rosetta_experts = getUtility(ILaunchpadCelebrities).rosetta_experts

        return (EditByOwnersOrAdmins.checkAuthenticated(self, user) or
                user.inTeam(rosetta_experts))


class AdminPOTemplateDetails(OnlyRosettaExpertsAndAdmins):
    """Permissions to edit all aspects of an IPOTemplate."""
    permission = 'launchpad.Admin'
    usedfor = IPOTemplate


# XXX: Carlos Perello Marin 2005-05-24 bug=753:
# This should be using SuperSpecialPermissions when implemented.
class AddPOTemplate(OnlyRosettaExpertsAndAdmins):
    permission = 'launchpad.Append'
    usedfor = IProductSeries


class EditPOFileDetails(EditByOwnersOrAdmins):
    usedfor = IPOFile

    def checkAuthenticated(self, user):
        """Allow anyone that can edit translations, owner, experts and admis.
        """
        rosetta_experts = getUtility(ILaunchpadCelebrities).rosetta_experts

        return (EditByOwnersOrAdmins.checkAuthenticated(self, user) or
                self.obj.canEditTranslations(user) or
                user.inTeam(rosetta_experts))


class ChangeTranslatorInGroup(OnlyRosettaExpertsAndAdmins):
    permission = 'launchpad.Edit'
    usedfor = ITranslator

    def checkAuthenticated(self, user):
        """Allow the owner of a translation group to edit the translator
        of any language in the group."""
        return (user.inTeam(self.obj.translationgroup.owner) or
                OnlyRosettaExpertsAndAdmins.checkAuthenticated(self, user))


class EditTranslationGroup(OnlyRosettaExpertsAndAdmins):
    permission = 'launchpad.Edit'
    usedfor = ITranslationGroup

    def checkAuthenticated(self, user):
        """Allow the owner of a translation group to edit the translator
        of any language in the group."""
        return (user.inTeam(self.obj.owner) or
                OnlyRosettaExpertsAndAdmins.checkAuthenticated(self, user))


class EditTranslationGroupSet(OnlyRosettaExpertsAndAdmins):
    permission = 'launchpad.Admin'
    usedfor = ITranslationGroupSet


class EditBugTracker(EditByRegistryExpertsOrOwnersOrAdmins):
    permission = 'launchpad.Edit'
    usedfor = IBugTracker


class EditProductRelease(EditByRegistryExpertsOrOwnersOrAdmins):
    permission = 'launchpad.Edit'
    usedfor = IProductRelease

    def checkAuthenticated(self, user):
        if (user.inTeam(self.obj.productseries.owner) or
            user.inTeam(self.obj.productseries.product.owner)):
            return True
        return EditByRegistryExpertsOrOwnersOrAdmins.checkAuthenticated(
            self, user)


class EditTranslationImportQueueEntry(OnlyRosettaExpertsAndAdmins):
    permission = 'launchpad.Edit'
    usedfor = ITranslationImportQueueEntry

    def checkAuthenticated(self, user):
        """Allow who added the entry, experts and admis.
        """
        rosetta_experts = getUtility(ILaunchpadCelebrities).rosetta_experts

        return (OnlyRosettaExpertsAndAdmins.checkAuthenticated(self, user) or
                user.inTeam(self.obj.importer))

class AdminTranslationImportQueueEntry(OnlyRosettaExpertsAndAdmins):
    permission = 'launchpad.Admin'
    usedfor = ITranslationImportQueueEntry

class AdminTranslationImportQueue(OnlyRosettaExpertsAndAdmins):
    permission = 'launchpad.Admin'
    usedfor = ITranslationImportQueue


class EditPackageUploadQueue(AdminByAdminsTeam):
    permission = 'launchpad.Edit'
    usedfor = IPackageUploadQueue

    def checkAuthenticated(self, user):
        """Check user presence in admins or distroseries upload admin team."""
        if AdminByAdminsTeam.checkAuthenticated(self, user):
            return True

        return user.inTeam(self.obj.distroseries.distribution.upload_admin)


class EditPackageUpload(EditPackageUploadQueue):
    permission = 'launchpad.Edit'
    usedfor = IPackageUpload


class AdminByBuilddAdmin(AuthorizationBase):
    permission = 'launchpad.Admin'

    def checkAuthenticated(self, user):
        """Allow admins and buildd_admins."""
        lp_admin = getUtility(ILaunchpadCelebrities).admin
        if user.inTeam(lp_admin):
            return True
        buildd_admin = getUtility(ILaunchpadCelebrities).buildd_admin
        return user.inTeam(buildd_admin)


class AdminBuilderSet(AdminByBuilddAdmin):
    usedfor = IBuilderSet


class AdminBuilder(AdminByBuilddAdmin):
    usedfor = IBuilder


# XXX cprov 2006-07-31: As soon as we have external builders, as presumed
# in the original plan, we should grant some rights to the owners and
# that's what Edit is for.
class EditBuilder(AdminByBuilddAdmin):
    permission = 'launchpad.Edit'
    usedfor = IBuilder


class AdminBuildRecord(AdminByBuilddAdmin):
    usedfor = IBuild


class EditBuildRecord(AdminByBuilddAdmin):
    permission = 'launchpad.Edit'
    usedfor = IBuild

    def checkAuthenticated(self, user):
        """Allow only BuilddAdmins and PPA owner."""
        if AdminByBuilddAdmin.checkAuthenticated(self, user):
            return True

        if self.obj.archive.owner and user.inTeam(self.obj.archive.owner):
            return True

        return False


class ViewBuildRecord(EditBuildRecord):
    permission = 'launchpad.View'

    def checkAuthenticated(self, user):
        """Private restricts to admins, BuilddAdmins, archive members."""
        if not self.obj.archive.private:
            # Anyone can see non-private archives.
            return True

        return EditBuildRecord.checkAuthenticated(self, user)

    def checkUnauthenticated(self):
        """Unauthenticated users can see the build if it's not private."""
        return not self.obj.archive.private


class AdminQuestion(AdminByAdminsTeam):
    permission = 'launchpad.Admin'
    usedfor = IQuestion

    def checkAuthenticated(self, user):
        """Allow only admins and owners of the question pillar target."""
        context = self.obj.product or self.obj.distribution
        return (AdminByAdminsTeam.checkAuthenticated(self, user) or
                user.inTeam(context.owner))


class ModerateQuestion(AdminQuestion):
    permission = 'launchpad.Moderate'
    usedfor = IQuestion

    def checkAuthenticated(self, user):
        """Allow user who can administer the question and answer contacts."""
        if AdminQuestion.checkAuthenticated(self, user):
            return True
        for answer_contact in self.obj.target.answer_contacts:
            if user.inTeam(answer_contact):
                return True
        return False


class QuestionOwner(AuthorizationBase):
    permission = 'launchpad.Owner'
    usedfor = IQuestion

    def checkAuthenticated(self, user):
        """Allow the question's owner."""
        return user.inTeam(self.obj.owner)


class ModerateFAQTarget(EditByOwnersOrAdmins):
    permission = 'launchpad.Moderate'
    usedfor = IFAQTarget

    def checkAuthenticated(self, user):
        """Allow people with launchpad.Edit or an answer contact."""
        if EditByOwnersOrAdmins.checkAuthenticated(self, user):
            return True
        if IQuestionTarget.providedBy(self.obj):
            for answer_contact in self.obj.answer_contacts:
                if user.inTeam(answer_contact):
                    return True
        return False


class EditFAQ(AuthorizationBase):
    permission = 'launchpad.Edit'
    usedfor = IFAQ

    def checkAuthenticated(self, user):
        """Everybody who has launchpad.Moderate on the FAQ target is allowed.
        """
        return ModerateFAQTarget(self.obj.target).checkAuthenticated(user)


def can_edit_team(team, user):
    """Return True if the given user has edit rights for the given team."""
    if user.inTeam(getUtility(ILaunchpadCelebrities).admin):
        return True
    else:
        return team in user.getAdministratedTeams()


class AdminLanguageSet(OnlyRosettaExpertsAndAdmins):
    permission = 'launchpad.Admin'
    usedfor = ILanguageSet


class AdminLanguage(OnlyRosettaExpertsAndAdmins):
    permission = 'launchpad.Admin'
    usedfor = ILanguage


class AccessBranch(AuthorizationBase):
    """Controls visibility of branches.

    A person can see the branch if the branch is public, they are the owner
    of the branch, they are in the team that owns the branch, subscribed to
    the branch, or a launchpad administrator.
    """
    permission = 'launchpad.View'
    usedfor = IBranch

    def checkAuthenticated(self, user):
        if not self.obj.private:
            return True
        if user.inTeam(self.obj.owner):
            return True
        for subscriber in self.obj.subscribers:
            if user.inTeam(subscriber):
                return True
        celebs = getUtility(ILaunchpadCelebrities)
        return user.inTeam(celebs.admin) or user.inTeam(celebs.bazaar_experts)

    def checkUnauthenticated(self):
        return not self.obj.private


class EditBranch(AuthorizationBase):
    """The owner, bazaar experts or admins can edit branches."""
    permission = 'launchpad.Edit'
    usedfor = IBranch

    def checkAuthenticated(self, user):
        celebs = getUtility(ILaunchpadCelebrities)
        return (user.inTeam(self.obj.owner) or
                user.inTeam(celebs.admin) or
                user.inTeam(celebs.bazaar_experts))


class AdminPOTemplateSubset(OnlyRosettaExpertsAndAdmins):
    permission = 'launchpad.Admin'
    usedfor = IPOTemplateSubset


class AdminDistroSeriesLanguage(OnlyRosettaExpertsAndAdmins):
    permission = 'launchpad.Admin'
    usedfor = IDistroSeriesLanguage


class AdminDistroSeriesTranslations(OnlyRosettaExpertsAndAdmins):
    permission = 'launchpad.TranslationsAdmin'
    usedfor = IDistroSeries


class BranchSubscriptionEdit(AuthorizationBase):
    permission = 'launchpad.Edit'
    usedfor = IBranchSubscription

    def checkAuthenticated(self, user):
        """Is the user able to edit a branch subscription?

        Any team member can edit a branch subscription for their team.
        Launchpad Admins can also edit any branch subscription.
        """
        celebs = getUtility(ILaunchpadCelebrities)
        return (user.inTeam(self.obj.person) or
                user.inTeam(celebs.admin) or
                user.inTeam(celebs.bazaar_experts))


class BranchSubscriptionView(BranchSubscriptionEdit):
    permission = 'launchpad.View'


class BranchMergeProposalView(AuthorizationBase):
    permission = 'launchpad.View'
    usedfor = IBranchMergeProposal

    def checkAuthenticated(self, user):
        """Is the user able to view the branch merge proposal?

        The user can see a merge proposal between two branches
        that the user can see.
        """
        return (AccessBranch(self.obj.source_branch).checkAuthenticated(user)
                and
                AccessBranch(self.obj.target_branch).checkAuthenticated(user))

    def checkUnauthenticated(self):
        """Is anyone able to view the branch merge proposal?

        Anyone can see a merge proposal between two public branches.
        """
        return (AccessBranch(self.obj.source_branch).checkUnauthenticated()
                and
                AccessBranch(self.obj.target_branch).checkUnauthenticated())


class BranchMergeProposalEdit(AuthorizationBase):
    permission = 'launchpad.Edit'
    usedfor = IBranchMergeProposal

    def checkAuthenticated(self, user):
        """Is the user able to edit the branch merge request?

        The user is able to edit if they are:
          * the registrant of the merge proposal
          * the owner of the source_branch
          * the owner of the target_branch
          * the reviewer for the target_branch
          * an administrator
        """
        celebs = getUtility(ILaunchpadCelebrities)
        return (user.inTeam(self.obj.registrant) or
                user.inTeam(self.obj.source_branch.owner) or
                user.inTeam(self.obj.target_branch.owner) or
                user.inTeam(self.obj.target_branch.reviewer) or
                user.inTeam(celebs.admin) or
                user.inTeam(celebs.bazaar_experts))


class ViewEntitlement(AuthorizationBase):
    """Permissions to view IEntitlement objects.

    Allow the owner of the entitlement, the entitlement registrant,
    or any member of the team or any admin to view the entitlement.
    """
    permission = 'launchpad.View'
    usedfor = IEntitlement

    def checkAuthenticated(self, user):
        """Is the user able to view an Entitlement attribute?

        Any team member can edit a branch subscription for their team.
        Launchpad Admins can also edit any branch subscription.
        """
        admins = getUtility(ILaunchpadCelebrities).admin
        return (user.inTeam(self.obj.person) or
                user.inTeam(self.obj.registrant) or
                user.inTeam(admins))


class AdminDistroSeriesLanguagePacks(
    OnlyRosettaExpertsAndAdmins,
    EditDistroSeriesByOwnersOrDistroOwnersOrAdmins):
    permission = 'launchpad.LanguagePacksAdmin'
    usedfor = IDistroSeries

    def checkAuthenticated(self, user):
        """Is the user able to manage `IDistroSeries` language packs?

        Any Launchpad/Launchpad Translations administrator, people allowed to
        edit distroseries or members of IDistribution.language_pack_admin team
        are able to change the language packs available.
        """
        return (
            OnlyRosettaExpertsAndAdmins.checkAuthenticated(self, user) or
            EditDistroSeriesByOwnersOrDistroOwnersOrAdmins.checkAuthenticated(
                self, user) or
            user.inTeam(self.obj.distribution.language_pack_admin))


class AdminDistributionTranslations(OnlyRosettaExpertsAndAdmins,
                                    EditDistributionByDistroOwnersOrAdmins):
    permission = 'launchpad.TranslationsAdmin'
    usedfor = IDistribution

    def checkAuthenticated(self, user):
        """Is the user able to manage `IDistribution` translations settings?

        Any Launchpad/Launchpad Translations administrator or people allowed
        to edit distribution details are able to change translation settings
        for a distribution.
        """
        return (
            OnlyRosettaExpertsAndAdmins.checkAuthenticated(self, user) or
            EditDistributionByDistroOwnersOrAdmins.checkAuthenticated(
                self, user))


class AdminLanguagePack(OnlyRosettaExpertsAndAdmins):
    permission = 'launchpad.LanguagePacksAdmin'
    usedfor = ILanguagePack


class ViewHWSubmission(AuthorizationBase):
    permission = 'launchpad.View'
    usedfor = IHWSubmission

    def checkAuthenticated(self, user):
        """Can the user view the submission details?

        Submissions that not marked private are publicly visible,
        private submissions may only be accessed by their owner and by
        admins.
        """
        if not self.obj.private:
            return True

        admins = getUtility(ILaunchpadCelebrities).admin
        return user.inTeam(self.obj.owner) or user.inTeam(admins)

    def checkUnauthenticated(self):
        return not self.obj.private


class ViewArchive(AuthorizationBase):
    """Restrict viewing of private archives.

    Only admins or members of a team with a private membership can
    view the archive.
    """
    permission = 'launchpad.View'
    usedfor = IArchive

    def checkAuthenticated(self, user):
        """Verify that the user can view the archive.

        Anyone can see a public archive.

        Only a team member or a Launchpad admin can view a
        private archive.
        """
        # No further checks are required if the archive is not private.
        if not self.obj.private:
            return True

        # Admins and this archive's owner or team members are allowed.
        admins = getUtility(ILaunchpadCelebrities).admin
        if user.inTeam(admins):
            return True

        if self.obj.owner and user.inTeam(self.obj.owner):
            return True

        return False

    def checkUnauthenticated(self):
        """Unauthenticated users can see the PPA if it's not private."""
        return not self.obj.private


class ViewSourcePackageRelease(AuthorizationBase):
    """Restrict viewing of source packages.

    Packages that are only published in private archives are subject to the
    same viewing rules as the archive (see class ViewArchive).

    If the package is published in any non-private archive, then it is
    automatically viewable even if the package is also published in
    a private archive.
    """
    permission = 'launchpad.View'
    userfor = ISourcePackageRelease

    def checkAuthenticated(self, user):
        """Verify that the user can view the sourcepackagerelease."""
        for archive in self.obj.published_archives:
            if check_permission('launchpad.View', archive):
                return True
        return False

    def checkUnauthenticated(self):
        """Check unauthenticated users.

        Unauthenticated users can see the package as long as it's published
        in a non-private archive.
        """
        for archive in self.obj.published_archives:
            if not archive.private:
                return True
        return False


class MailingListApprovalByExperts(AuthorizationBase):
    permission = 'launchpad.Admin'
    usedfor = IMailingListSet

    def checkAuthenticated(self, user):
        experts = getUtility(ILaunchpadCelebrities).mailing_list_experts
        return user.inTeam(experts)<|MERGE_RESOLUTION|>--- conflicted
+++ resolved
@@ -16,27 +16,17 @@
     ICodeImportResultSet, ICodeImportSet, IDistribution, IDistributionMirror,
     IDistroSeries, IDistroSeriesLanguage, IEntitlement, IFAQ, IFAQTarget,
     IHWSubmission, IHasBug, IHasDrivers, IHasOwner, ILanguage, ILanguagePack,
-<<<<<<< HEAD
     ILanguageSet, ILaunchpadCelebrities, IMailingListSet, IMilestone,
     IOAuthAccessToken, IPOFile, IPOTemplate, IPOTemplateSubset,
     IPackageUpload, IPackageUploadQueue, IPackaging, IPerson, IPoll,
     IPollOption, IPollSubset, IProduct, IProductRelease, IProductReleaseFile,
     IProductSeries, IQuestion, IQuestionTarget, IRequestedCDs,
     IShipItApplication, IShippingRequest, IShippingRequestSet, IShippingRun,
-    ISpecification, ISpecificationBranch, ISpecificationSubscription, ISprint,
-=======
-    ILanguageSet, ILaunchpadCelebrities, IMailingListSet, IMilestone, IPOFile,
-    IPOTemplate, IPOTemplateSubset, IPackageUpload, IPackageUploadQueue,
-    IPackaging, IPerson, IPoll, IPollOption, IPollSubset, IProduct,
-    IProductRelease, IProductReleaseFile, IProductSeries, IQuestion,
-    IQuestionTarget, IRequestedCDs, IShipItApplication, IShippingRequest,
-    IShippingRequestSet, IShippingRun, ISourcePackageRelease, ISpecification,
-    ISpecificationBranch, ISpecificationSubscription, ISprint,
->>>>>>> 6ab08438
-    ISprintSpecification, IStandardShipItRequest, IStandardShipItRequestSet,
-    ITeam, ITeamMembership, ITranslationGroup, ITranslationGroupSet,
-    ITranslationImportQueue, ITranslationImportQueueEntry, ITranslator,
-    PersonVisibility)
+    ISourcePackageRelease, ISpecification, ISpecificationBranch,
+    ISpecificationSubscription, ISprint, ISprintSpecification,
+    IStandardShipItRequest, IStandardShipItRequestSet, ITeam, ITeamMembership,
+    ITranslationGroup, ITranslationGroupSet, ITranslationImportQueue,
+    ITranslationImportQueueEntry, ITranslator, PersonVisibility)
 
 from canonical.launchpad.webapp.authorization import check_permission
 from canonical.launchpad.webapp.interfaces import IAuthorization
