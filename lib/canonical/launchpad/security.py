# Copyright 2009 Canonical Ltd.  This software is licensed under the
# GNU Affero General Public License version 3 (see the file LICENSE).

"""Security policies for using content objects."""

__metaclass__ = type
__all__ = ['AuthorizationBase']

from zope.interface import implements, Interface
from zope.component import getUtility

from canonical.launchpad.interfaces.account import IAccount
from lp.archiveuploader.permission import can_upload_to_archive
from canonical.launchpad.interfaces.emailaddress import IEmailAddress
from lp.registry.interfaces.announcement import IAnnouncement
from lp.soyuz.interfaces.archive import IArchive
from lp.soyuz.interfaces.archivepermission import (
    IArchivePermissionSet)
from lp.soyuz.interfaces.archiveauthtoken import IArchiveAuthToken
from lp.soyuz.interfaces.archivesubscriber import (
    IArchiveSubscriber, IPersonalArchiveSubscription)
from lp.code.interfaces.branch import (
    IBranch, user_has_special_branch_access)
from lp.code.interfaces.branchmergeproposal import (
    IBranchMergeProposal)
from lp.code.interfaces.branchsubscription import (
    IBranchSubscription)
from lp.bugs.interfaces.bug import IBug
from lp.bugs.interfaces.bugattachment import IBugAttachment
from lp.bugs.interfaces.bugbranch import IBugBranch
from lp.bugs.interfaces.bugnomination import IBugNomination
from lp.bugs.interfaces.bugsubscription import IBugSubscription
from lp.bugs.interfaces.bugtracker import IBugTracker
from lp.soyuz.interfaces.build import IBuild
from lp.buildmaster.interfaces.builder import IBuilder, IBuilderSet
from lp.code.interfaces.codeimport import ICodeImport
from lp.code.interfaces.codeimportjob import (
    ICodeImportJobSet, ICodeImportJobWorkflow)
from lp.code.interfaces.codeimportmachine import (
    ICodeImportMachine)
from lp.code.interfaces.codereviewcomment import (
    ICodeReviewComment, ICodeReviewCommentDeletion)
from lp.code.interfaces.codereviewvote import (
    ICodeReviewVoteReference)
from lp.registry.interfaces.distribution import IDistribution
from lp.registry.interfaces.distributionmirror import (
    IDistributionMirror)
from lp.registry.interfaces.distributionsourcepackage import (
    IDistributionSourcePackage)
from lp.registry.interfaces.distroseries import IDistroSeries
from lp.translations.interfaces.distroserieslanguage import (
    IDistroSeriesLanguage)
from lp.registry.interfaces.entitlement import IEntitlement
from canonical.launchpad.interfaces.hwdb import (
    IHWDBApplication, IHWDevice, IHWDeviceClass, IHWDriver, IHWDriverName,
    IHWDriverPackageName, IHWSubmission, IHWSubmissionDevice, IHWVendorID)
from lp.services.worlddata.interfaces.language import ILanguage, ILanguageSet
from lp.translations.interfaces.languagepack import ILanguagePack
from canonical.launchpad.interfaces.launchpad import (
    IBazaarApplication, IHasBug, IHasDrivers, ILaunchpadCelebrities,
    IPersonRoles)
from lp.registry.interfaces.productrelease import IProductRelease
from lp.registry.interfaces.role import IHasOwner
from lp.registry.interfaces.location import IPersonLocation
from lp.registry.interfaces.mailinglist import IMailingListSet
from lp.registry.interfaces.milestone import (
    IMilestone, IProjectMilestone)
from canonical.launchpad.interfaces.message import IMessage
from canonical.launchpad.interfaces.oauth import (
    IOAuthAccessToken, IOAuthRequestToken)
from lp.soyuz.interfaces.packageset import IPackageset, IPackagesetSet
from lp.translations.interfaces.pofile import IPOFile
from lp.translations.interfaces.potemplate import IPOTemplate
from lp.soyuz.interfaces.publishing import (
    IBinaryPackagePublishingHistory, IPublishingEdit,
    ISourcePackagePublishingHistory)
from lp.soyuz.interfaces.queue import (
    IPackageUpload, IPackageUploadQueue)
from lp.registry.interfaces.packaging import IPackaging
from lp.registry.interfaces.person import (
    IPerson, IPersonSet, ITeam, PersonVisibility)
from lp.registry.interfaces.pillar import IPillar
from lp.registry.interfaces.poll import (
    IPoll, IPollOption, IPollSubset)
from lp.registry.interfaces.product import IProduct, IProductSet
from lp.registry.interfaces.productrelease import (
    IProductRelease, IProductReleaseFile)
from lp.registry.interfaces.productseries import IProductSeries
from lp.registry.interfaces.project import IProject, IProjectSet
from lp.code.interfaces.seriessourcepackagebranch import (
    IMakeOfficialBranchLinks, ISeriesSourcePackageBranch)
from lp.registry.interfaces.sourcepackage import ISourcePackage
from lp.soyuz.interfaces.sourcepackagerelease import (
    ISourcePackageRelease)
from lp.blueprints.interfaces.specification import ISpecification
from lp.blueprints.interfaces.specificationbranch import (
    ISpecificationBranch)
from lp.blueprints.interfaces.specificationsubscription import (
    ISpecificationSubscription)
from lp.blueprints.interfaces.sprint import ISprint
from lp.blueprints.interfaces.sprintspecification import (
    ISprintSpecification)
from lp.registry.interfaces.teammembership import ITeamMembership
from lp.translations.interfaces.translationgroup import (
    ITranslationGroup, ITranslationGroupSet)
from lp.translations.interfaces.translationimportqueue import (
    ITranslationImportQueue, ITranslationImportQueueEntry)
from lp.translations.interfaces.translationsperson import (
    ITranslationsPerson)
from lp.translations.interfaces.translator import (
    ITranslator, IEditTranslator)

from canonical.launchpad.webapp.authorization import check_permission
from canonical.launchpad.webapp.interfaces import (
    IAuthorization, ILaunchpadRoot)

from lp.answers.interfaces.faq import IFAQ
from lp.answers.interfaces.faqtarget import IFAQTarget
from lp.answers.interfaces.question import IQuestion
from lp.answers.interfaces.questiontarget import IQuestionTarget


class AuthorizationBase:
    implements(IAuthorization)
    permission = None
    usedfor = None

    def __init__(self, obj):
        self.obj = obj

    def checkUnauthenticated(self):
        """See `IAuthorization.checkUnauthenticated`.

        :return: True or False.
        """
        return False

    def checkAuthenticated(self, user):
        """Return True if the given person has the given permission.

        This method is implemented by security adapters that have not
        been updated to work in terms of IAccount.

        :return: True or False.
        """
        return False

    def checkAccountAuthenticated(self, account):
        """See `IAuthorization.checkAccountAuthenticated`.

        :return: True or False.
        """
        # For backward compatibility, delegate to one of
        # checkAuthenticated() or checkUnauthenticated().
        person = IPerson(account, None)
        if person is None:
            return self.checkUnauthenticated()
        else:
            return self.checkAuthenticated(IPersonRoles(person))


class ViewByLoggedInUser(AuthorizationBase):
    """The default ruleset for the launchpad.View permission.

    By default, any logged-in user can see anything. More restrictive
    rulesets are defined in other IAuthorization implementations.
    """
    permission = 'launchpad.View'
    usedfor = Interface

    def checkAuthenticated(self, user):
        """Any authenticated user can see this object."""
        return True


class AdminByAdminsTeam(AuthorizationBase):
    permission = 'launchpad.Admin'
    usedfor = Interface

    def checkAuthenticated(self, user):
        return user.in_admin


class AdminByCommercialTeamOrAdmins(AuthorizationBase):
    permission = 'launchpad.Commercial'
    usedfor = Interface

    def checkAuthenticated(self, user):
        return user.in_commercial_admin or user.in_admin


class EditByRegistryExpertsOrAdmins(AuthorizationBase):
    permission = 'launchpad.Edit'
    usedfor = ILaunchpadRoot

    def checkAuthenticated(self, user):
        return user.in_admin or user.in_registry_experts


class ReviewByRegistryExpertsOrAdmins(AuthorizationBase):
    permission = 'launchpad.ProjectReview'
    usedfor = None

    def checkAuthenticated(self, user):
        return user.in_admin or user.in_registry_experts


class ReviewProduct(ReviewByRegistryExpertsOrAdmins):
    usedfor = IProduct


class ReviewProductSet(ReviewByRegistryExpertsOrAdmins):
    usedfor = IProductSet


class ReviewProject(ReviewByRegistryExpertsOrAdmins):
    usedfor = IProject


class ReviewProjectSet(ReviewByRegistryExpertsOrAdmins):
    usedfor = IProjectSet


class ModeratePerson(ReviewByRegistryExpertsOrAdmins):
    permission = 'launchpad.Moderate'
    usedfor = IPerson


class ViewPillar(AuthorizationBase):
    usedfor = IPillar
    permission = 'launchpad.View'

    def checkUnauthenticated(self):
        return self.obj.active

    def checkAuthenticated(self, user):
        """The Admins & Commercial Admins can see inactive pillars."""
        if self.obj.active:
            return True
        else:
            return (user.in_commercial_admin or
                    user.in_admin or
                    user.in_registry_experts)


class EditAccountBySelfOrAdmin(AuthorizationBase):
    permission = 'launchpad.Edit'
    usedfor = IAccount

    def checkAccountAuthenticated(self, account):
        if account == self.obj:
            return True
        return super(
            EditAccountBySelfOrAdmin, self).checkAccountAuthenticated(account)

    def checkAuthenticated(self, user):
        return user.in_admin


class ViewAccount(EditAccountBySelfOrAdmin):
    permission = 'launchpad.View'


class SpecialAccount(EditAccountBySelfOrAdmin):
    permission = 'launchpad.Special'

    def checkAuthenticated(self, user):
        """Extend permission to registry experts."""
        return user.in_admin or user.in_registry_experts


class ModerateAccountByRegistryExpert(AuthorizationBase):
    usedfor = IAccount
    permission = 'launchpad.Moderate'

    def checkAuthenticated(self, user):
        return user.in_admin or user.in_registry_experts


class EditOAuthAccessToken(AuthorizationBase):
    permission = 'launchpad.Edit'
    usedfor = IOAuthAccessToken

    def checkAuthenticated(self, user):
        return self.obj.person == user or user.in_admin


class EditOAuthRequestToken(EditOAuthAccessToken):
    permission = 'launchpad.Edit'
    usedfor = IOAuthRequestToken


class EditBugNominationStatus(AuthorizationBase):
    permission = 'launchpad.Driver'
    usedfor = IBugNomination

    def checkAuthenticated(self, user):
        return self.obj.canApprove(user.person)


class EditByOwnersOrAdmins(AuthorizationBase):
    permission = 'launchpad.Edit'
    usedfor = IHasOwner

    def checkAuthenticated(self, user):
        return user.isOwner(self.obj) or user.in_admin


class EditProduct(EditByOwnersOrAdmins):
    usedfor = IProduct


class EditPackaging(EditByOwnersOrAdmins):
    usedfor = IPackaging


class EditProductReleaseFile(AuthorizationBase):
    permission = 'launchpad.Edit'
    usedfor = IProductReleaseFile

    def checkAuthenticated(self, user):
        return EditProductRelease(self.obj.productrelease).checkAuthenticated(
            user)


class AdminDistributionMirrorByDistroOwnerOrMirrorAdminsOrAdmins(
        AuthorizationBase):
    permission = 'launchpad.Admin'
    usedfor = IDistributionMirror

    def checkAuthenticated(self, user):
        return (user.isOwner(self.obj.distribution) or
                user.in_admin or
                user.inTeam(self.obj.distribution.mirror_admin))


class EditDistributionMirrorByOwnerOrDistroOwnerOrMirrorAdminsOrAdmins(
        AuthorizationBase):
    permission = 'launchpad.Edit'
    usedfor = IDistributionMirror

    def checkAuthenticated(self, user):
        return (user.isOwner(self.obj) or user.in_admin or
                user.isOwner(self.obj.distribution) or
                user.inTeam(self.obj.distribution.mirror_admin))


class EditSpecificationBranch(AuthorizationBase):

    usedfor = ISpecificationBranch
    permission = 'launchpad.Edit'

    def checkAuthenticated(self, user):
        """See `IAuthorization.checkAuthenticated`.

        :return: True or False.
        """
        return True


class ViewSpecificationBranch(EditSpecificationBranch):

    permission = 'launchpad.View'

    def checkUnauthenticated(self):
        """See `IAuthorization.checkUnauthenticated`.

        :return: True or False.
        """
        return True


class EditSpecificationByTargetOwnerOrOwnersOrAdmins(AuthorizationBase):
    """We want everybody "related" to a specification to be able to edit it.
    You are related if you have a role on the spec, or if you have a role on
    the spec target (distro/product) or goal (distroseries/productseries).
    """

    permission = 'launchpad.Edit'
    usedfor = ISpecification

    def checkAuthenticated(self, user):
        assert self.obj.target
        goal = self.obj.goal
        if goal is not None:
            if user.isOwner(goal) or user.isOneOfDrivers(goal):
                return True
        return (user.in_admin or
                user.isOwner(self.obj.target) or
                user.isOneOf(
                    self.obj, ['owner', 'drafter', 'assignee', 'approver']))


class AdminSpecification(AuthorizationBase):
    permission = 'launchpad.Admin'
    usedfor = ISpecification

    def checkAuthenticated(self, user):
        assert self.obj.target
        return (user.isOwner(self.obj.target) or
                user.isOneOfDrivers(self.obj.target) or
                user.in_admin)


class DriverSpecification(AuthorizationBase):
    permission = 'launchpad.Driver'
    usedfor = ISpecification

    def checkAuthenticated(self, user):
        # If no goal is proposed for the spec then there can be no
        # drivers for it - we use launchpad.Driver on a spec to decide
        # if the person can see the page which lets you decide whether
        # to accept the goal, and if there is no goal then this is
        # extremely difficult to do :-)
        return (
            self.obj.goal and
            check_permission("launchpad.Driver", self.obj.goal))


class EditSprintSpecification(AuthorizationBase):
    """The sprint owner or driver can say what makes it onto the agenda for
    the sprint.
    """
    permission = 'launchpad.Driver'
    usedfor = ISprintSpecification

    def checkAuthenticated(self, user):
        sprint = self.obj.sprint
        return user.isOwner(sprint) or user.isDriver(sprint) or user.in_admin


class DriveSprint(AuthorizationBase):
    """The sprint owner or driver can say what makes it onto the agenda for
    the sprint.
    """
    permission = 'launchpad.Driver'
    usedfor = ISprint

    def checkAuthenticated(self, user):
        return (user.isOwner(self.obj) or
                user.isDriver(self.obj) or
                user.in_admin)


class Sprint(AuthorizationBase):
    """An attendee, owner, or driver of a sprint."""
    permission = 'launchpad.View'
    usedfor = ISprint

    def checkAuthenticated(self, user):
        return (user.isOwner(self.obj) or
                user.isDriver(self.obj) or
                user.person in [attendance.attendee
                            for attendance in self.obj.attendances] or
                user.in_admin)


class EditSpecificationSubscription(AuthorizationBase):
    """The subscriber, and people related to the spec or the target of the
    spec can determine who is essential."""
    permission = 'launchpad.Edit'
    usedfor = ISpecificationSubscription

    def checkAuthenticated(self, user):
        if self.obj.specification.goal is not None:
            if user.isOneOfDrivers(self.obj.specification.goal):
                return True
        else:
            if user.isOneOfDrivers(self.obj.specification.target):
                return True
        return (user.inTeam(self.obj.person) or
                user.isOneOf(
                    self.obj.specification,
                    ['owner', 'drafter', 'assignee', 'approver']) or
                user.in_admin)


class OnlyRosettaExpertsAndAdmins(AuthorizationBase):
    """Base class that allow access to Rosetta experts and Launchpad admins.
    """

    def checkAuthenticated(self, user):
        """Allow Launchpad's admins and Rosetta experts edit all fields."""
        return user.in_admin or user.in_rosetta_experts


class AdminProductTranslations(AuthorizationBase):
    permission = 'launchpad.TranslationsAdmin'
    usedfor = IProduct

    def checkAuthenticated(self, user):
        """Is the user able to manage `IProduct` translations settings?

        Any Launchpad/Launchpad Translations administrator or owners are
        able to change translation settings for a product.
        """
        return (user.isOwner(self.obj) or
                user.in_rosetta_experts or
                user.in_admin)


class AdminSeriesByVCSImports(AuthorizationBase):
    permission = 'launchpad.Admin'
    usedfor = IProductSeries

    def checkAuthenticated(self, user):
        return user.in_vcs_imports


class EditProjectMilestoneNever(AuthorizationBase):
    permission = 'launchpad.Edit'
    usedfor = IProjectMilestone

    def checkAuthenticated(self, user):
        """IProjectMilestone is a fake content object."""
        return False


class EditMilestoneByTargetOwnerOrAdmins(AuthorizationBase):
    permission = 'launchpad.Edit'
    usedfor = IMilestone

    def checkAuthenticated(self, user):
        """Authorize the product or distribution owner."""
        if user.in_admin:
            return True
        if (self.obj.series_target is not None
            and user.isDriver(self.obj.series_target)):
            # The user is a release manager.
            # XXX sinzui 2009-07-18 bug=40978: The series_target should never
            # be None, but Milestones in the production DB are like this.
            return True
        return user.isOwner(self.obj.target)


class AdminMilestoneByLaunchpadAdmins(AuthorizationBase):
    permission = 'launchpad.Admin'
    usedfor = IMilestone

    def checkAuthenticated(self, user):
        """Only the Launchpad admins need this, we are only going to use it
        for connecting up series and distroseriess where we did not have
        them."""
        return user.in_admin


class ModeratePersonSetByExpertsOrAdmins(ReviewByRegistryExpertsOrAdmins):
    permission = 'launchpad.Moderate'
    usedfor = IPersonSet


class EditTeamByTeamOwnerOrLaunchpadAdmins(AuthorizationBase):
    permission = 'launchpad.Owner'
    usedfor = ITeam

    def checkAuthenticated(self, user):
        """Only the team owner and Launchpad admins need this.
        """
        return user.inTeam(self.obj.teamowner) or user.in_admin


class EditTeamByTeamOwnerOrTeamAdminsOrAdmins(AuthorizationBase):
    permission = 'launchpad.Edit'
    usedfor = ITeam

    def checkAuthenticated(self, user):
        """The team owner and team admins have launchpad.Edit on that team.

        The Launchpad admins also have launchpad.Edit on all teams.
        """
        return can_edit_team(self.obj, user)


class ModerateTeam(ReviewByRegistryExpertsOrAdmins):
    permission = 'launchpad.Moderate'
    usedfor = ITeam

    def checkAuthenticated(self, user):
        """Is the user a privileged team member or Launchpad staff?

        Return true when the user is a member of Launchpad admins,
        registry experts, team admins, or the team owners.
        """
        return (
            super(ModerateTeam, self).checkAuthenticated(user)
            or can_edit_team(self.obj, user))


class EditTeamMembershipByTeamOwnerOrTeamAdminsOrAdmins(AuthorizationBase):
    permission = 'launchpad.Edit'
    usedfor = ITeamMembership

    def checkAuthenticated(self, user):
        return can_edit_team(self.obj.team, user)


# XXX: 2008-08-01, salgado: At some point we should protect ITeamMembership
# with launchpad.View so that this adapter is used.  For now, though, it's
# going to be used only on the webservice (which explicitly checks for
# launchpad.View) so that we don't leak memberships of private teams.
class ViewTeamMembership(AuthorizationBase):
    permission = 'launchpad.View'
    usedfor = ITeamMembership

    def checkUnauthenticated(self):
        """Unauthenticated users can only view public memberships."""
        return self.obj.team.visibility == PersonVisibility.PUBLIC

    def checkAuthenticated(self, user):
        """Verify that the user can view the team's membership.

        Anyone can see a public team's membership. Only a team member or
        a Launchpad admin can view a private membership.
        """
        if self.obj.team.visibility == PersonVisibility.PUBLIC:
            return True
        if user.in_admin or user.inTeam(self.obj.team):
            return True
        return False


class EditPersonBySelfOrAdmins(AuthorizationBase):
    permission = 'launchpad.Edit'
    usedfor = IPerson

    def checkAuthenticated(self, user):
        """A user can edit the Person who is herself.

        The admin team can also edit any Person.
        """
        return self.obj.id == user.person.id or user.in_admin


class EditTranslationsPersonByPerson(AuthorizationBase):
    permission = 'launchpad.Edit'
    usedfor = ITranslationsPerson

    def checkAuthenticated(self, user):
        person = self.obj.person
        return person == user.person or user.in_admin


class ViewPersonLocation(AuthorizationBase):
    permission = 'launchpad.View'
    usedfor = IPersonLocation

    def checkUnauthenticated(self):
        return self.obj.visible

    def checkAuthenticated(self, user):
        if self.obj.visible:
            return True
        else:
            return user.person == self.obj.person or user.in_admin


class EditPersonBySelf(AuthorizationBase):
    permission = 'launchpad.Special'
    usedfor = IPerson

    def checkAuthenticated(self, user):
        """A user can edit the Person who is herself."""
        return self.obj.id == user.person.id


class ViewPublicOrPrivateTeamMembers(AuthorizationBase):
    """Restrict viewing of private memberships of teams.

    Only members of a team with a private membership can view the
    membership list.
    """
    permission = 'launchpad.View'
    usedfor = IPerson

    def checkUnauthenticated(self):
        """Unauthenticated users can only view public memberships."""
        if self.obj.visibility == PersonVisibility.PUBLIC:
            return True
        return False

    def checkAuthenticated(self, user):
        """Verify that the user can view the team's membership.

        Anyone can see a public team's membership. Only a team member
        or a Launchpad admin can view a private membership.
        """
        if self.obj.visibility == PersonVisibility.PUBLIC:
            return True
        if user.in_admin or user.inTeam(self.obj):
            return True
        # We also grant visibility of the private team to administrators of
        # other teams that have been invited to join the private team.
        for invitee in self.obj.invited_members:
            if (invitee.is_team and
                invitee in user.person.getAdministratedTeams()):
                return True
        return False


class EditPollByTeamOwnerOrTeamAdminsOrAdmins(
        EditTeamMembershipByTeamOwnerOrTeamAdminsOrAdmins):
    permission = 'launchpad.Edit'
    usedfor = IPoll


class EditPollSubsetByTeamOwnerOrTeamAdminsOrAdmins(
        EditPollByTeamOwnerOrTeamAdminsOrAdmins):
    permission = 'launchpad.Edit'
    usedfor = IPollSubset


class EditPollOptionByTeamOwnerOrTeamAdminsOrAdmins(AuthorizationBase):
    permission = 'launchpad.Edit'
    usedfor = IPollOption

    def checkAuthenticated(self, user):
        return can_edit_team(self.obj.poll.team, user)


class AdminDistribution(AdminByAdminsTeam):
    """Soyuz involves huge chunks of data in the archive and librarian,
    so for the moment we are locking down admin and edit on distributions
    and distroseriess to the Launchpad admin team."""
    permission = 'launchpad.Admin'
    usedfor = IDistribution


class EditDistributionByDistroOwnersOrAdmins(AuthorizationBase):
    """The owner of a distribution should be able to edit its
    information; it is mainly administrative data, such as bug
    contacts. Note that creation of new distributions and distribution
    series is still protected with launchpad.Admin"""
    permission = 'launchpad.Edit'
    usedfor = IDistribution

    def checkAuthenticated(self, user):
        return user.isOwner(self.obj) or user.in_admin


class AppendDistributionByDriversOrOwnersOrAdmins(AuthorizationBase):
    """Distribution drivers, owners, and admins may plan releases.

    Drivers of `IDerivativeDistribution`s can create series. Owners and
    admins can create series for all `IDistribution`s.
    """
    permission = 'launchpad.Append'
    usedfor = IDistribution

    def checkAuthenticated(self, user):
        if user.isDriver(self.obj) and not self.obj.full_functionality:
            # Drivers of derivative distributions can create a series that
            # they will be the release manager for.
            return True
        return user.isOwner(self.obj) or user.in_admin


class EditDistributionSourcePackageByDistroOwnersOrAdmins(AuthorizationBase):
    """The owner of a distribution should be able to edit its source
    package information"""
    permission = 'launchpad.Edit'
    usedfor = IDistributionSourcePackage

    def checkAuthenticated(self, user):
        return (user.inTeam(self.obj.distribution.owner) or
                user.in_admin)


class AdminDistroSeries(AdminByAdminsTeam):
    """Soyuz involves huge chunks of data in the archive and librarian,
    so for the moment we are locking down admin and edit on distributions
    and distroseriess to the Launchpad admin team.

    NB: Please consult with SABDFL before modifying this permission because
        changing it could cause the archive to get rearranged, with tons of
        files moved to the new namespace, and mirrors would get very very
        upset. Then James T would be on your case.
    """
    permission = 'launchpad.Admin'
    usedfor = IDistroSeries


class EditDistroSeriesByOwnersOrDistroOwnersOrAdmins(AuthorizationBase):
    """The owner of the distro series should be able to modify some of the
    fields on the IDistroSeries

    NB: there is potential for a great mess if this is not done correctly so
    please consult with Kiko and MDZ on the mailing list before modifying
    these permissions.
    """
    permission = 'launchpad.Edit'
    usedfor = IDistroSeries

    def checkAuthenticated(self, user):
        if (user.inTeam(self.obj.driver)
            and not self.obj.distribution.full_functionality):
            # The series driver (release manager) may edit a series if the
            # distribution is an `IDerivativeDistribution`
            return True
        return (user.inTeam(self.obj.owner) or
                user.inTeam(self.obj.distribution.owner) or
                user.in_admin)


class SeriesDrivers(AuthorizationBase):
    """Drivers can approve or decline features and target bugs.

    Drivers exist for distribution and product series.  Distribution and
    product owners are implicitly drivers too.
    """
    permission = 'launchpad.Driver'
    usedfor = IHasDrivers

    def checkAuthenticated(self, user):
        return (user.isOneOfDrivers(self.obj) or
                user.isOwner(self.obj) or
                user.in_admin)


class ViewProductSeries(AuthorizationBase):

    usedfor = IProductSeries
    permission = 'launchpad.View'

    def checkUnauthenticated(self):
        """See `IAuthorization.checkUnauthenticated`.

        :return: True or False.
        """
        return True

    def checkAuthenticated(self, user):
        """See `IAuthorization.checkAuthenticated`.

        :return: True or False.
        """
        return True


class EditProductSeries(EditByOwnersOrAdmins):
    usedfor = IProductSeries

    def checkAuthenticated(self, user):
        """Allow product owner, some experts, or admins."""
        if (user.inTeam(self.obj.product.owner) or
            user.inTeam(self.obj.driver)):
            # The user is the owner of the product, or the release manager.
            return True
        # Rosetta experts need to be able to upload translations.
        # Bazaar experts need to be able to change the linked branches.
        # Registry admins are just special.
        if (user.in_registry_experts or
            user.in_bazaar_experts or
            user.in_rosetta_experts):
            return True
        return EditByOwnersOrAdmins.checkAuthenticated(self, user)


class EditBugTask(AuthorizationBase):
    """Permission checker for editing objects linked to a bug.

    Allow any logged-in user to edit objects linked to public
    bugs. Allow only explicit subscribers to edit objects linked to
    private bugs.
    """
    permission = 'launchpad.Edit'
    usedfor = IHasBug

    def checkAuthenticated(self, user):

        if user.in_admin:
            # Admins can always edit bugtasks, whether they're reported on a
            # private bug or not.
            return True

        if not self.obj.bug.private:
            # This is a public bug, so anyone can edit it.
            return True
        else:
            # This is a private bug, and we know the user isn't an admin, so
            # we'll only allow editing if the user is explicitly subscribed to
            # this bug.
            for subscription in self.obj.bug.subscriptions:
                if user.inTeam(subscription.person):
                    return True

            return False


class PublicToAllOrPrivateToExplicitSubscribersForBugTask(AuthorizationBase):
    permission = 'launchpad.View'
    usedfor = IHasBug

    def checkAuthenticated(self, user):
        return self.obj.bug.userCanView(user.person)

    def checkUnauthenticated(self):
        """Allow anonymous users to see non-private bugs only."""
        return not self.obj.bug.private


class EditPublicByLoggedInUserAndPrivateByExplicitSubscribers(
    AuthorizationBase):
    permission = 'launchpad.Edit'
    usedfor = IBug

    def checkAuthenticated(self, user):
        """Allow any logged in user to edit a public bug, and only
        explicit subscribers to edit private bugs.
        """
        if not self.obj.private:
            # This is a public bug.
            return True
        elif user.in_admin:
            # Admins can edit all bugs.
            return True
        else:
            # This is a private bug. Only explicit subscribers may edit it.
            for subscription in self.obj.subscriptions:
                if user.inTeam(subscription.person):
                    return True

        return False

    def checkUnauthenticated(self):
        """Never allow unauthenticated users to edit a bug."""
        return False


class PublicToAllOrPrivateToExplicitSubscribersForBug(AuthorizationBase):
    permission = 'launchpad.View'
    usedfor = IBug

    def checkAuthenticated(self, user):
        """Allow any user to see non-private bugs, but only explicit
        subscribers to see private bugs.
        """
        return self.obj.userCanView(user.person)

    def checkUnauthenticated(self):
        """Allow anonymous users to see non-private bugs only."""
        return not self.obj.private


class EditBugBranch(EditPublicByLoggedInUserAndPrivateByExplicitSubscribers):
    permission = 'launchpad.Edit'
    usedfor = IBugBranch

    def __init__(self, bug_branch):
        # The same permissions as for the BugBranch's bug should apply
        # to the BugBranch itself.
        EditPublicByLoggedInUserAndPrivateByExplicitSubscribers.__init__(
            self, bug_branch.bug)


class ViewBugAttachment(PublicToAllOrPrivateToExplicitSubscribersForBug):
    """Security adapter for viewing a bug attachment.

    If the user is authorized to view the bug, he's allowed to view the
    attachment.
    """
    permission = 'launchpad.View'
    usedfor = IBugAttachment

    def __init__(self, bugattachment):
        PublicToAllOrPrivateToExplicitSubscribersForBug.__init__(
            self, bugattachment.bug)


class EditBugAttachment(
    EditPublicByLoggedInUserAndPrivateByExplicitSubscribers):
    """Security adapter for editing a bug attachment.

    If the user is authorized to view the bug, he's allowed to edit the
    attachment.
    """
    permission = 'launchpad.Edit'
    usedfor = IBugAttachment

    def __init__(self, bugattachment):
        EditPublicByLoggedInUserAndPrivateByExplicitSubscribers.__init__(
            self, bugattachment.bug)


class ViewBugSubscription(AuthorizationBase):

    usedfor = IBugSubscription
    permission = 'launchpad.View'

    def checkUnauthenticated(self):
        """See `IAuthorization.checkUnauthenticated`.

        :return: True or False.
        """
        return True

    def checkAuthenticated(self, user):
        """See `IAuthorization.checkAuthenticated`.

        :return: True or False.
        """
        return True


class ViewBugMessage(AuthorizationBase):

    usedfor = IMessage
    permission = 'launchpad.View'

    def checkUnauthenticated(self):
        """See `IAuthorization.checkUnauthenticated`.

        :return: True or False.
        """
        return True

    def checkAuthenticated(self, user):
        """See `IAuthorization.checkAuthenticated`.

        :return: True or False.
        """
        return True


class ViewAnnouncement(AuthorizationBase):
    permission = 'launchpad.View'
    usedfor = IAnnouncement

    def checkUnauthenticated(self):
        """Let anonymous users see published announcements."""
        if self.obj.published:
            return True
        return False

    def checkAuthenticated(self, user):
        """Keep project news invisible to end-users unless they are project
        admins, until the announcements are published."""

        # Every user can view published announcements.
        if self.obj.published:
            return True

        # Project drivers can view any project announcements.
        # Launchpad admins can view any announcement.
        assert self.obj.target
        return (user.isOneOfDrivers(self.obj.target) or
                user.isOwner(self.obj.target) or
                user.in_admin)


class EditAnnouncement(AuthorizationBase):
    permission = 'launchpad.Edit'
    usedfor = IAnnouncement

    def checkAuthenticated(self, user):
        """Allow the project owner and drivers to edit any project news."""

        assert self.obj.target
        return (user.isOneOfDrivers(self.obj.target) or
                user.isOwner(self.obj.target) or
                user.in_admin)


class UseApiDoc(AuthorizationBase):
    permission = 'zope.app.apidoc.UseAPIDoc'
    usedfor = Interface

    def checkAuthenticated(self, user):
        return True


class OnlyBazaarExpertsAndAdmins(AuthorizationBase):
    """Base class that allows only the Launchpad admins and Bazaar
    experts."""

    def checkAuthenticated(self, user):
        return user.in_admin or user.in_bazaar_experts


class OnlyVcsImportsAndAdmins(AuthorizationBase):
    """Base class that allows only the Launchpad admins and VCS Imports
    experts."""

    def checkAuthenticated(self, user):
        return user.in_admin or user.in_vcs_imports


class AdminTheBazaar(OnlyVcsImportsAndAdmins):
    permission = 'launchpad.Admin'
    usedfor = IBazaarApplication


class EditCodeImport(OnlyVcsImportsAndAdmins):
    """Control who can edit the object view of a CodeImport.

    Currently, we restrict the visibility of the new code import
    system to members of ~vcs-imports and Launchpad admins.
    """
    permission = 'launchpad.Edit'
    usedfor = ICodeImport


class SeeCodeImportJobSet(OnlyVcsImportsAndAdmins):
    """Control who can see the CodeImportJobSet utility.

    Currently, we restrict the visibility of the new code import
    system to members of ~vcs-imports and Launchpad admins.
    """
    permission = 'launchpad.View'
    usedfor = ICodeImportJobSet


class EditCodeImportJobWorkflow(OnlyVcsImportsAndAdmins):
    """Control who can use the CodeImportJobWorkflow utility.

    Currently, we restrict the visibility of the new code import
    system to members of ~vcs-imports and Launchpad admins.
    """
    permission = 'launchpad.Edit'
    usedfor = ICodeImportJobWorkflow


class EditCodeImportMachine(OnlyVcsImportsAndAdmins):
    """Control who can edit the object view of a CodeImportMachine.

    Access is restricted to members of ~vcs-imports and Launchpad admins.
    """
    permission = 'launchpad.Edit'
    usedfor = ICodeImportMachine


class AdminDistributionTranslations(OnlyRosettaExpertsAndAdmins,
                                    EditDistributionByDistroOwnersOrAdmins):
    """Class for deciding who can administer distribution translations.

    This class is used for `launchpad.TranslationsAdmin` privilege on
    `IDistribution` and `IDistroSeries` and corresponding `IPOTemplate`s,
    and limits access to Rosetta experts, Launchpad admins and distribution
    translation group owner.
    """
    permission = 'launchpad.TranslationsAdmin'
    usedfor = IDistribution

    def checkAuthenticated(self, user):
        """Is the user able to manage `IDistribution` translations settings?

        Any Launchpad/Launchpad Translations administrator or people allowed
        to edit distribution details are able to change translation settings
        for a distribution.
        """
        # Translation group owner for a distribution is also a
        # translations administrator for it.
        translation_group = self.obj.translationgroup
        if translation_group and user.inTeam(translation_group.owner):
            return True
        else:
            return (
                OnlyRosettaExpertsAndAdmins.checkAuthenticated(self, user) or
                EditDistributionByDistroOwnersOrAdmins.checkAuthenticated(
                    self, user))


class AdminPOTemplateDetails(OnlyRosettaExpertsAndAdmins):
    """Controls administration of an `IPOTemplate`.

    Allow all persons that can also administer the translations to
    which this template belongs to and also translation group owners.

    Product owners does not have administrative privileges.
    """

    permission = 'launchpad.TranslationsAdmin'
    usedfor = IPOTemplate

    def checkAuthenticated(self, user):
        template = self.obj
        if template.distroseries is not None:
            # Template is on a distribution.
            distribution = template.distroseries.distribution
            return (
                AdminDistributionTranslations(
                    distribution).checkAuthenticated(user))

        else:
            # Template is on a product.
            return OnlyRosettaExpertsAndAdmins.checkAuthenticated(
                self, user)


class EditPOTemplateDetails(AdminPOTemplateDetails, EditByOwnersOrAdmins):
    permission = 'launchpad.Edit'
    usedfor = IPOTemplate

    def checkAuthenticated(self, user):
        """Allow anyone with admin rights; owners, product owners and
        distribution owners; and for distros, translation group owners.
        """
        if (self.obj.productseries is not None and
            user.inTeam(self.obj.productseries.product.owner)):
            # The user is the owner of the product.
            return True

        return (
            AdminPOTemplateDetails.checkAuthenticated(self, user) or
            EditByOwnersOrAdmins.checkAuthenticated(self, user))


# XXX: Carlos Perello Marin 2005-05-24 bug=753:
# This should be using SuperSpecialPermissions when implemented.
class AddPOTemplate(OnlyRosettaExpertsAndAdmins):
    permission = 'launchpad.Append'
    usedfor = IProductSeries


class EditPOFileDetails(EditByOwnersOrAdmins):
    usedfor = IPOFile

    def checkAuthenticated(self, user):
        """Allow anyone that can edit translations, owner, experts and admis.
        """

        return (EditByOwnersOrAdmins.checkAuthenticated(self, user) or
                self.obj.canEditTranslations(user.person) or
                user.in_rosetta_experts)


class AdminTranslator(OnlyRosettaExpertsAndAdmins):
    permission = 'launchpad.Admin'
    usedfor = ITranslator

    def checkAuthenticated(self, user):
        """Allow the owner of a translation group to edit the translator
        of any language in the group."""
        return (user.inTeam(self.obj.translationgroup.owner) or
                OnlyRosettaExpertsAndAdmins.checkAuthenticated(self, user))


class EditTranslator(OnlyRosettaExpertsAndAdmins):
    permission = 'launchpad.Edit'
    usedfor = IEditTranslator

    def checkAuthenticated(self, user):
        """Allow the translator and the group owner to edit parts of
        the translator entry."""
        return (user.inTeam(self.obj.translator) or
                user.inTeam(self.obj.translationgroup.owner) or
                OnlyRosettaExpertsAndAdmins.checkAuthenticated(self, user))


class EditTranslationGroup(OnlyRosettaExpertsAndAdmins):
    permission = 'launchpad.Edit'
    usedfor = ITranslationGroup

    def checkAuthenticated(self, user):
        """Allow the owner of a translation group to edit the translator
        of any language in the group."""
        return (user.inTeam(self.obj.owner) or
                OnlyRosettaExpertsAndAdmins.checkAuthenticated(self, user))


class EditTranslationGroupSet(OnlyRosettaExpertsAndAdmins):
    permission = 'launchpad.Admin'
    usedfor = ITranslationGroupSet


class DownloadFullSourcePackageTranslations(OnlyRosettaExpertsAndAdmins):
    """Restrict full `SourcePackage` translation downloads.

    Experience shows that the export queue can easily get swamped by
    large export requests.  Email leads us to believe that many of the
    users making these requests are looking for language packs, or for
    individual translations rather than the whole package.  That's why
    this class defines who is allowed to make those requests.
    """

    permission = 'launchpad.ExpensiveRequest'
    usedfor = ISourcePackage

    def _userInAnyOfTheTeams(self, user, archive_permissions):
        if archive_permissions is None or len(archive_permissions) == 0:
            return False
        for permission in archive_permissions:
            if user.inTeam(permission.person):
                return True
        return False

    def checkAuthenticated(self, user):
        """Define who may download these translations.

        Admins and Translations admins have access, as does the owner of
        the translation group (if applicable) and distribution uploaders.
        """
        distribution = self.obj.distribution
        translation_group = distribution.translationgroup
        return (
            # User is admin of some relevant kind.
            OnlyRosettaExpertsAndAdmins.checkAuthenticated(self, user) or
            # User is part of the 'driver' team for the distribution.
            (self._userInAnyOfTheTeams(user, distribution.uploaders)) or
            # User is owner of applicable translation group.
            (translation_group is not None and
             user.inTeam(translation_group.owner)))


class EditBugTracker(AuthorizationBase):
    permission = 'launchpad.Edit'
    usedfor = IBugTracker

    def checkAuthenticated(self, user):
        """Any logged-in user can edit a bug tracker."""
        return True


class EditProductRelease(EditByOwnersOrAdmins):
    permission = 'launchpad.Edit'
    usedfor = IProductRelease

    def checkAuthenticated(self, user):
        if (user.inTeam(self.obj.productseries.owner) or
            user.inTeam(self.obj.productseries.product.owner) or
            user.inTeam(self.obj.productseries.driver)):
            # The user is an owner or a release manager.
            return True
        return EditByOwnersOrAdmins.checkAuthenticated(
            self, user)


<<<<<<< HEAD
class ViewProductRelease(AuthorizationBase):

    usedfor = IProductRelease
    permission = 'launchpad.View'

    def checkUnauthenticated(self):
        """See `IAuthorization.checkUnauthenticated`.

        :return: True or False.
        """
        return True

    def checkAuthenticated(self, user):
        """See `IAuthorization.checkAuthenticated`.

        :return: True or False.
        """
        return True


class AdminTranslationImportQueueEntry(OnlyRosettaExpertsAndAdmins):
=======
class AdminTranslationImportQueueEntry(AuthorizationBase):
>>>>>>> 96916c4c
    permission = 'launchpad.Admin'
    usedfor = ITranslationImportQueueEntry

    def checkAuthenticated(self, user):
        return self.obj.canAdmin(user)


class EditTranslationImportQueueEntry(AuthorizationBase):
    permission = 'launchpad.Edit'
    usedfor = ITranslationImportQueueEntry

    def checkAuthenticated(self, user):
        """Anyone who can admin an entry, plus its owner or the owner of the
        product or distribution, can edit it.
        """
        return self.obj.canEdit(user)

class AdminTranslationImportQueue(OnlyRosettaExpertsAndAdmins):
    permission = 'launchpad.Admin'
    usedfor = ITranslationImportQueue


class EditPackageUploadQueue(AdminByAdminsTeam):
    permission = 'launchpad.Edit'
    usedfor = IPackageUploadQueue

    def checkAuthenticated(self, user):
        """Check user presence in admins or distroseries upload admin team."""
        if AdminByAdminsTeam.checkAuthenticated(self, user):
            return True

        permission_set = getUtility(IArchivePermissionSet)
        permissions = permission_set.componentsForQueueAdmin(
            self.obj.distroseries.main_archive, user.person)
        return permissions.count() > 0


class EditPackageUpload(AdminByAdminsTeam):
    permission = 'launchpad.Edit'
    usedfor = IPackageUpload

    def checkAuthenticated(self, user):
        """Return True if user has an ArchivePermission or is an admin.

        If it's a delayed-copy, check if the user can upload to its targeted
        archive.
        """
        if AdminByAdminsTeam.checkAuthenticated(self, user):
            return True

        if self.obj.is_delayed_copy:
            archive_append = AppendArchive(self.obj.archive)
            return archive_append.checkAuthenticated(user)

        permission_set = getUtility(IArchivePermissionSet)
        permissions = permission_set.componentsForQueueAdmin(
            self.obj.archive, user.person)
        if permissions.count() == 0:
            return False
        allowed_components = set(
            permission.component for permission in permissions)
        existing_components = self.obj.components
        # The intersection of allowed_components and
        # existing_components must be equal to existing_components
        # to allow the operation to go ahead.
        return (allowed_components.intersection(existing_components)
                == existing_components)


class AdminByBuilddAdmin(AuthorizationBase):
    permission = 'launchpad.Admin'

    def checkAuthenticated(self, user):
        """Allow admins and buildd_admins."""
        return user.in_buildd_admin or user.in_admin


class AdminBuilderSet(AdminByBuilddAdmin):
    usedfor = IBuilderSet


class AdminBuilder(AdminByBuilddAdmin):
    usedfor = IBuilder


# XXX cprov 2006-07-31: As soon as we have external builders, as presumed
# in the original plan, we should grant some rights to the owners and
# that's what Edit is for.
class EditBuilder(AdminByBuilddAdmin):
    permission = 'launchpad.Edit'
    usedfor = IBuilder


class AdminBuildRecord(AdminByBuilddAdmin):
    usedfor = IBuild


class EditBuildRecord(AdminByBuilddAdmin):
    permission = 'launchpad.Edit'
    usedfor = IBuild

    def checkAuthenticated(self, user):
        """Check write access for user and different kinds of archives.

        Allow
            * BuilddAdmins, for any archive.
            * The PPA owner for PPAs
            * users with upload permissions (for the respective distribution)
              otherwise.
        """
        if AdminByBuilddAdmin.checkAuthenticated(self, user):
            return True

        # If it's a PPA or a copy archive only allow its owner.
        if self.obj.archive.is_ppa or self.obj.archive.is_copy:
            return (self.obj.archive.owner and
                    user.inTeam(self.obj.archive.owner))

        # Primary or partner section here: is the user in question allowed
        # to upload to the respective component? Allow user to retry build
        # if so.
        archive = self.obj.archive
        if archive.canUpload(user.person, self.obj.current_component):
            return True
        else:
            return archive.canUpload(
                user.person, self.obj.sourcepackagerelease.sourcepackagename)


class ViewBuildRecord(EditBuildRecord):
    permission = 'launchpad.View'

    # This code MUST match the logic in IBuildSet.getBuildsForBuilder()
    # otherwise users are likely to get 403 errors, or worse.
    def checkAuthenticated(self, user):
        """Private restricts to admins and archive members."""
        if not self.obj.archive.private:
            # Anyone can see non-private archives.
            return True

        if user.inTeam(self.obj.archive.owner):
            # Anyone in the PPA team gets the nod.
            return True

        # LP admins may also see it.
        if user.in_admin:
            return True

        # If the permission check on the sourcepackagerelease for this
        # build passes then it means the build can be released from
        # privacy since the source package is published publicly.
        # This happens when copy-package is used to re-publish a private
        # package in the primary archive.
        auth_spr = ViewSourcePackageRelease(self.obj.sourcepackagerelease)
        if auth_spr.checkAuthenticated(user):
            return True

        # You're not a celebrity, get out of here.
        return False

    def checkUnauthenticated(self):
        """Unauthenticated users can see the build if it's not private."""
        if not self.obj.archive.private:
            return True

        # See comment above.
        auth_spr = ViewSourcePackageRelease(self.obj.sourcepackagerelease)
        return auth_spr.checkUnauthenticated()


class AdminQuestion(AdminByAdminsTeam):
    permission = 'launchpad.Admin'
    usedfor = IQuestion

    def checkAuthenticated(self, user):
        """Allow only admins and owners of the question pillar target."""
        context = self.obj.product or self.obj.distribution
        return (AdminByAdminsTeam.checkAuthenticated(self, user) or
                user.inTeam(context.owner))


class ModerateQuestion(AdminQuestion):
    permission = 'launchpad.Moderate'
    usedfor = IQuestion

    def checkAuthenticated(self, user):
        """Allow user who can administer the question and answer contacts."""
        if AdminQuestion.checkAuthenticated(self, user):
            return True
        for answer_contact in self.obj.target.answer_contacts:
            if user.inTeam(answer_contact):
                return True
        return False


class QuestionOwner(AuthorizationBase):
    permission = 'launchpad.Owner'
    usedfor = IQuestion

    def checkAuthenticated(self, user):
        """Allow the question's owner."""
        return user.inTeam(self.obj.owner)


class ModerateFAQTarget(EditByOwnersOrAdmins):
    permission = 'launchpad.Moderate'
    usedfor = IFAQTarget

    def checkAuthenticated(self, user):
        """Allow people with launchpad.Edit or an answer contact."""
        if EditByOwnersOrAdmins.checkAuthenticated(self, user):
            return True
        if IQuestionTarget.providedBy(self.obj):
            for answer_contact in self.obj.answer_contacts:
                if user.inTeam(answer_contact):
                    return True
        return False


class EditFAQ(AuthorizationBase):
    permission = 'launchpad.Edit'
    usedfor = IFAQ

    def checkAuthenticated(self, user):
        """Everybody who has launchpad.Moderate on the FAQ target is allowed.
        """
        return ModerateFAQTarget(self.obj.target).checkAuthenticated(user)


def can_edit_team(team, user):
    """Return True if the given user has edit rights for the given team."""
    if user.in_admin:
        return True
    else:
        return team in user.person.getAdministratedTeams()


class AdminLanguageSet(OnlyRosettaExpertsAndAdmins):
    permission = 'launchpad.Admin'
    usedfor = ILanguageSet


class AdminLanguage(OnlyRosettaExpertsAndAdmins):
    permission = 'launchpad.Admin'
    usedfor = ILanguage


class AccessBranch(AuthorizationBase):
    """Controls visibility of branches.

    A person can see the branch if the branch is public, they are the owner
    of the branch, they are in the team that owns the branch, subscribed to
    the branch, or a launchpad administrator.
    """
    permission = 'launchpad.View'
    usedfor = IBranch

    def checkAuthenticated(self, user):
        return self.obj.visibleByUser(user.person)

    def checkUnauthenticated(self):
        return self.obj.visibleByUser(None)


class EditBranch(AuthorizationBase):
    """The owner, bazaar experts or admins can edit branches."""
    permission = 'launchpad.Edit'
    usedfor = IBranch

    def checkAuthenticated(self, user):
        can_edit = (
            user.inTeam(self.obj.owner) or
            user_has_special_branch_access(user.person) or
            can_upload_linked_package(user, self.obj))
        if can_edit:
            return True
        # It used to be the case that all import branches were owned by the
        # special, restricted team ~vcs-imports. For these legacy code import
        # branches, we still want the code import registrant to be able to
        # edit them. Similarly, we still want vcs-imports members to be able
        # to edit those branches.
        code_import = self.obj.code_import
        if code_import is None:
            return False
        vcs_imports = getUtility(ILaunchpadCelebrities).vcs_imports
        return (
            user.in_vcs_imports
            or (self.obj.owner == vcs_imports
                and user.inTeam(code_import.registrant)))


def can_upload_linked_package(person_role, branch):
    """True if person may upload the package linked to `branch`."""
    # No associated `ISuiteSourcePackage` data -> not an official branch.
    # Abort.
    ssp_list = branch.associatedSuiteSourcePackages()
    if len(ssp_list) < 1:
        return False

    # XXX al-maisan, 2009-10-20: a branch may currently be associated with a
    # number of (distroseries, sourcepackagename, pocket) combinations.
    # This does not seem right. But until the database model is fixed we work
    # around this by assuming that things are fine as long as we find at least
    # one combination that allows us to upload the corresponding source
    # package.
    for ssp in ssp_list:
        if can_upload_to_archive(person_role.person, ssp):
            return True
    return False


class AdminBranch(AuthorizationBase):
    """The bazaar experts or admins can administer branches."""
    permission = 'launchpad.Admin'
    usedfor = IBranch

    def checkAuthenticated(self, user):
        return (user.in_admin or
                user.in_bazaar_experts)


class AdminDistroSeriesTranslations(AuthorizationBase):
    permission = 'launchpad.TranslationsAdmin'
    usedfor = IDistroSeries

    def checkAuthenticated(self, user):
        """Is the user able to manage `IDistroSeries` translations.

        Distribution managers can also manage IDistroSeries
        """

        return (AdminDistributionTranslations(
            self.obj.distribution).checkAuthenticated(user))


class AdminDistroSeriesLanguage(AuthorizationBase):
    permission = 'launchpad.TranslationsAdmin'
    usedfor = IDistroSeriesLanguage

    def checkAuthenticated(self, user):
        """Is the user able to manage `IDistroSeriesLanguage` translations.

        Distribution managers can also manage IDistroSeriesLanguage
        """
        return (AdminDistroSeriesTranslations(
            self.obj.distroseries).checkAuthenticated(user))


class BranchSubscriptionEdit(AuthorizationBase):
    permission = 'launchpad.Edit'
    usedfor = IBranchSubscription

    def checkAuthenticated(self, user):
        """Is the user able to edit a branch subscription?

        Any team member can edit a branch subscription for their team.
        Launchpad Admins can also edit any branch subscription.
        """
        return (user.inTeam(self.obj.person) or
                user.in_admin or
                user.in_bazaar_experts)


class BranchSubscriptionView(BranchSubscriptionEdit):
    permission = 'launchpad.View'


class BranchMergeProposalView(AuthorizationBase):
    permission = 'launchpad.View'
    usedfor = IBranchMergeProposal

    def checkAuthenticated(self, user):
        """Is the user able to view the branch merge proposal?

        The user can see a merge proposal between two branches
        that the user can see.
        """
        return (AccessBranch(self.obj.source_branch).checkAuthenticated(user)
                and
                AccessBranch(self.obj.target_branch).checkAuthenticated(user))

    def checkUnauthenticated(self):
        """Is anyone able to view the branch merge proposal?

        Anyone can see a merge proposal between two public branches.
        """
        return (AccessBranch(self.obj.source_branch).checkUnauthenticated()
                and
                AccessBranch(self.obj.target_branch).checkUnauthenticated())


class CodeReviewVoteReferenceEdit(AuthorizationBase):
    permission = 'launchpad.Edit'
    usedfor = ICodeReviewVoteReference

    def checkAuthenticated(self, user):
        """Only the affected teams may change the review request.

        The registrant may reassign the request to another entity.
        A member of the review team may assign it to themselves.
        A person to whom it is assigned may delegate it to someone else.

        Anyone with edit permissions on the target branch of the merge
        proposal can also edit the reviews.
        """
        if user.inTeam(self.obj.reviewer) or user.inTeam(self.obj.registrant):
            return True
        target_access = EditBranch(
            self.obj.branch_merge_proposal.target_branch)
        return target_access.checkAuthenticated(user)


class CodeReviewCommentView(AuthorizationBase):
    permission = 'launchpad.View'
    usedfor = ICodeReviewComment

    def checkAuthenticated(self, user):
        """Is the user able to view the code review comment?

        The user can see a code review comment if they can see the branch
        merge proposal.
        """
        bmp_checker = BranchMergeProposalView(self.obj.branch_merge_proposal)
        return bmp_checker.checkAuthenticated(user)

    def checkUnauthenticated(self):
        """Are not-logged-in people able to view the code review comment?

        They can see a code review comment if they can see the branch merge
        proposal.
        """
        bmp_checker = BranchMergeProposalView(self.obj.branch_merge_proposal)
        return bmp_checker.checkUnauthenticated()


class CodeReviewCommentDelete(AuthorizationBase):
    permission = 'launchpad.Edit'
    usedfor = ICodeReviewCommentDeletion

    def checkAuthenticated(self, user):
        """Is the user able to view the code review message?

        The user can see a code review message if they can see the branch
        merge proposal.
        """
        bmp_checker = BranchMergeProposalEdit(self.obj.branch_merge_proposal)
        return bmp_checker.checkAuthenticated(user)

    def checkUnauthenticated(self):
        """Are not-logged-in people able to view the code review message?

        They can see a code review message if they can see the branch merge
        proposal.
        """
        bmp_checker = BranchMergeProposalEdit(self.obj.branch_merge_proposal)
        return bmp_checker.checkUnauthenticated()


class BranchMergeProposalEdit(AuthorizationBase):
    permission = 'launchpad.Edit'
    usedfor = IBranchMergeProposal

    def checkAuthenticated(self, user):
        """Is the user able to edit the branch merge request?

        The user is able to edit if they are:
          * the registrant of the merge proposal
          * the owner of the source_branch
          * the owner of the target_branch
          * the reviewer for the target_branch
          * an administrator
        """
        return (user.inTeam(self.obj.registrant) or
                user.inTeam(self.obj.source_branch.owner) or
                user.inTeam(self.obj.target_branch.owner) or
                user.inTeam(self.obj.target_branch.reviewer) or
                user.in_admin or
                user.in_bazaar_experts)


class ViewEntitlement(AuthorizationBase):
    """Permissions to view IEntitlement objects.

    Allow the owner of the entitlement, the entitlement registrant,
    or any member of the team or any admin to view the entitlement.
    """
    permission = 'launchpad.View'
    usedfor = IEntitlement

    def checkAuthenticated(self, user):
        """Is the user able to view an Entitlement attribute?

        Any team member can edit a branch subscription for their team.
        Launchpad Admins can also edit any branch subscription.
        """
        return (user.inTeam(self.obj.person) or
                user.inTeam(self.obj.registrant) or
                user.in_admin)


class AdminDistroSeriesLanguagePacks(
    OnlyRosettaExpertsAndAdmins,
    EditDistroSeriesByOwnersOrDistroOwnersOrAdmins):
    permission = 'launchpad.LanguagePacksAdmin'
    usedfor = IDistroSeries

    def checkAuthenticated(self, user):
        """Is the user able to manage `IDistroSeries` language packs?

        Any Launchpad/Launchpad Translations administrator, people allowed to
        edit distroseries or members of IDistribution.language_pack_admin team
        are able to change the language packs available.
        """
        return (
            OnlyRosettaExpertsAndAdmins.checkAuthenticated(self, user) or
            EditDistroSeriesByOwnersOrDistroOwnersOrAdmins.checkAuthenticated(
                self, user) or
            user.inTeam(self.obj.distribution.language_pack_admin))


class AdminLanguagePack(OnlyRosettaExpertsAndAdmins):
    permission = 'launchpad.LanguagePacksAdmin'
    usedfor = ILanguagePack


class ViewHWSubmission(AuthorizationBase):
    permission = 'launchpad.View'
    usedfor = IHWSubmission

    def checkAuthenticated(self, user):
        """Can the user view the submission details?

        Submissions that not marked private are publicly visible,
        private submissions may only be accessed by their owner and by
        admins.
        """
        if not self.obj.private:
            return True

        return user.inTeam(self.obj.owner) or user.in_admin

    def checkUnauthenticated(self):
        return not self.obj.private


class EditHWSubmission(AdminByAdminsTeam):
    permission = 'launchpad.Edit'
    usedfor = IHWSubmission


class ViewHWDBBase(AuthorizationBase):
    """Base class to restrict access to HWDB data to members of the HWDB team.
    """
    permission = 'launchpad.View'

    def checkAuthenticated(self, user):
        """We give for now access only to Canonical employees."""
        return user.in_hwdb_team

    def checkUnauthenticated(self):
        """No access for anonymous users."""
        return False


class ViewHWDriver(ViewHWDBBase):
    usedfor = IHWDriver


class ViewHWDriverName(ViewHWDBBase):
    usedfor = IHWDriverName


class ViewHWDriverPackageName(ViewHWDBBase):
    usedfor = IHWDriverPackageName


class ViewHWVendorID(ViewHWDBBase):
    usedfor = IHWVendorID


class ViewHWDevice(ViewHWDBBase):
    usedfor = IHWDevice


class ViewHWSubmissionDevice(ViewHWDBBase):
    usedfor = IHWSubmissionDevice


class ViewHWDBApplication(ViewHWDBBase):
    usedfor = IHWDBApplication


class ViewHWDeviceClass(ViewHWDBBase):
    usedfor = IHWDeviceClass


class ViewArchive(AuthorizationBase):
    """Restrict viewing of private archives.

    Only admins or members of a team with a private membership can
    view the archive.
    """
    permission = 'launchpad.View'
    usedfor = IArchive

    def checkAuthenticated(self, user):
        """Verify that the user can view the archive.

        Anyone can see a public and enabled archive.

        Only Launchpad admins and uploaders can view private or disabled
        archives.
        """
        # No further checks are required if the archive is public and
        # enabled.
        if not self.obj.private and self.obj.enabled:
            return True

        # Administrator are allowed to view private archives.
        if user.in_admin or user.in_commercial_admin:
            return True

        # Owners can view the PPA.
        if user.inTeam(self.obj.owner):
            return True

        # Uploaders can view private PPAs.
        if self.obj.is_ppa and self.obj.canUpload(user.person):
            return True

        return False

    def checkUnauthenticated(self):
        """Unauthenticated users can see the PPA if it's not private."""
        return not self.obj.private and self.obj.enabled


class AppendArchive(AuthorizationBase):
    """Restrict appending (upload and copy) operations on archives.

    No one can upload to disabled archives.

    PPA upload rights are managed via `IArchive.canUpload`;

    Appending to PRIMARY, PARTNER or COPY archives is restricted to owners.

    Appending to ubuntu main archives can also be done by the
    'ubuntu-security' celebrity.
    """
    permission = 'launchpad.Append'
    usedfor = IArchive

    def checkAuthenticated(self, user):
        if not self.obj.enabled:
            return False

        if user.inTeam(self.obj.owner):
            return True

        if self.obj.is_ppa and self.obj.canUpload(user.person):
            return True

        celebrities = getUtility(ILaunchpadCelebrities)
        if (self.obj.is_main and
            self.obj.distribution == celebrities.ubuntu and
            user.in_ubuntu_security):
            return True

        return False


class ViewArchiveAuthToken(AuthorizationBase):
    """Restrict viewing of archive tokens.

    The user just needs to be mentioned in the token, have append privilege
    to the archive or be an admin.
    """
    permission = "launchpad.View"
    usedfor = IArchiveAuthToken

    def checkAuthenticated(self, user):
        if user.person == self.obj.person:
            return True
        auth_edit = EditArchiveAuthToken(self.obj)
        return auth_edit.checkAuthenticated(user)


class EditArchiveAuthToken(AuthorizationBase):
    """Restrict editing of archive tokens.

    The user should have append privileges to the context archive, or be an
    admin.
    """
    permission = "launchpad.Edit"
    usedfor = IArchiveAuthToken

    def checkAuthenticated(self, user):
        auth_append = AppendArchive(self.obj.archive)
        if auth_append.checkAuthenticated(user):
            return True
        return user.in_admin


class ViewPersonalArchiveSubscription(AuthorizationBase):
    """Restrict viewing of personal archive subscriptions (non-db class).

    The user should be the subscriber, have append privilege to the archive
    or be an admin.
    """
    permission = "launchpad.View"
    usedfor = IPersonalArchiveSubscription

    def checkAuthenticated(self, user):
        if user.person == self.obj.subscriber:
            return True
        append_archive = AppendArchive(self.obj.archive)

        if append_archive.checkAuthenticated(user):
            return True

        return user.in_admin


class ViewArchiveSubscriber(AuthorizationBase):
    """Restrict viewing of archive subscribers.

    The user should be the subscriber, have append privilege to the
    archive or be an admin.
    """
    permission = "launchpad.View"
    usedfor = IArchiveSubscriber

    def checkAuthenticated(self, user):
        if user.inTeam(self.obj.subscriber):
            return True
        auth_edit = EditArchiveSubscriber(self.obj)
        return auth_edit.checkAuthenticated(user)


class EditArchiveSubscriber(AuthorizationBase):
    """Restrict editing of archive subscribers.

    The user should have append privilege to the archive or be an admin.
    """
    permission = "launchpad.Edit"
    usedfor = IArchiveSubscriber

    def checkAuthenticated(self, user):
        auth_append = AppendArchive(self.obj.archive)
        if auth_append.checkAuthenticated(user):
            return True
        return user.in_admin


class ViewSourcePackagePublishingHistory(AuthorizationBase):
    """Restrict viewing of source publications."""
    permission = "launchpad.View"
    usedfor = ISourcePackagePublishingHistory

    def checkAuthenticated(self, user):
        view_archive = ViewArchive(self.obj.archive)
        if view_archive.checkAuthenticated(user):
            return True
        return user.in_admin

    def checkUnauthenticated(self):
        return not self.obj.archive.private


class EditPublishing(AuthorizationBase):
    """Restrict editing of source and binary packages.."""
    permission = "launchpad.Edit"
    usedfor = IPublishingEdit

    def checkAuthenticated(self, user):
        return AppendArchive(self.obj.archive).checkAuthenticated(user)


class ViewBinaryPackagePublishingHistory(ViewSourcePackagePublishingHistory):
    """Restrict viewing of binary publications."""
    usedfor = IBinaryPackagePublishingHistory


class ViewSourcePackageRelease(AuthorizationBase):
    """Restrict viewing of source packages.

    Packages that are only published in private archives are subject to the
    same viewing rules as the archive (see class ViewArchive).

    If the package is published in any non-private archive, then it is
    automatically viewable even if the package is also published in
    a private archive.
    """
    permission = 'launchpad.View'
    usedfor = ISourcePackageRelease

    def checkAuthenticated(self, user):
        """Verify that the user can view the sourcepackagerelease."""
        for archive in self.obj.published_archives:
            auth_archive = ViewArchive(archive)
            if auth_archive.checkAuthenticated(user):
                return True
        return False

    def checkUnauthenticated(self):
        """Check unauthenticated users.

        Unauthenticated users can see the package as long as it's published
        in a non-private archive.
        """
        for archive in self.obj.published_archives:
            if not archive.private:
                return True
        return False


class MailingListApprovalByExperts(AuthorizationBase):
    permission = 'launchpad.Admin'
    usedfor = IMailingListSet

    def checkAuthenticated(self, user):
        return user.in_mailing_list_experts


class ConfigureTeamMailingList(AuthorizationBase):
    permission = 'launchpad.MailingListManager'
    usedfor = ITeam

    def checkAuthenticated(self, user):
        """Check to see if the user can manage a mailing list.

        A team's owner or administrator, the Launchpad administrators, and
        Launchpad mailing list experts can all manage a team's mailing list
        through its +mailinglist page.

        :param user: The user whose permission is being checked.
        :type user: `IPerson`
        :return: True if the user can manage a mailing list, otherwise False.
        :rtype: boolean
        """
        # The team owner, the Launchpad mailing list experts and the Launchpad
        # administrators can all view a team's +mailinglist page.
        team = ITeam(self.obj)
        is_team_owner = (
            team is not None and team in user.person.getAdministratedTeams())
        return is_team_owner or user.in_admin or user.in_mailing_list_experts


class ViewEmailAddress(AuthorizationBase):
    permission = 'launchpad.View'
    usedfor = IEmailAddress

    def checkUnauthenticated(self):
        """See `AuthorizationBase`."""
        # Email addresses without an associated Person cannot be seen by
        # anonymous users.
        if self.obj.person is None:
            return False
        return not self.obj.person.hide_email_addresses

    def checkAccountAuthenticated(self, account):
        """Can the user see the details of this email address?

        If the email address' owner doesn't want his email addresses to be
        hidden, anyone can see them.  Otherwise only the owner himself or
        admins can see them.
        """
        # Always allow users to see their own email addresses.
        if self.obj.account == account:
            return True

        if not (self.obj.person is None or
                self.obj.person.hide_email_addresses):
            return True

        user = IPersonRoles(IPerson(account, None), None)
        if user is None:
            return False

        return (self.obj.person is not None and user.inTeam(self.obj.person)
                or user.in_commercial_admin
                or user.in_registry_experts
                or user.in_admin)


class EditEmailAddress(EditByOwnersOrAdmins):
    permission = 'launchpad.Edit'
    usedfor = IEmailAddress

    def checkAccountAuthenticated(self, account):
        # Always allow users to see their own email addresses.
        if self.obj.account == account:
            return True
        return super(EditEmailAddress, self).checkAccountAuthenticated(
            account)


class EditArchivePermissionSet(AuthorizationBase):
    permission = 'launchpad.Edit'
    usedfor = IArchivePermissionSet

    def checkAuthenticated(self, user):
        """Users must be an admin or a member of the tech board."""
        return user.in_admin or user.in_ubuntu_techboard


class LinkOfficialSourcePackageBranches(AuthorizationBase):
    """Who can source packages to their official branches?

    Only members of the ~ubuntu-branches celebrity team! Or admins.
    """

    permission = 'launchpad.Edit'
    usedfor = IMakeOfficialBranchLinks

    def checkUnauthenticated(self):
        return False

    def checkAuthenticated(self, user):
        return user.in_ubuntu_branches or user.in_admin


class ChangeOfficialSourcePackageBranchLinks(AuthorizationBase):
    """Who can change the links from source packages to their branches?

    Only members of the ~ubuntu-branches celebrity team! Or admins.
    """

    permission = 'launchpad.Edit'
    usedfor = ISeriesSourcePackageBranch

    def checkUnauthenticated(self):
        return False

    def checkAuthenticated(self, user):
        return user.in_ubuntu_branches or user.in_admin


class EditPackageset(AuthorizationBase):
    permission = 'launchpad.Edit'
    usedfor = IPackageset

    def checkAuthenticated(self, user):
        """The owner of a package set can edit the object."""
        return user.isOwner(self.obj) or user.in_admin


class EditPackagesetSet(AuthorizationBase):
    permission = 'launchpad.Edit'
    usedfor = IPackagesetSet

    def checkAuthenticated(self, user):
        """Users must be an admin or a member of the tech board."""
        return user.in_admin or user.in_ubuntu_techboard<|MERGE_RESOLUTION|>--- conflicted
+++ resolved
@@ -59,7 +59,6 @@
 from canonical.launchpad.interfaces.launchpad import (
     IBazaarApplication, IHasBug, IHasDrivers, ILaunchpadCelebrities,
     IPersonRoles)
-from lp.registry.interfaces.productrelease import IProductRelease
 from lp.registry.interfaces.role import IHasOwner
 from lp.registry.interfaces.location import IPersonLocation
 from lp.registry.interfaces.mailinglist import IMailingListSet
@@ -1324,7 +1323,6 @@
             self, user)
 
 
-<<<<<<< HEAD
 class ViewProductRelease(AuthorizationBase):
 
     usedfor = IProductRelease
@@ -1345,10 +1343,7 @@
         return True
 
 
-class AdminTranslationImportQueueEntry(OnlyRosettaExpertsAndAdmins):
-=======
 class AdminTranslationImportQueueEntry(AuthorizationBase):
->>>>>>> 96916c4c
     permission = 'launchpad.Admin'
     usedfor = ITranslationImportQueueEntry
 
