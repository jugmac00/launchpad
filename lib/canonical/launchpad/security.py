--- conflicted
+++ resolved
@@ -63,14 +63,10 @@
     IBranch,
     user_has_special_branch_access,
     )
-<<<<<<< HEAD
-from lp.code.interfaces.branchcollection import IBranchCollection
-=======
 from lp.code.interfaces.branchcollection import (
     IAllBranches,
     IBranchCollection,
     )
->>>>>>> d30d3e7e
 from lp.code.interfaces.branchmergeproposal import IBranchMergeProposal
 from lp.code.interfaces.branchmergequeue import IBranchMergeQueue
 from lp.code.interfaces.codeimport import ICodeImport
@@ -856,10 +852,6 @@
 
             # Grant visibility to people with subscriptions to branches owned
             # by the private team.
-<<<<<<< HEAD
-            owned_branches = getUtility(IBranchCollection).ownedBy(self.obj)
-            if owned_branches.visibleByUser(user.person).count() > 0:
-=======
             team_branches = IBranchCollection(self.obj)
             if team_branches.visibleByUser(user.person).count() > 0:
                 return True
@@ -870,7 +862,6 @@
             visible_branches = branches.visibleByUser(user.person)
             mp = visible_branches.getMergeProposalsForReviewer(self.obj)
             if mp.count() > 0:
->>>>>>> d30d3e7e
                 return True
 
         return False
