# Copyright 2004 Canonical Ltd.  All rights reserved.
"""Security policies for using content objects.

"""
__metaclass__ = type

from zope.interface import implements, Interface
from zope.component import getUtility

from canonical.launchpad.helpers import check_permission
from canonical.launchpad.interfaces import (
    IAuthorization, IHasOwner, IPerson, ITeam, ISprint, ISprintSpecification,
    IDistribution, ITeamMembership, IMilestone, IBug, ITranslator,
    IProduct, IProductSeries, IPOTemplate, IPOFile, IPOTemplateName,
    IPOTemplateNameSet, ISourcePackage, ILaunchpadCelebrities, IDistroRelease,
    IBugTracker, IBugAttachment, IPoll, IPollSubset, IPollOption,
    IProductRelease, IShippingRequest, IShippingRequestSet, IRequestedCDs,
    IStandardShipItRequestSet, IStandardShipItRequest, IShipItApplication,
    IShippingRun, ISpecification, ITicket, ITranslationImportQueueEntry,
    ITranslationImportQueue, IDistributionMirror, IHasBug,
<<<<<<< HEAD
    IBazaarApplication, IPackageUpload, IBuilderSet,
    IBuilder, IBuild, ISpecificationSubscription, IHasDrivers,
    IBugNomination)
=======
    IBazaarApplication, IDistroReleaseQueue, IBuilderSet,
    IBuilder, IBuild, IBugNomination, ISpecificationSubscription, IHasDrivers,
    IBugBranch)
>>>>>>> aee4348c


from canonical.lp.dbschema import PackageUploadStatus

class AuthorizationBase:
    implements(IAuthorization)
    permission = None
    usedfor = None

    def __init__(self, obj):
        self.obj = obj

    def checkUnauthenticated(self):
        """Must return True or False.  See IAuthorization.checkUnauthenticated.
        """
        return False

    def checkAuthenticated(self, user):
        """Must return True or False.  See IAuthorization.checkAuthenticated.
        """
        return False


class AdminByAdminsTeam(AuthorizationBase):
    permission = 'launchpad.Admin'
    usedfor = Interface

    def checkAuthenticated(self, user):
        admins = getUtility(ILaunchpadCelebrities).admin
        return user.inTeam(admins)


class EditBugNominationStatus(AuthorizationBase):
    permission = 'launchpad.Driver'
    usedfor = IBugNomination

    def checkAuthenticated(self, user):
        return check_permission("launchpad.Driver", self.obj.target)


class EditByOwnersOrAdmins(AuthorizationBase):
    permission = 'launchpad.Edit'
    usedfor = IHasOwner

    def checkAuthenticated(self, user):
        admins = getUtility(ILaunchpadCelebrities).admin
        return user.inTeam(self.obj.owner) or user.inTeam(admins)


class AdminDistributionMirrorByDistroOwnerOrMirrorAdminsOrAdmins(
        AuthorizationBase):
    permission = 'launchpad.Admin'
    usedfor = IDistributionMirror

    def checkAuthenticated(self, user):
        admins = getUtility(ILaunchpadCelebrities).admin
        return (user.inTeam(self.obj.distribution.owner) or
                user.inTeam(admins) or
                user.inTeam(self.obj.distribution.mirror_admin))


class EditDistributionMirrorByOwnerOrDistroOwnerOrMirrorAdminsOrAdmins(
        AuthorizationBase):
    permission = 'launchpad.Edit'
    usedfor = IDistributionMirror

    def checkAuthenticated(self, user):
        admins = getUtility(ILaunchpadCelebrities).admin
        return (user.inTeam(self.obj.owner) or user.inTeam(admins) or
                user.inTeam(self.obj.distribution.owner) or
                user.inTeam(self.obj.distribution.mirror_admin))


class EditSpecificationByTargetOwnerOrOwnersOrAdmins(AuthorizationBase):
    """We want everybody "related" to a specification to be able to edit it.
    You are related if you have a role on the spec, or if you have a role on
    the spec target (distro/product) or goal (distrorelease/productseries).
    """

    permission = 'launchpad.Edit'
    usedfor = ISpecification

    def checkAuthenticated(self, user):
        assert self.obj.target
        admins = getUtility(ILaunchpadCelebrities).admin
        goaldrivers = []
        goalowner = None
        if self.obj.goal is not None:
            goalowner = self.obj.goal.owner
            goaldrivers = self.obj.goal.drivers
        for driver in goaldrivers:
            if user.inTeam(driver):
                return True
        return (user.inTeam(self.obj.target.owner) or
                user.inTeam(goalowner) or
                user.inTeam(self.obj.owner) or
                user.inTeam(self.obj.drafter) or
                user.inTeam(self.obj.assignee) or
                user.inTeam(self.obj.approver) or
                user.inTeam(admins))


class AdminSpecification(AuthorizationBase):
    permission = 'launchpad.Admin'
    usedfor = ISpecification

    def checkAuthenticated(self, user):
        assert self.obj.target
        targetowner = self.obj.target.owner
        targetdrivers = self.obj.target.drivers
        for driver in targetdrivers:
            if user.inTeam(driver):
                return True
        admins = getUtility(ILaunchpadCelebrities).admin
        return (user.inTeam(self.obj.target.owner) or
                user.inTeam(admins))


class DriverSpecification(AuthorizationBase):
    permission = 'launchpad.Driver'
    usedfor = ISpecification

    def checkAuthenticated(self, user):
        # If no goal is proposed for the spec then there can be no
        # drivers for it - we use launchpad.Driver on a spec to decide
        # if the person can see the page which lets you decide whether
        # to accept the goal, and if there is no goal then this is
        # extremely difficult to do :-)
        return (
            self.obj.goal and
            check_permission("launchpad.Driver", self.obj.goal))


class EditSprintSpecification(AuthorizationBase):
    """The sprint owner or driver can say what makes it onto the agenda for
    the sprint.
    """
    permission = 'launchpad.Driver'
    usedfor = ISprintSpecification

    def checkAuthenticated(self, user):
        admins = getUtility(ILaunchpadCelebrities).admin
        return (user.inTeam(self.obj.sprint.owner) or
                user.inTeam(self.obj.sprint.driver) or
                user.inTeam(admins))


class DriveSprint(AuthorizationBase):
    """The sprint owner or driver can say what makes it onto the agenda for
    the sprint.
    """
    permission = 'launchpad.Driver'
    usedfor = ISprint

    def checkAuthenticated(self, user):
        admins = getUtility(ILaunchpadCelebrities).admin
        return (user.inTeam(self.obj.owner) or
                user.inTeam(self.obj.driver) or
                user.inTeam(admins))


class EditSpecificationSubscription(AuthorizationBase):
    """The subscriber, and people related to the spec or the target of the
    spec can determine who is essential."""
    permission = 'launchpad.Edit'
    usedfor = ISpecificationSubscription

    def checkAuthenticated(self, user):
        admins = getUtility(ILaunchpadCelebrities).admin
        if self.obj.specification.goal is not None:
            for driver in self.obj.specification.goal.drivers:
                if user.inTeam(driver):
                    return True
        else:
            for driver in self.obj.specification.target.drivers:
                if user.inTeam(driver):
                    return True
        return (user.inTeam(self.obj.person) or
                user.inTeam(self.obj.specification.owner) or
                user.inTeam(self.obj.specification.assignee) or
                user.inTeam(self.obj.specification.drafter) or
                user.inTeam(self.obj.specification.approver) or
                user.inTeam(admins))

class AdminSeriesByVCSImports(AuthorizationBase):
    permission = 'launchpad.Admin'
    usedfor = IProductSeries

    def checkAuthenticated(self, user):
        vcs_imports = getUtility(ILaunchpadCelebrities).vcs_imports
        return user.inTeam(vcs_imports)


class EditRequestedCDsByRecipientOrShipItAdmins(AuthorizationBase):
    permission = 'launchpad.Edit'
    usedfor = IRequestedCDs

    def checkAuthenticated(self, user):
        shipitadmins = getUtility(ILaunchpadCelebrities).shipit_admin
        return user == self.obj.request.recipient or user.inTeam(shipitadmins)


class EditShippingRequestByRecipientOrShipItAdmins(AuthorizationBase):
    permission = 'launchpad.Edit'
    usedfor = IShippingRequest

    def checkAuthenticated(self, user):
        shipitadmins = getUtility(ILaunchpadCelebrities).shipit_admin
        return user == self.obj.recipient or user.inTeam(shipitadmins)


class AdminShippingRequestByShipItAdmins(AuthorizationBase):
    permission = 'launchpad.Admin'
    usedfor = IShippingRequest

    def checkAuthenticated(self, user):
        shipitadmins = getUtility(ILaunchpadCelebrities).shipit_admin
        return user.inTeam(shipitadmins)


class AdminShippingRunByShipItAdmins(AdminShippingRequestByShipItAdmins):
    usedfor = IShippingRun


class AdminStandardShipItOrderSetByShipItAdmins(
        AdminShippingRequestByShipItAdmins):
    usedfor = IStandardShipItRequestSet


class AdminStandardShipItOrderByShipItAdmins(
        AdminShippingRequestByShipItAdmins):
    usedfor = IStandardShipItRequest


class AdminShipItApplicationByShipItAdmins(
        AdminShippingRequestByShipItAdmins):
    usedfor = IShipItApplication


class AdminShippingRequestSetByShipItAdmins(AdminShippingRequestByShipItAdmins):
    permission = 'launchpad.Admin'
    usedfor = IShippingRequestSet


class EditSeriesSourceByVCSImports(AuthorizationBase):
    permission = 'launchpad.EditSource'
    usedfor = IProductSeries

    def checkAuthenticated(self, user):
        vcs_imports = getUtility(ILaunchpadCelebrities).vcs_imports
        if user.inTeam(vcs_imports):
            return True
        elif not self.obj.syncCertified():
            return True
        return False


class EditMilestoneByTargetOwnerOrAdmins(AuthorizationBase):
    permission = 'launchpad.Edit'
    usedfor = IMilestone

    def checkAuthenticated(self, user):
        """Authorize the product or distribution owner."""
        admins = getUtility(ILaunchpadCelebrities).admin
        if user.inTeam(admins):
            return True
        return user.inTeam(self.obj.target.owner)


class AdminMilestoneByLaunchpadAdmins(AuthorizationBase):
    permission = 'launchpad.Admin'
    usedfor = IMilestone

    def checkAuthenticated(self, user):
        """Only the Launchpad admins need this, we are only going to use it
        for connecting up series and distroreleases where we did not have
        them."""
        admins = getUtility(ILaunchpadCelebrities).admin
        return user.inTeam(admins)


class AdminTeamByTeamOwnerOrLaunchpadAdmins(AuthorizationBase):
    permission = 'launchpad.Admin'
    usedfor = ITeam

    def checkAuthenticated(self, user):
        """Only the team owner and Launchpad admins have launchpad.Admin on a
        team.
        """
        admins = getUtility(ILaunchpadCelebrities).admin
        return user.inTeam(self.obj.teamowner) or user.inTeam(admins)


class EditTeamByTeamOwnerOrTeamAdminsOrAdmins(AuthorizationBase):
    permission = 'launchpad.Edit'
    usedfor = ITeam

    def checkAuthenticated(self, user):
        """The team owner and all team admins have launchpad.Edit on that team.

        The Launchpad admins also have launchpad.Edit on all teams.
        """
        admins = getUtility(ILaunchpadCelebrities).admin
        if user.inTeam(self.obj.teamowner) or user.inTeam(admins):
            return True
        else:
            for team in self.obj.administrators:
                if user.inTeam(team):
                    return True

        return False


class EditTeamMembershipByTeamOwnerOrTeamAdminsOrAdmins(AuthorizationBase):
    permission = 'launchpad.Edit'
    usedfor = ITeamMembership

    def checkAuthenticated(self, user):
        admins = getUtility(ILaunchpadCelebrities).admin
        if user.inTeam(self.obj.team.teamowner) or user.inTeam(admins):
            return True
        else:
            for team in self.obj.team.administrators:
                if user.inTeam(team):
                    return True

        return False


class EditPersonBySelfOrAdmins(AuthorizationBase):
    permission = 'launchpad.Edit'
    usedfor = IPerson

    def checkAuthenticated(self, user):
        """A user can edit the Person who is herself.

        The admin team can also edit any Person.
        """
        admins = getUtility(ILaunchpadCelebrities).admin
        return self.obj.id == user.id or user.inTeam(admins)


class EditPersonBySelf(AuthorizationBase):
    permission = 'launchpad.Special'
    usedfor = IPerson

    def checkAuthenticated(self, user):
        """A user can edit the Person who is herself."""
        return self.obj.id == user.id


class EditPollByTeamOwnerOrTeamAdminsOrAdmins(
        EditTeamMembershipByTeamOwnerOrTeamAdminsOrAdmins):
    permission = 'launchpad.Edit'
    usedfor = IPoll


class EditPollSubsetByTeamOwnerOrTeamAdminsOrAdmins(
        EditPollByTeamOwnerOrTeamAdminsOrAdmins):
    permission = 'launchpad.Edit'
    usedfor = IPollSubset


class EditPollOptionByTeamOwnerOrTeamAdminsOrAdmins(AuthorizationBase):
    permission = 'launchpad.Edit'
    usedfor = IPollOption

    def checkAuthenticated(self, user):
        admins = getUtility(ILaunchpadCelebrities).admin
        if user.inTeam(self.obj.poll.team.teamowner) or user.inTeam(admins):
            return True
        else:
            for team in self.obj.poll.team.administrators:
                if user.inTeam(team):
                    return True

        return False


class AdminDistribution(AdminByAdminsTeam):
    """Soyuz involves huge chunks of data in the archive and librarian,
    so for the moment we are locking down admin and edit on distributions
    and distroreleases to the Launchpad admin team."""
    permission = 'launchpad.Admin'
    usedfor = IDistribution


class EditDistributionByDistroOwnersOrAdmins(AuthorizationBase):
    """The owner of a distribution should be able to edit its
    information; it is mainly administrative data, such as bug
    contacts. Note that creation of new distributions and distribution
    releases is still protected with launchpad.Admin"""
    permission = 'launchpad.Edit'
    usedfor = IDistribution

    def checkAuthenticated(self, user):
        admins = getUtility(ILaunchpadCelebrities).admin
        return (user.inTeam(self.obj.owner) or
                user.inTeam(admins))


class AdminDistroRelease(AdminByAdminsTeam):
    """Soyuz involves huge chunks of data in the archive and librarian,
    so for the moment we are locking down admin and edit on distributions
    and distroreleases to the Launchpad admin team.

    NB: Please consult with SABDFL before modifying this permission because
        changing it could cause the archive to get rearranged, with tons of
        files moved to the new namespace, and mirrors would get very very
        upset. Then James T would be on your case.
    """
    permission = 'launchpad.Admin'
    usedfor = IDistroRelease


class EditDistroReleaseByOwnersOrDistroOwnersOrAdmins(AuthorizationBase):
    """The owner of the distro release should be able to modify some of the
    fields on the IDistroRelease

    NB: there is potential for a great mess if this is not done correctly so
    please consult with SABDFL before modifying these permissions.
    """
    permission = 'launchpad.Edit'
    usedfor = IDistroRelease

    def checkAuthenticated(self, user):
        admins = getUtility(ILaunchpadCelebrities).admin
        return (user.inTeam(self.obj.owner) or
                user.inTeam(self.obj.distribution.owner) or
                user.inTeam(admins))


class ReleaseAndSeriesDrivers(AuthorizationBase):
    """Drivers can approve or decline features and target bugs.

    Drivers exist for distribution releases and product series.
    """
    permission = 'launchpad.Driver'
    usedfor = IHasDrivers

    def checkAuthenticated(self, user):
        for driver in self.obj.drivers:
            if user.inTeam(driver):
                return True
        admins = getUtility(ILaunchpadCelebrities).admin
        return user.inTeam(admins)


class EditProductSeries(EditByOwnersOrAdmins):
    usedfor = IProductSeries

    def checkAuthenticated(self, user):
        """Allow product owner, Rosetta Experts, or admins."""
        if user.inTeam(self.obj.product.owner):
            # The user is the owner of the product.
            return True
        # Rosetta experts need to be able to upload translations.
        rosetta_experts = getUtility(ILaunchpadCelebrities).rosetta_expert
        if user.inTeam(rosetta_experts):
            return True
        return EditByOwnersOrAdmins.checkAuthenticated(self, user)


class EditBugTask(AuthorizationBase):
    """Permission checker for editing objects linked to a bug.

    Allow any logged-in user to edit objects linked to public
    bugs. Allow only explicit subscribers to edit objects linked to
    private bugs.
    """
    permission = 'launchpad.Edit'
    usedfor = IHasBug

    def checkAuthenticated(self, user):
        if self.obj.conjoined_master is not None:
            # It's never allowed to edit this bugtask directly, it
            # should be edited through conjoined_master.
            return False

        admins = getUtility(ILaunchpadCelebrities).admin

        if user.inTeam(admins):
            # Admins can always edit bugtasks, whether they're reported on a
            # private bug or not.
            return True

        if not self.obj.bug.private:
            # This is a public bug, so anyone can edit it.
            return True
        else:
            # This is a private bug, and we know the user isn't an admin, so
            # we'll only allow editing if the user is explicitly subscribed to
            # this bug.
            for subscription in self.obj.bug.subscriptions:
                if user.inTeam(subscription.person):
                    return True

            return False


class PublicToAllOrPrivateToExplicitSubscribersForBugTask(AuthorizationBase):
    permission = 'launchpad.View'
    usedfor = IHasBug

    def checkAuthenticated(self, user):
        admins = getUtility(ILaunchpadCelebrities).admin

        if user.inTeam(admins):
            # Admins can always edit bugs, whether they're public or
            # private.
            return True

        if not self.obj.bug.private:
            # This is a public bug.
            return True
        else:
            # This is a private bug.
            for subscription in self.obj.bug.subscriptions:
                if user.inTeam(subscription.person):
                    return True

            return False

    def checkUnauthenticated(self):
        """Allow anonymous users to see non-private bugs only."""
        return not self.obj.bug.private


class EditPublicByLoggedInUserAndPrivateByExplicitSubscribers(
    AuthorizationBase):
    permission = 'launchpad.Edit'
    usedfor = IBug

    def checkAuthenticated(self, user):
        """Allow any logged in user to edit a public bug, and only
        explicit subscribers to edit private bugs.
        """
        admins = getUtility(ILaunchpadCelebrities).admin
        if not self.obj.private:
            # This is a public bug.
            return True
        elif user.inTeam(admins):
            # Admins can edit all bugs.
            return True
        else:
            # This is a private bug. Only explicit subscribers may edit it.
            for subscription in self.obj.subscriptions:
                if user.inTeam(subscription.person):
                    return True

        return False

    def checkUnauthenticated(self):
        """Never allow unauthenticated users to edit a bug."""
        return False


class PublicToAllOrPrivateToExplicitSubscribersForBug(AuthorizationBase):
    permission = 'launchpad.View'
    usedfor = IBug

    def checkAuthenticated(self, user):
        """Allow any user to see non-private bugs, but only explicit
        subscribers to see private bugs.
        """
        admins = getUtility(ILaunchpadCelebrities).admin
        if not self.obj.private:
            # This is a public bug.
            return True
        elif user.inTeam(admins):
            # Admins can view all bugs.
            return True
        else:
            # This is a private bug. Only explicit subscribers may view it.
            for subscription in self.obj.subscriptions:
                if user.inTeam(subscription.person):
                    return True

        return False

    def checkUnauthenticated(self):
        """Allow anonymous users to see non-private bugs only."""
        return not self.obj.private


class EditBugBranch(EditPublicByLoggedInUserAndPrivateByExplicitSubscribers):
    permission = 'launchpad.Edit'
    usedfor = IBugBranch

    def __init__(self, bug_branch):
        # The same permissions as for the BugBranch's bug should apply
        # to the BugBranch itself.
        self.obj = bug_branch.bug


class ViewBugAttachment(PublicToAllOrPrivateToExplicitSubscribersForBug):
    """Security adapter for viewing a bug attachment.

    If the user is authorized to view the bug, he's allowed to view the
    attachment.
    """
    permission = 'launchpad.View'
    usedfor = IBugAttachment

    def __init__(self, bugattachment):
        self.obj = bugattachment.bug


class EditBugAttachment(
    EditPublicByLoggedInUserAndPrivateByExplicitSubscribers):
    """Security adapter for editing a bug attachment.

    If the user is authorized to view the bug, he's allowed to edit the
    attachment.
    """
    permission = 'launchpad.Edit'
    usedfor = IBugAttachment

    def __init__(self, bugattachment):
        self.obj = bugattachment.bug


class UseApiDoc(AuthorizationBase):
    permission = 'zope.app.apidoc.UseAPIDoc'
    usedfor = Interface

    def checkAuthenticated(self, user):
        return True


class OnlyRosettaExpertsAndAdmins(AuthorizationBase):
    """Base class that allow access to Rosetta experts and Launchpad admins.
    """

    def checkAuthenticated(self, user):
        """Allow Launchpad's admins and Rosetta experts edit all fields."""
        admins = getUtility(ILaunchpadCelebrities).admin
        rosetta_experts = getUtility(ILaunchpadCelebrities).rosetta_expert
        return user.inTeam(admins) or user.inTeam(rosetta_experts)


class OnlyBazaarExpertsAndAdmins(AuthorizationBase):
    """Base class that allows only the Launchpad admins and Bazaar
    experts."""

    def checkAuthenticated(self, user):
        bzrexpert = getUtility(ILaunchpadCelebrities).bazaar_expert
        admins = getUtility(ILaunchpadCelebrities).admin
        return user.inTeam(admins) or user.inTeam(bzrexpert)


class OnlyVcsImportsAndAdmins(AuthorizationBase):
    """Base class that allows only the Launchpad admins and VCS Imports
    experts."""

    def checkAuthenticated(self, user):
        vcsexpert = getUtility(ILaunchpadCelebrities).vcs_imports
        admins = getUtility(ILaunchpadCelebrities).admin
        return user.inTeam(admins) or user.inTeam(vcsexpert)


class AdminTheBazaar(OnlyVcsImportsAndAdmins):
    permission = 'launchpad.Admin'
    usedfor = IBazaarApplication


class EditPOTemplateDetails(EditByOwnersOrAdmins):
    usedfor = IPOTemplate

    def checkAuthenticated(self, user):
        """Allow product/sourcepackage/potemplate owner, experts and admis.
        """
        if (self.obj.productseries is not None and
            user.inTeam(self.obj.productseries.product.owner)):
            # The user is the owner of the product.
            return True

        rosetta_experts = getUtility(ILaunchpadCelebrities).rosetta_expert

        return (EditByOwnersOrAdmins.checkAuthenticated(self, user) or
                user.inTeam(rosetta_experts))


class AdminPOTemplateDetails(OnlyRosettaExpertsAndAdmins):
    """Permissions to edit all aspects of an IPOTemplate."""
    permission = 'launchpad.Admin'
    usedfor = IPOTemplate


# XXX: Carlos Perello Marin 2005-05-24: This should be using
# SuperSpecialPermissions when implemented.
# See: https://launchpad.ubuntu.com/malone/bugs/753/
class AddPOTemplate(OnlyRosettaExpertsAndAdmins):
    permission = 'launchpad.Append'
    usedfor = IProductSeries


class EditPOFileDetails(EditByOwnersOrAdmins):
    usedfor = IPOFile

    def checkAuthenticated(self, user):
        """Allow anyone that can edit translations, owner, experts and admis.
        """
        rosetta_experts = getUtility(ILaunchpadCelebrities).rosetta_expert

        return (EditByOwnersOrAdmins.checkAuthenticated(self, user) or
                self.obj.canEditTranslations(user) or
                user.inTeam(rosetta_experts))


class ChangeTranslatorInGroup(OnlyRosettaExpertsAndAdmins):
    permission = 'launchpad.Edit'
    usedfor = ITranslator

    def checkAuthenticated(self, user):
        """Allow the owner of a translation group to edit the translator
        of any language in the group."""
        return (user.inTeam(self.obj.translationgroup.owner) or
                OnlyRosettaExpertsAndAdmins.checkAuthenticated(self, user))


# XXX: Carlos Perello Marin 2005-05-24: This should be using
# SuperSpecialPermissions when implemented.
# See: https://launchpad.ubuntu.com/malone/bugs/753/
class ListProductPOTemplateNames(OnlyRosettaExpertsAndAdmins):
    permission = 'launchpad.Admin'
    usedfor = IProduct

# XXX: Carlos Perello Marin 2005-05-24: This should be using
# SuperSpecialPermissions when implemented.
# See: https://launchpad.ubuntu.com/malone/bugs/753/
class ListSourcePackagePOTemplateNames(OnlyRosettaExpertsAndAdmins):
    permission = 'launchpad.Admin'
    usedfor = ISourcePackage

class EditPOTemplateName(OnlyRosettaExpertsAndAdmins):
    permission = 'launchpad.Edit'
    usedfor = IPOTemplateName


class EditPOTemplateNameSet(OnlyRosettaExpertsAndAdmins):
    permission = 'launchpad.Edit'
    usedfor = IPOTemplateNameSet


class EditBugTracker(EditByOwnersOrAdmins):
    permission = 'launchpad.Edit'
    usedfor = IBugTracker

class EditProductRelease(EditByOwnersOrAdmins):
    permission = 'launchpad.Edit'
    usedfor = IProductRelease

class EditTranslationImportQueueEntry(OnlyRosettaExpertsAndAdmins):
    permission = 'launchpad.Edit'
    usedfor = ITranslationImportQueueEntry

    def checkAuthenticated(self, user):
        """Allow who added the entry, experts and admis.
        """
        rosetta_experts = getUtility(ILaunchpadCelebrities).rosetta_expert

        return (OnlyRosettaExpertsAndAdmins.checkAuthenticated(self, user) or
                user.inTeam(self.obj.importer))

class AdminTranslationImportQueueEntry(OnlyRosettaExpertsAndAdmins):
    permission = 'launchpad.Admin'
    usedfor = ITranslationImportQueueEntry

class AdminTranslationImportQueue(OnlyRosettaExpertsAndAdmins):
    permission = 'launchpad.Admin'
    usedfor = ITranslationImportQueue


class EditPackageUpload(AdminByAdminsTeam):
    permission = 'launchpad.Edit'
    usedfor = IPackageUpload

    def checkAuthenticated(self, user):
        """Check user presence in admins or distrorelease upload admin team."""
        if AdminByAdminsTeam.checkAuthenticated(self, user):
            return True

        return user.inTeam(self.obj.distrorelease.distribution.upload_admin)

class ViewPackageUpload(EditPackageUpload):
    permission = 'launchpad.View'
    usedfor = IPackageUpload

    def checkAuthenticated(self, user):
        """Allow only members of the admin team to view unapproved entries.

        Any logged in user can view entries in other state.
        """
        if EditPackageUpload.checkAuthenticated(self, user):
            return True
        # deny access to non-admin on unapproved records
        if self.obj.status == PackageUploadStatus.UNAPPROVED:
            return False

        return True


class AdminByBuilddAdmin(AuthorizationBase):
    permission = 'launchpad.Admin'

    def checkAuthenticated(self, user):
        """Allow only admins and members of buildd_admin team"""
        lp_admin = getUtility(ILaunchpadCelebrities).admin
        buildd_admin = getUtility(ILaunchpadCelebrities).buildd_admin
        return (user.inTeam(buildd_admin) or
                user.inTeam(lp_admin))


class AdminBuilderSet(AdminByBuilddAdmin):
    usedfor = IBuilderSet


class AdminBuilder(AdminByBuilddAdmin):
    usedfor = IBuilder


# XXX cprov 20060731: As soon as we have external builders, as presumed
# in the original plan, we should grant some rights to the owners and
# that's what Edit is for.
class EditBuilder(AdminByBuilddAdmin):
    permission = 'launchpad.Edit'
    usedfor = IBuilder


class AdminBuildRecord(AdminByBuilddAdmin):
    usedfor = IBuild


class AdminTicket(AdminByAdminsTeam):
    permission = 'launchpad.Admin'
    usedfor = ITicket

    def checkAuthenticated(self, user):
        """Allow only admins and owners of the ticket pillar target."""
        context = self.obj.product or self.obj.distribution
        return (AdminByAdminsTeam.checkAuthenticated(self, user) or
                user.inTeam(context.owner))


class ModerateTicket(AdminTicket):
    permission = 'launchpad.Moderate'
    usedfor = ITicket

    def checkAuthenticated(self, user):
        """Allow user who can administer the ticket and support contacts."""
        if AdminTicket.checkAuthenticated(self, user):
            return True
        for support_contact in self.obj.target.support_contacts:
            if user.inTeam(support_contact):
                return True
        return False


class TicketOwner(AuthorizationBase):
    permission = 'launchpad.Owner'
    usedfor = ITicket

    def checkAuthenticated(self, user):
        """Allow the ticket's owner."""
        return user.inTeam(self.obj.owner)<|MERGE_RESOLUTION|>--- conflicted
+++ resolved
@@ -18,18 +18,11 @@
     IStandardShipItRequestSet, IStandardShipItRequest, IShipItApplication,
     IShippingRun, ISpecification, ITicket, ITranslationImportQueueEntry,
     ITranslationImportQueue, IDistributionMirror, IHasBug,
-<<<<<<< HEAD
     IBazaarApplication, IPackageUpload, IBuilderSet,
-    IBuilder, IBuild, ISpecificationSubscription, IHasDrivers,
-    IBugNomination)
-=======
-    IBazaarApplication, IDistroReleaseQueue, IBuilderSet,
     IBuilder, IBuild, IBugNomination, ISpecificationSubscription, IHasDrivers,
     IBugBranch)
->>>>>>> aee4348c
-
-
-from canonical.lp.dbschema import PackageUploadStatus
+
+from canonical.lp.dbschema import DistroReleaseQueueStatus
 
 class AuthorizationBase:
     implements(IAuthorization)
