--- conflicted
+++ resolved
@@ -113,13 +113,10 @@
     IDistributionSourcePackage,
     )
 from lp.registry.interfaces.distroseries import IDistroSeries
-<<<<<<< HEAD
 from lp.registry.interfaces.distroseriesparent import IDistroSeriesParent
-=======
 from lp.registry.interfaces.distroseriesdifference import (
     IDistroSeriesDifferenceEdit,
     )
->>>>>>> b564e740
 from lp.registry.interfaces.entitlement import IEntitlement
 from lp.registry.interfaces.gpg import IGPGKey
 from lp.registry.interfaces.irc import IIrcID
