# Copyright 2004-2005 Canonical Ltd.  All rights reserved.

"""This module is used by the Launchpad webapp to determine titles for pages.

https://launchpad.canonical.com/LaunchpadTitles

** IMPORTANT ** (Brad Bollenbach, 2006-07-20) This module should not be
put in webapp, because webapp is not domain-specific, and should not be
put in browser, because this would make webapp depend on browser. SteveA
has a plan to fix this overall soon.

This module contains string or unicode literals assigned to names, or
functions such as this one:

  def bug_index(context, view):
      return 'Bug %s: %s' % (context.id, context.title)

The names of string or unicode literals and functions are the names of
the page templates, but with hyphens changed to underscores.  So, the
function bug_index given about is for the page template bug-index.pt.

If the function needs to include details from the request, this is
available from view.request.  However, these functions should not access
view.request.  Instead, the view class should make a function or
attribute available that provides the required information.

If the function returns None, it means that the default page title for
the whole of Launchpad should be used.  This is defined in the variable
DEFAULT_LAUNCHPAD_TITLE.

There are shortcuts for some common substitutions at the top of this
module.

The strings and functions for page titles are arranged in alphabetical
order after the helpers.

"""
__metaclass__ = type

from zope.component import getUtility

from canonical.launchpad.interfaces import (
    ILaunchBag, IMaloneApplication, IPerson)
from canonical.launchpad.webapp import smartquote

DEFAULT_LAUNCHPAD_TITLE = 'Launchpad'

# Helpers.

class BugTaskPageTitle:
    def __call__(self, context, view):
        return smartquote('Bug #%d in %s: "%s"') % (
            context.bug.id, context.targetname, context.bug.title)


class SubstitutionHelper:
    def __init__(self, text):
        self.text = text

    def __call__(self, context, view):
        raise NotImplementedError


class ContextDisplayName(SubstitutionHelper):
    def __call__(self, context, view):
        return self.text % context.displayname


class ContextId(SubstitutionHelper):
    def __call__(self, context, view):
        return self.text % context.id


class ContextTitle(SubstitutionHelper):
    def __call__(self, context, view):
        return self.text % context.title

class ContextDisplayname(SubstitutionHelper):
    def __call__(self, context, view):
        return self.text % context.displayname

class ContextBrowsername(SubstitutionHelper):
    def __call__(self, context, view):
        return self.text % context.browsername


class LaunchbagBugID(SubstitutionHelper):
    def __call__(self, context, view):
        return self.text % getUtility(ILaunchBag).bug.id


class ContextBugId(SubstitutionHelper):
    """Helper to include the context's bug id in the title."""

    def __call__(self, context, view):
        return self.text % context.bug.id


# Functions and strings used as the titles of pages.

bazaar_all_branches = 'All branches in the Launchpad Bazaar'

bazaar_index = 'Launchpad Code'

bazaar_sync_review = 'Review upstream repositories for Launchpad Bazaar syncing'

def binarypackagerelease_index(context, view):
    return "%s binary package in Launchpad" % context.title

binarypackagenames_index = 'Binary package name set'

bounties_index = 'Bounties registered in Launchpad'

bounty_add = 'Register a bounty'

bounty_edit = ContextTitle(smartquote('Edit bounty "%s"'))

bounty_link = ContextTitle('Link a bounty to %s')

bounty_index = ContextTitle(smartquote('Bounty "%s" in Launchpad'))

bounty_subscription = ContextTitle(smartquote('Subscription to bounty "%s"'))

branch_edit = ContextDisplayName(smartquote('Change "%s" branch details'))

branch_edit_subscription = ContextDisplayName(smartquote(
    'Edit subscription to branch "%s"'))

def branch_index(context, view):
    if context.author:
        return smartquote('"%s" branch by %s in Launchpad') % (
            context.displayname, context.author.title)
    else:
        return smartquote('"%s" branch in Launchpad') % (context.displayname)

branch_subscription = ContextDisplayName(smartquote(
    'Subscription to branch "%s"'))

branchtarget_branchlisting = ContextDisplayName('Details of Branches for %s')

bug_activity = ContextBugId('Bug #%s - Activity log')

bug_addsubscriber = LaunchbagBugID("Bug #%d - Add a subscriber")

def bug_attachment_edit(context, view):
    return smartquote('Bug #%d - Edit attachment "%s"') % (
        context.bug.id, context.title)

bug_branch_add = LaunchbagBugID('Bug #%d - Add branch')

bug_comment_add = LaunchbagBugID('Bug #%d - Add a comment or attachment')

bug_cve = LaunchbagBugID("Bug #%d - Add CVE reference")

bug_edit = ContextBugId('Bug #%d - Edit')

bug_edit_confirm = ContextBugId('Bug #%d - Edit confirmation')

bug_extref_add = LaunchbagBugID("Bug #%d - Add a web link")

def bug_extref_edit(context, view):
    return smartquote('Bug #%d - Edit web link "%s"') % (
        context.bug.id, context.title)

bug_mark_as_duplicate = ContextBugId('Bug #%d - Mark as duplicate')

def bug_nominate_for_release(context, view):
    return view.label

bug_removecve = LaunchbagBugID("Bug #%d - Remove CVE reference")

bug_secrecy = ContextBugId('Bug #%d - Set visibility')

bug_subscription = LaunchbagBugID('Bug #%d - Subscription options')

bug_watch_add = LaunchbagBugID('Bug #%d - Add external bug watch')

bugbranch_status = "Edit branch fix status"

def bugcomment_index(context, view):
    return "Bug #%d - Comment #%d" % (context.bug.id, view.comment.index)

buglinktarget_linkbug = 'Link to bug report'

buglinktarget_unlinkbugs = 'Remove links to bug reports'

buglisting_advanced = ContextTitle("Bugs in %s")

buglisting_default = ContextTitle("Bugs in %s")

def buglisting_embedded_advanced_search(context, view):
    return view.getSearchPageHeading()

def bugnomination_edit(context, view):
    return 'Manage nomination for bug #%d in %s' % (
        context.bug.id, context.target.bugtargetname)

def bugwatch_editform(context, view):
    return 'Bug #%d - Edit external bug watch (%s in %s)' % (
        context.bug.id, context.remotebug, context.bugtracker.title)

# bugpackageinfestations_index is a redirect

# bugproductinfestations_index is a redirect

def bugs_assigned(context, view):
    if view.user:
        return 'Bugs assigned to %s' % view.user.browsername
    else:
        return 'No-one to display bugs for'

bugtarget_advanced_search = ContextTitle("Search bugs in %s")

bugtarget_bugs = ContextTitle('Bugs in %s')

def bugtarget_filebug_advanced(context, view):
    if IMaloneApplication.providedBy(context):
        # We're generating a title for a top-level, contextless bug
        # filing page.
        return 'Report a bug'
    else:
        # We're generating a title for a contextual bug filing page.
        return 'Report a bug about %s' % context.title

bugtarget_filebug_search = bugtarget_filebug_advanced

bugtarget_filebug_submit_bug = bugtarget_filebug_advanced

bugtask_choose_affected_product = LaunchbagBugID('Bug #%d - Request a fix')

bugtask_edit = BugTaskPageTitle()

bugtask_index = BugTaskPageTitle()

bugtask_requestfix = LaunchbagBugID('Bug #%d - Request a fix')

bugtask_requestfix_upstream = LaunchbagBugID('Bug #%d - Request a fix')

bugtask_view = BugTaskPageTitle()

# bugtask_macros_buglisting contains only macros
# bugtasks_index is a redirect

bugtracker_edit = ContextTitle(
    smartquote('Change details for "%s" bug tracker'))

bugtracker_index = ContextTitle(smartquote('Bug tracker "%s"'))

bugtrackers_add = 'Register an external bug tracker'

bugtrackers_index = 'Bug trackers registered in Launchpad'

build_buildlog = ContextTitle('Build log for %s')

build_changes = ContextTitle('Changes in %s')

build_index = ContextTitle('Build details for %s')

build_retry = ContextTitle('Retry %s')

build_rescore = ContextTitle('Rescore %s')

builders_index = 'Launchpad build farm'

builder_edit = ContextTitle(smartquote('Edit build machine "%s"'))

builder_index = ContextTitle(smartquote('Build machine "%s"'))

builder_cancel = ContextTitle(smartquote('Cancel job for "%s"'))

builder_mode = ContextTitle(smartquote('Change mode for "%s"'))

builder_admin = ContextTitle(smartquote('Administer "%s" builder'))

builder_history = ContextTitle(smartquote('Build History for "%s"'))

calendar_index = ContextTitle('%s')

calendar_event_addform = ContextTitle('Add event to %s')

calendar_event_display = ContextTitle(smartquote('Event "%s"'))

calendar_event_editform = ContextTitle(smartquote('Change "%s" event details'))

calendar_subscribe = ContextTitle(smartquote('Subscribe to "%s"'))

calendar_subscriptions = 'Calendar subscriptions'

def calendar_view(context, view):
    return '%s - %s' % (context.calendar.title, view.datestring)
calendar_view_day = calendar_view
calendar_view_week = calendar_view
calendar_view_month = calendar_view
calendar_view_year = calendar_view

codeofconduct_admin = 'Administer Codes of Conduct'

codeofconduct_index = ContextTitle('%s')

codeofconduct_list = 'Ubuntu Codes of Conduct'

cveset_all = 'All CVE entries registered in Launchpad'

cveset_index = 'Launchpad CVE tracker'

cve_index = ContextDisplayName('%s')

cve_linkbug = ContextDisplayName('Link %s to a bug report')

cve_unlinkbugs = ContextDisplayName('Remove links between %s and bug reports')

debug_root_changelog = 'Launchpad changelog'

debug_root_index = 'Launchpad Debug Home Page'

default_editform = 'Default "Edit" Page'

distributionmirror_edit = ContextTitle('Edit mirror %s')

distributionmirror_index = ContextTitle('Mirror %s')

distributionmirror_mark_official = ContextTitle('Mark mirror %s as official')

distributionmirror_prober_logs = ContextTitle('%s mirror prober logs')

distribution_add = 'Register a new distribution'

distribution_allpackages = ContextTitle('All packages in %s')

distribution_bugcontact = ContextTitle('Change bug contact for %s')

distribution_change_mirror_admin = 'Change mirror administrator'

distribution_cvereport = ContextTitle('CVE reports for %s')

distribution_edit = ContextTitle('Edit %s')

distribution_members = ContextTitle('%s distribution members')

distribution_memberteam = ContextTitle(
    smartquote("Change %s's distribution team"))

distribution_mirrors = ContextTitle("Mirrors of %s")

distribution_newmirror = ContextTitle("Register a new mirror for %s")

distribution_releases = ContextTitle("%s releases")

distribution_translations = ContextDisplayName('Translating %s')

distribution_translators = ContextTitle(
    smartquote("Appoint %s's translation group"))

distribution_search = ContextDisplayName(smartquote("Search %s's packages"))

distribution_index = ContextTitle('%s in Launchpad')

distribution_builds = ContextTitle('%s builds')

distribution_uploadadmin = ContextTitle('Change Upload Manager for %s')

distributionsourcepackage_bugs = ContextTitle('Bugs in %s')

distributionsourcepackage_index = ContextTitle('%s')

distributionsourcepackage_manage_bugcontacts = ContextTitle('Bug contacts for %s')

distributionsourcepackagerelease_index = ContextTitle('%s')

distroarchrelease_admin = ContextTitle('Administer %s')

distroarchrelease_index = ContextTitle('%s in Launchpad')

distroarchrelease_builds = ContextTitle('%s builds')

distroarchrelease_search = ContextTitle(
    smartquote("Search %s's binary packages"))

distroarchreleasebinarypackage_index = ContextTitle('%s')

distroarchreleasebinarypackagerelease_index = ContextTitle('%s')

distrorelease_addport = ContextTitle('Add a port of %s')

distrorelease_bugs = ContextTitle('Bugs in %s')

distrorelease_cvereport = ContextDisplayName('CVE report for %s')

distrorelease_edit = ContextTitle('Edit details of %s')

def distrorelease_index(context, view):
    return '%s %s in Launchpad' % (context.distribution.title, context.version)

distrorelease_packaging = ContextDisplayName('Mapping packages to upstream '
    'for %s')

distrorelease_search = ContextDisplayName('Search packages in %s')

distrorelease_translations = ContextTitle('Translations of %s in Launchpad')

distrorelease_builds = ContextTitle('Builds for %s')

distrorelease_queue = ContextTitle('Queue for %s')

distroreleasebinarypackage_index = ContextTitle('%s')

distroreleaselanguage_index = ContextTitle('%s')

distroreleasesourcepackagerelease_index = ContextTitle('%s')

distros_index = 'Distributions registered in Launchpad'

errorservice_config = 'Configure error log'

errorservice_entry = 'Error log entry'

errorservice_index = 'Error log report'

errorservice_tbentry = 'Traceback entry'

faq = 'Launchpad Frequently Asked Questions'

def hasspecifications_specs(context, view):
    if IPerson.providedBy(context):
        return "Blueprints involving %s" % context.title
    else:
        return "Blueprints for %s" % context.title

hassprints_sprints = ContextTitle("Events related to %s")

people_adminrequestmerge = 'Merge Launchpad accounts'

people_mergerequest_sent = 'Merge request sent'

people_newperson = 'Create a new Launchpad profile'

people_newteam = 'Register a new team in Launchpad'

people_requestmerge_multiple = 'Merge Launchpad accounts'

people_requestmerge = 'Merge Launchpad accounts'

karmaaction_index = 'Karma actions'

karmaaction_edit = 'Edit karma action'

karmacontext_topcontributors = ContextTitle('Top %s Contributors')

language_index = ContextDisplayname("%s in Launchpad")

language_add = 'Add a new Language to Launchpad'

language_admin = ContextDisplayname("Edit %s")

languageset_index = 'Languages in Launchpad'

# launchpad_debug doesn't need a title.

def launchpad_addform(context, view):
    # Returning None results in the default Launchpad page title being used.
    return getattr(view, 'page_title', None)

launchpad_editform = launchpad_addform

launchpad_feedback = 'Help improve Launchpad'

launchpad_forbidden = 'Forbidden'

launchpad_forgottenpassword = 'Need a new Launchpad password?'

launchpad_graphics = 'Overview of Launchpad graphics and icons'

template_form = 'XXX PLEASE DO NOT USE THIS TEMPLATE XXX'

# launchpad_css is a css file

# launchpad_js is standard javascript

# XXX: The general form is a fallback form; I'm not sure why it is
# needed, nor why it needs a pagetitle, but I can't debug this today.
#   -- kiko, 2005-09-29
launchpad_generalform = "Launchpad - General Form (Should Not Be Displayed)"

launchpad_legal = 'Launchpad legalese'

launchpad_login = 'Log in or register with Launchpad'

launchpad_log_out = 'Log out from Launchpad'

launchpad_notfound = 'Error: Page not found'

launchpad_onezerostatus = 'One-Zero Page Template Status'

launchpad_requestexpired = 'Error: Timeout'

launchpad_search = 'Search projects in Launchpad'

launchpad_unexpectedformdata = 'Error: Unexpected form data'

launchpad_librarianfailure = "Sorry, you can't do this right now"

# launchpad_widget_macros doesn't need a title.

logintoken_claimprofile = 'Claim Launchpad profile'

logintoken_index = 'Launchpad: redirect to the logintoken page'

logintoken_mergepeople = 'Merge Launchpad accounts'

logintoken_newaccount = 'Create a new Launchpad account'

logintoken_resetpassword = 'Forgotten your password?'

logintoken_validateemail = 'Confirm e-mail address'

logintoken_validategpg = 'Confirm OpenPGP key'

logintoken_validatesignonlygpg = 'Confirm sign-only OpenPGP key'

logintoken_validateteamemail = 'Confirm e-mail address'

# main_template has the code to insert one of these titles.

malone_about = 'About Launchpad Bugs'

malone_distros_index = 'Report a bug about a distribution'

malone_index = 'Launchpad Bugs'

malone_filebug = "Report a bug"

# malone_people_index is a redirect

# malone_template is a means to include the mainmaster template

# marketing_about_template is used by the marketing pages

marketing_answers_about = "About Answers"

marketing_answers_faq = "FAQs about Answers"

marketing_blueprints_about = "About Blueprints"

marketing_blueprints_faq = "FAQs about Blueprints"

marketing_bugs_about = "About Bugs"

marketing_bugs_faq = "FAQs about Bugs"

marketing_code_about = "About Code"

marketing_code_faq = "FAQs about Code"

# marketing_faq_template is used by the marketing pages

marketing_home = "About Launchpad"

# marketing_main_template is used by the marketing pages

def marketing_tour(context, view):
    return view.pagetitle

marketing_translations_about = "About Translations"

marketing_translations_faq = "FAQs about Translations"

# messagechunk_snippet is a fragment

# messages_index is a redirect

message_add = ContextBugId('Bug #%d - Add a comment')

milestone_add = ContextTitle('Add new milestone for %s')

milestone_index = ContextTitle('%s')

milestone_edit = ContextTitle('Edit %s')

notification_test = 'Notification test'

object_branding = ContextDisplayName('Change the images used to represent '
    '%s in Launchpad')

object_driver = ContextTitle('Appoint the driver for %s')

object_launchpadusage = ContextTitle('Launchpad usage by %s')

object_milestones = ContextTitle(smartquote("%s's milestones"))

# object_pots is a fragment.

object_potemplatenames = ContextDisplayName('Template names for %s')

object_reassignment = ContextTitle('Reassign %s')

object_translations = ContextTitle('Translation templates for %s')

oops = 'Oops!'

def package_bugs(context, view):
    return 'Bugs in %s' % context.name

people_index = 'People and teams in Launchpad'

def people_list(context, view):
    return view.header

person_answer_contact_for = ContextDisplayName(
    'Projects for which %s is an answer contact')    

person_bounties = ContextDisplayName('Bounties for %s')

def person_branches(context, view):
    return view.page_title

person_branch_add = ContextDisplayName('Register a new branch for %s')

person_changepassword = 'Change your password'

person_claim = 'Claim account'

person_codesofconduct = ContextDisplayName(smartquote("%s's code of conduct signatures"))

person_edit = ContextDisplayName(smartquote("%s's details"))

person_editemails = ContextDisplayName(smartquote("%s's e-mail addresses"))

person_editlanguages = ContextDisplayName(
    smartquote("%s's preferred languages"))

person_editpgpkeys = ContextDisplayName(smartquote("%s's OpenPGP keys"))

person_edithomepage = ContextDisplayName(smartquote("%s's home page"))

person_editircnicknames = ContextDisplayName(smartquote("%s's IRC nicknames"))

person_editjabberids = ContextDisplayName(smartquote("%s's Jabber IDs"))

person_editsshkeys = ContextDisplayName(smartquote("%s's SSH keys"))

person_editwikinames = ContextDisplayName(smartquote("%s's wiki names"))

# person_foaf is an rdf file

person_images = ContextDisplayName(smartquote("%s's hackergotchi and emblem"))

def person_index(context, view):
    if context.is_valid_person_or_team:
        return '%s in Launchpad' % context.displayname
    else:
        return "%s's contributions to Free Software" % context.displayname

person_karma = ContextDisplayName(smartquote("%s's karma in Launchpad"))

person_packages = ContextDisplayName('Packages maintained by %s')

person_packagebugs = ContextDisplayName("%s's package bug reports")

person_packagebugs_overview = person_packagebugs

person_packagebugs_search = person_packagebugs

person_review = ContextDisplayName("Review %s")

person_specfeedback = ContextDisplayName('Feature feedback requests for %s')

person_specworkload = ContextDisplayName('Blueprint workload for %s')

person_translations = ContextDisplayName('Translations made by %s')

person_teamhierarchy = ContextDisplayName('Team hierarchy for %s')

pofile_edit = ContextTitle(smartquote('Edit "%s" details'))

pofile_export = ContextTitle(smartquote('Download translation for "%s"'))

pofile_index = ContextTitle(smartquote('Translation overview for "%s"'))

pofile_translate = ContextTitle(smartquote('Edit "%s"'))

def pofile_translate(context, view):
    return 'Translating %s into %s' % (
        context.potemplate.displayname, context.language.englishname)

pofile_upload = ContextTitle(smartquote('Upload file for "%s"'))

# portlet_* are portlets

poll_edit = ContextTitle(smartquote('Edit poll "%s"'))

poll_index = ContextTitle(smartquote('Poll: "%s"'))

poll_newoption = ContextTitle(smartquote('New option for poll "%s"'))

def poll_new(context, view):
    return 'Create a new Poll in team %s' % context.team.displayname

def polloption_edit(context, view):
    return 'Edit option: %s' % context.title

poll_options = ContextTitle(smartquote('Options for poll "%s"'))

poll_vote_condorcet = ContextTitle(smartquote('Vote in poll "%s"'))

poll_vote_simple = ContextTitle(smartquote('Vote in poll "%s"'))

def pomsgset_translate(context, view):
    return smartquote('Edit "%s"' % context.pofile.title)

# potemplate_chart is a fragment

potemplate_edit = ContextTitle(smartquote('Edit "%s" details'))

potemplate_index = ContextTitle(smartquote('Translation status for "%s"'))

potemplate_upload = ContextTitle(smartquote('Upload files for "%s"'))

potemplate_export = ContextTitle(smartquote('Download translations for "%s"'))

potemplatename_add = 'Add a new template name to Launchpad'

potemplatename_edit = ContextTitle(smartquote('Edit "%s" in Launchpad'))

potemplatename_index = ContextTitle(smartquote('"%s" in Launchpad'))

potemplatenames_index = 'Template names in Launchpad'

product_add = 'Register a project in Launchpad'

product_admin = ContextTitle('Administer %s in Launchpad')

product_bugcontact = ContextTitle('Edit bug contact for %s')

product_bugs = ContextDisplayName('Bugs in %s')

product_branches = ContextDisplayName(
    smartquote("%s's Bazaar branches registered in Launchpad"))

product_distros = ContextDisplayName('%s packages: Comparison of distributions')

product_code_index = 'Projects with active branches'

product_cvereport = ContextTitle('CVE reports for %s')

product_edit = ContextTitle('%s in Launchpad')

product_index = ContextTitle('%s in Launchpad')

product_new = 'Register a project in Launchpad'

product_packages = ContextDisplayName('%s packages in Launchpad')

product_series = ContextDisplayName('%s timeline')

product_translations = ContextTitle('Translations of %s in Launchpad')

product_translators = ContextTitle('Set translation group for %s')

productrelease_add = ContextTitle('Register a new %s release in Launchpad')

productrelease_admin = ContextTitle('Administer %s in Launchpad')

productrelease_edit = ContextDisplayName('Edit details of %s in Launchpad')

productrelease_index = ContextDisplayName('%s in Launchpad')

products_index = 'Projects registered in Launchpad'

productseries_index = ContextTitle('Overview of %s')

productseries_packaging = ContextDisplayName('Packaging of %s in distributions')

productseries_source = 'Import a stable or development branch to Bazaar'

productseries_translations_upload = 'Request new translations upload'

productseries_ubuntupkg = 'Ubuntu source package'

project_add = 'Register a project group with Launchpad'

project_index = ContextTitle('%s in Launchpad')

project_branches = ContextTitle('Bazaar branches for %s')

project_bugs = ContextTitle('Bugs in %s')

project_edit = ContextTitle('%s project group details')

project_filebug_search = bugtarget_filebug_advanced

project_interest = 'Launchpad Translations: Project group not translatable'

project_rosetta_index = ContextTitle('Launchpad Translations: %s')

project_specs = ContextTitle('Blueprints for %s')

project_translations = ContextTitle('Translatable projects for %s')

project_translators = ContextTitle('Set translation group for %s')

projects_index = 'Project groups registered in Launchpad'

projects_request = 'Launchpad Translations: Request a project group'

projects_search = 'Search for project groups in Launchpad'

rdf_index = "Launchpad RDF"

# redirect_up is a redirect

def reference_index(context, view):
    return 'Web links for bug %s' % context.bug.id

# references_index is a redirect

registry_about = 'About the Launchpad Registry'

registry_index = 'Project and group registration in Launchpad'

products_all = 'Upstream projects registered in Launchpad'

projects_all = 'Project groups registered in Launchpad'

registry_review = 'Review Launchpad items'

related_bounties = ContextDisplayName('Bounties for %s')

remotebug_index = ContextTitle('%s')

root_index = 'Launchpad'

rosetta_about = 'About Launchpad Translations'

rosetta_index = 'Launchpad Translations'

rosetta_products = 'Projects with Translations in Launchpad'

product_branch_add = ContextDisplayName('Register a new %s branch')

def productseries_edit(context, view):
    return 'Change %s %s details' % (context.product.displayname, context.name)

productseries_new = ContextDisplayName('Register a new %s release series')

def question_add(context, view):
    return view.pagetitle

question_add_search = question_add

question_bug = ContextId('Link question #%s to a bug report')

question_change_status = ContextId('Change status of question #%s')

question_confirm_answer = ContextId('Confirm an answer to question #%s')

question_edit = ContextId('Edit question #%s details')

question_history = ContextId('History of question #%s')

def question_index(context, view):
    text = (
        smartquote('%s question #%d: "%s"') %
        (context.target.displayname, context.id, context.title))
    return text

question_linkbug = ContextId('Link question  #%s to a bug report')

def question_listing(context, view):
    return view.pagetitle

question_makebug = ContextId('Create bug report based on question #%s')

question_reject = ContextId('Reject question #%s')

question_subscription = ContextId('Subscription to question #%s')

question_unlinkbugs = ContextId('Remove bug links from question #%s')

questions_index = 'Launchpad Answers'

questiontarget_manage_answercontacts = ContextTitle("Answer contact for %s")

securitycontact_edit = ContextDisplayName("Edit %s security contact")

shipit_adminrequest = 'ShipIt admin request'

shipit_index = 'ShipIt'

shipit_index_new = 'ShipIt'

shipit_exports = 'ShipIt exports'

shipit_forbidden = 'Forbidden'

shipit_myrequest = "Your ShipIt order"

shipit_oops = 'Error: Oops'

shipit_reports = 'ShipIt reports'

shipit_requestcds = 'Your ShipIt Request'

shipitrequests_index = 'ShipIt requests'

shipitrequests_search = 'Search ShipIt requests'

shipitrequest_edit = 'Edit ShipIt request'

shipit_notfound = 'Error: Page not found'

signedcodeofconduct_index = ContextDisplayName('%s')

signedcodeofconduct_add = ContextTitle('Sign %s')

signedcodeofconduct_acknowledge = 'Acknowledge code of conduct signature'

signedcodeofconduct_activate = ContextDisplayName('Activating %s')

signedcodeofconduct_deactivate = ContextDisplayName('Deactivating %s')

sourcepackage_bugs = ContextDisplayName('Bugs in %s')

sourcepackage_builds = ContextTitle('Builds for %s')

sourcepackage_translate = ContextTitle('Help translate %s')

sourcepackage_changelog = 'Source package changelog'

sourcepackage_filebug = ContextTitle("Report a bug about %s")

sourcepackage_gethelp = ContextTitle('Help and support options for %s')

sourcepackage_packaging = ContextTitle('%s upstream links')

def sourcepackage_index(context, view):
    return '%s source packages' % context.distrorelease.title

sourcepackage_edit_packaging = ContextTitle('Define upstream link for %s')

sourcepackage_translate = ContextTitle('Help translate %s')

sourcepackagenames_index = 'Source package name set'

sourcepackagerelease_index = ContextTitle('Source package %s')

def sourcepackages(context, view):
    return '%s source packages' % context.distrorelease.title

sourcepackages_comingsoon = 'Coming soon'

sources_index = 'Bazaar: Upstream revision control imports to Bazaar'

sourcesource_index = 'Upstream source import'

specification_add = 'Register a blueprint in Launchpad'

specification_addsubscriber = 'Subscribe someone else to this blueprint'

specification_linkbug = ContextTitle(
  u'Link blueprint \N{left double quotation mark}%s'
  u'\N{right double quotation mark} to a bug report')

specification_new = 'Register a proposal as a blueprint in Launchpad'

specification_unlinkbugs = 'Remove links to bug reports'

specification_retargeting = 'Attach blueprint to a different project'

specification_superseding = 'Mark blueprint as superseded by another'

specification_goaldecide = 'Approve or decline blueprint goal'

specification_dependency = 'Create a blueprint dependency'

specification_deptree = 'Complete dependency tree'

specification_milestone = 'Target feature to milestone'

specification_people = 'Change blueprint assignee, drafter, and reviewer'

specification_priority = 'Change blueprint priority'

specification_distrorelease = ('Target blueprint to a distribution release')

specification_productseries = 'Target blueprint to a series'

specification_removedep = 'Remove a dependency'

specification_givefeedback = 'Clear feedback requests'

specification_requestfeedback = 'Request feedback on this blueprint'

specification_edit = 'Edit blueprint details'

specification_linksprint = 'Put blueprint on sprint agenda'

specification_status = 'Edit blueprint status'

specification_index = ContextTitle(smartquote('Blueprint: "%s"'))

specification_subscription = 'Subscribe to blueprint'

specification_queue = 'Queue blueprint for review'

specification_linkbranch = 'Link branch to blueprint'

specifications_index = 'Launchpad Blueprints'

specificationbranch_status = 'Edit blueprint branch status'

specificationgoal_specs = ContextTitle('List goals for %s')

specificationgoal_setgoals = ContextTitle('Set goals for %s')

def specificationsubscription_edit(context, view):
    return "Subscription of %s" % context.person.browsername

specificationtarget_documentation = ContextTitle('Documentation for %s')

specificationtarget_index = ContextTitle('Blueprint listing for %s')

def specificationtarget_specs(context, view):
    return view.title

specificationtarget_roadmap = ContextTitle('Project plan for %s')

specificationtarget_assignments = ContextTitle('Blueprint assignments for %s')

specificationtarget_workload = ContextTitle('Blueprint workload in %s')

sprint_attend = ContextTitle('Register your attendance at %s')

sprint_edit = ContextTitle(smartquote('Edit "%s" details'))

sprint_index = ContextTitle('%s (sprint or meeting)')

sprint_new = 'Register a meeting or sprint in Launchpad'

sprint_register = 'Register someone to attend this meeting'

sprint_specs = ContextTitle('Blueprints for %s')

sprint_settopics = ContextTitle('Review topics proposed for discussion at %s')

sprint_workload = ContextTitle('Workload at %s')

sprints_all = 'All sprints and meetings registered in Launchpad'

sprints_index = 'Meetings and sprints registered in Launchpad'

sprintspecification_decide = 'Consider spec for sprint agenda'

sprintspecification_admin = 'Approve blueprint for sprint agenda'

standardshipitrequests_index = 'Standard ShipIt options'

standardshipitrequest_new = 'Create a new standard option'

standardshipitrequest_edit = 'Edit standard option'

team_addmember = ContextBrowsername('Add members to %s')

team_edit = 'Edit team information'

team_editemail = ContextDisplayName('%s contact e-mail address')

team_index = ContextBrowsername(smartquote('"%s" team in Launchpad'))

team_editproposed = ContextBrowsername('Proposed members of %s')

team_join = ContextBrowsername('Join %s')

team_leave = ContextBrowsername('Leave %s')

team_members = ContextBrowsername(smartquote('"%s" members'))

team_mugshots = ContextBrowsername(smartquote('Mugshots in the "%s" team'))

def teammembership_index(context, view):
    return smartquote("%s's membership status in %s") % (
        context.person.browsername, context.team.browsername)

team_newpoll = ContextTitle('New poll for team %s')

team_polls = ContextTitle('Polls for team %s')

template_auto_add = 'Launchpad Auto-Add Form'

template_auto_edit = 'Launchpad Auto-Edit Form'

template_edit = 'EXAMPLE EDIT TITLE'

template_index = '%EXAMPLE TITLE'

template_new = 'EXAMPLE NEW TITLE'

temporaryblobstorage_storeblob = 'Store a BLOB temporarily in Launchpad'

<<<<<<< HEAD
translationgroup_index = ContextTitle(smartquote('"%s" translation group'))

translationgroup_add = 'Add a new translation group to Launchpad'
=======
translationgroup_index = ContextTitle(smartquote('"%s" Launchpad translation group'))
>>>>>>> 8c03cfc7

translationgroup_appoint = ContextTitle(
    smartquote('Appoint a new translator to "%s"'))

<<<<<<< HEAD
translationgroup_edit = ContextTitle(smartquote(
    'Edit "%s" translation group details'))

translationgroup_reassignment = ContextTitle(smartquote(
    'Change the owner of "%s" translation group'))

=======
>>>>>>> 8c03cfc7
translationgroups_index = 'Launchpad translation groups'

translationimportqueueentry_index = 'Translation import queue entry'

translationimportqueue_index = 'Translation import queue'

translationimportqueue_blocked = 'Translation import queue - Blocked'

def translator_edit(context, view):
    return "Edit %s translator for %s" % (
        context.language.englishname, context.translationgroup.title)

def translator_remove(context, view):
    return "Remove %s as the %s translator for %s" % (
        context.translator.displayname, context.language.englishname,
        context.translationgroup.title)

unauthorized = 'Error: Not authorized'<|MERGE_RESOLUTION|>--- conflicted
+++ resolved
@@ -1096,26 +1096,19 @@
 
 temporaryblobstorage_storeblob = 'Store a BLOB temporarily in Launchpad'
 
-<<<<<<< HEAD
-translationgroup_index = ContextTitle(smartquote('"%s" translation group'))
+translationgroup_index = ContextTitle(smartquote('"%s" Launchpad translation group'))
 
 translationgroup_add = 'Add a new translation group to Launchpad'
-=======
-translationgroup_index = ContextTitle(smartquote('"%s" Launchpad translation group'))
->>>>>>> 8c03cfc7
 
 translationgroup_appoint = ContextTitle(
     smartquote('Appoint a new translator to "%s"'))
 
-<<<<<<< HEAD
 translationgroup_edit = ContextTitle(smartquote(
     'Edit "%s" translation group details'))
 
 translationgroup_reassignment = ContextTitle(smartquote(
     'Change the owner of "%s" translation group'))
 
-=======
->>>>>>> 8c03cfc7
 translationgroups_index = 'Launchpad translation groups'
 
 translationimportqueueentry_index = 'Translation import queue entry'
