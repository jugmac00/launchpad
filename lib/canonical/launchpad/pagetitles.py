--- conflicted
+++ resolved
@@ -490,11 +490,8 @@
 hwdb_submissions_person = ContextDisplayName(
     "Hardware Database submissions by %s")
 
-<<<<<<< HEAD
-=======
 hwdb_submissions_fingerprint = "Hardware Database submissions for a fingerprint"
 
->>>>>>> 32458a95
 karmaaction_index = 'Karma actions'
 
 karmaaction_edit = 'Edit karma action'
