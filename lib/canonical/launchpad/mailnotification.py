# Copyright 2004-2006 Canonical Ltd.  All rights reserved.

"""Event handlers that send email notifications."""

__metaclass__ = type

from difflib import unified_diff
import itertools
import re
import sets
import textwrap

from zope.security.proxy import isinstance as zope_isinstance

from canonical.config import config
from canonical.launchpad.interfaces import (
    IBugDelta, IDistroBugTask, IDistroReleaseBugTask, ISpecification,
    IUpstreamBugTask)
from canonical.launchpad.mail import (
    simple_sendmail, simple_sendmail_from_person, format_address)
from canonical.launchpad.components.bug import BugDelta
from canonical.launchpad.components.bugtask import BugTaskDelta
from canonical.launchpad.helpers import (
    contactEmailAddresses, get_email_template)
from canonical.launchpad.webapp import canonical_url

GLOBAL_NOTIFICATION_EMAIL_ADDRS = ["dilys@muse.19inch.net"]
CC = "CC"


class MailWrapper:
    """Wraps text that should be included in an email.

        :width: how long should the lines be
        :indent: specifies how much indentation the lines should have
        :indent_first_line: indicates whether the first line should be
                            indented or not.

    Note that MailWrapper doesn't guarantee that all lines will be less
    than :width:, sometimes it's better not to break long lines in
    emails. See textformatting.txt for more information.
    """

    def __init__(self, width=72, indent='', indent_first_line=True):
        self.indent = indent
        self.indent_first_line = indent_first_line
        self._text_wrapper = textwrap.TextWrapper(
            width=width, subsequent_indent=indent,
            replace_whitespace=False, break_long_words=False)

    def format(self, text):
        """Format the text to be included in an email."""
        wrapped_lines = []

        if self.indent_first_line:
            indentation = self.indent
        else:
            indentation = ''

        # We don't care about trailing whitespace.
        text = text.rstrip()

        for paragraph in text.split('\n\n'):
            lines = paragraph.split('\n')

            if len(lines) == 1:
                # We use TextWrapper only if the paragraph consists of a
                # single line, like in the case where a person enters a
                # comment via the web ui, without breaking the lines
                # manually.
                self._text_wrapper.initial_indent = indentation
                wrapped_lines += self._text_wrapper.wrap(paragraph)
            else:
                # If the user has gone through the trouble of wrapping
                # the lines, we shouldn't re-wrap them for him.
                wrapped_lines += (
                    [indentation + lines[0]] + 
                    [self.indent + line for line in lines[1:]])

            if not self.indent_first_line:
                # 'indentation' was temporarily set to '' in order to
                # prevent the first line from being indented. Set it
                # back to self.indent so that the rest of the lines get
                # indented.
                indentation = self.indent

            # Add an empty line so that the paragraphs get separated by
            # a blank line when they are joined together again.
            wrapped_lines.append('')

        # We added one line too much, remove it.
        wrapped_lines = wrapped_lines[:-1]
        return '\n'.join(wrapped_lines)


def update_security_contact_subscriptions(modified_bugtask, event):
    """Subscribe the new security contact when a bugtask's product changes.

    No change is made for private bugs.
    """
    if event.object.bug.private:
        return

    if not IUpstreamBugTask.providedBy(event.object):
        return

    bugtask_before_modification = event.object_before_modification
    bugtask_after_modification = event.object

    if (bugtask_before_modification.product !=
        bugtask_after_modification.product):
        new_product = bugtask_after_modification.product
        if new_product.security_contact:
            bugtask_after_modification.bug.subscribe(
                new_product.security_contact)


def update_bug_contact_subscriptions(modified_bugtask, event):
    """Modify the bug Cc list when a bugtask is retargeted."""
    bugtask_before_modification = event.object_before_modification
    bugtask_after_modification = event.object

    # We don't make any changes to subscriber lists on private bugs.
    if bugtask_after_modification.bug.private:
        return

    # Calculate the list of new bug contacts, if any.
    new_bugcontacts = []
    if IUpstreamBugTask.providedBy(modified_bugtask):
        if (bugtask_before_modification.product !=
            bugtask_after_modification.product):
            if bugtask_after_modification.product.bugcontact:
                new_bugcontacts.append(
                    bugtask_after_modification.product.bugcontact)
    elif (IDistroBugTask.providedBy(modified_bugtask) or
          IDistroReleaseBugTask.providedBy(modified_bugtask)):
        if bugtask_after_modification.sourcepackagename is None:
            # No new bug contacts to be subscribed.
            return
        if (bugtask_before_modification.sourcepackagename !=
            bugtask_after_modification.sourcepackagename):
            new_sourcepackage = (
                bugtask_after_modification.distribution.getSourcePackage(
                bugtask_after_modification.sourcepackagename.name))
            for package_bug_contact in new_sourcepackage.bugcontacts:
                new_bugcontacts.append(package_bug_contact.bugcontact)

    # Subscribe all the new bug contacts for the new package or product if they
    # aren't already subscribed to this bug.
    bug = bugtask_after_modification.bug
    old_cc_list = get_cc_list(bug)
    new_bugcontact_addresses = set()
    for bugcontact in new_bugcontacts:
        if not bug.isSubscribed(bugcontact):
            bug.subscribe(bugcontact)
            new_bugcontact_addresses.update(contactEmailAddresses(bugcontact))

    # Send a notification to the new bug contacts that weren't
    # subscribed to the bug before, which looks identical to a new bug
    # report.
    subject, contents = generate_bug_add_email(bug)
    new_bugcontact_addresses.difference_update(old_cc_list)
    if new_bugcontact_addresses:
        send_bug_notification(
            bug=bug, user=bug.owner, subject=subject, contents=contents,
            to_addrs=new_bugcontact_addresses)


def get_bugmail_replyto_address(bug):
    """Return an appropriate bugmail Reply-To address.

    :bug: the IBug.

    :user: an IPerson whose name will appear in the From address, e.g.:

        From: Foo Bar via Malone <123@bugs...>
    """
    return u"Bug %d <%s@%s>" % (bug.id, bug.id, config.launchpad.bugs_domain)


def get_bugmail_error_address():
    """Return a suitable From address for a bug transaction error email."""
    return config.malone.bugmail_error_from_address


def send_process_error_notification(to_addrs, subject, error_msg, 
                                    failing_command=None):
    """Sends an error message.

    Tells the user that an error was encountered while processing
    his request.

        :to_addrs: The addresses to send the notification to.
        :subject: The subject ot the notification.
        :error_msg: The error message that explains the error.
        :failing_command: The command that caused the error to happen.
    """
    if failing_command is not None:
        failed_command_information = 'Failing command:\n    %s' % str(
            failing_command)
    else:
        failed_command_information = ''

    body = get_email_template('email-processing-error.txt') % {
            'failed_command_information': failed_command_information,
            'error_msg': error_msg}
    mailwrapper = MailWrapper(width=72)
    body = mailwrapper.format(body)
    simple_sendmail(get_bugmail_error_address(), to_addrs, subject, body)


def notify_errors_list(message, file_alias_url):
    """Sends an error to the Launchpad errors list."""
    template = get_email_template('notify-unhandled-email.txt')
    simple_sendmail(
        get_bugmail_error_address(), [config.launchpad.errors_address],
        'Unhandled Email: %s' % file_alias_url,
        template % {'url': file_alias_url, 'error_msg': message})


def generate_bug_add_email(bug):
    """Generate a new bug notification from the given IBug.

    IBug is assumed to be a bug that was just added. The return value
    is (subject, body).
    """
    subject = u"[Bug %d] %s" % (bug.id, bug.title)

    if bug.private:
        # This is a confidential bug.
        visibility = u"Private"
    else:
        # This is a public bug.
        visibility = u"Public"

    bug_info = ''
    # Add information about the affected upstreams and packages.
    for bugtask in bug.bugtasks:
        bug_info += u"Affects: %s\n" % bugtask.targetname
        bug_info += u"     Importance: %s\n" % bugtask.importance.title

        if bugtask.assignee:
            # There's a person assigned to fix this task, so show that
            # information too.
            bug_info += u"     Assignee: %s\n" % bugtask.assignee.displayname
        bug_info += u"         Status: %s\n" % bugtask.status.title

    mailwrapper = MailWrapper(width=72)
    contents = get_email_template('bug-add-notification-contents.txt') % {
        'visibility' : visibility, 'bugurl' : canonical_url(bug),
        'bug_info': bug_info,
        'description': mailwrapper.format(bug.description)}

    contents = contents.rstrip()

    return (subject, contents)


def get_unified_diff(old_text, new_text, text_width):
    r"""Return a unified diff of the two texts.

    Before the diff is produced, the texts are wrapped to the given text
    width.

        >>> print get_unified_diff(
        ...     'Some text\nAnother line\n',
        ...     'Some more text\nAnother line\n',
        ...     text_width=72)
        - Some text
        + Some more text
          Another line

    """
    mailwrapper = MailWrapper(width=72)
    old_text_wrapped = mailwrapper.format(old_text or '')
    new_text_wrapped = mailwrapper.format(new_text or '')

    lines_of_context = len(old_text_wrapped.splitlines())
    text_diff = unified_diff(
        old_text_wrapped.splitlines(),
        new_text_wrapped.splitlines(),
        n=lines_of_context)
    # Remove the diff header, which consists of the first three
    # lines.
    text_diff = list(text_diff)[3:]
    # Let's simplify the diff output by removing the helper lines,
    # which begin with '?'.
    text_diff = [
        diff_line for diff_line in text_diff
        if not diff_line.startswith('?')
        ]
    # Add a whitespace between the +/- and the text line.
    text_diff = [
        re.sub('^([\+\- ])(.*)', r'\1 \2', line)
        for line in text_diff
        ]
    text_diff = '\n'.join(text_diff)
    return text_diff


def get_bug_edit_notification_texts(bug_delta):
    """Generate a list of edit notification texts based on the bug_delta.

    bug_delta is an object that provides IBugDelta. The return value
    is a list of unicode strings.
    """
    # figure out what's been changed; add that information to the
    # list as appropriate
    changes = []
    if bug_delta.duplicateof is not None:
        new_bug_dupe = bug_delta.duplicateof['new']
        old_bug_dupe = bug_delta.duplicateof['old']
        assert new_bug_dupe is not None or old_bug_dupe is not None
        assert new_bug_dupe != old_bug_dupe
        if old_bug_dupe is not None:
            change_info = (
                u"** This bug is no longer a duplicate of bug %d\n" %
                    old_bug_dupe.id)
            change_info += u'   %s' % old_bug_dupe.title
            changes.append(change_info)
        if new_bug_dupe is not None:
            change_info = (
                u"** This bug has been marked a duplicate of bug %d\n" %
                    new_bug_dupe.id)
            change_info += '   %s' % new_bug_dupe.title
            changes.append(change_info)

    if bug_delta.title is not None:
        change_info = u"** Summary changed:\n\n"
        change_info += u"- %s\n" % bug_delta.title['old']
        change_info += u"+ %s" % bug_delta.title['new']
        changes.append(change_info)

    if bug_delta.description is not None:
        description_diff = get_unified_diff(
            bug_delta.description['old'],
            bug_delta.description['new'], 72)

        change_info = u"** Description changed:\n\n"
        change_info += description_diff
        changes.append(change_info)

    if bug_delta.private is not None:
        if bug_delta.private['new']:
            visibility = "Private"
        else:
            visibility = "Public"
        changes.append(u"** Visibility changed to: %s" % visibility)

    if bug_delta.security_related is not None:
        if bug_delta.security_related['new']:
            changes.append(u"** This bug has been flagged as a security issue")
        else:
            changes.append(
                u"** This bug is no longer flagged as a security issue")

    if bug_delta.external_reference is not None:
        old_ext_ref = bug_delta.external_reference.get('old')
        if old_ext_ref is not None:
            changes.append(u'** Web link removed: %s' % old_ext_ref.url)
        new_ext_ref = bug_delta.external_reference['new']
        if new_ext_ref is not None:
            changes.append(u'** Web link added: %s' % new_ext_ref.url)

    if bug_delta.bugwatch is not None:
        old_bug_watch = bug_delta.bugwatch.get('old')
        if old_bug_watch:
            change_info = u"** Bug watch removed: %s #%s\n" % (
                old_bug_watch.bugtracker.title, old_bug_watch.remotebug)
            change_info += u"   %s" % old_bug_watch.url
            changes.append(change_info)
        new_bug_watch = bug_delta.bugwatch['new']
        if new_bug_watch:
            change_info = u"** Bug watch added: %s #%s\n" % (
                new_bug_watch.bugtracker.title, new_bug_watch.remotebug)
            change_info += u"   %s" % new_bug_watch.url
            changes.append(change_info)

    if bug_delta.cve is not None:
        new_cve = bug_delta.cve.get('new', None)
        old_cve = bug_delta.cve.get('old', None)
        if old_cve:
            changes.append(u"** CVE removed: %s" % old_cve.url)
        if new_cve:
            changes.append(u"** CVE added: %s" % new_cve.url)

    if bug_delta.attachment is not None and bug_delta.attachment['new']:
        added_attachment = bug_delta.attachment['new']
        change_info = '** Attachment added: "%s"\n' % added_attachment.title
        change_info += "   %s" % added_attachment.libraryfile.url
        changes.append(change_info)

    if bug_delta.bugtask_deltas is not None:
        bugtask_deltas = bug_delta.bugtask_deltas
        # Use zope_isinstance, to ensure that this Just Works with
        # security-proxied objects.
        if not zope_isinstance(bugtask_deltas, (list, tuple)):
            bugtask_deltas = [bugtask_deltas]
        for bugtask_delta in bugtask_deltas:
            change_info = u"** Changed in: %s\n" % (
                bugtask_delta.bugtask.targetname)

            for fieldname, displayattrname in (
                ("product", "displayname"), ("sourcepackagename", "name"),
                ("binarypackagename", "name"), ("importance", "title"),
                ("bugwatch", "title")):
                change = getattr(bugtask_delta, fieldname)
                if change:
                    oldval_display, newval_display = _get_task_change_values(
                        change, displayattrname)
                    change_info += _get_task_change_row(
                        fieldname, oldval_display, newval_display)

            if bugtask_delta.assignee is not None:
                oldval_display = u"(unassigned)"
                newval_display = u"(unassigned)"
                if bugtask_delta.assignee.get('old'):
                    oldval_display = bugtask_delta.assignee['old'].browsername
                if bugtask_delta.assignee.get('new'):
                    newval_display = bugtask_delta.assignee['new'].browsername

                changerow = (
                    u"%(label)13s: %(oldval)s => %(newval)s\n" % {
                    'label' : u"Assignee", 'oldval' : oldval_display,
                    'newval' : newval_display})
                change_info += changerow

            for fieldname, displayattrname in (
                ("status", "title"), ("target", "name")):
                change = getattr(bugtask_delta, fieldname)
                if change:
                    oldval_display, newval_display = _get_task_change_values(
                        change, displayattrname)
                    change_info += _get_task_change_row(
                        fieldname, oldval_display, newval_display)
            changes.append(change_info.rstrip())

    if bug_delta.added_bugtasks is not None:
        # Use zope_isinstance, to ensure that this Just Works with
        # security-proxied objects.
        if zope_isinstance(bug_delta.added_bugtasks, (list, tuple)):
            added_bugtasks = bug_delta.added_bugtasks
        else:
            added_bugtasks = [bug_delta.added_bugtasks]

        for added_bugtask in added_bugtasks:
            if added_bugtask.bugwatch:
                change_info = u"** Also affects: %s via\n" % (
                    added_bugtask.targetname)
                change_info += u"   %s\n" % added_bugtask.bugwatch.url
            else:
<<<<<<< HEAD
                change_info += u"** Also affects: %s\n" % added_bugtask.targetname
            change_info += u"%13s: %s\n" % (u"Importance",
                added_bugtask.importance.title)
=======
                change_info = u"** Also affects: %s\n" % added_bugtask.targetname
            change_info += u"%13s: %s\n" % (u"Severity", added_bugtask.severity.title)
            if added_bugtask.priority:
                priority_title = added_bugtask.priority.title
            else:
                priority_title = "(none set)"
            change_info += u"%13s: %s\n" % (u"Priority", priority_title)
>>>>>>> 680a35b9
            if added_bugtask.assignee:
                assignee = added_bugtask.assignee
                change_info += u"%13s: %s <%s>\n" % (
                    u"Assignee", assignee.name, assignee.preferredemail.email)
            change_info += u"%13s: %s" % (u"Status", added_bugtask.status.title)
            changes.append(change_info)

    return changes


def _get_task_change_row(label, oldval_display, newval_display):
    """Return a row formatted for display in task change info."""
    return u"%(label)13s: %(oldval)s => %(newval)s\n" % {
        'label' : label.capitalize(),
        'oldval' : oldval_display,
        'newval' : newval_display}


def _get_task_change_values(task_change, displayattrname):
    """Return the old value and the new value for a task field change."""
    oldval = task_change.get('old')
    newval = task_change.get('new')

    oldval_display = None
    newval_display = None

    if oldval:
        oldval_display = getattr(oldval, displayattrname)
    if newval:
        newval_display = getattr(newval, displayattrname)

    return (oldval_display, newval_display)


def send_bug_notification(bug, user, subject, contents, to_addrs=None,
                          headers=None):
    """Sends a bug notification.

    :bug: The bug the notification concerns.
    :user: The user that did that action that caused a notification to
           be sent.
    :subject: The subject of the notification.
    :contents: The content of the notification.
    :to_addrs: The addresses the notification should be sent to. If none
               are provided, the default bug cc list will be used.
    :headers: Any additional headers that should get added to the
              message.

    If no References header is given, one will be constructed to ensure
    that the notification gets grouped together with other notifications
    concerning the same bug (if the email client supports threading).
    """

    assert user is not None, 'user is None'

    if headers is None:
        headers = {}
    if to_addrs is None:
        to_addrs = get_cc_list(bug)

    if not to_addrs:
        # No recipients for this email means there's no point generating an
        # email.
        return

    if ('Message-Id' not in headers or
            headers['Message-Id'] != bug.initial_message.rfc822msgid):
        # It's not the initial, message. Let's add the inital message id
        # to the References header, so that it will be threaded properly.
        if not 'References' in headers:
            headers['References'] = ''
        references = headers['References'].split()
        if bug.initial_message.rfc822msgid not in references:
            references.insert(0, bug.initial_message.rfc822msgid)
        headers['References'] = ' '.join(references)

    # Use zope_isinstance, to ensure that this Just Works with
    # security-proxied objects.
    if not zope_isinstance(to_addrs, (list, tuple)):
        to_addrs = [to_addrs]

    if "Reply-To" not in headers:
        headers["Reply-To"] = get_bugmail_replyto_address(bug)

    # Add a header for each task on this bug, to help users organize
    # their incoming mail in a way that's convenient for them.
    x_launchpad_bug_values = []
    for bugtask in bug.bugtasks:
        x_launchpad_bug_values.append(bugtask.asEmailHeaderValue())

    headers["X-Launchpad-Bug"] = x_launchpad_bug_values

    body = get_email_template('bug-notification.txt') % {
        'content': contents,
        'bug_title': bug.title,
        'bug_url': canonical_url(bug)}

    for to_addr in to_addrs:
        simple_sendmail_from_person(
            person=user, to_addrs=to_addr, subject=subject,
            body=body, headers=headers)


def add_bug_duplicate_notification(duplicate_bug, user):
    """Add a notification that a bug was marked a dup of a bug.

    An email will be sent the duplicate_bug.duplicateOf's subscribers
    telling them which bug has been marked as a dup of their bug.
    duplicate_bug is an IBug whose .duplicateof is not
    None.
    """
    bug = duplicate_bug.duplicateof
    if bug is None:
        return
    subject = u"[Bug %d] %s" % (bug.id, bug.title)

    body = u"** Bug %d has been marked a duplicate of this bug" % (
        duplicate_bug.id,)

    bug.addChangeNotification(body, person=user)


def get_cc_list(bug):
    """Return the list of people that are CC'd on this bug.

    Appends people CC'd on the dup target as well, if this bug is a
    duplicate.
    """
    subscriptions = []
    if not bug.private:
        subscriptions = list(GLOBAL_NOTIFICATION_EMAIL_ADDRS)

    subscriptions += bug.notificationRecipientAddresses()

    return subscriptions


def get_bug_delta(old_bug, new_bug, user):
    """Compute the delta from old_bug to new_bug.

    old_bug and new_bug are IBug's. user is an IPerson. Returns an
    IBugDelta if there are changes, or None if there were no changes.
    """
    changes = {}

    for field_name in ("title", "description",  "name", "private",
                       "security_related", "duplicateof"):
        # fields for which we show old => new when their values change
        old_val = getattr(old_bug, field_name)
        new_val = getattr(new_bug, field_name)
        if old_val != new_val:
            changes[field_name] = {}
            changes[field_name]["old"] = old_val
            changes[field_name]["new"] = new_val

    if changes:
        changes["bug"] = new_bug
        changes["bugurl"] = canonical_url(new_bug)
        changes["user"] = user

        return BugDelta(**changes)
    else:
        return None


def get_task_delta(old_task, new_task):
    """Compute the delta from old_task to new_task.

    old_task and new_task are either both IDistroBugTask's or both
    IUpstreamBugTask's, otherwise a TypeError is raised.

    Returns an IBugTaskDelta or None if there were no changes between
    old_task and new_task.
    """
    changes = {}
    if (IUpstreamBugTask.providedBy(old_task) and
        IUpstreamBugTask.providedBy(new_task)):
        if old_task.product != new_task.product:
            changes["product"] = {}
            changes["product"]["old"] = old_task.product
            changes["product"]["new"] = new_task.product
    elif ((IDistroBugTask.providedBy(old_task) and
           IDistroBugTask.providedBy(new_task)) or
          (IDistroReleaseBugTask.providedBy(old_task) and
           IDistroReleaseBugTask.providedBy(new_task))):
        if old_task.sourcepackagename != new_task.sourcepackagename:
            changes["sourcepackagename"] = {}
            changes["sourcepackagename"]["old"] = old_task.sourcepackagename
            changes["sourcepackagename"]["new"] = new_task.sourcepackagename
        if old_task.binarypackagename != new_task.binarypackagename:
            changes["binarypackagename"] = {}
            changes["binarypackagename"]["old"] = old_task.binarypackagename
            changes["binarypackagename"]["new"] = new_task.binarypackagename
    else:
        raise TypeError(
            "Can't calculate delta on bug tasks of incompatible types: "
            "[%s, %s]" % (repr(old_task), repr(new_task)))

    # calculate the differences in the fields that both types of tasks
    # have in common
    for field_name in ("status", "importance",
                       "assignee", "bugwatch", "milestone"):
        old_val = getattr(old_task, field_name)
        new_val = getattr(new_task, field_name)
        if old_val != new_val:
            changes[field_name] = {}
            changes[field_name]["old"] = old_val
            changes[field_name]["new"] = new_val

    if changes:
        changes["bugtask"] = old_task
        return BugTaskDelta(**changes)
    else:
        return None


def notify_bug_added(bug, event):
    """Send an email notification that a bug was added.

    Event must be an ISQLObjectCreatedEvent.
    """

    bug.addCommentNotification(bug.initial_message)


def notify_bug_modified(modified_bug, event):
    """Notify the Cc'd list that this bug has been modified.

    modified_bug bug must be an IBug. event must be an
    ISQLObjectModifiedEvent.
    """
    bug_delta = get_bug_delta(
        old_bug=event.object_before_modification,
        new_bug=event.object, user=event.user)

    assert bug_delta is not None

    add_bug_change_notifications(bug_delta)

    if bug_delta.duplicateof is not None:
        # This bug was marked as a duplicate, so notify the dup
        # target subscribers of this as well.
        add_bug_duplicate_notification(
            duplicate_bug=bug_delta.bug,
            user=event.user)


def add_bug_change_notifications(bug_delta):
    """Generate bug notifications and add them to the bug."""
    changes = get_bug_edit_notification_texts(bug_delta)
    for text_change in changes:
        bug_delta.bug.addChangeNotification(text_change, person=bug_delta.user)


def notify_bugtask_added(bugtask, event):
    """Notify CC'd list that this bug has been marked as needing fixing
    somewhere else.

    bugtask must be in IBugTask. event must be an
    ISQLObjectModifiedEvent.
    """
    bugtask = event.object

    bug_delta = BugDelta(
        bug=bugtask.bug,
        bugurl=canonical_url(bugtask.bug),
        user=event.user,
        added_bugtasks=bugtask)

    add_bug_change_notifications(bug_delta)


def notify_bugtask_edited(modified_bugtask, event):
    """Notify CC'd subscribers of this bug that something has changed
    on this task.

    modified_bugtask must be an IBugTask. event must be an
    ISQLObjectModifiedEvent.
    """
    bugtask_delta = get_task_delta(
        event.object_before_modification, event.object)
    bug_delta = BugDelta(
        bug=event.object.bug,
        bugurl=canonical_url(event.object.bug),
        bugtask_deltas=bugtask_delta,
        user=event.user)

    add_bug_change_notifications(bug_delta)

    update_bug_contact_subscriptions(modified_bugtask, event)
    update_security_contact_subscriptions(modified_bugtask, event)


def notify_bug_comment_added(bugmessage, event):
    """Notify CC'd list that a message was added to this bug.

    bugmessage must be an IBugMessage. event must be an
    ISQLObjectCreatedEvent. If bugmessage.bug is a duplicate the
    comment will also be sent to the dup target's subscribers.
    """
    bug = bugmessage.bug
    bug.addCommentNotification(bugmessage.message)


def notify_bug_external_ref_added(ext_ref, event):
    """Notify CC'd list that a new web link has been added for this
    bug.

    ext_ref must be an IBugExternalRef. event must be an
    ISQLObjectCreatedEvent.
    """
    bug_delta = BugDelta(
        bug=ext_ref.bug,
        bugurl=canonical_url(ext_ref.bug),
        user=event.user,
        external_reference={'new' : ext_ref})

    add_bug_change_notifications(bug_delta)


def notify_bug_external_ref_edited(edited_ext_ref, event):
    """Notify CC'd list that a web link has been edited.

    edited_ext_ref must be an IBugExternalRef. event must be an
    ISQLObjectModifiedEvent.
    """
    old = event.object_before_modification
    new = event.object
    if ((old.url != new.url) or (old.title != new.title)):
        # A change was made that's worth sending an edit
        # notification about.
        bug_delta = BugDelta(
            bug=new.bug,
            bugurl=canonical_url(new.bug),
            user=event.user,
            external_reference={'old' : old, 'new' : new})

        add_bug_change_notifications(bug_delta)


def notify_bug_watch_added(watch, event):
    """Notify CC'd list that a new watch has been added for this bug.

    watch must be an IBugWatch. event must be an
    ISQLObjectCreatedEvent.
    """
    bug_delta = BugDelta(
        bug=watch.bug,
        bugurl=canonical_url(watch.bug),
        user=event.user,
        bugwatch={'new' : watch})

    add_bug_change_notifications(bug_delta)


def notify_bug_watch_modified(modified_bug_watch, event):
    """Notify CC'd bug subscribers that a bug watch was edited.

    modified_bug_watch must be an IBugWatch. event must be an
    ISQLObjectModifiedEvent.
    """
    old = event.object_before_modification
    new = event.object
    if ((old.bugtracker != new.bugtracker) or
        (old.remotebug != new.remotebug)):
        # there is a difference worth notifying about here
        # so let's keep going
        bug_delta = BugDelta(
            bug=new.bug,
            bugurl=canonical_url(new.bug),
            user=event.user,
            bugwatch={'old' : old, 'new' : new})

        add_bug_change_notifications(bug_delta)


def notify_bug_cve_added(bugcve, event):
    """Notify CC'd list that a new cve ref has been added to this bug.

    bugcve must be an IBugCve. event must be an ISQLObjectCreatedEvent.
    """
    bug_delta = BugDelta(
        bug=bugcve.bug,
        bugurl=canonical_url(bugcve.bug),
        user=event.user,
        cve={'new': bugcve.cve})

    add_bug_change_notifications(bug_delta)

def notify_bug_cve_deleted(bugcve, event):
    """Notify CC'd list that a cve ref has been removed from this bug.

    bugcve must be an IBugCve. event must be an ISQLObjectDeletedEvent.
    """
    bug_delta = BugDelta(
        bug=bugcve.bug,
        bugurl=canonical_url(bugcve.bug),
        user=event.user,
        cve={'old': bugcve.cve})

    add_bug_change_notifications(bug_delta)


def notify_bug_attachment_added(bugattachment, event):
    """Notify CC'd list that a new attachment has been added.

    bugattachment must be an IBugAttachment. event must be an
    ISQLObjectCreatedEvent.
    """
    bug = bugattachment.bug
    bug_delta = BugDelta(
        bug=bug,
        bugurl=canonical_url(bug),
        user=event.user,
        attachment={'new' : bugattachment})

    add_bug_change_notifications(bug_delta)


def notify_join_request(event):
    """Notify team administrators that a new membership is pending approval."""
    if not event.user in event.team.proposedmembers:
        return

    user = event.user
    team = event.team
    to_addrs = sets.Set()
    for person in itertools.chain(team.administrators, [team.teamowner]):
        to_addrs.update(contactEmailAddresses(person))

    if to_addrs:
        url = '%s/+member/%s' % (canonical_url(team), user.name)
        replacements = {'browsername': user.browsername,
                        'name': user.name,
                        'teamname': team.browsername,
                        'url': url}
        template = get_email_template('pending-membership-approval.txt')
        msg = template % replacements
        fromaddress = "Launchpad <noreply@ubuntu.com>"
        subject = "Launchpad: New member awaiting approval."
        simple_sendmail(fromaddress, to_addrs, subject, msg)


def send_ticket_notification(ticket_event, subject, body):
    """Sends a ticket notification to the ticket's subscribers."""
    ticket = ticket_event.object

    sent_addrs = set()
    subscribers = [subscription.person
                   for subscription in ticket.subscriptions]
    for notified_person in subscribers:
        for address in contactEmailAddresses(notified_person):
            if address not in sent_addrs:
                from_address = format_address(
                    ticket_event.user.displayname,
                    'ticket%s@%s' % (
                        ticket_event.object.id,
                        config.tickettracker.email_domain))
                simple_sendmail(
                    from_address, address, subject, body)
                sent_addrs.add(address)


def notify_ticket_added(ticket, event):
    """Notify the subscribers of the newly added ticket."""
    subject = '[Support #%s]: %s' % (ticket.id, ticket.title)
    body = get_email_template('ticket_added.txt') % {
        'target_name': ticket.target.displayname,
        'ticket_id': ticket.id,
        'ticket_url': canonical_url(ticket),
        'comment': ticket.description}

    send_ticket_notification(event, subject, body)


def get_ticket_changes_text(ticket, old_ticket):
    """Return a textual representation of the changes."""
    indent = 4*' '
    info_fields = []
    if ticket.status != old_ticket.status:
        info_fields.append(indent + 'Status: %s => %s' % (
            old_ticket.status.title, ticket.status.title))

    old_bugs = set(old_ticket.bugs)
    bugs = set(ticket.bugs)
    for linked_bug in bugs.difference(old_bugs):
        info_fields.append(
            indent + 'Linked to bug: #%s\n' % linked_bug.id +
            indent + canonical_url(linked_bug))
    for unlinked_bug in old_bugs.difference(bugs):
        info_fields.append(
            indent + 'Removed link to bug: #%s\n' % unlinked_bug.id +
            indent + canonical_url(unlinked_bug))

    if ticket.title != old_ticket.title:
        info_fields.append('Summary changed to:\n%s' % ticket.title)
    if ticket.description != old_ticket.description:
        info_fields.append('Description changed to:\n%s' % ticket.description)

    ticket_changes = '\n\n'.join(info_fields)
    return ticket_changes


def notify_ticket_modified(ticket, event):
    """Notify the subscribers that a ticket has been modifed."""
    old_ticket = event.object_before_modification

    body = get_ticket_changes_text(ticket, old_ticket)

    new_comments = set(ticket.messages).difference(old_ticket.messages)
    nr_of_new_comments = len(new_comments)
    if len(new_comments) == 0:
        comment_subject = ticket.title
    elif len(new_comments) == 1:
        comment = new_comments.pop()
        comment_subject = comment.subject
        if body:
            # There should be a blank line between the changes and the
            # comment.
            body += '\n\n'
        body += 'Comment:\n%s' % comment.text_contents
    else:
        raise AssertionError(
            "There shouldn't be more than one comment for a notification.")

    if not body:
        # No interesting changes were made.
        return

    subject = '[Support #%s]: %s' % (ticket.id, comment_subject)


    body = get_email_template('ticket_modified.txt') % {
        'ticket_id': ticket.id,
        'target_name': ticket.target.displayname,
        'ticket_url': canonical_url(ticket),
        'body': body}
    send_ticket_notification(event, subject, body)


def notify_specification_modified(spec, event):
    """Notify the related people that a specification has been modifed."""
    spec_delta = spec.getDelta(event.object_before_modification, event.user)
    if spec_delta is None:
        #XXX: Ideally, if an ISQLObjectModifiedEvent event is generated,
        #     spec_delta shouldn't be None. I'm not confident that we
        #     have enough test yet to assert this, though.
        #     -- Bjorn Tillenius, 2006-03-08
        return

    subject = '[Spec %s] %s' % (spec.name, spec.title)
    indent = ' '*4
    info_lines = []
    for dbitem_name in ('status', 'priority'):
        title = ISpecification[dbitem_name].title
        assert ISpecification[dbitem_name].required, (
            "The mail notification assumes %s can't be None" % dbitem_name)
        dbitem_delta = getattr(spec_delta, dbitem_name)
        if dbitem_delta is not None:
            old_item = dbitem_delta['old']
            new_item = dbitem_delta['new']
            info_lines.append("%s%s: %s => %s" % (
                indent, title, old_item.title, new_item.title))

    for person_attrname in ('approver', 'assignee', 'drafter'):
        title = ISpecification[person_attrname].title
        person_delta = getattr(spec_delta, person_attrname)
        if person_delta is not None:
            old_person = person_delta['old']
            if old_person is None:
                old_value = "(none)"
            else:
                old_value = old_person.displayname
            new_person = person_delta['new']
            if new_person is None:
                new_value = "(none)"
            else:
                new_value = new_person.displayname
            info_lines.append(
                "%s%s: %s => %s" % (indent, title, old_value, new_value))

    mail_wrapper = MailWrapper(width=72)
    if spec_delta.whiteboard is not None:
        if info_lines:
            info_lines.append('')
        info_lines.append('Whiteboard changed to:')
        info_lines.append('')
        info_lines.append(mail_wrapper.format(spec_delta.whiteboard))

    if not info_lines:
        # The specification was modified, but we don't yet support
        # sending notification for the change.
        return
    body = get_email_template('specification-modified.txt') % {
        'editor': event.user.displayname,
        'info_fields': '\n'.join(info_lines),
        'spec_title': spec.title,
        'spec_url': canonical_url(spec)}

    for address in spec.notificationRecipientAddresses():
        simple_sendmail_from_person(event.user, address, subject, body)<|MERGE_RESOLUTION|>--- conflicted
+++ resolved
@@ -449,19 +449,11 @@
                     added_bugtask.targetname)
                 change_info += u"   %s\n" % added_bugtask.bugwatch.url
             else:
-<<<<<<< HEAD
-                change_info += u"** Also affects: %s\n" % added_bugtask.targetname
+                change_info = u"** Also affects: %s\n" %
+                    added_bugtask.targetname
             change_info += u"%13s: %s\n" % (u"Importance",
                 added_bugtask.importance.title)
-=======
-                change_info = u"** Also affects: %s\n" % added_bugtask.targetname
-            change_info += u"%13s: %s\n" % (u"Severity", added_bugtask.severity.title)
-            if added_bugtask.priority:
-                priority_title = added_bugtask.priority.title
-            else:
-                priority_title = "(none set)"
             change_info += u"%13s: %s\n" % (u"Priority", priority_title)
->>>>>>> 680a35b9
             if added_bugtask.assignee:
                 assignee = added_bugtask.assignee
                 change_info += u"%13s: %s <%s>\n" % (
