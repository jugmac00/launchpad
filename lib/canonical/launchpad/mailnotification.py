# Copyright 2004-2007 Canonical Ltd.  All rights reserved.

"""Event handlers that send email notifications."""

__metaclass__ = type

from difflib import unified_diff
from email.MIMEText import MIMEText
from email.MIMEMultipart import MIMEMultipart
from email.MIMEMessage import MIMEMessage
import re
import textwrap

from zope.component import getUtility
from zope.security.proxy import isinstance as zope_isinstance

from canonical.cachedproperty import cachedproperty
from canonical.config import config
from canonical.launchpad.event.interfaces import ISQLObjectModifiedEvent
from canonical.launchpad.interfaces import (
    IBugTask, IDistroBugTask, IDistroReleaseBugTask, ILanguageSet,
    IProductSeriesBugTask, ISpecification, ITeamMembershipSet,
    IUpstreamBugTask)
from canonical.launchpad.mail import (
    sendmail, simple_sendmail, simple_sendmail_from_person, format_address)
from canonical.launchpad.components.bug import BugDelta
from canonical.launchpad.helpers import (
    contactEmailAddresses, get_email_template)
from canonical.launchpad.webapp import canonical_url
from canonical.lp.dbschema import TeamMembershipStatus, QuestionAction

GLOBAL_NOTIFICATION_EMAIL_ADDRS = []
CC = "CC"


class MailWrapper:
    """Wraps text that should be included in an email.

        :width: how long should the lines be
        :indent: specifies how much indentation the lines should have
        :indent_first_line: indicates whether the first line should be
                            indented or not.

    Note that MailWrapper doesn't guarantee that all lines will be less
    than :width:, sometimes it's better not to break long lines in
    emails. See textformatting.txt for more information.
    """

    def __init__(self, width=72, indent='', indent_first_line=True):
        self.indent = indent
        self.indent_first_line = indent_first_line
        self._text_wrapper = textwrap.TextWrapper(
            width=width, subsequent_indent=indent,
            replace_whitespace=False, break_long_words=False)

    def format(self, text):
        """Format the text to be included in an email."""
        wrapped_lines = []

        if self.indent_first_line:
            indentation = self.indent
        else:
            indentation = ''

        # We don't care about trailing whitespace.
        text = text.rstrip()

        # Normalize dos-style line endings to unix-style.
        text = text.replace('\r\n', '\n')

        for paragraph in text.split('\n\n'):
            lines = paragraph.split('\n')

            if len(lines) == 1:
                # We use TextWrapper only if the paragraph consists of a
                # single line, like in the case where a person enters a
                # comment via the web ui, without breaking the lines
                # manually.
                self._text_wrapper.initial_indent = indentation
                wrapped_lines += self._text_wrapper.wrap(paragraph)
            else:
                # If the user has gone through the trouble of wrapping
                # the lines, we shouldn't re-wrap them for him.
                wrapped_lines += (
                    [indentation + lines[0]] +
                    [self.indent + line for line in lines[1:]])

            if not self.indent_first_line:
                # 'indentation' was temporarily set to '' in order to
                # prevent the first line from being indented. Set it
                # back to self.indent so that the rest of the lines get
                # indented.
                indentation = self.indent

            # Add an empty line so that the paragraphs get separated by
            # a blank line when they are joined together again.
            wrapped_lines.append('')

        # We added one line too much, remove it.
        wrapped_lines = wrapped_lines[:-1]
        return '\n'.join(wrapped_lines)


def _send_bug_details_to_new_bugcontacts(
    bug, previous_subscribers, current_subscribers):
    """Send an email containing full bug details to new bug subscribers.

    This function is designed to handle situations where bugtasks get reassigned
    to new products or sourcepackages, and the new bugcontacts need to be
    notified of the bug.
    """
    prev_subs_set = set(previous_subscribers)
    cur_subs_set = set(current_subscribers)

    new_subs = cur_subs_set.difference(prev_subs_set)

    # Send a notification to the new bug contacts that weren't subscribed to the
    # bug before, which looks identical to a new bug report.
    subject, contents = generate_bug_add_email(bug)
    new_bugcontact_addresses = sorted([contactEmailAddresses(p) for p in new_subs])
    if new_bugcontact_addresses:
        send_bug_notification(
            bug=bug, user=bug.owner, subject=subject, contents=contents,
            to_addrs=new_bugcontact_addresses)


def update_security_contact_subscriptions(modified_bugtask, event):
    """Subscribe the new security contact when a bugtask's product changes.

    No change is made for private bugs.
    """
    if event.object.bug.private:
        return

    if not IUpstreamBugTask.providedBy(event.object):
        return

    bugtask_before_modification = event.object_before_modification
    bugtask_after_modification = event.object

    if (bugtask_before_modification.product !=
        bugtask_after_modification.product):
        new_product = bugtask_after_modification.product
        if new_product.security_contact:
            bugtask_after_modification.bug.subscribe(
                new_product.security_contact)


def get_bugmail_replyto_address(bug):
    """Return an appropriate bugmail Reply-To address.

    :bug: the IBug.

    :user: an IPerson whose name will appear in the From address, e.g.:

        From: Foo Bar via Malone <123@bugs...>
    """
    return u"Bug %d <%s@%s>" % (bug.id, bug.id, config.launchpad.bugs_domain)


def get_bugmail_error_address():
    """Return a suitable From address for a bug transaction error email."""
    return config.malone.bugmail_error_from_address


def send_process_error_notification(to_address, subject, error_msg,
                                    original_msg, failing_command=None):
    """Send a mail about an error occurring while using the email interface.

    Tells the user that an error was encountered while processing his
    request and attaches the original email which caused the error to
    happen.

        :to_address: The address to send the notification to.
        :subject: The subject of the notification.
        :error_msg: The error message that explains the error.
        :original_msg: The original message sent by the user.
        :failing_command: The command that caused the error to happen.
    """
    if failing_command is not None:
        failed_command_information = 'Failing command:\n    %s' % str(
            failing_command)
    else:
        failed_command_information = ''

    body = get_email_template('email-processing-error.txt') % {
            'failed_command_information': failed_command_information,
            'error_msg': error_msg}
    mailwrapper = MailWrapper(width=72)
    body = mailwrapper.format(body)
    error_part = MIMEText(body.encode('utf-8'), 'plain', 'utf-8')

    msg = MIMEMultipart()
    msg['To'] = to_address
    msg['From'] = get_bugmail_error_address()
    msg['Subject'] = subject
    msg.attach(error_part)
    msg.attach(MIMEMessage(original_msg))
    sendmail(msg)


def notify_errors_list(message, file_alias_url):
    """Sends an error to the Launchpad errors list."""
    template = get_email_template('notify-unhandled-email.txt')
    # We add the error message in as a header too (X-Launchpad-Unhandled-Email)
    # so we can create filters in the Launchpad-Error-Reports Mailman
    # mailing list.
    simple_sendmail(
        get_bugmail_error_address(), [config.launchpad.errors_address],
        'Unhandled Email: %s' % file_alias_url,
        template % {'url': file_alias_url, 'error_msg': message},
        headers={'X-Launchpad-Unhandled-Email': message}
        )


def generate_bug_add_email(bug):
    """Generate a new bug notification from the given IBug.

    IBug is assumed to be a bug that was just added. The return value
    is (subject, body).
    """
    subject = u"[Bug %d] %s" % (bug.id, bug.title)

    if bug.private:
        # This is a confidential bug.
        visibility = u"Private"
    else:
        # This is a public bug.
        visibility = u"Public"

    bug_info = ''
    # Add information about the affected upstreams and packages.
    for bugtask in bug.bugtasks:
        bug_info += u"** Affects: %s\n" % bugtask.targetname
        bug_info += u"     Importance: %s\n" % bugtask.importance.title

        if bugtask.assignee:
            # There's a person assigned to fix this task, so show that
            # information too.
            bug_info += u"     Assignee: %s\n" % bugtask.assignee.displayname
        bug_info += u"         Status: %s\n" % bugtask.status.title

    if bug.tags:
        bug_info += '\n** Tags: %s\n' % ' '.join(bug.tags)

    mailwrapper = MailWrapper(width=72)
    contents = get_email_template('bug-add-notification-contents.txt') % {
        'visibility' : visibility, 'bugurl' : canonical_url(bug),
        'bug_info': bug_info,
        'description': mailwrapper.format(bug.description)}

    contents = contents.rstrip()

    return (subject, contents)


def get_unified_diff(old_text, new_text, text_width):
    r"""Return a unified diff of the two texts.

    Before the diff is produced, the texts are wrapped to the given text
    width.

        >>> print get_unified_diff(
        ...     'Some text\nAnother line\n',
        ...     'Some more text\nAnother line\n',
        ...     text_width=72)
        - Some text
        + Some more text
          Another line

    """
    mailwrapper = MailWrapper(width=72)
    old_text_wrapped = mailwrapper.format(old_text or '')
    new_text_wrapped = mailwrapper.format(new_text or '')

    lines_of_context = len(old_text_wrapped.splitlines())
    text_diff = unified_diff(
        old_text_wrapped.splitlines(),
        new_text_wrapped.splitlines(),
        n=lines_of_context)
    # Remove the diff header, which consists of the first three
    # lines.
    text_diff = list(text_diff)[3:]
    # Let's simplify the diff output by removing the helper lines,
    # which begin with '?'.
    text_diff = [
        diff_line for diff_line in text_diff
        if not diff_line.startswith('?')
        ]
    # Add a whitespace between the +/- and the text line.
    text_diff = [
        re.sub('^([\+\- ])(.*)', r'\1 \2', line)
        for line in text_diff
        ]
    text_diff = '\n'.join(text_diff)
    return text_diff


def get_bug_edit_notification_texts(bug_delta):
    """Generate a list of edit notification texts based on the bug_delta.

    bug_delta is an object that provides IBugDelta. The return value
    is a list of unicode strings.
    """
    # figure out what's been changed; add that information to the
    # list as appropriate
    changes = []
    if bug_delta.duplicateof is not None:
        new_bug_dupe = bug_delta.duplicateof['new']
        old_bug_dupe = bug_delta.duplicateof['old']
        assert new_bug_dupe is not None or old_bug_dupe is not None
        assert new_bug_dupe != old_bug_dupe
        if old_bug_dupe is not None:
            change_info = (
                u"** This bug is no longer a duplicate of bug %d\n" %
                    old_bug_dupe.id)
            change_info += u'   %s' % old_bug_dupe.title
            changes.append(change_info)
        if new_bug_dupe is not None:
            change_info = (
                u"** This bug has been marked a duplicate of bug %d\n" %
                    new_bug_dupe.id)
            change_info += '   %s' % new_bug_dupe.title
            changes.append(change_info)

    if bug_delta.title is not None:
        change_info = u"** Summary changed:\n\n"
        change_info += u"- %s\n" % bug_delta.title['old']
        change_info += u"+ %s" % bug_delta.title['new']
        changes.append(change_info)

    if bug_delta.description is not None:
        description_diff = get_unified_diff(
            bug_delta.description['old'],
            bug_delta.description['new'], 72)

        change_info = u"** Description changed:\n\n"
        change_info += description_diff
        changes.append(change_info)

    if bug_delta.private is not None:
        if bug_delta.private['new']:
            visibility = "Private"
        else:
            visibility = "Public"
        changes.append(u"** Visibility changed to: %s" % visibility)

    if bug_delta.security_related is not None:
        if bug_delta.security_related['new']:
            changes.append(u"** This bug has been flagged as a security issue")
        else:
            changes.append(
                u"** This bug is no longer flagged as a security issue")

    if bug_delta.tags is not None:
        new_tags = set(bug_delta.tags['new'])
        old_tags = set(bug_delta.tags['old'])
        added_tags = sorted(new_tags.difference(old_tags))
        removed_tags = sorted(old_tags.difference(new_tags))
        if added_tags:
            changes.append(u'** Tags added: %s' % ' '.join(added_tags))
        if removed_tags:
            changes.append(u'** Tags removed: %s' % ' '.join(removed_tags))

    if bug_delta.external_reference is not None:
        old_ext_ref = bug_delta.external_reference.get('old')
        if old_ext_ref is not None:
            changes.append(u'** Web link removed: %s' % old_ext_ref.url)
        new_ext_ref = bug_delta.external_reference['new']
        if new_ext_ref is not None:
            changes.append(u'** Web link added: %s' % new_ext_ref.url)

    if bug_delta.bugwatch is not None:
        old_bug_watch = bug_delta.bugwatch.get('old')
        if old_bug_watch:
            change_info = u"** Bug watch removed: %s #%s\n" % (
                old_bug_watch.bugtracker.title, old_bug_watch.remotebug)
            change_info += u"   %s" % old_bug_watch.url
            changes.append(change_info)
        new_bug_watch = bug_delta.bugwatch['new']
        if new_bug_watch:
            change_info = u"** Bug watch added: %s #%s\n" % (
                new_bug_watch.bugtracker.title, new_bug_watch.remotebug)
            change_info += u"   %s" % new_bug_watch.url
            changes.append(change_info)

    if bug_delta.cve is not None:
        new_cve = bug_delta.cve.get('new', None)
        old_cve = bug_delta.cve.get('old', None)
        if old_cve:
            changes.append(u"** CVE removed: %s" % old_cve.url)
        if new_cve:
            changes.append(u"** CVE added: %s" % new_cve.url)

    if bug_delta.attachment is not None and bug_delta.attachment['new']:
        added_attachment = bug_delta.attachment['new']
        change_info = '** Attachment added: "%s"\n' % added_attachment.title
        change_info += "   %s" % added_attachment.libraryfile.http_url
        changes.append(change_info)

    if bug_delta.bugtask_deltas is not None:
        bugtask_deltas = bug_delta.bugtask_deltas
        # Use zope_isinstance, to ensure that this Just Works with
        # security-proxied objects.
        if not zope_isinstance(bugtask_deltas, (list, tuple)):
            bugtask_deltas = [bugtask_deltas]
        for bugtask_delta in bugtask_deltas:
            change_info = u"** Changed in: %s\n" % (
                bugtask_delta.targetname)

            for fieldname, displayattrname in (
                ("product", "displayname"), ("sourcepackagename", "name"),
                ("importance", "title"), ("bugwatch", "title")):
                change = getattr(bugtask_delta, fieldname)
                if change:
                    oldval_display, newval_display = _get_task_change_values(
                        change, displayattrname)
                    change_info += _get_task_change_row(
                        fieldname, oldval_display, newval_display)

            if bugtask_delta.assignee is not None:
                oldval_display = u"(unassigned)"
                newval_display = u"(unassigned)"
                if bugtask_delta.assignee.get('old'):
                    oldval_display = bugtask_delta.assignee['old'].browsername
                if bugtask_delta.assignee.get('new'):
                    newval_display = bugtask_delta.assignee['new'].browsername

                changerow = (
                    u"%(label)13s: %(oldval)s => %(newval)s\n" % {
                    'label' : u"Assignee", 'oldval' : oldval_display,
                    'newval' : newval_display})
                change_info += changerow

            for fieldname, displayattrname in (
                ("status", "title"), ("target", "name")):
                change = getattr(bugtask_delta, fieldname)
                if change:
                    oldval_display, newval_display = _get_task_change_values(
                        change, displayattrname)
                    change_info += _get_task_change_row(
                        fieldname, oldval_display, newval_display)
            changes.append(change_info.rstrip())

    if bug_delta.added_bugtasks is not None:
        # Use zope_isinstance, to ensure that this Just Works with
        # security-proxied objects.
        if zope_isinstance(bug_delta.added_bugtasks, (list, tuple)):
            added_bugtasks = bug_delta.added_bugtasks
        else:
            added_bugtasks = [bug_delta.added_bugtasks]

        for added_bugtask in added_bugtasks:
            if added_bugtask.bugwatch:
                change_info = u"** Also affects: %s via\n" % (
                    added_bugtask.targetname)
                change_info += u"   %s\n" % added_bugtask.bugwatch.url
            else:
                change_info = u"** Also affects: %s\n" % (
                    added_bugtask.targetname)
            change_info += u"%13s: %s\n" % (u"Importance",
                added_bugtask.importance.title)
            if added_bugtask.assignee:
                assignee = added_bugtask.assignee
                change_info += u"%13s: %s <%s>\n" % (
                    u"Assignee", assignee.name, assignee.preferredemail.email)
            change_info += u"%13s: %s" % (u"Status", added_bugtask.status.title)
            changes.append(change_info)

    return changes


def _get_task_change_row(label, oldval_display, newval_display):
    """Return a row formatted for display in task change info."""
    return u"%(label)13s: %(oldval)s => %(newval)s\n" % {
        'label' : label.capitalize(),
        'oldval' : oldval_display,
        'newval' : newval_display}


def _get_task_change_values(task_change, displayattrname):
    """Return the old value and the new value for a task field change."""
    oldval = task_change.get('old')
    newval = task_change.get('new')

    oldval_display = None
    newval_display = None

    if oldval:
        oldval_display = getattr(oldval, displayattrname)
    if newval:
        newval_display = getattr(newval, displayattrname)

    return (oldval_display, newval_display)


def send_bug_notification(bug, user, subject, contents, to_addrs=None,
                          headers=None):
    """Sends a bug notification.

    :bug: The bug the notification concerns.
    :user: The user that did that action that caused a notification to
           be sent.
    :subject: The subject of the notification.
    :contents: The content of the notification.
    :to_addrs: The addresses the notification should be sent to. If none
               are provided, the default bug cc list will be used.
    :headers: Any additional headers that should get added to the
              message.

    If no References header is given, one will be constructed to ensure
    that the notification gets grouped together with other notifications
    concerning the same bug (if the email client supports threading).
    """

    assert user is not None, 'user is None'

    if headers is None:
        headers = {}
    if to_addrs is None:
        to_addrs = get_cc_list(bug)

    if not to_addrs:
        # No recipients for this email means there's no point generating an
        # email.
        return

    if ('Message-Id' not in headers or
            headers['Message-Id'] != bug.initial_message.rfc822msgid):
        # It's not the initial, message. Let's add the inital message id
        # to the References header, so that it will be threaded properly.
        if not 'References' in headers:
            headers['References'] = ''
        references = headers['References'].split()
        if bug.initial_message.rfc822msgid not in references:
            references.insert(0, bug.initial_message.rfc822msgid)
        headers['References'] = ' '.join(references)

    # Use zope_isinstance, to ensure that this Just Works with
    # security-proxied objects.
    if not zope_isinstance(to_addrs, (list, tuple)):
        to_addrs = [to_addrs]

    if "Reply-To" not in headers:
        headers["Reply-To"] = get_bugmail_replyto_address(bug)

    # Add a header for each task on this bug, to help users organize
    # their incoming mail in a way that's convenient for them.
    x_launchpad_bug_values = []
    for bugtask in bug.bugtasks:
        x_launchpad_bug_values.append(bugtask.asEmailHeaderValue())

    headers["X-Launchpad-Bug"] = x_launchpad_bug_values

    body = get_email_template('bug-notification.txt') % {
        'content': contents,
        'bug_title': bug.title,
        'bug_url': canonical_url(bug)}

    for to_addr in to_addrs:
        simple_sendmail_from_person(
            person=user, to_addrs=to_addr, subject=subject,
            body=body, headers=headers)


def get_cc_list(bug):
    """Return the list of people that are CC'd on this bug.

    This also includes global subscribers, like the IRC bot.
    """
    subscriptions = []
    if not bug.private:
        subscriptions = list(GLOBAL_NOTIFICATION_EMAIL_ADDRS)

    subscriptions += bug.notificationRecipientAddresses()

    return subscriptions


def get_bug_delta(old_bug, new_bug, user):
    """Compute the delta from old_bug to new_bug.

    old_bug and new_bug are IBug's. user is an IPerson. Returns an
    IBugDelta if there are changes, or None if there were no changes.
    """
    changes = {}

    for field_name in ("title", "description",  "name", "private",
                       "security_related", "duplicateof", "tags"):
        # fields for which we show old => new when their values change
        old_val = getattr(old_bug, field_name)
        new_val = getattr(new_bug, field_name)
        if old_val != new_val:
            changes[field_name] = {}
            changes[field_name]["old"] = old_val
            changes[field_name]["new"] = new_val

    if changes:
        changes["bug"] = new_bug
        changes["bugurl"] = canonical_url(new_bug)
        changes["user"] = user

        return BugDelta(**changes)
    else:
        return None


def notify_bug_added(bug, event):
    """Send an email notification that a bug was added.

    Event must be an ISQLObjectCreatedEvent.
    """

    bug.addCommentNotification(bug.initial_message)


def notify_bug_modified(modified_bug, event):
    """Notify the Cc'd list that this bug has been modified.

    modified_bug bug must be an IBug. event must be an
    ISQLObjectModifiedEvent.
    """
    bug_delta = get_bug_delta(
        old_bug=event.object_before_modification,
        new_bug=event.object, user=event.user)

    assert bug_delta is not None

    add_bug_change_notifications(bug_delta)


def add_bug_change_notifications(bug_delta):
    """Generate bug notifications and add them to the bug."""
    changes = get_bug_edit_notification_texts(bug_delta)
    for text_change in changes:
        bug_delta.bug.addChangeNotification(text_change, person=bug_delta.user)


def notify_bugtask_added(bugtask, event):
    """Notify CC'd list that this bug has been marked as needing fixing
    somewhere else.

    bugtask must be in IBugTask. event must be an
    ISQLObjectModifiedEvent.
    """
    bugtask = event.object

    bug_delta = BugDelta(
        bug=bugtask.bug,
        bugurl=canonical_url(bugtask.bug),
        user=event.user,
        added_bugtasks=bugtask)

    add_bug_change_notifications(bug_delta)


def notify_bugtask_edited(modified_bugtask, event):
    """Notify CC'd subscribers of this bug that something has changed
    on this task.

    modified_bugtask must be an IBugTask. event must be an
    ISQLObjectModifiedEvent.
    """
    bugtask_delta = event.object.getDelta(event.object_before_modification)
    bug_delta = BugDelta(
        bug=event.object.bug,
        bugurl=canonical_url(event.object.bug),
        bugtask_deltas=bugtask_delta,
        user=event.user)

    add_bug_change_notifications(bug_delta)

    previous_subscribers = event.object_before_modification.bug_subscribers
    current_subscribers = event.object.bug_subscribers
    _send_bug_details_to_new_bugcontacts(
        event.object.bug, previous_subscribers, current_subscribers)
    update_security_contact_subscriptions(modified_bugtask, event)


def notify_bug_comment_added(bugmessage, event):
    """Notify CC'd list that a message was added to this bug.

    bugmessage must be an IBugMessage. event must be an
    ISQLObjectCreatedEvent. If bugmessage.bug is a duplicate the
    comment will also be sent to the dup target's subscribers.
    """
    bug = bugmessage.bug
    bug.addCommentNotification(bugmessage.message)


def notify_bug_external_ref_added(ext_ref, event):
    """Notify CC'd list that a new web link has been added for this
    bug.

    ext_ref must be an IBugExternalRef. event must be an
    ISQLObjectCreatedEvent.
    """
    bug_delta = BugDelta(
        bug=ext_ref.bug,
        bugurl=canonical_url(ext_ref.bug),
        user=event.user,
        external_reference={'new' : ext_ref})

    add_bug_change_notifications(bug_delta)


def notify_bug_external_ref_edited(edited_ext_ref, event):
    """Notify CC'd list that a web link has been edited.

    edited_ext_ref must be an IBugExternalRef. event must be an
    ISQLObjectModifiedEvent.
    """
    old = event.object_before_modification
    new = event.object
    if ((old.url != new.url) or (old.title != new.title)):
        # A change was made that's worth sending an edit
        # notification about.
        bug_delta = BugDelta(
            bug=new.bug,
            bugurl=canonical_url(new.bug),
            user=event.user,
            external_reference={'old' : old, 'new' : new})

        add_bug_change_notifications(bug_delta)


def notify_bug_watch_added(watch, event):
    """Notify CC'd list that a new watch has been added for this bug.

    watch must be an IBugWatch. event must be an
    ISQLObjectCreatedEvent.
    """
    bug_delta = BugDelta(
        bug=watch.bug,
        bugurl=canonical_url(watch.bug),
        user=event.user,
        bugwatch={'new' : watch})

    add_bug_change_notifications(bug_delta)


def notify_bug_watch_modified(modified_bug_watch, event):
    """Notify CC'd bug subscribers that a bug watch was edited.

    modified_bug_watch must be an IBugWatch. event must be an
    ISQLObjectModifiedEvent.
    """
    old = event.object_before_modification
    new = event.object
    if ((old.bugtracker != new.bugtracker) or
        (old.remotebug != new.remotebug)):
        # there is a difference worth notifying about here
        # so let's keep going
        bug_delta = BugDelta(
            bug=new.bug,
            bugurl=canonical_url(new.bug),
            user=event.user,
            bugwatch={'old' : old, 'new' : new})

        add_bug_change_notifications(bug_delta)


def notify_bug_cve_added(bugcve, event):
    """Notify CC'd list that a new cve ref has been added to this bug.

    bugcve must be an IBugCve. event must be an ISQLObjectCreatedEvent.
    """
    bug_delta = BugDelta(
        bug=bugcve.bug,
        bugurl=canonical_url(bugcve.bug),
        user=event.user,
        cve={'new': bugcve.cve})

    add_bug_change_notifications(bug_delta)

def notify_bug_cve_deleted(bugcve, event):
    """Notify CC'd list that a cve ref has been removed from this bug.

    bugcve must be an IBugCve. event must be an ISQLObjectDeletedEvent.
    """
    bug_delta = BugDelta(
        bug=bugcve.bug,
        bugurl=canonical_url(bugcve.bug),
        user=event.user,
        cve={'old': bugcve.cve})

    add_bug_change_notifications(bug_delta)


def notify_bug_attachment_added(bugattachment, event):
    """Notify CC'd list that a new attachment has been added.

    bugattachment must be an IBugAttachment. event must be an
    ISQLObjectCreatedEvent.
    """
    bug = bugattachment.bug
    bug_delta = BugDelta(
        bug=bug,
        bugurl=canonical_url(bug),
        user=event.user,
        attachment={'new' : bugattachment})

    add_bug_change_notifications(bug_delta)


def notify_bug_attachment_removed(bugattachment, event):
    """Notify that an attachment has been removed."""
    bug = bugattachment.bug
    # Include the URL, since it will still be downloadable until the
    # Librarian garbage collector removes it.
    change_info = '\n'.join([
        '** Attachment removed: "%s"\n' % bugattachment.title,
        '   %s' %  bugattachment.libraryfile.http_url])
    bug.addChangeNotification(change_info, person=event.user)


def notify_team_join(event):
    """Notify team administrators that a new joined (or tried to) the team.

    If the team's policy is Moderated, the email will say that the membership
    is pending approval. Otherwise it'll say that the user has joined the team
    and who added that person to the team.
    """
    user = event.user
    team = event.team
    membership = getUtility(ITeamMembershipSet).getByPersonAndTeam(user, team)
    assert membership is not None
    reviewer = membership.reviewer
    approved, admin = [
        TeamMembershipStatus.APPROVED, TeamMembershipStatus.ADMIN]
    admin_addrs = team.getTeamAdminsEmailAddresses()

    from_addr = format_address('Launchpad', config.noreply_from_address)

    if reviewer != user and membership.status in [approved, admin]:
        # Somebody added this user as a member, we better send a notification
        # to the user too.
        member_addrs = contactEmailAddresses(user)

        subject = (
            'Launchpad: %s is now a member of %s' % (user.name, team.name))
        if user.isTeam():
            templatename = 'new-member-notification-for-teams.txt'
        else:
            templatename = 'new-member-notification.txt'

        template = get_email_template(templatename)
        msg = template % {
            'reviewer': '%s (%s)' % (reviewer.browsername, reviewer.name),
            'member': '%s (%s)' % (user.browsername, user.name),
            'team': '%s (%s)' % (team.browsername, team.name)}
        msg = MailWrapper().format(msg)
        simple_sendmail(from_addr, member_addrs, subject, msg)

        # The member's email address may be in admin_addrs too; let's remove
        # it so the member don't get two notifications.
        admin_addrs = set(admin_addrs).difference(set(member_addrs))

    # Yes, we can have teams with no members; not even admins.
    if not admin_addrs:
        return

    replacements = {
        'person_name': "%s (%s)" % (user.browsername, user.name),
        'team_name': "%s (%s)" % (team.browsername, team.name),
        'reviewer_name': "%s (%s)" % (reviewer.browsername, reviewer.name),
        'url': canonical_url(membership)}

    headers = {}
    if membership.status in [approved, admin]:
        template = get_email_template('new-member-notification-for-admins.txt')
        subject = (
            'Launchpad: %s is now a member of %s' % (user.name, team.name))
    else:
        template = get_email_template('pending-membership-approval.txt')
        subject = (
            "Launchpad: %s wants to join team %s" % (user.name, team.name))
        headers = {"Reply-To": user.preferredemail.email}

    msg = MailWrapper().format(template % replacements)
    simple_sendmail(from_addr, admin_addrs, subject, msg, headers=headers)


def dispatch_linked_question_notifications(bugtask, event):
    """Send notifications to linked questitn subscribers when the bugtask
    status change.
    """
    for question in bugtask.bug.questions:
        QuestionLinkedBugStatusChangeNotification(question, event)


class QuestionNotification:
    """Base class for a notification related to a question.

    Creating an instance of that class will build the notification and
    send it to the appropriate recipients. That way, subclasses of
    QuestionNotification can be registered as event subscribers.
    """

    def __init__(self, question, event):
        """Base constructor.

        It saves the question and event in attributes and then call
        the initialize() and send() method.
        """
        self.question = question
        self.event = event
        self.initialize()
        if self.shouldNotify():
            self.send()

    def getFromAddress(self):
        """Return a formatted email address suitable for user in the From
        header of the question notification.

        Default is Event Person Display Name <ticket#@answertracker_domain>
        """
        return format_address(
            self.event.user.displayname,
            'ticket%s@%s' % (
                self.question.id, config.answertracker.email_domain))

    def getSubject(self):
        """Return the subject of the notification.

        Default to [Question #dd]: Title
        """
        return '[Question #%s]: %s' % (self.question.id, self.question.title)

    def getBody(self):
        """Return the content of the notification message.

        This method must be implemented by a subclass.
        """
        raise NotImplementedError

    def getHeaders(self):
        """Return additional headers to add to the email.

        Default implementation adds a X-Launchpad-Question header.
        """
<<<<<<< HEAD
        ticket = self.ticket
        headers = dict()
        if self.ticket.distribution:
            if ticket.sourcepackagename:
                sourcepackage = ticket.sourcepackagename.name
            else:
                sourcepackage = 'None'
            target = 'distribution=%s; sourcepackage=%s;' % (
                ticket.distribution.name, sourcepackage)
        else:
            target = 'product=%s;' % ticket.product.name
        if ticket.assignee:
            assignee = ticket.assignee.name
=======
        question = self.question
        headers = dict()
        if self.question.distribution:
            if question.sourcepackagename:
                sourcepackage = question.sourcepackagename.name
            else:
                sourcepackage = 'None'
            target = 'distribution=%s; sourcepackage=%s;' % (
                question.distribution.name, sourcepackage)
        else:
            target = 'product=%s;' % question.product.name
        if question.assignee:
            assignee = question.assignee.name
>>>>>>> 418bbaec
        else:
            assignee = 'None'

        headers['X-Launchpad-Question'] = (
            '%s status=%s; assignee=%s; priority=%s; language=%s' % (
<<<<<<< HEAD
                target, ticket.status.title, assignee,
                ticket.priority.title, ticket.language.code))
=======
                target, question.status.title, assignee,
                question.priority.title, question.language.code))
>>>>>>> 418bbaec

        return headers

    def getRecipients(self):
        """Return the recipient of the notification.

        Default to the question's subscribers that speaks the request languages.
        If the question owner is subscribed, he's always consider to speak the
        language. When a subscriber is a team and it doesn't have an email
        set nor supported languages, only contacts the members that speaks
        the supported language.
        """
        # Optimize the English case.
        english = getUtility(ILanguageSet)['en']
        question_language = self.question.language
        if question_language == english:
            return self.question.getSubscribers()

        recipients = set()
        skipped = set()
        subscribers = set(self.question.getSubscribers())
        while subscribers:
            person = subscribers.pop()
            if person == self.question.owner:
                recipients.add(person)
            elif question_language not in person.getSupportedLanguages():
               skipped.add(person)
            elif not person.preferredemail and not list(person.languages):
                # For teams without an email address nor a set of supported
                # languages, only notify the members that actually speak the
                # language.
                subscribers |= set(person.activemembers) - recipients - skipped
            else:
                recipients.add(person)
        return recipients

    def initialize(self):
        """Initialization hook for subclasses.

        This method is called before send() and can be use for any
        setup purpose.

        Default does nothing.
        """
        pass

    def shouldNotify(self):
        """Return if there is something to notify about.

        When this method returns False, no notification will be sent.
        By default, all event trigger a notification.
        """
        return True

    def send(self):
        """Sends the notification to all the notification recipients."""
        sent_addrs = set()
        from_address = self.getFromAddress()
        subject = self.getSubject()
        body = self.getBody()
        headers = self.getHeaders()
        for notified_person in self.getRecipients():
            for address in contactEmailAddresses(notified_person):
                if address not in sent_addrs:
                    simple_sendmail(
                        from_address, address, subject, body, headers)
                    sent_addrs.add(address)

    @property
    def unsupported_language(self):
        """Whether the question language is unsupported or not."""
        supported_languages = self.question.target.getSupportedLanguages()
        return self.question.language not in supported_languages

    @property
    def unsupported_language_warning(self):
        """Warning about the fact that the question is written in an
        unsupported language."""
        return get_email_template(
                'question-unsupported-language-warning.txt') % {
                'question_language': self.question.language.englishname,
                'target_name': self.question.target.displayname}


class QuestionAddedNotification(QuestionNotification):
    """Notification sent when a question is added."""

    def getBody(self):
        """See QuestionNotification."""
        question = self.question
        body = get_email_template('question-added-notification.txt') % {
            'target_name': question.target.displayname,
            'question_id': question.id,
            'question_url': canonical_url(question),
            'comment': question.description}
        if self.unsupported_language:
            body += self.unsupported_language_warning
        return body


class QuestionModifiedDefaultNotification(QuestionNotification):
    """Base implementation of a notification when a question is modified."""

    # Email template used to render the body.
    body_template = "question-modified-notification.txt"

    def initialize(self):
        """Save the old question for comparison. It also set the new_message
        attribute if a new message was added.
        """
        self.old_question = self.event.object_before_modification

        new_messages = set(
            self.question.messages).difference(self.old_question.messages)
        assert len(new_messages) <= 1, (
                "There shouldn't be more than one message for a notification.")
        if new_messages:
            self.new_message = new_messages.pop()
        else:
            self.new_message = None

        self.wrapper = MailWrapper()

    @cachedproperty
    def metadata_changes_text(self):
        """Textual representation of the changes to the question metadata."""
        question = self.question
        old_question = self.old_question
        indent = 4*' '
        info_fields = []
        if question.status != old_question.status:
            info_fields.append(indent + 'Status: %s => %s' % (
                old_question.status.title, question.status.title))

        old_bugs = set(old_question.bugs)
        bugs = set(question.bugs)
        for linked_bug in bugs.difference(old_bugs):
            info_fields.append(
                indent + 'Linked to bug: #%s\n' % linked_bug.id +
                indent + canonical_url(linked_bug))
        for unlinked_bug in old_bugs.difference(bugs):
            info_fields.append(
                indent + 'Removed link to bug: #%s\n' % unlinked_bug.id +
                indent + canonical_url(unlinked_bug))

        if question.title != old_question.title:
            info_fields.append('Summary changed to:\n%s' % question.title)
        if question.description != old_question.description:
            info_fields.append(
                'Description changed to:\n%s' % (
                    self.wrapper.format(question.description)))

        question_changes = '\n\n'.join(info_fields)
        return question_changes

    def getSubject(self):
        """When a comment is added, its title is used as the subject,
        otherwise the question title is used.
        """
<<<<<<< HEAD
        prefix = '[Support #%s]: ' % self.ticket.id
        if self.new_message:
            subject = self.new_message.subject
            if prefix in self.new_message.subject:
                return subject
            elif subject[0:4] in ['Re: ', 'RE: ', 're']:
=======
        prefix = '[Question #%s]: ' % self.question.id
        if self.new_message:
            # Migrate old prefix.
            subject = self.new_message.subject.replace(
                '[Support #%s]: ' % self.question.id, prefix)
            if prefix in subject:
                return subject
            elif subject[0:4] in ['Re: ', 'RE: ', 're: ']:
>>>>>>> 418bbaec
                # Place prefix after possible reply prefix.
                return subject[0:4] + prefix + subject[4:]
            else:
                return prefix + subject
        else:
<<<<<<< HEAD
            return prefix + self.ticket.title

    def getHeaders(self):
        """Add a References header."""
        headers = TicketNotification.getHeaders(self)
        if self.new_message:
            # XXX flacoste 2007/02/02 The first message cannot contain
            # a References because we don't create a Message instance
            # for the ticket description, so we don't have a Message-ID.
            # Bug #83846
            index = list(self.ticket.messages).index(self.new_message)
            if index > 0:
                headers['References'] = (
                    self.ticket.messages[index-1].rfc822msgid)
=======
            return prefix + self.question.title

    def getHeaders(self):
        """Add a References header."""
        headers = QuestionNotification.getHeaders(self)
        if self.new_message:
            # XXX flacoste 2007/02/02 The first message cannot contain
            # a References because we don't create a Message instance
            # for the question description, so we don't have a Message-ID.
            # Bug #83846
            index = list(self.question.messages).index(self.new_message)
            if index > 0:
                headers['References'] = (
                    self.question.messages[index-1].rfc822msgid)
>>>>>>> 418bbaec
        return headers

    def shouldNotify(self):
        """Only send a notification when a message was added or some
        metadata was changed.
        """
        return self.new_message or self.metadata_changes_text

    def getBody(self):
        """See QuestionNotification."""
        body = self.metadata_changes_text
        replacements = dict(
            question_id=self.question.id,
            target_name=self.question.target.displayname,
            question_url=canonical_url(self.question))

        if self.new_message:
            if body:
                body += '\n\n'
            body += self.getNewMessageText()
            replacements['new_message_id'] = list(
                self.question.messages).index(self.new_message)

        replacements['body'] = body

        return get_email_template(self.body_template) % replacements

    def getRecipients(self):
        """The default notification goes to all question susbcribers that
        speaks the request language, except the owner.
        """
        return [person for person in QuestionNotification.getRecipients(self)
                if person != self.question.owner]

    # Header template used when a new message is added to the question.
    action_header_template = {
        QuestionAction.REQUESTINFO:
            '%(person)s requested for more information:',
        QuestionAction.CONFIRM:
            '%(person)s confirmed that the question is solved:',
        QuestionAction.COMMENT:
            '%(person)s posted a new comment:',
        QuestionAction.GIVEINFO:
            '%(person)s gave more information on the question:',
        QuestionAction.REOPEN:
            '%(person)s is still having a problem:',
        QuestionAction.ANSWER:
            '%(person)s proposed the following answer:',
        QuestionAction.EXPIRE:
            '%(person)s expired the question:',
        QuestionAction.REJECT:
            '%(person)s rejected the question:',
        QuestionAction.SETSTATUS:
            '%(person)s changed the question status:',
    }

    def getNewMessageText(self):
        """Should return the notification text related to a new message."""
        if not self.new_message:
            return ''

        header = self.action_header_template.get(
            self.new_message.action, '%(person)s posted a new message:') % {
            'person': self.new_message.owner.displayname}

        return '\n'.join([
            header, self.wrapper.format(self.new_message.text_contents)])


class QuestionModifiedOwnerNotification(QuestionModifiedDefaultNotification):
    """Notification sent to the owner when his question is modified."""

    # These actions will be done by the owner, so use the second person.
    action_header_template = dict(
        QuestionModifiedDefaultNotification.action_header_template)
    action_header_template.update({
        QuestionAction.CONFIRM:
            'You confirmed that the question is solved:',
        QuestionAction.GIVEINFO:
            'You gave more information on the question:',
        QuestionAction.REOPEN:
            'You are still having a problem:',
        })

    body_template = 'question-modified-owner-notification.txt'

    body_template_by_action = {
        QuestionAction.ANSWER: "question-answered-owner-notification.txt",
        QuestionAction.EXPIRE: "question-expired-owner-notification.txt",
        QuestionAction.REJECT: "question-rejected-owner-notification.txt",
        QuestionAction.REQUESTINFO: (
            "question-info-requested-owner-notification.txt"),
    }

    def initialize(self):
        """Set the template that will be used based on the new comment action."""
        QuestionModifiedDefaultNotification.initialize(self)
        if self.new_message:
            self.body_template = self.body_template_by_action.get(
                self.new_message.action, self.body_template)

    def getRecipients(self):
        """Return the owner of the question if he's still subscribed."""
        if self.question.isSubscribed(self.question.owner):
            return [self.question.owner]
        else:
            return []

    def getBody(self):
        """See QuestionNotification."""
        body = QuestionModifiedDefaultNotification.getBody(self)
        if self.unsupported_language:
            body += self.unsupported_language_warning
        return body


class QuestionUnsupportedLanguageNotification(QuestionNotification):
    """Notification sent to support contacts for unsupported languages."""

    def getSubject(self):
        """See QuestionNotification."""
        return '[Question #%s]: (%s) %s' % (
            self.question.id, self.question.language.englishname,
            self.question.title)

    def shouldNotify(self):
        return self.unsupported_language

    def getRecipients(self):
        """Notify all the support contacts."""
        return self.question.target.answer_contacts

    def getBody(self):
        """See QuestionNotification."""
        question = self.question
        return get_email_template('question-unsupported-languages-added.txt') % {
            'target_name': question.target.displayname,
            'question_id': question.id,
            'question_url': canonical_url(question),
            'question_language': question.language.englishname,
            'comment': question.description}


class QuestionLinkedBugStatusChangeNotification(QuestionNotification):
    """Notification sent when a linked bug status is changed."""

    def initialize(self):
        assert ISQLObjectModifiedEvent.providedBy(self.event), (
            "Should only be subscribed for ISQLObjectModifiedEvent.")
        assert IBugTask.providedBy(self.event.object), (
            "Should only be subscribed for IBugTask modification.")
        self.bugtask = self.event.object
        self.old_bugtask = self.event.object_before_modification

    def shouldNotify(self):
        """Only send notification when the status changed."""
        return self.bugtask.status != self.old_bugtask.status

    def getSubject(self):
        """See QuestionNotification."""
        return "[Question #%s]: Status of bug #%s changed to '%s' in %s" % (
            self.question.id, self.bugtask.bug.id, self.bugtask.status.title,
            self.bugtask.target.displayname)

    def getBody(self):
        """See QuestionNotification."""
        if self.bugtask.statusexplanation:
            wrapper = MailWrapper()
            statusexplanation = (
                'Status change explanation given by %s:\n\n%s\n' % (
                    self.event.user.displayname,
                    wrapper.format(self.bugtask.statusexplanation)))
        else:
            statusexplanation = ''

        return get_email_template('question-linked-bug-status-updated.txt') % {
            'bugtask_target_name': self.bugtask.target.displayname,
            'question_id': self.question.id,
            'question_title':self.question.title,
            'question_url': canonical_url(self.question),
            'bugtask_url':canonical_url(self.bugtask),
            'bug_id': self.bugtask.bug.id,
            'old_status': self.old_bugtask.status.title,
            'new_status': self.bugtask.status.title,
            'statusexplanation': statusexplanation}


def notify_specification_modified(spec, event):
    """Notify the related people that a specification has been modifed."""
    spec_delta = spec.getDelta(event.object_before_modification, event.user)
    if spec_delta is None:
        #XXX: Ideally, if an ISQLObjectModifiedEvent event is generated,
        #     spec_delta shouldn't be None. I'm not confident that we
        #     have enough test yet to assert this, though.
        #     -- Bjorn Tillenius, 2006-03-08
        return

    subject = '[Spec %s] %s' % (spec.name, spec.title)
    indent = ' '*4
    info_lines = []
    for dbitem_name in ('status', 'priority'):
        title = ISpecification[dbitem_name].title
        assert ISpecification[dbitem_name].required, (
            "The mail notification assumes %s can't be None" % dbitem_name)
        dbitem_delta = getattr(spec_delta, dbitem_name)
        if dbitem_delta is not None:
            old_item = dbitem_delta['old']
            new_item = dbitem_delta['new']
            info_lines.append("%s%s: %s => %s" % (
                indent, title, old_item.title, new_item.title))

    for person_attrname in ('approver', 'assignee', 'drafter'):
        title = ISpecification[person_attrname].title
        person_delta = getattr(spec_delta, person_attrname)
        if person_delta is not None:
            old_person = person_delta['old']
            if old_person is None:
                old_value = "(none)"
            else:
                old_value = old_person.displayname
            new_person = person_delta['new']
            if new_person is None:
                new_value = "(none)"
            else:
                new_value = new_person.displayname
            info_lines.append(
                "%s%s: %s => %s" % (indent, title, old_value, new_value))

    mail_wrapper = MailWrapper(width=72)
    if spec_delta.whiteboard is not None:
        if info_lines:
            info_lines.append('')
        info_lines.append('Whiteboard changed to:')
        info_lines.append('')
        info_lines.append(mail_wrapper.format(spec_delta.whiteboard))

    if not info_lines:
        # The specification was modified, but we don't yet support
        # sending notification for the change.
        return
    body = get_email_template('specification-modified.txt') % {
        'editor': event.user.displayname,
        'info_fields': '\n'.join(info_lines),
        'spec_title': spec.title,
        'spec_url': canonical_url(spec)}

    for address in spec.notificationRecipientAddresses():
        simple_sendmail_from_person(event.user, address, subject, body)<|MERGE_RESOLUTION|>--- conflicted
+++ resolved
@@ -939,21 +939,6 @@
 
         Default implementation adds a X-Launchpad-Question header.
         """
-<<<<<<< HEAD
-        ticket = self.ticket
-        headers = dict()
-        if self.ticket.distribution:
-            if ticket.sourcepackagename:
-                sourcepackage = ticket.sourcepackagename.name
-            else:
-                sourcepackage = 'None'
-            target = 'distribution=%s; sourcepackage=%s;' % (
-                ticket.distribution.name, sourcepackage)
-        else:
-            target = 'product=%s;' % ticket.product.name
-        if ticket.assignee:
-            assignee = ticket.assignee.name
-=======
         question = self.question
         headers = dict()
         if self.question.distribution:
@@ -967,19 +952,13 @@
             target = 'product=%s;' % question.product.name
         if question.assignee:
             assignee = question.assignee.name
->>>>>>> 418bbaec
         else:
             assignee = 'None'
 
         headers['X-Launchpad-Question'] = (
             '%s status=%s; assignee=%s; priority=%s; language=%s' % (
-<<<<<<< HEAD
-                target, ticket.status.title, assignee,
-                ticket.priority.title, ticket.language.code))
-=======
                 target, question.status.title, assignee,
                 question.priority.title, question.language.code))
->>>>>>> 418bbaec
 
         return headers
 
@@ -1139,14 +1118,6 @@
         """When a comment is added, its title is used as the subject,
         otherwise the question title is used.
         """
-<<<<<<< HEAD
-        prefix = '[Support #%s]: ' % self.ticket.id
-        if self.new_message:
-            subject = self.new_message.subject
-            if prefix in self.new_message.subject:
-                return subject
-            elif subject[0:4] in ['Re: ', 'RE: ', 're']:
-=======
         prefix = '[Question #%s]: ' % self.question.id
         if self.new_message:
             # Migrate old prefix.
@@ -1155,28 +1126,11 @@
             if prefix in subject:
                 return subject
             elif subject[0:4] in ['Re: ', 'RE: ', 're: ']:
->>>>>>> 418bbaec
                 # Place prefix after possible reply prefix.
                 return subject[0:4] + prefix + subject[4:]
             else:
                 return prefix + subject
         else:
-<<<<<<< HEAD
-            return prefix + self.ticket.title
-
-    def getHeaders(self):
-        """Add a References header."""
-        headers = TicketNotification.getHeaders(self)
-        if self.new_message:
-            # XXX flacoste 2007/02/02 The first message cannot contain
-            # a References because we don't create a Message instance
-            # for the ticket description, so we don't have a Message-ID.
-            # Bug #83846
-            index = list(self.ticket.messages).index(self.new_message)
-            if index > 0:
-                headers['References'] = (
-                    self.ticket.messages[index-1].rfc822msgid)
-=======
             return prefix + self.question.title
 
     def getHeaders(self):
@@ -1191,7 +1145,6 @@
             if index > 0:
                 headers['References'] = (
                     self.question.messages[index-1].rfc822msgid)
->>>>>>> 418bbaec
         return headers
 
     def shouldNotify(self):
