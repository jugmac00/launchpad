--- conflicted
+++ resolved
@@ -319,17 +319,6 @@
         change_info += u"- %s\n" % bug_delta.title['old']
         change_info += u"+ %s\n" % bug_delta.title['new']
 
-<<<<<<< HEAD
-    if bug_delta.summary is not None:
-        summary_diff = get_unified_diff(
-            bug_delta.summary['old'],
-            bug_delta.summary['new'], 72)
-        change_info += u"** Short description changed:\n\n"
-        change_info += summary_diff
-        change_info += u"\n\n"
-
-=======
->>>>>>> cf07207b
     if bug_delta.description is not None:
         description_diff = get_unified_diff(
             bug_delta.description['old'],
@@ -438,7 +427,6 @@
             added_bugtasks = [bug_delta.added_bugtasks]
 
         for added_bugtask in added_bugtasks:
-<<<<<<< HEAD
             if added_bugtask.bugwatch:
                 change_info += u"** Also affects: %s via\n" % (
                     added_bugtask.targetname)
@@ -446,10 +434,6 @@
             else:
                 change_info += u"** Also affects: %s\n" % added_bugtask.targetname
             change_info += u"%13s: %s\n" % (u"Severity", added_bugtask.severity.title)
-=======
-            body += u"Also affects: %s\n" % added_bugtask.targetname
-            body += u"%15s: %s\n" % (u"Severity", added_bugtask.severity.title)
->>>>>>> cf07207b
             if added_bugtask.priority:
                 priority_title = added_bugtask.priority.title
             else:
@@ -642,18 +626,8 @@
     IBugDelta if there are changes, or None if there were no changes.
     """
     changes = {}
-<<<<<<< HEAD
-=======
-    for field_name in ("title", "description"):
-        # fields for which we simply show the new value when they
-        # change
-        old_val = getattr(old_bug, field_name)
-        new_val = getattr(new_bug, field_name)
-        if old_val != new_val:
-            changes[field_name] = new_val
->>>>>>> cf07207b
-
-    for field_name in ("title", "description", "summary", "name", "private",
+
+    for field_name in ("title", "description",  "name", "private",
                        "duplicateof"):
         # fields for which we show old => new when their values change
         old_val = getattr(old_bug, field_name)
