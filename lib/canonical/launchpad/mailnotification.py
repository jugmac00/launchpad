# Copyright 2004-2007 Canonical Ltd.  All rights reserved.

"""Event handlers that send email notifications."""

__metaclass__ = type

from difflib import unified_diff

from email.MIMEText import MIMEText
from email.MIMEMultipart import MIMEMultipart
from email.MIMEMessage import MIMEMessage
from email.Utils import formatdate
import rfc822
import re
import textwrap
import datetime

from zope.component import getUtility
from zope.security.proxy import isinstance as zope_isinstance

from canonical.cachedproperty import cachedproperty
from canonical.launchpad.components.branch import BranchDelta
from canonical.config import config
from canonical.launchpad.event.interfaces import ISQLObjectModifiedEvent
from canonical.launchpad.interfaces import (
    IBranch, IBugTask, IEmailAddressSet, ILanguageSet, ISpecification,
    ITeamMembershipSet, IUpstreamBugTask)
from canonical.launchpad.mail import (
    sendmail, simple_sendmail, simple_sendmail_from_person, format_address)
from canonical.launchpad.components.bug import BugDelta
from canonical.launchpad.helpers import (
    contactEmailAddresses, get_email_template, shortlist)
from canonical.launchpad.webapp import canonical_url
from canonical.lp.dbschema import (
    BranchSubscriptionDiffSize, BranchSubscriptionNotificationLevel,
    TeamMembershipStatus, QuestionAction)

CC = "CC"


class MailWrapper:
    """Wraps text that should be included in an email.

        :width: how long should the lines be
        :indent: specifies how much indentation the lines should have
        :indent_first_line: indicates whether the first line should be
                            indented or not.

    Note that MailWrapper doesn't guarantee that all lines will be less
    than :width:, sometimes it's better not to break long lines in
    emails. See textformatting.txt for more information.
    """

    def __init__(self, width=72, indent='', indent_first_line=True):
        self.indent = indent
        self.indent_first_line = indent_first_line
        self._text_wrapper = textwrap.TextWrapper(
            width=width, subsequent_indent=indent,
            replace_whitespace=False, break_long_words=False)

    def format(self, text):
        """Format the text to be included in an email."""
        wrapped_lines = []

        if self.indent_first_line:
            indentation = self.indent
        else:
            indentation = ''

        # We don't care about trailing whitespace.
        text = text.rstrip()

        # Normalize dos-style line endings to unix-style.
        text = text.replace('\r\n', '\n')

        for paragraph in text.split('\n\n'):
            lines = paragraph.split('\n')

            if len(lines) == 1:
                # We use TextWrapper only if the paragraph consists of a
                # single line, like in the case where a person enters a
                # comment via the web ui, without breaking the lines
                # manually.
                self._text_wrapper.initial_indent = indentation
                wrapped_lines += self._text_wrapper.wrap(paragraph)
            else:
                # If the user has gone through the trouble of wrapping
                # the lines, we shouldn't re-wrap them for him.
                wrapped_lines += (
                    [indentation + lines[0]] +
                    [self.indent + line for line in lines[1:]])

            if not self.indent_first_line:
                # 'indentation' was temporarily set to '' in order to
                # prevent the first line from being indented. Set it
                # back to self.indent so that the rest of the lines get
                # indented.
                indentation = self.indent

            # Add an empty line so that the paragraphs get separated by
            # a blank line when they are joined together again.
            wrapped_lines.append('')

        # We added one line too much, remove it.
        wrapped_lines = wrapped_lines[:-1]
        return '\n'.join(wrapped_lines)


def construct_bug_notification(bug, from_address, address, body, subject,
        email_date, rationale_header=None, references=None, msgid=None):
    """Constructs a MIMEText message based on a bug and a set of headers."""
    msg = MIMEText(body.encode('utf8'), 'plain', 'utf8')
    msg['From'] = from_address
    msg['To'] = address
    msg['Reply-To'] = get_bugmail_replyto_address(bug)
    if references is not None:
        msg['References'] = ' '.join(references)
    msg['Sender'] = config.bounce_address
    msg['Date'] = formatdate(rfc822.mktime_tz(email_date.utctimetuple() + (0,)))
    if msgid is not None:
        msg['Message-Id'] = msgid
    subject_prefix = "[Bug %d]" % bug.id
    if subject_prefix in subject:
        msg['Subject'] = subject
    else:
        msg['Subject'] = "%s %s" % (subject_prefix, subject)

    # Add X-Launchpad-Bug headers.
    for bugtask in bug.bugtasks:
        msg.add_header('X-Launchpad-Bug', bugtask.asEmailHeaderValue())

    if rationale_header is not None:
        msg.add_header('X-Launchpad-Message-Rationale', rationale_header)
    return msg


def _send_bug_details_to_new_bugcontacts(
    bug, previous_subscribers, current_subscribers):
    """Send an email containing full bug details to new bug subscribers.

    This function is designed to handle situations where bugtasks get reassigned
    to new products or sourcepackages, and the new bugcontacts need to be
    notified of the bug.
    """
    prev_subs_set = set(previous_subscribers)
    cur_subs_set = set(current_subscribers)
    new_subs = cur_subs_set.difference(prev_subs_set)

    to_addrs = set()
    for new_sub in new_subs:
        to_addrs.update(contactEmailAddresses(new_sub))

    if not to_addrs:
        return

    # XXX: We send this notification as if it was from the bug owner. I
    # hope this isn't too confusing to people receiving this
    # notification; it may be better to use a celebrity. See bug 94321.
    #   -- kiko, 2007-03-20
    from_addr = get_bugmail_from_address(bug.owner, bug)
    # Now's a good a time as any for this email; don't use the original
    # reported date for the bug as it will just confuse mailer and
    # recipient.
    email_date = datetime.datetime.now()

    subject, contents = generate_bug_add_email(bug, new_recipients=True)
    for to_addr in sorted(to_addrs):
        msg = construct_bug_notification(bug, from_addr, to_addr,
                                         contents, subject, email_date)
        sendmail(msg)


def update_security_contact_subscriptions(modified_bugtask, event):
    """Subscribe the new security contact when a bugtask's product changes.

    No change is made for private bugs.
    """
    if event.object.bug.private:
        return

    if not IUpstreamBugTask.providedBy(event.object):
        return

    bugtask_before_modification = event.object_before_modification
    bugtask_after_modification = event.object

    if (bugtask_before_modification.product !=
        bugtask_after_modification.product):
        new_product = bugtask_after_modification.product
        if new_product.security_contact:
            bugtask_after_modification.bug.subscribe(
                new_product.security_contact)


def get_bugmail_from_address(person, bug):
    """Returns the right From: address to use for a bug notification."""
    if person.preferredemail is not None:
        return format_address(person.displayname, person.preferredemail.email)

    # XXX: The person doesn't have a preferred email set, but he
    # added a comment (either via the email UI, or because he was
    # imported as a deaf reporter). It shouldn't be possible to use the
    # email UI if you don't have a preferred email set, but work around
    # it for now by trying hard to find the right email address to use.
    #   -- Bjorn Tillenius, 2006-04-05
    email_addresses = shortlist(
        getUtility(IEmailAddressSet).getByPerson(person))
    if not email_addresses:
        # XXX: A user should always have at least one email
        # address, but due to bug 33427, this isn't always the
        # case. -- Bjorn Tillenius, 2006-05-21
        return format_address(person.displayname,
            "%s@%s" % (bug.id, config.launchpad.bugs_domain))

    # At this point we have no validated emails to use: if any of the
    # person's emails had been validated the preferredemail would be
    # set. Since we have no idea of which email address is best to use,
    # we choose the first one.
    return format_address(person.displayname, email_addresses[0].email)


def get_bugmail_replyto_address(bug):
    """Return an appropriate bugmail Reply-To address.

    :bug: the IBug.

    :user: an IPerson whose name will appear in the From address, e.g.:

        From: Foo Bar via Malone <123@bugs...>
    """
    return u"Bug %d <%s@%s>" % (bug.id, bug.id, config.launchpad.bugs_domain)


def get_bugmail_error_address():
    """Return a suitable From address for a bug transaction error email."""
    return config.malone.bugmail_error_from_address


def send_process_error_notification(to_address, subject, error_msg,
                                    original_msg, failing_command=None):
    """Send a mail about an error occurring while using the email interface.

    Tells the user that an error was encountered while processing his
    request and attaches the original email which caused the error to
    happen.

        :to_address: The address to send the notification to.
        :subject: The subject of the notification.
        :error_msg: The error message that explains the error.
        :original_msg: The original message sent by the user.
        :failing_command: The command that caused the error to happen.
    """
    if failing_command is not None:
        failed_command_information = 'Failing command:\n    %s' % str(
            failing_command)
    else:
        failed_command_information = ''

    body = get_email_template('email-processing-error.txt') % {
            'failed_command_information': failed_command_information,
            'error_msg': error_msg}
    mailwrapper = MailWrapper(width=72)
    body = mailwrapper.format(body)
    error_part = MIMEText(body.encode('utf-8'), 'plain', 'utf-8')

    msg = MIMEMultipart()
    msg['To'] = to_address
    msg['From'] = get_bugmail_error_address()
    msg['Subject'] = subject
    msg.attach(error_part)
    msg.attach(MIMEMessage(original_msg))
    sendmail(msg)


def notify_errors_list(message, file_alias_url):
    """Sends an error to the Launchpad errors list."""
    template = get_email_template('notify-unhandled-email.txt')
    # We add the error message in as a header too (X-Launchpad-Unhandled-Email)
    # so we can create filters in the Launchpad-Error-Reports Mailman
    # mailing list.
    simple_sendmail(
        get_bugmail_error_address(), [config.launchpad.errors_address],
        'Unhandled Email: %s' % file_alias_url,
        template % {'url': file_alias_url, 'error_msg': message},
        headers={'X-Launchpad-Unhandled-Email': message}
        )


def generate_bug_add_email(bug, new_recipients=False):
    """Generate a new bug notification from the given IBug.

    If new_recipients is supplied we generate a notification explaining
    that the new recipients have been subscribed to the bug. Otherwise
    it's just a notification of a new bug report.
    """
    subject = u"[Bug %d] %s" % (bug.id, bug.title)

    if bug.private:
        # This is a confidential bug.
        visibility = u"Private"
    else:
        # This is a public bug.
        visibility = u"Public"

    bug_info = []
    # Add information about the affected upstreams and packages.
    for bugtask in bug.bugtasks:
        bug_info.append(u"** Affects: %s" % bugtask.targetname)
        bug_info.append(u"     Importance: %s" % bugtask.importance.title)

        if bugtask.assignee:
            # There's a person assigned to fix this task, so show that
            # information too.
            bug_info.append(u"     Assignee: %s" % bugtask.assignee.displayname)
        bug_info.append(u"         Status: %s\n" % bugtask.status.title)

    if bug.tags:
        bug_info.append('\n** Tags: %s' % ' '.join(bug.tags))

    mailwrapper = MailWrapper(width=72)
    if new_recipients:
        contents = ("You have been subscribed to a %(visibility)s bug:\n\n"
                    "%(description)s\n\n%(bug_info)s")
        # The visibility appears mid-phrase so.. hack hack.
        visibility = visibility.lower()
        # XXX: we should really have a centralized way of adding this
        # footer, but right now we lack a INotificationRecipientSet for this
        # particular situation. -- kiko, 2007-03-21
        contents += "\n-- \n%(bug_title)s\n%(bug_url)s"
    else:
        contents = ("%(visibility)s bug reported:\n\n"
                    "%(description)s\n\n%(bug_info)s")

    contents = contents % {
        'visibility' : visibility, 'bug_url' : canonical_url(bug),
        'bug_info': "\n".join(bug_info), 'bug_title': bug.title,
        'description': mailwrapper.format(bug.description)}

    contents = contents.rstrip()

    return (subject, contents)


def get_unified_diff(old_text, new_text, text_width):
    r"""Return a unified diff of the two texts.

    Before the diff is produced, the texts are wrapped to the given text
    width.

        >>> print get_unified_diff(
        ...     'Some text\nAnother line\n',
        ...     'Some more text\nAnother line\n',
        ...     text_width=72)
        - Some text
        + Some more text
          Another line

    """
    mailwrapper = MailWrapper(width=72)
    old_text_wrapped = mailwrapper.format(old_text or '')
    new_text_wrapped = mailwrapper.format(new_text or '')

    lines_of_context = len(old_text_wrapped.splitlines())
    text_diff = unified_diff(
        old_text_wrapped.splitlines(),
        new_text_wrapped.splitlines(),
        n=lines_of_context)
    # Remove the diff header, which consists of the first three
    # lines.
    text_diff = list(text_diff)[3:]
    # Let's simplify the diff output by removing the helper lines,
    # which begin with '?'.
    text_diff = [
        diff_line for diff_line in text_diff
        if not diff_line.startswith('?')
        ]
    # Add a whitespace between the +/- and the text line.
    text_diff = [
        re.sub('^([\+\- ])(.*)', r'\1 \2', line)
        for line in text_diff
        ]
    text_diff = '\n'.join(text_diff)
    return text_diff


def get_bug_edit_notification_texts(bug_delta):
    """Generate a list of edit notification texts based on the bug_delta.

    bug_delta is an object that provides IBugDelta. The return value
    is a list of unicode strings.
    """
    # figure out what's been changed; add that information to the
    # list as appropriate
    changes = []
    if bug_delta.duplicateof is not None:
        new_bug_dupe = bug_delta.duplicateof['new']
        old_bug_dupe = bug_delta.duplicateof['old']
        assert new_bug_dupe is not None or old_bug_dupe is not None
        assert new_bug_dupe != old_bug_dupe
        if old_bug_dupe is not None:
            change_info = (
                u"** This bug is no longer a duplicate of bug %d\n" %
                    old_bug_dupe.id)
            change_info += u'   %s' % old_bug_dupe.title
            changes.append(change_info)
        if new_bug_dupe is not None:
            change_info = (
                u"** This bug has been marked a duplicate of bug %d\n" %
                    new_bug_dupe.id)
            change_info += '   %s' % new_bug_dupe.title
            changes.append(change_info)

    if bug_delta.title is not None:
        change_info = u"** Summary changed:\n\n"
        change_info += u"- %s\n" % bug_delta.title['old']
        change_info += u"+ %s" % bug_delta.title['new']
        changes.append(change_info)

    if bug_delta.description is not None:
        description_diff = get_unified_diff(
            bug_delta.description['old'],
            bug_delta.description['new'], 72)

        change_info = u"** Description changed:\n\n"
        change_info += description_diff
        changes.append(change_info)

    if bug_delta.private is not None:
        if bug_delta.private['new']:
            visibility = "Private"
        else:
            visibility = "Public"
        changes.append(u"** Visibility changed to: %s" % visibility)

    if bug_delta.security_related is not None:
        if bug_delta.security_related['new']:
            changes.append(u"** This bug has been flagged as a security issue")
        else:
            changes.append(
                u"** This bug is no longer flagged as a security issue")

    if bug_delta.tags is not None:
        new_tags = set(bug_delta.tags['new'])
        old_tags = set(bug_delta.tags['old'])
        added_tags = sorted(new_tags.difference(old_tags))
        removed_tags = sorted(old_tags.difference(new_tags))
        if added_tags:
            changes.append(u'** Tags added: %s' % ' '.join(added_tags))
        if removed_tags:
            changes.append(u'** Tags removed: %s' % ' '.join(removed_tags))

    if bug_delta.external_reference is not None:
        old_ext_ref = bug_delta.external_reference.get('old')
        if old_ext_ref is not None:
            changes.append(u'** Web link removed: %s' % old_ext_ref.url)
        new_ext_ref = bug_delta.external_reference['new']
        if new_ext_ref is not None:
            changes.append(u'** Web link added: %s' % new_ext_ref.url)

    if bug_delta.bugwatch is not None:
        old_bug_watch = bug_delta.bugwatch.get('old')
        if old_bug_watch:
            change_info = u"** Bug watch removed: %s #%s\n" % (
                old_bug_watch.bugtracker.title, old_bug_watch.remotebug)
            change_info += u"   %s" % old_bug_watch.url
            changes.append(change_info)
        new_bug_watch = bug_delta.bugwatch['new']
        if new_bug_watch:
            change_info = u"** Bug watch added: %s #%s\n" % (
                new_bug_watch.bugtracker.title, new_bug_watch.remotebug)
            change_info += u"   %s" % new_bug_watch.url
            changes.append(change_info)

    if bug_delta.cve is not None:
        new_cve = bug_delta.cve.get('new', None)
        old_cve = bug_delta.cve.get('old', None)
        if old_cve:
            changes.append(u"** CVE removed: %s" % old_cve.url)
        if new_cve:
            changes.append(u"** CVE added: %s" % new_cve.url)

    if bug_delta.attachment is not None and bug_delta.attachment['new']:
        added_attachment = bug_delta.attachment['new']
        change_info = '** Attachment added: "%s"\n' % added_attachment.title
        change_info += "   %s" % added_attachment.libraryfile.http_url
        changes.append(change_info)

    if bug_delta.bugtask_deltas is not None:
        bugtask_deltas = bug_delta.bugtask_deltas
        # Use zope_isinstance, to ensure that this Just Works with
        # security-proxied objects.
        if not zope_isinstance(bugtask_deltas, (list, tuple)):
            bugtask_deltas = [bugtask_deltas]
        for bugtask_delta in bugtask_deltas:
            change_info = u"** Changed in: %s\n" % (
                bugtask_delta.targetname)

            for fieldname, displayattrname in (
                ("product", "displayname"), ("sourcepackagename", "name"),
                ("importance", "title"), ("bugwatch", "title")):
                change = getattr(bugtask_delta, fieldname)
                if change:
                    oldval_display, newval_display = _get_task_change_values(
                        change, displayattrname)
                    change_info += _get_task_change_row(
                        fieldname, oldval_display, newval_display)

            if bugtask_delta.assignee is not None:
                oldval_display = u"(unassigned)"
                newval_display = u"(unassigned)"
                if bugtask_delta.assignee.get('old'):
                    oldval_display = bugtask_delta.assignee['old'].browsername
                if bugtask_delta.assignee.get('new'):
                    newval_display = bugtask_delta.assignee['new'].browsername

                changerow = (
                    u"%(label)13s: %(oldval)s => %(newval)s\n" % {
                    'label' : u"Assignee", 'oldval' : oldval_display,
                    'newval' : newval_display})
                change_info += changerow

            for fieldname, displayattrname in (
                ("status", "title"), ("target", "name")):
                change = getattr(bugtask_delta, fieldname)
                if change:
                    oldval_display, newval_display = _get_task_change_values(
                        change, displayattrname)
                    change_info += _get_task_change_row(
                        fieldname, oldval_display, newval_display)
            changes.append(change_info.rstrip())

    if bug_delta.added_bugtasks is not None:
        # Use zope_isinstance, to ensure that this Just Works with
        # security-proxied objects.
        if zope_isinstance(bug_delta.added_bugtasks, (list, tuple)):
            added_bugtasks = bug_delta.added_bugtasks
        else:
            added_bugtasks = [bug_delta.added_bugtasks]

        for added_bugtask in added_bugtasks:
            if added_bugtask.bugwatch:
                change_info = u"** Also affects: %s via\n" % (
                    added_bugtask.targetname)
                change_info += u"   %s\n" % added_bugtask.bugwatch.url
            else:
                change_info = u"** Also affects: %s\n" % (
                    added_bugtask.targetname)
            change_info += u"%13s: %s\n" % (u"Importance",
                added_bugtask.importance.title)
            if added_bugtask.assignee:
                assignee = added_bugtask.assignee
                change_info += u"%13s: %s <%s>\n" % (
                    u"Assignee", assignee.name, assignee.preferredemail.email)
            change_info += u"%13s: %s" % (u"Status", added_bugtask.status.title)
            changes.append(change_info)

    return changes


def _get_task_change_row(label, oldval_display, newval_display):
    """Return a row formatted for display in task change info."""
    return u"%(label)13s: %(oldval)s => %(newval)s\n" % {
        'label' : label.capitalize(),
        'oldval' : oldval_display,
        'newval' : newval_display}


def _get_task_change_values(task_change, displayattrname):
    """Return the old value and the new value for a task field change."""
    oldval = task_change.get('old')
    newval = task_change.get('new')

    oldval_display = None
    newval_display = None

    if oldval:
        oldval_display = getattr(oldval, displayattrname)
    if newval:
        newval_display = getattr(newval, displayattrname)

    return (oldval_display, newval_display)


def get_bug_delta(old_bug, new_bug, user):
    """Compute the delta from old_bug to new_bug.

    old_bug and new_bug are IBug's. user is an IPerson. Returns an
    IBugDelta if there are changes, or None if there were no changes.
    """
    changes = {}

    for field_name in ("title", "description",  "name", "private",
                       "security_related", "duplicateof", "tags"):
        # fields for which we show old => new when their values change
        old_val = getattr(old_bug, field_name)
        new_val = getattr(new_bug, field_name)
        if old_val != new_val:
            changes[field_name] = {}
            changes[field_name]["old"] = old_val
            changes[field_name]["new"] = new_val

    if changes:
        changes["bug"] = new_bug
        changes["bugurl"] = canonical_url(new_bug)
        changes["user"] = user

        return BugDelta(**changes)
    else:
        return None


def notify_bug_added(bug, event):
    """Send an email notification that a bug was added.

    Event must be an ISQLObjectCreatedEvent.
    """

    bug.addCommentNotification(bug.initial_message)


def notify_bug_modified(modified_bug, event):
    """Notify the Cc'd list that this bug has been modified.

    modified_bug bug must be an IBug. event must be an
    ISQLObjectModifiedEvent.
    """
    bug_delta = get_bug_delta(
        old_bug=event.object_before_modification,
        new_bug=event.object, user=event.user)

    assert bug_delta is not None

    add_bug_change_notifications(bug_delta)


def add_bug_change_notifications(bug_delta):
    """Generate bug notifications and add them to the bug."""
    changes = get_bug_edit_notification_texts(bug_delta)
    for text_change in changes:
        bug_delta.bug.addChangeNotification(text_change, person=bug_delta.user)


def notify_bugtask_added(bugtask, event):
    """Notify CC'd list that this bug has been marked as needing fixing
    somewhere else.

    bugtask must be in IBugTask. event must be an
    ISQLObjectModifiedEvent.
    """
    bugtask = event.object

    bug_delta = BugDelta(
        bug=bugtask.bug,
        bugurl=canonical_url(bugtask.bug),
        user=event.user,
        added_bugtasks=bugtask)

    add_bug_change_notifications(bug_delta)


def notify_bugtask_edited(modified_bugtask, event):
    """Notify CC'd subscribers of this bug that something has changed
    on this task.

    modified_bugtask must be an IBugTask. event must be an
    ISQLObjectModifiedEvent.
    """
    bugtask_delta = event.object.getDelta(event.object_before_modification)
    bug_delta = BugDelta(
        bug=event.object.bug,
        bugurl=canonical_url(event.object.bug),
        bugtask_deltas=bugtask_delta,
        user=event.user)

    add_bug_change_notifications(bug_delta)

    previous_subscribers = event.object_before_modification.bug_subscribers
    current_subscribers = event.object.bug_subscribers
    _send_bug_details_to_new_bugcontacts(
        event.object.bug, previous_subscribers, current_subscribers)
    update_security_contact_subscriptions(modified_bugtask, event)


def notify_bug_comment_added(bugmessage, event):
    """Notify CC'd list that a message was added to this bug.

    bugmessage must be an IBugMessage. event must be an
    ISQLObjectCreatedEvent. If bugmessage.bug is a duplicate the
    comment will also be sent to the dup target's subscribers.
    """
    bug = bugmessage.bug
    bug.addCommentNotification(bugmessage.message)


def notify_bug_external_ref_added(ext_ref, event):
    """Notify CC'd list that a new web link has been added for this
    bug.

    ext_ref must be an IBugExternalRef. event must be an
    ISQLObjectCreatedEvent.
    """
    bug_delta = BugDelta(
        bug=ext_ref.bug,
        bugurl=canonical_url(ext_ref.bug),
        user=event.user,
        external_reference={'new' : ext_ref})

    add_bug_change_notifications(bug_delta)


def notify_bug_external_ref_edited(edited_ext_ref, event):
    """Notify CC'd list that a web link has been edited.

    edited_ext_ref must be an IBugExternalRef. event must be an
    ISQLObjectModifiedEvent.
    """
    old = event.object_before_modification
    new = event.object
    if ((old.url != new.url) or (old.title != new.title)):
        # A change was made that's worth sending an edit
        # notification about.
        bug_delta = BugDelta(
            bug=new.bug,
            bugurl=canonical_url(new.bug),
            user=event.user,
            external_reference={'old' : old, 'new' : new})

        add_bug_change_notifications(bug_delta)


def notify_bug_watch_added(watch, event):
    """Notify CC'd list that a new watch has been added for this bug.

    watch must be an IBugWatch. event must be an
    ISQLObjectCreatedEvent.
    """
    bug_delta = BugDelta(
        bug=watch.bug,
        bugurl=canonical_url(watch.bug),
        user=event.user,
        bugwatch={'new' : watch})

    add_bug_change_notifications(bug_delta)


def notify_bug_watch_modified(modified_bug_watch, event):
    """Notify CC'd bug subscribers that a bug watch was edited.

    modified_bug_watch must be an IBugWatch. event must be an
    ISQLObjectModifiedEvent.
    """
    old = event.object_before_modification
    new = event.object
    if ((old.bugtracker != new.bugtracker) or
        (old.remotebug != new.remotebug)):
        # there is a difference worth notifying about here
        # so let's keep going
        bug_delta = BugDelta(
            bug=new.bug,
            bugurl=canonical_url(new.bug),
            user=event.user,
            bugwatch={'old' : old, 'new' : new})

        add_bug_change_notifications(bug_delta)


def notify_bug_cve_added(bugcve, event):
    """Notify CC'd list that a new cve ref has been added to this bug.

    bugcve must be an IBugCve. event must be an ISQLObjectCreatedEvent.
    """
    bug_delta = BugDelta(
        bug=bugcve.bug,
        bugurl=canonical_url(bugcve.bug),
        user=event.user,
        cve={'new': bugcve.cve})

    add_bug_change_notifications(bug_delta)

def notify_bug_cve_deleted(bugcve, event):
    """Notify CC'd list that a cve ref has been removed from this bug.

    bugcve must be an IBugCve. event must be an ISQLObjectDeletedEvent.
    """
    bug_delta = BugDelta(
        bug=bugcve.bug,
        bugurl=canonical_url(bugcve.bug),
        user=event.user,
        cve={'old': bugcve.cve})

    add_bug_change_notifications(bug_delta)


def notify_bug_attachment_added(bugattachment, event):
    """Notify CC'd list that a new attachment has been added.

    bugattachment must be an IBugAttachment. event must be an
    ISQLObjectCreatedEvent.
    """
    bug = bugattachment.bug
    bug_delta = BugDelta(
        bug=bug,
        bugurl=canonical_url(bug),
        user=event.user,
        attachment={'new' : bugattachment})

    add_bug_change_notifications(bug_delta)


def notify_bug_attachment_removed(bugattachment, event):
    """Notify that an attachment has been removed."""
    bug = bugattachment.bug
    # Include the URL, since it will still be downloadable until the
    # Librarian garbage collector removes it.
    change_info = '\n'.join([
        '** Attachment removed: "%s"\n' % bugattachment.title,
        '   %s' %  bugattachment.libraryfile.http_url])
    bug.addChangeNotification(change_info, person=event.user)


def notify_invitation_to_join_team(event):
    """Notify team admins that the team has been invited to join another team.

    The notification will include a link to a page in which any team admin can
    accept the invitation.

    XXX: At some point we may want to extend this functionality to allow
    invites to be sent to users as well, but for now we only use it for teams.
    -- Guilherme Salgado, 2007-05-08
    """
    member = event.member
    assert member.isTeam()
    team = event.team
    membership = getUtility(ITeamMembershipSet).getByPersonAndTeam(
        member, team)
    assert membership is not None

    reviewer = membership.reviewer
    admin_addrs = member.getTeamAdminsEmailAddresses()
    from_addr = format_address('Launchpad', config.noreply_from_address)
    subject = (
        'Launchpad: %s was invited to join %s' % (member.name, team.name))
    templatename = 'membership-invitation.txt'
    template = get_email_template(templatename)
    msg = template % {
        'reviewer': '%s (%s)' % (reviewer.browsername, reviewer.name),
        'member': '%s (%s)' % (member.browsername, member.name),
        'team': '%s (%s)' % (team.browsername, team.name),
        'membership_invitations_url': 
<<<<<<< HEAD
            "%s/+membership-invitations" % canonical_url(member)}
=======
            "%s/+invitation/%s" % (canonical_url(member), team.name)}
>>>>>>> 603e01fb
    msg = MailWrapper().format(msg)
    simple_sendmail(from_addr, admin_addrs, subject, msg)


def notify_team_join(event):
    """Notify team admins that a new person joined (or tried to join) the team.

    If the team's policy is Moderated, the email will say that the membership
    is pending approval. Otherwise it'll say that the person has joined the
    team and who added that person to the team.
    """
    person = event.person
    team = event.team
    membership = getUtility(ITeamMembershipSet).getByPersonAndTeam(
        person, team)
    assert membership is not None
    reviewer = membership.reviewer
    approved, admin, proposed = [
        TeamMembershipStatus.APPROVED, TeamMembershipStatus.ADMIN,
        TeamMembershipStatus.PROPOSED]
    admin_addrs = team.getTeamAdminsEmailAddresses()

    from_addr = format_address('Launchpad', config.noreply_from_address)

    if reviewer != person and membership.status in [approved, admin]:
        # Somebody added this person as a member, we better send a
        # notification to the person too.
        member_addrs = contactEmailAddresses(person)

        subject = (
            'Launchpad: %s is now a member of %s' % (person.name, team.name))
        templatename = 'new-member-notification.txt'
        if person.isTeam():
            templatename = 'new-member-notification-for-teams.txt'

        template = get_email_template(templatename)
        msg = template % {
            'reviewer': '%s (%s)' % (reviewer.browsername, reviewer.name),
            'member': '%s (%s)' % (person.browsername, person.name),
            'team': '%s (%s)' % (team.browsername, team.name)}
        msg = MailWrapper().format(msg)
        simple_sendmail(from_addr, member_addrs, subject, msg)

        # The member's email address may be in admin_addrs too; let's remove
        # it so the member don't get two notifications.
        admin_addrs = set(admin_addrs).difference(set(member_addrs))

    # Yes, we can have teams with no members; not even admins.
    if not admin_addrs:
        return

    replacements = {
        'person_name': "%s (%s)" % (person.browsername, person.name),
        'team_name': "%s (%s)" % (team.browsername, team.name),
        'reviewer_name': "%s (%s)" % (reviewer.browsername, reviewer.name),
        'url': canonical_url(membership)}

    headers = {}
    if membership.status in [approved, admin]:
        template = get_email_template('new-member-notification-for-admins.txt')
        subject = (
            'Launchpad: %s is now a member of %s' % (person.name, team.name))
    elif membership.status == proposed:
        template = get_email_template('pending-membership-approval.txt')
        subject = (
            "Launchpad: %s wants to join team %s" % (person.name, team.name))
        headers = {"Reply-To": person.preferredemail.email}
    else:
        raise AssertionError(
            "Unexpected membership status: %s" % membership.status)

    msg = MailWrapper().format(template % replacements)
    simple_sendmail(from_addr, admin_addrs, subject, msg, headers=headers)


def dispatch_linked_question_notifications(bugtask, event):
    """Send notifications to linked questitn subscribers when the bugtask
    status change.
    """
    for question in bugtask.bug.questions:
        QuestionLinkedBugStatusChangeNotification(question, event)


class QuestionNotification:
    """Base class for a notification related to a question.

    Creating an instance of that class will build the notification and
    send it to the appropriate recipients. That way, subclasses of
    QuestionNotification can be registered as event subscribers.
    """

    def __init__(self, question, event):
        """Base constructor.

        It saves the question and event in attributes and then call
        the initialize() and send() method.
        """
        self.question = question
        self.event = event
        self.initialize()
        if self.shouldNotify():
            self.send()

    def getFromAddress(self):
        """Return a formatted email address suitable for user in the From
        header of the question notification.

        Default is Event Person Display Name <question#@answertracker_domain>
        """
        return format_address(
            self.event.user.displayname,
            'question%s@%s' % (
                self.question.id, config.answertracker.email_domain))

    def getSubject(self):
        """Return the subject of the notification.

        Default to [Question #dd]: Title
        """
        return '[Question #%s]: %s' % (self.question.id, self.question.title)

    def getBody(self):
        """Return the content of the notification message.

        This method must be implemented by a subclass.
        """
        raise NotImplementedError

    def getHeaders(self):
        """Return additional headers to add to the email.

        Default implementation adds a X-Launchpad-Question header.
        """
        question = self.question
        headers = dict()
        if self.question.distribution:
            if question.sourcepackagename:
                sourcepackage = question.sourcepackagename.name
            else:
                sourcepackage = 'None'
            target = 'distribution=%s; sourcepackage=%s;' % (
                question.distribution.name, sourcepackage)
        else:
            target = 'product=%s;' % question.product.name
        if question.assignee:
            assignee = question.assignee.name
        else:
            assignee = 'None'

        headers['X-Launchpad-Question'] = (
            '%s status=%s; assignee=%s; priority=%s; language=%s' % (
                target, question.status.title, assignee,
                question.priority.title, question.language.code))

        return headers

    def getRecipients(self):
        """Return the recipient of the notification.

        Default to the question's subscribers that speaks the request languages.
        If the question owner is subscribed, he's always consider to speak the
        language. When a subscriber is a team and it doesn't have an email
        set nor supported languages, only contacts the members that speaks
        the supported language.
        """
        # Optimize the English case.
        english = getUtility(ILanguageSet)['en']
        question_language = self.question.language
        if question_language == english:
            return self.question.getSubscribers()

        recipients = set()
        skipped = set()
        subscribers = set(self.question.getSubscribers())
        while subscribers:
            person = subscribers.pop()
            if person == self.question.owner:
                recipients.add(person)
            elif question_language not in person.getSupportedLanguages():
                skipped.add(person)
            elif not person.preferredemail and not list(person.languages):
                # For teams without an email address nor a set of supported
                # languages, only notify the members that actually speak the
                # language.
                subscribers |= set(person.activemembers) - recipients - skipped
            else:
                recipients.add(person)
        return recipients

    def initialize(self):
        """Initialization hook for subclasses.

        This method is called before send() and can be use for any
        setup purpose.

        Default does nothing.
        """
        pass

    def shouldNotify(self):
        """Return if there is something to notify about.

        When this method returns False, no notification will be sent.
        By default, all event trigger a notification.
        """
        return True

    def send(self):
        """Sends the notification to all the notification recipients."""
        sent_addrs = set()
        from_address = self.getFromAddress()
        subject = self.getSubject()
        body = self.getBody()
        headers = self.getHeaders()
        for notified_person in self.getRecipients():
            for address in contactEmailAddresses(notified_person):
                if address not in sent_addrs:
                    simple_sendmail(
                        from_address, address, subject, body, headers)
                    sent_addrs.add(address)

    @property
    def unsupported_language(self):
        """Whether the question language is unsupported or not."""
        supported_languages = self.question.target.getSupportedLanguages()
        return self.question.language not in supported_languages

    @property
    def unsupported_language_warning(self):
        """Warning about the fact that the question is written in an
        unsupported language."""
        return get_email_template(
                'question-unsupported-language-warning.txt') % {
                'question_language': self.question.language.englishname,
                'target_name': self.question.target.displayname}


class QuestionAddedNotification(QuestionNotification):
    """Notification sent when a question is added."""

    def getBody(self):
        """See QuestionNotification."""
        question = self.question
        body = get_email_template('question-added-notification.txt') % {
            'target_name': question.target.displayname,
            'question_id': question.id,
            'question_url': canonical_url(question),
            'comment': question.description}
        if self.unsupported_language:
            body += self.unsupported_language_warning
        return body


class QuestionModifiedDefaultNotification(QuestionNotification):
    """Base implementation of a notification when a question is modified."""

    # Email template used to render the body.
    body_template = "question-modified-notification.txt"

    def initialize(self):
        """Save the old question for comparison. It also set the new_message
        attribute if a new message was added.
        """
        self.old_question = self.event.object_before_modification

        new_messages = set(
            self.question.messages).difference(self.old_question.messages)
        assert len(new_messages) <= 1, (
                "There shouldn't be more than one message for a notification.")
        if new_messages:
            self.new_message = new_messages.pop()
        else:
            self.new_message = None

        self.wrapper = MailWrapper()

    @cachedproperty
    def metadata_changes_text(self):
        """Textual representation of the changes to the question metadata."""
        question = self.question
        old_question = self.old_question
        indent = 4*' '
        info_fields = []
        if question.status != old_question.status:
            info_fields.append(indent + 'Status: %s => %s' % (
                old_question.status.title, question.status.title))
        if question.target != old_question.target:
            info_fields.append(
                indent + 'Project: %s => %s' % (
                old_question.target.displayname, question.target.displayname))
                
        old_bugs = set(old_question.bugs)
        bugs = set(question.bugs)
        for linked_bug in bugs.difference(old_bugs):
            info_fields.append(
                indent + 'Linked to bug: #%s\n' % linked_bug.id +
                indent + '%s\n' % canonical_url(linked_bug) +
                indent + '"%s"' % linked_bug.title)
        for unlinked_bug in old_bugs.difference(bugs):
            info_fields.append(
                indent + 'Removed link to bug: #%s\n' % unlinked_bug.id +
                indent + '%s\n' % canonical_url(unlinked_bug) +
                indent + '"%s"' % unlinked_bug.title)

        if question.title != old_question.title:
            info_fields.append('Summary changed to:\n%s' % question.title)
        if question.description != old_question.description:
            info_fields.append(
                'Description changed to:\n%s' % (
                    self.wrapper.format(question.description)))

        question_changes = '\n\n'.join(info_fields)
        return question_changes

    def getSubject(self):
        """When a comment is added, its title is used as the subject,
        otherwise the question title is used.
        """
        prefix = '[Question #%s]: ' % self.question.id
        if self.new_message:
            # Migrate old prefix.
            subject = self.new_message.subject.replace(
                '[Support #%s]: ' % self.question.id, prefix)
            if prefix in subject:
                return subject
            elif subject[0:4] in ['Re: ', 'RE: ', 're: ']:
                # Place prefix after possible reply prefix.
                return subject[0:4] + prefix + subject[4:]
            else:
                return prefix + subject
        else:
            return prefix + self.question.title

    def getHeaders(self):
        """Add a References header."""
        headers = QuestionNotification.getHeaders(self)
        if self.new_message:
            # XXX flacoste 2007/02/02 The first message cannot contain
            # a References because we don't create a Message instance
            # for the question description, so we don't have a Message-ID.
            # Bug #83846
            index = list(self.question.messages).index(self.new_message)
            if index > 0:
                headers['References'] = (
                    self.question.messages[index-1].rfc822msgid)
        return headers

    def shouldNotify(self):
        """Only send a notification when a message was added or some
        metadata was changed.
        """
        return self.new_message or self.metadata_changes_text

    def getBody(self):
        """See QuestionNotification."""
        body = self.metadata_changes_text
        replacements = dict(
            question_id=self.question.id,
            target_name=self.question.target.displayname,
            question_url=canonical_url(self.question))

        if self.new_message:
            if body:
                body += '\n\n'
            body += self.getNewMessageText()
            replacements['new_message_id'] = list(
                self.question.messages).index(self.new_message)

        replacements['body'] = body

        return get_email_template(self.body_template) % replacements

    def getRecipients(self):
        """The default notification goes to all question susbcribers that
        speaks the request language, except the owner.
        """
        return [person for person in QuestionNotification.getRecipients(self)
                if person != self.question.owner]

    # Header template used when a new message is added to the question.
    action_header_template = {
        QuestionAction.REQUESTINFO:
            '%(person)s requested for more information:',
        QuestionAction.CONFIRM:
            '%(person)s confirmed that the question is solved:',
        QuestionAction.COMMENT:
            '%(person)s posted a new comment:',
        QuestionAction.GIVEINFO:
            '%(person)s gave more information on the question:',
        QuestionAction.REOPEN:
            '%(person)s is still having a problem:',
        QuestionAction.ANSWER:
            '%(person)s proposed the following answer:',
        QuestionAction.EXPIRE:
            '%(person)s expired the question:',
        QuestionAction.REJECT:
            '%(person)s rejected the question:',
        QuestionAction.SETSTATUS:
            '%(person)s changed the question status:',
    }

    def getNewMessageText(self):
        """Should return the notification text related to a new message."""
        if not self.new_message:
            return ''

        header = self.action_header_template.get(
            self.new_message.action, '%(person)s posted a new message:') % {
            'person': self.new_message.owner.displayname}

        return '\n'.join([
            header, self.wrapper.format(self.new_message.text_contents)])


class QuestionModifiedOwnerNotification(QuestionModifiedDefaultNotification):
    """Notification sent to the owner when his question is modified."""

    # These actions will be done by the owner, so use the second person.
    action_header_template = dict(
        QuestionModifiedDefaultNotification.action_header_template)
    action_header_template.update({
        QuestionAction.CONFIRM:
            'You confirmed that the question is solved:',
        QuestionAction.GIVEINFO:
            'You gave more information on the question:',
        QuestionAction.REOPEN:
            'You are still having a problem:',
        })

    body_template = 'question-modified-owner-notification.txt'

    body_template_by_action = {
        QuestionAction.ANSWER: "question-answered-owner-notification.txt",
        QuestionAction.EXPIRE: "question-expired-owner-notification.txt",
        QuestionAction.REJECT: "question-rejected-owner-notification.txt",
        QuestionAction.REQUESTINFO: (
            "question-info-requested-owner-notification.txt"),
    }

    def initialize(self):
        """Set the template based on the new comment action."""
        QuestionModifiedDefaultNotification.initialize(self)
        if self.new_message:
            self.body_template = self.body_template_by_action.get(
                self.new_message.action, self.body_template)

    def getRecipients(self):
        """Return the owner of the question if he's still subscribed."""
        if self.question.isSubscribed(self.question.owner):
            return [self.question.owner]
        else:
            return []

    def getBody(self):
        """See QuestionNotification."""
        body = QuestionModifiedDefaultNotification.getBody(self)
        if self.unsupported_language:
            body += self.unsupported_language_warning
        return body


class QuestionUnsupportedLanguageNotification(QuestionNotification):
    """Notification sent to support contacts for unsupported languages."""

    def getSubject(self):
        """See QuestionNotification."""
        return '[Question #%s]: (%s) %s' % (
            self.question.id, self.question.language.englishname,
            self.question.title)

    def shouldNotify(self):
        """Return True when the question is in an unsupported language."""
        return self.unsupported_language

    def getRecipients(self):
        """Notify all the support contacts."""
        return self.question.target.answer_contacts

    def getBody(self):
        """See QuestionNotification."""
        question = self.question
        return get_email_template(
                'question-unsupported-languages-added.txt') % {
            'target_name': question.target.displayname,
            'question_id': question.id,
            'question_url': canonical_url(question),
            'question_language': question.language.englishname,
            'comment': question.description}


class QuestionLinkedBugStatusChangeNotification(QuestionNotification):
    """Notification sent when a linked bug status is changed."""

    def initialize(self):
        """Create a notifcation for a linked bug status change."""
        assert ISQLObjectModifiedEvent.providedBy(self.event), (
            "Should only be subscribed for ISQLObjectModifiedEvent.")
        assert IBugTask.providedBy(self.event.object), (
            "Should only be subscribed for IBugTask modification.")
        self.bugtask = self.event.object
        self.old_bugtask = self.event.object_before_modification

    def shouldNotify(self):
        """Only send notification when the status changed."""
        return self.bugtask.status != self.old_bugtask.status

    def getSubject(self):
        """See QuestionNotification."""
        return "[Question #%s]: Status of bug #%s changed to '%s' in %s" % (
            self.question.id, self.bugtask.bug.id, self.bugtask.status.title,
            self.bugtask.target.displayname)

    def getBody(self):
        """See QuestionNotification."""
        if self.bugtask.statusexplanation:
            wrapper = MailWrapper()
            statusexplanation = (
                'Status change explanation given by %s:\n\n%s\n' % (
                    self.event.user.displayname,
                    wrapper.format(self.bugtask.statusexplanation)))
        else:
            statusexplanation = ''

        return get_email_template('question-linked-bug-status-updated.txt') % {
            'bugtask_target_name': self.bugtask.target.displayname,
            'question_id': self.question.id,
            'question_title':self.question.title,
            'question_url': canonical_url(self.question),
            'bugtask_url':canonical_url(self.bugtask),
            'bug_id': self.bugtask.bug.id,
            'bugtask_title': self.bugtask.bug.title,
            'old_status': self.old_bugtask.status.title,
            'new_status': self.bugtask.status.title,
            'statusexplanation': statusexplanation}


def notify_specification_modified(spec, event):
    """Notify the related people that a specification has been modifed."""
    spec_delta = spec.getDelta(event.object_before_modification, event.user)
    if spec_delta is None:
        #XXX: Ideally, if an ISQLObjectModifiedEvent event is generated,
        #     spec_delta shouldn't be None. I'm not confident that we
        #     have enough test yet to assert this, though.
        #     -- Bjorn Tillenius, 2006-03-08
        return

    subject = '[Spec %s] %s' % (spec.name, spec.title)
    indent = ' '*4
    info_lines = []
    for dbitem_name in ('status', 'priority'):
        title = ISpecification[dbitem_name].title
        assert ISpecification[dbitem_name].required, (
            "The mail notification assumes %s can't be None" % dbitem_name)
        dbitem_delta = getattr(spec_delta, dbitem_name)
        if dbitem_delta is not None:
            old_item = dbitem_delta['old']
            new_item = dbitem_delta['new']
            info_lines.append("%s%s: %s => %s" % (
                indent, title, old_item.title, new_item.title))

    for person_attrname in ('approver', 'assignee', 'drafter'):
        title = ISpecification[person_attrname].title
        person_delta = getattr(spec_delta, person_attrname)
        if person_delta is not None:
            old_person = person_delta['old']
            if old_person is None:
                old_value = "(none)"
            else:
                old_value = old_person.displayname
            new_person = person_delta['new']
            if new_person is None:
                new_value = "(none)"
            else:
                new_value = new_person.displayname
            info_lines.append(
                "%s%s: %s => %s" % (indent, title, old_value, new_value))

    mail_wrapper = MailWrapper(width=72)
    if spec_delta.whiteboard is not None:
        if info_lines:
            info_lines.append('')
        info_lines.append('Whiteboard changed to:')
        info_lines.append('')
        info_lines.append(mail_wrapper.format(spec_delta.whiteboard))

    if not info_lines:
        # The specification was modified, but we don't yet support
        # sending notification for the change.
        return
    body = get_email_template('specification-modified.txt') % {
        'editor': event.user.displayname,
        'info_fields': '\n'.join(info_lines),
        'spec_title': spec.title,
        'spec_url': canonical_url(spec)}

    for address in spec.notificationRecipientAddresses():
        simple_sendmail_from_person(event.user, address, subject, body)


def email_branch_modified_notifications(branch, to_addresses,
                                        from_address, contents):
    """Send notification emails using the branch email template.

    Emails are sent one at a time to the listed addresses.
    """
    subject = '[Branch %s] %s' % (branch.unique_name, branch.title)
    headers = {'X-Launchpad-Branch': branch.unique_name}
    body = get_email_template('branch-modified.txt') % {
        'contents': contents,
        'branch_title': branch.title,
        'branch_url': canonical_url(branch),
        'unsubscribe_url': canonical_url(branch) + '/+edit-subscription' }
    for address in to_addresses:
        simple_sendmail(from_address, address, subject, body, headers)
        

def send_branch_revision_notifications(branch, from_address, message, diff):
    """Notify subscribers that a revision has been added (or removed)."""
    diff_size = diff.count('\n') + 1
    details = branch.getRevisionNotificationDetails()
    for max_diff in sorted(details.keys()):
        if max_diff != BranchSubscriptionDiffSize.WHOLEDIFF:
            if max_diff == BranchSubscriptionDiffSize.NODIFF:
                contents = message
            elif diff_size > max_diff.value:
                diff_msg = (
                    'The size of the diff (%d lines) is larger than your '
                    'specified limit of %d lines' % (
                    diff_size, max_diff.value))
                contents = "%s\n%s" % (message, diff_msg)
            else:
                contents = "%s\n%s" % (message, diff)
        else:
            contents = "%s\n%s" % (message, diff)
        addresses = details[max_diff]
        email_branch_modified_notifications(
            branch, addresses, from_address, contents)


def send_branch_modified_notifications(branch, event):
    """Notify the related people that a branch has been modifed."""
    branch_delta = BranchDelta.construct(
        event.object_before_modification, branch, event.user)
    if branch_delta is None:
        return
    # If there is no one interested, then bail out early.
    to_addresses = branch.getAttributeNotificationAddresses()
    if not to_addresses:
        return

    indent = ' '*4
    info_lines = []

    # Fields for which we have old and new values.
    for field_name in ('name', 'title', 'url'):
        delta = getattr(branch_delta, field_name)
        if delta is not None:
            title = IBranch[field_name].title
            old_item = delta['old']
            new_item = delta['new']
            info_lines.append("%s%s: %s => %s" % (
                indent, title, str(old_item), str(new_item)))

    # lifecycle_status is different as it is an Enum type.
    if branch_delta.lifecycle_status is not None:
        old_item = branch_delta.lifecycle_status['old']
        new_item = branch_delta.lifecycle_status['new']
        title = IBranch['lifecycle_status'].title
        info_lines.append("%s%s: %s => %s" % (
            indent, title, old_item.title, new_item.title))
        
            
    # Fields for which we only have the new value.
    for field_name in ('summary', 'whiteboard'):
        delta = getattr(branch_delta, field_name)
        if delta is not None:
            title = IBranch[field_name].title
            if info_lines:
                info_lines.append('')
            info_lines.append('%s changed to:\n\n%s' % (title, delta))

    if not info_lines:
        # The specification was modified, but we don't yet support
        # sending notification for the change.
        return

    from_address = format_address(
        event.user.displayname, event.user.preferredemail.email)
    contents = '\n'.join(info_lines)
    email_branch_modified_notifications(
        branch, to_addresses, from_address, contents)<|MERGE_RESOLUTION|>--- conflicted
+++ resolved
@@ -847,11 +847,7 @@
         'member': '%s (%s)' % (member.browsername, member.name),
         'team': '%s (%s)' % (team.browsername, team.name),
         'membership_invitations_url': 
-<<<<<<< HEAD
-            "%s/+membership-invitations" % canonical_url(member)}
-=======
             "%s/+invitation/%s" % (canonical_url(member), team.name)}
->>>>>>> 603e01fb
     msg = MailWrapper().format(msg)
     simple_sendmail(from_addr, admin_addrs, subject, msg)
 
