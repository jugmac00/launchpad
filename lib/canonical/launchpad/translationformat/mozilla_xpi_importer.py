--- conflicted
+++ resolved
@@ -25,7 +25,6 @@
 from canonical.librarian.interfaces import ILibrarianClient
 
 
-<<<<<<< HEAD
 def get_file_suffix(path_in_zip):
     """Given a full file path inside a zip archive, return filename suffix.
 
@@ -38,56 +37,6 @@
     return ext
 
 
-class MozillaHeader:
-    implements(ITranslationHeaderData)
-
-    def __init__(self, header_content):
-        self._raw_content = header_content
-        self.is_fuzzy = False
-        self.template_creation_date = None
-        self.translation_revision_date = None
-        self.language_team = None
-        self.has_plural_forms = False
-        self.number_plural_forms = 0
-        self.plural_form_expression = None
-        self.charset = 'UTF-8'
-        self.launchpad_export_date = None
-        self.comment = None
-
-    def getRawContent(self):
-        """See `ITranslationHeaderData`."""
-        return self._raw_content
-
-    def updateFromTemplateHeader(self, template_header):
-        """See `ITranslationHeaderData`."""
-        # Nothing to do for this format.
-        return
-
-    def getLastTranslator(self):
-        """See `ITranslationHeaderData`."""
-        name = None
-        email = None
-        parse = cElementTree.iterparse(StringIO(self._raw_content))
-        for event, elem in parse:
-            if elem.tag == "{http://www.mozilla.org/2004/em-rdf#}contributor":
-                # This file would have more than one contributor, but
-                # we are only getting latest one.
-                name, email = parseaddr(elem.text)
-
-        return name, email
-
-    def setLastTranslator(self, email, name=None):
-        """Set last translator information.
-
-        :param email: A string with the email address for last translator.
-        :param name: The name for the last translator or None.
-        """
-        # Nothing to do for this format.
-        return
-
-
-=======
->>>>>>> 5a3f90bf
 def add_source_comment(message, comment):
     """Add the given comment inside message.source_comment."""
     if message.source_comment:
