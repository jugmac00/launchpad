--- conflicted
+++ resolved
@@ -78,20 +78,11 @@
                 "interface.")
 
     def testFormat(self):
-<<<<<<< HEAD
-        """Check whether GettextPoImporter say that handles PO file format."""
+        """Check whether GettextPOImporter say that handles PO file format."""
         format = self.template_importer.format(test_template)
         self.failUnless(
             format == TranslationFileFormat.PO,
-            'GettextPoImporter format expected PO but got %s' % format.name)
-=======
-        """Check whether GettextPOImporter say that handles PO file format."""
-        self.failUnless(
-            self.template_importer.format == TranslationFileFormat.PO,
-            'GettextPOImporter format expected PO but got %s' % (
-                self.template_importer.format.name))
->>>>>>> deef5462
-
+            'GettextPOImporter format expected PO but got %s' % format.name)
 
 def test_suite():
     suite = unittest.TestSuite()
