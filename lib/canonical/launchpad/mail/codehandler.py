--- conflicted
+++ resolved
@@ -245,22 +245,6 @@
 
     def createMergeProposalJob(self, mail, email_addr, file_alias):
         """Check that the message is signed and create the job."""
-<<<<<<< HEAD
-        try:
-            ensure_not_weakly_authenticated(
-                mail, email_addr, 'not-signed-md.txt',
-                'key-not-registered-md.txt')
-        except IncomingEmailError, error:
-            user = getUtility(ILaunchBag).user
-            send_process_error_notification(
-                str(user.preferredemail.email),
-                'Submit Request Failure',
-                error.message, mail, error.failing_command)
-            transaction.abort()
-        else:
-            getUtility(ICreateMergeProposalJobSource).create(file_alias)
-        return True
-=======
         # XXX: TimPenhey 2009-02-25 bug 329834
         # Disable the signed requirement as LP's signed message handling does
         # not handle the case where the first part is a clear signed message
@@ -287,7 +271,6 @@
         #else:
         #    getUtility(ICreateMergeProposalJobSource).create(file_alias)
         #return True
->>>>>>> 18b6a8d1
 
     def processCommands(self, context, email_body_text):
         """Process the commadns in the email_body_text against the context."""
