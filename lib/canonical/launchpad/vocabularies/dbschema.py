# Copyright 2004-2007 Canonical Ltd.  All rights reserved.

"""
You probably don't want to import stuff from here. See __init__.py
for details
"""

__metaclass__ = type

__all__ = [
    'vocab_factory',
    'BountyDifficultyVocabulary',
    'BountyStatusVocabulary',
    'BranchReviewStatusVocabulary',
    'BugAttachmentTypeVocabulary',
    'BugRefVocabulary',
    'BugBranchStatusVocabulary',
    'BugNominationStatusVocabulary',
    'BugTaskImportanceVocabulary',
    'BugTaskStatusVocabulary',
    'BugTrackerTypeVocabulary',
    'CodeImportReviewStatusVocabulary',
    'CveStatusVocabulary',
    'DistroSeriesStatusVocabulary',
    'EntitlementStateVocabulary',
    'EntitlementTypeVocabulary',
    'InfestationStatusVocabulary',
    'PackagePublishingPocketVocabulary',
    'PackagingTypeVocabulary',
    'PollAlgorithmVocabulary',
    'PollSecrecyVocabulary',
    'RemoteBugTaskImportanceVocabulary',
    'RemoteBugTaskStatusVocabulary',
    'RevisionControlSystemsVocabulary',
    'SpecificationImplementationStatusVocabulary',
    'SpecificationPriorityVocabulary',
    'SpecificationDefinitionStatusVocabulary',
    'SpecificationGoalStatusVocabulary',
    'SprintSpecificationStatusVocabulary',
    'TextDirectionVocabulary',
    'TranslationFileFormatVocabulary',
    'TranslationPermissionVocabulary',
    'UpstreamFileTypeVocabulary',
    ]

from canonical.lp import dbschema

<<<<<<< HEAD
from canonical.launchpad.interfaces import (
    QuestionAction, QuestionPriority, QuestionSort, QuestionStatus)
from canonical.launchpad.webapp.vocabulary import (
    sortkey_ordered_vocab_factory, vocab_factory)
=======
from canonical.launchpad.webapp.vocabulary import vocab_factory
>>>>>>> 88930dfc


# DB Schema Vocabularies

BountyDifficultyVocabulary = vocab_factory(dbschema.BountyDifficulty)
BountyStatusVocabulary = vocab_factory(dbschema.BountyStatus)
BranchReviewStatusVocabulary = vocab_factory(dbschema.BranchReviewStatus)
BugAttachmentTypeVocabulary = vocab_factory(dbschema.BugAttachmentType)
BugBranchStatusVocabulary = vocab_factory(dbschema.BugBranchStatus)
BugNominationStatusVocabulary = vocab_factory(dbschema.BugNominationStatus)
BugTaskStatusVocabulary = vocab_factory(
    dbschema.BugTaskStatus, noshow=[dbschema.BugTaskStatus.UNKNOWN])
BugTaskImportanceVocabulary = vocab_factory(
    dbschema.BugTaskImportance, noshow=[dbschema.BugTaskImportance.UNKNOWN])
BugRefVocabulary = vocab_factory(dbschema.BugExternalReferenceType)
BugTrackerTypeVocabulary = vocab_factory(dbschema.BugTrackerType,
    noshow=[dbschema.BugTrackerType.DEBBUGS,
            dbschema.BugTrackerType.SOURCEFORGE])
CodeImportReviewStatusVocabulary = vocab_factory(
    dbschema.CodeImportReviewStatus)
CveStatusVocabulary = vocab_factory(dbschema.CveStatus)
DistroSeriesStatusVocabulary = vocab_factory(dbschema.DistroSeriesStatus)
EntitlementStateVocabulary = vocab_factory(dbschema.EntitlementState)
EntitlementTypeVocabulary = vocab_factory(dbschema.EntitlementType)
InfestationStatusVocabulary = vocab_factory(dbschema.BugInfestationStatus)
PackagePublishingPocketVocabulary = vocab_factory(
    dbschema.PackagePublishingPocket)
PackagingTypeVocabulary = vocab_factory(dbschema.PackagingType)
PollAlgorithmVocabulary = vocab_factory(dbschema.PollAlgorithm)
PollSecrecyVocabulary = vocab_factory(dbschema.PollSecrecy)
RemoteBugTaskStatusVocabulary = vocab_factory(dbschema.BugTaskStatus)
RemoteBugTaskImportanceVocabulary = vocab_factory(dbschema.BugTaskImportance)
RevisionControlSystemsVocabulary = vocab_factory(
    dbschema.RevisionControlSystems)
SpecificationImplementationStatusVocabulary =  vocab_factory(dbschema.SpecificationImplementationStatus)
SpecificationPriorityVocabulary = vocab_factory(dbschema.SpecificationPriority)
SpecificationDefinitionStatusVocabulary =  vocab_factory(dbschema.SpecificationDefinitionStatus)
SpecificationGoalStatusVocabulary = vocab_factory(dbschema.SpecificationGoalStatus)
SprintSpecificationStatusVocabulary =  vocab_factory(dbschema.SprintSpecificationStatus)
TextDirectionVocabulary =  vocab_factory(dbschema.TextDirection)
TranslationFileFormatVocabulary = vocab_factory(dbschema.TranslationFileFormat)
TranslationPermissionVocabulary = vocab_factory(dbschema.TranslationPermission)
UpstreamFileTypeVocabulary = vocab_factory(dbschema.UpstreamFileType)<|MERGE_RESOLUTION|>--- conflicted
+++ resolved
@@ -45,14 +45,7 @@
 
 from canonical.lp import dbschema
 
-<<<<<<< HEAD
-from canonical.launchpad.interfaces import (
-    QuestionAction, QuestionPriority, QuestionSort, QuestionStatus)
-from canonical.launchpad.webapp.vocabulary import (
-    sortkey_ordered_vocab_factory, vocab_factory)
-=======
 from canonical.launchpad.webapp.vocabulary import vocab_factory
->>>>>>> 88930dfc
 
 
 # DB Schema Vocabularies
