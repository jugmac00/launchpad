--- conflicted
+++ resolved
@@ -41,18 +41,13 @@
     />
 
   <vocabulary
-<<<<<<< HEAD
     name="BranchType"
     factory="canonical.launchpad.vocabularies.BranchTypeVocabulary"
     />
 
   <vocabulary
-    name="BranchVisibilityPolicy"
-    factory="canonical.launchpad.vocabularies.BranchVisibilityPolicyVocabulary"
-=======
     name="BranchVisibilityRule"
     factory="canonical.launchpad.vocabularies.BranchVisibilityRuleVocabulary"
->>>>>>> 5b010994
     />
 
   <vocabulary
