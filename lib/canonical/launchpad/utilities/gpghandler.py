# Copyright 2004 Canonical Ltd.  All rights reserved.

__metaclass__ = type

__all__ = ['GPGHandler', 'PymeSignature', 'PymeKey']

# standard
import os
import tempfile
import shutil
import urllib
import urllib2
import re
<<<<<<< HEAD
import subprocess
=======
import atexit
>>>>>>> 7598952d

# launchpad
from canonical.config import config
from canonical.lp.dbschema import GPGKeyAlgorithm

# validators
from canonical.launchpad.validators.email import valid_email
from canonical.launchpad.validators.gpg import valid_fingerprint
from canonical.launchpad.validators.gpg import valid_keyid

# zope
from zope.interface import implements
from zope.component import getUtility

# interface
from canonical.launchpad.interfaces import (
    IGPGHandler, IPymeSignature, IPymeKey, IPymeUserId)

# pyme
import pyme.core
import pyme.errors
from pyme.constants import validity


class GPGHandler:
    """See IGPGHandler."""

    implements(IGPGHandler)

    def __init__(self):
        """Initialize environment variable."""
<<<<<<< HEAD
        self.home = config.gpghandler.home
        self.reset_local_state()
        os.environ['GNUPGHOME'] = self.home

    # XXX cprov 20050516
    # Is not thread safe ... should it be ?
    def reset_local_state(self):
        """Recreate the directory and the configuration file."""
        #FIXME RBC: this should be a zope test cleanup thing per SteveA.
        #while still allowing __init__ to use it.
        # remove if it already exists
        if os.access(self.home, os.F_OK):
            shutil.rmtree(self.home)
=======
        self._setNewHome()
        os.environ['GNUPGHOME'] = self.home

    def _setNewHome(self):
        """Create a new directory containing the required configuration.
>>>>>>> 7598952d

        This method is called inside the class constructor and genereates
        a new directory (name ramdomly generated with the 'gpg-' prefix)
        containing the proper file configuration and options.

        Also installs an atexit handler to remove the directory on normal
        process termination.
        """
        self.home = tempfile.mkdtemp(prefix='gpg-')
        confpath = os.path.join(self.home, 'gpg.conf')
        conf = open(confpath, 'w')
        # set needed GPG options, 'auto-key-retrieve' is necessary for
        # automatically retrieve from the keyserver unknown key when
        # verifying signatures and 'no-auto-check-trustdb' avoid wasting
        # time verifying the local keyring consistence.
        conf.write ('keyserver hkp://%s\n'
                    'keyserver-options auto-key-retrieve\n'
                    'no-auto-check-trustdb\n' % config.gpghandler.host)
        conf.close()
        # create a local atexit handler to remove the configuration directory
        # on normal termination.
        def removeHome(home):
            """Remove GNUPGHOME directory."""
            if os.path.exists(home):
                shutil.rmtree(home)
                
        atexit.register(removeHome, self.home)
        
    def verifySignature(self, content, signature=None):
        """See IGPGHandler."""

        if isinstance(content, unicode):
            raise TypeError('Content cannot be Unicode.')

        if isinstance(signature, unicode):
            raise TypeError('Content cannot be Unicode.')

        c = pyme.core.Context()

        # from `info gpgme` about gpgme_op_verify(SIG, SIGNED_TEXT, PLAIN):
        #
        # If SIG is a detached signature, then the signed text should be
        # provided in SIGNED_TEXT and PLAIN should be a null pointer.
        # Otherwise, if SIG is a normal (or cleartext) signature,
        # SIGNED_TEXT should be a null pointer and PLAIN should be a
        # writable data object that will contain the plaintext after
        # successful verification.

        if signature:
            # store detach-sig
            sig = pyme.core.Data(signature)
            # store the content
            plain = pyme.core.Data(content)
            # process it
            try:
                c.op_verify(sig, plain, None)
            except pyme.errors.GPGMEError:
                return None
        else:
            # store clearsigned signature
            sig = pyme.core.Data(content)
            # writeable content
            plain = pyme.core.Data()
            # process it
            try:
                c.op_verify(sig, None, plain)
            except pyme.errors.GPGMEError:
                return None
        
        result = c.op_verify_result()

        # XXX cprov 20050328
        # it doesn't support multiple signatures yet
        signature = result.signatures

        # signature.status == 0 means "Ok"
        if signature.status != 0:
            return None

        # supporting subkeys by retriving the full key from the
        # keyserver and use the master key fingerprint.
        result, key = self.retrieveKey(signature.fpr)
        if not result:
            return None
        
        plain.seek(0, 0)
        plain_data = plain.read()

        # return the signature container
        return PymeSignature(fingerprint=key.fingerprint,
                             plain_data=plain_data)


    def importKey(self, content):
        """See IGPGHandler."""        
        c = pyme.core.Context()
        c.set_armor(1)

        newkey = pyme.core.Data(content)
        c.op_import(newkey)
        result = c.op_import_result()

        # if not considered -> format wasn't recognized
        # no key was imported
        if result.considered == 0:
            return None

        # if it's a secret key, simply returns
        if result.secret_imported == 1:
            return None

        fingerprint = result.imports.fpr

        if result.imported != 1:
            # Multiple keys supplied which one was desired is unknown
            return None

        key = PymeKey(fingerprint)

        # pubkey not recognized
        if key == None:
            return None

        return key

    def importKeyringFile(self, filepath):
        """See IGPGHandler.importKeyringFile."""
        context = pyme.core.Context()
        data = pyme.core.Data()
        data.new_from_file(filepath)
        context.op_import(data)
        result = context.op_import_result()
        # if not considered -> format wasn't recognized
        # no key was imported
        if result.considered == 0:
            raise ValueError('Empty or invalid keyring')
        imported = result.imports
        result = []
        while imported is not None:
            result.append(PymeKey(imported.fpr))
            imported = imported.next
        return result

    def encryptContent(self, content, fingerprint):
        """See IGPGHandler."""
        if isinstance(content, unicode):
            raise TypeError('Content cannot be Unicode.')

        # setup context
        c = pyme.core.Context()
        c.set_armor(1)

        # setup containers
        plain = pyme.core.Data(content)
        cipher = pyme.core.Data()

        # retrive pyme key object
        try:
            key = c.get_key(fingerprint.encde('ascii'), 0)
        except pyme.errors.GPGMEError:
            return None
        
        # encrypt content
        c.op_encrypt([key], 1, plain, cipher)
        cipher.seek(0,0)

        return cipher.read()

    def decryptContent(self, content, password):
        """See IGPGHandler."""

        if isinstance(password, unicode):
            raise TypeError('Password cannot be Unicode.')

        if isinstance(content, unicode):
            raise TypeError('Content cannot be Unicode.')

        # setup context
        c = pyme.core.Context()
        c.set_armor(1)

        # setup containers
        cipher = pyme.core.Data(content)
        plain = pyme.core.Data()

        # Do the deecryption.
        c.set_passphrase_cb(lambda x,y,z: password, None)
        try:
            c.op_decrypt(cipher, plain)
        except pyme.errors.GPGMEError:
            return None

        plain.seek(0,0)

        return plain.read()

    def local_keys(self):
        """Get an iterator of the keys this gpg handler
        already knows about.
        """
        context = pyme.core.Context()
        for key in context.op_keylist_all():
            # subkeys is the first in a C object based list
            # use .next to find the next subkey
            yield PymeKey(key.subkeys.fpr)

    def retrieveKey(self, fingerprint):
        """See IGPGHandler."""
        # XXX cprov 20050705
        # Integrate it with the furure proposal related 
        # synchronization of the local key ring with the 
        # global one. It should basically consists of be
        # aware of a revoked flag coming from the global
        # key ring, but it needs "specing" 
        
        # verify if key is present in the local key ring
        key = PymeKey(fingerprint.encode('ascii'))
        # if not try to import from key server
        if not key.fingerprint:
            result, pubkey = self._getPubKey(fingerprint)
            # if not found return 
            if not result:
                return False, pubkey 
            # try to import in the local key ring
            key = self.importKey(pubkey)
            if not key:
                return False, '<Could not import to local key ring>'

        return True, key
        
    def _getKeyIndex(self, fingerprint):
        """See IGPGHandler for further information."""
        # Grab Page from keyserver
        result, page = self._grabPage('index', fingerprint)

        if not result:
            return result, page

        # regexps to extract information
        htmltag_re = re.compile('<[^>]+>')
        keyinfo_re = re.compile('([\d]*)([RgDG])\/([\dABCDEF]*)')
        emailaddresses_re = re.compile('[^;]+@[^&]*')

        # clean html tags from page
        page = htmltag_re.sub('', page)

        # extract key info as [(size, type, id)]
        keyinfo = keyinfo_re.findall(page)
        # extract UIDs as sorted list
        uids = emailaddresses_re.findall(page)

        # sort the UID list
        uids.sort()

        return keyinfo, uids

    def _getPubKey(self, fingerprint):
        """See IGPGHandler for further information."""
        return self._grabPage('get', fingerprint)

    def _grabPage(self, action, fingerprint):
        """Wrapper to collect KeyServer Pages."""
        # XXX cprov 20050516
        # What if something went wrong ?
        # 1 - Not Found
        # 2 - Revoked Key
        # 3 - Server Error (solved with urllib2.HTTPError exception)
        # it needs more love
        keyid = fingerprint[-8:]

        params = urllib.urlencode({'op': action,
                                   'search': '0x%s' % keyid})

        url = 'http://%s:%s/pks/lookup?%s' % (config.gpghandler.host,
                                              config.gpghandler.port,
                                              params)
        # read and store html page
        try:
            f = urllib2.urlopen(url)
        except urllib2.URLError, e:
            return False, '%s at %s' % (e, url) 
            
        page = f.read()
        f.close()

        return True, page

    def checkTrustDb(self):
        """See IGPGHandler"""
        p = subprocess.Popen(['gpg', '--check-trustdb', '--batch', '--yes'],
                             close_fds=True,
                             stdin=subprocess.PIPE,
                             stdout=subprocess.PIPE,
                             stderr=subprocess.STDOUT)
        p.communicate()
        return p.returncode


class PymeSignature(object):
    """See IPymeSignature."""
    implements(IPymeSignature)

    def __init__(self, fingerprint=None, plain_data=None):
        """Initialized a signature container."""
        self.fingerprint = fingerprint
        self.plain_data = plain_data


class PymeKey:
    """See IPymeKey."""
    implements(IPymeKey)

    def __init__(self, fingerprint):
        """Inititalize a key container."""
        if not fingerprint:
            return
        self._buildKey(fingerprint)

    def _buildKey(self, fingerprint):
        # create a new particular context
        c = pyme.core.Context()
        # retrive additional key information
        try:
            key = c.get_key(fingerprint, 0)
        except pyme.errors.GPGMEError:
            key = None

        if not (key and valid_fingerprint(key.subkeys.fpr)):
            self.fingerprint = None
            return

        self.fingerprint = key.subkeys.fpr
        self.keyid = key.subkeys.fpr[-8:]
        self.algorithm = GPGKeyAlgorithm.items[key.subkeys.pubkey_algo].title
        self.revoked = key.subkeys.revoked
        self.keysize = key.subkeys.length
        self._owner_trust = key.owner_trust

        # copy the UIDs 
        self.uids = []
        uid = key.uids
        while uid is not None:
            self.uids.append(PymeUserId(uid))
            uid = uid.next

        # the non-revoked valid email addresses associated with this key
        self.emails = [uid.email for uid in self.uids
                       if valid_email(uid.email) and not uid.revoked]

    def _gpg_key(self, fingerprint=None):
        """Get the underlying gpg key."""
        if fingerprint is None:
            fingerprint = self.fingerprint
        context = pyme.core.Context()
        return context.get_key(fingerprint.encode('ascii'), 0)

    def owner_trust(self):
        """The owner trust value for the key"""
        return self._owner_trust
        
    def set_owner_trust(self, value): 
        """Set the ownertrust on the actual gpg key"""
        if value not in (validity.UNDEFINED, validity.NEVER,
                         validity.MARGINAL, validity.FULL,
                         validity.ULTIMATE):
            raise ValueError("invalid owner trust level")
        # edit the owner trust value on the key
        context = pyme.core.Context()
        key = context.get_key(self.fingerprint.encode('ascii'), False)
        context.op_edit_trust(key, value)
        # set the cached copy of owner_trust
        self._owner_trust = value
    
    owner_trust = property(owner_trust, set_owner_trust)
    del set_owner_trust

    @property
    def displayname(self):
        return '%s%s/%s' % (self.keysize, self.algorithm, self.keyid)


class PymeUserId:
    """See IPymeUserId"""
    implements(IPymeUserId)

    def __init__(self, uid):
        self.revoked = bool(uid.revoked)
        self.invalid = bool(uid.invalid)
        self.validity = uid.validity
        self.uid = uid.uid
        self.name = uid.name
        self.email = uid.email
        self.comment = uid.comment<|MERGE_RESOLUTION|>--- conflicted
+++ resolved
@@ -11,11 +11,8 @@
 import urllib
 import urllib2
 import re
-<<<<<<< HEAD
 import subprocess
-=======
 import atexit
->>>>>>> 7598952d
 
 # launchpad
 from canonical.config import config
@@ -47,27 +44,11 @@
 
     def __init__(self):
         """Initialize environment variable."""
-<<<<<<< HEAD
-        self.home = config.gpghandler.home
-        self.reset_local_state()
-        os.environ['GNUPGHOME'] = self.home
-
-    # XXX cprov 20050516
-    # Is not thread safe ... should it be ?
-    def reset_local_state(self):
-        """Recreate the directory and the configuration file."""
-        #FIXME RBC: this should be a zope test cleanup thing per SteveA.
-        #while still allowing __init__ to use it.
-        # remove if it already exists
-        if os.access(self.home, os.F_OK):
-            shutil.rmtree(self.home)
-=======
         self._setNewHome()
         os.environ['GNUPGHOME'] = self.home
 
     def _setNewHome(self):
         """Create a new directory containing the required configuration.
->>>>>>> 7598952d
 
         This method is called inside the class constructor and genereates
         a new directory (name ramdomly generated with the 'gpg-' prefix)
