import httplib
import os
import shutil
import socket
import tempfile
import unittest
import urllib2

import bzrlib.branch
import bzrlib.errors
from bzrlib.tests import TestCaseInTempDir
from bzrlib.tests.repository_implementations.test_repository import (
            TestCaseWithRepository)
from bzrlib.transport import get_transport
from bzrlib.weave import Weave
from bzrlib.errors import (
    BzrError, UnsupportedFormatError, UnknownFormatError, ParamikoNotPresent,
    NotBranchError)

import transaction
from canonical.launchpad import database
from canonical.launchpad.scripts.supermirror.ftests import createbranch
from canonical.launchpad.scripts.supermirror.branchtomirror import (
    BranchToMirror)
from canonical.authserver.client.branchstatus import BranchStatusClient
from canonical.authserver.ftests.harness import AuthserverTacTestSetup
from canonical.launchpad.ftests.harness import (
    LaunchpadFunctionalTestSetup, LaunchpadFunctionalTestCase)
from canonical.functional import FunctionalLayer


class TestBranchToMirror(LaunchpadFunctionalTestCase):
    layer = FunctionalLayer

    testdir = None

    def setUp(self):
        self.testdir = tempfile.mkdtemp()
        LaunchpadFunctionalTestCase.setUp(self)
        # Change the HOME environment variable in order to ignore existing
        # user config files.
        os.environ.update({'HOME': self.testdir})
        self.authserver = AuthserverTacTestSetup()
        self.authserver.setUp()

    def tearDown(self):
        shutil.rmtree(self.testdir)
        self.authserver.tearDown()
        LaunchpadFunctionalTestCase.tearDown(self)

    def _getBranchDir(self, branchname):
        return os.path.join(self.testdir, branchname)

    def testMirror(self):
        # Create a branch
        srcbranchdir = self._getBranchDir("branchtomirror-testmirror-src")
        destbranchdir = self._getBranchDir("branchtomirror-testmirror-dest")

        client = BranchStatusClient()
        to_mirror = BranchToMirror(srcbranchdir, destbranchdir, client, 1)

        tree = createbranch(srcbranchdir)
        to_mirror.mirror()
        mirrored_branch = bzrlib.branch.Branch.open(to_mirror.dest)
        self.assertEqual(tree.last_revision(),
                         mirrored_branch.last_revision())


class TestBranchToMirror_SourceProblems(TestCaseWithRepository):
    layer = FunctionalLayer

    def setUp(self):
        #TestCaseInTempDir.setUp(self)
        super(TestBranchToMirror_SourceProblems, self).setUp()
        LaunchpadFunctionalTestSetup().setUp()
        self.authserver = AuthserverTacTestSetup()
        self.authserver.setUp()

    def tearDown(self):
        self.authserver.tearDown()
        #TestCaseInTempDir.tearDown(self)
        super(TestBranchToMirror_SourceProblems, self).tearDown()
        LaunchpadFunctionalTestSetup().tearDown()
        test_root = TestCaseInTempDir.TEST_ROOT
        if test_root is not None and os.path.exists(test_root):
            shutil.rmtree(test_root)
        # Set the TEST_ROOT back to None, to tell TestCaseInTempDir we need it
        # to create a new root when the next test is run.
        # The TestCaseInTempDir is part of bzr's test infrastructure and the
        # bzr test runner normally does this cleanup, but here we have to do
        # that ourselves.
        TestCaseInTempDir.TEST_ROOT = None

<<<<<<< HEAD
    def testMirrorKnitAsKnit(self):
        # Create a local branch in knit format with one revision to use as the
        # mirror source.
        self.bzrdir_format = bzrlib.bzrdir.BzrDirMetaFormat1()
        self.repository_format = bzrlib.repository.RepositoryFormatKnit1()
        self._testMirrorFormat()

    def testMirrorWeaveAsKnit(self):
        # Create a local branch in knit format with one revision to use as the
        # mirror source.
        self.bzrdir_format = bzrlib.bzrdir.BzrDirMetaFormat1()
        self.repository_format = bzrlib.repository.RepositoryFormat7()
        self._testMirrorFormat()

    def _testMirrorFormat(self):
        os.mkdir('src-branch')
        tree = self.make_branch_and_tree('src-branch')
        self.local_branch = tree.branch
        self.build_tree(['foo'], transport=get_transport('./src-branch'))
        tree.add('foo')
        tree.commit('Added foo', rev_id='rev1')
        
        # Mirror src-branch to dest-branch
        client = BranchStatusClient()
        to_mirror = BranchToMirror('src-branch', 'dest-branch', client, 1)
        to_mirror.mirror()
        mirrored_branch = bzrlib.branch.Branch.open(to_mirror.dest)
        self.assertEqual(tree.last_revision(),
                         mirrored_branch.last_revision())

        # Assert that the mirrored branch is in knit format
        self.assertEqual(
            bzrlib.repository.RepositoryFormatKnit1().get_format_string(),
            mirrored_branch.repository._format.get_format_string())
=======
    def testUnopenableSourceDoesNotCreateMirror(self):
        non_existant_branch = "nonsensedir"
        dest_dir = "dest-dir"
        client = BranchStatusClient()
        mybranch = BranchToMirror(
            non_existant_branch, dest_dir, client, 1)
        mybranch.mirror()
        self.failIf(os.path.exists(dest_dir), 'dest-dir should not exist')
>>>>>>> 20aee2e7

    def testMissingSourceWhines(self):
        non_existant_branch = "nonsensedir"
        client = BranchStatusClient()
        # ensure that we have no errors muddying up the test
        client.mirrorComplete(1)
        mybranch = BranchToMirror(
            non_existant_branch, "anothernonsensedir", client, 1)
        mybranch.mirror()
        transaction.abort()
        branch = database.Branch.get(1)
        self.assertEqual(1, branch.mirror_failures)

    def testMissingFileRevisionData(self):
        self.build_tree(['missingrevision/',
                         'missingrevision/afile'])
        tree = bzrlib.bzrdir.BzrDir.create_standalone_workingtree(
            'missingrevision')
        tree.add(['afile'], ['myid'])
        tree.commit('start')
        # now we have a good branch with a file called afile and id myid
        # we need to figure out the actual path for the weave.. or 
        # deliberately corrupt it. like this.
        tree.branch.repository.weave_store.put_weave(
            "myid", Weave(weave_name="myid"),
            tree.branch.repository.get_transaction())
        # now try mirroring this branch.
        client = BranchStatusClient()
        # clear the error status
        client.mirrorComplete(1)
        mybranch = BranchToMirror(
            'missingrevision', "missingrevisiontarget", client, 1)
        mybranch.mirror()
        transaction.abort()
        branch = database.Branch.get(1)
        if branch.mirror_failures == 0:
            # Disabled due to Bug 39884. Remove after closing.
            pass
        else:
            self.assertEqual(1, branch.mirror_failures)
            # XXX Andrew Bennetts 2006-05-08: disabled failure to make merging
            # bzr 0.8 easier.
            #self.fail(
            #    "Bug 39884 appears to be fixed. Close and remove this assert"
            #    )



class TestErrorHandling(unittest.TestCase):

    def setUp(self):
        self.errors = []
        client = BranchStatusClient()
        self.branch = BranchToMirror('foo', 'bar', client, 1)
        # Stub out everything that we don't need to test
        client.startMirroring = lambda branch_id: None
        self.branch._mirrorFailed = lambda err, m=None: self.errors.append(err)
        self.branch._openSourceBranch = lambda: None
        self.branch._openDestBranch = lambda: None
        self.branch._pullSourceToDest = lambda: None

    def _runMirrorAndCheckError(self, expected_error):
        self.branch.mirror()
        self.assertEqual(len(self.errors), 1)
        error = str(self.errors[0])
        if not error.startswith(expected_error):
            self.fail('Expected "%s" but got "%s"' % (expected_error, error))

    def testHTTPError(self):
        self.errors = []
        def stubOpenSourceBranch():
            raise urllib2.HTTPError(
                'http://something', httplib.UNAUTHORIZED, 
                'Authorization Required', 'some headers',
                open(tempfile.mkstemp()[1]))
        self.branch._openSourceBranch = stubOpenSourceBranch
        expected_msg = 'Private branch; required authentication'
        self._runMirrorAndCheckError(expected_msg)

    def testSocketErrorHandling(self):
        self.errors = []
        def stubOpenSourceBranch():
            raise socket.error('foo')
        self.branch._openSourceBranch = stubOpenSourceBranch
        expected_msg = 'A socket error occurred:'
        self._runMirrorAndCheckError(expected_msg)

    def testUnsupportedFormatErrorHandling(self):
        self.errors = []
        def stubOpenSourceBranch():
            raise UnsupportedFormatError('Bazaar-NG branch, format 0.0.4')
        self.branch._openSourceBranch = stubOpenSourceBranch
        expected_msg = 'The supermirror does not support branches'
        self._runMirrorAndCheckError(expected_msg)

    def testUnknownFormatError(self):
        self.errors = []
        def stubOpenSourceBranch():
            raise UnknownFormatError('Some junk')
        self.branch._openSourceBranch = stubOpenSourceBranch
        expected_msg = 'Unknown branch format:'
        self._runMirrorAndCheckError(expected_msg)

        self.errors = []
        def stubOpenSourceBranch():
            raise UnknownFormatError(
                'Loads of junk\n with two or more\n newlines.')
        self.branch._openSourceBranch = stubOpenSourceBranch
        expected_msg = 'Not a branch'
        self._runMirrorAndCheckError(expected_msg)

    def testParamikoNotPresent(self):
        self.errors = []
        def stubOpenSourceBranch():
            raise ParamikoNotPresent('No module named paramiko')
        self.branch._openSourceBranch = stubOpenSourceBranch
        expected_msg = 'The supermirror does not support mirroring branches'
        self._runMirrorAndCheckError(expected_msg)

    def testNotBranchError(self):
        self.errors = []
        def stubOpenSourceBranch():
            raise NotBranchError('/foo/baz/')
        self.branch._openSourceBranch = stubOpenSourceBranch
        expected_msg = 'Not a branch:'
        self._runMirrorAndCheckError(expected_msg)

    def testBzrErrorHandling(self):
        self.errors = []
        def stubOpenSourceBranch():
            raise BzrError('A generig bzr error')
        self.branch._openSourceBranch = stubOpenSourceBranch
        expected_msg = 'A generig bzr error'
        self._runMirrorAndCheckError(expected_msg)


def test_suite():
    return unittest.TestLoader().loadTestsFromName(__name__)


if __name__ == '__main__':
    unittest.main(defaultTest='test_suite')<|MERGE_RESOLUTION|>--- conflicted
+++ resolved
@@ -91,7 +91,6 @@
         # that ourselves.
         TestCaseInTempDir.TEST_ROOT = None
 
-<<<<<<< HEAD
     def testMirrorKnitAsKnit(self):
         # Create a local branch in knit format with one revision to use as the
         # mirror source.
@@ -126,7 +125,7 @@
         self.assertEqual(
             bzrlib.repository.RepositoryFormatKnit1().get_format_string(),
             mirrored_branch.repository._format.get_format_string())
-=======
+
     def testUnopenableSourceDoesNotCreateMirror(self):
         non_existant_branch = "nonsensedir"
         dest_dir = "dest-dir"
@@ -135,7 +134,6 @@
             non_existant_branch, dest_dir, client, 1)
         mybranch.mirror()
         self.failIf(os.path.exists(dest_dir), 'dest-dir should not exist')
->>>>>>> 20aee2e7
 
     def testMissingSourceWhines(self):
         non_existant_branch = "nonsensedir"
