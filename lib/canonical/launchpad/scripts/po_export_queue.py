--- conflicted
+++ resolved
@@ -4,18 +4,14 @@
 
 import tempfile
 import textwrap
-<<<<<<< HEAD
 import os.path
+import traceback
 import psycopg
+
 from StringIO import StringIO
 from zipfile import ZipFile
 from xml.parsers.xmlproc.xmldtd import load_dtd_string
-=======
-import traceback
-import psycopg
->>>>>>> 59085ee4
-
-from StringIO import StringIO
+
 from zope.component import getUtility
 
 from canonical.config import config
@@ -25,12 +21,8 @@
 from canonical.launchpad.components.poexport import (
     MOCompiler, RosettaWriteTarFile)
 from canonical.launchpad.interfaces import (
-<<<<<<< HEAD
     IPOExportRequestSet, IPOTemplate, IPOFile, ILibraryFileAliasSet,
-    ILaunchpadCelebrities, IPOSubmission)
-=======
-    IPOExportRequestSet, IPOTemplate, IPOFile, ILibraryFileAliasSet)
->>>>>>> 59085ee4
+    IPOSubmission)
 
 def is_potemplate(obj):
     """Return True if the object is a PO template."""
@@ -261,7 +253,7 @@
                em:version="2.0"
                em:type="8"
                em:creator="Rosetta">
-    <em:contributor>Данилcо Шеган</em:contributor> 
+    <em:contributor>Данило Шеган</em:contributor> 
     <em:contributor>Carlos Perelló Marín</em:contributor>
 
     <em:targetApplication>
