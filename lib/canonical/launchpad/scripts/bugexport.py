--- conflicted
+++ resolved
@@ -74,9 +74,9 @@
                 comment.datecreated.strftime('%Y-%m-%dT%H:%M:%SZ'))
         addnode(comment_node, 'text', comment.text_for_display)
         for attachment in comment.bugattachments:
-<<<<<<< HEAD
-            attachment_node = ET.SubElement(comment_node, 'attachment',
-                                            href=attachment.libraryfile.url)
+            attachment_node = ET.SubElement(
+                comment_node, 'attachment',
+                href=attachment.libraryfile.http_url)
             attachment_node.text = attachment_node.tail = '\n'
             addnode(attachment_node, 'type', attachment.type.name)
             addnode(attachment_node, 'filename',
@@ -87,21 +87,6 @@
             # Attach the attachment file contents, base 64 encoded.
             addnode(attachment_node, 'contents',
                     base64.encodestring(attachment.libraryfile.read()))
-=======
-            addnode(comment_node, 'attachment', None,
-                    href=attachment.libraryfile.http_url)
-
-    for attachment in bug.attachments:
-        attachment_node = ET.SubElement(bug_node, 'attachment',
-                                        href=attachment.libraryfile.http_url)
-        attachment_node.text = attachment_node.tail = '\n'
-        addnode(attachment_node, 'type', attachment.type.name)
-        addnode(attachment_node, 'title', attachment.title)
-        addnode(attachment_node, 'mimetype', attachment.libraryfile.mimetype)
-        # Attach the attachment file contents, base 64 encoded.
-        addnode(attachment_node, 'contents',
-                base64.encodestring(attachment.libraryfile.read()))
->>>>>>> b0b86e36
 
     return bug_node
 
