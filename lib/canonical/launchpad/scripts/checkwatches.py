--- conflicted
+++ resolved
@@ -229,14 +229,6 @@
             (len(bug_watches), bug_tracker_url))
 
         bug_watch_ids = [bug_watch.id for bug_watch in bug_watches]
-<<<<<<< HEAD
-=======
-        bug_watches_by_remote_bug = self._getBugWatchesByRemoteBug(
-            bug_watch_ids)
-
-        # Do things in a fixed order, mainly to help with testing.
-        bug_ids_to_update = sorted(bug_watches_by_remote_bug)
->>>>>>> c81bef58
 
         self.txn.commit()
         try:
@@ -256,7 +248,7 @@
             raise
 
         self.txn.begin()
-        bug_watches_by_remote_bug = remotesystem._getBugWatchesByRemoteBug(
+        bug_watches_by_remote_bug = self._getBugWatchesByRemoteBug(
             bug_watch_ids)
         for bug_id in remote_ids:
             bug_watches = bug_watches_by_remote_bug[bug_id]
