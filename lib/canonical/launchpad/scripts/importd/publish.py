--- conflicted
+++ resolved
@@ -53,13 +53,7 @@
     assert series.branch is not None
     assert series.branch.owner == getUtility(ILaunchpadCelebrities).vcs_imports
     assert series.branch.url is None
-<<<<<<< HEAD
-    if not push_prefix.endswith('/'):
-        push_prefix += '/'
-    return push_prefix + '%08x' % series.branch.id
-=======
     return urlappend(push_prefix, '%08x' % series.branch.id)
->>>>>>> 6ba25ca7
 
 
 def ensure_series_branch(series):
