# Copyright 2005 Canonical Ltd.  All rights reserved.

"""Bugzilla to Launchpad import logic"""


# Bugzilla schema:
# http://lxr.mozilla.org/mozilla/source/webtools/bugzilla/Bugzilla/DB/Schema.pm

# XXX: jamesh 2005-10-18
# Currently unhandled bug info:
#  * Operating system and platform
#  * version (not really used in Ubuntu bugzilla though)
#  * keywords
#  * private bugs (none of the canonical-only bugs seem sensitive though)
#  * bug dependencies
#  * "bug XYZ" references inside comment text (at the moment we just
#    insert the full URL to the bug afterwards).
#
# Not all of these are necessary though

__metaclass__ = type

from cStringIO import StringIO
import re
import logging
import datetime
import pytz

from zope.component import getUtility
from canonical.launchpad.interfaces import (
<<<<<<< HEAD
    IPersonSet, IEmailAddressSet, IBugSet, IBugTaskSet,
    IBugAttachmentSet, IMessageSet,
    ILibraryFileAliasSet, ICveSet, IBugWatchSet, PersonCreationRationale,
    ILaunchpadCelebrities, NotFoundError, CreateBugParams)
=======
    BugTaskStatus, IPersonSet, IEmailAddressSet, IBugSet, IBugTaskSet,
    IBugExternalRefSet, IBugAttachmentSet, IMessageSet, ILibraryFileAliasSet,
    ICveSet, IBugWatchSet, PersonCreationRationale, ILaunchpadCelebrities,
    NotFoundError, CreateBugParams)
>>>>>>> 398bb763
from canonical.launchpad.webapp import canonical_url
from canonical.lp.dbschema import (
    BugTaskImportance, BugAttachmentType)

logger = logging.getLogger('canonical.launchpad.scripts.bugzilla')

def _add_tz(dt):
    """Convert a naiive datetime value to a UTC datetime value."""
    assert dt.tzinfo is None, 'add_tz() only accepts naiive datetime values'
    return datetime.datetime(dt.year, dt.month, dt.day,
                             dt.hour, dt.minute, dt.second,
                             dt.microsecond, tzinfo=pytz.timezone('UTC'))

class BugzillaBackend:
    """A wrapper for all the MySQL database access.

    The main purpose of this is to make it possible to test the rest
    of the import code without access to a MySQL database.
    """
    def __init__(self, conn, charset='UTF-8'):
        self.conn = conn
        self.cursor = conn.cursor()
        self.charset = charset

    def _decode(self, s):
        if s is not None:
            value = s.decode(self.charset, 'replace')
            # Postgres doesn't like values outside of the basic multilingual
            # plane (U+0000 - U+FFFF), so replace them (and surrogates) with
            # U+FFFD (replacement character).
            # Existance of these characters generally indicate an encoding
            # problem in the existing Bugzilla data.
            return re.sub(u'[^\u0000-\ud7ff\ue000-\uffff]', u'\ufffd', value)
        else:
            return None

    def lookupUser(self, user_id):
        """Look up information about a particular Bugzilla user ID"""
        self.cursor.execute('SELECT login_name, realname '
                            '  FROM profiles '
                            '  WHERE userid = %d' % user_id)
        if self.cursor.rowcount != 1:
            raise NotFoundError('could not look up user %d' % user_id)
        (login_name, realname) = self.cursor.fetchone()
        realname = self._decode(realname)
        return (login_name, realname)

    def getBugInfo(self, bug_id):
        """Retrieve information about a bug."""
        self.cursor.execute(
            'SELECT bug_id, assigned_to, bug_file_loc, bug_severity, '
            '    bug_status, creation_ts, short_desc, op_sys, priority, '
            '    products.name, rep_platform, reporter, version, '
            '    components.name, resolution, target_milestone, qa_contact, '
            '    status_whiteboard, keywords, alias '
            '  FROM bugs '
            '    INNER JOIN products ON bugs.product_id = products.id '
            '    INNER JOIN components ON bugs.component_id = components.id '
            '  WHERE bug_id = %d' % bug_id)
        if self.cursor.rowcount != 1:
            raise NotFoundError('could not look up bug %d' % bug_id)
        (bug_id, assigned_to, bug_file_loc, bug_severity, bug_status,
         creation_ts, short_desc, op_sys, priority, product,
         rep_platform, reporter, version, component, resolution,
         target_milestone, qa_contact, status_whiteboard, keywords,
         alias) = self.cursor.fetchone()

        bug_file_loc = self._decode(bug_file_loc)
        creation_ts = _add_tz(creation_ts)
        product = self._decode(product)
        version = self._decode(version)
        component = self._decode(component)
        status_whiteboard = self._decode(status_whiteboard)
        keywords = self._decode(keywords)
        alias = self._decode(alias)

        return (bug_id, assigned_to, bug_file_loc, bug_severity,
                bug_status, creation_ts, short_desc, op_sys, priority,
                product, rep_platform, reporter, version, component,
                resolution, target_milestone, qa_contact,
                status_whiteboard, keywords, alias)

    def getBugCcs(self, bug_id):
        """Get the IDs of the people CC'd to the bug."""
        self.cursor.execute('SELECT who FROM cc WHERE bug_id = %d'
                            % bug_id)
        return [row[0] for row in self.cursor.fetchall()]

    def getBugComments(self, bug_id):
        """Get the comments for the bug."""
        self.cursor.execute('SELECT who, bug_when, thetext '
                            '  FROM longdescs '
                            '  WHERE bug_id = %d '
                            '  ORDER BY bug_when' % bug_id)
        # XXX: jamesh 2005-12-07:
        # Due to a bug in Debzilla, Ubuntu bugzilla bug 248 has > 7800
        # duplicate comments,consisting of someone's signature.
        # For the import, just ignore those comments.
        return [(who, _add_tz(when), self._decode(thetext))
                 for (who, when, thetext) in self.cursor.fetchall()
                 if thetext != '\n--=20\n   Jacobo Tarr=EDo     |     '
                               'http://jacobo.tarrio.org/\n\n\n']

    def getBugAttachments(self, bug_id):
        """Get the attachments for the bug."""
        self.cursor.execute('SELECT attach_id, creation_ts, description, '
                            '    mimetype, ispatch, filename, thedata, '
                            '    submitter_id '
                            '  FROM attachments '
                            '  WHERE bug_id = %d '
                            '  ORDER BY attach_id' % bug_id)
        return [(attach_id, _add_tz(creation_ts),
                 self._decode(description), mimetype,
                 ispatch, self._decode(filename), thedata, submitter_id)
                for (attach_id, creation_ts, description,
                     mimetype, ispatch, filename, thedata,
                     submitter_id) in self.cursor.fetchall()]

    def findBugs(self, product=[], component=[], status=[]):
        """Returns the requested bug IDs as a list"""
        joins = []
        conditions = []
        if product:
            joins.append('INNER JOIN products ON bugs.product_id = products.id')
            conditions.append('products.name IN (%s)' %
                ', '.join([self.conn.escape(p) for p in product]))
        if component:
            joins.append('INNER JOIN components ON bugs.component_id = components.id')
            conditions.append('components.name IN (%s)' %
                ', '.join([self.conn.escape(c) for c in component]))
        if status:
            conditions.append('bugs.bug_status IN (%s)' %
                ', '.join([self.conn.escape(s) for s in status]))
        if conditions:
            conditions = 'WHERE %s' % ' AND '.join(conditions)
        else:
            conditions = ''
        self.cursor.execute('SELECT bug_id FROM bugs %s %s ORDER BY bug_id' %
                            (' '.join(joins), conditions))
        return [bug_id for (bug_id,) in self.cursor.fetchall()]

    def getDuplicates(self):
        """Returns a list of (dupe_of, dupe) relations."""
        self.cursor.execute('SELECT dupe_of, dupe FROM duplicates '
                            'ORDER BY dupe, dupe_of')
        return [(dupe_of, dupe) for (dupe_of, dupe) in self.cursor.fetchall()]

class Bug:
    """Representation of a Bugzilla Bug"""
    def __init__(self, backend, bug_id):
        self.backend = backend
        (self.bug_id, self.assigned_to, self.bug_file_loc, self.bug_severity,
         self.bug_status, self.creation_ts, self.short_desc, self.op_sys,
         self.priority, self.product, self.rep_platform, self.reporter,
         self.version, self.component, self.resolution,
         self.target_milestone, self.qa_contact, self.status_whiteboard,
         self.keywords, self.alias) = backend.getBugInfo(bug_id)

        self._ccs = None
        self._comments = None
        self._attachments = None

    @property
    def ccs(self):
        """Return the IDs of people CC'd to this bug"""
        if self._ccs is not None: return self._ccs
        self._ccs = self.backend.getBugCcs(self.bug_id)
        return self._ccs

    @property
    def comments(self):
        """Return the comments attached to this bug"""
        if self._comments is not None: return self._comments
        self._comments = self.backend.getBugComments(self.bug_id)
        return self._comments

    @property
    def attachments(self):
        """Return the attachments for this bug"""
        if self._attachments is not None: return self._attachments
        self._attachments = self.backend.getBugAttachments(self.bug_id)
        return self._attachments

    def mapSeverity(self, bugtask):
        """Set a Launchpad bug task's importance based on this bug's severity."""
        bugtask.importance = {
            'blocker': BugTaskImportance.CRITICAL,
            'critical': BugTaskImportance.CRITICAL,
            'major': BugTaskImportance.HIGH,
            'normal': BugTaskImportance.MEDIUM,
            'minor': BugTaskImportance.LOW,
            'trivial': BugTaskImportance.LOW,
            'enhancement': BugTaskImportance.WISHLIST
            }.get(self.bug_severity, BugTaskImportance.UNKNOWN)

    def mapStatus(self, bugtask):
        """Set a Launchpad bug task's status based on this bug's status.

        If the bug is in the RESOLVED, VERIFIED or CLOSED states, the
        bug resolution is also taken into account when mapping the
        status.

        Additional information about the bugzilla status is appended
        to the bug task's status explanation.
        """
        bug_importer = getUtility(ILaunchpadCelebrities).bug_importer

        if self.bug_status == 'ASSIGNED':
            bugtask.transitionToStatus(
                BugTaskStatus.CONFIRMED, bug_importer)
        elif self.bug_status == 'NEEDINFO':
            bugtask.transitionToStatus(
                BugTaskStatus.INCOMPLETE, bug_importer)
        elif self.bug_status == 'PENDINGUPLOAD':
            bugtask.transitionToStatus(
                BugTaskStatus.FIXCOMMITTED, bug_importer)
        elif self.bug_status in ['RESOLVED', 'VERIFIED', 'CLOSED']:
            # depends on the resolution:
            if self.resolution == 'FIXED':
                bugtask.transitionToStatus(
                    BugTaskStatus.FIXRELEASED, bug_importer)
            else:
                bugtask.transitionToStatus(
                    BugTaskStatus.INVALID, bug_importer)
        else:
            bugtask.transitionToStatus(
                BugTaskStatus.NEW, bug_importer)

        # add the status to the notes section, to account for any lost
        # information
        bugzilla_status = 'Bugzilla status=%s' % self.bug_status
        if self.resolution:
            bugzilla_status += ' %s' % self.resolution
        bugzilla_status += ', product=%s' % self.product
        bugzilla_status += ', component=%s' % self.component

        if bugtask.statusexplanation:
            bugtask.statusexplanation = '%s (%s)' % (bugtask.statusexplanation,
                                                     bugzilla_status)
        else:
            bugtask.statusexplanation = bugzilla_status


class Bugzilla:
    """Representation of a bugzilla instance"""

    def __init__(self, conn):
        if conn is not None:
            self.backend = BugzillaBackend(conn)
        else:
            self.backend = None
        self.ubuntu = getUtility(ILaunchpadCelebrities).ubuntu
        self.debian = getUtility(ILaunchpadCelebrities).debian
        self.bugtracker = getUtility(ILaunchpadCelebrities).ubuntu_bugzilla
        self.debbugs = getUtility(ILaunchpadCelebrities).debbugs
        self.bugset = getUtility(IBugSet)
        self.bugtaskset = getUtility(IBugTaskSet)
        self.bugwatchset = getUtility(IBugWatchSet)
        self.cveset = getUtility(ICveSet)
        self.personset = getUtility(IPersonSet)
        self.emailset = getUtility(IEmailAddressSet)
        self.person_mapping = {}

    def person(self, bugzilla_id):
        """Get the Launchpad person corresponding to the given Bugzilla ID"""
        # Bugzilla treats a user ID of 0 as a NULL
        if bugzilla_id == 0:
            return None

        # Try and get the person using a cache of the mapping.  We
        # check to make sure the person still exists and has not been
        # merged.
        person = None
        launchpad_id = self.person_mapping.get(bugzilla_id)
        if launchpad_id is not None:
            person = self.personset.get(launchpad_id)
            if person is not None and person.merged is not None:
                person = None

        # look up the person
        if person is None:
            email, displayname = self.backend.lookupUser(bugzilla_id)

            person = self.personset.ensurePerson(
                email, displayname, PersonCreationRationale.BUGIMPORT,
                comment=('when importing bugs from %s'
                         % self.bugtracker.baseurl))

            # Bugzilla performs similar address checks to Launchpad, so
            # if the Launchpad account has no preferred email, use the
            # Bugzilla one.
            emailaddr = self.emailset.getByEmail(email)
            assert emailaddr is not None
            if person.preferredemail != emailaddr:
                person.validateAndEnsurePreferredEmail(emailaddr)

            self.person_mapping[bugzilla_id] = person.id

        return person

    def _getPackageNames(self, bug):
        """Returns the source and binary package names for the given bug."""
        # we currently only support mapping Ubuntu bugs ...
        if bug.product != 'Ubuntu':
            raise AssertionError('product must be Ubuntu')

        # kernel bugs are currently filed against the "linux"
        # component, which is not a source or binary package.  The
        # following mapping was provided by BenC:
        if bug.component == 'linux':
            cutoffdate = datetime.datetime(2004, 12, 1,
                                           tzinfo=pytz.timezone('UTC'))
            if bug.bug_status == 'NEEDINFO' and bug.creation_ts < cutoffdate:
                pkgname = 'linux-source-2.6.12'
            else:
                pkgname = 'linux-source-2.6.15'
        else:
            pkgname = bug.component.encode('ASCII')

        try:
            srcpkg, binpkg = self.ubuntu.guessPackageNames(pkgname)
        except NotFoundError, e:
            logger.warning('could not find package name for "%s": %s',
                           pkgname, str(e))
            srcpkg = binpkg = None

        return srcpkg, binpkg

    def getLaunchpadBugTarget(self, bug):
        """Returns a dictionary of arguments to createBug() that correspond
        to the given bugzilla bug.
        """
        srcpkg, binpkg = self._getPackageNames(bug)
        return {
            'distribution': self.ubuntu,
            'sourcepackagename': srcpkg,
            }

    def getLaunchpadMilestone(self, bug):
        """Return the Launchpad milestone for a Bugzilla bug.

        If the milestone does not exist, then it is created.
        """
        if bug.product != 'Ubuntu':
            raise AssertionError('product must be Ubuntu')

        # Bugzilla uses a value of "---" to represent "no selected Milestone"
        # Launchpad represents this by setting the milestone column to NULL.
        if bug.target_milestone is None or bug.target_milestone == '---':
            return None

        # generate a Launchpad name from the Milestone name:
        name = re.sub(r'[^a-z0-9\+\.\-]', '-', bug.target_milestone.lower())

        milestone = self.ubuntu.getMilestone(name)
        if milestone is not None:
            return milestone
        else:
            return self.ubuntu.currentseries.newMilestone(name)

    def getLaunchpadUpstreamProduct(self, bug):
        """Find the upstream product for the given Bugzilla bug.

        This function relies on the package -> product linkage having been
        entered in advance.
        """
        srcpkgname, binpkgname = self._getPackageNames(bug)
        # find a product series
        series = None
        for series in self.ubuntu.serieses:
            srcpkg = series.getSourcePackage(srcpkgname)
            if srcpkg:
                series = srcpkg.productseries
                if series:
                    return series.product
        else:
            logger.warning('could not find upstream product for '
                           'source package "%s"', srcpkgname.name)
            return None

    _bug_re = re.compile('bug\s*#?\s*(?P<id>\d+)', re.IGNORECASE)
    def replaceBugRef(self, match):
        # XXX: jamesh 2005-10-24:
        # this is where bug number rewriting would be plugged in
        bug_id = int(match.group('id'))
        url = '%s/%d' % (canonical_url(self.bugtracker), bug_id)
        return '%s [%s]' % (match.group(0), url)


    def handleBug(self, bug_id):
        """Maybe import a single bug.

        If the bug has already been imported (detected by checking for
        a bug watch), it is skipped.
        """
        logger.info('Handling Bugzilla bug %d', bug_id)

        # is there a bug watch on the bug?
        lp_bug = self.bugset.queryByRemoteBug(self.bugtracker, bug_id)

        # if we already have an associated bug, don't add a new one.
        if lp_bug is not None:
            logger.info('Bugzilla bug %d is already being watched by '
                        'Launchpad bug %d', bug_id, lp_bug.id)
            return lp_bug

        bug = Bug(self.backend, bug_id)

        comments = bug.comments[:]

        # create a message for the initial comment:
        msgset = getUtility(IMessageSet)
        who, when, text = comments.pop(0)
        text = self._bug_re.sub(self.replaceBugRef, text)
        # If a URL is associated with the bug, add it to the description:
        if bug.bug_file_loc:
            text = text + '\n\n' + bug.bug_file_loc
        # the initial comment can't be empty:
        if not text.strip():
            text = '<empty comment>'
        msg = msgset.fromText(bug.short_desc, text, self.person(who), when)

        # create the bug
        target = self.getLaunchpadBugTarget(bug)
        params = CreateBugParams(
            msg=msg, datecreated=bug.creation_ts, title=bug.short_desc,
            owner=self.person(bug.reporter))
        params.setBugTarget(**target)
        lp_bug = self.bugset.createBug(params)

        # add the bug watch:
        lp_bug.addWatch(self.bugtracker, bug.bug_id, lp_bug.owner)

        # add remaining comments, and add CVEs found in all text
        lp_bug.findCvesInText(text, lp_bug.owner)
        for (who, when, text) in comments:
            text = self._bug_re.sub(self.replaceBugRef, text)
            msg = msgset.fromText(msg.followup_title, text,
                                  self.person(who), when)
            lp_bug.linkMessage(msg)

        # subscribe QA contact and CC's
        if bug.qa_contact:
            lp_bug.subscribe(self.person(bug.qa_contact))
        for cc in bug.ccs:
            lp_bug.subscribe(self.person(cc))

        # translate bugzilla status and severity to LP equivalents
        task = lp_bug.bugtasks[0]
        task.datecreated = bug.creation_ts
        task.transitionToAssignee(self.person(bug.assigned_to))
        task.statusexplanation = bug.status_whiteboard
        bug.mapSeverity(task)
        bug.mapStatus(task)

        # bugs with an alias of the form "deb1234" have been imported
        # from the Debian bug tracker by the "debzilla" program.  For
        # these bugs, generate a task and watch on the corresponding
        # bugs.debian.org bug.
        if bug.alias:
            if re.match(r'^deb\d+$', bug.alias):
                watch = self.bugwatchset.createBugWatch(
                    lp_bug, lp_bug.owner, self.debbugs, int(bug.alias[3:]))
                debtask = self.bugtaskset.createTask(
                    lp_bug,
                    owner=lp_bug.owner,
                    distribution=self.debian,
                    sourcepackagename=target['sourcepackagename'])
                debtask.datecreated = bug.creation_ts
                debtask.bugwatch = watch
            else:
                # generate a Launchpad name from the alias:
                name = re.sub(r'[^a-z0-9\+\.\-]', '-', bug.alias.lower())
                lp_bug.name = name

        # for UPSTREAM bugs, try to find whether the URL field contains
        # a bug reference.
        if bug.bug_status == 'UPSTREAM':
            # see if the URL field contains a bug tracker reference
            watches = self.bugwatchset.fromText(bug.bug_file_loc,
                                                lp_bug, lp_bug.owner)
            # find the upstream product for this bug
            product = self.getLaunchpadUpstreamProduct(bug)

            # if we created a watch, and there is an upstream product,
            # create a new task and link it to the watch.
            if len(watches) > 0:
                if product:
                    upstreamtask = self.bugtaskset.createTask(
                        lp_bug, product=product, owner=lp_bug.owner)
                    upstreamtask.datecreated = bug.creation_ts
                    upstreamtask.bugwatch = watches[0]
                else:
                    logger.warning('Could not find upstream product to link '
                                   'bug %d to', lp_bug.id)

        # translate milestone linkage
        task.milestone = self.getLaunchpadMilestone(bug)

        # import attachments
        for (attach_id, creation_ts, description, mimetype, ispatch,
             filename, thedata, submitter_id) in bug.attachments:
            # if the filename is missing for some reason, use a generic one.
            if filename is None or filename.strip() == '':
                filename = 'untitled'
            logger.debug('Creating attachment %s for bug %d',
                         filename, bug.bug_id)
            if ispatch:
                attach_type = BugAttachmentType.PATCH
                mimetype = 'text/plain'
            else:
                attach_type = BugAttachmentType.UNSPECIFIED

            # look for a message starting with "Created an attachment (id=NN)"
            for msg in lp_bug.messages:
                if msg.text_contents.startswith(
                        'Created an attachment (id=%d)' % attach_id):
                    break
            else:
                # could not find the add message, so create one:
                msg = msgset.fromText(description,
                                      'Created attachment %s' % filename,
                                      self.person(submitter_id),
                                      creation_ts)
                lp_bug.linkMessage(msg)

            filealias = getUtility(ILibraryFileAliasSet).create(
                name=filename,
                size=len(thedata),
                file=StringIO(thedata),
                contentType=mimetype)

            getUtility(IBugAttachmentSet).create(
                bug=lp_bug, filealias=filealias, attach_type=attach_type,
                title=description, message=msg)

        return lp_bug

    def processDuplicates(self, trans):
        """Mark Launchpad bugs as duplicates based on Bugzilla duplicates.

        Launchpad bug A will be marked as a duplicate of bug B if:
         * bug A watches bugzilla bug A'
         * bug B watches bugzilla bug B'
         * bug A' is a duplicate of bug B'
         * bug A is not currently a duplicate of any other bug.
        """
        logger.info('Processing duplicate bugs')
        bugmap = {}
        def getlpbug(bugid):
            """Get the Launchpad bug corresponding to the given remote ID

            This function makes use of a cache dictionary to reduce the
            number of lookups.
            """
            lpbugid = bugmap.get(bugid)
            if lpbugid is not None:
                if lpbugid != 0:
                    lpbug = self.bugset.get(lpbugid)
                else:
                    lpbug = None
            else:
                lpbug = self.bugset.queryByRemoteBug(self.bugtracker, bugid)
                if lpbug is not None:
                    bugmap[bugid] = lpbug.id
                else:
                    bugmap[bugid] = 0
            return lpbug

        for (dupe_of, dupe) in self.backend.getDuplicates():
            # get the Launchpad bugs corresponding to the two Bugzilla bugs:
            trans.begin()
            lpdupe_of = getlpbug(dupe_of)
            lpdupe = getlpbug(dupe)
            # if both bugs exist in Launchpad, and lpdupe is not already
            # a duplicate, mark it as a duplicate of lpdupe_of.
            if (lpdupe_of is not None and lpdupe is not None and
                lpdupe.duplicateof is None):
                logger.info('Marking %d as a duplicate of %d',
                            lpdupe.id, lpdupe_of.id)
                lpdupe.duplicateof = lpdupe_of
            trans.commit()

    def importBugs(self, trans, product=[], component=[], status=[]):
        """Import Bugzilla bugs matching the given constraints.

        Each of product, component and status gives a list of
        products, components or statuses to limit the import to.  An
        empty list matches all products, components or statuses.
        """
        bugs = self.backend.findBugs(product=product,
                                     component=component,
                                     status=status)
        for bug_id in bugs:
            trans.begin()
            try:
                self.handleBug(bug_id)
            except (SystemExit, KeyboardInterrupt):
                raise
            except:
                logger.exception('Could not import Bugzilla bug #%d', bug_id)
                trans.abort()
            else:
                trans.commit()<|MERGE_RESOLUTION|>--- conflicted
+++ resolved
@@ -28,17 +28,10 @@
 
 from zope.component import getUtility
 from canonical.launchpad.interfaces import (
-<<<<<<< HEAD
-    IPersonSet, IEmailAddressSet, IBugSet, IBugTaskSet,
-    IBugAttachmentSet, IMessageSet,
-    ILibraryFileAliasSet, ICveSet, IBugWatchSet, PersonCreationRationale,
-    ILaunchpadCelebrities, NotFoundError, CreateBugParams)
-=======
     BugTaskStatus, IPersonSet, IEmailAddressSet, IBugSet, IBugTaskSet,
-    IBugExternalRefSet, IBugAttachmentSet, IMessageSet, ILibraryFileAliasSet,
+    IBugAttachmentSet, IMessageSet, ILibraryFileAliasSet,
     ICveSet, IBugWatchSet, PersonCreationRationale, ILaunchpadCelebrities,
     NotFoundError, CreateBugParams)
->>>>>>> 398bb763
 from canonical.launchpad.webapp import canonical_url
 from canonical.lp.dbschema import (
     BugTaskImportance, BugAttachmentType)
