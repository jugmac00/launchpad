--- conflicted
+++ resolved
@@ -247,14 +247,7 @@
         elif self.bug_status in ['RESOLVED', 'VERIFIED', 'CLOSED']:
             # depends on the resolution:
             if self.resolution == 'FIXED':
-<<<<<<< HEAD
-                bugtask.status = BugTaskStatus.FIXRELEASED
-=======
                 bugtask.transitionToStatus(BugTaskStatus.FIXRELEASED)
-            elif self.resolution == 'WONTFIX':
-                bugtask.transitionToStatus(BugTaskStatus.REJECTED)
-                bugtask.priority = BugTaskPriority.WONTFIX
->>>>>>> 404f6242
             else:
                 bugtask.transitionToStatus(BugTaskStatus.REJECTED)
         else:
