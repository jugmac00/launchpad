--- conflicted
+++ resolved
@@ -131,12 +131,7 @@
 
             alias = getUtility(ILibraryFileAliasSet).create(
                 filename, size, file, content_type)
-<<<<<<< HEAD
-            release.addFileAlias(alias, product.owner)
-=======
             release.addFileAlias(alias, uploader=product.owner)
->>>>>>> c1d97d0d
-
             self.ztm.commit()
         except:
             self.ztm.abort()
