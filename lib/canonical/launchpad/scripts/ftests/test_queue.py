--- conflicted
+++ resolved
@@ -325,69 +325,6 @@
             bug_status, 'FIXRELEASED',
             'Bug status is %s, expected FIXRELEASED')
 
-<<<<<<< HEAD
-=======
-    def testAcceptNewSingleSourceUploadOverridesToUniverse(self):
-        """Ensure new single source uploads are overridden to universe."""
-        # Upload a new package called "bar".
-        self.uploadPackage()
-
-        # bar starts life as "main":
-        queue_action = self.execute_command(
-            'info bar', queue_name='new')
-        [bar_item] = queue_action.items
-        self.assertEqual(
-            'main', bar_item.sources[0].sourcepackagerelease.component.name)
-
-        # Now accept it.
-        queue_action = self.execute_command(
-            'accept bar', queue_name='new')
-
-        # Its publishing record is now overridden to universe.
-        breezy_autotest = getUtility(
-            IDistributionSet)['ubuntu']['breezy-autotest']
-        published = breezy_autotest.getPublishedReleases(
-            'bar', include_pending=True)
-        [published_bar] = published
-        component_name = published_bar.component.name
-        self.assertEqual(
-            component_name, 'universe',
-            "Expected 'universe', got %s" % component_name)
-
-    def testAcceptNewSingleSourceUploadNotMainDoesNotAutoOverride(self):
-        """Ensure new non-main single source uploads are not overridden.
-
-        NEW uploads that are not in the main component should not be
-        overridden to universe.
-        """
-        # Upload a new package called "bar".
-        self.uploadPackage()
-
-        # bar starts life as "main", so change it for the test to
-        # "restricted".
-        queue_action = self.execute_command(
-            'info bar', queue_name='new')
-        [bar_item] = queue_action.items
-        spr = removeSecurityProxy(
-            bar_item.sources[0].sourcepackagerelease)
-        spr.component = getUtility(IComponentSet)['restricted']
-
-        # Now accept it.
-        queue_action = self.execute_command(
-            'accept bar', queue_name='new')
-
-        # Its publishing record is still main:
-        breezy_autotest = getUtility(
-            IDistributionSet)['ubuntu']['breezy-autotest']
-        published = breezy_autotest.getPublishedReleases(
-            'bar', include_pending=True)
-        [published_bar] = published
-        component_name = published_bar.component.name
-        self.assertEqual(
-            component_name, 'restricted',
-            "Expected 'restricted', got %s" % component_name)
-
->>>>>>> 36efe5d2
     def testAcceptActionWithMultipleIDs(self):
         """Check if accepting multiple items at once works.
 
