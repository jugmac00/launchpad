#!/usr/bin/python
# Copyright 2004-2006 Canonical Ltd.  All rights reserved.

"""Import version control metadata from a Bazaar branch into the database."""

__metaclass__ = type

__all__ = [
    "BzrSync",
    ]

import logging
from datetime import datetime, timedelta

import pytz
from zope.component import getUtility
from bzrlib.branch import Branch
from bzrlib.revision import NULL_REVISION
from bzrlib.errors import NoSuchRevision

from canonical.launchpad.interfaces import (
    ILaunchpadCelebrities, IBranchRevisionSet, IRevisionSet)

UTC = pytz.timezone('UTC')


class RevisionModifiedError(Exception):
    """An error indicating that a revision has been modified."""
    pass


class BzrSync:
    """Import version control metadata from a Bazaar branch into the database.

    If the contructor succeeds, a read-lock for the underlying bzrlib branch is
    held, and must be released by calling the `close` method.
    """

    def __init__(self, trans_manager, branch, branch_url=None, logger=None):
        self.trans_manager = trans_manager
        self._admin = getUtility(ILaunchpadCelebrities).admin
        if logger is None:
            logger = logging.getLogger(self.__class__.__name__)
        self.logger = logger
        self.db_branch = branch
        if branch_url is None:
            branch_url = self.db_branch.url
        self.bzr_branch = Branch.open(branch_url)
        self.bzr_branch.lock_read()

    def close(self):
        """Explicitly release resources."""
        # release the read lock on the bzrlib branch
        self.bzr_branch.unlock()
        # prevent further use of that object
        self.bzr_branch = None
        self.db_branch = None
        self.bzr_history = None

    def syncBranchAndClose(self):
        """Synchronize the database with a Bazaar branch and release resources.

        Convenience method that implements the proper for the common case of
        calling `syncBranch` and `close`.
        """
        try:
            self.syncBranch()
        finally:
            self.close()

    def syncBranch(self):
        """Synchronize the database view of a branch with Bazaar data.

        Several tables must be updated:

        * Revision: there must be one Revision row for each revision in the
          branch ancestry. If the row for a revision that has just been added
          to the branch is already present, it must be checked for consistency.

        * BranchRevision: there must be one BrancheRevision row for each
          revision in the branch ancestry. If history revisions became merged
          revisions, the corresponding rows must be changed.

        * Branch: the branch-scanner status information must be updated when
          the sync is complete.
        """
        self.logger.info("Scanning branch: %s",self.db_branch.unique_name)
        self.logger.info("    from %s", self.bzr_branch.base)
        # Get the history and ancestry from the branch first, to fail early
        # if something is wrong with the branch.
        self.retrieveBranchDetails()
        # The BranchRevision, Revision and RevisionParent tables are only
        # written to by the branch-scanner, so they are not subject to
        # write-lock contention. Update them all in a single transaction to
        # improve the performance and allow garbage collection in the future.
        self.trans_manager.begin()
        self.retrieveDatabaseAncestry()
        (revisions_to_insert_or_check, branchrevisions_to_delete,
            branchrevisions_to_insert) = self.planDatabaseChanges()
        self.syncRevisions(revisions_to_insert_or_check)
        self.deleteBranchRevisions(branchrevisions_to_delete)
        self.insertBranchRevisions(branchrevisions_to_insert)
        self.trans_manager.commit()
        # The Branch table is written to by other systems, including the web
        # UI, so we need to update it in a short transaction to avoid causing
        # timeouts in the webapp. This opens a small race window where the
        # revision data is updated in the database, but the Branch table has
        # not been updated. Since this has no ill-effect, and can only err on
        # the pessimistic side (tell the user the data has not yet been updated
        # althought it has), the race is accetpable.
        self.trans_manager.begin()
        self.updateBranchStatus()
        self.trans_manager.commit()

    def retrieveDatabaseAncestry(self):
        """Efficiently retrieve ancestry from the database."""
        self.logger.info("Retrieving ancestry from database.")
        branch_revision_set = getUtility(IBranchRevisionSet)
        self.db_ancestry, self.db_history, self.db_branch_revision_map = \
            branch_revision_set.getScannerDataForBranch(self.db_branch)

    def retrieveBranchDetails(self):
        """Retrieve ancestry from the the bzr branch on disk."""
        self.logger.info("Retrieving ancestry from bzrlib.")
        self.last_revision = self.bzr_branch.last_revision()
        # Make bzr_ancestry a set for consistency with db_ancestry.
        bzr_ancestry_ordered = \
            self.bzr_branch.repository.get_ancestry(self.last_revision)
        first_ancestor = bzr_ancestry_ordered.pop(0)
        assert first_ancestor is None, 'history horizons are not supported'
        self.bzr_ancestry = set(bzr_ancestry_ordered)
        self.bzr_history = self.bzr_branch.revision_history()

    def planDatabaseChanges(self):
        """Plan database changes to synchronize with bzrlib data.

        Use the data retrieved by `retrieveDatabaseAncestry` and
        `retrieveBranchDetails` to plan the changes to apply to the database.
        """
        self.logger.info("Planning changes.")
        bzr_ancestry = self.bzr_ancestry
        bzr_history = self.bzr_history
        db_ancestry = self.db_ancestry
        db_history = self.db_history
        db_branch_revision_map = self.db_branch_revision_map

        # Find the length of the common history.
        common_len = min(len(bzr_history), len(db_history))
        while common_len > 0:
            # The outer conditional improves efficiency. Without it, the
            # algorithm is O(history-size * change-size), which can be
            # excessive if a long branch is replaced by another long branch
            # with a distant (or no) common mainline parent. The inner
            # conditional is needed for correctness with branches where the
            # history does not follow the line of leftmost parents.
            if db_history[common_len - 1] == bzr_history[common_len - 1]:
                if db_history[:common_len] == bzr_history[:common_len]:
                    break
            common_len -= 1

        # Revisions added to the branch's ancestry.
        added_ancestry = bzr_ancestry.difference(db_ancestry)

        # Revision added or removed from the branch's history. These lists may
        # include revisions whose history position has merely changed.
        removed_history = db_history[common_len:]
        added_history = bzr_history[common_len:]

        # Merged (non-history) revisions in the database and the bzr branch.
        old_merged = db_ancestry.difference(db_history)
        new_merged = bzr_ancestry.difference(bzr_history)

        # Revisions added or removed from the set of merged revisions.
        removed_merged = old_merged.difference(new_merged)
        added_merged = new_merged.difference(old_merged)

        # We must delete BranchRevision rows for all revisions which where
        # removed from the ancestry or whose sequence value has changed.
        branchrevisions_to_delete = set(
            db_branch_revision_map[revid]
            for revid in removed_merged.union(removed_history))

        # We must insert BranchRevision rows for all revisions which were added
        # to the ancestry or whose sequence value has changed.
        branchrevisions_to_insert = list(
            self.getRevisions(added_merged.union(added_history)))

        # We must insert, or check for consistency, all revisions which were
        # added to the ancestry.
        revisions_to_insert_or_check = added_ancestry

        return (revisions_to_insert_or_check, branchrevisions_to_delete,
            branchrevisions_to_insert)

    def syncRevisions(self, revisions_to_insert_or_check):
        """Import all the revisions added to the ancestry of the branch."""
        self.logger.info("Inserting or checking %d revisions.",
            len(revisions_to_insert_or_check))
        # Add new revisions to the database.
        for revision_id in revisions_to_insert_or_check:
            # If the revision is a ghost, it won't appear in the repository.
            try:
                revision = self.bzr_branch.repository.get_revision(revision_id)
            except NoSuchRevision:
                continue
<<<<<<< HEAD
            if self.syncRevision(revision):
                did_something = True

        # now synchronise the BranchRevision objects
        if self.syncBranchRevisions():
            did_something = True

        return did_something
=======
            self.syncOneRevision(revision)
>>>>>>> 74578a00

    def syncOneRevision(self, bzr_revision):
        """Import the revision with the given revision_id.

        :param bzr_revision: the revision to import
        :type bzr_revision: bzrlib.revision.Revision
        """
        revision_id = bzr_revision.revision_id
        revision_set = getUtility(IRevisionSet)
        db_revision = revision_set.getByRevisionId(revision_id)
        if db_revision is not None:
            # Verify that the revision in the database matches the
            # revision from the branch.  Currently we just check that
            # the parent revision list matches.
            self.logger.debug("Checking revision: %s", revision_id)
            db_parents = db_revision.parents
            bzr_parents = bzr_revision.parent_ids

            seen_parents = set()
            for sequence, parent_id in enumerate(bzr_parents):
                if parent_id in seen_parents:
                    continue
                seen_parents.add(parent_id)
                matching_parents = [db_parent for db_parent in db_parents
                                    if db_parent.parent_id == parent_id]
                if len(matching_parents) == 0:
                    raise RevisionModifiedError(
                        'parent %s was added since last scan' % parent_id)
                elif len(matching_parents) > 1:
                    raise RevisionModifiedError(
                        'parent %s is listed multiple times in db' % parent_id)
                if matching_parents[0].sequence != sequence:
                    raise RevisionModifiedError(
                        'parent %s reordered (old index %d, new index %d)'
                        % (parent_id, matching_parents[0].sequence, sequence))
            if len(seen_parents) != len(db_parents):
                removed_parents = [db_parent.parent_id
                                   for db_parent in db_parents
                                   if db_parent.parent_id not in seen_parents]
                raise RevisionModifiedError(
                    'some parents removed since last scan: %s'
                    % (removed_parents,))
        else:
            # Revision not yet in the database. Load it.
            self.logger.debug("Inserting revision: %s", revision_id)
            revision_date = self._timestampToDatetime(bzr_revision.timestamp)
            db_revision = revision_set.new(
                revision_id=revision_id,
                log_body=bzr_revision.message,
                revision_date=revision_date,
                revision_author=bzr_revision.committer,
                owner=self._admin,
                parent_ids=bzr_revision.parent_ids)

    def getRevisions(self, limit=None):
        """Generate revision IDs that make up the branch's ancestry.

        Generate a sequence of (sequence, revision-id) pairs to be inserted
        into the branchrevision (nee revisionnumber) table.

        :param limit: set of revision ids, only yield tuples whose revision-id
            is in this set. Defaults to the full ancestry of the branch.
        """
        if limit is None:
            limit = self.bzr_ancestry
        for (index, revision_id) in enumerate(self.bzr_history):
            if revision_id in limit:
                # sequence numbers start from 1
                yield index + 1, revision_id
        for revision_id in limit.difference(set(self.bzr_history)):
            yield None, revision_id

    def _timestampToDatetime(self, timestamp):
        """Convert the given timestamp to a datetime object.

        This works around a bug in Python that causes datetime.fromtimestamp
        to raise an exception if it is given a negative, fractional timestamp.

        :param timestamp: A timestamp from a bzrlib.revision.Revision
        :type timestamp: float

        :return: A datetime corresponding to the given timestamp.
        """
        # Work around Python bug #1646728.
        # See https://launchpad.net/bugs/81544.
        int_timestamp = int(timestamp)
        revision_date = datetime.fromtimestamp(int_timestamp, tz=UTC)
        revision_date += timedelta(seconds=timestamp - int_timestamp)
        return revision_date

<<<<<<< HEAD
    def syncBranchRevisions(self):
        """Synchronise the revision numbers for the branch."""
        self.logger.info(
            "synchronizing revision numbers for branch: %s",
            self.bzr_branch.base)

        did_something = False
        self.trans_manager.begin()
        # now synchronise the BranchRevision objects
        for (index, revision_id) in enumerate(self.bzr_history):
            # sequence numbers start from 1
            sequence = index + 1
            if self.syncBranchRevision(sequence, revision_id):
                did_something = True

        # finally truncate any further revision numbers (if they exist):
        if self.db_branch.truncateHistory(len(self.bzr_history) + 1):
            did_something = True

        # record that the branch has been updated.
=======
    def deleteBranchRevisions(self, branchrevisions_to_delete):
        """Delete a batch of BranchRevision rows."""
        self.logger.info("Deleting %d branchrevision records.",
            len(branchrevisions_to_delete))
        branch_revision_set = getUtility(IBranchRevisionSet)
        for branchrevision in sorted(branchrevisions_to_delete):
            branch_revision_set.delete(branchrevision)

    def insertBranchRevisions(self, branchrevisions_to_insert):
        """Insert a batch of BranchRevision rows."""
        self.logger.info("Inserting %d branchrevision records.",
            len(branchrevisions_to_insert))
        branch_revision_set = getUtility(IBranchRevisionSet)
        revision_set = getUtility(IRevisionSet)
        for sequence, revision_id in branchrevisions_to_insert:
            db_revision = revision_set.getByRevisionId(revision_id)
            branch_revision_set.new(self.db_branch, sequence, db_revision)

    def updateBranchStatus(self):
        """Update the branch-scanner status in the database Branch table."""
        # Record that the branch has been updated.
        self.logger.info("Updating branch scanner status.")
>>>>>>> 74578a00
        if len(self.bzr_history) > 0:
            last_revision = self.bzr_history[-1]
        else:
            last_revision = NULL_REVISION

        # FIXME: move that conditional logic down to updateScannedDetails.
        # -- DavidAllouche 2007-02-22
        revision_count = len(self.bzr_history)
        if (last_revision != self.db_branch.last_scanned_id) or \
<<<<<<< HEAD
           (revision_count != self.db_branch.revision_count):
            self.db_branch.updateScannedDetails(last_revision, revision_count)
            did_something = True

        if did_something:
            self.trans_manager.commit()
        else:
            self.trans_manager.abort()

        return did_something

    def syncBranchRevision(self, sequence, revision_id):
        """Import the revision number with the given sequence and revision_id

        :param sequence: the sequence number for this revision number
        :type sequence: int
        :param revision_id: GUID of the revision
        :type revision_id: str
        """
        did_something = False

        self.trans_manager.begin()

        db_revision = getUtility(IRevisionSet).getByRevisionId(revision_id)
        db_revno = self.db_branch.getBranchRevision(sequence)

        # If the database revision history has diverged, so we
        # truncate the database history from this point on.  The
        # replacement revision numbers will be created in their place.
        if db_revno is not None and db_revno.revision != db_revision:
            if self.db_branch.truncateHistory(sequence):
                did_something = True
            db_revno = None

        if db_revno is None:
            db_revno = self.db_branch.createBranchRevision(
                sequence, db_revision)
            did_something = True

        if did_something:
            self.trans_manager.commit()
        else:
            self.trans_manager.abort()

        return did_something
=======
               (revision_count != self.db_branch.revision_count):
            self.db_branch.updateScannedDetails(last_revision, revision_count)
>>>>>>> 74578a00
<|MERGE_RESOLUTION|>--- conflicted
+++ resolved
@@ -203,18 +203,7 @@
                 revision = self.bzr_branch.repository.get_revision(revision_id)
             except NoSuchRevision:
                 continue
-<<<<<<< HEAD
-            if self.syncRevision(revision):
-                did_something = True
-
-        # now synchronise the BranchRevision objects
-        if self.syncBranchRevisions():
-            did_something = True
-
-        return did_something
-=======
             self.syncOneRevision(revision)
->>>>>>> 74578a00
 
     def syncOneRevision(self, bzr_revision):
         """Import the revision with the given revision_id.
@@ -305,28 +294,6 @@
         revision_date += timedelta(seconds=timestamp - int_timestamp)
         return revision_date
 
-<<<<<<< HEAD
-    def syncBranchRevisions(self):
-        """Synchronise the revision numbers for the branch."""
-        self.logger.info(
-            "synchronizing revision numbers for branch: %s",
-            self.bzr_branch.base)
-
-        did_something = False
-        self.trans_manager.begin()
-        # now synchronise the BranchRevision objects
-        for (index, revision_id) in enumerate(self.bzr_history):
-            # sequence numbers start from 1
-            sequence = index + 1
-            if self.syncBranchRevision(sequence, revision_id):
-                did_something = True
-
-        # finally truncate any further revision numbers (if they exist):
-        if self.db_branch.truncateHistory(len(self.bzr_history) + 1):
-            did_something = True
-
-        # record that the branch has been updated.
-=======
     def deleteBranchRevisions(self, branchrevisions_to_delete):
         """Delete a batch of BranchRevision rows."""
         self.logger.info("Deleting %d branchrevision records.",
@@ -349,7 +316,6 @@
         """Update the branch-scanner status in the database Branch table."""
         # Record that the branch has been updated.
         self.logger.info("Updating branch scanner status.")
->>>>>>> 74578a00
         if len(self.bzr_history) > 0:
             last_revision = self.bzr_history[-1]
         else:
@@ -359,53 +325,5 @@
         # -- DavidAllouche 2007-02-22
         revision_count = len(self.bzr_history)
         if (last_revision != self.db_branch.last_scanned_id) or \
-<<<<<<< HEAD
-           (revision_count != self.db_branch.revision_count):
-            self.db_branch.updateScannedDetails(last_revision, revision_count)
-            did_something = True
-
-        if did_something:
-            self.trans_manager.commit()
-        else:
-            self.trans_manager.abort()
-
-        return did_something
-
-    def syncBranchRevision(self, sequence, revision_id):
-        """Import the revision number with the given sequence and revision_id
-
-        :param sequence: the sequence number for this revision number
-        :type sequence: int
-        :param revision_id: GUID of the revision
-        :type revision_id: str
-        """
-        did_something = False
-
-        self.trans_manager.begin()
-
-        db_revision = getUtility(IRevisionSet).getByRevisionId(revision_id)
-        db_revno = self.db_branch.getBranchRevision(sequence)
-
-        # If the database revision history has diverged, so we
-        # truncate the database history from this point on.  The
-        # replacement revision numbers will be created in their place.
-        if db_revno is not None and db_revno.revision != db_revision:
-            if self.db_branch.truncateHistory(sequence):
-                did_something = True
-            db_revno = None
-
-        if db_revno is None:
-            db_revno = self.db_branch.createBranchRevision(
-                sequence, db_revision)
-            did_something = True
-
-        if did_something:
-            self.trans_manager.commit()
-        else:
-            self.trans_manager.abort()
-
-        return did_something
-=======
                (revision_count != self.db_branch.revision_count):
-            self.db_branch.updateScannedDetails(last_revision, revision_count)
->>>>>>> 74578a00
+            self.db_branch.updateScannedDetails(last_revision, revision_count)