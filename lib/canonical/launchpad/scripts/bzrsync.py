#!/usr/bin/python
# Copyright 2004-2006 Canonical Ltd.  All rights reserved.

"""Import version control metadata from a Bazaar branch into the database."""

__metaclass__ = type

__all__ = [
    "BzrSync",
    ]

import logging
from datetime import datetime, timedelta

import pytz
from zope.component import getUtility
from bzrlib.branch import Branch
from bzrlib.revision import NULL_REVISION
from bzrlib.errors import NoSuchRevision

from canonical.launchpad.interfaces import (
    ILaunchpadCelebrities, IBranchRevisionSet, IRevisionSet)

UTC = pytz.timezone('UTC')


class RevisionModifiedError(Exception):
    """An error indicating that a revision has been modified."""
    pass


class BzrSync:
    """Import version control metadata from a Bazaar branch into the database.

    If the contructor succeeds, a read-lock for the underlying bzrlib branch is
    held, and must be released by calling the `close` method.
    """

    def __init__(self, trans_manager, branch, branch_url=None, logger=None):
        self.trans_manager = trans_manager
        self._admin = getUtility(ILaunchpadCelebrities).admin
        if logger is None:
            logger = logging.getLogger(self.__class__.__name__)
        self.logger = logger
        self.db_branch = branch
        if branch_url is None:
            branch_url = self.db_branch.url
        self.bzr_branch = Branch.open(branch_url)
        self.bzr_branch.lock_read()
<<<<<<< HEAD
        self.curr = 0
        self.last = 0
        try:
            self.bzr_history = self.bzr_branch.revision_history()
        except:
            self.bzr_branch.unlock()
            raise
=======
>>>>>>> 18446ad9

    def close(self):
        """Explicitly release resources."""
        # release the read lock on the bzrlib branch
        self.bzr_branch.unlock()
        # prevent further use of that object
        self.bzr_branch = None
        self.db_branch = None
        self.bzr_history = None

    def syncBranchAndClose(self):
        """Synchronize the database with a Bazaar branch and release resources.

        Convenience method that implements the proper idiom for the common case
        of calling `syncBranch` and `close`.
        """
        try:
            self.syncBranch()
        finally:
            self.close()

    def syncBranch(self):
        """Synchronize the database view of a branch with Bazaar data.

        Several tables must be updated:

        * Revision: there must be one Revision row for each revision in the
          branch ancestry. If the row for a revision that has just been added
          to the branch is already present, it must be checked for consistency.

        * BranchRevision: there must be one BrancheRevision row for each
          revision in the branch ancestry. If history revisions became merged
          revisions, the corresponding rows must be changed.

        * Branch: the branch-scanner status information must be updated when
          the sync is complete.
        """
        self.logger.info("Scanning branch: %s",self.db_branch.unique_name)
        self.logger.info("    from %s", self.bzr_branch.base)
        # Get the history and ancestry from the branch first, to fail early
        # if something is wrong with the branch.
        self.retrieveBranchDetails()
        # The BranchRevision, Revision and RevisionParent tables are only
        # written to by the branch-scanner, so they are not subject to
        # write-lock contention. Update them all in a single transaction to
        # improve the performance and allow garbage collection in the future.
        self.trans_manager.begin()
<<<<<<< HEAD
        # XXX: DavidAllouche 2007-02-15
        # Use complete-revisions to get complete database ancestry.
        previous_ancestry = [
            revisionnumber.revision.revision_id
            for revisionnumber in self.db_branch.revision_history]
        self.trans_manager.abort()
        branch_tip = self.bzr_branch.last_revision()
        new_ancestry = set(self.bzr_branch.repository.get_ancestry(branch_tip))
        added_ancestry = new_ancestry.difference(previous_ancestry)
        self.last = len(added_ancestry)
        for revision_id in added_ancestry:
            self.curr += 1
            if revision_id is None:
                self.logger.debug("%d of %d: revision_id is None",
                                  self.curr, self.last)
                continue
=======
        self.retrieveDatabaseAncestry()
        (revisions_to_insert_or_check, branchrevisions_to_delete,
            branchrevisions_to_insert) = self.planDatabaseChanges()
        self.syncRevisions(revisions_to_insert_or_check)
        self.deleteBranchRevisions(branchrevisions_to_delete)
        self.insertBranchRevisions(branchrevisions_to_insert)
        self.trans_manager.commit()
        # The Branch table is modified by other systems, including the web UI,
        # so we need to update it in a short transaction to avoid causing
        # timeouts in the webapp. This opens a small race window where the
        # revision data is updated in the database, but the Branch table has
        # not been updated. Since this has no ill-effect, and can only err on
        # the pessimistic side (tell the user the data has not yet been updated
        # although it has), the race is acceptable.
        self.trans_manager.begin()
        self.updateBranchStatus()
        self.trans_manager.commit()

    def retrieveDatabaseAncestry(self):
        """Efficiently retrieve ancestry from the database."""
        self.logger.info("Retrieving ancestry from database.")
        self.db_ancestry, self.db_history, self.db_branch_revision_map = (
            self.db_branch.getScannerData())

    def retrieveBranchDetails(self):
        """Retrieve ancestry from the the bzr branch on disk."""
        self.logger.info("Retrieving ancestry from bzrlib.")
        self.last_revision = self.bzr_branch.last_revision()
        # Make bzr_ancestry a set for consistency with db_ancestry.
        bzr_ancestry_ordered = (
            self.bzr_branch.repository.get_ancestry(self.last_revision))
        first_ancestor = bzr_ancestry_ordered.pop(0)
        assert first_ancestor is None, 'history horizons are not supported'
        self.bzr_ancestry = set(bzr_ancestry_ordered)
        self.bzr_history = self.bzr_branch.revision_history()

    def planDatabaseChanges(self):
        """Plan database changes to synchronize with bzrlib data.

        Use the data retrieved by `retrieveDatabaseAncestry` and
        `retrieveBranchDetails` to plan the changes to apply to the database.
        """
        self.logger.info("Planning changes.")
        bzr_ancestry = self.bzr_ancestry
        bzr_history = self.bzr_history
        db_ancestry = self.db_ancestry
        db_history = self.db_history
        db_branch_revision_map = self.db_branch_revision_map

        # Find the length of the common history.
        common_len = min(len(bzr_history), len(db_history))
        while common_len > 0:
            # The outer conditional improves efficiency. Without it, the
            # algorithm is O(history-size * change-size), which can be
            # excessive if a long branch is replaced by another long branch
            # with a distant (or no) common mainline parent. The inner
            # conditional is needed for correctness with branches where the
            # history does not follow the line of leftmost parents.
            if db_history[common_len - 1] == bzr_history[common_len - 1]:
                if db_history[:common_len] == bzr_history[:common_len]:
                    break
            common_len -= 1

        # Revisions added to the branch's ancestry.
        added_ancestry = bzr_ancestry.difference(db_ancestry)

        # Revision added or removed from the branch's history. These lists may
        # include revisions whose history position has merely changed.
        removed_history = db_history[common_len:]
        added_history = bzr_history[common_len:]

        # Merged (non-history) revisions in the database and the bzr branch.
        old_merged = db_ancestry.difference(db_history)
        new_merged = bzr_ancestry.difference(bzr_history)

        # Revisions added or removed from the set of merged revisions.
        removed_merged = old_merged.difference(new_merged)
        added_merged = new_merged.difference(old_merged)

        # We must delete BranchRevision rows for all revisions which where
        # removed from the ancestry or whose sequence value has changed.
        branchrevisions_to_delete = set(
            db_branch_revision_map[revid]
            for revid in removed_merged.union(removed_history))

        # We must insert BranchRevision rows for all revisions which were added
        # to the ancestry or whose sequence value has changed.
        branchrevisions_to_insert = list(
            self.getRevisions(added_merged.union(added_history)))

        # We must insert, or check for consistency, all revisions which were
        # added to the ancestry.
        revisions_to_insert_or_check = added_ancestry

        return (revisions_to_insert_or_check, branchrevisions_to_delete,
            branchrevisions_to_insert)

    def syncRevisions(self, revisions_to_insert_or_check):
        """Import all the revisions added to the ancestry of the branch."""
        self.logger.info("Inserting or checking %d revisions.",
            len(revisions_to_insert_or_check))
        # Add new revisions to the database.
        for revision_id in revisions_to_insert_or_check:
>>>>>>> 18446ad9
            # If the revision is a ghost, it won't appear in the repository.
            try:
                revision = self.bzr_branch.repository.get_revision(revision_id)
            except NoSuchRevision:
                self.logger.debug("%d of %d: %s is a ghost",
                                  self.curr, self.last, revision_id)
                continue
            self.syncOneRevision(revision)

    def syncOneRevision(self, bzr_revision):
        """Import the revision with the given revision_id.

        :param bzr_revision: the revision to import
        :type bzr_revision: bzrlib.revision.Revision
        """
        revision_id = bzr_revision.revision_id
<<<<<<< HEAD
        self.logger.debug("%d of %d: synchronizing revision: %s",
                          self.curr, self.last, revision_id)

        # If did_something is True, new information was found and
        # loaded into the database.
        did_something = False

        self.trans_manager.begin()

        db_revision = getUtility(IRevisionSet).getByRevisionId(revision_id)
=======
        revision_set = getUtility(IRevisionSet)
        db_revision = revision_set.getByRevisionId(revision_id)
>>>>>>> 18446ad9
        if db_revision is not None:
            # Verify that the revision in the database matches the
            # revision from the branch.  Currently we just check that
            # the parent revision list matches.
            self.logger.debug("Checking revision: %s", revision_id)
            db_parents = db_revision.parents
            bzr_parents = bzr_revision.parent_ids

            seen_parents = set()
            for sequence, parent_id in enumerate(bzr_parents):
                if parent_id in seen_parents:
                    continue
                seen_parents.add(parent_id)
                matching_parents = [db_parent for db_parent in db_parents
                                    if db_parent.parent_id == parent_id]
                if len(matching_parents) == 0:
                    raise RevisionModifiedError(
                        'parent %s was added since last scan' % parent_id)
                elif len(matching_parents) > 1:
                    raise RevisionModifiedError(
                        'parent %s is listed multiple times in db' % parent_id)
                if matching_parents[0].sequence != sequence:
                    raise RevisionModifiedError(
                        'parent %s reordered (old index %d, new index %d)'
                        % (parent_id, matching_parents[0].sequence, sequence))
            if len(seen_parents) != len(db_parents):
                removed_parents = [db_parent.parent_id
                                   for db_parent in db_parents
                                   if db_parent.parent_id not in seen_parents]
                raise RevisionModifiedError(
                    'some parents removed since last scan: %s'
                    % (removed_parents,))
        else:
            # Revision not yet in the database. Load it.
            self.logger.debug("Inserting revision: %s", revision_id)
            revision_date = self._timestampToDatetime(bzr_revision.timestamp)
            db_revision = revision_set.new(
                revision_id=revision_id,
                log_body=bzr_revision.message,
                revision_date=revision_date,
                revision_author=bzr_revision.committer,
                owner=self._admin,
                parent_ids=bzr_revision.parent_ids)

    def getRevisions(self, limit=None):
        """Generate revision IDs that make up the branch's ancestry.

        Generate a sequence of (sequence, revision-id) pairs to be inserted
        into the branchrevision table.

        :param limit: set of revision ids, only yield tuples whose revision-id
            is in this set. Defaults to the full ancestry of the branch.
        """
        if limit is None:
            limit = self.bzr_ancestry
        for (index, revision_id) in enumerate(self.bzr_history):
            if revision_id in limit:
                # sequence numbers start from 1
                yield index + 1, revision_id
        for revision_id in limit.difference(set(self.bzr_history)):
            yield None, revision_id

    def _timestampToDatetime(self, timestamp):
        """Convert the given timestamp to a datetime object.

        This works around a bug in Python that causes datetime.fromtimestamp
        to raise an exception if it is given a negative, fractional timestamp.

        :param timestamp: A timestamp from a bzrlib.revision.Revision
        :type timestamp: float

        :return: A datetime corresponding to the given timestamp.
        """
        # Work around Python bug #1646728.
        # See https://launchpad.net/bugs/81544.
        int_timestamp = int(timestamp)
        revision_date = datetime.fromtimestamp(int_timestamp, tz=UTC)
        revision_date += timedelta(seconds=timestamp - int_timestamp)
        return revision_date

    def deleteBranchRevisions(self, branchrevisions_to_delete):
        """Delete a batch of BranchRevision rows."""
        self.logger.info("Deleting %d branchrevision records.",
            len(branchrevisions_to_delete))
        branch_revision_set = getUtility(IBranchRevisionSet)
        for branchrevision in sorted(branchrevisions_to_delete):
            branch_revision_set.delete(branchrevision)

    def insertBranchRevisions(self, branchrevisions_to_insert):
        """Insert a batch of BranchRevision rows."""
        self.logger.info("Inserting %d branchrevision records.",
            len(branchrevisions_to_insert))
        revision_set = getUtility(IRevisionSet)
        for sequence, revision_id in branchrevisions_to_insert:
            db_revision = revision_set.getByRevisionId(revision_id)
            self.db_branch.createBranchRevision(sequence, db_revision)

    def updateBranchStatus(self):
        """Update the branch-scanner status in the database Branch table."""
        # Record that the branch has been updated.
        self.logger.info("Updating branch scanner status.")
        if len(self.bzr_history) > 0:
            last_revision = self.bzr_history[-1]
        else:
            last_revision = NULL_REVISION

        # FIXME: move that conditional logic down to updateScannedDetails.
        # -- DavidAllouche 2007-02-22
        revision_count = len(self.bzr_history)
        if ((last_revision != self.db_branch.last_scanned_id)
                or (revision_count != self.db_branch.revision_count)):
            self.db_branch.updateScannedDetails(last_revision, revision_count)<|MERGE_RESOLUTION|>--- conflicted
+++ resolved
@@ -47,16 +47,6 @@
             branch_url = self.db_branch.url
         self.bzr_branch = Branch.open(branch_url)
         self.bzr_branch.lock_read()
-<<<<<<< HEAD
-        self.curr = 0
-        self.last = 0
-        try:
-            self.bzr_history = self.bzr_branch.revision_history()
-        except:
-            self.bzr_branch.unlock()
-            raise
-=======
->>>>>>> 18446ad9
 
     def close(self):
         """Explicitly release resources."""
@@ -104,24 +94,6 @@
         # write-lock contention. Update them all in a single transaction to
         # improve the performance and allow garbage collection in the future.
         self.trans_manager.begin()
-<<<<<<< HEAD
-        # XXX: DavidAllouche 2007-02-15
-        # Use complete-revisions to get complete database ancestry.
-        previous_ancestry = [
-            revisionnumber.revision.revision_id
-            for revisionnumber in self.db_branch.revision_history]
-        self.trans_manager.abort()
-        branch_tip = self.bzr_branch.last_revision()
-        new_ancestry = set(self.bzr_branch.repository.get_ancestry(branch_tip))
-        added_ancestry = new_ancestry.difference(previous_ancestry)
-        self.last = len(added_ancestry)
-        for revision_id in added_ancestry:
-            self.curr += 1
-            if revision_id is None:
-                self.logger.debug("%d of %d: revision_id is None",
-                                  self.curr, self.last)
-                continue
-=======
         self.retrieveDatabaseAncestry()
         (revisions_to_insert_or_check, branchrevisions_to_delete,
             branchrevisions_to_insert) = self.planDatabaseChanges()
@@ -225,7 +197,6 @@
             len(revisions_to_insert_or_check))
         # Add new revisions to the database.
         for revision_id in revisions_to_insert_or_check:
->>>>>>> 18446ad9
             # If the revision is a ghost, it won't appear in the repository.
             try:
                 revision = self.bzr_branch.repository.get_revision(revision_id)
@@ -242,21 +213,8 @@
         :type bzr_revision: bzrlib.revision.Revision
         """
         revision_id = bzr_revision.revision_id
-<<<<<<< HEAD
-        self.logger.debug("%d of %d: synchronizing revision: %s",
-                          self.curr, self.last, revision_id)
-
-        # If did_something is True, new information was found and
-        # loaded into the database.
-        did_something = False
-
-        self.trans_manager.begin()
-
-        db_revision = getUtility(IRevisionSet).getByRevisionId(revision_id)
-=======
         revision_set = getUtility(IRevisionSet)
         db_revision = revision_set.getByRevisionId(revision_id)
->>>>>>> 18446ad9
         if db_revision is not None:
             # Verify that the revision in the database matches the
             # revision from the branch.  Currently we just check that
