--- conflicted
+++ resolved
@@ -1,10 +1,6 @@
 # Make this directory into a Python package.
-<<<<<<< HEAD
 from canonical.launchpad.ftests._login import *
-=======
-from canonical.launchpad.ftests._login import login, ANONYMOUS
 from canonical.launchpad.ftests._tales import test_tales
->>>>>>> 18cec471
 from canonical.launchpad.ftests.keys_for_tests import (
     import_public_test_keys, import_public_key, import_secret_test_key
     )
