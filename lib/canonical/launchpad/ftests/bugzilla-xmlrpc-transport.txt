= TestBugzillaXMLRPCTransport =

The TestBugzillaXMLRPCTransport is an XML-RPC transport which simulates
a remote Bugzilla instance that implements both the Bugzilla XMLRPC API
and the additional Launchpad plugin API.

    >>> import xmlrpclib
    >>> from canonical.launchpad.ftests.externalbugtracker import (
    ...     TestBugzillaXMLRPCTransport)
    >>> bugzilla_transport = TestBugzillaXMLRPCTransport()
    >>> server = xmlrpclib.ServerProxy(
    ...     'http://example.com/', transport=bugzilla_transport)

The test transport will only allow calls to methods in a predefined set
of namespaces.

    >>> server.spam.eggs()
    Traceback (most recent call last):
      ...
    AssertionError: All methods should be in one of the following
    namespaces: ...

Adding a new namespace to the transport's methods dict will make methods
in that namespace callable. Of course, if the method doesn't exist, an
error will be raised.

    >>> bugzilla_transport.methods['spam'] = ['eggs']
    >>> server.spam.eggs()
    Traceback (most recent call last):
      ...
    AttributeError: TestBugzillaXMLRPCTransport instance has no
    attribute 'eggs'

    >>> del bugzilla_transport.methods['spam']

If a namespace exists but there is no method registered under that
namespace with a given method name, an AssertionError will be raised.

    >>> 'unregistered_method' in bugzilla_transport.methods['Bug']
    False

    >>> server.Bug.unregistered_method()
    Traceback (most recent call last):
      ...
    AssertionError: No method 'unregistered_method' in namespace 'Bug'.


== Authentication ==

Some methods require authentication.

    >>> server.Test.login_required()
    Traceback (most recent call last):
      ...
    Fault: <Fault 410: 'Login Required'>

To be authenticated, we need to provide a login cookie. The test
transport doesn't validate this cookie, it just checks that it exists.

    >>> bugzilla_transport.auth_cookie = "Want moar cookies plz"
    >>> print server.Test.login_required()
    Wonderful, you've logged in! Aren't you a clever biped?


== Launchpad.login() ==

The Launchpad.login() method is used to log in to the remote service. It
takes a single parameter, token, which is a Launchpad LoginToken.

We can use the internal XML-RPC API to generate such a token.

    >>> from canonical.launchpad.xmlrpc import ExternalBugTrackerTokenAPI
    >>> token_api = ExternalBugTrackerTokenAPI(None, None)
    >>> token_text = token_api.newBugTrackerToken()

Launchpad.login() will check that the token is valid and will set two
cookies, Bugzilla_logincookie and Bugzilla_login, in its response. It
will also return the user ID of the user on the Bugzilla instance.

In the test instance, the cookie is randomly generated. The returned
user id is always the same.

    >>> response_dict = server.Launchpad.login({'token': token_text})
    >>> print response_dict['user_id']
    42

The login cookies are in the response headers.

    >>> print bugzilla_transport.last_response_headers['Set-Cookie']
    Bugzilla_login=...
    Bugzilla_logincookie=...


== Launchpad.time() ==

Launchpad.time() returns the current time on the remote server, the
remote server's timezone and what the remote server believes to be the
current UTC time.

    >>> time_dict = server.Launchpad.time()
    >>> for key in sorted(time_dict):
    ...     print "%s: %s" % (key, time_dict[key])
    local_time: 20080501T01:01:01
    tz_name: UTC
    utc_time: 20080501T01:01:01

We can set the local time value on the remote server to make testing
more useful.

    >>> import time
    >>> from datetime import datetime

    >>> remote_datetime = datetime(2008, 5, 15, 16, 19, 53)
    >>> bugzilla_transport.seconds_since_epoch = time.mktime(
    ...     remote_datetime.timetuple())
    >>> bugzilla_transport.timezone = "US/Central"
    >>> bugzilla_transport.utc_offset = -6*60*60

    >>> time_dict = server.Launchpad.time()
    >>> for key in sorted(time_dict):
    ...     print "%s: %s" % (key, time_dict[key])
    local_time: 20080515T16:19:53
    tz_name: US/Central
    utc_time: 20080515T22:19:53


== Bug.get_bugs() ==

The common Bugzilla bug API offers a get_bugs() method which can be used
to retrieve bugs from a remote Bugzilla instance. It takes a list of bug
IDs to retrieve and returns a list of dicts containing those bugs' data.
As is standard with the Bugzilla XMLRPC API, arguments are enclosed in a
dict so that they are treated as key: value pairs.

    >>> return_value = server.Bug.get_bugs({'ids': [1], 'permissive': True})
    >>> [bug_dict] = return_value['bugs']
    >>> for key in sorted(bug_dict):
    ...     print "%s: %s" % (key, bug_dict[key])
    alias: 
    assigned_to: test@canonical.com
    component: GPPSystems
    creation_time: 20080610T16:19:53
    id: 1
    internals:...
    is_open: True
    last_change_time: 20080610T16:19:53
    priority: P1
    product: HeartOfGold
    resolution: FIXED
    severity: normal
    status: RESOLVED
    summary: That bloody robot still exists.

If more than one ID is specified when get_bugs() is called, more than
one bug will be returned (assuming they all exist and are accessible).

    >>> return_value = server.Bug.get_bugs({'ids': [1, 2], 'permissive': True})
    >>> bug_dicts = return_value['bugs']
    >>> for bug_dict in bug_dicts:
    ...     for key in sorted(bug_dict):
    ...         print "%s: %s" % (key, bug_dict[key])
    ...     print
    alias: 
    assigned_to: test@canonical.com
    component: GPPSystems
    creation_time: 20080610T16:19:53
    id: 1
    internals:...
    is_open: True
    last_change_time: 20080610T16:19:53
    priority: P1
    product: HeartOfGold
    resolution: FIXED
    severity: normal
    status: RESOLVED
    summary: That bloody robot still exists.
    <BLANKLINE>
    alias: bug-two
    assigned_to: marvin@heartofgold.ship
    component: Crew
    creation_time: 20080611T09:23:12
    id: 2
    internals:...
    is_open: True
    last_change_time: 20080611T09:24:29
    priority: P1
    product: HeartOfGold
    resolution:
    severity: high
    status: NEW
    summary: Collect unknown persons in docking bay 2.

Bug aliases can also be used to request remote bugs.

    >>> return_value = server.Bug.get_bugs(
    ...     {'ids': ['bug-two'], 'permissive': True})
    >>> [bug_dict] = return_value['bugs']
    >>> for key in sorted(bug_dict):
    ...     print "%s: %s" % (key, bug_dict[key])
    alias: bug-two
    assigned_to: marvin@heartofgold.ship
    component: Crew
    creation_time: 20080611T09:23:12
    id: 2
    internals:...
    is_open: True
    last_change_time: 20080611T09:24:29
    priority: P1
    product: HeartOfGold
    resolution: 
    severity: high
    status: NEW
    summary: Collect unknown persons in docking bay 2.


== Bug.comments() ==

The Launchpad Bugzilla plugin defines a Bug.comments() method which
allows a remote system to get the comments for a given bug or set of
bugs. We'll define a helper method for printing out comments.

    >>> import operator
    >>> def print_bug_comments(bugs_dict, sort_key='number'):
    ...     for key in sorted(bugs_dict):
    ...         print "Bug %s:" % key
    ...         bug_comments = sorted(
    ...             bugs_dict[key],
    ...             key=operator.itemgetter(sort_key))
    ...
    ...         for comment in bug_comments:
    ...             for comment_key in sorted(comment):
    ...                 print "    %s: %s" % (
    ...                     comment_key, comment[comment_key])
    ...             print
    ...         print

If Bug.comments() is passed a list of bug IDs it will return all the
comments for all of those bugs.

    >>> return_dict = server.Bug.comments({'bug_ids': [1, 2]})
    >>> bugs_dict = return_dict['bugs']

    >>> print_bug_comments(bugs_dict)
    Bug 1:
        author: trillian
        id: 1
        number: 1
        text: I'd really appreciate it if Marvin would enjoy life a bit.
        time: 20080616T12:44:29
    <BLANKLINE>
        author: marvin
        id: 3
        number: 2
        text: Life? Don't talk to me about life.
        time: 20080616T13:22:29
    <BLANKLINE>
    <BLANKLINE>
    Bug 2:
        author: trillian
        id: 2
        number: 1
        text: Bring the passengers to the bridge please Marvin.
        time: 20080616T13:08:08
    <BLANKLINE>
        author: Ford Prefect <ford.prefect@h2g2.com>
        id: 4
        number: 2
        text: I appear to have become a perfectly safe penguin.
        time: 20080617T20:28:40

If an ids parameter is specified along with bug_ids, only the comments
whose IDs are in the list of IDs passed will be returned.

    >>> return_dict = server.Bug.comments(
    ...     {'bug_ids': [1, 2], 'ids': [1, 2]})
    >>> bugs_dict = return_dict['bugs']

    >>> print_bug_comments(bugs_dict)
    Bug 1:
        author: trillian
        id: 1
        number: 1
        text: I'd really appreciate it if Marvin would enjoy life a bit.
        time: 20080616T12:44:29
    <BLANKLINE>
    <BLANKLINE>
    Bug 2:
        author: trillian
        id: 2
        number: 1
        text: Bring the passengers to the bridge please Marvin.
        time: 20080616T13:08:08

Passing an include parameter allows us to limit which fields are
returned for each comment.

    >>> return_dict = server.Bug.comments(
    ...     {'bug_ids': [1, 2], 'include': ('id', 'author')})
    >>> bugs_dict = return_dict['bugs']

    >>> print_bug_comments(bugs_dict, sort_key='id')
    Bug 1:
        author: trillian
        id: 1
    <BLANKLINE>
        author: marvin
        id: 3
    <BLANKLINE>
    <BLANKLINE>
    Bug 2:
        author: trillian
        id: 2
    <BLANKLINE>
        author: Ford Prefect <ford.prefect@h2g2.com>
        id: 4


== Bug.add_comment() ==

The standard Bugzilla API offers a method, Bug.add_comment(), which can
<<<<<<< HEAD
(unsurprisingly) be used to add comments to a remote bug. It takes two
arguments: the ID of the remote comment and the body of the comment to
be added to it.
=======
be used to add comments to a remote bug. It takes two arguments: the ID
of the remote comment and the body of the comment to be added to it.
>>>>>>> 5ad628aa

add_comment() requires authentication.

    >>> bugzilla_transport.expireCookie(bugzilla_transport.auth_cookie)
    >>> server.Bug.add_comment({'id': 1, 'comment': "This won't work"})
    Traceback (most recent call last):
      ...
    Fault: <Fault 410: 'Login Required'>

Bug.add_comment() will return the integer comment ID of the new comment
on the remote server.

    >>> comment = "Didn't we have a lovely time the day we went to Bangor?"
    >>> bugzilla_transport.auth_cookie = 'open sesame'
    >>> return_dict = server.Bug.add_comment({'id': 1, 'comment': comment})
    >>> print return_dict['comment_id']
    5

The comment will be stored with the other comments on the remote server.

    >>> return_dict = server.Bug.comments({'bug_ids': [1], 'ids': [5]})
    >>> bugs_dict = return_dict['bugs']

    >>> print_bug_comments(bugs_dict, sort_key='id')
    Bug 1:
        author: launchpad
        id: 5
        number: 3
        text: Didn't we have a lovely time the day we went to Bangor?
        time: ...

If add_comment is called on a bug that doesn't exist a fault will be
raised.

    >>> server.Bug.add_comment({'id': 42, 'comment': "This won't work"})
    Traceback (most recent call last):
      ...
    Fault: <Fault 101: 'Bug #42 does not exist.'><|MERGE_RESOLUTION|>--- conflicted
+++ resolved
@@ -318,14 +318,8 @@
 == Bug.add_comment() ==
 
 The standard Bugzilla API offers a method, Bug.add_comment(), which can
-<<<<<<< HEAD
-(unsurprisingly) be used to add comments to a remote bug. It takes two
-arguments: the ID of the remote comment and the body of the comment to
-be added to it.
-=======
 be used to add comments to a remote bug. It takes two arguments: the ID
 of the remote comment and the body of the comment to be added to it.
->>>>>>> 5ad628aa
 
 add_comment() requires authentication.
 
