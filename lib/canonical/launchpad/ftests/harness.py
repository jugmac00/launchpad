# Copyright 2004-2005 Canonical Ltd. All rights reserved.
"""
Launchpad functional test helpers.

This file needs to be refactored, moving its functionality into
canonical.testing
"""

__metaclass__ = type

import unittest
from zope.component import getUtility
from zope.component.exceptions import ComponentLookupError
from zope.component.servicenames import Utilities
from zope.component import getService
from zope.app.rdb.interfaces import IZopeDatabaseAdapter
from sqlos.interfaces import IConnectionName

from canonical.testing import (
        BaseLayer, LibrarianLayer, FunctionalLayer, LaunchpadZopelessLayer,
        )
from canonical.ftests.pgsql import PgTestSetup, ConnectionWrapper
from canonical.functional import FunctionalTestSetup
from canonical.config import config
from canonical.database.revision import confirm_dbrevision
<<<<<<< HEAD
from canonical.database.sqlbase import SQLBase, ZopelessTransactionManager
=======
from canonical.database.sqlbase import (
        cursor, SQLBase, ZopelessTransactionManager,
        )
>>>>>>> 418bbaec
from canonical.lp import initZopeless
from canonical.launchpad.ftests import login, ANONYMOUS, logout
from canonical.launchpad.webapp.interfaces import ILaunchpadDatabaseAdapter
from canonical.testing import reset_logging

import sqlos
from sqlos.connection import connCache

__all__ = [
    'LaunchpadTestSetup', 'LaunchpadTestCase',
    'LaunchpadZopelessTestSetup',
    'LaunchpadFunctionalTestSetup', 'LaunchpadFunctionalTestCase',
    '_disconnect_sqlos', '_reconnect_sqlos'
    ]

def _disconnect_sqlos():
    try:
        name = getUtility(IConnectionName).name
        da = ILaunchpadDatabaseAdapter(getUtility(IZopeDatabaseAdapter, name))
        # we have to disconnect long enough to drop
        # and recreate the DB
        da.disconnect()
        assert da._v_connection is None
    except ComponentLookupError:
        # configuration not yet loaded, no worries
        pass

    try:
        da = getUtility(IZopeDatabaseAdapter, 'session')
        da.disconnect()
        assert da._v_connection is None
    except ComponentLookupError:
        # configuration not yet loaded, no worries
        pass

    items = list(connCache.items())
    for key, connection in items:
        connection.rollback()
        del connCache[key]
    sqlos.connection.connCache.clear()

def _reconnect_sqlos(dbuser=None):
    _disconnect_sqlos()
    da = None
    name = getUtility(IConnectionName).name
    da = getUtility(IZopeDatabaseAdapter, name)
    if dbuser is None:
        dbuser = config.launchpad.dbuser
    da.connect(dbuser)

    # Confirm that the database adapter *really is* connected.
    assert da.isConnected(), 'Failed to reconnect'

    # Confirm that the SQLOS connection cache has been emptied, so access
    # to SQLBase._connection will get a fresh Tranaction
    assert len(connCache.keys()) == 0, 'SQLOS appears to have kept connections'

    # Confirm the database has the right patchlevel
<<<<<<< HEAD
    confirm_dbrevision()
=======
    confirm_dbrevision(cursor())
>>>>>>> 418bbaec

    # Confirm that SQLOS is again talking to the database (it connects
    # as soon as SQLBase._connection is accessed
    r = SQLBase._connection.queryAll(
            'SELECT count(*) FROM LaunchpadDatabaseRevision'
            )
    assert r[0][0] > 0, 'SQLOS is not talking to the database'

    da = getUtility(IZopeDatabaseAdapter, 'session')
    da.connect()
    assert da.isConnected(), 'Failed to reconnect'


class LaunchpadTestSetup(PgTestSetup):
    template = 'launchpad_ftest_template'
    dbname = 'launchpad_ftest' # Needs to match ftesting.zcml
    dbuser = 'launchpad'


class LaunchpadZopelessTestSetup(LaunchpadTestSetup):
    txn = None
    def setUp(self, dbuser=None):
        assert ZopelessTransactionManager._installed is None, \
                'Last test using Zopeless failed to tearDown correctly'
        super(LaunchpadZopelessTestSetup, self).setUp()
        if self.host is not None:
            raise NotImplementedError('host not supported yet')
        if self.port is not None:
            raise NotImplementedError('port not supported yet')
        if dbuser is not None:
            self.dbuser = dbuser
        LaunchpadZopelessTestSetup.txn = initZopeless(
                dbname=self.dbname, dbuser=self.dbuser
                )

    def tearDown(self):
        LaunchpadZopelessTestSetup.txn.uninstall()
        assert ZopelessTransactionManager._installed is None, \
                'Failed to tearDown Zopeless correctly'

        # Tests using Layers don't want the database torn down here, as the
        # Layer does it for us. However, this helper is currently also in
        # use by the importd tests that do not use layers, so we need to cope.
        if not BaseLayer.isSetUp:
            super(LaunchpadZopelessTestSetup, self).tearDown()


class LaunchpadFunctionalTestSetup(LaunchpadTestSetup):
    def setUp(self, dbuser=None):
        if dbuser is not None:
            self.dbuser = dbuser
        _disconnect_sqlos()
        super(LaunchpadFunctionalTestSetup, self).setUp()
        FunctionalTestSetup().setUp()
        _reconnect_sqlos(self.dbuser)

    def tearDown(self):
        FunctionalTestSetup().tearDown()
        _disconnect_sqlos()
        super(LaunchpadFunctionalTestSetup, self).tearDown()


class LaunchpadTestCase(unittest.TestCase):
    dbuser = LaunchpadTestSetup.dbuser
    dbname = LaunchpadTestSetup.dbname
    template = LaunchpadTestSetup.template
    # XXX: Should be Launchpad, but we need to specify how to change the
    # db user to connect as. -- StuartBishop 20060713
    layer = LibrarianLayer

    def setUp(self):
        self._setup = LaunchpadTestSetup()
        self._setup.dbuser = self.dbuser
        self._setup.dbname = self.dbname
        self._setup.template = self.template

        self._setup.setUp()

    def tearDown(self):
        self._setup.tearDown()

    def connect(self):
        return self._setup.connect()


class LaunchpadFunctionalTestCase(unittest.TestCase):
    # XXX: Should be LaunchpadFunctional, but we first need to implement
    # a way of specifying the dbuser to connect as. -- StuartBishop 20060713
    layer = FunctionalLayer
    dbuser = None
    def login(self, user=None):
        """Login the current zope request as user.

        If no user is provided, ANONYMOUS is used.
        """
        if user is None:
            user = ANONYMOUS
        login(user)
        self.__logged_in = True

    def setUp(self, dbuser=None):
        if dbuser is not None:
            self.dbuser = dbuser
        unittest.TestCase.setUp(self)
        LaunchpadFunctionalTestSetup(dbuser=self.dbuser).setUp()
        self.__logged_in = False

    def tearDown(self):
        if self.__logged_in:
            logout()
            self.__logged_in = False
        LaunchpadFunctionalTestSetup(dbuser=self.dbuser).tearDown()
        unittest.TestCase.tearDown(self)

    def connect(self):
        return LaunchpadFunctionalTestSetup(dbuser=self.dbuser).connect()


class LaunchpadZopelessTestCase(unittest.TestCase):
    layer = LaunchpadZopelessLayer
<|MERGE_RESOLUTION|>--- conflicted
+++ resolved
@@ -23,13 +23,9 @@
 from canonical.functional import FunctionalTestSetup
 from canonical.config import config
 from canonical.database.revision import confirm_dbrevision
-<<<<<<< HEAD
-from canonical.database.sqlbase import SQLBase, ZopelessTransactionManager
-=======
 from canonical.database.sqlbase import (
         cursor, SQLBase, ZopelessTransactionManager,
         )
->>>>>>> 418bbaec
 from canonical.lp import initZopeless
 from canonical.launchpad.ftests import login, ANONYMOUS, logout
 from canonical.launchpad.webapp.interfaces import ILaunchpadDatabaseAdapter
@@ -88,11 +84,7 @@
     assert len(connCache.keys()) == 0, 'SQLOS appears to have kept connections'
 
     # Confirm the database has the right patchlevel
-<<<<<<< HEAD
-    confirm_dbrevision()
-=======
     confirm_dbrevision(cursor())
->>>>>>> 418bbaec
 
     # Confirm that SQLOS is again talking to the database (it connects
     # as soon as SQLBase._connection is accessed
