# Copyright 2007 Canonical Ltd.  All rights reserved.

__metaclass__ = type

import unittest

from canonical.database.sqlbase import flush_database_updates
from canonical.launchpad.ftests import login
from canonical.launchpad.ftests.harness import LaunchpadFunctionalTestCase
from canonical.launchpad.database import Person


class TestPerson(LaunchpadFunctionalTestCase):

    def test_getDirectMemberIParticipateIn(self):
        sample_person = Person.byName('name12')
        warty_team = Person.byName('name20')
        ubuntu_team = Person.byName('ubuntu-team')
        # Sample Person is an active member of Warty Security Team which in
        # turn is a proposed member of Ubuntu Team. That means
        # sample_person._getDirectMemberIParticipateIn(ubuntu_team) will fail
        # with an AssertionError.
        self.failUnless(sample_person in warty_team.activemembers)
<<<<<<< HEAD
        self.failUnless(warty_team in ubuntu_team.invitedmembers)
        self.failUnlessEqual(
            sample_person._getDirectMemberIParticipateIn(ubuntu_team), None)
=======
        self.failUnless(warty_team in ubuntu_team.proposedmembers)
        self.failUnlessRaises(
            AssertionError, sample_person._getDirectMemberIParticipateIn,
            ubuntu_team)
>>>>>>> 9429b60a

        # If we make warty_team an active member of Ubuntu team, then the
        # _getDirectMemberIParticipateIn() call will actually return
        # warty_team.
        login(warty_team.teamowner.preferredemail.email)
        warty_team.acceptInvitationToBeMemberOf(ubuntu_team)
        flush_database_updates()
        self.failUnless(warty_team in ubuntu_team.activemembers)
        self.failUnlessEqual(
            sample_person._getDirectMemberIParticipateIn(ubuntu_team),
            warty_team)


def test_suite():
    return unittest.TestLoader().loadTestsFromName(__name__)
<|MERGE_RESOLUTION|>--- conflicted
+++ resolved
@@ -21,16 +21,10 @@
         # sample_person._getDirectMemberIParticipateIn(ubuntu_team) will fail
         # with an AssertionError.
         self.failUnless(sample_person in warty_team.activemembers)
-<<<<<<< HEAD
         self.failUnless(warty_team in ubuntu_team.invitedmembers)
-        self.failUnlessEqual(
-            sample_person._getDirectMemberIParticipateIn(ubuntu_team), None)
-=======
-        self.failUnless(warty_team in ubuntu_team.proposedmembers)
         self.failUnlessRaises(
             AssertionError, sample_person._getDirectMemberIParticipateIn,
             ubuntu_team)
->>>>>>> 9429b60a
 
         # If we make warty_team an active member of Ubuntu team, then the
         # _getDirectMemberIParticipateIn() call will actually return
