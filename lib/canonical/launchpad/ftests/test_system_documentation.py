--- conflicted
+++ resolved
@@ -23,14 +23,8 @@
 from canonical.launchpad.ftests import login, ANONYMOUS, logout
 from canonical.launchpad.ftests import xmlrpc_helper
 from canonical.launchpad.interfaces import (
-<<<<<<< HEAD
-    CreateBugParams, IBugTaskSet, IDistributionSet, ILanguageSet, ILaunchBag,
-    IPersonSet)
-=======
-    CreateBugParams, EmailAddressStatus, IBugTaskSet, IDistributionSet,
-    IEmailAddressSet, ILanguageSet, ILaunchBag, IMailingListSet, IPersonSet,
-    MailingListStatus, PersonCreationRationale, TeamSubscriptionPolicy)
->>>>>>> 498298e4
+    CreateBugParams, IBugTaskSet, IDistributionSet, ILanguageSet,
+    ILaunchBag, IPersonSet)
 from canonical.launchpad.layers import setFirstLayer
 from canonical.launchpad.webapp.authorization import LaunchpadSecurityPolicy
 from canonical.launchpad.webapp.servers import LaunchpadTestRequest
@@ -229,57 +223,6 @@
     login(ANONYMOUS)
 
 
-<<<<<<< HEAD
-=======
-def mailingListNewTeam(team_name, with_list=False):
-    """A helper function for the mailinglist doctests.
-
-    This just provides a convenience function for creating the kinds of teams
-    we need to use in the doctest.
-    """
-    displayname = ' '.join(word.capitalize() for word in team_name.split('-'))
-    # XXX BarryWarsaw Set the team's subscription policy to OPEN because of
-    # bug 125505.
-    policy = TeamSubscriptionPolicy.OPEN
-    personset = getUtility(IPersonSet)
-    ddaa = personset.getByName('ddaa')
-    team = personset.newTeam(ddaa, team_name, displayname,
-                             subscriptionpolicy=policy)
-    if not with_list:
-        return team
-    carlos = personset.getByName('carlos')
-    list_set = getUtility(IMailingListSet)
-    team_list = list_set.new(team)
-    team_list.review(carlos, MailingListStatus.APPROVED)
-    team_list.startConstructing()
-    team_list.transitionToStatus(MailingListStatus.ACTIVE)
-    return team, team_list
-
-
-def mailingListNewPerson(first_name):
-    """Create a new person with the given first name.
-
-    The person will be given two email addresses, with the 'long form'
-    (e.g. anne.person@example.com) as the preferred address.  Return the new
-    person object.
-    """
-    variable_name = first_name.lower()
-    full_name = first_name + ' Person'
-    # E.g. firstname.person@example.com will be the preferred address.
-    preferred_address = variable_name + '.person@example.com'
-    # E.g. aperson@example.org will be an alternative address.
-    alternative_address = variable_name[0] + 'person@example.org'
-    person, email = getUtility(IPersonSet).createPersonAndEmail(
-        preferred_address,
-        PersonCreationRationale.OWNER_CREATED_LAUNCHPAD,
-        name=variable_name, displayname=full_name)
-    person.setPreferredEmail(email)
-    email = getUtility(IEmailAddressSet).new(alternative_address, person)
-    email.status = EmailAddressStatus.VALIDATED
-    return person
-
-
->>>>>>> 498298e4
 # XXX BarryWarsaw 15-Aug-2007: See bug 132784 as a placeholder for improving
 # the harness for the mailinglist-xmlrpc.txt tests, or improving things so
 # that all this cruft isn't necessary.
