--- conflicted
+++ resolved
@@ -154,16 +154,12 @@
     'support-tracker-emailinterface.txt': FunctionalDocFileSuite(
             '../doc/support-tracker-emailinterface.txt',
             setUp=supportTrackerSetUp, tearDown=supportTrackerTearDown),
-<<<<<<< HEAD
     'branch-status-client.txt': FunctionalDocFileSuite(
             '../doc/branch-status-client.txt',
             setUp=branchStatusSetUp, tearDown=branchStatusTearDown),
-=======
     'translationimportqueue.txt': FunctionalDocFileSuite(
             '../doc/translationimportqueue.txt',
-            setUp=librarianSetUp, tearDown=librarianTearDown
-            )
->>>>>>> d8c3c5e5
+            setUp=librarianSetUp, tearDown=librarianTearDown),
     }
 
 def test_suite():
