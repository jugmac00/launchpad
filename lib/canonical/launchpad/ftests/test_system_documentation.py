# Copyright 2004-2007 Canonical Ltd.  All rights reserved.
"""
Test the examples included in the system documentation in
lib/canonical/launchpad/doc.
"""

import unittest
import logging
import os

import transaction

from zope.component import getUtility, getView
from zope.security.management import getSecurityPolicy, setSecurityPolicy
from zope.testing.doctest import REPORT_NDIFF, NORMALIZE_WHITESPACE, ELLIPSIS
from zope.testing.doctest import DocFileSuite

from canonical.authserver.tests.harness import AuthserverTacTestSetup
from canonical.config import config
from canonical.database.sqlbase import (
    flush_database_updates, READ_COMMITTED_ISOLATION)
from canonical.functional import FunctionalDocFileSuite, StdoutHandler
from canonical.launchpad.ftests import login, ANONYMOUS, logout
from canonical.launchpad.ftests.xmlrpc_helper import (
    fault_catcher, mailingListPrintActions, mailingListPrintInfo)
from canonical.launchpad.interfaces import (
    CreateBugParams, EmailAddressStatus, IBugTaskSet, IDistributionSet,
    IEmailAddressSet, ILanguageSet, ILaunchBag, IMailingListSet, IPersonSet,
    MailingListStatus, PersonCreationRationale, TeamSubscriptionPolicy)
from canonical.launchpad.layers import setFirstLayer
from canonical.launchpad.webapp.authorization import LaunchpadSecurityPolicy
from canonical.launchpad.webapp.servers import LaunchpadTestRequest
from canonical.testing import (
        LaunchpadZopelessLayer, LaunchpadFunctionalLayer,DatabaseLayer,
        FunctionalLayer)


here = os.path.dirname(os.path.realpath(__file__))

default_optionflags = REPORT_NDIFF | NORMALIZE_WHITESPACE | ELLIPSIS


def create_view(context, name, form=None, layer=None, server_url=None):
    """Return a view based on the given arguments.

    :param context: The context for the view.
    :param name: The web page the view should handle.
    :param form: A dictionary with the form keys.
    :param layer: The layer where the page we are interested in is located.
    :param server_url: The URL from where this request was done.
    :return: The view class for the given context and the name.
    """
    request = LaunchpadTestRequest(form=form, SERVER_URL=server_url)
    if layer is not None:
        setFirstLayer(request, layer)
    return getView(context, name, request)


def setGlobs(test):
    test.globs['ANONYMOUS'] = ANONYMOUS
    test.globs['login'] = login
    test.globs['logout'] = logout
    test.globs['ILaunchBag'] = ILaunchBag
    test.globs['getUtility'] = getUtility
    test.globs['transaction'] = transaction
    test.globs['flush_database_updates'] = flush_database_updates
    test.globs['create_view'] = create_view


def setUp(test):
    setGlobs(test)
    # Set up an anonymous interaction.
    login(ANONYMOUS)


def tearDown(test):
    logout()

def checkwatchesSetUp(test):
    setUp(test)
    LaunchpadZopelessLayer.switchDbUser(config.checkwatches.dbuser)

def poExportSetUp(test):
    LaunchpadZopelessLayer.switchDbUser('poexport')
    setUp(test)

def poExportTearDown(test):
    tearDown(test)

def uploaderSetUp(test):
    setUp(test)
    LaunchpadZopelessLayer.switchDbUser('uploader')

def uploaderTearDown(test):
    tearDown(test)

def builddmasterSetUp(test):
    LaunchpadZopelessLayer.alterConnection(
        dbuser=config.builddmaster.dbuser,
        isolation=READ_COMMITTED_ISOLATION)
    setGlobs(test)

def branchscannerSetUp(test):
    LaunchpadZopelessLayer.switchDbUser('branchscanner')
    setUp(test)

def branchscannerTearDown(test):
    tearDown(test)

def answerTrackerSetUp(test):
    setGlobs(test)
    # The Zopeless environment usually runs using the PermissivePolicy
    # but the process-mail.py script in which the tested code runs
    # use the regular web policy.
    test.old_security_policy = getSecurityPolicy()
    setSecurityPolicy(LaunchpadSecurityPolicy)

def answerTrackerTearDown(test):
    setSecurityPolicy(test.old_security_policy)

def peopleKarmaTearDown(test):
    # We can't detect db changes made by the subprocess (yet).
    DatabaseLayer.force_dirty_database()
    tearDown(test)

def branchStatusSetUp(test):
    test._authserver = AuthserverTacTestSetup()
    test._authserver.setUp()

def branchStatusTearDown(test):
    test._authserver.tearDown()

def bugNotificationSendingSetUp(test):
    LaunchpadZopelessLayer.switchDbUser(config.malone.bugnotification_dbuser)
    setUp(test)

def bugNotificationSendingTearDown(test):
    tearDown(test)

def statisticianSetUp(test):
    setUp(test)
    LaunchpadZopelessLayer.switchDbUser(config.statistician.dbuser)

def statisticianTearDown(test):
    tearDown(test)

def distroseriesqueueSetUp(test):
    setUp(test)
    # The test requires that the umask be set to 022, and in fact this comment
    # was made in irc on 13-Apr-2007:
    #
    # (04:29:18 PM) kiko: barry, cprov says that the local umask is controlled
    # enough for us to rely on it
    #
    # Setting it here reproduces the environment that the doctest expects.
    # Save the old umask so we can reset it in the tearDown().
    test.old_umask = os.umask(022)

def distroseriesqueueTearDown(test):
    os.umask(test.old_umask)
    tearDown(test)

def uploadQueueSetUp(test):
    test_dbuser = config.uploadqueue.dbuser
    LaunchpadZopelessLayer.switchDbUser(test_dbuser)
    setUp(test)
    test.globs['test_dbuser'] = test_dbuser

def uploadQueueTearDown(test):
    logout()

def noPrivSetUp(test):
    """Set up a test logged in as no-priv."""
    setUp(test)
    login('no-priv@canonical.com')

def _createUbuntuBugTaskLinkedToQuestion():
    """Get the id of an Ubuntu bugtask linked to a question.

    The Ubuntu team is set as the answer contact for Ubuntu, and no-priv
    is used as the submitter..
    """
    login('test@canonical.com')
    sample_person = getUtility(IPersonSet).getByEmail('test@canonical.com')
    ubuntu_team = getUtility(IPersonSet).getByName('ubuntu-team')
    ubuntu_team.addLanguage(getUtility(ILanguageSet)['en'])
    ubuntu = getUtility(IDistributionSet).getByName('ubuntu')
    ubuntu.addAnswerContact(ubuntu_team)
    ubuntu_question = ubuntu.newQuestion(
        sample_person, "Can't install Ubuntu",
        "I insert the install CD in the CD-ROM drive, but it won't boot.")
    no_priv = getUtility(IPersonSet).getByEmail('no-priv@canonical.com')
    params = CreateBugParams(
        owner=no_priv, title="Installer fails on a Mac PPC",
        comment=ubuntu_question.description)
    bug = ubuntu.createBug(params)
    ubuntu_question.linkBug(bug)
    [ubuntu_bugtask] = bug.bugtasks
    login(ANONYMOUS)
    return ubuntu_bugtask.id

def bugLinkedToQuestionSetUp(test):
    def get_bugtask_linked_to_question():
        return getUtility(IBugTaskSet).get(bugtask_id)
    setUp(test)
    bugtask_id = _createUbuntuBugTaskLinkedToQuestion()
    test.globs['get_bugtask_linked_to_question'] = (
        get_bugtask_linked_to_question)
    # Log in here, since we don't want to set up an non-anonymous
    # interaction in the test.
    login('no-priv@canonical.com')

def uploaderBugLinkedToQuestionSetUp(test):
    LaunchpadZopelessLayer.switchDbUser('launchpad')
    bugLinkedToQuestionSetUp(test)
    LaunchpadZopelessLayer.commit()
    uploaderSetUp(test)
    login(ANONYMOUS)

def uploadQueueBugLinkedToQuestionSetUp(test):
    LaunchpadZopelessLayer.switchDbUser('launchpad')
    bugLinkedToQuestionSetUp(test)
    LaunchpadZopelessLayer.commit()
    uploadQueueSetUp(test)
    login(ANONYMOUS)


def mailingListNewTeam(team_name, with_list=False):
    """A helper function for the mailinglist doctests.

    This just provides a convenience function for creating the kinds of teams
    we need to use in the doctest.
    """
    displayname = ' '.join(word.capitalize() for word in team_name.split('-'))
    # XXX BarryWarsaw Set the team's subscription policy to OPEN because of
    # bug 125505.
    policy = TeamSubscriptionPolicy.OPEN
    personset = getUtility(IPersonSet)
    ddaa = personset.getByName('ddaa')
    team = personset.newTeam(ddaa, team_name, displayname,
                             subscriptionpolicy=policy)
    if not with_list:
        return team
    carlos = personset.getByName('carlos')
    list_set = getUtility(IMailingListSet)
    team_list = list_set.new(team)
    team_list.review(carlos, MailingListStatus.APPROVED)
    team_list.startConstructing()
    team_list.transitionToStatus(MailingListStatus.ACTIVE)
    return team, team_list


def mailingListNewPerson(first_name):
    """Create a new person with the given first name.

    The person will be given two email addresses, with the 'long form'
    (e.g. anne.person@example.com) as the preferred address.  Return the new
    person object.
    """
    variable_name = first_name.lower()
    full_name = first_name + ' Person'
    # E.g. firstname.person@example.com will be the preferred address.
    preferred_address = variable_name + '.person@example.com'
    # E.g. aperson@example.org will be an alternative address.
    alternative_address = variable_name[0] + 'person@example.org'
    person, email = getUtility(IPersonSet).createPersonAndEmail(
        preferred_address,
        PersonCreationRationale.OWNER_CREATED_LAUNCHPAD,
        name=variable_name, displayname=full_name)
    person.setPreferredEmail(email)
    email = getUtility(IEmailAddressSet).new(alternative_address, person)
    email.status = EmailAddressStatus.VALIDATED
    return person


# XXX BarryWarsaw 15-Aug-2007: See bug 132784 as a placeholder for improving
# the harness for the mailinglist-xmlrpc.txt tests, or improving things so
# that all this cruft isn't necessary.

def mailingListXMLRPCInternalSetUp(test):
    setUp(test)
    # Use the direct API view instance, not retrieved through the component
    # architecture.  Don't use ServerProxy.  We do this because it's easier to
    # debug because when things go horribly wrong, you see the errors on
    # stdout instead of in an OOPS report living in some log file somewhere.
    from canonical.launchpad.xmlrpc import MailingListAPIView
    class ImpedenceMatchingView(MailingListAPIView):
        @fault_catcher
        def getPendingActions(self):
            return super(ImpedenceMatchingView, self).getPendingActions()
        @fault_catcher
        def reportStatus(self, statuses):
            return super(ImpedenceMatchingView, self).reportStatus(statuses)
        @fault_catcher
        def getMembershipInformation(self, teams):
            return super(ImpedenceMatchingView, self).getMembershipInformation(
                teams)
        @fault_catcher
        def isLaunchpadMember(self, address):
            return super(ImpedenceMatchingView, self).isLaunchpadMember(
                address)
    # Expose in the doctest's globals, the view as the thing with the
    # IMailingListAPI interface.  Also expose the helper functions.
    mailinglist_api = ImpedenceMatchingView(context=None, request=None)
    test.globs['mailinglist_api'] = mailinglist_api
    test.globs['new_person'] = mailingListNewPerson
    test.globs['new_team'] = mailingListNewTeam
    test.globs['print_actions'] = mailingListPrintActions
    test.globs['print_info'] = mailingListPrintInfo
    # Expose different commit() functions to handle the 'external' case below
    # where there is more than one connection.  The 'internal' case here has
    # just one coneection so the flush is all we need.
    test.globs['commit'] = flush_database_updates


def mailingListXMLRPCExternalSetUp(test):
    setUp(test)
    # Use a real XMLRPC server proxy so that the same test is run through the
    # full security machinery.  This is more representative of the real-world,
    # but more difficult to debug.
    from canonical.functional import XMLRPCTestTransport
    from xmlrpclib import ServerProxy
    mailinglist_api = ServerProxy(
        'http://xmlrpc.launchpad.dev:8087/mailinglists/',
        transport=XMLRPCTestTransport())
    test.globs['mailinglist_api'] = mailinglist_api
    # See above; right now this is the same for both the internal and external
    # tests, but if we're able to resolve the big XXX above the
    # mailinglist-xmlrpc.txt-external declaration below, I suspect that these
    # two globals will end up being different functions.
    test.globs['mailinglist_api'] = mailinglist_api
    test.globs['new_person'] = mailingListNewPerson
    test.globs['new_team'] = mailingListNewTeam
    test.globs['print_actions'] = mailingListPrintActions
    test.globs['print_info'] = mailingListPrintInfo
    test.globs['commit'] = flush_database_updates


def mailingListSubscriptionSetUp(test):
    setUp(test)
    test.globs['new_team'] = mailingListNewTeam
    test.globs['new_person'] = mailingListNewPerson


def zopelessLaunchpadSecuritySetUp(test):
    setGlobs(test)
    # To be able to use LaunchpadZopelessLayer.switchDbUser in a test, we need
    # to run in the Zopeless environment. The Zopeless environment normally
    # runs using the PermissiveSecurityPolicy. If we want the test to cover
    # functionality used in the webapp, it needs to use the
    # LaunchpadSecurityPolicy.
    test.old_security_policy = getSecurityPolicy()
    setSecurityPolicy(LaunchpadSecurityPolicy)
    login(ANONYMOUS)

def zopelessLaunchpadSecurityTearDown(test):
    setSecurityPolicy(test.old_security_policy)


def LayeredDocFileSuite(*args, **kw):
    '''Create a DocFileSuite with a layer.'''
    # Set stdout_logging keyword argument to True to make
    # logging output be sent to stdout, forcing doctests to deal with it.
    stdout_logging = kw.pop('stdout_logging', True)
    stdout_logging_level = kw.pop('stdout_logging_level', logging.INFO)

    kw_setUp = kw.get('setUp')
    def setUp(test):
        if kw_setUp is not None:
            kw_setUp(test)
        if stdout_logging:
            log = StdoutHandler('')
            log.setLoggerLevel(stdout_logging_level)
            log.install()
            test.globs['log'] = log
            # Store as instance attribute so we can uninstall it.
            test._stdout_logger = log
    kw['setUp'] = setUp

    kw_tearDown = kw.get('tearDown')
    def tearDown(test):
        if kw_tearDown is not None:
            kw_tearDown(test)
        if stdout_logging:
            test._stdout_logger.uninstall()
    kw['tearDown'] = tearDown

    layer = kw.pop('layer')
    suite = DocFileSuite(*args, **kw)
    suite.layer = layer
    return suite


# Files that have special needs can construct their own suite
special = {
    # No setup or teardown at all, since it is demonstrating these features.
    'old-testing.txt': LayeredDocFileSuite(
            '../doc/old-testing.txt', optionflags=default_optionflags,
            layer=FunctionalLayer
            ),

    'remove-upstream-translations-script.txt': DocFileSuite(
            '../doc/remove-upstream-translations-script.txt',
            optionflags=default_optionflags, setUp=setGlobs
            ),

    # And this test want minimal environment too.
    'package-relationship.txt': DocFileSuite(
            '../doc/package-relationship.txt',
            optionflags=default_optionflags
            ),

    # POExport stuff is Zopeless and connects as a different database user.
    # poexport-distroseries-(date-)tarball.txt is excluded, since they add
    # data to the database as well.
    'poexport-queue.txt': FunctionalDocFileSuite(
            '../doc/poexport-queue.txt',
            setUp=setUp, tearDown=tearDown, layer=LaunchpadFunctionalLayer
            ),
    'librarian.txt': FunctionalDocFileSuite(
            '../doc/librarian.txt',
            setUp=setUp, tearDown=tearDown, layer=LaunchpadFunctionalLayer
            ),
    'message.txt': FunctionalDocFileSuite(
            '../doc/message.txt',
            setUp=setUp, tearDown=tearDown, layer=LaunchpadFunctionalLayer
            ),
    'cve-update.txt': FunctionalDocFileSuite(
            '../doc/cve-update.txt',
            setUp=setUp, tearDown=tearDown, layer=LaunchpadFunctionalLayer
            ),
    'nascentupload.txt': LayeredDocFileSuite(
            '../doc/nascentupload.txt',
            setUp=uploaderSetUp, tearDown=uploaderTearDown,
            layer=LaunchpadZopelessLayer, optionflags=default_optionflags
            ),
    'build-notification.txt': LayeredDocFileSuite(
            '../doc/build-notification.txt',
            setUp=builddmasterSetUp,
            layer=LaunchpadZopelessLayer, optionflags=default_optionflags
            ),
    'buildd-slavescanner.txt': LayeredDocFileSuite(
            '../doc/buildd-slavescanner.txt',
            setUp=builddmasterSetUp,
            layer=LaunchpadZopelessLayer, optionflags=default_optionflags,
            stdout_logging_level=logging.WARNING
            ),
    'buildd-scoring.txt': LayeredDocFileSuite(
            '../doc/buildd-scoring.txt',
            setUp=builddmasterSetUp,
            layer=LaunchpadZopelessLayer, optionflags=default_optionflags,
            stdout_logging_level=logging.DEBUG
            ),
    'revision.txt': LayeredDocFileSuite(
            '../doc/revision.txt',
            setUp=branchscannerSetUp, tearDown=branchscannerTearDown,
            optionflags=default_optionflags, layer=LaunchpadZopelessLayer
            ),
    'answer-tracker-emailinterface.txt': LayeredDocFileSuite(
            '../doc/answer-tracker-emailinterface.txt',
            setUp=answerTrackerSetUp, tearDown=answerTrackerTearDown,
            optionflags=default_optionflags, layer=LaunchpadZopelessLayer,
            stdout_logging=False
            ),
    'person-karma.txt': FunctionalDocFileSuite(
            '../doc/person-karma.txt',
            setUp=setUp, tearDown=peopleKarmaTearDown,
            optionflags=default_optionflags, layer=LaunchpadFunctionalLayer,
            stdout_logging_level=logging.WARNING
            ),
    'bugnotification-sending.txt': LayeredDocFileSuite(
            '../doc/bugnotification-sending.txt',
            optionflags=default_optionflags,
            layer=LaunchpadZopelessLayer, setUp=bugNotificationSendingSetUp,
            tearDown=bugNotificationSendingTearDown
            ),
    'bugmail-headers.txt': LayeredDocFileSuite(
            '../doc/bugmail-headers.txt',
            optionflags=default_optionflags, layer=LaunchpadZopelessLayer,
            setUp=bugNotificationSendingSetUp,
            tearDown=bugNotificationSendingTearDown),
    'branch-status-client.txt': LayeredDocFileSuite(
            '../doc/branch-status-client.txt',
            setUp=branchStatusSetUp, tearDown=branchStatusTearDown,
            layer=LaunchpadZopelessLayer
            ),
    'translationimportqueue.txt': FunctionalDocFileSuite(
            '../doc/translationimportqueue.txt',
            setUp=setUp, tearDown=tearDown, layer=LaunchpadFunctionalLayer
            ),
    'pofile-pages.txt': FunctionalDocFileSuite(
            '../doc/pofile-pages.txt',
            setUp=setUp, tearDown=tearDown, layer=LaunchpadFunctionalLayer
            ),
    'rosetta-karma.txt': FunctionalDocFileSuite(
            '../doc/rosetta-karma.txt',
            setUp=setUp, tearDown=tearDown, layer=LaunchpadFunctionalLayer
            ),
    'incomingmail.txt': FunctionalDocFileSuite(
            '../doc/incomingmail.txt',
            setUp=setUp, tearDown=tearDown, layer=LaunchpadFunctionalLayer,
            stdout_logging_level=logging.WARNING
            ),
    'launchpadform.txt': FunctionalDocFileSuite(
            '../doc/launchpadform.txt',
            setUp=setUp, tearDown=tearDown, optionflags=default_optionflags,
            layer=FunctionalLayer
            ),
    'launchpadformharness.txt': FunctionalDocFileSuite(
            '../doc/launchpadformharness.txt',
            setUp=setUp, tearDown=tearDown, optionflags=default_optionflags,
            layer=FunctionalLayer
            ),
    'bug-export.txt': LayeredDocFileSuite(
            '../doc/bug-export.txt',
            setUp=setUp, tearDown=tearDown, optionflags=default_optionflags,
            layer=LaunchpadZopelessLayer
            ),
    'uri.txt': FunctionalDocFileSuite(
            '../doc/uri.txt',
            setUp=setUp, tearDown=tearDown, optionflags=default_optionflags,
            layer=FunctionalLayer
            ),
    'package-cache.txt': LayeredDocFileSuite(
            '../doc/package-cache.txt',
            setUp=statisticianSetUp, tearDown=statisticianTearDown,
            optionflags=default_optionflags, layer=LaunchpadZopelessLayer
            ),
    'script-monitoring.txt': LayeredDocFileSuite(
            '../doc/script-monitoring.txt',
            setUp=setUp, tearDown=tearDown, optionflags=default_optionflags,
            layer=LaunchpadZopelessLayer
            ),
    'distroseriesqueue-debian-installer.txt': FunctionalDocFileSuite(
            '../doc/distroseriesqueue-debian-installer.txt',
            setUp=distroseriesqueueSetUp, tearDown=distroseriesqueueTearDown,
            optionflags=default_optionflags,
            layer=LaunchpadFunctionalLayer
            ),
    'bug-set-status.txt': LayeredDocFileSuite(
            '../doc/bug-set-status.txt',
            setUp=uploadQueueSetUp,
            tearDown=uploadQueueTearDown,
            optionflags=default_optionflags, layer=LaunchpadZopelessLayer
            ),
    'closing-bugs-from-changelogs.txt': LayeredDocFileSuite(
            '../doc/closing-bugs-from-changelogs.txt',
            setUp=uploadQueueSetUp,
            tearDown=uploadQueueTearDown,
            optionflags=default_optionflags, layer=LaunchpadZopelessLayer
            ),
    'bugtask-expiration.txt': LayeredDocFileSuite(
            '../doc/bugtask-expiration.txt',
            setUp=uploadQueueSetUp,
            tearDown=uploadQueueTearDown,
            optionflags=default_optionflags, layer=LaunchpadZopelessLayer
            ),
    'bugmessage.txt': LayeredDocFileSuite(
            '../doc/bugmessage.txt',
            setUp=noPrivSetUp, tearDown=tearDown,
            optionflags=default_optionflags, layer=LaunchpadFunctionalLayer
            ),
    'bugmessage.txt-queued': LayeredDocFileSuite(
            '../doc/bugmessage.txt',
            setUp=uploadQueueSetUp,
            tearDown=uploadQueueTearDown,
            optionflags=default_optionflags, layer=LaunchpadZopelessLayer
            ),
    'bugmessage.txt-uploader': LayeredDocFileSuite(
            '../doc/bugmessage.txt',
            setUp=uploaderSetUp,
            tearDown=uploaderTearDown,
            optionflags=default_optionflags, layer=LaunchpadZopelessLayer
            ),
    'bug-private-by-default.txt': LayeredDocFileSuite(
            '../doc/bug-private-by-default.txt',
            setUp=setUp,
            tearDown=tearDown,
            optionflags=default_optionflags,
            layer=LaunchpadZopelessLayer
            ),
    'answer-tracker-notifications-linked-bug.txt': LayeredDocFileSuite(
            '../doc/answer-tracker-notifications-linked-bug.txt',
            setUp=bugLinkedToQuestionSetUp, tearDown=tearDown,
            optionflags=default_optionflags, layer=LaunchpadFunctionalLayer
            ),
    'answer-tracker-notifications-linked-bug.txt-uploader':
            LayeredDocFileSuite(
                '../doc/answer-tracker-notifications-linked-bug.txt',
                setUp=uploaderBugLinkedToQuestionSetUp,
                tearDown=tearDown,
                optionflags=default_optionflags, layer=LaunchpadZopelessLayer
                ),
    'answer-tracker-notifications-linked-bug.txt-queued': LayeredDocFileSuite(
            '../doc/answer-tracker-notifications-linked-bug.txt',
            setUp=uploadQueueBugLinkedToQuestionSetUp,
            tearDown=tearDown,
            optionflags=default_optionflags, layer=LaunchpadZopelessLayer
            ),
    'mailinglist-xmlrpc.txt': FunctionalDocFileSuite(
            '../doc/mailinglist-xmlrpc.txt',
            setUp=mailingListXMLRPCInternalSetUp,
            tearDown=tearDown,
            optionflags=default_optionflags,
            layer=LaunchpadFunctionalLayer
            ),
    'mailinglist-xmlrpc.txt-external': FunctionalDocFileSuite(
            '../doc/mailinglist-xmlrpc.txt',
            setUp=mailingListXMLRPCExternalSetUp,
            tearDown=tearDown,
            optionflags=default_optionflags,
            layer=LaunchpadFunctionalLayer,
            ),
    'externalbugtracker-bugzilla.txt':
            LayeredDocFileSuite(
                '../doc/externalbugtracker-bugzilla.txt',
                setUp=checkwatchesSetUp,
                tearDown=tearDown,
                optionflags=default_optionflags, layer=LaunchpadZopelessLayer
                ),
    'externalbugtracker-bugzilla-oddities.txt':
            LayeredDocFileSuite(
                '../doc/externalbugtracker-bugzilla-oddities.txt',
                setUp=checkwatchesSetUp,
                tearDown=tearDown,
                optionflags=default_optionflags, layer=LaunchpadZopelessLayer
                ),
    'externalbugtracker-checkwatches.txt':
            LayeredDocFileSuite(
                '../doc/externalbugtracker-checkwatches.txt',
                setUp=checkwatchesSetUp,
                tearDown=tearDown,
                optionflags=default_optionflags, layer=LaunchpadZopelessLayer
                ),
    'externalbugtracker-debbugs.txt':
            LayeredDocFileSuite(
                '../doc/externalbugtracker-debbugs.txt',
                setUp=checkwatchesSetUp,
                tearDown=tearDown,
                optionflags=default_optionflags, layer=LaunchpadZopelessLayer
                ),
    'externalbugtracker-mantis-csv.txt':
            LayeredDocFileSuite(
                '../doc/externalbugtracker-mantis-csv.txt',
                setUp=checkwatchesSetUp,
                tearDown=tearDown,
                optionflags=default_optionflags, layer=LaunchpadZopelessLayer
                ),
    'externalbugtracker-mantis.txt':
            LayeredDocFileSuite(
                '../doc/externalbugtracker-mantis.txt',
                setUp=checkwatchesSetUp,
                tearDown=tearDown,
                optionflags=default_optionflags, layer=LaunchpadZopelessLayer
                ),
    'externalbugtracker-python.txt':
            LayeredDocFileSuite(
                '../doc/externalbugtracker-python.txt',
                setUp=checkwatchesSetUp,
                tearDown=tearDown,
                optionflags=default_optionflags, layer=LaunchpadZopelessLayer
                ),
    'externalbugtracker-roundup.txt':
            LayeredDocFileSuite(
                '../doc/externalbugtracker-roundup.txt',
                setUp=checkwatchesSetUp,
                tearDown=tearDown,
                optionflags=default_optionflags, layer=LaunchpadZopelessLayer
                ),
    'externalbugtracker-sourceforge.txt':
            LayeredDocFileSuite(
                '../doc/externalbugtracker-sourceforge.txt',
                setUp=checkwatchesSetUp,
                tearDown=tearDown,
                optionflags=default_optionflags, layer=LaunchpadZopelessLayer
                ),
    'externalbugtracker-trac.txt':
            LayeredDocFileSuite(
                '../doc/externalbugtracker-trac.txt',
                setUp=checkwatchesSetUp,
                tearDown=tearDown,
                optionflags=default_optionflags, layer=LaunchpadZopelessLayer
                ),
    'mailinglist-subscriptions-xmlrpc.txt': FunctionalDocFileSuite(
            '../doc/mailinglist-subscriptions-xmlrpc.txt',
            setUp=mailingListXMLRPCInternalSetUp,
            tearDown=tearDown,
            optionflags=default_optionflags,
            layer=LaunchpadFunctionalLayer
            ),
    'mailinglist-subscriptions-xmlrpc.txt-external': FunctionalDocFileSuite(
            '../doc/mailinglist-subscriptions-xmlrpc.txt',
            setUp=mailingListXMLRPCExternalSetUp,
            tearDown=tearDown,
            optionflags=default_optionflags,
            layer=LaunchpadFunctionalLayer,
            ),
    'mailinglist-subscriptions.txt': FunctionalDocFileSuite(
            '../doc/mailinglist-subscriptions.txt',
            setUp=mailingListSubscriptionSetUp,
            tearDown=tearDown,
            optionflags=default_optionflags,
            layer=LaunchpadFunctionalLayer,
            ),
<<<<<<< HEAD
    'codeimport-machine.txt': LayeredDocFileSuite(
            '../doc/codeimport-machine.txt',
            setUp=zopelessLaunchpadSecuritySetUp,
            tearDown=zopelessLaunchpadSecurityTearDown,
            optionflags=default_optionflags, layer=LaunchpadZopelessLayer,
=======
    # Also run the pillar.txt doctest under the Zopeless layer.
    # This exposed bug #149632.
    'pillar.txt-zopeless': LayeredDocFileSuite(
            '../doc/pillar.txt',
            setUp=setUp, tearDown=tearDown,
            optionflags=default_optionflags,
            layer=LaunchpadZopelessLayer
>>>>>>> c9f02b35
            ),
    }


def test_suite():
    suite = unittest.TestSuite()

    # Add special needs tests
    keys = special.keys()
    keys.sort()
    for key in keys:
        special_suite = special[key]
        suite.addTest(special_suite)

    testsdir = os.path.abspath(
            os.path.normpath(os.path.join(here, '..', 'doc'))
            )

    # Add tests using default setup/teardown
    filenames = [filename
                 for filename in os.listdir(testsdir)
                 if filename.lower().endswith('.txt')
                    and filename not in special
                 ]
    # Sort the list to give a predictable order.  We do this because when
    # tests interfere with each other, the varying orderings that os.listdir
    # gives on different people's systems make reproducing and debugging
    # problems difficult.  Ideally the test harness would stop the tests from
    # being able to interfere with each other in the first place.
    #   -- Andrew Bennetts, 2005-03-01.
    filenames.sort()
    for filename in filenames:
        path = os.path.join('../doc/', filename)
        one_test = FunctionalDocFileSuite(
            path, setUp=setUp, tearDown=tearDown,
            layer=LaunchpadFunctionalLayer, optionflags=default_optionflags,
            stdout_logging_level=logging.WARNING
            )
        suite.addTest(one_test)

    return suite


if __name__ == '__main__':
    unittest.main(test_suite())<|MERGE_RESOLUTION|>--- conflicted
+++ resolved
@@ -702,13 +702,13 @@
             optionflags=default_optionflags,
             layer=LaunchpadFunctionalLayer,
             ),
-<<<<<<< HEAD
     'codeimport-machine.txt': LayeredDocFileSuite(
             '../doc/codeimport-machine.txt',
             setUp=zopelessLaunchpadSecuritySetUp,
             tearDown=zopelessLaunchpadSecurityTearDown,
             optionflags=default_optionflags, layer=LaunchpadZopelessLayer,
-=======
+            ),
+
     # Also run the pillar.txt doctest under the Zopeless layer.
     # This exposed bug #149632.
     'pillar.txt-zopeless': LayeredDocFileSuite(
@@ -716,7 +716,6 @@
             setUp=setUp, tearDown=tearDown,
             optionflags=default_optionflags,
             layer=LaunchpadZopelessLayer
->>>>>>> c9f02b35
             ),
     }
 
