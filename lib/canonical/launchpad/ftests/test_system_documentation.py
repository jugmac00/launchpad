--- conflicted
+++ resolved
@@ -706,19 +706,16 @@
             '../doc/publishing.txt',
             layer=LaunchpadZopelessLayer, optionflags=default_optionflags
             ),
-<<<<<<< HEAD
     'sourcepackagerelease-build-lookup.txt': LayeredDocFileSuite(
             '../doc/sourcepackagerelease-build-lookup.txt',
             layer=LaunchpadZopelessLayer, optionflags=default_optionflags
             ),
-=======
     'notification-text-escape.txt': DocFileSuite(
             '../doc/notification-text-escape.txt',
 	    setUp=test_notifications.setUp,
 	    tearDown=test_notifications.tearDown,
 	    optionflags=default_optionflags
 	    ),
->>>>>>> 92d731f2
     }
 
 
