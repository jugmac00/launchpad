# Copyright 2004-2008 Canonical Ltd.  All rights reserved.
"""
Test the examples included in the system documentation in
lib/canonical/launchpad/doc.
"""
# pylint: disable-msg=C0103

import logging
import os
import unittest

from zope.component import getUtility
from zope.security.management import setSecurityPolicy

from canonical.authserver.tests.harness import AuthserverTacTestSetup
from canonical.config import config
from canonical.database.sqlbase import (
    commit, flush_database_updates, ISOLATION_LEVEL_READ_COMMITTED)
from canonical.launchpad.ftests import ANONYMOUS, login, logout
from canonical.launchpad.ftests import mailinglists_helper
from canonical.launchpad.ftests.bug import (
    create_old_bug, summarize_bugtasks, sync_bugtasks)
from canonical.launchpad.interfaces import (
    CreateBugParams, IBugTaskSet, IDistributionSet, ILanguageSet,
    IPersonSet)
from canonical.launchpad.testing import browser
from canonical.launchpad.testing.systemdocs import (
    LayeredDocFileSuite, setUp, setGlobs, tearDown)
from canonical.launchpad.tests.mail_helpers import pop_notifications
from canonical.launchpad.webapp.authorization import LaunchpadSecurityPolicy
from canonical.launchpad.webapp.tests import test_notifications
from canonical.testing import (
<<<<<<< HEAD
    AppServerLayer, DatabaseLayer, FunctionalLayer, LaunchpadFunctionalLayer,
    LaunchpadZopelessLayer)
=======
    DatabaseLayer, FunctionalLayer, GoogleServiceLayer,
    LaunchpadFunctionalLayer, LaunchpadZopelessLayer)
>>>>>>> 2c98fa10


here = os.path.dirname(os.path.realpath(__file__))


def checkwatchesSetUp(test):
    """Setup the check watches script tests."""
    setUp(test)
    LaunchpadZopelessLayer.switchDbUser(config.checkwatches.dbuser)

def poExportSetUp(test):
    """Setup the PO export script tests."""
    LaunchpadZopelessLayer.switchDbUser('poexport')
    setUp(test)

def poExportTearDown(test):
    """Tear down the PO export script tests."""
    # XXX sinzui 2007-11-14:
    # This function is not needed. The test should be switched to tearDown.
    tearDown(test)

def uploaderSetUp(test):
    """setup the package uploader script tests."""
    setUp(test)
    LaunchpadZopelessLayer.switchDbUser('uploader')

def uploaderTearDown(test):
    """Tear down the package uploader script tests."""
    # XXX sinzui 2007-11-14:
    # This function is not needed. The test should be switched to tearDown.
    tearDown(test)

def builddmasterSetUp(test):
    """Setup the connection for the build master tests."""
    test_dbuser = config.builddmaster.dbuser
    test.globs['test_dbuser'] = test_dbuser
    LaunchpadZopelessLayer.alterConnection(
        dbuser=test_dbuser, isolation=ISOLATION_LEVEL_READ_COMMITTED)
    setGlobs(test)

def branchscannerSetUp(test):
    """Setup the user for the branch scanner tests."""
    LaunchpadZopelessLayer.switchDbUser('branchscanner')
    setUp(test)

def branchscannerTearDown(test):
    """Tear down the branch scanner tests."""
    # XXX sinzui 2007-11-14:
    # This function is not needed. The test should be switched to tearDown.
    tearDown(test)


def peopleKarmaTearDown(test):
    """Restore the database after testing karma."""
    # We can't detect db changes made by the subprocess (yet).
    DatabaseLayer.force_dirty_database()
    tearDown(test)

def branchStatusSetUp(test):
    test._authserver = AuthserverTacTestSetup()
    test._authserver.setUp()

def branchStatusTearDown(test):
    test._authserver.tearDown()

def bugNotificationSendingSetUp(test):
    LaunchpadZopelessLayer.switchDbUser(config.malone.bugnotification_dbuser)
    setUp(test)

def bugNotificationSendingTearDown(test):
    tearDown(test)

def statisticianSetUp(test):
    setUp(test)
    LaunchpadZopelessLayer.switchDbUser(config.statistician.dbuser)

def statisticianTearDown(test):
    tearDown(test)

def distroseriesqueueSetUp(test):
    setUp(test)
    # The test requires that the umask be set to 022, and in fact this comment
    # was made in irc on 13-Apr-2007:
    #
    # (04:29:18 PM) kiko: barry, cprov says that the local umask is controlled
    # enough for us to rely on it
    #
    # Setting it here reproduces the environment that the doctest expects.
    # Save the old umask so we can reset it in the tearDown().
    test.old_umask = os.umask(022)

def distroseriesqueueTearDown(test):
    os.umask(test.old_umask)
    tearDown(test)

def uploadQueueSetUp(test):
    test_dbuser = config.uploadqueue.dbuser
    LaunchpadZopelessLayer.switchDbUser(test_dbuser)
    setUp(test)
    test.globs['test_dbuser'] = test_dbuser

def uploaderBugsSetUp(test):
    """Set up a test suite using the 'uploader' db user.

    Some aspects of the bug tracker are being used by the Soyuz uploader.
    In order to test that these functions work as expected from the uploader,
    we run them using the same db user used by the uploader.
    """
    test_dbuser = config.uploader.dbuser
    LaunchpadZopelessLayer.switchDbUser(test_dbuser)
    setUp(test)
    test.globs['test_dbuser'] = test_dbuser

def uploaderBugsTearDown(test):
    logout()

def uploadQueueTearDown(test):
    logout()

def noPrivSetUp(test):
    """Set up a test logged in as no-priv."""
    setUp(test)
    login('no-priv@canonical.com')

def _createUbuntuBugTaskLinkedToQuestion():
    """Get the id of an Ubuntu bugtask linked to a question.

    The Ubuntu team is set as the answer contact for Ubuntu, and no-priv
    is used as the submitter..
    """
    login('test@canonical.com')
    sample_person = getUtility(IPersonSet).getByEmail('test@canonical.com')
    ubuntu_team = getUtility(IPersonSet).getByName('ubuntu-team')
    ubuntu_team.addLanguage(getUtility(ILanguageSet)['en'])
    ubuntu = getUtility(IDistributionSet).getByName('ubuntu')
    ubuntu.addAnswerContact(ubuntu_team)
    ubuntu_question = ubuntu.newQuestion(
        sample_person, "Can't install Ubuntu",
        "I insert the install CD in the CD-ROM drive, but it won't boot.")
    no_priv = getUtility(IPersonSet).getByEmail('no-priv@canonical.com')
    params = CreateBugParams(
        owner=no_priv, title="Installer fails on a Mac PPC",
        comment=ubuntu_question.description)
    bug = ubuntu.createBug(params)
    ubuntu_question.linkBug(bug)
    [ubuntu_bugtask] = bug.bugtasks
    login(ANONYMOUS)
    # Remove the notifcations for the newly created question.
    notifications = pop_notifications()
    return ubuntu_bugtask.id

def bugLinkedToQuestionSetUp(test):
    """Setup the question and linked bug for testing."""
    def get_bugtask_linked_to_question():
        return getUtility(IBugTaskSet).get(bugtask_id)
    setUp(test)
    bugtask_id = _createUbuntuBugTaskLinkedToQuestion()
    test.globs['get_bugtask_linked_to_question'] = (
        get_bugtask_linked_to_question)
    # Log in here, since we don't want to set up an non-anonymous
    # interaction in the test.
    login('no-priv@canonical.com')


def bugtaskExpirationSetUp(test):
    """Setup globs for bug expiration."""
    setUp(test)
    test.globs['create_old_bug'] = create_old_bug
    test.globs['summarize_bugtasks'] = summarize_bugtasks
    test.globs['sync_bugtasks'] = sync_bugtasks
    test.globs['commit'] = commit
    login('test@canonical.com')


def uploaderBugLinkedToQuestionSetUp(test):
    LaunchpadZopelessLayer.switchDbUser('launchpad')
    bugLinkedToQuestionSetUp(test)
    LaunchpadZopelessLayer.commit()
    uploaderSetUp(test)
    login(ANONYMOUS)

def uploadQueueBugLinkedToQuestionSetUp(test):
    LaunchpadZopelessLayer.switchDbUser('launchpad')
    bugLinkedToQuestionSetUp(test)
    LaunchpadZopelessLayer.commit()
    uploadQueueSetUp(test)
    login(ANONYMOUS)

def translationMessageDestroySetUp(test):
    """Set up the TranslationMessage.destroySelf() test."""
    LaunchpadZopelessLayer.switchDbUser('rosettaadmin')
    setUp(test)

def translationMessageDestroyTearDown(test):
    """Tear down the TranslationMessage.destroySelf() test."""
    tearDown(test)

def manageChrootSetup(test):
    """Set up the manage-chroot.txt test."""
    setUp(test)
    LaunchpadZopelessLayer.switchDbUser("fiera")


# XXX BarryWarsaw 15-Aug-2007: See bug 132784 as a placeholder for improving
# the harness for the mailinglist-xmlrpc.txt tests, or improving things so
# that all this cruft isn't necessary.

def mailingListXMLRPCInternalSetUp(test):
    setUp(test)
    # Use the direct API view instance, not retrieved through the component
    # architecture.  Don't use ServerProxy.  We do this because it's easier to
    # debug because when things go horribly wrong, you see the errors on
    # stdout instead of in an OOPS report living in some log file somewhere.
    from canonical.launchpad.xmlrpc import MailingListAPIView
    class ImpedenceMatchingView(MailingListAPIView):
        @mailinglists_helper.fault_catcher
        def getPendingActions(self):
            return super(ImpedenceMatchingView, self).getPendingActions()
        @mailinglists_helper.fault_catcher
        def reportStatus(self, statuses):
            return super(ImpedenceMatchingView, self).reportStatus(statuses)
        @mailinglists_helper.fault_catcher
        def getMembershipInformation(self, teams):
            return super(
                ImpedenceMatchingView, self).getMembershipInformation(teams)
        @mailinglists_helper.fault_catcher
        def isLaunchpadMember(self, address):
            return super(ImpedenceMatchingView, self).isLaunchpadMember(
                address)
    # Expose in the doctest's globals, the view as the thing with the
    # IMailingListAPI interface.  Also expose the helper functions.
    mailinglist_api = ImpedenceMatchingView(context=None, request=None)
    test.globs['mailinglist_api'] = mailinglist_api
    # Expose different commit() functions to handle the 'external' case below
    # where there is more than one connection.  The 'internal' case here has
    # just one coneection so the flush is all we need.
    test.globs['commit'] = flush_database_updates


def mailingListXMLRPCExternalSetUp(test):
    setUp(test)
    # Use a real XMLRPC server proxy so that the same test is run through the
    # full security machinery.  This is more representative of the real-world,
    # but more difficult to debug.
    from canonical.functional import XMLRPCTestTransport
    from xmlrpclib import ServerProxy
    mailinglist_api = ServerProxy(
        'http://xmlrpc-private.launchpad.dev:8087/mailinglists/',
        transport=XMLRPCTestTransport())
    test.globs['mailinglist_api'] = mailinglist_api
    # See above; right now this is the same for both the internal and external
    # tests, but if we're able to resolve the big XXX above the
    # mailinglist-xmlrpc.txt-external declaration below, I suspect that these
    # two globals will end up being different functions.
    test.globs['mailinglist_api'] = mailinglist_api
    test.globs['commit'] = flush_database_updates


def zopelessLaunchpadSecuritySetUp(test):
    """Set up a LaunchpadZopelessLayer test to use LaunchpadSecurityPolicy.

    To be able to use LaunchpadZopelessLayer.switchDbUser in a test, we need
    to run in the Zopeless environment. The Zopeless environment normally runs
    using the PermissiveSecurityPolicy. If we want the test to cover
    functionality used in the webapp, it needs to use the
    LaunchpadSecurityPolicy.
    """
    setGlobs(test)
    test.old_security_policy = setSecurityPolicy(LaunchpadSecurityPolicy)


def zopelessLaunchpadSecurityTearDown(test):
    setSecurityPolicy(test.old_security_policy)


def hwdbDeviceTablesSetup(test):
    setUp(test)
    LaunchpadZopelessLayer.switchDbUser('hwdb-submission-processor')


# Files that have special needs can construct their own suite
special = {
    # No setup or teardown at all, since it is demonstrating these features.
    'old-testing.txt': LayeredDocFileSuite(
            '../doc/old-testing.txt', layer=FunctionalLayer
            ),

    'remove-upstream-translations-script.txt': LayeredDocFileSuite(
            '../doc/remove-upstream-translations-script.txt',
            setUp=setGlobs, stdout_logging=False, layer=None
            ),

    # And this test want minimal environment too.
    'package-relationship.txt': LayeredDocFileSuite(
            '../doc/package-relationship.txt',
            stdout_logging=False, layer=None
            ),

    # POExport stuff is Zopeless and connects as a different database user.
    # poexport-distroseries-(date-)tarball.txt is excluded, since they add
    # data to the database as well.
    'poexport-queue.txt': LayeredDocFileSuite(
            '../doc/poexport-queue.txt',
            setUp=setUp, tearDown=tearDown, layer=LaunchpadFunctionalLayer
            ),
    'librarian.txt': LayeredDocFileSuite(
            '../doc/librarian.txt',
            setUp=setUp, tearDown=tearDown, layer=LaunchpadFunctionalLayer
            ),
    'message.txt': LayeredDocFileSuite(
            '../doc/message.txt',
            setUp=setUp, tearDown=tearDown, layer=LaunchpadFunctionalLayer
            ),
    'cve-update.txt': LayeredDocFileSuite(
            '../doc/cve-update.txt',
            setUp=setUp, tearDown=tearDown, layer=LaunchpadFunctionalLayer
            ),
    'nascentupload.txt': LayeredDocFileSuite(
            '../doc/nascentupload.txt',
            setUp=uploaderSetUp, tearDown=uploaderTearDown,
            layer=LaunchpadZopelessLayer,
            ),
    'build-notification.txt': LayeredDocFileSuite(
            '../doc/build-notification.txt',
            setUp=builddmasterSetUp,
            layer=LaunchpadZopelessLayer,
            ),
    'buildd-slavescanner.txt': LayeredDocFileSuite(
            '../doc/buildd-slavescanner.txt',
            setUp=builddmasterSetUp,
            layer=LaunchpadZopelessLayer,
            stdout_logging_level=logging.WARNING
            ),
    'buildd-scoring.txt': LayeredDocFileSuite(
            '../doc/buildd-scoring.txt',
            setUp=builddmasterSetUp,
            layer=LaunchpadZopelessLayer,
            ),
    'buildd-queuebuilder.txt': LayeredDocFileSuite(
            '../doc/buildd-queuebuilder.txt',
            setUp=builddmasterSetUp,
            layer=LaunchpadZopelessLayer,
            stdout_logging_level=logging.WARNING
            ),
    'revision.txt': LayeredDocFileSuite(
            '../doc/revision.txt',
            setUp=branchscannerSetUp, tearDown=branchscannerTearDown,
            layer=LaunchpadZopelessLayer
            ),
    'person-karma.txt': LayeredDocFileSuite(
            '../doc/person-karma.txt',
            setUp=setUp, tearDown=peopleKarmaTearDown,
            layer=LaunchpadFunctionalLayer,
            stdout_logging_level=logging.WARNING
            ),
    'bugnotificationrecipients.txt-uploader': LayeredDocFileSuite(
            '../doc/bugnotificationrecipients.txt',
            setUp=uploaderBugsSetUp,
            tearDown=uploaderBugsTearDown,
            layer=LaunchpadZopelessLayer
            ),
     'bugnotificationrecipients.txt-queued': LayeredDocFileSuite(
            '../doc/bugnotificationrecipients.txt',
            setUp=uploadQueueSetUp,
            tearDown=uploadQueueTearDown,
            layer=LaunchpadZopelessLayer
            ),
    'bugnotification-sending.txt': LayeredDocFileSuite(
            '../doc/bugnotification-sending.txt',
            layer=LaunchpadZopelessLayer, setUp=bugNotificationSendingSetUp,
            tearDown=bugNotificationSendingTearDown
            ),
    'bugmail-headers.txt': LayeredDocFileSuite(
            '../doc/bugmail-headers.txt',
            layer=LaunchpadZopelessLayer,
            setUp=bugNotificationSendingSetUp,
            tearDown=bugNotificationSendingTearDown),
    'translationimportqueue.txt': LayeredDocFileSuite(
            '../doc/translationimportqueue.txt',
            setUp=setUp, tearDown=tearDown, layer=LaunchpadFunctionalLayer
            ),
    'pofile-pages.txt': LayeredDocFileSuite(
            '../doc/pofile-pages.txt',
            setUp=setUp, tearDown=tearDown, layer=LaunchpadFunctionalLayer
            ),
    'rosetta-karma.txt': LayeredDocFileSuite(
            '../doc/rosetta-karma.txt',
            setUp=setUp, tearDown=tearDown, layer=LaunchpadFunctionalLayer
            ),
    'launchpadform.txt': LayeredDocFileSuite(
            '../doc/launchpadform.txt',
            setUp=setUp, tearDown=tearDown,
            layer=FunctionalLayer
            ),
    'launchpadformharness.txt': LayeredDocFileSuite(
            '../doc/launchpadformharness.txt',
            setUp=setUp, tearDown=tearDown,
            layer=FunctionalLayer
            ),
    'bug-export.txt': LayeredDocFileSuite(
            '../doc/bug-export.txt',
            setUp=setUp, tearDown=tearDown,
            layer=LaunchpadZopelessLayer
            ),
    'uri.txt': LayeredDocFileSuite(
            '../doc/uri.txt',
            setUp=setUp, tearDown=tearDown,
            layer=FunctionalLayer
            ),
    'package-cache.txt': LayeredDocFileSuite(
            '../doc/package-cache.txt',
            setUp=statisticianSetUp, tearDown=statisticianTearDown,
            layer=LaunchpadZopelessLayer
            ),
    'distroarchseriesbinarypackage.txt': LayeredDocFileSuite(
            '../doc/distroarchseriesbinarypackage.txt',
            setUp=setUp, tearDown=tearDown,
            layer=LaunchpadZopelessLayer
            ),
    'script-monitoring.txt': LayeredDocFileSuite(
            '../doc/script-monitoring.txt',
            setUp=setUp, tearDown=tearDown,
            layer=LaunchpadZopelessLayer
            ),
    'distroseriesqueue-debian-installer.txt': LayeredDocFileSuite(
            '../doc/distroseriesqueue-debian-installer.txt',
            setUp=distroseriesqueueSetUp, tearDown=distroseriesqueueTearDown,
            layer=LaunchpadFunctionalLayer
            ),
    'bug-set-status.txt': LayeredDocFileSuite(
            '../doc/bug-set-status.txt',
            setUp=uploadQueueSetUp,
            tearDown=uploadQueueTearDown,
            layer=LaunchpadZopelessLayer
            ),
    'bug-set-status.txt-uploader': LayeredDocFileSuite(
            '../doc/bug-set-status.txt',
            setUp=uploaderBugsSetUp,
            tearDown=uploaderBugsTearDown,
            layer=LaunchpadZopelessLayer
            ),
    'closing-bugs-from-changelogs.txt': LayeredDocFileSuite(
            '../doc/closing-bugs-from-changelogs.txt',
            setUp=uploadQueueSetUp,
            tearDown=uploadQueueTearDown,
            layer=LaunchpadZopelessLayer
            ),
    'closing-bugs-from-changelogs.txt-uploader': LayeredDocFileSuite(
            '../doc/closing-bugs-from-changelogs.txt',
            setUp=uploaderBugsSetUp,
            tearDown=uploaderBugsTearDown,
            layer=LaunchpadZopelessLayer
            ),
    'bugtask-expiration.txt': LayeredDocFileSuite(
            '../doc/bugtask-expiration.txt',
            setUp=bugtaskExpirationSetUp,
            tearDown=tearDown,
            layer=LaunchpadZopelessLayer
            ),
    'bugmessage.txt': LayeredDocFileSuite(
            '../doc/bugmessage.txt',
            setUp=noPrivSetUp, tearDown=tearDown,
            layer=LaunchpadFunctionalLayer
            ),
    'bugmessage.txt-queued': LayeredDocFileSuite(
            '../doc/bugmessage.txt',
            setUp=uploadQueueSetUp,
            tearDown=uploadQueueTearDown,
            layer=LaunchpadZopelessLayer
            ),
    'bugmessage.txt-uploader': LayeredDocFileSuite(
            '../doc/bugmessage.txt',
            setUp=uploaderSetUp,
            tearDown=uploaderTearDown,
            layer=LaunchpadZopelessLayer
            ),
    'bugmessage.txt-checkwatches': LayeredDocFileSuite(
            '../doc/bugmessage.txt',
            setUp=checkwatchesSetUp,
            tearDown=uploaderTearDown,
            layer=LaunchpadZopelessLayer
            ),
    'bug-private-by-default.txt': LayeredDocFileSuite(
            '../doc/bug-private-by-default.txt',
            setUp=setUp,
            tearDown=tearDown,
            layer=LaunchpadZopelessLayer
            ),
    'answer-tracker-notifications-linked-bug.txt': LayeredDocFileSuite(
            '../doc/answer-tracker-notifications-linked-bug.txt',
            setUp=bugLinkedToQuestionSetUp, tearDown=tearDown,
            layer=LaunchpadFunctionalLayer
            ),
    'answer-tracker-notifications-linked-bug.txt-uploader':
            LayeredDocFileSuite(
                '../doc/answer-tracker-notifications-linked-bug.txt',
                setUp=uploaderBugLinkedToQuestionSetUp,
                tearDown=tearDown,
                layer=LaunchpadZopelessLayer
                ),
    'answer-tracker-notifications-linked-bug.txt-queued': LayeredDocFileSuite(
            '../doc/answer-tracker-notifications-linked-bug.txt',
            setUp=uploadQueueBugLinkedToQuestionSetUp,
            tearDown=tearDown,
            layer=LaunchpadZopelessLayer
            ),
    'mailinglist-xmlrpc.txt': LayeredDocFileSuite(
            '../doc/mailinglist-xmlrpc.txt',
            setUp=mailingListXMLRPCInternalSetUp,
            tearDown=tearDown,
            layer=LaunchpadFunctionalLayer
            ),
    'mailinglist-xmlrpc.txt-external': LayeredDocFileSuite(
            '../doc/mailinglist-xmlrpc.txt',
            setUp=mailingListXMLRPCExternalSetUp,
            tearDown=tearDown,
            layer=LaunchpadFunctionalLayer,
            ),
    'checkwatches-cli-switches.txt':
            LayeredDocFileSuite(
                '../doc/checkwatches-cli-switches.txt',
                setUp=checkwatchesSetUp,
                tearDown=tearDown,
                layer=LaunchpadZopelessLayer
                ),
    'externalbugtracker-bug-imports.txt':
            LayeredDocFileSuite(
                '../doc/externalbugtracker-bug-imports.txt',
                setUp=checkwatchesSetUp,
                tearDown=tearDown,
                layer=LaunchpadZopelessLayer
                ),
    'externalbugtracker-bugzilla.txt':
            LayeredDocFileSuite(
                '../doc/externalbugtracker-bugzilla.txt',
                setUp=checkwatchesSetUp,
                tearDown=tearDown,
                layer=LaunchpadZopelessLayer
                ),
    'externalbugtracker-bugzilla-oddities.txt':
            LayeredDocFileSuite(
                '../doc/externalbugtracker-bugzilla-oddities.txt',
                setUp=checkwatchesSetUp,
                tearDown=tearDown,
                layer=LaunchpadZopelessLayer
                ),
    'externalbugtracker-checkwatches.txt':
            LayeredDocFileSuite(
                '../doc/externalbugtracker-checkwatches.txt',
                setUp=checkwatchesSetUp,
                tearDown=tearDown,
                layer=LaunchpadZopelessLayer
                ),
    'externalbugtracker-comment-imports.txt':
            LayeredDocFileSuite(
                '../doc/externalbugtracker-comment-imports.txt',
                setUp=checkwatchesSetUp,
                tearDown=tearDown,
                layer=LaunchpadZopelessLayer
                ),
    'externalbugtracker-comment-pushing.txt':
            LayeredDocFileSuite(
                '../doc/externalbugtracker-comment-pushing.txt',
                setUp=checkwatchesSetUp,
                tearDown=tearDown,
                layer=LaunchpadZopelessLayer
                ),
    'externalbugtracker-debbugs.txt':
            LayeredDocFileSuite(
                '../doc/externalbugtracker-debbugs.txt',
                setUp=checkwatchesSetUp,
                tearDown=tearDown,
                layer=LaunchpadZopelessLayer
                ),
    'externalbugtracker-emailaddress.txt':
            LayeredDocFileSuite(
                '../doc/externalbugtracker-emailaddress.txt',
                setUp=checkwatchesSetUp,
                tearDown=tearDown,
                layer=LaunchpadZopelessLayer
                ),
    'externalbugtracker-mantis-csv.txt':
            LayeredDocFileSuite(
                '../doc/externalbugtracker-mantis-csv.txt',
                setUp=checkwatchesSetUp,
                tearDown=tearDown,
                layer=LaunchpadZopelessLayer
                ),
    'externalbugtracker-mantis.txt':
            LayeredDocFileSuite(
                '../doc/externalbugtracker-mantis.txt',
                setUp=checkwatchesSetUp,
                tearDown=tearDown,
                layer=LaunchpadZopelessLayer
                ),
    'externalbugtracker-python.txt':
            LayeredDocFileSuite(
                '../doc/externalbugtracker-python.txt',
                setUp=checkwatchesSetUp,
                tearDown=tearDown,
                layer=LaunchpadZopelessLayer
                ),
    'externalbugtracker-roundup.txt':
            LayeredDocFileSuite(
                '../doc/externalbugtracker-roundup.txt',
                setUp=checkwatchesSetUp,
                tearDown=tearDown,
                layer=LaunchpadZopelessLayer
                ),
    'externalbugtracker-rt.txt':
            LayeredDocFileSuite(
                '../doc/externalbugtracker-rt.txt',
                setUp=checkwatchesSetUp,
                tearDown=tearDown,
                layer=LaunchpadZopelessLayer
                ),
    'externalbugtracker-sourceforge.txt':
            LayeredDocFileSuite(
                '../doc/externalbugtracker-sourceforge.txt',
                setUp=checkwatchesSetUp,
                tearDown=tearDown,
                layer=LaunchpadZopelessLayer
                ),
    'externalbugtracker-trac.txt':
            LayeredDocFileSuite(
                '../doc/externalbugtracker-trac.txt',
                setUp=checkwatchesSetUp,
                tearDown=tearDown,
                layer=LaunchpadZopelessLayer
                ),
    'externalbugtracker-trac-lp-plugin.txt':
            LayeredDocFileSuite(
                '../doc/externalbugtracker-trac-lp-plugin.txt',
                setUp=checkwatchesSetUp,
                tearDown=tearDown,
                layer=LaunchpadZopelessLayer
                ),
    'mailinglist-subscriptions-xmlrpc.txt': LayeredDocFileSuite(
            '../doc/mailinglist-subscriptions-xmlrpc.txt',
            setUp=mailingListXMLRPCInternalSetUp,
            tearDown=tearDown,
            layer=LaunchpadFunctionalLayer
            ),
    'mailinglist-subscriptions-xmlrpc.txt-external': LayeredDocFileSuite(
            '../doc/mailinglist-subscriptions-xmlrpc.txt',
            setUp=mailingListXMLRPCExternalSetUp,
            tearDown=tearDown,
            layer=LaunchpadFunctionalLayer,
            ),
    'message-holds-xmlrpc.txt': LayeredDocFileSuite(
            '../doc/message-holds-xmlrpc.txt',
            setUp=mailingListXMLRPCInternalSetUp,
            tearDown=tearDown,
            layer=LaunchpadFunctionalLayer
            ),
    'message-holds-xmlrpc.txt-external': LayeredDocFileSuite(
            '../doc/message-holds-xmlrpc.txt',
            setUp=mailingListXMLRPCExternalSetUp,
            tearDown=tearDown,
            layer=LaunchpadFunctionalLayer,
            ),
    'codeimport-machine.txt': LayeredDocFileSuite(
            '../doc/codeimport-machine.txt',
            setUp=zopelessLaunchpadSecuritySetUp,
            tearDown=zopelessLaunchpadSecurityTearDown,
            layer=LaunchpadZopelessLayer,
            ),
    # Also run the pillar.txt doctest under the Zopeless layer.
    # This exposed bug #149632.
    'pillar.txt-zopeless': LayeredDocFileSuite(
            '../doc/pillar.txt',
            setUp=setUp, tearDown=tearDown,
            #layer=ExperimentalLaunchpadZopelessLayer
            layer=LaunchpadZopelessLayer
            ),
    'openid-fetcher.txt': LayeredDocFileSuite(
            '../doc/openid-fetcher.txt',
            stdout_logging=False,
            layer=LaunchpadFunctionalLayer
            ),
    'branch-merge-proposals.txt': LayeredDocFileSuite(
            '../doc/branch-merge-proposals.txt',
            setUp=zopelessLaunchpadSecuritySetUp,
            tearDown=zopelessLaunchpadSecurityTearDown,
            layer=LaunchpadZopelessLayer,
            ),
    'soyuz-set-of-uploads.txt': LayeredDocFileSuite(
            '../doc/soyuz-set-of-uploads.txt',
            layer=LaunchpadZopelessLayer,
            ),
    'publishing.txt': LayeredDocFileSuite(
            '../doc/publishing.txt',
            layer=LaunchpadZopelessLayer,
            ),
    'sourcepackagerelease-build-lookup.txt': LayeredDocFileSuite(
            '../doc/sourcepackagerelease-build-lookup.txt',
            layer=LaunchpadZopelessLayer,
            ),
    'notification-text-escape.txt': LayeredDocFileSuite(
            '../doc/notification-text-escape.txt',
            setUp=test_notifications.setUp,
            tearDown=test_notifications.tearDown,
            stdout_logging=False, layer=None
            ),
    'translationmessage-destroy.txt': LayeredDocFileSuite(
            '../doc/translationmessage-destroy.txt',
            setUp=translationMessageDestroySetUp,
            tearDown=translationMessageDestroyTearDown,
            layer=LaunchpadZopelessLayer
            ),
    'manage-chroot.txt': LayeredDocFileSuite(
            '../doc/manage-chroot.txt',
            setUp=manageChrootSetup,
            layer=LaunchpadZopelessLayer,
            ),
    'build-estimated-dispatch-time.txt': LayeredDocFileSuite(
            '../doc/build-estimated-dispatch-time.txt',
            setUp=builddmasterSetUp,
            layer=LaunchpadZopelessLayer,
            ),
    'hwdb-device-tables.txt': LayeredDocFileSuite(
            '../doc/hwdb-device-tables.txt',
            setUp=hwdbDeviceTablesSetup, tearDown=tearDown,
            layer=LaunchpadZopelessLayer,
            ),
    'standing.txt': LayeredDocFileSuite(
            '../doc/standing.txt',
            layer=LaunchpadZopelessLayer,
            setUp=setUp, tearDown=tearDown,
            ),
<<<<<<< HEAD
    # This test is actually run twice to prove that the AppServerLayer
    # properly isolates the database between tests.
    'launchpadlib.txt': LayeredDocFileSuite(
        '../doc/launchpadlib.txt',
        layer=AppServerLayer,
        setUp=browser.setUp, tearDown=browser.tearDown,
        ),
    'launchpadlib2.txt': LayeredDocFileSuite(
        '../doc/launchpadlib.txt',
        layer=AppServerLayer,
        setUp=browser.setUp, tearDown=browser.tearDown,
        ),
=======
    'google-service-stub.txt': LayeredDocFileSuite(
            '../doc/google-service-stub.txt',
            layer=GoogleServiceLayer,
            ),
>>>>>>> 2c98fa10
    }


class ProcessMailLayer(LaunchpadZopelessLayer):
    """Layer containing the tests running inside process-mail.py."""


    @classmethod
    def testSetUp(cls):
        """Fixture replicating the process-mail.py environment.

        This zopeless script uses the regular security policy and
        connects as a specific DB user.
        """
        cls._old_policy = setSecurityPolicy(LaunchpadSecurityPolicy)
        LaunchpadZopelessLayer.switchDbUser(config.processmail.dbuser)

    @classmethod
    def testTearDown(cls):
        """Tear down the test fixture."""
        setSecurityPolicy(cls._old_policy)

    doctests_without_logging = [
        'answer-tracker-emailinterface.txt',
        'bugs-emailinterface.txt',
        'bugs-email-affects-path.txt',
        'emailauthentication.txt',
        ]

    doctests_with_logging = [
        'incomingmail.txt',
        'spec-mail-exploder.txt'
        ]

    @classmethod
    def addTestsToSpecial(cls):
        """Adds all the tests related to process-mail.py to special"""
        for filename in cls.doctests_without_logging:
            special[filename] = cls.createLayeredDocFileSuite(filename)

        for filename in cls.doctests_with_logging:
            special[filename] = cls.createLayeredDocFileSuite(
                filename, stdout_logging=True)

        # Adds a copy of some bug doctests that will be run with
        # the processmail user.
        def bugSetStatusSetUp(test):
            setUp(test)
            test.globs['test_dbuser'] = config.processmail.dbuser

        special['bug-set-status.txt-processmail'] = LayeredDocFileSuite(
                '../doc/bug-set-status.txt',
                setUp=bugSetStatusSetUp, tearDown=tearDown,
                layer=cls,
                stdout_logging=False)

        def bugmessageSetUp(test):
            setUp(test)
            login('no-priv@canonical.com')

        special['bugmessage.txt-processmail'] = LayeredDocFileSuite(
                '../doc/bugmessage.txt',
                setUp=bugmessageSetUp, tearDown=tearDown,
                layer=cls,
                stdout_logging=False)

    @classmethod
    def createLayeredDocFileSuite(cls, filename, stdout_logging=False):
        """Helper to create a doctest using this layer."""
        return LayeredDocFileSuite(
            "../doc/%s" % filename,
            setUp=setUp, tearDown=tearDown,
            layer=cls,
            stdout_logging=stdout_logging,
            stdout_logging_level=logging.WARNING)


ProcessMailLayer.addTestsToSpecial()


def test_suite():
    suite = unittest.TestSuite()

    # Add special needs tests
    for key in sorted(special):
        special_suite = special[key]
        suite.addTest(special_suite)

    testsdir = os.path.abspath(
            os.path.normpath(os.path.join(here, '..', 'doc'))
            )

    # Add tests using default setup/teardown
    filenames = [filename
                 for filename in os.listdir(testsdir)
                 if filename.lower().endswith('.txt')
                    and filename not in special
                 ]
    # Sort the list to give a predictable order.  We do this because when
    # tests interfere with each other, the varying orderings that os.listdir
    # gives on different people's systems make reproducing and debugging
    # problems difficult.  Ideally the test harness would stop the tests from
    # being able to interfere with each other in the first place.
    #   -- Andrew Bennetts, 2005-03-01.
    filenames.sort()
    for filename in filenames:
        path = os.path.join('../doc/', filename)
        one_test = LayeredDocFileSuite(
            path, setUp=setUp, tearDown=tearDown,
            layer=LaunchpadFunctionalLayer,
            stdout_logging_level=logging.WARNING
            )
        suite.addTest(one_test)

    return suite


if __name__ == '__main__':
    unittest.main(test_suite())<|MERGE_RESOLUTION|>--- conflicted
+++ resolved
@@ -30,13 +30,8 @@
 from canonical.launchpad.webapp.authorization import LaunchpadSecurityPolicy
 from canonical.launchpad.webapp.tests import test_notifications
 from canonical.testing import (
-<<<<<<< HEAD
-    AppServerLayer, DatabaseLayer, FunctionalLayer, LaunchpadFunctionalLayer,
-    LaunchpadZopelessLayer)
-=======
-    DatabaseLayer, FunctionalLayer, GoogleServiceLayer,
+    AppServerLayer, DatabaseLayer, FunctionalLayer, GoogleServiceLayer,
     LaunchpadFunctionalLayer, LaunchpadZopelessLayer)
->>>>>>> 2c98fa10
 
 
 here = os.path.dirname(os.path.realpath(__file__))
@@ -767,7 +762,10 @@
             layer=LaunchpadZopelessLayer,
             setUp=setUp, tearDown=tearDown,
             ),
-<<<<<<< HEAD
+    'google-service-stub.txt': LayeredDocFileSuite(
+            '../doc/google-service-stub.txt',
+            layer=GoogleServiceLayer,
+            ),
     # This test is actually run twice to prove that the AppServerLayer
     # properly isolates the database between tests.
     'launchpadlib.txt': LayeredDocFileSuite(
@@ -780,12 +778,6 @@
         layer=AppServerLayer,
         setUp=browser.setUp, tearDown=browser.tearDown,
         ),
-=======
-    'google-service-stub.txt': LayeredDocFileSuite(
-            '../doc/google-service-stub.txt',
-            layer=GoogleServiceLayer,
-            ),
->>>>>>> 2c98fa10
     }
 
 
