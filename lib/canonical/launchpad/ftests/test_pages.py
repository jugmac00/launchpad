--- conflicted
+++ resolved
@@ -100,29 +100,6 @@
     if tag:
         return tag
     return soup.find(attrs={'id': 'singlecolumn'}) # single-column page
-<<<<<<< HEAD
-
-
-def extract_text(soup):
-    """Return the text stripped of all tags.
-
-    >>> soup = BeautifulSoup('<html><h1>Title</h1><p>foo bar</p></html>')
-    >>> extract_text(soup)
-    u'Titlefoo bar'
-    """
-    # XXX Tim Penhey 22-01-2007
-    # At the moment this does not nicely give whitespace between
-    # tags that would have visual separation when rendered.
-    # eg. <p>foo</p><p>bar</p>
-    result = u''
-    for node in soup:
-        if isinstance(node, NavigableString):
-            result = result + unicode(node)
-        else:
-            result = result + extract_text(node)
-    return result
-=======
->>>>>>> 26056d66
 
 
 def extract_text(soup):
