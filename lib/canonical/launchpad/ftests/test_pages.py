--- conflicted
+++ resolved
@@ -18,12 +18,10 @@
         _disconnect_sqlos, _reconnect_sqlos
         )
 from canonical.launchpad.ftests import logout
-<<<<<<< HEAD
 from canonical.launchpad.ftests.harness import LaunchpadTestSetup
 from canonical.librarian.ftests.harness import LibrarianTestSetup
-=======
+from canonical.launchpad.ftests import logout
 from canonical.launchpad.mail import stub
->>>>>>> a45951b0
 
 here = os.path.dirname(os.path.realpath(__file__))
 
