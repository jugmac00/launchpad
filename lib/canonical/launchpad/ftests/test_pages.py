--- conflicted
+++ resolved
@@ -90,41 +90,8 @@
         # we do not run the super __init__ because we are not using any of
         # the base classes functionality, and we'd just have to give it a
         # meaningless method.
-<<<<<<< HEAD
         self._description = name
         self._suite = storysuite
-=======
-        self._description = storydir
-        self._suite = unittest.TestSuite()
-
-        # we need to normalise the package name here, because it
-        # involves checking the parent stack frame.  Otherwise the
-        # files would be looked up relative to this module.
-        package = doctest._normalize_module(package)
-        abs_storydir = doctest._module_relative_path(package, storydir)
-
-        filenames = set(filename
-                        for filename in os.listdir(abs_storydir)
-                        if filename.lower().endswith('.txt'))
-        numberedfilenames = set(filename for filename in filenames
-                                if len(filename) > 4
-                                and filename[:2].isdigit()
-                                and filename[2] == '-')
-        unnumberedfilenames = filenames - numberedfilenames
-
-        # A predictable order is important, even if it remains officially
-        # undefined for un-numbered filenames.
-        numberedfilenames = sorted(numberedfilenames)
-        unnumberedfilenames = sorted(unnumberedfilenames)
-        test_scripts = unnumberedfilenames + numberedfilenames
-
-        checker = SpecialOutputChecker()
-        for leaf_filename in test_scripts:
-            filename = os.path.join(storydir, leaf_filename)
-            self._suite.addTest(PageTestDocFileSuite(
-                filename, package=package, checker=checker, setUp=setUpGlobs
-                ))
->>>>>>> fc6342bf
 
     def countTestCases(self):
         return self._suite.countTestCases()
