--- conflicted
+++ resolved
@@ -133,20 +133,10 @@
     expected_token_types = (LoginTokenType.PROFILECLAIM,)
 
     def initialize(self):
-<<<<<<< HEAD
-        self.claimed_profile = getUtility(IEmailAddressSet).getByEmail(
-            self.context.email).person
-        LaunchpadFormView.initialize(self)
-
-    def render(self):
-        if not self.redirectIfInvalidOrConsumedToken():
-            return LaunchpadFormView.render(self)
-=======
         self.redirectIfInvalidOrConsumedToken()
         self.claimed_profile = getUtility(IEmailAddressSet).getByEmail(
             self.context.email).person
         LaunchpadFormView.initialize(self)
->>>>>>> 7dd717f7
 
     @property
     def initial_values(self):
@@ -186,22 +176,11 @@
     field_names = ['email', 'password']
     custom_widget('password', PasswordChangeWidget)
     label = 'Reset password'
-<<<<<<< HEAD
-
-    def initialize(self):
-        LaunchpadFormView.initialize(self)
-        self.expected_token_types = (LoginTokenType.PASSWORDRECOVERY,)
-
-    def render(self):
-        if not self.redirectIfInvalidOrConsumedToken():
-            return LaunchpadFormView.render(self)
-=======
     expected_token_types = (LoginTokenType.PASSWORDRECOVERY,)
 
     def initialize(self):
         self.redirectIfInvalidOrConsumedToken()
         LaunchpadFormView.initialize(self)
->>>>>>> 7dd717f7
 
     def validate(self, form_values):
         """Validate the email address."""
@@ -213,13 +192,6 @@
             self.addError(_(
                 "The email address you provided didn't match the address "
                 "you provided when requesting the password reset."))
-<<<<<<< HEAD
-=======
-
-    @property
-    def next_url(self):
-        return canonical_url(self.context.requester)
->>>>>>> 7dd717f7
 
     @action(_('Continue'), name='continue')
     def continue_action(self, action, data):
@@ -253,10 +225,7 @@
         if self.request.form.get('logmein'):
             self.logInPersonByEmail(self.context.email)
 
-<<<<<<< HEAD
         self.next_url = canonical_url(self.context.requester)
-=======
->>>>>>> 7dd717f7
         self.request.response.addInfoNotification(
             _('Your password has been reset successfully'))
 
@@ -591,23 +560,6 @@
     field_names = ['displayname', 'hide_email_addresses', 'password']
     custom_widget('password', PasswordChangeWidget)
     label = 'Complete your registration'
-<<<<<<< HEAD
-
-    def initialize(self):
-        self.email = getUtility(IEmailAddressSet).getByEmail(
-            self.context.email)
-        self.expected_token_types = (
-            LoginTokenType.NEWACCOUNT, LoginTokenType.NEWPROFILE)
-        LaunchpadFormView.initialize(self)
-
-    def render(self):
-        if not self.redirectIfInvalidOrConsumedToken():
-            return LaunchpadFormView.render(self)
-
-    # Use a method to set self.next_url rather than a property because we
-    # want to override self.next_url in a subclass of this.
-    def setNextUrl(self):
-=======
     expected_token_types = (
         LoginTokenType.NEWACCOUNT, LoginTokenType.NEWPROFILE)
 
@@ -617,9 +569,9 @@
             self.context.email)
         LaunchpadFormView.initialize(self)
 
-    @property
-    def next_url(self):
->>>>>>> 7dd717f7
+    # Use a method to set self.next_url rather than a property because we
+    # want to override self.next_url in a subclass of this.
+    def setNextUrl(self):
         if self.context.redirection_url:
             self.next_url = self.context.redirection_url
         elif self.user is not None:
@@ -684,10 +636,7 @@
         self.logInPersonByEmail(email.email)
         self.request.response.addInfoNotification(_(
             "Registration completed successfully"))
-<<<<<<< HEAD
         self.setNextUrl()
-=======
->>>>>>> 7dd717f7
 
     def _getCreationRationale(self):
         """Return the creation rationale that should be used for this person.
