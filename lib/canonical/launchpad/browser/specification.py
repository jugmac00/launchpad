--- conflicted
+++ resolved
@@ -1,4 +1,4 @@
-# Copyright 2004-2005 Canonical Ltd.  All rights reserved.
+# Copyright 2004-2006 Canonical Ltd.  All rights reserved.
 
 """Specification views."""
 
@@ -17,22 +17,18 @@
     'SpecificationTreeMapView',
     ]
 
-# tempfile and yapgvb give us graph rendering
-from tempfile import TemporaryFile
-import yapgvb
+import xmlrpclib
+from subprocess import Popen, PIPE
+from operator import attrgetter
 
 from zope.component import getUtility
 from zope.app.form.browser.itemswidgets import DropdownWidget
 
-<<<<<<< HEAD
+from canonical.cachedproperty import cachedproperty
 from canonical.launchpad import _
-=======
-from canonical.cachedproperty import cachedproperty
-
->>>>>>> f56100ed
+
 from canonical.launchpad.interfaces import (
-    IProduct, IDistribution, ILaunchBag, ISpecification, ISpecificationSet,
-    NameNotAvailable)
+    IProduct, IDistribution, ISpecification, ISpecificationSet)
 
 from canonical.launchpad.browser.editview import SQLObjectEditView
 from canonical.launchpad.browser.addview import SQLObjectAddView
@@ -327,10 +323,9 @@
         return 'Done.'
 
 
-<<<<<<< HEAD
 class SupersededByWidget(DropdownWidget):
     """Custom select widget for specification superseding.
-    
+
     This is just a standard DropdownWidget with the (no value) text
     rendered as something meaningful to the user, as per Bug #4116.
 
@@ -339,75 +334,217 @@
     -- StuartBishop 20060704
     """
     _messageNoValue = _("(Not Superseded)")
-=======
+
+
+class SpecGraph:
+    """A directed linked graph of nodes representing spec dependencies."""
+
+    # We want to be able to test SpecGraph and SpecGraphNode without setting
+    # up canonical_urls.  This attribute is used by tests to generate URLs for
+    # nodes without calling canonical_url.
+    # The pattern is either None (meaning use canonical_url) or a string
+    # containing one '%s' replacement marker.
+    url_pattern_for_testing = None
+
+    def __init__(self):
+        self.nodes = set()
+        self.edges = set()
+        self.root_node = None
+
+    def newNode(self, spec, root=False):
+        """Return a new node based on the given spec.
+
+        If root=True, make this the root node.
+
+        There can be at most one root node set.
+        """
+        assert self.getNode(spec.name) is None, (
+            "A spec called %s is already in the graph" % spec.name)
+        node = SpecGraphNode(spec, root=root,
+                url_pattern_for_testing=self.url_pattern_for_testing)
+        self.nodes.add(node)
+        if root:
+            assert not self.root_node
+            self.root_node = node
+        return node
+
+    def getNode(self, name):
+        """Return the node with the given name.
+
+        Return None if there is no such node.
+        """
+        # Efficiency: O(n)
+        for node in self.nodes:
+            if node.name == name:
+                return node
+        return None
+
+    def newOrExistingNode(self, spec):
+        """Return the node for the spec.
+
+        If there is already a node for spec.name, return that node.
+        Otherwise, create a new node for the spec, and return that.
+        """
+        node = self.getNode(spec.name)
+        if node is None:
+            node = self.newNode(spec)
+        return node
+
+    def link(self, from_node, to_node):
+        """Form a direction link from from_node to to_node."""
+        assert from_node in self.nodes
+        assert to_node in self.nodes
+        assert (from_node, to_node) not in self.edges
+        self.edges.add((from_node, to_node))
+
+    def addDependencyNodes(self, spec):
+        """Add nodes for the specs that the given spec depends on,
+        transitively.
+        """
+        get_related_specs_fn = attrgetter('dependencies')
+        def link_nodes_fn(node, dependency):
+            self.link(dependency, node)
+        self.walkSpecsMakingNodes(spec, get_related_specs_fn, link_nodes_fn)
+
+    def addBlockedNodes(self, spec):
+        """Add nodes for the specs that the given spec blocks, transitively."""
+        get_related_specs_fn = attrgetter('blocked_specs')
+        def link_nodes_fn(node, blocked_spec):
+            self.link(node, blocked_spec)
+        self.walkSpecsMakingNodes(spec, get_related_specs_fn, link_nodes_fn)
+
+    def walkSpecsMakingNodes(self, spec, get_related_specs_fn, link_nodes_fn):
+        """Walk the specs, making and linking nodes.
+
+        Examples of functions to use:
+
+        get_related_specs_fn = lambda spec: spec.blocked_specs
+
+        def link_nodes_fn(node, related):
+            graph.link(node, related)
+        """
+        # This is a standard pattern for "flattening" a recursive algorithm.
+        to_search = set([spec])
+        visited = set()
+        while to_search:
+            current_spec = to_search.pop()
+            visited.add(current_spec)
+            node = self.newOrExistingNode(current_spec)
+            related_specs = set(get_related_specs_fn(current_spec))
+            for related_spec in related_specs:
+                link_nodes_fn(node, self.newOrExistingNode(related_spec))
+            to_search.update(related_specs.difference(visited))
+
+    def getNodesSorted(self):
+        """Return a list of all nodes, sorted by name."""
+        return sorted(self.nodes, key=attrgetter('name'))
+
+    def getEdgesSorted(self):
+        """Return a list of all edges, sorted by name.
+
+        An edge is a tuple (from_node, to_node).
+        """
+        return sorted(self.edges,
+            key=lambda (from_node, to_node): (from_node.name, to_node.name))
+
+    def listNodes(self):
+        """Return a string of diagnostic output of nodes and edges.
+
+        Used for debugging and in unit tests.
+        """
+        L = []
+        edges = self.getEdgesSorted()
+        if self.root_node:
+            L.append('Root is %s' % self.root_node)
+        else:
+            L.append('Root is undefined')
+        for node in self.getNodesSorted():
+            L.append('%s:' % node)
+            to_nodes = [to_node for from_node, to_node in edges
+                        if from_node == node]
+            L += ['    %s' % to_node.name for to_node in to_nodes]
+        return '\n'.join(L)
+
+
+class SpecGraphNode:
+    """Node in the spec dependency graph.
+
+    A SpecGraphNode object has various display-related properties.
+    """
+
+    def __init__(self, spec, root=False, url_pattern_for_testing=None):
+        self.name = spec.name
+        self.fontname = 'Sans'
+        self.fontsize = 11
+        if url_pattern_for_testing:
+            self.URL = url_pattern_for_testing % self.name
+        else:
+            self.URL = canonical_url(spec)
+        if root:
+            self.color = 'red'
+        elif spec.is_complete:
+            self.color = 'grey'
+        else:
+            self.color = None
+        self.comment = spec.title
+        self.label = self.makeLabel(spec)
+
+    def makeLabel(self, spec):
+        """Return a label for the spec."""
+        if spec.assignee:
+            label = '%s (%s)' % (spec.name, spec.assignee.name)
+        else:
+            label = spec.name
+        return label
+
+    def __str__(self):
+        return '<%s>' % self.name
+
+    def getDataDict(self):
+        """Return a dict of the nodes attributes.
+
+        This is used for serializing the node for IPC.
+        """
+        return dict(
+            name=self.name,
+            color=self.color,
+            URL=self.URL,
+            fontname=self.fontname,
+            fontsize=self.fontsize,
+            comment=self.comment,
+            label=self.label
+            )
+
+
 class SpecificationTreeGraphView(LaunchpadView):
-    """View for displaying the dependency tree as a PNG."""
-
-    def _add_dep_nodes(self, spec, parent_node, graph, nodes):
-        """Add a spec and its dependencies to a graph and node dict."""
-        this_node = nodes.get(spec.name)
-        if this_node is None:
-            # we need to add this spec
-            this_node = graph.add_node(str(spec.name))
-            spec.decorate_gv_node(this_node)
-            this_node.URL = canonical_url(spec)
-            nodes[spec.name] = this_node
-        # we need to establish if there is already an edge for this node and
-        # its parent. if so, we are in a circular dep loop and should break
-        # the recursion
-        for edge in this_node.edges:
-            if edge.head == parent_node:
-                # quit the recursion
-                return
-        if parent_node is not None:
-            # add the edge to this spec's parent node
-            new_edge = parent_node << this_node
-            new_edge.arrowhead = 'normal'
-        # now add all dependencies
-        for dep_spec in spec.dependencies:
-            self._add_dep_nodes(dep_spec, this_node, graph, nodes)
-
-    def _add_blocked_nodes(self, spec, child_node, graph, nodes):
-        """Add a blocking spec and its blockers to a graph and node dict."""
-        this_node = nodes.get(spec.name)
-        if this_node is None:
-            # we need to add this spec
-            this_node = graph.add_node(str(spec.name))
-            spec.decorate_gv_node(this_node)
-            this_node.URL = canonical_url(spec)
-            nodes[spec.name] = this_node
-        # we need to establish if there is already an edge for this node and
-        # this child. if so, we are in a circular dep loop and should break
-        # the recursion
-        for edge in this_node.edges:
-            if edge.tail == child_node:
-                # quit the recursion
-                return
-        if child_node is not None:
-            # add the edge to this spec's child node. The child_node can be
-            # NULL for the starting point
-            new_edge = child_node >> this_node
-            new_edge.arrowhead = 'normal'
-        # now add all dependencies
-        for blocked_spec in spec.blocked_specs:
-            self._add_blocked_nodes(blocked_spec, this_node, graph, nodes)
-
-    def _make_graph(self):
-        graph = yapgvb.Graph('deptree')
-        # this will be a dictionary to give us easy access to all the nodes
-        # in the graph. Each node has the same name as the spec it
-        # corresponds to, and the keys to the nodes[] dictionary are the
-        # same names
-        nodes = {}
-        # add the current spec to the graph and make it red
-        this_node = graph.add_node(str(self.context.name))
-        self._add_dep_nodes(self.context, None, graph, nodes)
-        self._add_blocked_nodes(self.context, None, graph, nodes)
-        this_node.color = 'red'
-        graph.mode = 'hier'
-        graph.sep = 5.0
-        graph.layout(yapgvb.engines.dot)
+    """View for displaying the dependency tree as a PNG with image map."""
+
+    def makeSpecGraph(self):
+        """Return a SpecGraph object rooted on the spec that is self.context.
+        """
+        graph = SpecGraph()
+        root = graph.newNode(self.context, root=True)
+        graph.addDependencyNodes(self.context)
+        graph.addBlockedNodes(self.context)
         return graph
+
+    def renderGraphvizGraph(self, format):
+        """Return graph data in the appropriate format.
+
+        Shells out to the make-graphviz-graph.py script to do the work.
+        """
+        assert format in ('png', 'cmapx')
+        specgraph = self.makeSpecGraph()
+        nodes = [node.getDataDict() for node in specgraph.getNodesSorted()]
+        connections = [(from_node.name, to_node.name)
+                       for (from_node, to_node) in specgraph.getEdgesSorted()]
+        input = xmlrpclib.dumps((nodes, connections), format, allow_none=True)
+        cmd = './scripts/make-graphviz-graph.py'
+        process = Popen(cmd, shell=True, stdin=PIPE, stdout=PIPE, close_fds=True)
+        process.stdin.write(input)
+        process.stdin.close()
+        output = process.stdout.read()
+        return output
 
 
 class SpecificationTreePNGView(SpecificationTreeGraphView):
@@ -415,21 +552,11 @@
     def render(self):
         """Render a PNG displaying the specification dependency graph."""
         self.request.response.setHeader('Content-type', 'image/png')
-        img = TemporaryFile()
-        graph = self._make_graph()
-        graph.render(img, format='png')
-        img.seek(0)
-        return img.read()
+        return self.renderGraphvizGraph('png')
 
 
 class SpecificationTreeMapView(SpecificationTreeGraphView):
 
     def render(self):
         """Render a client-side image map for this graph."""
-        #self.request.response.setHeader('Content-type', 'text/plain')
-        map = TemporaryFile()
-        graph = self._make_graph()
-        graph.render(map, format='cmapx')
-        map.seek(0)
-        return map.read()
->>>>>>> f56100ed
+        return self.renderGraphvizGraph('cmapx')
