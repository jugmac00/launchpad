# Copyright 2004-2005 Canonical Ltd.  All rights reserved.

"""Specification views."""

__metaclass__ = type

__all__ = [
    'SpecificationContextMenu',
    'SpecificationNavigation',
    'SpecificationView',
    'SpecificationAddView',
    'SpecificationEditView',
    'SpecificationGoalSetView',
    'SpecificationSupersedingView',
    'SpecificationRetargetingView',
    ]

from zope.component import getUtility
from zope.app.form.browser.itemswidgets import DropdownWidget

from canonical.launchpad import _
from canonical.launchpad.interfaces import (
    IProduct, IDistribution, ILaunchBag, ISpecification, ISpecificationSet,
    NameNotAvailable)

from canonical.launchpad.browser.editview import SQLObjectEditView
from canonical.launchpad.browser.addview import SQLObjectAddView

from canonical.launchpad.webapp import (
    canonical_url, ContextMenu, Link, enabled_with_permission,
    LaunchpadView, Navigation, GeneralFormView)

from canonical.launchpad.helpers import check_permission

from canonical.lp.dbschema import (
    SpecificationStatus, SpecificationGoalStatus)


class SpecificationNavigation(Navigation):

    usedfor = ISpecification

    def traverse(self, sprintname):
        return self.context.getSprintSpecification(sprintname)


class SpecificationContextMenu(ContextMenu):

    usedfor = ISpecification
    links = ['edit', 'people', 'status', 'priority', 'setseries',
             'setrelease',
             'milestone', 'requestfeedback', 'givefeedback', 'subscription',
             'subscribeanother',
             'linkbug', 'unlinkbug', 'adddependency', 'removedependency',
             'dependencytree', 'linksprint', 'supersede',
             'retarget', 'administer']

    def edit(self):
        text = 'Edit Details'
        return Link('+edit', text, icon='edit')

    def people(self):
        text = 'Change People'
        return Link('+people', text, icon='edit')

    def status(self):
        text = 'Change Status'
        return Link('+status', text, icon='edit')

    def priority(self):
        text = 'Change Priority'
        return Link('+priority', text, icon='edit')

    def supersede(self):
        text = 'Mark Superseded'
        return Link('+supersede', text, icon='edit')

    def setseries(self):
        text = 'Set Series Goal'
        enabled = self.context.product is not None
        return Link('+setseries', text, icon='edit', enabled=enabled)

    def setrelease(self):
        text = 'Set Release Goal'
        enabled = self.context.distribution is not None
        return Link('+setrelease', text, icon='edit', enabled=enabled)

    def milestone(self):
        text = 'Set Milestone'
        return Link('+milestone', text, icon='edit')

    def requestfeedback(self):
        text = 'Request Feedback'
        return Link('+requestfeedback', text, icon='edit')

    def givefeedback(self):
        text = 'Give Feedback'
        enabled = (self.user is not None and
                   self.context.getFeedbackRequests(self.user))
        return Link('+givefeedback', text, icon='edit', enabled=enabled)

    def subscription(self):
        user = self.user
        if user is not None and has_spec_subscription(user, self.context):
            text = 'Unsubscribe Yourself'
        else:
            text = 'Subscribe Yourself'
        return Link('+subscribe', text, icon='edit')

    def subscribeanother(self):
        text = 'Subscribe Someone'
        return Link('+addsubscriber', text, icon='add')

    def linkbug(self):
        text = 'Link to Bug'
        return Link('+linkbug', text, icon='add')

    def unlinkbug(self):
        text = 'Remove Bug Link'
        enabled = bool(self.context.bugs)
        return Link('+unlinkbug', text, icon='add', enabled=enabled)

    def adddependency(self):
        text = 'Add Dependency'
        return Link('+linkdependency', text, icon='add')

    def removedependency(self):
        text = 'Remove Dependency'
        enabled = bool(self.context.dependencies)
        return Link('+removedependency', text, icon='add', enabled=enabled)

    def dependencytree(self):
        text = 'Show Dependencies'
        enabled = (
            bool(self.context.dependencies) or bool(self.context.blocked_specs)
            )
        return Link('+deptree', text, icon='info', enabled=enabled)

    def linksprint(self):
        text = 'Add to Meeting'
        return Link('+linksprint', text, icon='add')

    @enabled_with_permission('launchpad.Edit')
    def retarget(self):
        text = 'Retarget'
        return Link('+retarget', text, icon='edit')

    @enabled_with_permission('launchpad.Admin')
    def administer(self):
        text = 'Administer'
        return Link('+admin', text, icon='edit')


def has_spec_subscription(person, spec):
    """Return whether the person has a subscription to the spec.

    XXX: Refactor this to a method on ISpecification.
         SteveAlexander, 2005-09-26
    """
    assert person is not None
    for subscription in spec.subscriptions:
        if subscription.person.id == person.id:
            return True
    return False


class SpecificationView(LaunchpadView):

    __used_for__ = ISpecification

    def initialize(self):
        # The review that the user requested on this spec, if any.
        self.feedbackrequests = []
        self.notices = []
        request = self.request

        # establish if a subscription form was posted
        newsub = request.form.get('subscribe', None)
        if newsub is not None and self.user and request.method == 'POST':
            if newsub == 'Subscribe':
                self.context.subscribe(self.user)
                self.notices.append("You have subscribed to this spec.")
            elif newsub == 'Unsubscribe':
                self.context.unsubscribe(self.user)
                self.notices.append("You have unsubscribed from this spec.")

        if self.user is not None:
            # establish if this user has a review queued on this spec
            self.feedbackrequests = self.context.getFeedbackRequests(self.user)
            if self.feedbackrequests:
                msg = "You have %d feedback request(s) on this specification."
                msg %= len(self.feedbackrequests)
                self.notices.append(msg)

    @property
    def subscription(self):
        """whether the current user has a subscription to the spec."""
        if self.user is None:
            return False
        return has_spec_subscription(self.user, self.context)


class SpecificationAddView(SQLObjectAddView):

    def __init__(self, context, request):
        self.context = context
        self.request = request
        self._nextURL = '.'
        SQLObjectAddView.__init__(self, context, request)

    def create(self, name, title, specurl, summary, status,
               owner, assignee=None, drafter=None, approver=None):
        """Create a new Specification."""
        # Inject the relevant product or distribution into the kw args.
        product = None
        distribution = None
        if IProduct.providedBy(self.context):
            product = self.context.id
        elif IDistribution.providedBy(self.context):
            distribution = self.context.id
        # clean up name
        name = name.strip().lower()
        spec = getUtility(ISpecificationSet).new(name, title, specurl,
            summary, status, owner, product=product,
            distribution=distribution, assignee=assignee, drafter=drafter,
            approver=approver)
        self._nextURL = canonical_url(spec)
<<<<<<< HEAD
        # give karma where it is due
        owner.assignKarma('addspec', product=product, distribution=distribution)
=======
>>>>>>> 08618253
        return spec

    def add(self, content):
        """Skipping 'adding' this content to a container, because
        this is a placeless system."""
        return content

    def nextURL(self):
        return self._nextURL


class SpecificationEditView(SQLObjectEditView):

    def changed(self):
        self.request.response.redirect(canonical_url(self.context))


class SpecificationGoalSetView(GeneralFormView):

    def process(self, productseries=None, distrorelease=None,
        whiteboard=None):
        # XXX sabdfl it would be better to display only one or the other
        # option in the form, with a radio button, as kiko pointed out in
        # his review. XXX MPT feel free to help me here, I don't know how to
        # make the form display either/or.
        if productseries and distrorelease:
            return 'Please choose a series OR a release, not both.'
        goal = None
        if productseries is not None:
            self.context.productseries = productseries
            goal = productseries
        if distrorelease is not None:
            self.context.distrorelease = distrorelease
            goal = distrorelease
        # By default, all new goals start out PROPOSED
        self.context.goalstatus = SpecificationGoalStatus.PROPOSED
        # If the goals were cleared then reflect that
        if goal is None:
            self.context.productseries = None
            self.context.distrorelease = None
        # Now we want to auto-approve the goal if the person making
        # the proposal has permission to do this anyway
        if goal is not None and check_permission('launchpad.Driver', goal):
            self.context.goalstatus = SpecificationGoalStatus.ACCEPTED
        self._nextURL = canonical_url(self.context)
        return 'Done.'


class SpecificationRetargetingView(GeneralFormView):

    def process(self, product=None, distribution=None):
        if product and distribution:
            return 'Please choose a product OR a distribution, not both.'
        if not (product or distribution):
            return 'Please choose a product or distribution for this spec.'
        # we need to ensure that there is not already a spec with this name
        # for this new target
        if product:
            if product.getSpecification(self.context.name) is not None:
                return '%s already has a spec called %s' % (
                    product.name, self.context.name)
        elif distribution:
            if distribution.getSpecification(self.context.name) is not None:
                return '%s already has a spec called %s' % (
                    distribution.name, self.context.name)
        self.context.retarget(product=product, distribution=distribution)
        self._nextURL = canonical_url(self.context)
        return 'Done.'


class SpecificationSupersedingView(GeneralFormView):

    def process(self, superseded_by=None):
        self.context.superseded_by = superseded_by
        if superseded_by is not None:
            # set the state to superseded
            self.context.status = SpecificationStatus.SUPERSEDED
        else:
            # if the current state is SUPERSEDED and we are now removing the
            # superseded-by then we should move this spec back into the
            # drafting pipeline by resetting its status to BRAINDUMP
            if self.context.status == SpecificationStatus.SUPERSEDED:
                self.context.status = SpecificationStatus.BRAINDUMP
        self.request.response.redirect(canonical_url(self.context))
        return 'Done.'


class SupersededByWidget(DropdownWidget):
    """Custom select widget for specification superseding.
    
    This is just a standard DropdownWidget with the (no value) text
    rendered as something meaningful to the user, as per Bug #4116.

    TODO: This should be replaced with something more scalable as there
    is no upper limit to the number of specifications.
    -- StuartBishop 20060704
    """
    _messageNoValue = _("(Not Superseded)")
<|MERGE_RESOLUTION|>--- conflicted
+++ resolved
@@ -225,11 +225,6 @@
             distribution=distribution, assignee=assignee, drafter=drafter,
             approver=approver)
         self._nextURL = canonical_url(spec)
-<<<<<<< HEAD
-        # give karma where it is due
-        owner.assignKarma('addspec', product=product, distribution=distribution)
-=======
->>>>>>> 08618253
         return spec
 
     def add(self, content):
