# Copyright 2004-2005 Canonical Ltd.  All rights reserved.

__metaclass__ = type

__all__ = [
    'SourcePackageNavigation',
    'SourcePackageFacets',
    'SourcePackageView',
    ]

# Python standard library imports
import cgi
import re

from zope.component import getUtility
from zope.app.form.interfaces import IInputWidget
from zope.app import zapi

from canonical.lp.dbschema import PackagePublishingPocket

from canonical.launchpad import helpers
from canonical.launchpad.interfaces import (
    IPOTemplateSet, IPackaging, ICountry, ISourcePackage)
from canonical.launchpad.webapp import canonical_url
from canonical.launchpad.browser.potemplate import POTemplateView
from canonical.launchpad.browser.bugtask import BugTargetTraversalMixin
from canonical.launchpad.browser.build import BuildRecordsView
from canonical.launchpad.browser.packagerelationship import (
    PackageRelationship)
from canonical.launchpad.webapp.batching import BatchNavigator

from canonical.launchpad.webapp import (
    StandardLaunchpadFacets, Link, ApplicationMenu, enabled_with_permission,
    structured, GetitemNavigation, stepto, redirection)

from apt_pkg import ParseSrcDepends


class SourcePackageNavigation(GetitemNavigation, BugTargetTraversalMixin):

    usedfor = ISourcePackage

    def breadcrumb(self):
        return self.context.name

    @stepto('+pots')
    def pots(self):
        potemplateset = getUtility(IPOTemplateSet)
        return potemplateset.getSubset(
                   distrorelease=self.context.distrorelease,
                   sourcepackagename=self.context.sourcepackagename)

    @stepto('+filebug')
    def filebug(self):
        """Redirect to the IDistributionSourcePackage +filebug page."""
        sourcepackage = self.context
        distro_sourcepackage = sourcepackage.distribution.getSourcePackage(
            sourcepackage.name)

        return redirection(canonical_url(distro_sourcepackage) + "/+filebug")


def linkify_changelog(changelog, sourcepkgnametxt):
    if changelog is None:
        return changelog
    changelog = cgi.escape(changelog)
    # XXX cprov 20060207: use re.match and fmt:url instead of this nasty
    # url builder. Also we need an specification describing the syntax for
    # changelog linkification and processing (mostly bug interface),
    # bug # 30817
    changelog = re.sub(r'%s \(([^)]+)\)' % re.escape(sourcepkgnametxt),
                       r'%s (<a href="\1">\1</a>)' % sourcepkgnametxt,
                       changelog)
    return changelog


class SourcePackageFacets(StandardLaunchpadFacets):

    usedfor = ISourcePackage
    enable_only = ['overview', 'bugs', 'support', 'translations']

    def support(self):
        link = StandardLaunchpadFacets.support(self)
        link.enabled = True
        return link


class SourcePackageOverviewMenu(ApplicationMenu):

    usedfor = ISourcePackage
    facet = 'overview'
    links = ['hct', 'changelog', 'builds']

    def hct(self):
        text = structured(
            '<abbr title="Hypothetical Changeset Tool">HCT</abbr> status')
        return Link('+hctstatus', text, icon='info')

    def changelog(self):
        return Link('+changelog', 'Change Log', icon='list')

    def upstream(self):
        return Link('+packaging', 'Edit Upstream Link', icon='edit')

    def builds(self):
        text = 'View Builds'
        return Link('+builds', text, icon='info')


class SourcePackageBugsMenu(ApplicationMenu):

    usedfor = ISourcePackage
    facet = 'bugs'
    links = ['reportbug']

    def reportbug(self):
        text = 'Report a Bug'
        return Link('+filebug', text, icon='add')


class SourcePackageSupportMenu(ApplicationMenu):

    usedfor = ISourcePackage
    facet = 'support'
    links = ['addticket', 'gethelp']

    def gethelp(self):
        return Link('+gethelp', 'Help and Support Options', icon='info')

    def addticket(self):
        return Link('+addticket', 'Request Support', icon='add')


class SourcePackageTranslationsMenu(ApplicationMenu):

    usedfor = ISourcePackage
    facet = 'translations'
    links = ['help', 'templates']

    def help(self):
        return Link('+translate', 'How You Can Help', icon='info')

    @enabled_with_permission('launchpad.Edit')
    def templates(self):
        return Link('+potemplatenames', 'Edit Template Names', icon='edit')


class SourcePackageView(BuildRecordsView):

    def initialize(self):
        # lets add a widget for the product series to which this package is
        # mapped in the Packaging table
        raw_field = IPackaging['productseries']
        bound_field = raw_field.bind(self.context)
        self.productseries_widget = zapi.getViewProviding(bound_field,
            IInputWidget, self.request)
        self.productseries_widget.setRenderedValue(self.context.productseries)
        # List of languages the user is interested on based on their browser,
        # IP address and launchpad preferences.
        self.status_message = None
        self.processForm()

    @property
    def languages(self):
        return helpers.request_languages(self.request)

    def processForm(self):
        # look for an update to any of the things we track
        form = self.request.form
        if form.has_key('packaging'):
            if self.productseries_widget.hasValidInput():
                new_ps = self.productseries_widget.getInputValue()
                # we need to create or update the packaging
                self.context.setPackaging(new_ps, self.user)
                self.productseries_widget.setRenderedValue(new_ps)
                self.status_message = 'Upstream branch updated, thank you!'
            else:
                self.status_message = 'Invalid upstream branch given.'

    def published_by_pocket(self):
        """This morfs the results of ISourcePackage.published_by_pocket into
        something easier to parse from a page template. It becomes a list of
        dictionaries, sorted in dbschema item order, each representing a
        pocket and the packages in it."""
        result = []
        thedict = self.context.published_by_pocket
        for pocket in PackagePublishingPocket.items:
            newdict = {'pocketdetails': pocket}
            newdict['packages'] = thedict[pocket]
            result.append(newdict)
        return result

    def binaries(self):
        """Format binary packages into binarypackagename and archtags"""
        results = {}
        all_arch = sorted([arch.architecturetag for arch in
                           self.context.distrorelease.architectures])
        for bin in self.context.currentrelease.binaries:
            distroarchrelease = bin.build.distroarchrelease
            if bin.name not in results:
                results[bin.name] = []

            if bin.architecturespecific:
                results[bin.name].append(distroarchrelease.architecturetag)
            else:
                results[bin.name] = all_arch
            results[bin.name].sort()

        return results

    def builddepends(self):
        builddepends = self.context.currentrelease.builddepends

        if not builddepends:
            return []

        relationships = [L[0] for L in ParseSrcDepends(builddepends)]
        return [
            PackageRelationship(name, signal, version)
            for name, version, signal in relationships
            ]

    def builddependsindep(self):
        builddependsindep = self.context.currentrelease.builddependsindep

        if not builddependsindep:
            return []

        relationships = [L[0] for L in ParseSrcDepends(builddependsindep)]
        return [
            PackageRelationship(name, signal, version)
            for name, version, signal in relationships
            ]

    def has_build_depends(self):
        return self.context.currentrelease.builddependsindep or \
            self.context.currentrelease.builddepends

    def linkified_changelog(self):
        return linkify_changelog(
            self.context.changelog, self.context.sourcepackagename.name)

    def requestCountry(self):
        return ICountry(self.request, None)

    def browserLanguages(self):
        return helpers.browserLanguages(self.request)

    def templateviews(self):
        """Return the view class of the IPOTemplate associated with the context.
        """
        templateview_list = [POTemplateView(template, self.request)
                for template in self.context.currentpotemplates]

        # Initialize the views.
        for templateview in templateview_list:
            templateview.initialize()

        return templateview_list

    def potemplatenames(self):
        potemplates = self.context.potemplates
        potemplatenames = set([p.potemplatename for p in potemplates])
        return sorted(potemplatenames, key=lambda item: item.name)

<<<<<<< HEAD
    def searchName(self):
        return False

class SourcePackageBugsView:

    def __init__(self, context, request):
        self.context = context
        self.request = request

        results = self.bugtask_search()
        self.batchnav = BatchNavigator(results, request)

    def bugtask_search(self):
        return self.context.bugs

    def task_columns(self):
        return [
            "id", "title", "status", "priority", "severity",
            "submittedon", "submittedby", "assignedto", "actions"]
=======
>>>>>>> 93c0dc9c
<|MERGE_RESOLUTION|>--- conflicted
+++ resolved
@@ -263,25 +263,5 @@
         potemplatenames = set([p.potemplatename for p in potemplates])
         return sorted(potemplatenames, key=lambda item: item.name)
 
-<<<<<<< HEAD
     def searchName(self):
         return False
-
-class SourcePackageBugsView:
-
-    def __init__(self, context, request):
-        self.context = context
-        self.request = request
-
-        results = self.bugtask_search()
-        self.batchnav = BatchNavigator(results, request)
-
-    def bugtask_search(self):
-        return self.context.bugs
-
-    def task_columns(self):
-        return [
-            "id", "title", "status", "priority", "severity",
-            "submittedon", "submittedby", "assignedto", "actions"]
-=======
->>>>>>> 93c0dc9c
