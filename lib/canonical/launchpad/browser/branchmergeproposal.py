# Copyright 2007 Canonical Ltd.  All rights reserved.
# pylint: disable-msg=C0322

"""Views, navigation and actions for BranchMergeProposals."""

__metaclass__ = type
__all__ = [
    'BranchMergeCandidateView',
    'BranchMergeProposalAddVoteView',
    'BranchMergeProposalChangeStatusView',
    'BranchMergeProposalContextMenu',
    'BranchMergeProposalDeleteView',
    'BranchMergeProposalDequeueView',
    'BranchMergeProposalEditView',
    'BranchMergeProposalEnqueueView',
    'BranchMergeProposalInlineDequeueView',
    'BranchMergeProposalJumpQueueView',
    'BranchMergeProposalNavigation',
    'BranchMergeProposalMergedView',
    'BranchMergeProposalPrimaryContext',
    'BranchMergeProposalRequestReviewView',
    'BranchMergeProposalResubmitView',
    'BranchMergeProposalReviewView',
    'BranchMergeProposalSubscribersView',
    'BranchMergeProposalView',
    'BranchMergeProposalVoteView',
    'BranchMergeProposalWorkInProgressView',
    ]

import operator

from zope.component import getUtility
from zope.event import notify as zope_notify
from zope.formlib import form
from zope.interface import Interface, implements
from zope.schema import Choice, Int, Text, TextLine
from zope.schema.vocabulary import SimpleVocabulary, SimpleTerm
from zope.security.proxy import removeSecurityProxy

from canonical.cachedproperty import cachedproperty
from canonical.config import config

from canonical.launchpad import _
from canonical.launchpad.components.branch import BranchMergeProposalDelta
from canonical.launchpad.event import SQLObjectModifiedEvent
from canonical.launchpad.fields import PublicPersonChoice, Summary, Whiteboard
from canonical.launchpad.interfaces import (
    BRANCH_MERGE_PROPOSAL_FINAL_STATES,
    BranchMergeProposalStatus,
    BranchType,
    IBranchMergeProposal,
    IMessageSet,
    WrongBranchMergeProposal)
from canonical.launchpad.interfaces.branchsubscription import (
    CodeReviewNotificationLevel)
from canonical.launchpad.interfaces.codereviewcomment import (
    CodeReviewVote)
from canonical.launchpad.interfaces.codereviewvote import (
    ICodeReviewVoteReference)
from canonical.launchpad.interfaces.person import IPersonSet
from canonical.launchpad.mailout.branchmergeproposal import (
    BMPMailer, RecipientReason)
from canonical.launchpad.webapp import (
    canonical_url, ContextMenu, Link, enabled_with_permission,
    LaunchpadEditFormView, LaunchpadFormView, LaunchpadView, action,
    stepthrough, Navigation)
from canonical.launchpad.webapp.authorization import check_permission
from canonical.launchpad.webapp.interfaces import IPrimaryContext

from canonical.lazr import decorates


class BranchMergeProposalPrimaryContext:
    """The primary context is the proposal is that of the source branch."""

    implements(IPrimaryContext)

    def __init__(self, branch_merge_proposal):
        self.context = IPrimaryContext(
            branch_merge_proposal.source_branch).context


def notify(func):
    """Decorate a view method to send a notification."""
    def decorator(view, *args, **kwargs):
        snapshot = BranchMergeProposalDelta.snapshot(view.context)
        result = func(view, *args, **kwargs)
        zope_notify(SQLObjectModifiedEvent(view.context, snapshot, []))
        return result
    return decorator


def update_and_notify(func):
    """Decorate an action to update from a form and send a notification."""
    @notify
    def decorator(view, action, data):
        result = func(view, action, data)
        form.applyChanges(
            view.context, view.form_fields, data, view.adapters)
        return result
    return decorator


class BranchMergeCandidateView(LaunchpadView):
    """Provides a small fragment of landing targets"""

    def friendly_text(self):
        """Prints friendly text for a branch."""
        friendly_texts = {
            BranchMergeProposalStatus.WORK_IN_PROGRESS : 'On hold',
            BranchMergeProposalStatus.NEEDS_REVIEW : 'Ready for review',
            BranchMergeProposalStatus.CODE_APPROVED : 'Approved',
            BranchMergeProposalStatus.REJECTED : 'Rejected',
            BranchMergeProposalStatus.MERGED : 'Merged',
            BranchMergeProposalStatus.MERGE_FAILED :
                'Approved [Merge Failed]',
            BranchMergeProposalStatus.QUEUED : 'Queued',
            BranchMergeProposalStatus.SUPERSEDED : 'Superseded'
            }
        return friendly_texts[self.context.queue_status]

    @property
    def queue_location(self):
        """The location of the queue view."""
        # Will point to the target_branch queue, or the queue
        # with multiple targets if specified.
        return canonical_url(self.context.target_branch) + '/+merge-queue'


class BranchMergeProposalContextMenu(ContextMenu):
    """Context menu for branches."""

    usedfor = IBranchMergeProposal
    links = ['edit', 'delete', 'set_work_in_progress', 'request_review',
             'add_comment', 'review', 'merge', 'enqueue', 'dequeue',
             'resubmit', 'update_merge_revno', 'edit_status']

    @enabled_with_permission('launchpad.AnyPerson')
    def add_comment(self):
        return Link('+comment', 'Add a comment/review', icon='add')

    @enabled_with_permission('launchpad.Edit')
    def edit(self):
        text = 'Edit details'
        status = self.context.queue_status
        enabled = status not in BRANCH_MERGE_PROPOSAL_FINAL_STATES
        return Link('+edit', text, icon='edit', enabled=enabled)

    @enabled_with_permission('launchpad.Edit')
    def edit_status(self):
        text = 'Change status'
        status = self.context.queue_status
        # Can't change the status if Merged or Superseded.
        enabled = status not in (BranchMergeProposalStatus.SUPERSEDED,
                                 BranchMergeProposalStatus.MERGED)
        return Link('+edit-status', text, icon='edit', enabled=enabled)

    @enabled_with_permission('launchpad.Edit')
    def delete(self):
        text = 'Delete proposal to merge'
        return Link('+delete', text, icon='remove')

    def _enabledForStatus(self, next_state):
        """True if the next_state is a valid transition for the current user.

        Return False if the current state is next_state.
        """
        status = self.context.queue_status
        if status == next_state:
            return False
        else:
            return self.context.isValidTransition(next_state, self.user)

    @enabled_with_permission('launchpad.Edit')
    def set_work_in_progress(self):
        text = 'Work in progress'
        enabled = self._enabledForStatus(
            BranchMergeProposalStatus.WORK_IN_PROGRESS)
        return Link('+work-in-progress', text, enabled=enabled)

    @enabled_with_permission('launchpad.Edit')
    def request_review(self):
        text = 'Request a review'
        enabled = self._enabledForStatus(
            BranchMergeProposalStatus.NEEDS_REVIEW)
        if (self.context.queue_status ==
            BranchMergeProposalStatus.NEEDS_REVIEW):
            enabled = True
            if (self.context.votes.count()) > 0:
                text = 'Request another review'
        return Link('+request-review', text, icon='add', enabled=enabled)

    @enabled_with_permission('launchpad.Edit')
    def review(self):
        text = 'Review proposal'
        enabled = self._enabledForStatus(
            BranchMergeProposalStatus.CODE_APPROVED)
        return Link('+review', text, enabled=enabled)

    @enabled_with_permission('launchpad.Edit')
    def merge(self):
        text = 'Mark as merged'
        enabled = self._enabledForStatus(
            BranchMergeProposalStatus.MERGED)
        return Link('+merged', text, enabled=enabled)

    @enabled_with_permission('launchpad.Edit')
    def update_merge_revno(self):
        text = 'Update revision number'
        return Link('+merged', text)

    @enabled_with_permission('launchpad.Edit')
    def enqueue(self):
        text = 'Queue for merging'
        enabled = self._enabledForStatus(
            BranchMergeProposalStatus.QUEUED)
        return Link('+enqueue', text, enabled=enabled)

    @enabled_with_permission('launchpad.Edit')
    def dequeue(self):
        text = 'Remove from queue'
        enabled = (self.context.queue_status ==
                   BranchMergeProposalStatus.QUEUED)
        return Link('+dequeue', text, enabled=enabled)

    @enabled_with_permission('launchpad.Edit')
    def resubmit(self):
        text = 'Resubmit proposal'
        enabled = self._enabledForStatus(
            BranchMergeProposalStatus.SUPERSEDED)
        return Link('+resubmit', text, enabled=enabled)


class UnmergedRevisionsMixin:
    """Provides the methods needed to show unmerged revisions."""

    @cachedproperty
    def unlanded_revisions(self):
        """Return the unlanded revisions from the source branch."""
        return self.context.getUnlandedSourceBranchRevisions()

    @property
    def codebrowse_url(self):
        """Return the link to codebrowse for this branch."""
        return (config.codehosting.codebrowse_root +
                self.context.source_branch.unique_name)


class BranchMergeProposalRevisionIdMixin:
    """A mixin class to provide access to the revision ids."""

    def _getRevisionNumberForRevisionId(self, revision_id):
        """Find the revision number that corresponds to the revision id.

        If there was no last reviewed revision, None is returned.

        If the reviewed revision is no longer in the revision history of
        the source branch, then a message is returned.
        """
        if revision_id is None:
            return None
        # If the source branch is REMOTE, then there won't be any ids.
        source_branch = self.context.source_branch
        if source_branch.branch_type == BranchType.REMOTE:
            return revision_id
        else:
            branch_revision = source_branch.getBranchRevision(
                revision_id=revision_id)
            if branch_revision is None:
                return "no longer in the source branch."
            elif branch_revision.sequence is None:
                return (
                    "no longer in the revision history of the source branch.")
            else:
                return branch_revision.sequence

    @cachedproperty
    def reviewed_revision_number(self):
        """Return the number of the reviewed revision."""
        return self._getRevisionNumberForRevisionId(
            self.context.reviewed_revision_id)

    @cachedproperty
    def queued_revision_number(self):
        """Return the number of the queued revision."""
        return self._getRevisionNumberForRevisionId(
            self.context.queued_revision_id)


class BranchMergeProposalNavigation(Navigation):
    """Navigation from BranchMergeProposal to CodeReviewComment views."""

    usedfor = IBranchMergeProposal

    @stepthrough('comments')
    def traverse_comment(self, id):
        try:
            id = int(id)
        except ValueError:
            return None
        try:
            return self.context.getComment(id)
        except WrongBranchMergeProposal:
            return None


class BranchMergeProposalView(LaunchpadView, UnmergedRevisionsMixin,
                              BranchMergeProposalRevisionIdMixin):
    """A basic view used for the index page."""

    label = "Proposal to merge branches"
    __used_for__ = IBranchMergeProposal

    @property
    def queue_location(self):
        """The location of the queue view."""
        # Will point to the target_branch queue, or the queue
        # with multiple targets if specified.
        return canonical_url(self.context.target_branch) + '/+merge-queue'

    @property
    def comment_location(self):
        """Location of page for commenting on this proposal."""
        return canonical_url(self.context, view_name='+comment')

    @property
    def comments(self):
        """Return comments associated with this proposal, plus styling info.

        Comments are in threaded order, and the style indicates indenting
        for use with threads.
        """
        message_to_comment = {}
        messages = []
        for comment in self.context.all_comments:
            message_to_comment[comment.message] = comment
            messages.append(comment.message)
        message_set = getUtility(IMessageSet)
        threads = message_set.threadMessages(messages)
        result = []
        for depth, message in message_set.flattenThreads(threads):
            comment = message_to_comment[message]
            style = 'margin-left: %dem;' % (2 * depth)
            result.append(dict(style=style, comment=comment))
        return result

    @property
    def has_bug_or_spec(self):
        """Return whether or not the merge proposal has a linked bug or spec.
        """
        branch = self.context.source_branch
        return branch.bug_branches or branch.spec_links


class DecoratedCodeReviewVoteReference:
    """Provide a code review vote that knows if it is important or not."""

    decorates(ICodeReviewVoteReference)

    status_text_map = {
        CodeReviewVote.DISAPPROVE: _('Disapproved'),
        CodeReviewVote.APPROVE: _('Approved'),
        CodeReviewVote.ABSTAIN: _('Abstained'),
        CodeReviewVote.NEEDS_FIXING: CodeReviewVote.NEEDS_FIXING.title,
        CodeReviewVote.RESUBMIT: CodeReviewVote.RESUBMIT.title,
        }

    def __init__(self, context, user, users_vote):
        self.context = context
<<<<<<< HEAD
        self.show_edit = (user == context.reviewer)
        # Don't show the vote link if the link is for a team and the user has
        # already voted, or if the user is the source branch owner.
        branch = context.branch_merge_proposal.source_branch
        if user is None:
            self.show_vote_link = False
=======
        # TODO: show links when user in team of reviewer
        self.user_can_review = (
            (context.reviewer == user) and
            (self.context.branch_merge_proposal.isMergable()))

    @property
    def reviewer_relationship(self):
        """The relationship of the reviewer to the code review."""
        vote = self.context
        if vote.reviewer != vote.registrant:
            return _("Requested reviewer")
        target_branch = vote.branch_merge_proposal.target_branch
        if vote.reviewer.inTeam(target_branch.code_reviewer):
            return _("Target branch reviewer")
>>>>>>> b4e182b4
        else:
            self.show_vote_link = (
                (self.show_edit or
                 (user.inTeam(context.reviewer) and (users_vote is None))) and
                (self.context.branch_merge_proposal.isMergable()))

    @property
    def show_date_requested(self):
        """Show the requested date if the reviewer is not the requester."""
        return self.context.registrant != self.context.reviewer

    @property
    def date_requested(self):
        """When the review was requested or None."""
        return self.context.date_created

    @property
    def date_of_comment(self):
        """The date of the comment, not the date_created of the vote."""
        return self.context.comment.message.datecreated

    @property
    def status_text(self):
        """The text shown in the table of the users vote."""
        return self.status_text_map[self.context.comment.vote]


class BranchMergeProposalVoteView(LaunchpadView):
    """The view used for the tables of votes and requested reviews."""

    __used_for__ = IBranchMergeProposal

    @property
    def show_table(self):
        """Should the reviewer table be shown at all?

        We want to show the table when there is something for the user to do
        with it. If the user can request a review, or is a reviewer with
        reviews to do, then show the table.
        """
        # The user can request a review if the user has edit permissions, and
        # the branch is not in a final state.  We want to show the table as
        # the menu link is now shown in the table itself.
        can_request_review = (
            check_permission('launchpad.Edit', self.context) and
            self.context.isMergable())

        # Show the table if there are review to show, or the user can review,
        # or if the user can request a review.
        return (len(self.reviews) > 0 or
                self.show_user_review_link or
                can_request_review)

    @cachedproperty
    def reviews(self):
        """Return the decorated votes for the proposal."""
        users_vote = self.context.getUsersVoteReference(self.user)
        return [DecoratedCodeReviewVoteReference(vote, self.user, users_vote)
                for vote in self.context.votes]

    @cachedproperty
    def current_reviews(self):
        """The current votes ordered by vote then date."""
        # We want the reviews in a specific order.
        # Disapprovals first, then approvals, then abstentions.
        reviews = [review for review in self.reviews
                   if review.comment is not None]
        return sorted(reviews, key=operator.attrgetter('date_of_comment'),
                      reverse=True)

    @cachedproperty
    def requested_reviews(self):
        """Reviews requested but not yet done."""
        reviews = [review for review in self.reviews
                   if review.comment is None]
        # Now sort so the most recently created is first.
        return sorted(reviews, key=operator.attrgetter('date_created'),
                      reverse=True)

    @cachedproperty
    def show_user_review_link(self):
        """Show self in the review table if can review and not asked."""
        reviewers = [review.reviewer for review in self.reviews]
        # The owner of the source branch should not get a review link.
        return (self.context.isPersonValidReviewer(self.user) and
                self.user not in reviewers and
                self.context.isMergable())


class BranchMergeProposalWorkInProgressView(LaunchpadEditFormView):
    """The view used to set a proposal back to 'work in progress'."""

    schema = IBranchMergeProposal
    field_names = ["whiteboard"]
    label = "Set proposal as work in progress"

    @property
    def next_url(self):
        return canonical_url(self.context)

    cancel_url = next_url

    @action('Set as work in progress', name='wip')
    @notify
    def wip_action(self, action, data):
        """Set the status to 'Needs review'."""
        self.context.setAsWorkInProgress()
        self.updateContextFromData(data)

    def validate(self, data):
        """Ensure that the proposal is in an appropriate state."""
        if self.context.queue_status == BranchMergeProposalStatus.MERGED:
            self.addError("The merge proposal is not an a valid state to "
                          "mark as 'Work in progress'.")


class IReviewRequest(Interface):
    """Schema for requesting a review."""

    review_candidate = PublicPersonChoice(
        title=_('Reviewer'), required=False,
        description=_('A person who you want to review this.'),
        vocabulary='ValidPersonOrTeam')

    review_type = TextLine(
        title=_('Review type'), required=False)


class BranchMergeProposalRequestReviewView(LaunchpadEditFormView):
    """The view used to request a review of the merge proposal."""

    schema = IReviewRequest
    label = "Request review"

    @property
    def initial_values(self):
        """Force the non-BMP values to None."""
        return {'review_candidate': None, 'review_type': None}

    @property
    def adapters(self):
        """Force IReviewRequest handling for BranchMergeProposal."""
        return {IReviewRequest: self.context}

    @property
    def is_needs_review(self):
        """Return True if queue status is NEEDS_REVIEW."""
        return (self.context.queue_status ==
            BranchMergeProposalStatus.NEEDS_REVIEW)

    @property
    def next_url(self):
        return canonical_url(self.context)

    cancel_url = next_url

    def requestReview(self, candidate, review_type):
        """Request a `review_type` review from `candidate` and email them."""
        vote_reference = self.context.nominateReviewer(
            candidate, self.user, review_type)
        reason = RecipientReason.forReviewer(vote_reference, candidate)
        # If the reviewer is a team, don't send email.
        if not candidate.is_team:
            mailer = BMPMailer.forReviewRequest(
                reason, self.context, self.user)
            mailer.sendAll()

    @action('Request review', name='review')
    @notify
    def review_action(self, action, data):
        """Set 'Needs review' status, nominate reviewers, send emails."""
        self.context.requestReview()
        candidate = data.pop('review_candidate', None)
        review_type = data.pop('review_type', None)
        if candidate is not None:
            self.requestReview(candidate, review_type)

    def validate(self, data):
        """Ensure that the proposal is in an appropriate state."""
        if not self.context.isMergable():
            self.addError("The merge proposal is not an a valid state to "
                          "mark as 'Needs review'.")


class ReviewForm(Interface):
    """A simple interface to define the revision number field."""

    revision_number = Int(
        title=_("Reviewed Revision"), required=True,
        description=_("The revision number on the source branch which "
                      "has been reviewed."))

    whiteboard = Whiteboard(
        title=_('Whiteboard'), required=False,
        description=_('Notes about the merge.'))


class MergeProposalEditView(LaunchpadEditFormView,
                            BranchMergeProposalRevisionIdMixin):
    """A base class for merge proposal edit views."""

    def initialize(self):
        # Record next_url and cancel url now
        self.next_url = canonical_url(self.context)
        self.cancel_url = self.next_url
        super(MergeProposalEditView, self).initialize()


    def _getRevisionId(self, data):
        """Translate the revision number that was entered into a revision id.

        If the branch is REMOTE we won't have any scanned revisions to compare
        against, so store the raw integer revision number as the revision id.
        """
        source_branch = self.context.source_branch
        # Get the revision number out of the data.
        if source_branch.branch_type == BranchType.REMOTE:
            return str(data.pop('revision_number'))
        else:
            branch_revision = source_branch.getBranchRevision(
                sequence=data.pop('revision_number'))
            return branch_revision.revision.revision_id

    def _validateRevisionNumber(self, data, revision_name):
        """Check to make sure that the revision number entered is valid."""
        rev_no = data.get('revision_number')
        if rev_no is not None:
            try:
                rev_no = int(rev_no)
            except ValueError:
                self.setFieldError(
                    'revision_number',
                    'The %s revision must be a positive number.'
                    % revision_name)
            else:
                if rev_no < 1:
                    self.setFieldError(
                        'revision_number',
                        'The %s revision must be a positive number.'
                        % revision_name)
                # Accept any positive integer for a REMOTE branch.
                source_branch = self.context.source_branch
                if (source_branch.branch_type != BranchType.REMOTE and
                    rev_no > source_branch.revision_count):
                    self.setFieldError(
                        'revision_number',
                        'The %s revision cannot be larger than the '
                        'tip revision of the source branch.'
                        % revision_name)


class BranchMergeProposalResubmitView(MergeProposalEditView,
                                      UnmergedRevisionsMixin):
    """The view to resubmit a proposal to merge."""

    schema = IBranchMergeProposal
    label = "Resubmit proposal to merge"
    field_names = ["whiteboard"]

    @action('Resubmit', name='resubmit')
    @update_and_notify
    def resubmit_action(self, action, data):
        """Resubmit this proposal."""
        proposal = self.context.resubmit(self.user)
        self.request.response.addInfoNotification(_(
            "Please update the whiteboard for the new proposal."))
        self.next_url = canonical_url(proposal) + "/+edit"


class BranchMergeProposalReviewView(MergeProposalEditView,
                                    UnmergedRevisionsMixin):
    """The view to approve or reject a merge proposal."""

    schema = ReviewForm
    label = "Review proposal to merge"

    @property
    def adapters(self):
        """See `LaunchpadFormView`"""
        return {ReviewForm: self.context}

    @property
    def initial_values(self):
        # Default to reviewing the tip of the source branch.
        return {'revision_number': self.context.source_branch.revision_count}

    @action('Approve', name='approve')
    @update_and_notify
    def approve_action(self, action, data):
        """Set the status to approved."""
        self.context.approveBranch(self.user, self._getRevisionId(data))

    @action('Reject', name='reject')
    @update_and_notify
    def reject_action(self, action, data):
        """Set the status to rejected."""
        self.context.rejectBranch(self.user, self._getRevisionId(data))

    def validate(self, data):
        """Ensure that the proposal is in an appropriate state."""
        if self.context.queue_status == BranchMergeProposalStatus.MERGED:
            self.addError("The merge proposal is not an a valid state to "
                          "review.")
        self._validateRevisionNumber(data, 'reviewed')


class BranchMergeProposalEditView(MergeProposalEditView):
    """The view to control the editing of merge proposals."""
    schema = IBranchMergeProposal
    label = "Edit branch merge proposal"
    field_names = ["commit_message", "whiteboard"]

    @action('Update', name='update')
    def update_action(self, action, data):
        """Update the whiteboard and go back to the source branch."""
        self.updateContextFromData(data)


class BranchMergeProposalDeleteView(MergeProposalEditView):
    """The view to control the deletion of merge proposals."""
    schema = IBranchMergeProposal
    label = "Delete branch merge proposal"
    field_names = []

    def initialize(self):
        # Store the source branch for `next_url` to make sure that
        # it is available in the situation where the merge proposal
        # is deleted.
        self.source_branch = self.context.source_branch
        super(BranchMergeProposalDeleteView, self).initialize()

    @action('Delete proposal', name='delete')
    def delete_action(self, action, data):
        """Delete the merge proposal and go back to the source branch."""
        self.context.deleteProposal()
        # Override the next url to be the source branch.
        self.next_url = canonical_url(self.source_branch)


class BranchMergeProposalMergedView(LaunchpadEditFormView):
    """The view to mark a merge proposal as merged."""
    schema = IBranchMergeProposal
    label = "Edit branch merge proposal"
    field_names = ["merged_revno"]

    @property
    def initial_values(self):
        # Default to the tip of the target branch, on the assumption that the
        # source branch has just been merged into it.
        if self.context.merged_revno is not None:
            revno = self.context.merged_revno
        else:
            revno = self.context.target_branch.revision_count
        return {'merged_revno': revno}

    @property
    def next_url(self):
        return canonical_url(self.context)

    cancel_url = next_url

    @action('Mark as Merged', name='mark_merged')
    @notify
    def mark_merged_action(self, action, data):
        """Update the whiteboard and go back to the source branch."""
        revno = data['merged_revno']
        if self.context.queue_status == BranchMergeProposalStatus.MERGED:
            self.context.merged_revno = revno
            self.request.response.addNotification(
                'The proposal\'s merged revision has been updated.')
        else:
            self.context.markAsMerged(revno, merge_reporter=self.user)
            self.request.response.addNotification(
                'The proposal has now been marked as merged.')

    def validate(self, data):
        # Ensure a positive integer value.
        revno = data.get('merged_revno')
        if revno is not None:
            if revno <= 0:
                self.setFieldError(
                    'merged_revno',
                    'Revision numbers must be positive integers.')


class EnqueueForm(Interface):
    """A simple interface to populate the form to enqueue a proposal."""

    revision_number = Int(
        title=_("Queue Revision"), required=True,
        description=_("The revision number of the source branch "
                      "which is to be merged into the target branch."))

    commit_message = Summary(
        title=_("Commit Message"), required=True,
        description=_("The commit message to be used when merging "
                      "the source branch."))

    whiteboard = Whiteboard(
        title=_('Whiteboard'), required=False,
        description=_('Notes about the merge.'))


class BranchMergeProposalEnqueueView(MergeProposalEditView,
                                     UnmergedRevisionsMixin):
    """The view to submit a merge proposal for merging."""

    schema = EnqueueForm
    label = "Queue branch for merging"

    @property
    def initial_values(self):
        # If the user is a valid reviewer, then default the revision
        # number to be the tip.
        if self.context.isPersonValidReviewer(self.user):
            revision_number = self.context.source_branch.revision_count
        else:
            revision_number = self._getRevisionNumberForRevisionId(
                self.context.reviewed_revision_id)

        return {'revision_number': revision_number}

    @property
    def adapters(self):
        """See `LaunchpadFormView`"""
        return {EnqueueForm: self.context}

    def setUpFields(self):
        super(BranchMergeProposalEnqueueView, self).setUpFields()
        # If the user is not a valid reviewer for the target branch,
        # then the revision number should be read only, so an
        # untrusted user cannot land changes that have not bee reviewed.
        if not self.context.isPersonValidReviewer(self.user):
            self.form_fields['revision_number'].for_display = True

    @action('Enqueue', name='enqueue')
    @update_and_notify
    def enqueue_action(self, action, data):
        """Update the whiteboard and enqueue the merge proposal."""
        if self.context.isPersonValidReviewer(self.user):
            revision_id = self._getRevisionId(data)
        else:
            revision_id = self.context.reviewed_revision_id
        self.context.enqueue(self.user, revision_id)

    def validate(self, data):
        """Make sure that the proposal has been reviewed.

        Or that the logged in user is able to review the branch as well.
        """
        if not self.context.isValidTransition(
            BranchMergeProposalStatus.QUEUED, self.user):
            self.addError(
                "The merge proposal is cannot be queued as it has not "
                "been reviewed.")

        self._validateRevisionNumber(data, 'enqueued')


class BranchMergeProposalDequeueView(LaunchpadEditFormView):
    """The view to remove a merge proposal from the merge queue."""

    schema = IBranchMergeProposal
    field_names = ["whiteboard"]

    @property
    def next_url(self):
        return canonical_url(self.context)

    cancel_url = next_url

    @action('Dequeue', name='dequeue')
    @update_and_notify
    def dequeue_action(self, action, data):
        """Update the whiteboard and remove the proposal from the queue."""
        self.context.dequeue()

    def validate(self, data):
        """Make sure the proposal is queued before removing."""
        if self.context.queue_status != BranchMergeProposalStatus.QUEUED:
            self.addError("The merge proposal is not queued.")


class BranchMergeProposalInlineDequeueView(LaunchpadEditFormView):
    """The view to provide a 'dequeue' button to the queue view."""

    schema = IBranchMergeProposal
    field_names = []

    @property
    def next_url(self):
        return canonical_url(self.context.target_branch) + '/+merge-queue'

    cancel_url = next_url

    @action('Dequeue', name='dequeue')
    @notify
    def dequeue_action(self, action, data):
        """Remove the proposal from the queue if queued."""
        if self.context.queue_status == BranchMergeProposalStatus.QUEUED:
            self.context.dequeue()

    @property
    def prefix(self):
        return "field%s" % self.context.id

    @property
    def action_url(self):
        return "%s/+dequeue-inline" % canonical_url(self.context)


class BranchMergeProposalJumpQueueView(LaunchpadEditFormView):
    """The view to provide a move the proposal to the front of the queue."""

    schema = IBranchMergeProposal
    field_names = []

    @property
    def next_url(self):
        return canonical_url(self.context.target_branch) + '/+merge-queue'

    @action('Move to front', name='move')
    @notify
    def move_action(self, action, data):
        """Move the proposal to the front of the queue (if queued)."""
        if (self.context.queue_status == BranchMergeProposalStatus.QUEUED and
            check_permission('launchpad.Edit', self.context.target_branch)):
            self.context.moveToFrontOfQueue()

    @property
    def prefix(self):
        return "field%s" % self.context.id

    @property
    def action_url(self):
        return "%s/+jump-queue" % canonical_url(self.context)


class BranchMergeProposalSubscribersView(LaunchpadView):
    """Used to show the pagelet subscribers on the main proposal page."""

    __used_for__ = IBranchMergeProposal

    def initialize(self):
        """See `LaunchpadView`."""
        # Get the subscribers and dump them into two sets.
        self._full_subscribers = set()
        self._status_subscribers = set()
        # Add subscribers from the source and target branches.
        self._add_subscribers_for_branch(self.context.source_branch)
        self._add_subscribers_for_branch(self.context.target_branch)
        # Remove all the people from the comment_subscribers from the
        # status_and_vote_subscribers as they recipients will get the email
        # only once, and for the most detailed subscription from the source
        # and target branches.
        self._status_subscribers = (
            self._status_subscribers - self._full_subscribers)

    def _add_subscribers_for_branch(self, branch):
        """Add the subscribers to the subscription sets for the branch."""
        for subscription in branch.subscriptions:
            level = subscription.review_level
            if level == CodeReviewNotificationLevel.FULL:
                self._full_subscribers.add(subscription.person)
            elif level == CodeReviewNotificationLevel.STATUS:
                self._status_subscribers.add(subscription.person)
            else:
                # We don't do anything right now with people who say they
                # don't want to see anything.
                pass

    @cachedproperty
    def full_subscribers(self):
        """A list of full subscribers ordered by displayname."""
        return sorted(
            self._full_subscribers, key=operator.attrgetter('displayname'))

    @cachedproperty
    def status_subscribers(self):
        """A list of full subscribers ordered by displayname."""
        return sorted(
            self._status_subscribers, key=operator.attrgetter('displayname'))

    @property
    def has_subscribers(self):
        """True if there are subscribers to the branch."""
        return len(self.full_subscribers) + len(self.status_subscribers)


class BranchMergeProposalChangeStatusView(MergeProposalEditView):

    label = "Change merge proposal status"
    schema = IBranchMergeProposal
    field_names = []

    def _createStatusVocabulary(self):
        # Create the vocabulary that is used for the status widget.
        curr_status = self.context.queue_status
        possible_next_states = (
            BranchMergeProposalStatus.WORK_IN_PROGRESS,
            BranchMergeProposalStatus.NEEDS_REVIEW,
            BranchMergeProposalStatus.CODE_APPROVED,
            BranchMergeProposalStatus.REJECTED,
            # BranchMergeProposalStatus.QUEUED,
            BranchMergeProposalStatus.MERGED)
        terms = [
            SimpleTerm(status, status.name, status.title)
            for status in possible_next_states
            if (self.context.isValidTransition(status, self.user)
                # Edge case here for removing a queued proposal, we do this by
                # setting the next state to code approved.
                or (status == BranchMergeProposalStatus.CODE_APPROVED and
                    curr_status == BranchMergeProposalStatus.QUEUED))
            ]
        # Resubmit edge case.
        if curr_status != BranchMergeProposalStatus.QUEUED:
            terms.append(SimpleTerm(
                    BranchMergeProposalStatus.SUPERSEDED, 'SUPERSEDED',
                    'Resubmit'))
        return SimpleVocabulary(terms)

    def setUpFields(self):
        MergeProposalEditView.setUpFields(self)
        # Add the custom restricted queue status widget.
        status_field = self.schema['queue_status']

        status_choice = Choice(
                __name__='queue_status', title=status_field.title,
                required=True, vocabulary=self._createStatusVocabulary())
        status_field = form.Fields(
            status_choice, render_context=self.render_context)
        self.form_fields = status_field + self.form_fields

    @action('Change Status', name='update')
    @notify
    def update_action(self, action, data):
        """Update the status."""

        curr_status = self.context.queue_status
        # If the status has been updated elsewhere to set the proposal to
        # merged or superseded, then return.
        if curr_status in (BranchMergeProposalStatus.SUPERSEDED,
                           BranchMergeProposalStatus.MERGED):
            return
        # Assume for now that the queue_status in the data is a valid
        # transition from where we are.
        rev_id = self.request.form['revno']
        new_status = data['queue_status']
        # Don't do anything if the user hasn't changed the status.
        if new_status == curr_status:
            return

        if new_status == BranchMergeProposalStatus.WORK_IN_PROGRESS:
            self.context.setAsWorkInProgress()
        elif new_status == BranchMergeProposalStatus.NEEDS_REVIEW:
            self.context.requestReview()
        elif new_status == BranchMergeProposalStatus.CODE_APPROVED:
            # Other half of the edge case.  If the status is currently queued,
            # we need to dequeue, otherwise we just approve the branch.
            if curr_status == BranchMergeProposalStatus.QUEUED:
                self.context.dequeue()
            else:
                self.context.approveBranch(self.user, rev_id)
        elif new_status == BranchMergeProposalStatus.REJECTED:
            self.context.rejectBranch(self.user, rev_id)
        elif new_status == BranchMergeProposalStatus.QUEUED:
            self.context.enqueue(self.user, rev_id)
        elif new_status == BranchMergeProposalStatus.MERGED:
            self.context.markAsMerged(merge_reporter=self.user)
        elif new_status == BranchMergeProposalStatus.SUPERSEDED:
            # Redirect the user to the resubmit view.
            self.next_url = canonical_url(self.context, view_name="+resubmit")
        else:
            raise AssertionError('Unexpected queue status: ' % new_status)


class IAddVote(Interface):
    """Interface for use as a schema for CodeReviewComment forms."""

    vote = Choice(
        title=_('Vote'), required=True, vocabulary=CodeReviewVote)

    review_type = ICodeReviewVoteReference['review_type']

    comment = Text(title=_('Comment'), required=False)


class BranchMergeProposalAddVoteView(LaunchpadFormView):
    """View for adding a CodeReviewComment."""

    schema = IAddVote
    field_names = ['vote', 'review_type', 'comment']

    @cachedproperty
    def initial_values(self):
        """Force the non-BMP values to None."""
        # Look to see if there is a vote reference already for the user.
        if self.users_vote_ref is None:
            # Look at the request to see if there is something there.
            review_type = self.request.form.get('review_type', '')
        else:
            review_type = self.users_vote_ref.review_type
        return {'vote': CodeReviewVote.APPROVE,
                'review_type': review_type}

    def initialize(self):
        """Get the users existing vote reference."""
        self.users_vote_ref = self.context.getUsersVoteReference(self.user)
        # If the user is not in the review team, nor in any team that has been
        # reqeuested to review and doesn't already have a vote reference, then
        # error out as the user must have URL hacked to get here.

        # TODO: move to db class to expose for API

        if self.user is None:
            valid_voter = False
        elif self.context.isPersonValidReviewer(self.user):
            valid_voter = True
        elif self.users_vote_ref is not None:
            # Have already voted, so can edit vote.
            valid_voter = True
        else:
            valid_voter = False
            # Look through the requested reviewers.
            for vote_reference in self.context.votes:
                if (vote_reference.comment is None and
                    self.user.inTeam(vote_reference.reviewer)):
                    valid_voter = True

        if not valid_voter:
            raise AssertionError('Invalid voter')

        LaunchpadFormView.initialize(self)

    def setUpFields(self):
        LaunchpadFormView.setUpFields(self)
        self.reviewer = self.user.name
        claim_review = self.request.form.get('claim')
        if claim_review and self.users_vote_ref is None:
            team = getUtility(IPersonSet).getByName(claim_review)
            if team is not None and self.user.inTeam(team):
                # Disable the review_type field
                self.reviewer = team.name
                # import pdb; pdb.set_trace()
                self.form_fields['review_type'].for_display = True

    @property
    def label(self):
        """The pagetitle and heading."""
        return "Vote on merge proposal for %s" % (
            self.context.source_branch.bzr_identity)

    @action('Vote', name='vote')
    def vote_action(self, action, data):
        """Create the comment..."""
        # Get the review type from the data dict.  If the review type was read
        # only due to claiming a review, get the review_type from the hidden
        # field that we so cunningly added to the form.
        review_type = data.get(
            'review_type',
            self.request.form.get('review_type'))
        # Get the reviewer from the hidden input.
        reviewer_name = self.request.form.get('reviewer')
        reviewer = getUtility(IPersonSet).getByName(reviewer_name)
        if (reviewer.is_team and self.user.inTeam(reviewer) and
            self.users_vote_ref is None):
            # import pdb; pdb.set_trace()
            vote_ref = self.context.getUsersVoteReference(
                reviewer, review_type)
            if vote_ref is not None:
                # Claim this vote reference.  Normally the reviewer is not
                # editable at all, but here we are going to remove the
                # security proxy as it is the simplest way to handle a complex
                # case.
                removeSecurityProxy(vote_ref).reviewer = self.user

        comment = self.context.createComment(
            self.user, subject=None, content=data['comment'],
            vote=data['vote'], review_type=review_type)

    @property
    def next_url(self):
        """Always take the user back to the merge proposal itself."""
        return canonical_url(self.context)

    cancel_url = next_url<|MERGE_RESOLUTION|>--- conflicted
+++ resolved
@@ -367,31 +367,14 @@
 
     def __init__(self, context, user, users_vote):
         self.context = context
-<<<<<<< HEAD
         self.show_edit = (user == context.reviewer)
         # Don't show the vote link if the link is for a team and the user has
         # already voted, or if the user is the source branch owner.
         branch = context.branch_merge_proposal.source_branch
         if user is None:
-            self.show_vote_link = False
-=======
-        # TODO: show links when user in team of reviewer
-        self.user_can_review = (
-            (context.reviewer == user) and
-            (self.context.branch_merge_proposal.isMergable()))
-
-    @property
-    def reviewer_relationship(self):
-        """The relationship of the reviewer to the code review."""
-        vote = self.context
-        if vote.reviewer != vote.registrant:
-            return _("Requested reviewer")
-        target_branch = vote.branch_merge_proposal.target_branch
-        if vote.reviewer.inTeam(target_branch.code_reviewer):
-            return _("Target branch reviewer")
->>>>>>> b4e182b4
+            self.user_can_review = False
         else:
-            self.show_vote_link = (
+            self.user_can_review = (
                 (self.show_edit or
                  (user.inTeam(context.reviewer) and (users_vote is None))) and
                 (self.context.branch_merge_proposal.isMergable()))
