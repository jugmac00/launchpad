--- conflicted
+++ resolved
@@ -18,7 +18,7 @@
 
 from zope.app.form.browser import TextAreaWidget
 from zope.event import notify
-<<<<<<< HEAD
+from zope.interface import providedBy
 from zope.formlib import form
 
 from zope.app.form.browser import TextWidget
@@ -29,23 +29,11 @@
 from canonical.launchpad.event import (
     SQLObjectCreatedEvent, SQLObjectModifiedEvent)
 from canonical.launchpad.interfaces import (
-    ILaunchBag, ITicket, ITicketSet, CreateBugParams)
+    ITicket, ITicketSet, CreateBugParams)
 from canonical.launchpad.webapp import (
     ContextMenu, Link, canonical_url, enabled_with_permission, Navigation,
-    GeneralFormView, LaunchpadView, LaunchpadFormView, action, custom_widget)
-=======
-from zope.interface import providedBy
-
-from canonical.launchpad.interfaces import (
-    ITicket, ITicketSet, CreateBugParams)
-from canonical.launchpad import _
-from canonical.launchpad.browser.addview import SQLObjectAddView
-from canonical.launchpad.webapp import (
-    ContextMenu, Link, canonical_url, enabled_with_permission, Navigation,
-    GeneralFormView, LaunchpadView, action, LaunchpadEditFormView,
-    custom_widget)
-from canonical.launchpad.event import SQLObjectModifiedEvent
->>>>>>> c87b8102
+    GeneralFormView, LaunchpadView, action, LaunchpadFormView,
+    LaunchpadEditFormView, custom_widget)
 from canonical.launchpad.webapp.snapshot import Snapshot
 
 
@@ -186,8 +174,7 @@
     # which is fixed in 3.3.0b1 and 3.2.1
     @action(_('Add'), failure=handleAddError)
     def add_action(self, action, data):
-        owner = getUtility(ILaunchBag).user
-        ticket = self.context.newTicket(owner, data['title'],
+        ticket = self.context.newTicket(self.user, data['title'],
                                         data['description'])
 
         # XXX flacoste 2006/07/25 This should be moved to newTicket().
