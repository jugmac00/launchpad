--- conflicted
+++ resolved
@@ -238,11 +238,7 @@
         if ticket.bugs:
             # we can't make a bug when we have linked bugs
             self.request.response.addErrorNotification(
-<<<<<<< HEAD
-                _('You cannot create a bug report from a support request '
-=======
                 _('You cannot create a bug report from a support request'
->>>>>>> d2d19018
                   'that already has bugs linked to it.'))
             self.request.response.redirect(canonical_url(ticket))
             return
