# Copyright 2004-2006 Canonical Ltd.  All rights reserved.

"""IBug related view classes."""

__metaclass__ = type

__all__ = [
    'BugContextMenu',
    'BugEditView',
    'BugFacets',
    'BugMarkAsDuplicateView',
    'BugNavigation',
    'BugSecrecyEditView',
    'BugSetNavigation',
    'BugTextView',
    'BugURL',
    'BugView',
    'BugWithoutContextView',
    'DeprecatedAssignedBugsView',
    'MaloneView',
    ]

import operator

from zope.app.form.browser import TextWidget
from zope.component import getUtility
from zope.event import notify
from zope.interface import implements, providedBy
from zope.security.interfaces import Unauthorized

from canonical.launchpad.interfaces import (
    BugTaskStatus,
    BugTaskSearchParams,
    IBug,
    IBugSet,
    IBugTaskSet,
    IBugWatchSet,
    ICveSet,
    IFrontPageBugTaskSearch,
    ILaunchBag,
    NotFoundError,
    )
<<<<<<< HEAD
from canonical.launchpad.browser.editview import SQLObjectEditView
from canonical.launchpad.event import SQLObjectModifiedEvent
=======
from canonical.launchpad.event import (
    SQLObjectModifiedEvent, SQLObjectToBeModifiedEvent)
>>>>>>> 95cd72d5

from canonical.launchpad.webapp import (
    custom_widget, action, canonical_url, ContextMenu,
    LaunchpadFormView, LaunchpadView, LaunchpadEditFormView, stepthrough,
    Link, Navigation, structured, StandardLaunchpadFacets)
from canonical.launchpad.webapp.authorization import check_permission
from canonical.launchpad.webapp.interfaces import ICanonicalUrlData
from canonical.launchpad.webapp.snapshot import Snapshot

from canonical.widgets.bug import BugTagsWidget
from canonical.widgets.project import ProjectScopeWidget


class BugNavigation(Navigation):
    """Navigation for the `IBug`."""
    # It would be easier, since there is no per-bug sequence for a BugWatch
    # and we have to leak the BugWatch.id anyway, to hang bugwatches off a
    # global /bugwatchs/nnnn

    # However, we want in future to have them at /bugs/nnn/+watch/p where p
    # is not the BugWatch.id but instead a per-bug sequence number (1, 2,
    # 3...) for the 1st, 2nd and 3rd watches added for this bug,
    # respectively. So we are going ahead and hanging this off the bug to
    # which it belongs as a first step towards getting the basic URL schema
    # correct.

    usedfor = IBug

    @stepthrough('+watch')
    def traverse_watches(self, name):
        """Retrieve a BugWatch by name."""
        if name.isdigit():
            # in future this should look up by (bug.id, watch.seqnum)
            return getUtility(IBugWatchSet)[name]


class BugFacets(StandardLaunchpadFacets):
    """The links that will appear in the facet menu for an `IBug`.

    However, we never show this, but it does apply to things like
    bug nominations, by 'acquisition'.
    """

    usedfor = IBug

    enable_only = []


class BugSetNavigation(Navigation):
    """Navigation for the IBugSet."""
    usedfor = IBugSet

    @stepthrough('+text')
    def text(self, name):
        """Retrieve a bug by name."""
        try:
            return getUtility(IBugSet).getByNameOrID(name)
        except (NotFoundError, ValueError):
            return None


class BugContextMenu(ContextMenu):
    """Context menu of actions that can be performed upon a Bug."""
    usedfor = IBug
    links = ['editdescription', 'markduplicate', 'visibility', 'addupstream',
             'adddistro', 'subscription', 'addsubscriber', 'addcomment',
             'nominate', 'addbranch', 'linktocve', 'unlinkcve',
             'offermentoring', 'retractmentoring', 'activitylog']

    def __init__(self, context):
        # Always force the context to be the current bugtask, so that we don't
        # have to duplicate menu code.
        ContextMenu.__init__(self, getUtility(ILaunchBag).bugtask)

    def editdescription(self):
        """Return the 'Edit description/tags' Link."""
        text = 'Edit description/tags'
        return Link('+edit', text, icon='edit')

    def visibility(self):
        """Return the 'Set privacy/security' Link."""
        text = 'Set privacy/security'
        return Link('+secrecy', text, icon='edit')

    def markduplicate(self):
        """Return the 'Mark as duplicate' Link."""
        text = 'Mark as duplicate'
        return Link('+duplicate', text, icon='edit')

    def addupstream(self):
        """Return the 'lso affects project' Link."""
        text = 'Also affects project'
        return Link('+choose-affected-product', text, icon='add')

    def adddistro(self):
        """Return the 'Also affects distribution' Link."""
        text = 'Also affects distribution'
        return Link('+distrotask', text, icon='add')

    def subscription(self):
        """Return the 'Subscribe/Unsubscribe' Link."""
        user = getUtility(ILaunchBag).user
        if user is None:
            text = 'Subscribe/Unsubscribe'
            icon = 'edit'
        elif user is not None and (
            self.context.bug.isSubscribed(user) or
            self.context.bug.isSubscribedToDupes(user)):
            text = 'Unsubscribe'
            icon = 'remove'
        else:
            for team in user.teams_participated_in:
                if (self.context.bug.isSubscribed(team) or
                    self.context.bug.isSubscribedToDupes(team)):
                    text = 'Subscribe/Unsubscribe'
                    icon = 'edit'
                    break
            else:
                text = 'Subscribe'
                icon = 'add'
        return Link('+subscribe', text, icon=icon)

    def addsubscriber(self):
        """Return the 'Subscribe someone else' Link."""
        text = 'Subscribe someone else'
        return Link('+addsubscriber', text, icon='add')

    def nominate(self):
        """Return the 'Target/Nominate for release' Link."""
        launchbag = getUtility(ILaunchBag)
        target = launchbag.product or launchbag.distribution
        if check_permission("launchpad.Driver", target):
            text = "Target to release"
        else:
            text = 'Nominate for release'

        return Link('+nominate', text, icon='milestone')

    def addcomment(self):
        """Return the 'Comment or attach file' Link."""
        text = 'Comment or attach file'
        return Link('+addcomment', text, icon='add')

    def addbranch(self):
        """Return the 'Add branch' Link."""
        text = 'Add branch'
        return Link('+addbranch', text, icon='add')

    def linktocve(self):
        """Return the 'Link tp CVE' Link."""
        text = structured(
            'Link to '
            '<abbr title="Common Vulnerabilities and Exposures Index">'
            'CVE'
            '</abbr>')
        return Link('+linkcve', text, icon='add')

    def unlinkcve(self):
        """Return 'Remove CVE link' Link."""
        enabled = bool(self.context.bug.cves)
        text = 'Remove CVE link'
        return Link('+unlinkcve', text, icon='remove', enabled=enabled)

    def offermentoring(self):
        """Return the 'Offer mentorship' Link."""
        text = 'Offer mentorship'
        user = getUtility(ILaunchBag).user
        enabled = self.context.bug.canMentor(user)
        return Link('+mentor', text, icon='add', enabled=enabled)

    def retractmentoring(self):
        """Return the 'Retract mentorship' Link."""
        text = 'Retract mentorship'
        user = getUtility(ILaunchBag).user
        enabled = (self.context.bug.isMentor(user) and
                   not self.context.bug.is_complete and
                   user)
        return Link('+retractmentoring', text, icon='remove', enabled=enabled)

    def activitylog(self):
        """Return the 'Activity log' Link."""
        text = 'View activity log'
        return Link('+activity', text, icon='list')



class MaloneView(LaunchpadFormView):
    """The Bugs front page."""

    custom_widget('searchtext', TextWidget, displayWidth=50)
    custom_widget('scope', ProjectScopeWidget)
    schema = IFrontPageBugTaskSearch
    field_names = ['searchtext', 'scope']

    # Test: standalone/xx-slash-malone-slash-bugs.txt
    error_message = None

    @property
    def target_css_class(self):
        """The CSS class for used in the target widget."""
        if self.target_error:
            return 'error'
        else:
            return None

    @property
    def target_error(self):
        """The error message for the target widget."""
        return self.getWidgetError('scope')

    def initialize(self):
        """Initialize the view to handle the request."""
        LaunchpadFormView.initialize(self)
        bug_id = self.request.form.get("id")
        if bug_id:
            self._redirectToBug(bug_id)
        elif self.widgets['scope'].hasInput():
            self._validate(action=None, data={})

    def _redirectToBug(self, bug_id):
        """Redirect to the specified bug id."""
        if bug_id.startswith("#"):
            # Be nice to users and chop off leading hashes
            bug_id = bug_id[1:]
        try:
            bug = getUtility(IBugSet).getByNameOrID(bug_id)
        except NotFoundError:
            self.error_message = "Bug %r is not registered." % bug_id
        else:
            return self.request.response.redirect(canonical_url(bug))

    def getMostRecentlyFixedBugs(self, limit=5):
        """Return the ten most recently fixed bugs."""
        fixed_bugs = []
        search_params = BugTaskSearchParams(
            self.user, status=BugTaskStatus.FIXRELEASED,
            orderby='-date_closed')
        fixed_bugtasks = getUtility(IBugTaskSet).search(search_params)
        # XXX: Bjorn Tillenius 2006-12-13:
        #      We might end up returning less than :limit: bugs, but in
        #      most cases we won't, and '4*limit' is here to prevent
        #      this page from timing out in production. Later I'll fix
        #      this properly by selecting bugs instead of bugtasks.
        #      If fixed_bugtasks isn't sliced, it will take a long time
        #      to iterate over it, even over just 10, because
        #      Transaction.iterSelect() listifies the result.
        for bugtask in fixed_bugtasks[:4*limit]:
            if bugtask.bug not in fixed_bugs:
                fixed_bugs.append(bugtask.bug)
                if len(fixed_bugs) >= limit:
                    break
        return fixed_bugs

    def getCveBugLinkCount(self):
        """Return the number of links between bugs and CVEs there are."""
        return getUtility(ICveSet).getBugCveCount()


class BugView(LaunchpadView):
    """View class for presenting information about an `IBug`.

    Since all bug pages are registered on IBugTask, the context will be
    adapted to IBug in order to make the security declarations work
    properly. This has the effect that the context in the pagetemplate
    changes as well, so the bugtask (which is often used in the pages)
    is available as currentBugTask(). This may not be all that pretty,
    but it was the best solution we came up with when deciding to hang
    all the pages off IBugTask instead of IBug.
    """

    def currentBugTask(self):
        """Return the current `IBugTask`.

        'current' is determined by simply looking in the ILaunchBag utility.
        """
        return getUtility(ILaunchBag).bugtask

    @property
    def subscription(self):
        """Return whether the current user is subscribed."""
        user = self.user
        if user is None:
            return False
        return self.context.isSubscribed(user)

    def duplicates(self):
        """Return a list of dicts of duplicates.

        Each dict contains the title that should be shown and the bug
        object itself. This allows us to protect private bugs using a
        title like 'Private Bug'.
        """
        dupes = []
        for bug in self.context.duplicates:
            dupe = {}
            try:
                dupe['title'] = bug.title
            except Unauthorized:
                dupe['title'] = 'Private Bug'
            dupe['id'] = bug.id
            dupe['url'] = self.getDupeBugLink(bug)
            dupes.append(dupe)

        return dupes

    def getDupeBugLink(self, dupe):
        """Return a URL for a duplicate of this bug.

        The link will be in the current context if the dupe is also
        reported in this context, otherwise a default /bugs/$bug.id
        style URL will be returned.
        """
        current_task = self.currentBugTask()

        for task in dupe.bugtasks:
            if task.target == current_task.target:
                return canonical_url(task)

        return canonical_url(dupe)


class BugWithoutContextView:
    """View that redirects to the new bug page.

    The user is redirected, to the oldest IBugTask ('oldest' being
    defined as the IBugTask with the smallest ID.)
    """
    def redirectToNewBugPage(self):
        """Redirect the user to the 'first' report of this bug."""
        # An example of practicality beating purity.
        bugtasks = sorted(
            self.context.bugtasks, key=operator.attrgetter('id'))
        self.request.response.redirect(canonical_url(bugtasks[0]))


class BugEditViewBase(LaunchpadEditFormView):
    """Base class for all bug edit pages."""

    schema = IBug

    def setUpWidgets(self):
        """Set up the widgets using the bug as the context."""
        LaunchpadEditFormView.setUpWidgets(self, context=self.context.bug)

    def updateBugFromData(self, data):
        """Update the bug using the values in the data dictionary."""
        LaunchpadEditFormView.updateContextFromData(
            self, data, context=self.context.bug)

    @property
    def next_url(self):
        """Return the next URL to call when this call completes."""
        return canonical_url(self.context)


class BugEditView(BugEditViewBase):
    """The view for the edit bug page."""

    field_names = ['title', 'description', 'tags', 'name']
    custom_widget('title', TextWidget, displayWidth=30)
    custom_widget('tags', BugTagsWidget)
    next_url = None

    _confirm_new_tags = False

    def __init__(self, context, request):
        BugEditViewBase.__init__(self, context, request)
        self.notifications = []

    def validate(self, data):
        """Make sure new tags are confirmed."""
        if 'tags' not in data:
            return
        confirm_action = self.confirm_tag_action
        if confirm_action.submitted():
            # Validation is needed only for the change action.
            return
        bugtarget = self.context.target
        newly_defined_tags = set(data['tags']).difference(
            bugtarget.getUsedBugTags())
        # Display the confirm button in a notification message. We want
        # it to be slightly smaller than usual, so we can't simply let
        # it render itself.
        confirm_button = (
            '<input style="font-size: smaller" type="submit"'
            ' value="%s" name="%s" />' % (
                confirm_action.label, confirm_action.__name__))
        for new_tag in newly_defined_tags:
            self.notifications.append(
                'The tag "%s" hasn\'t yet been used by %s before.'
                ' Is this a new tag? %s' % (
                    new_tag, bugtarget.bugtargetdisplayname, confirm_button))
            self._confirm_new_tags = True

    @action('Change', name='change')
    def edit_bug_action(self, action, data):
        """Update the bug with submitted changes."""
        if not self._confirm_new_tags:
            self.updateBugFromData(data)
            self.next_url = canonical_url(self.context)

    @action('Yes, define new tag', name='confirm_tag')
    def confirm_tag_action(self, action, data):
        """Define a new tag."""
        self.actions['field.actions.change'].success(data)

    def render(self):
        """Render the page with only one submit button."""
        # The confirmation button shouldn't be rendered automatically.
        self.actions = [self.edit_bug_action]
        return BugEditViewBase.render(self)


class BugMarkAsDuplicateView(BugEditViewBase):
    """Page for marking a bug as a duplicate."""

    field_names = ['duplicateof']
    label = "Mark bug report as a duplicate"

    @action('Change', name='change')
    def change_action(self, action, data):
        """Update the bug."""
        self.updateBugFromData(data)


class BugSecrecyEditView(BugEditViewBase):
    """Page for marking a bug as a private/public."""

    field_names = ['private', 'security_related']
    label = "Bug visibility and security"

    @action('Change', name='change')
    def change_action(self, action, data):
        """Update the bug."""
        # We will modify data later, so take a copy now.
        data = dict(data)

        # We handle privacy changes by hand instead of leaving it to
        # the usual machinery because we must use bug.setPrivate() to
        # ensure auditing information is recorded.
        bug = self.context.bug
        bug_before_modification = Snapshot(
            bug, providing=providedBy(bug))
        private = data.pop('private')
        private_changed = bug.setPrivate(
            private, getUtility(ILaunchBag).user)
        if private_changed:
            # Although the call to updateBugFromData later on will
            # send notification of changes, it will only do so if it
            # makes the change. We have applied the 'private' change
            # already, so updateBugFromData will only send an event if
            # 'security_related' is changed, and we can't have that.
            notify(SQLObjectModifiedEvent(
                    bug, bug_before_modification, ['private']))

        # Apply other changes.
        self.updateBugFromData(data)


class DeprecatedAssignedBugsView:
    """Deprecate the /malone/assigned namespace.

    It's important to ensure that this namespace continues to work, to
    prevent linkrot, but since FOAF seems to be a more natural place
    to put the assigned bugs report, we'll redirect to the appropriate
    FOAF URL.
    """
    def __init__(self, context, request):
        self.context = context
        self.request = request

    def redirect_to_assignedbugs(self):
        """Redirect the user to their assigned bugs report."""
        self.request.response.redirect(
            canonical_url(getUtility(ILaunchBag).user) +
            "/+assignedbugs")


class BugTextView(LaunchpadView):
    """View for simple text page displaying information for a bug."""

    def person_text(self, person):
        """Return a Person for text display."""
        return '%s (%s)' % (person.displayname, person.name)

    def bug_text(self, bug):
        """Return the bug information for text display."""
        text = []
        text.append('bug: %d' % bug.id)
        text.append('title: %s' % bug.title)
        text.append('reporter: %s' % self.person_text(bug.owner))

        if bug.duplicateof:
            text.append('duplicate-of: %d' % bug.duplicateof.id)
        else:
            text.append('duplicate-of: ')

        if bug.duplicates:
            dupes = ' '.join(str(dupe.id) for dupe in bug.duplicates)
            text.append('duplicates: %s' % dupes)
        else:
            text.append('duplicates: ')

        text.append('subscribers: ')

        for subscription in bug.subscriptions:
            text.append(' %s' % self.person_text(subscription.person))

        return ''.join(line + '\n' for line in text)

    def bugtask_text(self, task):
        """Return a BugTask for text display."""
        text = []
        text.append('task: %s' % task.bugtargetname)
        text.append('status: %s' % task.status.title)
        text.append('reporter: %s' % self.person_text(task.owner))

        text.append('importance: %s' % task.importance.title)

        if task.assignee:
            text.append('assignee: %s' % self.person_text(task.assignee))
        else:
            text.append('assignee: ')

        if task.milestone:
            text.append('milestone: %s' % task.milestone.name)
        else:
            text.append('milestone: ')

        return ''.join(line + '\n' for line in text)

    def render(self):
        """Return a text representation of the Bug."""
        self.request.response.setHeader('Content-type', 'text/plain')
        texts = (
            [self.bug_text(self.context)] +
            [self.bugtask_text(task) for task in self.context.bugtasks])
        return u'\n'.join(texts)


class BugURL:
    """Bug URL creation rules."""
    implements(ICanonicalUrlData)

    inside = None
    rootsite = 'bugs'

    def __init__(self, context):
        self.context = context

    @property
    def path(self):
        """Return the path component of the URL."""
        return u"bugs/%d" % self.context.id
<|MERGE_RESOLUTION|>--- conflicted
+++ resolved
@@ -40,13 +40,7 @@
     ILaunchBag,
     NotFoundError,
     )
-<<<<<<< HEAD
-from canonical.launchpad.browser.editview import SQLObjectEditView
 from canonical.launchpad.event import SQLObjectModifiedEvent
-=======
-from canonical.launchpad.event import (
-    SQLObjectModifiedEvent, SQLObjectToBeModifiedEvent)
->>>>>>> 95cd72d5
 
 from canonical.launchpad.webapp import (
     custom_widget, action, canonical_url, ContextMenu,
