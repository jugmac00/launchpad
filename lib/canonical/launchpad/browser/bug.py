--- conflicted
+++ resolved
@@ -27,7 +27,6 @@
 from zope.security.interfaces import Unauthorized
 
 from canonical.launchpad.interfaces import (
-<<<<<<< HEAD
     BugTaskSearchParams,
     IBug,
     IBugSet,
@@ -38,11 +37,6 @@
     ILaunchBag,
     NotFoundError,
     )
-=======
-    BugTaskSearchParams, BugTaskStatus, IBug, IBugSet, IBugTaskSet,
-    IBugWatchSet, ICveSet, IFrontPageBugTaskSearch, ILaunchBag,
-    NotFoundError)
->>>>>>> ceb4bd5a
 from canonical.launchpad.browser.editview import SQLObjectEditView
 
 from canonical.launchpad.webapp import (
@@ -52,10 +46,6 @@
 from canonical.launchpad.webapp.authorization import check_permission
 from canonical.launchpad.webapp.interfaces import ICanonicalUrlData
 
-<<<<<<< HEAD
-from canonical.lp.dbschema import BugTaskStatus
-=======
->>>>>>> ceb4bd5a
 from canonical.widgets.bug import BugTagsWidget
 from canonical.widgets.project import ProjectScopeWidget
 
