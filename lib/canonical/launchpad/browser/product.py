--- conflicted
+++ resolved
@@ -49,21 +49,15 @@
 from canonical.launchpad.browser.bugtask import BugTargetTraversalMixin
 from canonical.launchpad.browser.person import ObjectReassignmentView
 from canonical.launchpad.browser.cal import CalendarTraversalMixin
-<<<<<<< HEAD
+from canonical.launchpad.browser.productseries import get_series_branch_error
 from canonical.launchpad.event import SQLObjectModifiedEvent
 from canonical.launchpad.webapp import (
     action, ApplicationMenu, canonical_url, ContextMenu, custom_widget,
     enabled_with_permission, GetitemNavigation, LaunchpadEditFormView,
-    Link, Navigation, StandardLaunchpadFacets, stepthrough, structured)
+    LaunchpadFormView, Link, Navigation, StandardLaunchpadFacets,
+    stepthrough, structured)
 from canonical.launchpad.webapp.snapshot import Snapshot
 from canonical.widgets.product import ProductBugTrackerWidget
-=======
-from canonical.launchpad.browser.productseries import get_series_branch_error
-from canonical.launchpad.webapp import (
-    StandardLaunchpadFacets, Link, canonical_url, ContextMenu,
-    ApplicationMenu, enabled_with_permission, structured, GetitemNavigation,
-    Navigation, stepthrough, LaunchpadFormView, action, custom_widget)
->>>>>>> a30af42e
 
 
 class ProductNavigation(
@@ -497,7 +491,6 @@
             self.request.response.redirect(canonical_url(productset))
 
 
-<<<<<<< HEAD
 class ProductLaunchpadUsageEditView(LaunchpadEditFormView):
     """View class for defining Launchpad usage."""
 
@@ -539,16 +532,12 @@
             adapters={self.schema: self.context})
 
 
-class ProductSeriesAddView(AddView):
-    """Generates a form to add new product release series"""
-=======
 class ProductAddSeriesView(LaunchpadFormView):
     """A form to add new product release series"""
 
     schema = IProductSeries
     field_names = ['name', 'summary', 'user_branch']
     custom_widget('summary', TextAreaWidget, height=7, width=62)
->>>>>>> a30af42e
 
     series = None
 
