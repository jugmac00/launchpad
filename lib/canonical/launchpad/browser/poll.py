# Copyright 2004 Canonical Ltd

__metaclass__ = type

__all__ = ['PollContextMenu',
           'PollNavigation',
           'BasePollView',
           'PollView',
           'PollVoteView',
           'PollAddView',
           'PollEditView',
           'PollOptionAddView',
           'PollOptionEditView',
           ]

from zope.event import notify
from zope.component import getUtility
from zope.app.event.objectevent import ObjectCreatedEvent
from zope.app.form.browser.add import AddView

from canonical.launchpad.browser.editview import SQLObjectEditView

from canonical.launchpad.webapp import (
    canonical_url, ContextMenu, Link, Navigation, stepthrough)
from canonical.launchpad.interfaces import (
    IPollSubset, ILaunchBag, IVoteSet, IPollOptionSet, IPoll)
from canonical.launchpad.helpers import shortlist
from canonical.lp.dbschema import PollAlgorithm, PollSecrecy


class PollContextMenu(ContextMenu):

    usedfor = IPoll
    links = ['showall', 'addnew', 'edit']

    def showall(self):
        text = 'Show Option Details'
        return Link('+options', text, icon='info')

    def addnew(self):
        text = 'Add New Option'
        return Link('+newoption', text, icon='add')

    def edit(self):
        text = 'Edit this Poll'
        return Link('+edit', text, icon='edit')


class PollNavigation(Navigation):

    usedfor = IPoll

    @stepthrough('+option')
    def traverse_option(self, name):
        return getUtility(IPollOptionSet).getByPollAndId(self.context, name)


class BasePollView:
    """A base view class to be used in other poll views."""

    def __init__(self, context, request):
        self.context = context
        self.request = request
        self.user = getUtility(ILaunchBag).user
        self.token = None
        self.gotTokenAndVotes = False
        self.feedback = ""

    def setUpTokenAndVotesForNonSecretPolls(self):
        """Get the votes of the logged in user in this poll.

        Set the votes in instance variables and also set self.gotTokenAndVotes
        to True, so the templates know they can display the vote.

        This method should be used only on non-secret polls and if the logged
        in user has voted on this poll.
        """
        assert not self.isSecret() and self.userVoted()
        votes = self.context.getVotesByPerson(self.user)
        assert votes, (
            "User %r hasn't voted on poll %r" % (self.user, self.context))
        if self.isSimple():
            # Here we have only one vote.
            self.currentVote = votes[0]
            self.token = self.currentVote.token
        elif self.isCondorcet():
            # Here we have multiple votes, and the token is the same in
            # all of them.
            self.currentVotes = sorted(votes, key=lambda v: v.preference)
            self.token = self.currentVotes[0].token
        self.gotTokenAndVotes = True

    def setUpTokenAndVotesForSecretPolls(self):
        """Get the votes with the token provided in the form.

        Set the votes, together with the token in instance variables. Also
        set self.gotTokenAndVotes to True, so the templates know they can
        display the vote.

        Return True if there's any vote with the given token and the votes
        are on this poll.

        This method should be used only on secret polls and if the logged
        in user has voted on this poll.
        """
        assert self.isSecret() and self.userVoted()
        self.token = self.request.form.get('token')
        votes = getUtility(IVoteSet).getByToken(self.token)
        if not votes:
            self.feedback = ("There's no vote associated with the token %s"
                             % self.token)
            return False

        # All votes with a given token must be on the same poll. That means
        # checking the poll of the first vote is enough.
        if votes[0].poll != self.context:
            self.feedback = ("The vote associated with the token %s is not "
                             "a vote on this poll." % self.token)
            return False

        if self.isSimple():
            # A simple poll has only one vote, because you can choose only one
            # option.
            self.currentVote = votes[0]
        elif self.isCondorcet():
            self.currentVotes = sorted(votes, key=lambda v: v.preference)
        self.gotTokenAndVotes = True
        return True

    def userCanVote(self):
        """Return True if the user is/was eligible to vote on this poll."""
        return (self.user and self.user.inTeam(self.context.team))

    def userVoted(self):
        """Return True if the user voted on this poll."""
        return (self.user and self.context.personVoted(self.user))

    def isCondorcet(self):
        """Return True if this poll's type is Condorcet."""
        return self.context.type == PollAlgorithm.CONDORCET

    def isSimple(self):
        """Return True if this poll's type is Simple."""
        return self.context.type == PollAlgorithm.SIMPLE

    def isSecret(self):
        """Return True if this is a secret poll."""
        return self.context.secrecy == PollSecrecy.SECRET


class PollView(BasePollView):
    """A view class to display the results of a poll."""

    def __init__(self, context, request):
        BasePollView.__init__(self, context, request)
        if (self.userCanVote() and context.isOpen() and
            context.getActiveOptions()):
            context_url = canonical_url(context)
            if self.isSimple():
                request.response.redirect("%s/+vote-simple" % context_url)
            elif self.isCondorcet():
                request.response.redirect("%s/+vote-condorcet" % context_url)

    def setUpTokenAndVotes(self):
        """Set up the token and votes to be displayed."""
        if not self.userVoted():
            return

        # For secret polls we can only display the votes after the token
        # is submitted.
        if self.request.method == 'POST' and self.isSecret():
            self.setUpTokenAndVotesForSecretPolls()
        elif not self.isSecret():
            self.setUpTokenAndVotesForNonSecretPolls()

    def getVotesByOption(self, option):
        """Return the number of votes the given option received."""
        return getUtility(IVoteSet).getVotesByOption(option)

    def getPairwiseMatrixWithHeaders(self):
        """Return the pairwise matrix with headers being the option's names."""
        # XXX: The list() call here is necessary because, lo and behold,
        # it gives us a non-security-proxied list object! Someone come
        # in and fix this! -- kiko, 2006-03-13
        pairwise_matrix = list(self.context.getPairwiseMatrix())
        headers = [None]
        for idx, option in enumerate(self.context.getAllOptions()):
            headers.append(option.title)
            # Get a mutable row.
            row = list(pairwise_matrix[idx])
            row.insert(0, option.title)
            pairwise_matrix[idx] = row
        pairwise_matrix.insert(0, headers)
        return pairwise_matrix

class PollEditView(SQLObjectEditView):

    def changed(self):
        self.request.response.redirect(canonical_url(self.context))

class PollVoteView(BasePollView):
    """A view class to where the user can vote on a poll.

    If the user already voted, the current vote is displayed and the user can
    change it. Otherwise he can register his vote.
    """

    def processForm(self):
        """Process the form, if it was submitted."""
        if not self.isSecret() and self.userVoted():
            # For non-secret polls, the user's vote is always displayed
            self.setUpTokenAndVotesForNonSecretPolls()

        if self.request.method != 'POST':
            return

        if self.isSecret() and self.userVoted():
            if not self.setUpTokenAndVotesForSecretPolls():
                # Not possible to get the votes. Probably the token was wrong.
                return

        if 'showvote' in self.request.form:
            # The user only wants to see the vote.
            return

        if not self.context.isOpen():
            self.feedback = "This poll is not open. You can't vote anymore."

        if self.isSimple():
            self.processSimpleVotingForm()
        else:
            self.processCondorcetVotingForm()

    def processSimpleVotingForm(self):
        """Process the simple-voting form to change a user's vote or register
        a new one."""
        context = self.context
        newoption_id = self.request.form.get('newoption')
        if newoption_id == 'donotchange':
            return
        elif newoption_id == 'none':
            newoption = None
        else:
            newoption = getUtility(IPollOptionSet).getByPollAndId(
                context, newoption_id)

        if self.userVoted():
            self.currentVote.option = newoption
            self.feedback = "Your vote was changed successfully."
        else:
            self.currentVote = context.storeSimpleVote(self.user, newoption)
            self.token = self.currentVote.token
            self.currentVote = self.currentVote
            if self.isSecret():
                self.feedback = (
                    "Your vote has been recorded. If you want to view or "
                    "change it later you must write down this key: %s"
                    % self.token)
            else:
                self.feedback = (
                    "Your vote was stored successfully. You can come back to "
                    "this page at any time before this poll closes to view "
                    "or change your vote, if you want.")

    def processCondorcetVotingForm(self):
        """Process the condorcet-voting form to change a user's vote or 
        register a new one."""
        form = self.request.form
<<<<<<< HEAD
        activeoptions = list(self.context.getActiveOptions())
=======
        activeoptions = shortlist(self.context.getActiveOptions())
>>>>>>> d330cfb6
        newvotes = {}
        for option in activeoptions:
            try:
                preference = int(form.get('option_%d' % option.id))
            except ValueError:
                # XXX: User tried to specify a value which we can't convert to
                # an integer. Better thing to do would be to notify the user
                # and ask him to fix it. -- Guilherme Salgado 2005-09-14
                preference = None
            newvotes[option] = preference

        if self.userVoted():
            # This is a vote change.
            # For now it's not possible to have votes in an inactive option,
            # but it'll be in the future as we'll allow people to make options
            # inactive after a poll opens.
            assert len(activeoptions) == len(self.currentVotes)
            for vote in self.currentVotes:
                vote.preference = newvotes.get(vote.option)
            self.currentVotes.sort(key=lambda v: v.preference)
            self.feedback = "Your vote was changed successfully."
        else:
            # This is a new vote.
            votes = self.context.storeCondorcetVote(self.user, newvotes)
            self.token = votes[0].token
            self.currentVotes = sorted(votes, key=lambda v: v.preference)
            if self.isSecret():
                self.feedback = (
                    "Your vote has been recorded. If you want to view or "
                    "change it later you must write down this key: %s"
                    % self.token)
            else:
                self.feedback = (
                    "Your vote was stored successfully. You can come back to "
                    "this page at any time before this poll closes to view "
                    "or change your vote, if you want.")


class PollAddView(AddView):
    """The view class to create a new poll in a given team."""

    _nextURL = '.'

    def nextURL(self):
        return self._nextURL

    def createAndAdd(self, data):
        pollsubset = IPollSubset(self.context)
        poll = pollsubset.new(
            data['name'], data['title'], data['proposition'],
            data['dateopens'], data['datecloses'],
            data['secrecy'], data['allowspoilt'])
        self._nextURL = canonical_url(poll)
        notify(ObjectCreatedEvent(poll))


class PollOptionEditView(SQLObjectEditView):

    def changed(self):
        self.request.response.redirect(canonical_url(self.context.poll))


class PollOptionAddView(AddView):
    """The view class to create a new option in a given poll."""

    _nextURL = '.'

    def nextURL(self):
        return self._nextURL

    def createAndAdd(self, data):
        polloption = self.context.newOption(data['name'], data['title'])
        self._nextURL = canonical_url(self.context)
        notify(ObjectCreatedEvent(polloption))
<|MERGE_RESOLUTION|>--- conflicted
+++ resolved
@@ -266,11 +266,7 @@
         """Process the condorcet-voting form to change a user's vote or 
         register a new one."""
         form = self.request.form
-<<<<<<< HEAD
-        activeoptions = list(self.context.getActiveOptions())
-=======
         activeoptions = shortlist(self.context.getActiveOptions())
->>>>>>> d330cfb6
         newvotes = {}
         for option in activeoptions:
             try:
