# Copyright 2004-2005 Canonical Ltd.  All rights reserved.

__metaclass__ = type

__all__ = ['ProductSeriesNavigation',
           'ProductSeriesOverviewMenu',
           'ProductSeriesFacets',
           'ProductSeriesSpecificationsMenu',
           'ProductSeriesView',
           'ProductSeriesEditView',
           'ProductSeriesRdfView',
           'ProductSeriesSourceSetView',
           'ProductSeriesReviewView']

import re

from zope.component import getUtility
from zope.exceptions import NotFoundError
from zope.app.pagetemplate.viewpagetemplatefile import ViewPageTemplateFile
from zope.publisher.browser import FileUpload

from CVS.protocol import CVSRoot
import pybaz

from canonical.lp.batching import BatchNavigator
from canonical.lp.dbschema import ImportStatus, RevisionControlSystems

from canonical.launchpad.helpers import (
    request_languages, browserLanguages, is_tar_filename)
from canonical.launchpad.interfaces import (
    ICountry, IPOTemplateSet, ILaunchpadCelebrities,
    ISourcePackageNameSet, validate_url, IProductSeries,
    ITranslationImportQueue, IProductSeriesSourceSet)
from canonical.launchpad.browser.potemplate import POTemplateView
from canonical.launchpad.browser.editview import SQLObjectEditView
from canonical.launchpad.webapp import (
<<<<<<< HEAD
    ContextMenu, Link, enabled_with_permission, Navigation,
    stepto, canonical_url, LaunchpadView)
=======
    ContextMenu, Link, enabled_with_permission, Navigation, GetitemNavigation,
    ApplicationMenu, stepto, canonical_url, LaunchpadView,
    StandardLaunchpadFacets)
>>>>>>> 896dae12

from canonical.launchpad import _


class ProductSeriesNavigation(Navigation):

    usedfor = IProductSeries

    @stepto('+pots')
    def pots(self):
        potemplateset = getUtility(IPOTemplateSet)
        return potemplateset.getSubset(productseries=self.context)

    def traverse(self, name):
        return self.context.getRelease(name)


class ProductSeriesFacets(StandardLaunchpadFacets):

    usedfor = IProductSeries
    enable_only = ['overview', 'specifications', 'translations']


class ProductSeriesOverviewMenu(ApplicationMenu):

    usedfor = IProductSeries
    facet = 'overview'
    links = ['edit', 'editsource', 'ubuntupkg',
             'addpackage', 'addrelease', 'download', 'translationupload',
             'addpotemplate', 'review']

    def edit(self):
        text = 'Edit Series Details'
        return Link('+edit', text, icon='edit')

    def editsource(self):
        text = 'Edit Source'
        return Link('+source', text, icon='edit')

    def ubuntupkg(self):
        text = 'Link to Ubuntu Package'
        return Link('+ubuntupkg', text, icon='edit')

    def addpackage(self):
        text = 'Link to Any Package'
        return Link('+addpackage', text, icon='edit')

    def addrelease(self):
        text = 'Register a Release'
        return Link('+addrelease', text, icon='add')

    def download(self):
        text = 'Download RDF Metadata'
        return Link('+rdf', text, icon='download')

    def translationupload(self):
        text = 'Request Translations Upload'
        return Link('+translations-upload', text, icon='add')

    @enabled_with_permission('launchpad.Admin')
    def addpotemplate(self):
        text = 'Add Translation Template'
        return Link('+addpotemplate', text, icon='add')

    @enabled_with_permission('launchpad.Admin')
    def review(self):
        text = 'Review Series Details'
        return Link('+review', text, icon='edit')


class ProductSeriesSpecificationsMenu(ApplicationMenu):
    """Specs menu for ProductSeries.

    This menu needs to keep track of whether we are showing all the
    specs, or just those that are approved/declined/proposed. It should
    allow you to change the set your are showing while keeping the basic
    view intact.
    """

    usedfor = IProductSeries
    facet = 'specifications'
    links = ['roadmap', 'table', 'setgoals', 'listdeclined']

    def listall(self):
        text = 'Show All'
        return Link('+specs?show=all', text, icon='info')

    def listapproved(self):
        text = 'Show Approved'
        return Link('+specs?show=accepted', text, icon='info')

    def listproposed(self):
        text = 'Show Proposed'
        return Link('+specs?show=proposed', text, icon='info')

    def listdeclined(self):
        text = 'Show Declined'
        summary = 'Show the goals which have been declined'
        return Link('+specs?show=declined', text, summary, icon='info')

    def setgoals(self):
        text = 'Set Goals'
        summary = 'Approve or decline feature goals that have been proposed'
        return Link('+setgoals', text, summary, icon='edit')

    def table(self):
        text = 'Assignments'
        summary = 'Show the assignee, drafter and approver of these specs'
        return Link('+assignments', text, summary, icon='info')

    def roadmap(self):
        text = 'Roadmap'
        summary = 'Show the sequence in which specs should be implemented'
        return Link('+roadmap', text, summary, icon='info')



def validate_cvs_root(cvsroot, cvsmodule):
    try:
        root = CVSRoot(cvsroot + '/' + cvsmodule)
    except ValueError:
        return False
    valid_module = re.compile('^[a-zA-Z][a-zA-Z0-9_/.+-]*$')
    if not valid_module.match(cvsmodule):
        return False
    # 'CVS' is illegal as a module name
    if cvsmodule == 'CVS':
        return False
    if root.method == 'local' or root.hostname.count('.') == 0:
        return False
    return True

def validate_cvs_branch(branch):
    if not len(branch):
        return False
    valid_branch = re.compile('^[a-zA-Z][a-zA-Z0-9_-]*$')
    if valid_branch.match(branch):
        return True
    return False

def validate_release_root(repo):
    return validate_url(repo, ["http", "https", "ftp"])

def validate_svn_repo(repo):
    return validate_url(repo, ["http", "https", "svn", "svn+ssh"])


# A View Class for ProductSeries
#
# XXX: We should be using autogenerated add forms and edit forms so that
# this becomes maintainable and form validation handled for us.
# Currently, the pages just return 'System Error' as they trigger database
# constraints. -- StuartBishop 20050502
class ProductSeriesView(LaunchpadView):

    def initialize(self):
        self.product = self.context.product
        self.form = self.request.form
        self.displayname = self.context.displayname
        self.summary = self.context.summary
        self.rcstype = self.context.rcstype
        self.cvsroot = self.context.cvsroot
        self.cvsmodule = self.context.cvsmodule
        self.cvsbranch = self.context.cvsbranch
        self.svnrepository = self.context.svnrepository
        self.releaseroot = self.context.releaseroot
        self.releasefileglob = self.context.releasefileglob
        self.targetarcharchive = self.context.targetarcharchive
        self.targetarchcategory = self.context.targetarchcategory
        self.targetarchbranch = self.context.targetarchbranch
        self.targetarchversion = self.context.targetarchversion
        self.name = self.context.name
        self.has_errors = False
        if self.context.product.project:
            self.default_targetarcharchive = self.context.product.project.name
            self.default_targetarcharchive += '@bazaar.ubuntu.com'
        else:
            self.default_targetarcharchive = self.context.product.name
            self.default_targetarcharchive += '@bazaar.ubuntu.com'
        self.default_targetarchcategory = self.context.product.name
        if self.cvsbranch:
            self.default_targetarchbranch = self.cvsbranch
        else:
            self.default_targetarchbranch = self.context.name
        self.default_targetarchversion = '0'
        # List of languages the user is interested on based on their browser,
        # IP address and launchpad preferences.
        self.languages = request_languages(self.request)
        # Whether there is more than one PO template.
        self.has_multiple_templates = len(self.context.currentpotemplates) > 1

        # let's find out what source package is associated with this
        # productseries in the current release of ubuntu
        ubuntu = getUtility(ILaunchpadCelebrities).ubuntu
        self.curr_ubuntu_release = ubuntu.currentrelease
        self.setUpPackaging()

        # Check the form submission.
        self.processForm()

    def processForm(self):
        """Process a form if it was submitted."""
        if not self.request.method == "POST":
            # The form was not posted, we don't do anything.
            return

        dispatch_table = {
            'edit_productseries_source': self.editSource,
            'admin_productseries_source': self.adminSource,
            'set_ubuntu_pkg': self.setCurrentUbuntuPackage,
            'translations_upload': self.translationsUpload
        }
        dispatch_to = [(key, method)
                        for key,method in dispatch_table.items()
                        if key in self.form
                      ]
        if len(dispatch_to) == 0:
            # None of the know forms have been submitted.
            # XXX 20051129  CarlosPerelloMarin: This 'if' should be removed.
            # For more details look at
            # https://launchpad.net/products/launchpad/+bug/5244
            return
        if len(dispatch_to) != 1:
            raise AssertionError(
                "There should be only one command in the form",
                dispatch_to)
        key, method = dispatch_to[0]
        method()

    def templateviews(self):
        """Return the view class of the IPOTemplate associated with the context.
        """
        templateview_list = [POTemplateView(template, self.request)
                for template in self.context.currentpotemplates]

        # Initialize the views.
        for templateview in templateview_list:
            templateview.initialize()

        return templateview_list

    def setUpPackaging(self):
        """Ensure that the View class correctly reflects the packaging of
        its product series context."""
        self.curr_ubuntu_package = None
        self.curr_ubuntu_pkgname = ''
        try:
            cr = self.curr_ubuntu_release
            self.curr_ubuntu_package = self.context.getPackage(cr)
            cp = self.curr_ubuntu_package
            self.curr_ubuntu_pkgname = cp.sourcepackagename.name
        except NotFoundError:
            pass
        ubuntu = self.curr_ubuntu_release.distribution
        self.ubuntu_history = self.context.getPackagingInDistribution(ubuntu)

    def rcs_selector(self):
        html = '<select name="rcstype">\n'
        html += '  <option value="cvs" onClick="morf(\'cvs\')"'
        if self.rcstype == RevisionControlSystems.CVS:
            html += ' selected'
        html += '>CVS</option>\n'
        html += '  <option value="svn" onClick="morf(\'svn\')"'
        if self.rcstype == RevisionControlSystems.SVN:
            html += ' selected'
        html += '>Subversion</option>\n'
        html += '</select>\n'
        return html

    def cvs_details_already_in_use(self, cvsroot, cvsmodule, cvsbranch):
        """Check if the CVS details are in use by another ProductSeries.

        Return True if the CVS details don't exist in the database or 
        if it's already set in this ProductSeries, otherwise return False.
        """
        productseries = getUtility(IProductSeriesSourceSet).getByCVSDetails(
            cvsroot, cvsmodule, cvsbranch) 
        if productseries is None or productseries == self.context:
            return True
        else: 
            return False 

    def svn_details_already_in_use(self, svnrepository): 
        """Check if the SVN details are in use by another ProductSeries.

        Return True if the SVN details don't exist in the database or
        if it's already set in this ProductSeries, otherwise return False.
        """
        productseries = getUtility(IProductSeriesSourceSet).getBySVNDetails(
            svnrepository)
        if productseries is None or productseries == self.context:
            return True
        else: 
            return False 

    def editSource(self, fromAdmin=False):
        """Edit the upstream revision control details for this series."""
        form = self.form
        if self.context.syncCertified() and not fromAdmin:
            self.request.response.addErrorNotification(
                    'This Source has been certified and is now '
                    'unmodifiable.'
                    )
            self.has_errors = True
            return
        # get the form content, defaulting to what was there
        rcstype = form.get("rcstype")
        if rcstype == 'cvs':
            self.rcstype = RevisionControlSystems.CVS
            self.cvsroot = form.get("cvsroot").strip()
            self.cvsmodule = form.get("cvsmodule").strip()
            self.cvsbranch = form.get("cvsbranch").strip()
            self.svnrepository = None
        elif rcstype == 'svn':
            self.rcstype = RevisionControlSystems.SVN
            self.cvsroot = None 
            self.cvsmodule = None 
            self.cvsbranch = None 
            self.svnrepository = form.get("svnrepository").strip()
        else:
            raise NotImplementedError, 'Unknown RCS %s' % rcstype
        # FTP release details
        self.releaseroot = form.get("releaseroot")
        self.releasefileglob = form.get("releasefileglob") 
        if self.releaseroot:
            if not validate_release_root(self.releaseroot):
                self.request.response.addErrorNotification(
                    'Invalid release root URL')
                self.has_errors = True
                return
        # make sure we at least got something for the relevant rcs
        if rcstype == 'cvs':
            if not (self.cvsroot and self.cvsmodule and self.cvsbranch):
                if not fromAdmin:
                    self.request.response.addErrorNotification(
                        'Please give valid CVS details')
                    self.has_errors = True
                return
            if not validate_cvs_branch(self.cvsbranch):
                self.request.response.addErrorNotification(
                    'Your CVS branch name is invalid.')
                self.has_errors = True
                return
            if not validate_cvs_root(self.cvsroot, self.cvsmodule):
                self.request.response.addErrorNotification(
                    'Your CVS root and module are invalid.')
                self.has_errors = True
                return
            if self.svnrepository:
                self.request.response.addErrorNotification(
                    'Please remove the SVN repository.')
                self.has_errors = True
                return
            if not self.cvs_details_already_in_use(self.cvsroot, self.cvsmodule,
                    self.cvsbranch):
                self.request.response.addErrorNotification(
                    'CVS repository details already in use by another product.')
                self.has_errors = True
                return
        elif rcstype == 'svn':
            if not validate_svn_repo(self.svnrepository):
                self.request.response.addErrorNotification(
                    'Please give valid SVN server details.')
                self.has_errors = True
                return
            if (self.cvsroot or self.cvsmodule or self.cvsbranch):
                self.request.response.addErrorNotification(
                    'Please remove the CVS repository details.')
                self.has_errors = True
                return
            if not self.svn_details_already_in_use(self.svnrepository):
                self.request.response.addErrorNotification(
                    'SVN repository details already in use by another product.')
                self.has_errors = True
                return
        oldrcstype = self.context.rcstype
        self.context.rcstype = self.rcstype
        self.context.cvsroot = self.cvsroot
        self.context.cvsmodule = self.cvsmodule
        self.context.cvsbranch = self.cvsbranch
        self.context.svnrepository = self.svnrepository
        self.context.releaseroot = self.releaseroot
        self.context.releasefileglob = self.releasefileglob
        if not fromAdmin:
            self.context.importstatus = ImportStatus.TESTING
        elif (oldrcstype is None and self.rcstype is not None):
            self.context.importstatus = ImportStatus.TESTING
        # make sure we also update the ubuntu packaging if it has been
        # modified
        self.setCurrentUbuntuPackage()
        if not self.has_errors:
            self.request.response.redirect(canonical_url(self.context))

    def adminSource(self):
        """Make administrative changes to the source details of the
        upstream.

        Since this is a superset of the editing function we can
        call the edit method of the view class to get any editing changes,
        then continue parsing the form here, looking for admin-type
        changes.
        """
        form = self.form
        # FTP release details
        self.releaseroot = form.get("releaseroot", self.releaseroot) or None
        self.releasefileglob = form.get("releasefileglob",
                self.releasefileglob) or None
        if self.releaseroot:
            if not validate_release_root(self.releaseroot):
                self.request.response.addErrorNotification(
                    'Invalid release root URL')
                self.has_errors = True
                return
        # look for admin changes and retrieve those
        self.cvsroot = form.get('cvsroot', self.cvsroot) or None
        self.cvsmodule = form.get('cvsmodule', self.cvsmodule) or None
        self.cvsbranch = form.get('cvsbranch', self.cvsbranch) or None
        self.svnrepository = form.get(
            'svnrepository', self.svnrepository) or None
        self.targetarcharchive = form.get(
            'targetarcharchive', self.targetarcharchive).strip() or None
        self.targetarchcategory = form.get(
            'targetarchcategory', self.targetarchcategory).strip() or None
        self.targetarchbranch = form.get(
            'targetarchbranch', self.targetarchbranch).strip() or None
        self.targetarchversion = form.get(
            'targetarchversion', self.targetarchversion).strip() or None
        # validate arch target details
        arch_name_was_set = bool(
            self.targetarcharchive or self.targetarchcategory
            or self.targetarchbranch or self.targetarchversion)
        if arch_name_was_set:
            parser = pybaz.NameParser
            for is_valid_check, value, description in [
                (parser.is_archive_name, self.targetarcharchive, 'archive name'),
                (parser.is_category_name, self.targetarchcategory, 'category'),
                (parser.is_branch_name, self.targetarchbranch, 'branch name'),
                (parser.is_version_id, self.targetarchversion, 'version id')]:
                if not is_valid_check(value):
                    self.request.response.addErrorNotification(
                        'Invalid target Arch %s.' % description)
                    self.has_errors = True

        # possibly resubmit for testing
        if self.context.autoTestFailed() and form.get('resetToAutotest', False):
            self.context.importstatus = ImportStatus.TESTING

        # Return if there were any errors, so as not to update anything.
        if self.has_errors:
            return
        # update the database
        self.context.targetarcharchive = self.targetarcharchive
        self.context.targetarchcategory = self.targetarchcategory
        self.context.targetarchbranch = self.targetarchbranch
        self.context.targetarchversion = self.targetarchversion
        self.context.releaseroot = self.releaseroot
        self.context.releasefileglob = self.releasefileglob
        # find and handle editing changes
        self.editSource(fromAdmin=True)
        if self.form.get('syncCertified', None):
            if not self.context.syncCertified():
                self.context.certifyForSync()
        if self.form.get('autoSyncEnabled', None):
            if not self.context.autoSyncEnabled():
                self.context.enableAutoSync()

    def setCurrentUbuntuPackage(self):
        """Set the Packaging record for this product series in the current
        Ubuntu distrorelease to be for the source package name that is given
        in the form.
        """
        form = self.form
        ubuntupkg = self.form.get('ubuntupkg', '')
        if ubuntupkg == '':
            # No package was selected.
            self.request.response.addWarningNotification(
                'Request ignored. You need to select a source package.')
            return
        # make sure we have a person to work with
        if self.user is None:
            self.request.response.addErrorNotification('Please log in first!')
            self.has_errors = True
            return
        # see if the name that is given is a real source package name
        spns = getUtility(ISourcePackageNameSet)
        try:
            spn = spns[ubuntupkg]
        except NotFoundError:
            self.request.response.addErrorNotification(
                'Invalid source package name %s' % ubuntupkg)
            self.has_errors = True
            return
        # set the packaging record for this productseries in the current
        # ubuntu release. if none exists, one will be created
        self.context.setPackaging(self.curr_ubuntu_release, spn, self.user)
        self.setUpPackaging()

    def requestCountry(self):
        return ICountry(self.request, None)

    def browserLanguages(self):
        return browserLanguages(self.request)

    def translationsUpload(self):
        """Upload new translatable resources related to this IProductSeries.
        """
        form = self.form

        file = self.request.form['file']

        if not isinstance(file, FileUpload):
            if file == '':
                self.request.response.addErrorNotification(
                    "Ignored your upload because you didn't select a file to"
                    " upload.")
            else:
                # XXX: Carlos Perello Marin 2004/12/30
                # Epiphany seems to have an unpredictable bug with upload
                # forms (or perhaps it's launchpad because I never had
                # problems with bugzilla). The fact is that some uploads don't
                # work and we get a unicode object instead of a file-like
                # object in "file". We show an error if we see that behaviour.
                # For more info, look at bug #116.
                self.request.response.addErrorNotification(
                    "The upload failed because there was a problem receiving"
                    " the data.")
            return

        filename = file.filename
        content = file.read()

        if len(content) == 0:
            self.request.response.addWarningNotification(
                "Ignored your upload because the uploaded file is empty.")
            return

        translation_import_queue_set = getUtility(ITranslationImportQueue)

        if filename.endswith('.pot') or filename.endswith('.po'):
            # Add it to the queue.
            translation_import_queue_set.addOrUpdateEntry(
                filename, content, True, self.user,
                productseries=self.context)

            self.request.response.addInfoNotification(
                'Thank you for your upload. The file content will be'
                ' reviewed soon by an admin and then imported into Rosetta.'
                ' You can track its status from the <a href="%s">Translation'
                ' Import Queue</a>' %
                    canonical_url(translation_import_queue_set))

        elif is_tar_filename(filename):
            # Add the whole tarball to the import queue.
            num = translation_import_queue_set.addOrUpdateEntriesFromTarball(
                content, True, self.user,
                productseries=self.context)

            if num > 0:
                self.request.response.addInfoNotification(
                    'Thank you for your upload. %d files from the tarball'
                    ' will be reviewed soon by an admin and then imported'
                    ' into Rosetta. You can track its status from the'
                    ' <a href="%s">Translation Import Queue</a>' % (
                        num,
                        canonical_url(translation_import_queue_set)))
            else:
                self.request.response.addWarningNotification(
                    "Nothing has happened. The tarball you uploaded does not"
                    " contain any file that the system can understand.")
        else:
            self.request.response.addWarningNotification(
                "Ignored your upload because the file you uploaded was not"
                " recognised as a file that can be imported.")


class ProductSeriesEditView(SQLObjectEditView):
    """View class that lets you edit a ProductSeries object."""

    def changed(self):
        # If the name changed then the URL changed, so redirect
        self.request.response.redirect(canonical_url(self.context))


class ProductSeriesReviewView(SQLObjectEditView):

    def changed(self):
        """Redirect to the productseries page.

        We need this because people can now change productseries'
        product and name, and this will make the canonical_url change too.
        """
        self.request.response.addInfoNotification(
            _('This Series has been changed'))
        self.request.response.redirect(canonical_url(self.context))


class ProductSeriesRdfView(object):
    """A view that sets its mime-type to application/rdf+xml"""

    template = ViewPageTemplateFile(
        '../templates/productseries-rdf.pt')

    def __init__(self, context, request):
        self.context = context
        self.request = request

    def __call__(self):
        """Render RDF output, and return it as a string encoded in UTF-8.

        Render the page template to produce RDF output.
        The return value is string data encoded in UTF-8.

        As a side-effect, HTTP headers are set for the mime type
        and filename for download."""
        self.request.response.setHeader('Content-Type', 'application/rdf+xml')
        self.request.response.setHeader('Content-Disposition',
                                        'attachment; filename=%s-%s.rdf' % (
                                            self.context.product.name,
                                            self.context.name))
        unicodedata = self.template()
        encodeddata = unicodedata.encode('utf-8')
        return encodeddata


class ProductSeriesSourceSetView:
    """This is a view class that supports a page listing all the
    productseries upstream code imports. This used to be the SourceSource
    table but the functionality was largely merged into ProductSeries, hence
    the need for this View class.
    """

    def __init__(self, context, request):
        self.context = context
        self.request = request
        self.ready = request.form.get('ready', None)
        self.text = request.form.get('text', None)
        try:
            self.importstatus = int(request.form.get('state', None))
        except (ValueError, TypeError):
            self.importstatus = None
        # setup the initial values if there was no form submitted
        if request.form.get('search', None) is None:
            self.ready = 'on'
            self.importstatus = ImportStatus.TESTING.value

        self.batchnav = BatchNavigator(self.search(), request)

    def search(self):
        return self.context.search(ready=self.ready, text=self.text,
                                   forimport=True,
                                   importstatus=self.importstatus)

    def sourcestateselector(self):
        html = '<select name="state">\n'
        html += '  <option value="ANY"'
        if self.importstatus == None:
            html += ' selected'
        html += '>Any</option>\n'
        for enum in ImportStatus.items:
            html += '<option value="'+str(enum.value)+'"'
            if self.importstatus == enum.value:
                html += ' selected'
            html += '>' + str(enum.title) + '</option>\n'
        html += '</select>\n'
        return html
        html += '  <option value="DONTSYNC"'
        if self.importstatus == 'DONTSYNC':
            html += ' selected'
        html += '>Do Not Sync</option>\n'
        html += '  <option value="TESTING"'
        if self.importstatus == 'TESTING':
            html += ' selected'
        html += '>Testing</option>\n'
        html += '  <option value="AUTOTESTED"'
        if self.importstatus == 'AUTOTESTED':
            html += ' selected'
        html += '>Auto-Tested</option>\n'
        html += '  <option value="PROCESSING"'
        if self.importstatus == 'PROCESSING':
            html += ' selected'
        html += '>Processing</option>\n'
        html += '  <option value="SYNCING"'
        if self.importstatus == 'SYNCING':
            html += ' selected'
        html += '>Syncing</option>\n'
        html += '  <option value="STOPPED"'
        if self.importstatus == 'STOPPED':
            html += ' selected'
        html += '>Stopped</option>\n'
<|MERGE_RESOLUTION|>--- conflicted
+++ resolved
@@ -34,14 +34,9 @@
 from canonical.launchpad.browser.potemplate import POTemplateView
 from canonical.launchpad.browser.editview import SQLObjectEditView
 from canonical.launchpad.webapp import (
-<<<<<<< HEAD
-    ContextMenu, Link, enabled_with_permission, Navigation,
-    stepto, canonical_url, LaunchpadView)
-=======
-    ContextMenu, Link, enabled_with_permission, Navigation, GetitemNavigation,
-    ApplicationMenu, stepto, canonical_url, LaunchpadView,
-    StandardLaunchpadFacets)
->>>>>>> 896dae12
+    Link, enabled_with_permission, Navigation, ApplicationMenu, stepto,
+    canonical_url, LaunchpadView, StandardLaunchpadFacets
+    )
 
 from canonical.launchpad import _
 
