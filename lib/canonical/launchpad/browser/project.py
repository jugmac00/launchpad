# Copyright 2004-2005 Canonical Ltd.  All rights reserved.

"""Project-related View Classes"""

__metaclass__ = type

__all__ = [
    'ProjectNavigation',
    'ProjectSetNavigation',
    'ProjectView',
    'ProjectEditView',
    'ProjectAddProductView',
    'ProjectSetView',
    'ProjectAddView',
    'ProjectRdfView',
    ]

from urllib import quote as urlquote

from zope.component import getUtility
from zope.i18nmessageid import MessageIDFactory
from zope.app.form.browser.add import AddView
from zope.event import notify
from zope.app.event.objectevent import ObjectCreatedEvent
from zope.app.pagetemplate.viewpagetemplatefile import ViewPageTemplateFile
from zope.security.interfaces import Unauthorized

from canonical.launchpad.interfaces import (
    IPerson, IProject, IProjectSet, IProductSet, ICalendarOwner)
from canonical.launchpad import helpers
from canonical.launchpad.browser.editview import SQLObjectEditView
from canonical.launchpad.browser.cal import CalendarTraversalMixin
from canonical.launchpad.webapp import (
    StandardLaunchpadFacets, Link, canonical_url, ApplicationMenu,
    structured, GetitemNavigation, Navigation, ContextMenu)


_ = MessageIDFactory('launchpad')


class ProjectNavigation(Navigation, CalendarTraversalMixin):

    usedfor = IProject

    def breadcrumb(self):
        return self.context.displayname

    def traverse(self, name):
        return self.context.getProduct(name)


class ProjectSetNavigation(GetitemNavigation):

    usedfor = IProjectSet

    def breadcrumb(self):
        return 'Projects'


class ProjectSetContextMenu(ContextMenu):

    usedfor = IProjectSet
    links = ['register', 'listall']

    def register(self):
        text = 'Register a Project'
        return Link('+new', text, icon='add')

    def listall(self):
        text = 'List All Projects'
        return Link('+all', text, icon='list')

class ProjectFacets(StandardLaunchpadFacets):
    """The links that will appear in the facet menu for an IProject."""

    usedfor = IProject

    enable_only = ['overview', 'bounties', 'calendar']

    def overview(self):
        target = ''
        text = 'Overview'
        return Link(target, text)

<<<<<<< HEAD
    def bugs(self):
        target = '+bugs'
        text = 'Bugs'
        return Link(target, text)

    def translations(self):
        target = '+translations'
        text = 'Translations'
        return Link(target, text, enabled=False)

=======
>>>>>>> 31c763f5
    def calendar(self):
        target = '+calendar'
        text = 'Calendar'
        # only link to the calendar if it has been created
        enabled = ICalendarOwner(self.context).calendar is not None
        return Link(target, text, enabled=enabled)


class ProjectOverviewMenu(ApplicationMenu):

    usedfor = IProject
    facet = 'overview'
    links = ['edit', 'reassign', 'rdf', 'changetranslators']

    def edit(self):
        text = 'Edit Project Details'
        return Link('+edit', text, icon='edit')

    def reassign(self):
        text = 'Change Admin'
        return Link('+reassign', text, icon='edit')

    def rdf(self):
        text = structured(
            'Download <abbr title="Resource Description Framework">'
            'RDF</abbr> Metadata')
        return Link('+rdf', text, icon='download')

    def changetranslators(self):
        text = 'Change Translators'
        return Link('+changetranslators', text, icon='edit')


class ProjectBountiesMenu(ApplicationMenu):

    usedfor = IProject
    facet = 'bounties'
    links = ['new', 'link']

    def new(self):
        text = 'Register a Bounty'
        return Link('+addbounty', text, icon='add')

    def link(self):
        text = 'Link Existing Bounty'
        return Link('+linkbounty', text, icon='edit')


class ProjectView(object):

    def __init__(self, context, request):
        self.context = context
        self.request = request
        self.form = self.request.form

    def edit(self):
        """
        Update the contents of a Project. This method is called by a
        tal:dummy element in a page template. It checks to see if a
        form has been submitted that has a specific element, and if
        so it continues to process the form, updating the fields of
        the database as it goes.
        """
        # check that we are processing the correct form, and that
        # it has been POST'ed
        if not self.form.get("Update", None)=="Update Project":
            return
        if not self.request.method == "POST":
            return
        # Extract details from the form and update the project
        self.context.displayname = self.form['displayname']
        self.context.title = self.form['title']
        self.context.summary = self.form['summary']
        self.context.description = self.form['description']
        self.context.homepageurl = self.form['homepageurl']
        # now redirect to view the project
        self.request.response.redirect(self.request.URL[-1])

    def hasProducts(self):
        return len(list(self.context.products())) > 0

    def productTranslationStats(self):
        for product in self.context.products():
            total = 0
            currentCount = 0
            rosettaCount = 0
            updatesCount = 0
            for language in helpers.request_languages(self.request):
                total += product.messageCount()
                currentCount += product.currentCount(language.code)
                rosettaCount += product.rosettaCount(language.code)
                updatesCount += product.updatesCount(language.code)

            nonUpdatesCount = currentCount - updatesCount
            translated = currentCount  + rosettaCount
            untranslated = total - translated
            try:
                currentPercent = float(currentCount) / total * 100
                rosettaPercent = float(rosettaCount) / total * 100
                updatesPercent = float(updatesCount) / total * 100
                nonUpdatesPercent = float (nonUpdatesCount) / total * 100
                translatedPercent = float(translated) / total * 100
                untranslatedPercent = float(untranslated) / total * 100
            except ZeroDivisionError:
                # XXX: I think we will see only this case when we don't have
                # anything to translate.
                currentPercent = 0
                rosettaPercent = 0
                updatesPercent = 0
                nonUpdatesPercent = 0
                translatedPercent = 0
                untranslatedPercent = 100

            # NOTE: To get a 100% value:
            # 1.- currentPercent + rosettaPercent + untranslatedPercent
            # 2.- translatedPercent + untranslatedPercent
            # 3.- rosettaPercent + updatesPercent + nonUpdatesPercent +
            # untranslatedPercent
            retdict = {
                'name': product.name,
                'title': product.title,
                'poLen': total,
                'poCurrentCount': currentCount,
                'poRosettaCount': rosettaCount,
                'poUpdatesCount' : updatesCount,
                'poNonUpdatesCount' : nonUpdatesCount,
                'poTranslated': translated,
                'poUntranslated': untranslated,
                'poCurrentPercent': currentPercent,
                'poRosettaPercent': rosettaPercent,
                'poUpdatesPercent' : updatesPercent,
                'poNonUpdatesPercent' : nonUpdatesPercent,
                'poTranslatedPercent': translatedPercent,
                'poUntranslatedPercent': untranslatedPercent,
            }

            yield retdict

    def languages(self):
        return helpers.request_languages(self.request)


class ProjectEditView(ProjectView, SQLObjectEditView):
    """View class that lets you edit a Project object."""

    def __init__(self, context, request):
        ProjectView.__init__(self, context, request)
        SQLObjectEditView.__init__(self, context, request)

    def changed(self):
        # If the name changed the URL will have changed
        if self.context.active:
            self.request.response.redirect(canonical_url(self.context))
        else:
            projectset = getUtility(IProjectSet)
            self.request.response.redirect(canonical_url(projectset))


class ProjectAddProductView(AddView):

    __used_for__ = IProject

    def __init__(self, context, request):
        self.request = request
        self.context = context
        AddView.__init__(self, context, request)

    def createAndAdd(self, data):
        # add the owner information for the product
        owner = IPerson(self.request.principal, None)
        if not owner:
            raise Unauthorized(
                "Need to have an authenticated user in order to create a bug"
                " on a product")
        # create the product
        product = getUtility(IProductSet).createProduct(
            name=data['name'],
            title=data['title'],
            summary=data['summary'],
            description=data['description'],
            displayname=data['displayname'],
            homepageurl=data['homepageurl'],
            downloadurl=data['downloadurl'],
            screenshotsurl=data['screenshotsurl'],
            wikiurl=data['wikiurl'],
            programminglang=data['programminglang'],
            freshmeatproject=data['freshmeatproject'],
            sourceforgeproject=data['sourceforgeproject'],
            project=self.context,
            owner=owner)
        notify(ObjectCreatedEvent(product))
        return product

    def nextURL(self):
        # Always redirect to the project's page
        return '.'
 


class ProjectSetView(object):
    def __init__(self, context, request):
        self.context = context
        self.request = request
        self.form = self.request.form
        self.soyuz = self.form.get('soyuz', None)
        self.rosetta = self.form.get('rosetta', None)
        self.malone = self.form.get('malone', None)
        self.bazaar = self.form.get('bazaar', None)
        self.text = self.form.get('text', None)
        self.searchrequested = False
        if (self.text is not None or
            self.bazaar is not None or
            self.malone is not None or
            self.rosetta is not None or
            self.soyuz is not None):
            self.searchrequested = True
        self.results = None
        self.matches = 0

    def searchresults(self):
        """Use searchtext to find the list of Projects that match
        and then present those as a list. Only do this the first
        time the method is called, otherwise return previous results.
        """
        if self.results is None:
            self.results = self.context.search(
                text=self.text,
                bazaar=self.bazaar,
                malone=self.malone,
                rosetta=self.rosetta,
                soyuz=self.soyuz)
        self.matches = self.results.count()
        return self.results


class ProjectAddView(AddView):

    _nextURL = '.'

    def createAndAdd(self, data):
        """
        Create the new Project instance if a form with details
        was submitted.
        """
        owner = IPerson(self.request.principal)
        self.name = data['name'].lower()

        # Now create a new project in the db
        project = getUtility(IProjectSet).new(
            name=self.name,
            title=data['title'],
            displayname=data['displayname'],
            summary=data['summary'],
            description=data['description'],
            owner=owner,
            homepageurl=data['homepageurl'])
        notify(ObjectCreatedEvent(project))
        self._nextURL = canonical_url(project)
        return project

    def nextURL(self):
        return self._nextURL


class ProjectRdfView(object):
    """A view that sets its mime-type to application/rdf+xml"""

    template = ViewPageTemplateFile(
        '../templates/project-rdf.pt')

    def __init__(self, context, request):
        self.context = context
        self.request = request

    def __call__(self):
        """Render RDF output, and return it as a string encoded in UTF-8.

        Render the page template to produce RDF output.
        The return value is string data encoded in UTF-8.

        As a side-effect, HTTP headers are set for the mime type
        and filename for download."""
        self.request.response.setHeader('Content-Type', 'application/rdf+xml')
        self.request.response.setHeader(
            'Content-Disposition',
            'attachment; filename=%s-project.rdf' % self.context.name)
        unicodedata = self.template()
        encodeddata = unicodedata.encode('utf-8')
        return encodeddata
<|MERGE_RESOLUTION|>--- conflicted
+++ resolved
@@ -75,26 +75,18 @@
 
     usedfor = IProject
 
-    enable_only = ['overview', 'bounties', 'calendar']
+    enable_only = ['overview', 'bugs', 'bounties', 'calendar']
 
     def overview(self):
         target = ''
         text = 'Overview'
         return Link(target, text)
 
-<<<<<<< HEAD
     def bugs(self):
         target = '+bugs'
         text = 'Bugs'
         return Link(target, text)
 
-    def translations(self):
-        target = '+translations'
-        text = 'Translations'
-        return Link(target, text, enabled=False)
-
-=======
->>>>>>> 31c763f5
     def calendar(self):
         target = '+calendar'
         text = 'Calendar'
