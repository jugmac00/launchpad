# Copyright 2004-2007 Canonical Ltd.  All rights reserved.

"""Project-related View Classes"""

__metaclass__ = type

__all__ = [
    'ProjectAddProductView',
    'ProjectAddQuestionView',
    'ProjectAddView',
    'ProjectBranchesView',
    'ProjectBrandingView',
    'ProjectNavigation',
    'ProjectDynMenu',
    'ProjectEditView',
    'ProjectReviewView',
    'ProjectSetNavigation',
    'ProjectSOP',
    'ProjectFacets',
    'ProjectOverviewMenu',
    'ProjectSeriesSpecificationsMenu',
    'ProjectSpecificationsMenu',
    'ProjectBountiesMenu',
    'ProjectAnswersMenu',
    'ProjectTranslationsMenu',
    'ProjectSetContextMenu',
    'ProjectView',
    'ProjectEditView',
    'ProjectAddProductView',
    'ProjectSetView',
    'ProjectRdfView',
    ]

from zope.app.event.objectevent import ObjectCreatedEvent
from zope.app.form.browser import TextWidget
from zope.app.pagetemplate.viewpagetemplatefile import ViewPageTemplateFile
from zope.component import getUtility
from zope.event import notify
from zope.formlib import form
from zope.schema import Choice
from zope.security.interfaces import Unauthorized

from canonical.launchpad import _
from canonical.launchpad.interfaces import (
<<<<<<< HEAD
    IBranchSet, IProductSet, IProject, IProjectSeries, IProjectSet,
    NotFoundError)
=======
    IBranchSet, IProductSet, IProject, IProjectSet, NotFoundError)
from canonical.launchpad.browser.announcement import HasAnnouncementsView
>>>>>>> a7d78b08
from canonical.launchpad.browser.product import ProductAddViewBase
from canonical.launchpad.browser.branchlisting import BranchListingView
from canonical.launchpad.browser.branding import BrandingChangeView
from canonical.launchpad.browser.launchpad import StructuralObjectPresentation
from canonical.launchpad.browser.question import QuestionAddView
from canonical.launchpad.browser.questiontarget import (
    QuestionTargetFacetMixin, QuestionCollectionAnswersMenu)
from canonical.launchpad.webapp import (
    action, ApplicationMenu, canonical_url, ContextMenu, custom_widget,
    enabled_with_permission, LaunchpadEditFormView, Link, LaunchpadFormView,
    Navigation, StandardLaunchpadFacets, stepthrough, structured)
from canonical.launchpad.webapp.dynmenu import DynMenu
from canonical.launchpad.helpers import shortlist


class ProjectNavigation(Navigation):

    usedfor = IProject

    def breadcrumb(self):
        return self.context.displayname

    def traverse(self, name):
        return self.context.getProduct(name)

    @stepthrough('+milestone')
    def traverse_milestone(self, name):
        return self.context.getMilestone(name)

<<<<<<< HEAD
    @stepthrough('+series')
    def traverse_series(self, series_name):
        return self.context.getSeries(series_name)
=======
    @stepthrough('+announcement')
    def traverse_announcement(self, name):
        return self.context.getAnnouncement(name)
>>>>>>> a7d78b08


class ProjectDynMenu(DynMenu):

    menus = {
        '': 'mainMenu',
        'related': 'relatedMenu',
        }

    MAX_SUB_PROJECTS = 8

    def relatedMenu(self):
        """Show items related to this project.

        Show a link to the project, and then
        the contents of the project menu, excluding the current
        product from the project's list of products.
        """
        yield self.makeLink(self.context.title, target=self.context)
        for link in self.mainMenu():
            yield link

    def mainMenu(self, excludeproduct=None):
        """List products within this project.

        List up to MAX_SUB_PROJECTS products.  If there are more than that
        number of products, list up to MAX_SUB_PROJECTS products with
        releases, and give a link to a page showing all products.

        Pass a Product instance in as 'excludeproduct' so that it will be
        excluded from the menu.

        """
        products = shortlist(self.context.products, 25)
        num_products = len(products)
        if excludeproduct is None:
            MAX_SUB_PROJECTS = self.MAX_SUB_PROJECTS
        else:
            MAX_SUB_PROJECTS = self.MAX_SUB_PROJECTS + 1
        if num_products < MAX_SUB_PROJECTS:
            for product in products:
                if product != excludeproduct:
                    yield self.makeBreadcrumbLink(product)
        else:
            # XXX: SteveAlexander 2007-03-27:
            # Use a database API for products-with-releases that prejoins.
            count = 0
            for product in products:
                if product != excludeproduct and product.releases:
                    yield self.makeBreadcrumbLink(product)
                    count += 1
                    if count >= self.MAX_SUB_PROJECTS:
                        break
            yield self.makeLink(
                'See all %s related projects...' % num_products)


class ProjectSetNavigation(Navigation):

    usedfor = IProjectSet

    def breadcrumb(self):
        return 'Project Groups'

    def traverse(self, name):
        # Raise a 404 on an invalid project name
        project = self.context.getByName(name)
        if project is None:
            raise NotFoundError(name)
        return self.redirectSubTree(canonical_url(project))


class ProjectSOP(StructuralObjectPresentation):

    def getIntroHeading(self):
        return None

    def getMainHeading(self):
        return self.context.title

    def listChildren(self, num):
        # XXX mpt 2006-10-04: Products, alphabetically
        return list(self.context.products[:num])

    def listAltChildren(self, num):
        return None


class ProjectSetContextMenu(ContextMenu):

    usedfor = IProjectSet
    links = ['register', 'listall']

    @enabled_with_permission('launchpad.Admin')
    def register(self):
        text = 'Register a project group'
        return Link('+new', text, icon='add')

    def listall(self):
        text = 'List all project groups'
        return Link('+all', text, icon='list')


class ProjectFacets(QuestionTargetFacetMixin, StandardLaunchpadFacets):
    """The links that will appear in the facet menu for an IProject."""

    usedfor = IProject

    enable_only = ['overview', 'branches', 'bugs', 'specifications',
                   'answers', 'translations']

    def branches(self):
        text = 'Code'
        return Link('', text, enabled=self.context.hasProducts())

    def bugs(self):
        site = 'bugs'
        text = 'Bugs'

        return Link('', text, enabled=self.context.hasProducts(), site=site)

    def answers(self):
        site = 'answers'
        text = 'Answers'

        return Link('', text, enabled=self.context.hasProducts(), site=site)

    def specifications(self):
        site = 'blueprints'
        text = 'Blueprints'

        return Link('', text, enabled=self.context.hasProducts(), site=site)

    def translations(self):
        site = 'translations'
        text = 'Translations'

        return Link('', text, enabled=self.context.hasProducts(), site=site)


class ProjectOverviewMenu(ApplicationMenu):

    usedfor = IProject
    facet = 'overview'
    links = [
        'edit', 'branding', 'driver', 'reassign', 'top_contributors',
        'mentorship', 'announce', 'announcements', 'administer',
        'branch_visibility', 'rdf']

    @enabled_with_permission('launchpad.Edit')
    def edit(self):
        text = 'Change details'
        return Link('+edit', text, icon='edit')

    @enabled_with_permission('launchpad.Edit')
    def branding(self):
        text = 'Change branding'
        return Link('+branding', text, icon='edit')

    @enabled_with_permission('launchpad.Edit')
    def reassign(self):
        text = 'Change owner'
        return Link('+reassign', text, icon='edit')

    @enabled_with_permission('launchpad.Edit')
    def driver(self):
        text = 'Appoint driver'
        summary = 'Someone with permission to set goals for all projects'
        return Link('+driver', text, summary, icon='edit')

    def top_contributors(self):
        text = 'List top contributors'
        return Link('+topcontributors', text, icon='info')

    def mentorship(self):
        text = 'Mentoring available'

        # We disable this link if the project has no products. This is for
        # consistency with the way the overview buttons behave in the same
        # circumstances.
        return Link('+mentoring', text, icon='info',
                    enabled=self.context.hasProducts())

    @enabled_with_permission('launchpad.Edit')
    def announce(self):
        text = 'Make announcement'
        summary = 'Publish an item of news for this project'
        return Link('+announce', text, summary, icon='add')

    def announcements(self):
        text = 'Show announcements'
        enabled = bool(self.context.announcements().count())
        return Link('+announcements', text, enabled=enabled)

    def rdf(self):
        text = structured(
            'Download <abbr title="Resource Description Framework">'
            'RDF</abbr> metadata')
        return Link('+rdf', text, icon='download')

    @enabled_with_permission('launchpad.Admin')
    def administer(self):
        text = 'Administer'
        return Link('+review', text, icon='edit')

    @enabled_with_permission('launchpad.Admin')
    def branch_visibility(self):
        text = 'Define branch visibility'
        return Link('+branchvisibility', text, icon='edit')


class ProjectBountiesMenu(ApplicationMenu):

    usedfor = IProject
    facet = 'bounties'
    links = ['new', 'link']

    def new(self):
        text = 'Register a bounty'
        return Link('+addbounty', text, icon='add')

    def link(self):
        text = 'Link existing bounty'
        return Link('+linkbounty', text, icon='edit')


class ProjectSpecificationsMenu(ApplicationMenu):

    usedfor = IProject
    facet = 'specifications'
    links = ['listall', 'doc', 'roadmap', 'assignments', 'new']

    def listall(self):
        text = 'List all blueprints'
        return Link('+specs?show=all', text, icon='info')

    def doc(self):
        text = 'List documentation'
        summary = 'Show all completed informational specifications'
        return Link('+documentation', text, summary, icon="info")

    def roadmap(self):
        text = 'Roadmap'
        return Link('+roadmap', text, icon='info')

    def assignments(self):
        text = 'Assignments'
        return Link('+assignments', text, icon='info')

    def new(self):
        text = 'Register a blueprint'
        summary = 'Register a new blueprint for %s' % self.context.title
        return Link('+addspec', text, summary, icon='add')


class ProjectAnswersMenu(QuestionCollectionAnswersMenu):
    """Menu for the answers facet of projects."""

    usedfor = IProject
    facet = 'answers'
    links = QuestionCollectionAnswersMenu.links + ['new']

    def new(self):
        text = 'Ask a question'
        return Link('+addquestion', text, icon='add')


class ProjectTranslationsMenu(ApplicationMenu):

    usedfor = IProject
    facet = 'translations'
    links = ['changetranslators']

    def changetranslators(self):
        text = 'Change translators'
        return Link('+changetranslators', text, icon='edit')


class ProjectView(HasAnnouncementsView):
    pass


class ProjectEditView(LaunchpadEditFormView):
    """View class that lets you edit a Project object."""

    label = "Change project group details"
    schema = IProject
    field_names = [
        'name', 'displayname', 'title', 'summary', 'description',
        'bug_reporting_guidelines', 'homepageurl', 'bugtracker',
        'sourceforgeproject', 'freshmeatproject', 'wikiurl']


    @action('Change Details', name='change')
    def edit(self, action, data):
        self.updateContextFromData(data)

    @property
    def next_url(self):
        if self.context.active:
            return canonical_url(self.context)
        else:
            # If the project is inactive, we can't traverse to it
            # anymore.
            return canonical_url(getUtility(IProjectSet))



class ProjectReviewView(ProjectEditView):

    label = "Review upstream project group details"
    field_names = ['name', 'owner', 'active', 'reviewed']


class ProjectAddProductView(ProductAddViewBase):

    label = "Register a new project that is part of this initiative"
    product = None

    @action(_('Add'), name='add')
    def add_action(self, action, data):
        # add the owner information for the product
        if not self.user:
            raise Unauthorized(
                "Need to have an authenticated user in order to create a bug"
                " on a project")
        # create the product
        self.product = getUtility(IProductSet).createProduct(
            name=data['name'],
            title=data['title'],
            summary=data['summary'],
            description=data['description'],
            displayname=data['displayname'],
            homepageurl=data['homepageurl'],
            downloadurl=data['downloadurl'],
            screenshotsurl=data['screenshotsurl'],
            wikiurl=data['wikiurl'],
            freshmeatproject=data['freshmeatproject'],
            sourceforgeproject=data['sourceforgeproject'],
            programminglang=data['programminglang'],
            project=self.context,
            owner=self.user,
            licenses = data['licenses'],
            license_info=data['license_info'])
        self.notifyFeedbackMailingList()
        notify(ObjectCreatedEvent(self.product))


class ProjectSetView(object):

    header = "Project groups registered in Launchpad"

    def __init__(self, context, request):
        self.context = context
        self.request = request
        self.form = self.request.form_ng
        self.soyuz = self.form.getOne('soyuz', None)
        self.rosetta = self.form.getOne('rosetta', None)
        self.malone = self.form.getOne('malone', None)
        self.bazaar = self.form.getOne('bazaar', None)
        self.text = self.form.getOne('text', None)
        self.searchrequested = False
        if (self.text is not None or
            self.bazaar is not None or
            self.malone is not None or
            self.rosetta is not None or
            self.soyuz is not None):
            self.searchrequested = True
        self.results = None
        self.matches = 0

    def searchresults(self):
        """Use searchtext to find the list of Projects that match
        and then present those as a list. Only do this the first
        time the method is called, otherwise return previous results.
        """
        if self.results is None:
            self.results = self.context.search(
                text=self.text,
                bazaar=self.bazaar,
                malone=self.malone,
                rosetta=self.rosetta,
                soyuz=self.soyuz)
        self.matches = self.results.count()
        return self.results


class ProjectAddView(LaunchpadFormView):

    schema = IProject
    field_names = ['name', 'displayname', 'title', 'summary',
                   'description', 'homepageurl',]
    custom_widget('homepageurl', TextWidget, displayWidth=30)
    label = _('Register a project group with Launchpad')
    project = None

    @action(_('Add'), name='add')
    def add_action(self, action, data):
        """Create the new Project from the form details."""
        self.project = getUtility(IProjectSet).new(
            name=data['name'].lower().strip(),
            displayname=data['displayname'],
            title=data['title'],
            homepageurl=data['homepageurl'],
            summary=data['summary'],
            description=data['description'],
            owner=self.user,
            )
        notify(ObjectCreatedEvent(self.project))

    @property
    def next_url(self):
        assert self.project is not None, 'No project has been created'
        return canonical_url(self.project)


class ProjectBrandingView(BrandingChangeView):

    schema = IProject
    field_names = ['icon', 'logo', 'mugshot']


class ProjectRdfView(object):
    """A view that sets its mime-type to application/rdf+xml"""

    template = ViewPageTemplateFile(
        '../templates/project-rdf.pt')

    def __init__(self, context, request):
        self.context = context
        self.request = request

    def __call__(self):
        """Render RDF output, and return it as a string encoded in UTF-8.

        Render the page template to produce RDF output.
        The return value is string data encoded in UTF-8.

        As a side-effect, HTTP headers are set for the mime type
        and filename for download."""
        self.request.response.setHeader('Content-Type', 'application/rdf+xml')
        self.request.response.setHeader(
            'Content-Disposition',
            'attachment; filename=%s-project.rdf' % self.context.name)
        unicodedata = self.template()
        encodeddata = unicodedata.encode('utf-8')
        return encodeddata


class ProjectAddQuestionView(QuestionAddView):
    """View that handles creation of a question from an IProject context."""

    search_field_names = ['product'] + QuestionAddView.search_field_names

    def setUpFields(self):
        # Add a 'product' field to the beginning of the form.
        QuestionAddView.setUpFields(self)
        self.form_fields = self.createProductField() + self.form_fields

    def setUpWidgets(self):
        # Only setup the widgets that needs validation
        if not self.add_action.submitted():
            fields = self.form_fields.select(*self.search_field_names)
        else:
            fields = self.form_fields

        # We need to initialize the widget in two phases because
        # the language vocabulary factory will try to access the product
        # widget to find the final context.
        self.widgets = form.setUpWidgets(
            fields.select('product'),
            self.prefix, self.context, self.request,
            data=self.initial_values, ignore_request=False)
        self.widgets += form.setUpWidgets(
            fields.omit('product'),
            self.prefix, self.context, self.request,
            data=self.initial_values, ignore_request=False)

    def createProductField(self):
        """Create a Choice field to select one of the project's products."""
        return form.Fields(
            Choice(
                __name__='product', vocabulary='ProjectProducts',
                title=_('Project'),
                description=_(
                    '${context} is a group of projects, which specific '
                    'project do you have a question about?',
                    mapping=dict(context=self.context.title)),
                required=True),
            render_context=self.render_context)

    @property
    def pagetitle(self):
        """The current page title."""
        return _('Ask a question about a project in ${project}',
                 mapping=dict(project=self.context.displayname))

    @property
    def question_target(self):
        """The IQuestionTarget to use is the selected product."""
        if self.widgets['product'].hasValidInput():
            return self.widgets['product'].getInputValue()
        else:
            return None


class ProjectBranchesView(BranchListingView):
    """View for branch listing for a project."""

    extra_columns = ('author', 'product')

    def _branches(self, lifecycle_status):
        return getUtility(IBranchSet).getBranchesForProject(
            self.context, lifecycle_status, self.user, self.sort_by)

    @property
    def no_branch_message(self):
        if (self.selected_lifecycle_status is not None
            and self.hasAnyBranchesVisibleByUser()):
            message = (
                'There are branches registered for %s '
                'but none of them match the current filter criteria '
                'for this page. Try filtering on "Any Status".')
        else:
            message = (
                'There are no branches registered for %s '
                'in Launchpad today. We recommend you visit '
                '<a href="http://www.bazaar-vcs.org">www.bazaar-vcs.org</a> '
                'for more information about how you can use the Bazaar '
                'revision control system to improve community participation '
                'in this project group.')
        return message % self.context.displayname


class ProjectSeriesSpecificationsMenu(ApplicationMenu):

    usedfor = IProjectSeries
    facet = 'specifications'
    links = ['listall', 'doc', 'roadmap', 'assignments']

    def listall(self):
        text = 'List all blueprints'
        return Link('+specs?show=all', text, icon='info')

    def doc(self):
        text = 'List documentation'
        summary = 'Show all completed informational specifications'
        return Link('+documentation', text, summary, icon="info")

    def roadmap(self):
        text = 'Roadmap'
        return Link('+roadmap', text, icon='info')

    def assignments(self):
        text = 'Assignments'
        return Link('+assignments', text, icon='info')<|MERGE_RESOLUTION|>--- conflicted
+++ resolved
@@ -42,13 +42,9 @@
 
 from canonical.launchpad import _
 from canonical.launchpad.interfaces import (
-<<<<<<< HEAD
     IBranchSet, IProductSet, IProject, IProjectSeries, IProjectSet,
     NotFoundError)
-=======
-    IBranchSet, IProductSet, IProject, IProjectSet, NotFoundError)
 from canonical.launchpad.browser.announcement import HasAnnouncementsView
->>>>>>> a7d78b08
 from canonical.launchpad.browser.product import ProductAddViewBase
 from canonical.launchpad.browser.branchlisting import BranchListingView
 from canonical.launchpad.browser.branding import BrandingChangeView
@@ -78,15 +74,13 @@
     def traverse_milestone(self, name):
         return self.context.getMilestone(name)
 
-<<<<<<< HEAD
+    @stepthrough('+announcement')
+    def traverse_announcement(self, name):
+        return self.context.getAnnouncement(name)
+
     @stepthrough('+series')
     def traverse_series(self, series_name):
         return self.context.getSeries(series_name)
-=======
-    @stepthrough('+announcement')
-    def traverse_announcement(self, name):
-        return self.context.getAnnouncement(name)
->>>>>>> a7d78b08
 
 
 class ProjectDynMenu(DynMenu):
