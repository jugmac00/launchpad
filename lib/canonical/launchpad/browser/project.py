--- conflicted
+++ resolved
@@ -256,11 +256,7 @@
 
     usedfor = IProject
     facet = 'specifications'
-<<<<<<< HEAD
     links = ['listall', 'doc', 'roadmap', 'assignments', 'new']
-=======
-    links = ['listall', 'doc', 'roadmap', 'assignments']
->>>>>>> 3ca5ec30
 
     def listall(self):
         text = 'List all blueprints'
