# Copyright 2004-2005 Canonical Ltd.  All rights reserved.

"""View classes related to ISourcePackage."""

__metaclass__ = type

<<<<<<< HEAD
__all__ = [
    'SourcePackageBugsView',
    'BinaryPackageView',
    ]
=======
__all__ = ['BinaryPackageView']
>>>>>>> d330cfb6

from apt_pkg import ParseDepends

from zope.exceptions import NotFoundError
from zope.component import getUtility
from zope.app.form.utility import setUpWidgets, getWidgetsData
from zope.app.form.interfaces import IInputWidget

from canonical.launchpad.webapp import canonical_url
from canonical.launchpad.interfaces import (
    ILaunchBag, IBugTaskSearch, BugTaskSearchParams, IBugSet,
    UNRESOLVED_BUGTASK_STATUSES)
from canonical.launchpad.searchbuilder import any
from canonical.launchpad.browser.packagerelationship import PackageRelationship
<<<<<<< HEAD

##XXX: (batch_size+global) cprov 20041003
## really crap constant definition for BatchPages
BATCH_SIZE = 40


class SourcePackageBugsView:
    """View class for the buglist for an ISourcePackage."""
    DEFAULT_ORDER = ['-priority', '-severity']

    def __init__(self, context, request):
        self.context = context
        self.request = request

        setUpWidgets(self, IBugTaskSearch, IInputWidget)

        self._searchtext = self._get_searchtext_form_param()

        # If the _searchtext looks like a bug ID, redirect to that bug's page in
        # this context, if the bug exists.
        if self._searchtext and self._searchtext.isdigit():
            try:
                bug = getUtility(IBugSet).get(self._searchtext)
            except NotFoundError:
                # No bug with that ID exists, so let's skip this and continue
                # with a normal text search.
                pass
            else:
                if bug:
                    # The bug does exist, so redirect to the bug page in this
                    # context.
                    context_url = canonical_url(self.context)
                    self.request.response.redirect(
                        "%s/+bug/%d" % (context_url, bug.id))

    def showTableView(self):
        """Should the search results be displayed as a table?"""
        return False

    def showListView(self):
        """Should the search results be displayed as a list?"""
        return True

    @property
    def unresolved_release_bugs(self):
        """Return the unresolved bugtasks for the context's distrorelease."""
        search_params = BugTaskSearchParams(
            user=getUtility(ILaunchBag).user,
            status=any(*UNRESOLVED_BUGTASK_STATUSES),
            searchtext=self._searchtext,
            orderby=self.DEFAULT_ORDER)

        return self.context.searchTasks(search_params)

    @property
    def other_releases_unresolved_bugs(self):
        """Return a dict of unresolved bug tasks in other releases.

        The dict returned is keyed on release.displayname, where each
        value in the dict is a list of unresolved IDistroReleaseBugTasks.
        Releases with no unresolved tasks are not included.
        """
        # Load the dictionary with release => open bugs for releases
        # that have open bugs.
        release_bugs = {}

        myrelease = self.context.distrorelease
        for release in myrelease.distribution.releases:
            # Query for open tasks for all releases relevant to this
            # context. Skip the release of the current context.
            if ((release.distribution.id == myrelease.distribution.id) and
                (release.id != myrelease.id)):
                search_params = BugTaskSearchParams(
                    user=getUtility(ILaunchBag).user,
                    status=any(*UNRESOLVED_BUGTASK_STATUSES),
                    sourcepackagename=self.context.sourcepackagename,
                    searchtext=self._searchtext,
                    orderby=self.DEFAULT_ORDER)
                open_release_bugs = release.searchTasks(search_params)

                # If there are open bugs on this release, add them to
                # the dict.
                if open_release_bugs:
                    release_bugs[release.displayname] = open_release_bugs

        return release_bugs

    @property
    def general_unresolved_bugs(self):
        """Return a list of unresolved bugs that not targeted to a release."""
        # Remember that the context is an ISourcePackage; let's figure
        # out which distribution is relevant.
        mydistribution = self.context.distrorelease.distribution

        # Query for open tasks for mydistribution
        search_params = BugTaskSearchParams(
            user=getUtility(ILaunchBag).user,
            status=any(*UNRESOLVED_BUGTASK_STATUSES),
            sourcepackagename=self.context.sourcepackagename,
            searchtext=self._searchtext,
            orderby=self.DEFAULT_ORDER)
        general_open_bugs = mydistribution.searchTasks(search_params)

        return general_open_bugs

    @property
    def listing_columns(self):
        """Return the columns that should be displayed in the bug listing."""
        return ["assignedto", "id", "priority", "severity", "status", "title"]

    def _get_searchtext_form_param(self):
        """Return the value of the searchtext form parameter.

        The searchtext form parameter will only be returned if there is also a
        'search' parameter in the form (i.e. the search button was clicked.)
        """
        if self.request.form.get("search"):
            # The user pressed the "Search" button
            form_params = getWidgetsData(self, IBugTaskSearch)
            return form_params.get("searchtext")
        else:
            # The user did not press the "Search" button
            return None

=======
>>>>>>> d330cfb6

class BinaryPackageView:
    """View class for BinaryPackage"""

    def __init__(self, context, request):
        self.context = context
        self.request = request
        self.launchbag = getUtility(ILaunchBag)

    def _relationships(self, string):
        if not string:
            return []

        relationships = [L[0] for L in ParseDepends(string)]
        return [
            PackageRelationship(name, signal, version)
            for name, version, signal in relationships
            ]

    def depends(self):
        return self._relationships(self.context.depends)

    def recommends(self):
        return self._relationships(self.context.recommends)

    def conflicts(self):
        return self._relationships(self.context.conflicts)

    def replaces(self):
        return self._relationships(self.context.replaces)

    def suggests(self):
        return self._relationships(self.context.suggests)

    def provides(self):
        return self._relationships(self.context.provides)
<|MERGE_RESOLUTION|>--- conflicted
+++ resolved
@@ -4,14 +4,7 @@
 
 __metaclass__ = type
 
-<<<<<<< HEAD
-__all__ = [
-    'SourcePackageBugsView',
-    'BinaryPackageView',
-    ]
-=======
 __all__ = ['BinaryPackageView']
->>>>>>> d330cfb6
 
 from apt_pkg import ParseDepends
 
@@ -26,133 +19,6 @@
     UNRESOLVED_BUGTASK_STATUSES)
 from canonical.launchpad.searchbuilder import any
 from canonical.launchpad.browser.packagerelationship import PackageRelationship
-<<<<<<< HEAD
-
-##XXX: (batch_size+global) cprov 20041003
-## really crap constant definition for BatchPages
-BATCH_SIZE = 40
-
-
-class SourcePackageBugsView:
-    """View class for the buglist for an ISourcePackage."""
-    DEFAULT_ORDER = ['-priority', '-severity']
-
-    def __init__(self, context, request):
-        self.context = context
-        self.request = request
-
-        setUpWidgets(self, IBugTaskSearch, IInputWidget)
-
-        self._searchtext = self._get_searchtext_form_param()
-
-        # If the _searchtext looks like a bug ID, redirect to that bug's page in
-        # this context, if the bug exists.
-        if self._searchtext and self._searchtext.isdigit():
-            try:
-                bug = getUtility(IBugSet).get(self._searchtext)
-            except NotFoundError:
-                # No bug with that ID exists, so let's skip this and continue
-                # with a normal text search.
-                pass
-            else:
-                if bug:
-                    # The bug does exist, so redirect to the bug page in this
-                    # context.
-                    context_url = canonical_url(self.context)
-                    self.request.response.redirect(
-                        "%s/+bug/%d" % (context_url, bug.id))
-
-    def showTableView(self):
-        """Should the search results be displayed as a table?"""
-        return False
-
-    def showListView(self):
-        """Should the search results be displayed as a list?"""
-        return True
-
-    @property
-    def unresolved_release_bugs(self):
-        """Return the unresolved bugtasks for the context's distrorelease."""
-        search_params = BugTaskSearchParams(
-            user=getUtility(ILaunchBag).user,
-            status=any(*UNRESOLVED_BUGTASK_STATUSES),
-            searchtext=self._searchtext,
-            orderby=self.DEFAULT_ORDER)
-
-        return self.context.searchTasks(search_params)
-
-    @property
-    def other_releases_unresolved_bugs(self):
-        """Return a dict of unresolved bug tasks in other releases.
-
-        The dict returned is keyed on release.displayname, where each
-        value in the dict is a list of unresolved IDistroReleaseBugTasks.
-        Releases with no unresolved tasks are not included.
-        """
-        # Load the dictionary with release => open bugs for releases
-        # that have open bugs.
-        release_bugs = {}
-
-        myrelease = self.context.distrorelease
-        for release in myrelease.distribution.releases:
-            # Query for open tasks for all releases relevant to this
-            # context. Skip the release of the current context.
-            if ((release.distribution.id == myrelease.distribution.id) and
-                (release.id != myrelease.id)):
-                search_params = BugTaskSearchParams(
-                    user=getUtility(ILaunchBag).user,
-                    status=any(*UNRESOLVED_BUGTASK_STATUSES),
-                    sourcepackagename=self.context.sourcepackagename,
-                    searchtext=self._searchtext,
-                    orderby=self.DEFAULT_ORDER)
-                open_release_bugs = release.searchTasks(search_params)
-
-                # If there are open bugs on this release, add them to
-                # the dict.
-                if open_release_bugs:
-                    release_bugs[release.displayname] = open_release_bugs
-
-        return release_bugs
-
-    @property
-    def general_unresolved_bugs(self):
-        """Return a list of unresolved bugs that not targeted to a release."""
-        # Remember that the context is an ISourcePackage; let's figure
-        # out which distribution is relevant.
-        mydistribution = self.context.distrorelease.distribution
-
-        # Query for open tasks for mydistribution
-        search_params = BugTaskSearchParams(
-            user=getUtility(ILaunchBag).user,
-            status=any(*UNRESOLVED_BUGTASK_STATUSES),
-            sourcepackagename=self.context.sourcepackagename,
-            searchtext=self._searchtext,
-            orderby=self.DEFAULT_ORDER)
-        general_open_bugs = mydistribution.searchTasks(search_params)
-
-        return general_open_bugs
-
-    @property
-    def listing_columns(self):
-        """Return the columns that should be displayed in the bug listing."""
-        return ["assignedto", "id", "priority", "severity", "status", "title"]
-
-    def _get_searchtext_form_param(self):
-        """Return the value of the searchtext form parameter.
-
-        The searchtext form parameter will only be returned if there is also a
-        'search' parameter in the form (i.e. the search button was clicked.)
-        """
-        if self.request.form.get("search"):
-            # The user pressed the "Search" button
-            form_params = getWidgetsData(self, IBugTaskSearch)
-            return form_params.get("searchtext")
-        else:
-            # The user did not press the "Search" button
-            return None
-
-=======
->>>>>>> d330cfb6
 
 class BinaryPackageView:
     """View class for BinaryPackage"""
