--- conflicted
+++ resolved
@@ -11,21 +11,11 @@
 
 import operator
 
-<<<<<<< HEAD
+from canonical.lp.dbschema import (BranchLifecycleStatus,
+                                   BranchLifecycleStatusFilter)
+
 from canonical.cachedproperty import cachedproperty
 from canonical.launchpad.helpers import shortlist
-from canonical.launchpad.interfaces import IPerson, IProduct
-from canonical.launchpad.webapp import LaunchpadView
-
-# XXX This stuff was initially cargo-culted from ITicketTarget, some of it
-# could be factored out. See bug 4011. -- David Allouche 2005-09-09
-
-=======
-from canonical.lp.dbschema import (BranchLifecycleStatus,
-                                   BranchLifecycleStatusFilter)
->>>>>>> 2a91affb
-
-from canonical.cachedproperty import cachedproperty
 from canonical.launchpad.interfaces import (IPerson, IProduct,
                                             IBranchLifecycleFilter)
 from canonical.launchpad.webapp import LaunchpadFormView, custom_widget
