--- conflicted
+++ resolved
@@ -521,12 +521,9 @@
     schema = IDistribution
     label = "Change distribution details"
     field_names = ['displayname', 'title', 'summary', 'description',
-<<<<<<< HEAD
                    'bug_reporting_guidelines', 'official_malone',
-=======
-                   'official_malone', 'enable_bug_expiration',
->>>>>>> 7cf4061f
-                   'official_rosetta', 'official_answers']
+                   'enable_bug_expiration', 'official_rosetta',
+                   'official_answers']
 
     def isAdmin(self):
         return self.user.inTeam(getUtility(ILaunchpadCelebrities).admin)
