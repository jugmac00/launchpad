--- conflicted
+++ resolved
@@ -34,7 +34,7 @@
 from canonical.launchpad import _
 from canonical.launchpad.helpers import is_english_variant, request_languages
 from canonical.launchpad.interfaces import (
-    IDistribution, ILanguageSet, IProject, IQuestion, IQuestionCollection,
+    IDistribution, ILanguageSet, IProject, IQuestionCollection,
     IQuestionTarget, ISearchableByQuestionOwner, ISearchQuestionsForm,
     NotFoundError)
 from canonical.launchpad.webapp import (
@@ -158,10 +158,9 @@
     def createLanguagesField(self):
         """Create a field to choose a set of languages.
 
-        Create a specialized vocabulary based on the user's preferred languages.
-        If the user is anonymous, the languages submited in the browser's
-        request will be used.
-<<<<<<< HEAD
+        Create a specialized vocabulary based on the user's preferred
+        languages. If the user is anonymous, the languages submited in the
+        browser's request will be used.
         """    
         languages = self.en_user_languages
         labels = [lang.displayname for lang in languages]
@@ -171,23 +170,6 @@
         if len(languages) > 1:
             terms.append(
                 SimpleTerm('User', 'User', ', '.join(labels[1:])))
-=======
-        """
-        languages = set()
-        for lang in request_languages(self.request):
-            if not is_english_variant(lang):
-                languages.add(lang.displayname)
-        if (self.context is not None
-            and IQuestion.providedBy(self.context)
-            and self.context.language.code != 'en'):
-            languages.add(self.context.language.displayname)
-        languages = list(languages)
-        languages.insert(0, getUtility(ILanguageSet)['en'].displayname)
-        preferred_term = SimpleTerm(
-            'Preferred', 'Preferred', ', '.join(languages))
-        all_term = SimpleTerm('All', 'All', _('All Languages'))
-
->>>>>>> 02ff68f3
         return form.Fields(
                 Choice(
                     __name__='languages',
@@ -199,7 +181,6 @@
                 custom_widget=self.custom_widgets['languages'],
                 render_context=self.render_context)
 
-<<<<<<< HEAD
     @cachedproperty
     def en_user_languages(self):
         """Return a list of user_support_languages with en as index 0."""
@@ -209,9 +190,6 @@
         languages.insert(0, en)
         return languages
 
-
-=======
->>>>>>> 02ff68f3
     @cachedproperty
     def status_title_map(self):
         """Return a dictionary mapping set of statuses to their title.
@@ -340,7 +318,6 @@
             # Search button wasn't clicked, use the default filter.
             # Copy it so that it doesn't get mutated accidently.
             self.search_params = dict(self.getDefaultFilter())
-<<<<<<< HEAD
         languages = self.search_params.get('languages', 'Preferred')
         if languages == 'All':
             self.search_params['language'] = None
@@ -348,15 +325,7 @@
             self.search_params['language'] = self.en_user_languages[1:]
         else:
             self.search_params['language'] = self.en_user_languages
-        
-=======
-
-        if (self.search_params.get('languages', 'Preferred') == 'Preferred'):
-            self.search_params['language'] = self.user_support_languages
-        else:
-            self.search_params['language'] = None
-
->>>>>>> 02ff68f3
+
         # Remove the 'languages' param since it is only used by the view.
         self.search_params.pop('languages', None)
 
