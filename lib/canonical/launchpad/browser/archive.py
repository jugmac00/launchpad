# Copyright 2007 Canonical Ltd.  All rights reserved.

"""Browser views for archive."""

__metaclass__ = type

__all__ = [
    'ArchiveAdminView',
    'ArchiveActivateView',
    'ArchiveBadges',
    'ArchiveBuildsView',
    'ArchiveContextMenu',
    'ArchiveEditDependenciesView',
    'ArchiveEditView',
    'ArchiveNavigation',
    'ArchivePackageCopyingView',
    'ArchivePackageDeletionView',
    'ArchiveView',
    'traverse_distro_archive',
    'traverse_named_ppa',
    ]

from zope.app.form.browser import TextAreaWidget
from zope.app.form.interfaces import IInputWidget
from zope.app.form.utility import setUpWidget
from zope.component import getUtility
from zope.formlib import form
from zope.interface import implements
from zope.schema import Choice, List
from zope.schema.vocabulary import SimpleVocabulary, SimpleTerm

from canonical.cachedproperty import cachedproperty
from canonical.launchpad import _
from canonical.launchpad.browser.build import BuildRecordsView
from canonical.launchpad.browser.sourceslist import (
    SourcesListEntries, SourcesListEntriesView)
from canonical.launchpad.browser.librarian import FileNavigationMixin
from canonical.launchpad.components.archivedependencies import (
    default_component_dependency_name, default_pocket_dependency)
from canonical.launchpad.components.archivesourcepublication import (
    ArchiveSourcePublications)
from canonical.launchpad.interfaces.archive import (
    ArchivePurpose, CannotCopy, IArchive, IArchiveEditDependenciesForm,
    IArchivePackageCopyingForm, IArchivePackageDeletionForm,
    IArchiveSet, IArchiveSourceSelectionForm, IPPAActivateForm)
from canonical.launchpad.interfaces.archivepermission import (
    ArchivePermissionType, IArchivePermissionSet)
from canonical.launchpad.interfaces.build import (
    BuildStatus, IBuildSet, IHasBuildRecords)
from canonical.launchpad.interfaces.component import IComponentSet
from canonical.launchpad.interfaces.distroseries import DistroSeriesStatus
from canonical.launchpad.interfaces.launchpad import (
    ILaunchpadCelebrities, NotFoundError)
from canonical.launchpad.interfaces.packagecopyrequest import (
    IPackageCopyRequestSet)
from canonical.launchpad.interfaces.person import IPersonSet
from canonical.launchpad.interfaces.publishing import (
    PackagePublishingPocket, active_publishing_status,
    inactive_publishing_status, IPublishingSet)
from canonical.launchpad.interfaces.sourcepackagename import (
    ISourcePackageNameSet)
from canonical.launchpad.webapp import (
    action, canonical_url, custom_widget, enabled_with_permission,
    stepthrough, ContextMenu, LaunchpadEditFormView,
    LaunchpadFormView, LaunchpadView, Link, Navigation)
from canonical.launchpad.scripts.packagecopier import (
    check_copy, do_copy)
from canonical.launchpad.webapp.authorization import check_permission
from canonical.launchpad.webapp.badge import HasBadgeBase
from canonical.launchpad.webapp.batching import BatchNavigator
from canonical.launchpad.webapp.interfaces import ICanonicalUrlData
from canonical.launchpad.webapp.menu import structured
from canonical.widgets import (
    LabeledMultiCheckBoxWidget, PlainMultiCheckBoxWidget)
from canonical.widgets.itemswidgets import (
    LaunchpadDropdownWidget, LaunchpadRadioWidget)
from canonical.widgets.textwidgets import StrippedTextWidget


class ArchiveBadges(HasBadgeBase):
    """Provides `IHasBadges` for `IArchive`."""

    def getPrivateBadgeTitle(self):
        """Return private badge info useful for a tooltip."""
        return "This archive is private."


def traverse_distro_archive(distribution, name):
    """For distribution archives, traverse to the right place.

    This traversal only applies to distribution archives, not PPAs.

    :param name: The name of the archive, e.g. 'partner'
    """
    archive = getUtility(
        IArchiveSet).getByDistroAndName(distribution, name)
    if archive is None:
        return NotFoundError(name)
    else:
        return archive


def traverse_named_ppa(person_name, ppa_name):
    """For PPAs, traverse the the right place.

    :param person_name: The person part of the URL
    :param ppa_name: The PPA name part of the URL
    """
    # For now, all PPAs are assumed to be Ubuntu-related.  This will
    # change when we start doing PPAs for other distros.
    ubuntu = getUtility(ILaunchpadCelebrities).ubuntu
    archive_set = getUtility(IArchiveSet)
    archive = archive_set.getPPAByDistributionAndOwnerName(
            ubuntu, person_name, ppa_name)
    if archive is None:
        raise NotFoundError("%s/%s", (person_name, ppa_name))

    return archive


class DistributionArchiveURL:
    """Dynamic URL declaration for `IDistributionArchive`.

    When dealing with distribution archives we want to present them under
    IDistribution as /<distro>/+archive/<name>, for example:
    /ubuntu/+archive/partner
    """
    implements(ICanonicalUrlData)
    rootsite = None

    def __init__(self, context):
        self.context = context

    @property
    def inside(self):
        return self.context.distribution

    @property
    def path(self):
        return u"+archive/%s" % self.context.name.lower()


class PPAURL:
    """Dynamic URL declaration for named PPAs."""
    implements(ICanonicalUrlData)
    rootsite = None

    def __init__(self, context):
        self.context = context

    @property
    def inside(self):
        return self.context.owner

    @property
    def path(self):
        return u"+archive/%s" % self.context.name


class ArchiveNavigation(Navigation, FileNavigationMixin):
    """Navigation methods for IArchive."""

    usedfor = IArchive

    @stepthrough('+build')
    def traverse_build(self, name):
        try:
            build_id = int(name)
        except ValueError:
            return None
        try:
            return getUtility(IBuildSet).getByBuildID(build_id)
        except NotFoundError:
            return None

    @stepthrough('+sourcepub')
    def traverse_sourcepub(self, name):
        try:
            pub_id = int(name)
        except ValueError:
            return None

        # The ID is not enough on its own to identify the publication,
        # we need to make sure it matches the context archive as well.
        results = getUtility(IPublishingSet).getByIdAndArchive(
            pub_id, self.context)
        if results.count() == 1:
            return results[0]

        return None

    @stepthrough('+upload')
    def traverse_upload_permission(self, name):
        """Traverse the data part of the URL for upload permissions."""
        return self._traverse_permission(name, ArchivePermissionType.UPLOAD)

    @stepthrough('+queue-admin')
    def traverse_queue_admin_permission(self, name):
        """Traverse the data part of the URL for queue admin permissions."""
        return self._traverse_permission(
            name, ArchivePermissionType.QUEUE_ADMIN)

    def _traverse_permission(self, name, permission_type):
        """Traversal helper function.

        The data part ("name") is a compound value of the format:
        user.item
        where item is a component or a source package name,
        """
        username, item = name.split(".", 1)
        user = getUtility(IPersonSet).getByName(username)
        if user is None:
            return None

        # See if "item" is a component name.
        try:
            component = getUtility(IComponentSet)[item]
        except NotFoundError:
            pass
        else:
            return getUtility(IArchivePermissionSet).checkAuthenticated(
                user, self.context, permission_type, component)[0]

        # See if "item" is a source package name.
        package = getUtility(ISourcePackageNameSet).queryByName(item)
        if package is not None:
            return getUtility(IArchivePermissionSet).checkAuthenticated(
                user, self.context, permission_type, package)[0]
        else:
            return None


class ArchiveContextMenu(ContextMenu):
    """Overview Menu for IArchive."""

    usedfor = IArchive
    links = ['ppa', 'admin', 'edit', 'builds', 'delete', 'copy',
             'edit_dependencies']

    def ppa(self):
        text = 'View PPA'
        return Link(canonical_url(self.context), text, icon='info')

    @enabled_with_permission('launchpad.Admin')
    def admin(self):
        text = 'Administer archive'
        return Link('+admin', text, icon='edit')

    @enabled_with_permission('launchpad.Edit')
    def edit(self):
        text = 'Change details'
        return Link('+edit', text, icon='edit')

    def builds(self):
        text = 'View build records'
        return Link('+builds', text, icon='info')

    @enabled_with_permission('launchpad.Edit')
    def delete(self):
        """Display a delete menu option for non-copy archives."""
        text = 'Delete packages'
        link = Link('+delete-packages', text, icon='edit')

        # This link should not be available for copy archives.
        if self.context.is_copy:
            link.enabled = False
        return link

    @enabled_with_permission('launchpad.AnyPerson')
    def copy(self):
        """Display a copy menu option for non-copy archives."""
        text = 'Copy packages'
        link = Link('+copy-packages', text, icon='edit')

        # This link should not be available for copy archives.
        if self.context.is_copy:
            link.enabled = False
        return link

    @enabled_with_permission('launchpad.Edit')
    def edit_dependencies(self):
        text = 'Edit dependencies'
        return Link('+edit-dependencies', text, icon='edit')

class ArchiveViewBase(LaunchpadView):
    """Common features for Archive view classes."""

    @cachedproperty
    def has_sources_before_filtering(self):
        """Whether or not this PPA has any sources before filtering.

        This can be overridden by subclasses as necessary. It allows
        the view to determine whether to display "This PPA does not yet
        have any published sources" or "No sources matching 'blah'."
        """
        # XXX cprov 20080708 bug=246200: use bool() when it gets fixed
        # in storm.
        return self.context.getPublishedSources().count() > 0

    @property
    def source_count_text(self):
        """Return the correct form of the source counter notice."""
        number_of_sources = self.context.number_of_sources
        if number_of_sources == 1:
            return '%s source package' % number_of_sources
        else:
            return '%s source packages' % number_of_sources

    @property
    def binary_count_text(self):
        """Return the correct form of the binary counter notice."""
        number_of_binaries = self.context.number_of_binaries
        if number_of_binaries == 1:
            return '%s binary package' % number_of_binaries
        else:
            return '%s binary packages' % number_of_binaries

    @property
    def archive_url(self):
        """Return an archive_url where available, or None."""
        if self.has_sources_before_filtering and not self.context.is_copy:
            return self.context.archive_url
        else:
            return None

    @property
    def archive_label(self):
        """Return either 'PPA' or 'Archive' as the label for archives.

        It is desired to use the name 'PPA' for branding reasons where
        appropriate, even though the template logic is the same (and hence
        not worth splitting off into a separate template or macro)
        """
        if self.context.is_ppa:
            return 'PPA'
        else:
            return 'Archive'

    @cachedproperty
    def build_counters(self):
        """Return a dict representation of the build counters."""
        return self.context.getBuildCounters()


class ArchiveSourcePackageListViewBase(ArchiveViewBase):
    """Common features for archive views with lists of packages."""

    def initialize(self):
        """Setup package filtering fields.

        Setup status filter widget and the series filter widget.
        """
        self.setupNameFilterWidget()
        self.setupStatusFilterWidget()
        self.setupSeriesFilterWidget()
        self.setupPackageBatchResult()

        # By default, this view will not present selectable sources
        self.selectable_sources = False

        super(ArchiveSourcePackageListViewBase, self).initialize()

    @cachedproperty
    def simplified_status_vocabulary(self):
        """Return a simplified publishing status vocabulary.

        Receives the one of the established field values:

        ('published', 'superseded', 'any').

        Allow user to select between:

         * Published:  PENDING and PUBLISHED records,
         * Superseded: SUPERSEDED and DELETED records,
         * Any Status
        """
        class StatusCollection:
            def __init__(self, collection=None):
                self.collection = collection

        status_terms = [
            SimpleTerm(StatusCollection(active_publishing_status),
                       'published', 'Published'),
            SimpleTerm(StatusCollection(inactive_publishing_status),
                       'superseded', 'Superseded'),
            SimpleTerm(StatusCollection(), 'any', 'Any Status')
            ]
        return SimpleVocabulary(status_terms)

    @cachedproperty
    def series_vocabulary(self):
        """Return a vocabulary for selecting a distribution series.

        This property defines the _vocabulary_ of a widget that allows the
        selection of a series
        """
        series_terms = [SimpleTerm(None, token='any', title='Any Series')]
        for distroseries in self.context.series_with_sources:
            series_terms.append(
                SimpleTerm(distroseries, token=distroseries.name,
                           title=distroseries.displayname))
        return SimpleVocabulary(series_terms)

<<<<<<< HEAD
    def setupNameFilterWidget(self):
        """Set the specified name filter property."""
        self.specified_name_filter = self.request.query_string_params.get(
            'field.name_filter')
=======
    @property
    def archive_url(self):
        """Return an archive_url where available, or None."""
        if self.is_active and not self.context.is_copy:
            return self.context.archive_url
        else:
            return None

    @property
    def archive_label(self):
        """Return either 'PPA' or 'Archive' as the label for archives.

        It is desired to use the name 'PPA' for branding reasons where
        appropriate, even though the template logic is the same (and hence
        not worth splitting off into a separate template or macro)
        """
        if self.context.is_ppa:
            return 'PPA'
        else:
            return 'Archive'

    @cachedproperty
    def build_counters(self):
        """Return a dict representation of the build counters."""
        return self.context.getBuildCounters()


class ArchiveView(ArchiveViewBase, LaunchpadView):
    """Default Archive view class.

    Implements useful actions and collects useful sets for the page template.
    """

    __used_for__ = IArchive

    def initialize(self):
        """Setup infrastructure for the PPA index page.

        Setup sources list entries widget, package filter widget and the
        search result list.
        """
        if self.context.is_main:
            self.request.response.redirect(
                canonical_url(self.context.distribution))
            return
        self.setupSourcesListEntries()
        self.setupStatusFilterWidget()
        self.setupSeriesFilterWidget()
        self.setupPackageBatchResult()
>>>>>>> a6096e5e

    def setupStatusFilterWidget(self):
        """Build a customized publishing status select widget.

        See `status_vocabulary`.
        """
        requested_status_filter = self.request.query_string_params.get(
            'field.status_filter')

        # If the request included a status filter, try to use it:
        self.selected_status_filter = None
        if requested_status_filter is not None:
            self.selected_status_filter = (
                self.simplified_status_vocabulary.getTermByToken(
                    requested_status_filter))

        # If the request didn't include a status, or it was invalid, use
        # the default:
        if self.selected_status_filter is None:
            self.selected_status_filter = self.default_status_filter

        field = Choice(
            __name__='status_filter', title=_("Status Filter"),
            vocabulary=self.simplified_status_vocabulary, required=True)
        setUpWidget(self, 'status_filter', field, IInputWidget)

    @property
    def plain_status_filter_widget(self):
        """Render a <select> control with no <div>s around it."""
        return self.status_filter_widget.renderValue(
            self.selected_status_filter.value)

    def setupSeriesFilterWidget(self):
        """Build a customized archive series select widget.

        Allows users to select between a valid distribution series for the
        archive distribution, or 'Any Series'.
        """
        series_filter = self.request.query_string_params.get(
            'field.series_filter', 'any')
        self.selected_series_filter = (
            self.series_vocabulary.getTermByToken(series_filter))

        field = Choice(
            __name__='series_filter', title=_("Series Filter"),
            vocabulary=self.series_vocabulary, required=True)
        setUpWidget(self, 'series_filter', field, IInputWidget)

    @property
    def plain_series_filter_widget(self):
        """Render a <select> control with no <div>s around it."""
        return self.series_filter_widget.renderValue(
            self.selected_series_filter.value)

    @cachedproperty
    def filtered_sources(self):
        """Return the source results for display after filtering.

        It expects 'self.selected_status_filter' and 
        'self.selected_series_filter' to be set.
        """
        return self.context.getPublishedSources(
            name=self.specified_name_filter,
            status=self.selected_status_filter.value.collection,
            distroseries=self.selected_series_filter.value)

    @property
    def default_status_filter(self):
        """Return the default status_filter value.

        Subclasses of ArchiveViewBase can override this when required.
        """
        return self.simplified_status_vocabulary.getTermByToken('published')

    def setupPackageBatchResult(self):
        """Setup of the package search results."""
        self.batchnav = BatchNavigator(
            self.filtered_sources, self.request)
        results = list(self.batchnav.currentBatch())
        self.batched_sources = ArchiveSourcePublications(results)

    @cachedproperty
    def has_sources_for_display(self):
        """Whether or not the PPA has any source packages for display.

        This is after any filtering or overriding of the sources() method.
        """
        # XXX cprov 20080708 bug=246200: use bool() when it gets fixed
        # in storm.
        return self.filtered_sources.count() > 0


class ArchiveView(ArchiveSourcePackageListViewBase):
    """Default Archive view class.

    Implements useful actions and collects useful sets for the page template.
    """

    __used_for__ = IArchive

    def initialize(self):
        """Setup infrastructure for the PPA index page.

        Setup sources list entries widget and the search result list.
        """
        super(ArchiveView, self).initialize()
        self.setupSourcesListEntries()

    def setupSourcesListEntries(self):
        """Setup of the sources list entries widget."""
        entries = SourcesListEntries(
            self.context.distribution, self.archive_url,
            self.context.series_with_sources)
        self.sources_list_entries = SourcesListEntriesView(
            entries, self.request)

    @property
    def package_copy_requests(self):
        """Return any package copy requests associated with this archive."""
        return(getUtility(
                IPackageCopyRequestSet).getByTargetArchive(self.context))


class ArchiveSourceSelectionFormView(ArchiveSourcePackageListViewBase,
                                     LaunchpadFormView):
    """Base class to implement a source selection widget for PPAs."""

    schema = IArchiveSourceSelectionForm

    custom_widget('selected_sources', LabeledMultiCheckBoxWidget)

    def initialize(self):
        """Ensure both parent classes initialize methods are called.

        super() ensures this happens in left-to-right order.
        """
        super(ArchiveSourceSelectionFormView, self).initialize()
        self.selectable_sources = True

    def setNextURL(self):
        """Set self.next_url based on current context.

        This should be called during actions of subclasses.
        """
        query_string = self.request.get('QUERY_STRING', '')
        if query_string:
            self.next_url = "%s?%s" % (self.request.URL, query_string)
        else:
            self.next_url = self.request.URL

    def setUpFields(self):
        """Override `LaunchpadFormView`.

        In addition to setting schema fields, also initialize the
        'selected_sources' field.

        See `createSelectedSourcesField` method.
        """
        LaunchpadFormView.setUpFields(self)


        # Build and store 'selected_sources' field.
        selected_sources_field = self.createSelectedSourcesField()

        # Append the just created fields to the global form fields, so
        # `setupWidgets` will do its job.
        self.form_fields += selected_sources_field

    def focusedElementScript(self):
        """Override `LaunchpadFormView`.

        Ensure focus is only set if there are sources actually presented.
        """
        if not self.has_sources_for_display:
            return ''
        return LaunchpadFormView.focusedElementScript(self)

    def createSelectedSourcesField(self):
        """Creates the 'selected_sources' field.

        'selected_sources' is a list of elements of a vocabulary based on
        the source publications that will be presented. This way zope
        infrastructure will do the validation for us.
        """
        terms = []

        for pub in self.batched_sources:
            terms.append(SimpleTerm(pub, str(pub.id), pub.displayname))
        return form.Fields(
            List(__name__='selected_sources',
                 title=_('Available sources'),
                 value_type=Choice(vocabulary=SimpleVocabulary(terms)),
                 required=False,
                 default=[],
                 description=_('Select one or more sources to be submitted '
                               'to an action.')))

    @property
    def action_url(self):
        """The forms should post to themselves, including GET params."""
        return "%s?%s" % (self.request.getURL(), self.request['QUERY_STRING'])


class ArchivePackageDeletionView(ArchiveSourceSelectionFormView):
    """Archive package deletion view class.

    This view presents a package selection slot in a POST form implementing
    a deletion action that can be performed upon a set of selected packages.
    """

    schema = IArchivePackageDeletionForm

    custom_widget('deletion_comment', StrippedTextWidget, displayWidth=50)

    @property
    def default_status_filter(self):
        """Present records in any status by default."""
        return self.simplified_status_vocabulary.getTermByToken('any')

    @cachedproperty
    def filtered_sources(self):
        """Return the filtered results of publishing records for deletion.

        This overrides ArchiveViewBase.filtered_sources to use a
        different method on the context specific to deletion records.

        It expects 'self.selected_status_filter' and 
        'self.selected_series_filter' to be set.
        """
        return self.context.getSourcesForDeletion(
            name=self.specified_name_filter,
            status=self.selected_status_filter.value.collection,
            distroseries=self.selected_series_filter.value)

    @cachedproperty
    def has_sources_before_filtering(self):
        """Whether or not this PPA has any sources before filtering.

        Overrides the ArchiveViewBase.has_sources_before_filtering
        to ensure that it only returns true if there are sources
        that can be deleted in this archive."
        """
        # XXX cprov 20080708 bug=246200: use bool() when it gets fixed
        # in storm.
        return self.context.getSourcesForDeletion().count() > 0

    def validate_delete(self, action, data):
        """Validate deletion parameters.

        Ensure we have, at least, one source selected and deletion_comment
        is given.
        """
        form.getWidgetsData(self.widgets, 'field', data)

        if len(data.get('selected_sources', [])) == 0:
            self.setFieldError('selected_sources', 'No sources selected.')

    @action(_("Request Deletion"), name="delete", validator="validate_delete")
    def action_delete(self, action, data):
        """Perform the deletion of the selected packages.

        The deletion will be performed upon the 'selected_sources' contents
        storing the given 'deletion_comment'.
        """
        if len(self.errors) != 0:
            return

        comment = data.get('deletion_comment')
        selected_sources = data.get('selected_sources')

        # Perform deletion of the source and its binaries.
        publishing_set = getUtility(IPublishingSet)
        publishing_set.requestDeletion(selected_sources, self.user, comment)

        # Present a page notification describing the action.
        messages = []
        messages.append(
            '<p>Source and binaries deleted by %s request:'
            % self.user.displayname)
        for source in selected_sources:
            messages.append('<br/>%s' % source.displayname)
        messages.append('</p>')
        # Replace the 'comment' content added by the user via structured(),
        # so it will be quoted appropriately.
        messages.append("<p>Deletion comment: %(comment)s</p>")

        notification = "\n".join(messages)
        self.request.response.addNotification(
            structured(notification, comment=comment))

        self.setNextURL()

class DestinationArchiveDropdownWidget(LaunchpadDropdownWidget):
    """Redefining default display value as 'This PPA'."""
    _messageNoValue = _("vocabulary-copy-to-context-ppa", "This PPA")


class DestinationSeriesDropdownWidget(LaunchpadDropdownWidget):
    """Redefining default display value as 'The same series'."""
    _messageNoValue = _("vocabulary-copy-to-same-series", "The same series")


class ArchivePackageCopyingView(ArchiveSourceSelectionFormView):
    """Archive package copying view class.

    This view presents a package selection slot in a POST form implementing
    a copying action that can be performed upon a set of selected packages.
    """
    schema = IArchivePackageCopyingForm

    custom_widget('destination_archive', DestinationArchiveDropdownWidget)
    custom_widget('destination_series', DestinationSeriesDropdownWidget)
    custom_widget('include_binaries', LaunchpadRadioWidget)

    default_pocket = PackagePublishingPocket.RELEASE

    @property
    def default_status_filter(self):
        """Present published records by default."""
        return self.simplified_status_vocabulary.getTermByToken('published')

    def setUpFields(self):
        """Override `ArchiveSourceSelectionFormView`.

        See `createDestinationFields` method.
        """
        ArchiveSourceSelectionFormView.setUpFields(self)
        self.form_fields = (
            self.createDestinationArchiveField() +
            self.createDestinationSeriesField() +
            self.createIncludeBinariesField() +
            self.form_fields)

    @cachedproperty
    def ppas_for_user(self):
        """Return all PPAs for which the user accessing the page can copy."""
        return getUtility(IArchiveSet).getPPAsForUser(self.user)

    @cachedproperty
    def can_copy(self):
        """Whether or not the current user can copy packages to any PPA."""
        return self.ppas_for_user.count() > 0

    @cachedproperty
    def can_copy_to_context_ppa(self):
        """Whether or not the current user can copy to the context PPA."""
        return self.user.inTeam(self.context.owner)

    def createDestinationArchiveField(self):
        """Create the 'destination_archive' field."""
        terms = []
        required = True

        for ppa in self.ppas_for_user:
            # Do not include the context PPA in the dropdown widget
            # and make this field not required. This way we can safely
            # default to the context PPA when copying.
            if self.can_copy_to_context_ppa and self.context == ppa:
                required = False
                continue
            terms.append(SimpleTerm(ppa, str(ppa.owner.name), ppa.title))

        return form.Fields(
            Choice(__name__='destination_archive',
                   title=_('Destination PPA'),
                   vocabulary=SimpleVocabulary(terms),
                   description=_("Select the destination PPA."),
                   missing_value=self.context,
                   required=required))

    def createDestinationSeriesField(self):
        """Create the 'destination_series' field."""
        terms = []
        # XXX cprov 20080408: this code uses the context PPA series instead
        # of targeted or all series available in Launchpad. It might become
        # a problem when we support PPAs for other distribution. If we do
        # it will be probably simpler to use the DistroSeries vocabulary
        # and validate the selected value before copying.
        for series in self.context.distribution.serieses:
            if series.status == DistroSeriesStatus.OBSOLETE:
                continue
            terms.append(
                SimpleTerm(series, str(series.name), series.displayname))
        return form.Fields(
            Choice(__name__='destination_series',
                   title=_('Destination series'),
                   vocabulary=SimpleVocabulary(terms),
                   description=_("Select the destination series."),
                   required=False))

    def createIncludeBinariesField(self):
        """Create the 'include_binaries' field.

        'include_binaries' widget is a choice, rendered as radio-buttons,
        with two options that provides a Boolean as its value:

         ||      Option     || Value ||
         || REBUILD_SOURCES || False ||
         || COPY_BINARIES   || True  ||

        When omitted in the form, this widget defaults for REBUILD_SOURCES
        option when rendered.
        """
        rebuild_sources = SimpleTerm(
                False, 'REBUILD_SOURCES', _('Rebuild the copied sources'))
        copy_binaries = SimpleTerm(
            True, 'COPY_BINARIES', _('Copy existing binaries'))
        terms = [rebuild_sources, copy_binaries]

        return form.Fields(
            Choice(__name__='include_binaries',
                   title=_('Copy options'),
                   vocabulary=SimpleVocabulary(terms),
                   description=_("How the selected sources should be copied "
                                 "to the destination archive."),
                   missing_value=rebuild_sources,
                   default=False,
                   required=True))

    @action(_("Update"), name="update")
    def action_update(self, action, data):
        """Simply re-issue the form with the new values."""
        pass

    def validate_copy(self, action, data):
        """Validate copy parameters.

        Ensure we have:

         * At least, one source selected;
         * The default series input is not given when copying to the
           context PPA;
         * The select destination fits all selected sources.
        """
        form.getWidgetsData(self.widgets, 'field', data)

        selected_sources = data.get('selected_sources', [])
        destination_archive = data.get('destination_archive')
        destination_series = data.get('destination_series')
        include_binaries = data.get('include_binaries')
        destination_pocket = self.default_pocket

        if len(selected_sources) == 0:
            self.setFieldError('selected_sources', 'No sources selected.')
            return

        broken_copies = []
        for source in selected_sources:
            if destination_series is None:
                destination_series = source.distroseries
            try:
                check_copy(
                    source, destination_archive, destination_series,
                    destination_pocket, include_binaries)
            except CannotCopy, reason:
                broken_copies.append(
                    "%s (%s)" % (source.displayname, reason))

        if len(broken_copies) == 0:
            return

        if len(broken_copies) == 1:
            error_message = (
                "The following source cannot be copied: %s"
                % broken_copies[0])
        else:
            error_message = (
                "The following sources cannot be copied:\n%s" %
                ",\n".join(broken_copies))

        self.setFieldError('selected_sources', error_message)

    @action(_("Copy Packages"), name="copy", validator="validate_copy")
    def action_copy(self, action, data):
        """Perform the copy of the selected packages."""
        if len(self.errors) != 0:
            return

        selected_sources = data.get('selected_sources')
        destination_archive = data.get('destination_archive')
        destination_series = data.get('destination_series')
        include_binaries = data.get('include_binaries')
        destination_pocket = self.default_pocket

        copies = do_copy(
            selected_sources, destination_archive, destination_series,
            destination_pocket, include_binaries)

        # Present a page notification describing the action.
        messages = []
        if len(copies) == 0:
            messages.append(
                '<p>All packages already copied to '
                '<a href="%s">%s</a>.</p>' % (
                    canonical_url(destination_archive),
                    destination_archive.title))
        else:
            messages.append(
                '<p>Packages copied to <a href="%s">%s</a>:</p>' % (
                    canonical_url(destination_archive),
                    destination_archive.title))
            messages.append('<ul>')
            messages.append(
                "\n".join(['<li>%s</li>' % copy.displayname
                           for copy in copies]))
            messages.append('</ul>')

        notification = "\n".join(messages)
        self.request.response.addNotification(structured(notification))

        self.setNextURL()

class ArchiveEditDependenciesView(ArchiveViewBase, LaunchpadFormView):
    """Archive dependencies view class."""

    schema = IArchiveEditDependenciesForm

    custom_widget('selected_dependencies', PlainMultiCheckBoxWidget,
                  cssClass='line-through-when-checked ppa-dependencies')
    custom_widget('primary_dependencies', LaunchpadRadioWidget,
                  cssClass='highlight-selected')
    custom_widget('primary_components', LaunchpadRadioWidget,
                  cssClass='highlight-selected')

    def initialize(self):
        self.cancel_url = canonical_url(self.context)
        self._messages = []
        LaunchpadFormView.initialize(self)

    def setUpFields(self):
        """Override `LaunchpadFormView`.

        In addition to setting schema fields, also initialize the
        'selected_dependencies' field.

        See `createSelectedSourcesField` method.
        """
        LaunchpadFormView.setUpFields(self)

        self.form_fields = (
            self.createSelectedDependenciesField() +
            self.createPrimaryDependenciesField() +
            self.createPrimaryComponentsField() +
            self.form_fields)

    def focusedElementScript(self):
        """Override `LaunchpadFormView`.

        Move focus to the 'dependency_candidate' input field when there is
        no recorded dependency to present. Otherwise it will default to
        the first recorded dependency checkbox.
        """
        if not self.has_dependencies:
            self.initial_focus_widget = "dependency_candidate"
        return LaunchpadFormView.focusedElementScript(self)

    def createSelectedDependenciesField(self):
        """Creates the 'selected_dependencies' field.

        'selected_dependencies' is a list of elements of a vocabulary
        containing all the current recorded dependencies for the context
        PPA.
        """
        terms = []
        for archive_dependency in self.context.dependencies:
            dependency = archive_dependency.dependency
            if not dependency.is_ppa:
                continue
            dependency_label = '<a href="%s">%s</a>' % (
                canonical_url(dependency), archive_dependency.title)
            term = SimpleTerm(
                dependency, dependency.owner.name, dependency_label)
            terms.append(term)
        return form.Fields(
            List(__name__='selected_dependencies',
                 title=_('Extra dependencies'),
                 value_type=Choice(vocabulary=SimpleVocabulary(terms)),
                 required=False,
                 default=[],
                 description=_(
                    'Select one or more dependencies to be removed.')))

    def createPrimaryDependenciesField(self):
        """Create the 'primary_dependencies' field.

        'primary_dependency' widget is a choice, rendered as radio-buttons,
        with 5 options that provides `PackagePublishingPocket` as result:

         || Option    || Value     ||
         || Release   || RELEASE   ||
         || Security  || SECURITY  ||
         || Default   || UPDATES   ||
         || Proposed  || PROPOSED  ||
         || Backports || BACKPORTS ||

        When omitted in the form, this widget defaults for 'Default'
        option when rendered.
        """
        release = SimpleTerm(
            PackagePublishingPocket.RELEASE, 'RELEASE',
            _('Basic (only released packages).'))
        security = SimpleTerm(
            PackagePublishingPocket.SECURITY, 'SECURITY',
            _('Security (basic dependencies and important security '
              'updates).'))
        updates = SimpleTerm(
            PackagePublishingPocket.UPDATES, 'UPDATES',
            _('Default (security dependencies and recommended updates).'))
        proposed = SimpleTerm(
            PackagePublishingPocket.PROPOSED, 'PROPOSED',
            _('Proposed (default dependencies and proposed updates).'))
        backports = SimpleTerm(
            PackagePublishingPocket.BACKPORTS, 'BACKPORTS',
            _('Backports (default dependencies and unsupported updates).'))

        terms = [release, security, updates, proposed, backports]

        primary_dependency = self.context.getArchiveDependency(
            self.context.distribution.main_archive)
        if primary_dependency is None:
            default_value = default_pocket_dependency
        else:
            default_value = primary_dependency.pocket

        primary_dependency_vocabulary = SimpleVocabulary(terms)
        current_term = primary_dependency_vocabulary.getTerm(
            default_value)

        return form.Fields(
            Choice(__name__='primary_dependencies',
                   title=_(
                    "%s dependencies"
                    % self.context.distribution.displayname),
                   vocabulary=primary_dependency_vocabulary,
                   description=_(
                    "Select which packages of the %s primary archive "
                    "should be used as build-dependencies when building "
                    "sources in this PPA."
                    % self.context.distribution.displayname),
                   missing_value=current_term,
                   default=default_value,
                   required=True))

    def createPrimaryComponentsField(self):
        """Create the 'primary_components' field.

        'primary_components' widget is a choice, rendered as radio-buttons,
        with two options that provides an IComponent as its value:

         ||      Option    ||   Value    ||
         || ALL_COMPONENTS || multiverse ||
         || FOLLOW_PRIMARY ||    None    ||

        When omitted in the form, this widget defaults to 'All ubuntu
        components' option when rendered.
        """
        multiverse = getUtility(IComponentSet)['multiverse']

        all_components = SimpleTerm(
            multiverse, 'ALL_COMPONENTS',
            _('Use all %s components available.' %
              self.context.distribution.displayname))
        follow_primary = SimpleTerm(
            None, 'FOLLOW_PRIMARY',
            _('Use the same components used for each source in the %s '
              'primary archive.' % self.context.distribution.displayname))

        primary_dependency = self.context.getArchiveDependency(
            self.context.distribution.main_archive)
        if primary_dependency is None:
            default_value = getUtility(IComponentSet)[
                default_component_dependency_name]
        else:
            default_value = primary_dependency.component

        terms = [all_components, follow_primary]
        primary_components_vocabulary = SimpleVocabulary(terms)
        current_term = primary_components_vocabulary.getTerm(default_value)

        return form.Fields(
            Choice(__name__='primary_components',
                   title=_('%s components' %
                           self.context.distribution.displayname),
                   vocabulary=primary_components_vocabulary,
                   description=_("Which %s components of the archive pool "
                                 "should be used when fetching build "
                                 "dependencies." %
                                 self.context.distribution.displayname),
                   missing_value=current_term,
                   default=default_value,
                   required=True))

    @cachedproperty
    def has_dependencies(self):
        """Whether or not the PPA has recorded dependencies."""
        # XXX cprov 20080708 bug=246200: use bool() when it gets fixed
        # in storm.
        return self.context.dependencies.count() > 0

    @property
    def messages(self):
        return '\n'.join(self._messages)

    def _remove_dependencies(self, data):
        """Perform the removal of the selected dependencies."""
        selected_dependencies = data.get('selected_dependencies', [])

        if len(selected_dependencies) == 0:
            return

        # Perform deletion of the source and its binaries.
        for dependency in selected_dependencies:
            self.context.removeArchiveDependency(dependency)

        # Present a page notification describing the action.
        self._messages.append('<p>Dependencies removed:')
        for dependency in selected_dependencies:
            self._messages.append('<br/>%s' % dependency.title)
        self._messages.append('</p>')

    def _add_ppa_dependencies(self, data):
        """Record the selected dependency."""
        dependency_candidate = data.get('dependency_candidate')
        if dependency_candidate is None:
            return

        self.context.addArchiveDependency(
            dependency_candidate, PackagePublishingPocket.RELEASE,
            getUtility(IComponentSet)['main'])

        self._messages.append(
            '<p>Dependency added: %s</p>' % dependency_candidate.title)

    def _add_primary_dependencies(self, data):
        """Record the selected dependency."""
        # Received values.
        dependency_pocket = data.get('primary_dependencies')
        dependency_component = data.get('primary_components')

        # Check if the given values correspond to the default scenario
        # for the context archive.
        default_component_dependency = getUtility(IComponentSet)[
            default_component_dependency_name]
        is_default_dependency = (
            dependency_pocket == default_pocket_dependency and
            dependency_component == default_component_dependency)

        primary_dependency = self.context.getArchiveDependency(
            self.context.distribution.main_archive)

        # No action is required if there is no primary_dependency
        # override set and the given values match it.
        if primary_dependency is None and is_default_dependency:
            return

        # Similarly, no action is required if the given values match
        # the existing primary_dependency override.
        if (primary_dependency is not None and
            primary_dependency.pocket == dependency_pocket and
            primary_dependency.component == dependency_component):
            return

        # Remove any primary dependencies overrides.
        if primary_dependency is not None:
            self.context.removeArchiveDependency(
                self.context.distribution.main_archive)

        if is_default_dependency:
            self._messages.append(
                '<p>Default primary dependencies restored.</p>')
            return

        # Install the required primary archive dependency override.
        primary_dependency = self.context.addArchiveDependency(
            self.context.distribution.main_archive, dependency_pocket,
            dependency_component)
        self._messages.append(
            '<p>Primary dependency added: %s</p>' % primary_dependency.title)

    def validate(self, data):
        """Validate dependency configuration changes.

        Skip checks if no dependency candidate was sent in the form.

        Validate if the requested PPA dependency is sane (different than
        the context PPA and not yet registered).

        Also check if the dependency candidate is private, if so, it can
        only be set if the user has 'launchpad.View' permission on it and
        the context PPA is also private (this way P3A credentials will be
        sanitized from buildlogs).
        """
        dependency_candidate = data.get('dependency_candidate')

        if dependency_candidate is None:
            return

        if dependency_candidate == self.context:
            self.setFieldError('dependency_candidate',
                               "An archive should not depend on itself.")
            return

        if self.context.getArchiveDependency(dependency_candidate):
            self.setFieldError('dependency_candidate',
                               "This dependency is already registered.")
            return

        if not check_permission('launchpad.View', dependency_candidate):
            self.setFieldError(
                'dependency_candidate',
                "You don't have permission to use this dependency.")
            return

        if dependency_candidate.private and not self.context.private:
            self.setFieldError(
                'dependency_candidate',
                "Public PPAs cannot depend on private ones.")

    @action(_("Save"), name="save")
    def action_save(self, action, data):
        """Save dependency configuration changes.

        See `_remove_dependencies`, `_add_ppa_dependencies` and
        `_add_primary_dependencies`.

        Redirect to the same page once the form is processed, to avoid widget
        refreshing. And render a page notification with the summary of the
        changes made.
        """
        # Redirect after POST.
        self.next_url = self.request.URL

        # Process the form.
        self._add_primary_dependencies(data)
        self._add_ppa_dependencies(data)
        self._remove_dependencies(data)

        # Issue a notification if anything was changed.
        if len(self.messages) > 0:
            self.request.response.addNotification(
                structured(self.messages))


class ArchiveActivateView(LaunchpadFormView):
    """PPA activation view class.

    Ensure user has accepted the PPA Terms of Use by clicking in the
    'accepted' checkbox.

    It redirects to PPA page when PPA is already activated.
    """

    schema = IPPAActivateForm
    custom_widget('description', TextAreaWidget, height=3)

    def initialize(self):
        """Redirects user to the PPA page if it is already activated."""
        LaunchpadFormView.initialize(self)
        self.distribution = getUtility(ILaunchpadCelebrities).ubuntu
        if self.context.archive is not None:
            self.request.response.redirect(
                canonical_url(self.context.archive))

    def validate(self, data):
        """Ensure user has checked the 'accepted' checkbox."""
        if len(self.errors) == 0:
            if not data.get('accepted'):
                self.addError(
                    "PPA Terms of Service must be accepted to activate "
                    "your PPA.")

    @action(_("Activate"), name="activate")
    def action_save(self, action, data):
        """Activate PPA and moves to its page."""
        if self.context.archive is None:
            getUtility(IArchiveSet).new(
                owner=self.context, purpose=ArchivePurpose.PPA,
                description=data['description'], distribution=None)
        self.next_url = canonical_url(self.context.archive)

    @action(_("Cancel"), name="cancel", validator='validate_cancel')
    def action_cancel(self, action, data):
        self.next_url = canonical_url(self.context)


class ArchiveBuildsView(ArchiveViewBase, BuildRecordsView):
    """Build Records View for IArchive."""

    __used_for__ = IHasBuildRecords

    @property
    def default_build_state(self):
        """See `IBuildRecordsView`.

        Present NEEDSBUILD build records by default for PPAs.
        """
        return BuildStatus.NEEDSBUILD


class BaseArchiveEditView(LaunchpadEditFormView, ArchiveViewBase):

    schema = IArchive
    field_names = []

    @action(_("Save"), name="save", validator="validate_save")
    def action_save(self, action, data):
        self.updateContextFromData(data)
        self.next_url = canonical_url(self.context)

    @action(_("Cancel"), name="cancel", validator='validate_cancel')
    def action_cancel(self, action, data):
        self.next_url = canonical_url(self.context)

    def validate_save(self, action, data):
        """Default save validation does nothing."""
        pass

class ArchiveEditView(BaseArchiveEditView):

    field_names = ['description', 'whiteboard']
    custom_widget(
        'description', TextAreaWidget, height=10, width=30)


class ArchiveAdminView(BaseArchiveEditView):

    field_names = ['enabled', 'private', 'require_virtualized',
                   'buildd_secret', 'authorized_size', 'whiteboard']
    custom_widget(
        'whiteboard', TextAreaWidget, height=10, width=30)

    def validate_save(self, action, data):
        """Validate the save action on ArchiveAdminView.

        buildd_secret can only be set, and must be set, when
        this is a private archive.
        """
        form.getWidgetsData(self.widgets, 'field', data)

        if data.get('buildd_secret') is None and data['private']:
            self.setFieldError(
                'buildd_secret',
                'Required for private archives.')

        if data.get('buildd_secret') is not None and not data['private']:
            self.setFieldError(
                'buildd_secret',
                'Do not specify for non-private archives')<|MERGE_RESOLUTION|>--- conflicted
+++ resolved
@@ -401,62 +401,10 @@
                            title=distroseries.displayname))
         return SimpleVocabulary(series_terms)
 
-<<<<<<< HEAD
     def setupNameFilterWidget(self):
         """Set the specified name filter property."""
         self.specified_name_filter = self.request.query_string_params.get(
             'field.name_filter')
-=======
-    @property
-    def archive_url(self):
-        """Return an archive_url where available, or None."""
-        if self.is_active and not self.context.is_copy:
-            return self.context.archive_url
-        else:
-            return None
-
-    @property
-    def archive_label(self):
-        """Return either 'PPA' or 'Archive' as the label for archives.
-
-        It is desired to use the name 'PPA' for branding reasons where
-        appropriate, even though the template logic is the same (and hence
-        not worth splitting off into a separate template or macro)
-        """
-        if self.context.is_ppa:
-            return 'PPA'
-        else:
-            return 'Archive'
-
-    @cachedproperty
-    def build_counters(self):
-        """Return a dict representation of the build counters."""
-        return self.context.getBuildCounters()
-
-
-class ArchiveView(ArchiveViewBase, LaunchpadView):
-    """Default Archive view class.
-
-    Implements useful actions and collects useful sets for the page template.
-    """
-
-    __used_for__ = IArchive
-
-    def initialize(self):
-        """Setup infrastructure for the PPA index page.
-
-        Setup sources list entries widget, package filter widget and the
-        search result list.
-        """
-        if self.context.is_main:
-            self.request.response.redirect(
-                canonical_url(self.context.distribution))
-            return
-        self.setupSourcesListEntries()
-        self.setupStatusFilterWidget()
-        self.setupSeriesFilterWidget()
-        self.setupPackageBatchResult()
->>>>>>> a6096e5e
 
     def setupStatusFilterWidget(self):
         """Build a customized publishing status select widget.
@@ -562,6 +510,10 @@
 
         Setup sources list entries widget and the search result list.
         """
+        if self.context.is_main:
+            self.request.response.redirect(
+                canonical_url(self.context.distribution))
+            return
         super(ArchiveView, self).initialize()
         self.setupSourcesListEntries()
 
