--- conflicted
+++ resolved
@@ -234,14 +234,11 @@
             # Search button wasn't clicked, use the default filter.
             # Copy it so that it doesn't get mutated accidently.
             self.search_params = dict(self.getDefaultFilter())
-<<<<<<< HEAD
-=======
 
         if self.request.form.get('all_languages'):
             self.search_params['language'] = None
         else:
             self.search_params['language'] = self.user_support_languages
->>>>>>> dd698650
 
         # The search parameters used is defined by the union of the fields
         # present in ISearchTicketsForm (search_text, status, sort) and the
