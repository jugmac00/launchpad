# Copyright 2005 Canonical Ltd.  All rights reserved.

"""ITicketTarget browser views."""

__metaclass__ = type

__all__ = [
    'ManageSupportContactView',
    'SearchTicketsView',
    'TicketCollectionLatestTicketsView',
    'TicketCollectionMyTicketsView',
    'TicketCollectionNeedAttentionView',
    'TicketCollectionSupportMenu',
    'TicketTargetFacetMixin',
    'TicketTargetTraversalMixin',
    'TicketTargetSupportMenu',
    'UserSupportLanguagesMixin',
    ]

from operator import attrgetter
from urllib import urlencode

from zope.app.form import CustomWidgetFactory
from zope.app.form.browser import DropdownWidget
from zope.app.pagetemplate import ViewPageTemplateFile
from zope.component import getUtility

from canonical.cachedproperty import cachedproperty
from canonical.launchpad import _
from canonical.launchpad.helpers import is_english_variant, request_languages
from canonical.launchpad.interfaces import (
    IDistribution, ILanguageSet, IManageSupportContacts, ISearchableByTicketOwner,
    ISearchTicketsForm, ITicketTarget, NotFoundError)
from canonical.launchpad.webapp import (
    action, canonical_url, custom_widget, redirection, stepthrough,
    ApplicationMenu, GeneralFormView, LaunchpadFormView, Link)
from canonical.launchpad.webapp.batching import BatchNavigator
from canonical.lp.dbschema import TicketStatus
from canonical.widgets import LabeledMultiCheckBoxWidget


class UserSupportLanguagesMixin:
    """Mixin for views that needs to get the set of user support languages."""

    @cachedproperty
    def user_support_languages(self):
        """The set of user support languages.

        This set includes English and the user's preferred languages,
        excluding all English variants. If the user is not logged in, or
        doesn't have any preferred languages set, the languages will be
        inferred from the request's (the Accept-Language header and GeoIP
        information).
        """
        languages = set(
            language for language in request_languages(self.request)
            if not is_english_variant(language))
        languages.add(getUtility(ILanguageSet)['en'])
        return languages


class TicketCollectionLatestTicketsView:
    """View used to display the latest support requests on a ticket target."""

    @cachedproperty
    def getLatestTickets(self, quantity=5):
        """Return <quantity> latest tickets created for this target. This
        is used by the +portlet-latesttickets view.
        """
        return self.context.searchTickets()[:quantity]


class SearchTicketsView(UserSupportLanguagesMixin, LaunchpadFormView):
    """View that can filter the target's ticket in a batched listing.

    This view provides a search form to filter the displayed tickets.
    """

    schema = ISearchTicketsForm

    custom_widget('status', LabeledMultiCheckBoxWidget,
                  orientation='horizontal')
    custom_widget('sort', DropdownWidget, cssClass='inlined-widget')

    template = ViewPageTemplateFile('../templates/ticket-listing.pt')

    # Set to true to display a column showing the ticket's target
    displayTargetColumn = False

    # Will contain the parameters used by searchResults
    search_params = None

    def setUpWidgets(self):
        """See LaunchpadFormView."""
        LaunchpadFormView.setUpWidgets(self)
        # Make sure that the default filter is displayed
        # correctly in the widgets when not overriden by the user
        for name, value in self.getDefaultFilter().items():
            widget = self.widgets.get(name)
            if widget and not widget.hasValidInput():
                widget.setRenderedValue(value)

    @cachedproperty
    def status_title_map(self):
        """Return a dictionary mapping set of statuses to their title.

        This is used to compute dynamically the page heading and empty
        listing messages.
        """
        mapping = {}
        # All set of only one statuses maps to the status title.
        for status in TicketStatus.items:
            mapping[frozenset([status])] = status.title

        mapping[frozenset([TicketStatus.ANSWERED, TicketStatus.SOLVED])] = _(
            'Answered')

        return mapping

    @property
    def pagetitle(self):
        """Page title."""
        return self.pageheading

    @property
    def pageheading(self):
        """Heading to display above the search results."""
        replacements = dict(
            context=self.context.displayname,
            search_text=self.search_text)
        # Check if the set of selected status has a special title.
        status_set_title = self.status_title_map.get(
            frozenset(self.status_filter))
        if status_set_title:
            replacements['status'] = status_set_title
            if self.search_text:
<<<<<<< HEAD
                return _('${status} questions about "${search_text}" '
=======
                return _('${status} support requests matching "${search_text}" '
>>>>>>> 4fbacd36
                         'for ${context}', mapping=replacements)
            else:
                return _('${status} questions for ${context}',
                         mapping=replacements)
        else:
            if self.search_text:
<<<<<<< HEAD
                return _('Questions about "${search_text}" for '
=======
                return _('Support requests matching "${search_text}" for '
>>>>>>> 4fbacd36
                         '${context}', mapping=replacements)
            else:
                return _('Questions for ${context}',
                         mapping=replacements)

    @property
    def empty_listing_message(self):
        """Message displayed when there is no tickets matching the filter."""
        replacements = dict(
            context=self.context.displayname,
            search_text=self.search_text)
        # Check if the set of selected status has a special title.
        status_set_title = self.status_title_map.get(
            frozenset(self.status_filter))
        if status_set_title:
            replacements['status'] = status_set_title.lower()
            if self.search_text:
<<<<<<< HEAD
                return _('There are no ${status} questions about '
=======
                return _('There are no ${status} support requests matching '
>>>>>>> 4fbacd36
                         '"${search_text}" for ${context}.',
                         mapping=replacements)
            else:
                return _('There are no ${status} questions for '
                         '${context}.', mapping=replacements)
        else:
            if self.search_text:
<<<<<<< HEAD
                return _('There are no questions about "${search_text}" for '
                         '${context} with the requested statuses.',
                          mapping=replacements)
=======
                return _('There are no support requests matching '
                         '"${search_text}" for ${context} with the requested '
                         'statuses.', mapping=replacements)
>>>>>>> 4fbacd36
            else:
                return _('There are no questions for ${context} with '
                         'the requested statuses.', mapping=replacements)

    def getDefaultFilter(self):
        """Hook for subclass to provide a default search filter."""
        return {}

    @property
    def search_text(self):
        """Search text used by the filter."""
        if self.search_params:
            return self.search_params.get('search_text')
        else:
            return self.getDefaultFilter().get('search_text')

    @property
    def status_filter(self):
        """Set of statuses to filter the search with."""
        if self.search_params:
            return set(self.search_params.get('status', []))
        else:
            return set(self.getDefaultFilter().get('status', []))

    @cachedproperty
    def context_ticket_languages(self):
        """Return the set of ILanguages used by this context's tickets."""
        return self.context.getTicketLanguages()

    @property
    def all_languages_shown(self):
        """Return whether all the used languages are displayed."""
        if self.request.form.get('all_languages'):
            return True
        return self.context_ticket_languages.issubset(
            self.user_support_languages)

    @property
    def displayed_languages(self):
        """Return the ticket languages displayed ordered by language name."""
        displayed_languages = self.user_support_languages.intersection(
            self.context_ticket_languages)
        return sorted(displayed_languages, key=attrgetter('englishname'))

    @property
    def show_all_languages_checkbox(self):
        """Whether to show the 'All Languages' checkbox or not."""
        return not self.context_ticket_languages.issubset(
            self.user_support_languages)

    @action(_('Search'))
    def search_action(self, action, data):
        """Action executed when the user clicked the search button.

        Saves the user submitted search parameters in an instance
        attribute.
        """
        self.search_params = dict(self.getDefaultFilter())
        self.search_params.update(**data)

    def searchResults(self):
        """Return the tickets corresponding to the search."""
        if self.search_params is None:
            # Search button wasn't clicked, use the default filter.
            # Copy it so that it doesn't get mutated accidently.
            self.search_params = dict(self.getDefaultFilter())

        if self.request.form.get('all_languages'):
            self.search_params['language'] = None
        else:
            self.search_params['language'] = self.user_support_languages

        # The search parameters used is defined by the union of the fields
        # present in ISearchTicketsForm (search_text, status, sort) and the
        # ones defined in getDefaultFilter() which varies based on the
        # concrete view class.
        return BatchNavigator(
            self.context.searchTickets(**self.search_params), self.request)

    def displaySourcePackageColumn(self):
        """We display the source package column only on distribution."""
        return IDistribution.providedBy(self.context)

    def formatSourcePackageName(self, ticket):
        """Format the source package name related to ticket.

        Return an URL to the support page of the source package related
        to ticket or mdash if there is no related source package.
        """
        assert self.context == ticket.distribution
        if not ticket.sourcepackagename:
            return "&mdash;"
        else:
            sourcepackage = self.context.getSourcePackage(
                ticket.sourcepackagename)
            return '<a href="%s/+tickets">%s</a>' % (
                canonical_url(sourcepackage), ticket.sourcepackagename.name)


class TicketCollectionMyTicketsView(SearchTicketsView):
    """SearchTicketsView specialization for the 'My Tickets' report.

    It displays and searches the support requests made by the logged
    in user in a tickettarget context.
    """

    @property
    def pageheading(self):
        """See SearchTicketsView."""
        if self.search_text:
<<<<<<< HEAD
            return _('Questions you asked about "${search_text}" for '
=======
            return _('Support requests you made matching "${search_text}" for '
>>>>>>> 4fbacd36
                     '${context}', mapping=dict(
                        context=self.context.displayname,
                        search_text=self.search_text))
        else:
            return _('Questions you asked about ${context}',
                     mapping={'context': self.context.displayname})

    @property
    def empty_listing_message(self):
        """See SearchTicketsView."""
        if self.search_text:
<<<<<<< HEAD
            return _("You didn't ask any questions about "
=======
            return _("You didn't make any support requests matching "
>>>>>>> 4fbacd36
                     '"${search_text}" for ${context}.', mapping=dict(
                        context=self.context.displayname,
                        search_text=self.search_text))
        else:
            return _("You didn't ask any questions about ${context}.",
                     mapping={'context': self.context.displayname})

    def getDefaultFilter(self):
        """See SearchTicketsView."""
        return {'owner': self.user,
                'status': set(TicketStatus.items)}


class TicketCollectionNeedAttentionView(SearchTicketsView):
    """SearchTicketsView specialization for the 'Need Attention' report.

    It displays and searches the support requests needing attention from the
    logged in user in a tickettarget context.
    """

    @property
    def pageheading(self):
        """See SearchTicketsView."""
        if self.search_text:
<<<<<<< HEAD
            return _('Questions about "${search_text}" needing your '
=======
            return _('Support requests matching "${search_text}" needing your '
>>>>>>> 4fbacd36
                     'attention for ${context}', mapping=dict(
                        context=self.context.displayname,
                        search_text=self.search_text))
        else:
            return _('Questions needing your attention for ${context}',
                     mapping={'context': self.context.displayname})

    @property
    def empty_listing_message(self):
        """See SearchTicketsView."""
        if self.search_text:
<<<<<<< HEAD
            return _('No questions about "${search_text}" need your '
=======
            return _('No support requests matching "${search_text}" need your '
>>>>>>> 4fbacd36
                     'attention for ${context}.', mapping=dict(
                        context=self.context.displayname,
                        search_text=self.search_text))
        else:
            return _("No questions need your attention for ${context}.",
                     mapping={'context': self.context.displayname})

    def getDefaultFilter(self):
        """See SearchTicketsView."""
        return {'needs_attention_from': self.user}


class ManageSupportContactView(GeneralFormView):
    """View class for managing support contacts."""

    schema = IManageSupportContacts
    label = "Manage answer contacts"

    @property
    def _keyword_arguments(self):
        return self.fieldNames

    @property
    def initial_values(self):
        user = self.user
        support_contacts = self.context.direct_support_contacts
        support_contact_teams = set(
            support_contacts).intersection(self.user.teams_participated_in)
        return {
            'want_to_be_support_contact': user in support_contacts,
            'support_contact_teams': list(support_contact_teams)
            }

    def _setUpWidgets(self):
        if not self.user:
            return
        self.support_contact_teams_widget = CustomWidgetFactory(
            LabeledMultiCheckBoxWidget)
        GeneralFormView._setUpWidgets(self, context=self.user)

    def process(self, want_to_be_support_contact, support_contact_teams=None):
        if support_contact_teams is None:
            support_contact_teams = []
        response = self.request.response
        replacements = {'context': self.context.displayname}
        if want_to_be_support_contact:
            if self.context.addSupportContact(self.user):
                response.addNotification(
                    _('You have been added as an answer contact for '
                      '$context.', mapping=replacements))
        else:
            if self.context.removeSupportContact(self.user):
                response.addNotification(
                    _('You have been removed as an answer contact for '
                      '$context.', mapping=replacements))

        for team in self.user.teams_participated_in:
            replacements['teamname'] = team.displayname
            if team in support_contact_teams:
                if self.context.addSupportContact(team):
                    response.addNotification(
                        _('$teamname has been added as an answer contact '
                          'for $context.', mapping=replacements))
            else:
                if self.context.removeSupportContact(team):
                    response.addNotification(
                        _('$teamname has been removed as an answer contact '
                          'for $context.', mapping=replacements))

        self._nextURL = canonical_url(self.context) + '/+tickets'


class TicketTargetFacetMixin:
    """Mixin for tickettarget facet definition."""

    def support(self):
        summary = (
            'Questions for %s' % self.context.displayname)
        return Link('+tickets', 'Answers', summary)


class TicketTargetTraversalMixin:
    """Navigation mixin for ITicketTarget."""

    @stepthrough('+ticket')
    def traverse_ticket(self, name):
        # tickets should be ints
        try:
            ticket_id = int(name)
        except ValueError:
            raise NotFoundError
        return self.context.getTicket(ticket_id)

    redirection('+ticket', '+tickets')


class TicketCollectionSupportMenu(ApplicationMenu):
    """Base menu definition for TicketCollection searchable by owner."""

    usedfor = ISearchableByTicketOwner
    facet = 'support'
    links = ['open', 'answered', 'myrequests', 'need_attention']

    def makeSearchLink(self, statuses, sort='by relevancy'):
        return "+tickets?" + urlencode(
            {'field.status': statuses,
             'field.sort': sort,
             'field.search_text': '',
             'field.actions.search': 'Search',
             'field.status': statuses}, doseq=True)

    def open(self):
        url = self.makeSearchLink('Open', sort='recently updated first')
        return Link(url, 'Open', icon='ticket')

    def answered(self):
        text = 'Answered'
        return Link(
            self.makeSearchLink(['Answered', 'Solved']), text, icon='ticket')

    def myrequests(self):
        text = 'My Questions'
        return Link('+mytickets', text, icon='ticket')

    def need_attention(self):
        text = 'Need Attention'
        return Link('+need-attention', text, icon='ticket')


class TicketTargetSupportMenu(TicketCollectionSupportMenu):
    """Base menu definition for TicketTargets."""

    usedfor = ITicketTarget
    facet = 'support'
    links = TicketCollectionSupportMenu.links + ['new', 'support_contact']

    def new(self):
        text = 'Ask Question'
        return Link('+addticket', text, icon='add')

    def support_contact(self):
        text = 'Answer Contact'
        return Link('+support-contact', text, icon='edit')
<|MERGE_RESOLUTION|>--- conflicted
+++ resolved
@@ -134,22 +134,14 @@
         if status_set_title:
             replacements['status'] = status_set_title
             if self.search_text:
-<<<<<<< HEAD
-                return _('${status} questions about "${search_text}" '
-=======
-                return _('${status} support requests matching "${search_text}" '
->>>>>>> 4fbacd36
+                return _('${status} questions matching "${search_text}" '
                          'for ${context}', mapping=replacements)
             else:
                 return _('${status} questions for ${context}',
                          mapping=replacements)
         else:
             if self.search_text:
-<<<<<<< HEAD
-                return _('Questions about "${search_text}" for '
-=======
-                return _('Support requests matching "${search_text}" for '
->>>>>>> 4fbacd36
+                return _('Questions matching "${search_text}" for '
                          '${context}', mapping=replacements)
             else:
                 return _('Questions for ${context}',
@@ -167,11 +159,7 @@
         if status_set_title:
             replacements['status'] = status_set_title.lower()
             if self.search_text:
-<<<<<<< HEAD
-                return _('There are no ${status} questions about '
-=======
-                return _('There are no ${status} support requests matching '
->>>>>>> 4fbacd36
+                return _('There are no ${status} questions matching '
                          '"${search_text}" for ${context}.',
                          mapping=replacements)
             else:
@@ -179,15 +167,9 @@
                          '${context}.', mapping=replacements)
         else:
             if self.search_text:
-<<<<<<< HEAD
-                return _('There are no questions about "${search_text}" for '
-                         '${context} with the requested statuses.',
+                return _('There are no questions matching "${search_text}" '
+                         'for ${context} with the requested statuses.',
                           mapping=replacements)
-=======
-                return _('There are no support requests matching '
-                         '"${search_text}" for ${context} with the requested '
-                         'statuses.', mapping=replacements)
->>>>>>> 4fbacd36
             else:
                 return _('There are no questions for ${context} with '
                          'the requested statuses.', mapping=replacements)
@@ -298,11 +280,7 @@
     def pageheading(self):
         """See SearchTicketsView."""
         if self.search_text:
-<<<<<<< HEAD
-            return _('Questions you asked about "${search_text}" for '
-=======
-            return _('Support requests you made matching "${search_text}" for '
->>>>>>> 4fbacd36
+            return _('Questions you asked matching "${search_text}" for '
                      '${context}', mapping=dict(
                         context=self.context.displayname,
                         search_text=self.search_text))
@@ -314,11 +292,7 @@
     def empty_listing_message(self):
         """See SearchTicketsView."""
         if self.search_text:
-<<<<<<< HEAD
-            return _("You didn't ask any questions about "
-=======
-            return _("You didn't make any support requests matching "
->>>>>>> 4fbacd36
+            return _("You didn't ask any questions matching "
                      '"${search_text}" for ${context}.', mapping=dict(
                         context=self.context.displayname,
                         search_text=self.search_text))
@@ -343,11 +317,7 @@
     def pageheading(self):
         """See SearchTicketsView."""
         if self.search_text:
-<<<<<<< HEAD
-            return _('Questions about "${search_text}" needing your '
-=======
-            return _('Support requests matching "${search_text}" needing your '
->>>>>>> 4fbacd36
+            return _('Questions matching "${search_text}" needing your '
                      'attention for ${context}', mapping=dict(
                         context=self.context.displayname,
                         search_text=self.search_text))
@@ -359,11 +329,7 @@
     def empty_listing_message(self):
         """See SearchTicketsView."""
         if self.search_text:
-<<<<<<< HEAD
-            return _('No questions about "${search_text}" need your '
-=======
-            return _('No support requests matching "${search_text}" need your '
->>>>>>> 4fbacd36
+            return _('No questions matching "${search_text}" need your '
                      'attention for ${context}.', mapping=dict(
                         context=self.context.displayname,
                         search_text=self.search_text))
