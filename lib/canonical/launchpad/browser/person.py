# Copyright 2004-2007 Canonical Ltd

"""Person-related wiew classes."""

__metaclass__ = type

__all__ = [
    'BaseListView',
    'BeginTeamClaimView',
    'BugContactPackageBugsSearchListingView',
    'FOAFSearchView',
    'PeopleListView',
    'PersonAddView',
    'PersonAnswersMenu',
    'PersonAssignedBugTaskSearchListingView',
    'PersonBranchesMenu',
    'PersonBranchesView',
    'PersonBrandingView',
    'PersonBugsMenu',
    'PersonChangePasswordView',
    'PersonClaimView',
    'PersonCodeOfConductEditView',
    'PersonCommentedBugTaskSearchListingView',
    'PersonDeactivateAccountView',
    'PersonDynMenu',
    'PersonEditEmailsView',
    'PersonEditHomePageView',
    'PersonEditIRCNicknamesView',
    'PersonEditJabberIDsView',
    'PersonEditSSHKeysView',
    'PersonEditView',
    'PersonEditWikiNamesView',
    'PersonEditJabberIDsView',
    'PersonEditIRCNicknamesView',
    'PersonEditSSHKeysView',
    'PersonEditHomePageView',
    'PersonAnswerContactForView',
    'PersonAssignedBugTaskSearchListingView',
    'ReportedBugTaskSearchListingView',
    'BugContactPackageBugsSearchListingView',
    'SubscribedBugTaskSearchListingView',
    'PersonRdfView',
    'PersonTranslationView',
    'PersonFacets',
    'PersonGPGView',
    'PersonLanguagesView',
    'PersonLatestQuestionsView',
    'PersonNavigation',
    'PersonOverviewMenu',
    'PersonOwnedBranchesView',
    'PersonRdfView',
    'PersonRegisteredBranchesView',
    'PersonRelatedBugsView',
    'PersonRelatedProjectsView',
    'PersonSearchQuestionsView',
    'PersonSetContextMenu',
    'PersonSetFacets',
    'PersonSetNavigation',
    'PersonSetSOP',
    'PersonSOP',
    'PersonSpecFeedbackView',
    'PersonSpecsMenu',
    'PersonSpecWorkLoadView',
    'PersonSubscribedBranchesView',
    'PersonTeamBranchesView',
    'PersonTranslationView',
    'PersonView',
    'PersonIndexView',
    'RedirectToEditLanguagesView',
    'ReportedBugTaskSearchListingView',
    'RestrictedMembershipsPersonView',
    'SearchAnsweredQuestionsView',
    'SearchAssignedQuestionsView',
    'SearchCommentedQuestionsView',
    'SearchCreatedQuestionsView',
    'SearchNeedAttentionQuestionsView',
    'SearchSubscribedQuestionsView',
    'SubscribedBugTaskSearchListingView',
    'TeamAddMyTeamsView',
    'TeamJoinView',
    'TeamLeaveView',
    'TeamListView',
    'TeamNavigation',
    'TeamOverviewMenu',
    'TeamReassignmentView',
    'TeamSpecsMenu',
    'UbunteroListView',
    ]

import cgi
import copy
from datetime import datetime, timedelta
from operator import attrgetter, itemgetter
import pytz
import urllib

from zope.app.form.browser import SelectWidget, TextAreaWidget
from zope.app.pagetemplate.viewpagetemplatefile import ViewPageTemplateFile
from zope.formlib import form
from zope.interface import implements
from zope.component import getUtility
from zope.publisher.interfaces import NotFound
from zope.publisher.interfaces.browser import IBrowserPublisher
from zope.schema import Choice, List, TextLine
from zope.schema.vocabulary import SimpleVocabulary, SimpleTerm
from zope.security.interfaces import Unauthorized

from canonical.config import config
from canonical.database.sqlbase import flush_database_updates

from canonical.widgets import LaunchpadRadioWidget, PasswordChangeWidget
from canonical.widgets.itemswidgets import LabeledMultiCheckBoxWidget

from canonical.cachedproperty import cachedproperty

from canonical.launchpad.interfaces import (
    AccountStatus, BranchListingSort, BugTaskSearchParams, BugTaskStatus,
<<<<<<< HEAD
    CannotSubscribe, DAYS_BEFORE_EXPIRATION_WARNING_IS_SENT,
    EmailAddressStatus, GPGKeyNotFoundError, IBranchSet, ICountry,
    IEmailAddress, IEmailAddressSet, IGPGHandler, IGPGKeySet,
    IIrcIDSet, IJabberIDSet, ILanguageSet, ILaunchBag, ILoginTokenSet,
    IMailingListSet, INewPerson, IPOTemplateSet, IPasswordEncryptor,
    IPerson, IPersonChangePassword, IPersonClaim, IPersonSet,
    IPollSet, IPollSubset, IRequestPreferredLanguages, ISSHKeySet,
    ISignedCodeOfConductSet, ITeam, ITeamMembership,
    ITeamMembershipSet, ITeamReassignment, IWikiNameSet,
    LoginTokenType, NotFoundError, PersonCreationRationale,
    PersonVisibility, QuestionParticipation, SSHKeyType,
    SpecificationFilter, TeamMembershipRenewalPolicy,
    TeamMembershipStatus, TeamSubscriptionPolicy, UBUNTU_WIKI_URL,
    UNRESOLVED_BUGTASK_STATUSES, UnexpectedFormData,
=======
    DAYS_BEFORE_EXPIRATION_WARNING_IS_SENT, EmailAddressStatus,
    GPGKeyNotFoundError, IBranchSet, ICountry, IEmailAddress,
    IEmailAddressSet, IGPGHandler, IGPGKeySet, IIrcIDSet, IJabberIDSet,
    ILanguageSet, ILaunchBag, ILoginTokenSet, IMailingListSet, INewPerson,
    IPOTemplateSet, IPasswordEncryptor, IPerson, IPersonChangePassword,
    IPersonClaim, IPersonSet, IPollSet, IPollSubset, IOpenLaunchBag,
    IRequestPreferredLanguages, ISSHKeySet, ISignedCodeOfConductSet, ITeam,
    ITeamMembership, ITeamMembershipSet, ITeamReassignment, IWikiNameSet,
    LoginTokenType, NotFoundError, PersonCreationRationale, PersonVisibility,
    QuestionParticipation, SSHKeyType, SpecificationFilter,
    TeamMembershipRenewalPolicy, TeamMembershipStatus, TeamSubscriptionPolicy,
    UBUNTU_WIKI_URL, UNRESOLVED_BUGTASK_STATUSES, UnexpectedFormData,
>>>>>>> c1020ef9
    is_participant_in_beta_program)

from canonical.launchpad.browser.bugtask import (
    BugListingBatchNavigator, BugTaskSearchListingView)
from canonical.launchpad.browser.branchlisting import BranchListingView
from canonical.launchpad.browser.feeds import FeedsMixin
from canonical.launchpad.browser.launchpad import StructuralObjectPresentation
from canonical.launchpad.browser.objectreassignment import (
    ObjectReassignmentView)
from canonical.launchpad.browser.openiddiscovery import (
    OpenIDPersistentIdentity, XRDSContentNegotiationMixin)
from canonical.launchpad.browser.specificationtarget import (
    HasSpecificationsView)
from canonical.launchpad.browser.branding import BrandingChangeView
from canonical.launchpad.browser.questiontarget import SearchQuestionsView

from canonical.launchpad.helpers import convertToHtmlCode, obfuscateEmail

from canonical.launchpad.validators.email import valid_email

from canonical.launchpad.webapp.authorization import check_permission
from canonical.launchpad.webapp.dynmenu import DynMenu, neverempty
from canonical.launchpad.webapp.publisher import LaunchpadView
from canonical.launchpad.webapp.batching import BatchNavigator
from canonical.launchpad.webapp.interfaces import IPlacelessLoginSource
from canonical.launchpad.webapp.login import logoutPerson
from canonical.launchpad.webapp.menu import structured
from canonical.launchpad.webapp import (
    ApplicationMenu, ContextMenu, LaunchpadEditFormView, LaunchpadFormView,
    Link, Navigation, StandardLaunchpadFacets, action, canonical_url,
    custom_widget, enabled_with_permission, smartquote, stepthrough, stepto)

from canonical.launchpad import _

class RestrictedMembershipsPersonView(LaunchpadView):
    """Secure access to team membership information for a person.

    This class checks that the logged-in user has access to view
    all the teams that these attributes and functions return.
    """

    def getLatestApprovedMembershipsForPerson(self):
        """Returns a list of teams the person has recently joined.

        Private teams are filtered out if the user is not a member of them.
        """
        # This method returns a list as opposed to the database object's
        # getLatestApprovedMembershipsForPerson which returns a sqlobject
        # result set.
        membership_list = self.context.getLatestApprovedMembershipsForPerson()
        return [membership for membership in membership_list
                if check_permission('launchpad.View', membership.team)]

    @property
    def teams_with_icons(self):
        """Returns list of teams with custom icons.

        These are teams that the person is an active member of.
        Private teams are filtered out if the user is not a member of them.
        """
        # This method returns a list as opposed to the database object's
        # teams_with_icons which returns a sqlobject
        # result set.
        return [team for team in self.context.teams_with_icons
                if check_permission('launchpad.View', team)]

    @property
    def administrated_teams(self):
        """Return the list of teams administrated by the person.

        The user must be an administrator of the team, and the team must
        be public.
        """
        return [team for team in self.context.getAdministratedTeams()
                if team.visibility == PersonVisibility.PUBLIC]

    def userCanViewMembership(self):
        """Return true if the user can view a team's membership.

        Only launchpad admins and team members can view the private
        membership. Anyone can view a public team's membership.
        """
        return check_permission('launchpad.View', self.context)


class BranchTraversalMixin:
    """Branch of this person or team for the specified product and
    branch names.

    For example:

    * '/~ddaa/bazaar/devel' points to the branch whose owner
    name is 'ddaa', whose product name is 'bazaar', and whose branch name
    is 'devel'.

    * '/~sabdfl/+junk/junkcode' points to the branch whose
    owner name is 'sabdfl', with no associated product, and whose branch
    name is 'junkcode'.

    * '/~ddaa/+branch/bazaar/devel' redirects to '/~ddaa/bazaar/devel'

    """

    @stepto('+branch')
    def redirect_branch(self):
        """Redirect to canonical_url, which is ~user/product/name."""
        stepstogo = self.request.stepstogo
        product_name = stepstogo.consume()
        branch_name = stepstogo.consume()
        if product_name is not None and branch_name is not None:
            branch = self.context.getBranch(product_name, branch_name)
            if branch:
                return self.redirectSubTree(canonical_url(branch))
        raise NotFoundError

    def traverse(self, product_name):
        branch_name = self.request.stepstogo.consume()
        if branch_name is not None:
            branch = self.context.getBranch(product_name, branch_name)
            if branch is not None and branch.product is not None:
                # The launch bag contains "stuff of interest" related to where
                # the user is traversing to.  When a user traverses over a
                # product, the product gets added to the launch bag by the
                # traversal machinery, however when traversing to a branch, we
                # short circuit it somewhat by looking for a two part key (in
                # addition to the user) to identify the branch, and as such
                # the product isnt't being added to the bag by the internals.
                getUtility(IOpenLaunchBag).add(branch.product)
            return branch
        else:
            return super(BranchTraversalMixin, self).traverse(product_name)


class PersonNavigation(BranchTraversalMixin, Navigation):

    usedfor = IPerson

    def breadcrumb(self):
        return self.context.displayname

    @stepthrough('+expiringmembership')
    def traverse_expiring_membership(self, name):
        # Return the found membership regardless of its status as we know
        # TeamMembershipSelfRenewalView will tell users why the memembership
        # can't be renewed when necessary.
        membership = getUtility(ITeamMembershipSet).getByPersonAndTeam(
            self.context, getUtility(IPersonSet).getByName(name))
        if membership is None:
            return None
        return TeamMembershipSelfRenewalView(membership, self.request)

    @stepto('+archive')
    def traverse_archive(self):
        return self.context.archive


class PersonDynMenu(DynMenu):

    menus = {
        'contributions': 'contributionsMenu',
        }

    @neverempty
    def contributionsMenu(self):
        L = [self.makeBreadcrumbLink(item)
             for item in self.context.iterTopProjectsContributedTo()]
        L.sort(key=lambda item: item.text.lower())
        if L:
            for obj in L:
                yield obj
        else:
            yield self.makeLink(
                'Projects you contribute to go here.', target=None)
        yield self.makeLink('See all projects...', target='/products')


class TeamNavigation(PersonNavigation):

    usedfor = ITeam

    def breadcrumb(self):
        return smartquote('"%s" team') % self.context.displayname

    @stepthrough('+poll')
    def traverse_poll(self, name):
        return getUtility(IPollSet).getByTeamAndName(self.context, name)

    @stepthrough('+invitation')
    def traverse_invitation(self, name):
        # Return the found membership regardless of its status as we know
        # TeamInvitationView can handle memberships in statuses other than
        # INVITED.
        membership = getUtility(ITeamMembershipSet).getByPersonAndTeam(
            self.context, getUtility(IPersonSet).getByName(name))
        if membership is None:
            return None
        return TeamInvitationView(membership, self.request)

    @stepthrough('+member')
    def traverse_member(self, name):
        person = getUtility(IPersonSet).getByName(name)
        if person is None:
            return None
        return getUtility(ITeamMembershipSet).getByPersonAndTeam(
            person, self.context)


class TeamMembershipSelfRenewalView(LaunchpadFormView):

    implements(IBrowserPublisher)

    schema = ITeamMembership
    field_names = []
    label = 'Renew team membership'
    template = ViewPageTemplateFile(
        '../templates/teammembership-self-renewal.pt')

    def __init__(self, context, request):
        # Only the member himself or admins of the member (in case it's a
        # team) can see the page in which they renew memberships that are
        # about to expire.
        if not check_permission('launchpad.Edit', context.person):
            raise Unauthorized(
                "Only the member himself can renew his memberships.")
        LaunchpadFormView.__init__(self, context, request)

    def browserDefault(self, request):
        return self, ()

    def getReasonForDeniedRenewal(self):
        """Return text describing why the membership can't be renewed."""
        context = self.context
        ondemand = TeamMembershipRenewalPolicy.ONDEMAND
        admin = TeamMembershipStatus.ADMIN
        approved = TeamMembershipStatus.APPROVED
        date_limit = datetime.now(pytz.timezone('UTC')) - timedelta(
            days=DAYS_BEFORE_EXPIRATION_WARNING_IS_SENT)
        if context.status not in (admin, approved):
            text = "it is not active."
        elif context.team.renewal_policy != ondemand:
            text = ('<a href="%s">%s</a> is not a team which accepts its '
                    'members to renew their own memberships.'
                    % (canonical_url(context.team),
                       context.team.unique_displayname))
        elif context.dateexpires is None or context.dateexpires > date_limit:
            if context.person.isTeam():
                link_text = "Somebody else has already renewed it."
            else:
                link_text = (
                    "You or one of the team administrators has already "
                    "renewed it.")
            text = ('it is not set to expire in %d days or less. '
                    '<a href="%s/+members">%s</a>'
                    % (DAYS_BEFORE_EXPIRATION_WARNING_IS_SENT,
                       canonical_url(context.team), link_text))
        else:
            raise AssertionError('This membership can be renewed!')
        return text

    @property
    def time_before_expiration(self):
        return self.context.dateexpires - datetime.now(pytz.timezone('UTC'))

    @property
    def next_url(self):
        return canonical_url(self.context.person)

    @action(_("Renew"), name="renew")
    def renew_action(self, action, data):
        member = self.context.person
        member.renewTeamMembership(self.context.team)
        self.request.response.addInfoNotification(
            _("Membership renewed until ${date}.", mapping=dict(
                    date=self.context.dateexpires.strftime('%Y-%m-%d'))))

    @action(_("Let it Expire"), name="nothing")
    def do_nothing_action(self, action, data):
        # Redirect back and wait for the membership to expire automatically.
        pass


class TeamInvitationView(LaunchpadFormView):

    implements(IBrowserPublisher)

    schema = ITeamMembership
    label = 'Team membership invitation'
    field_names = ['reviewercomment']
    custom_widget('reviewercomment', TextAreaWidget, height=5, width=60)
    template = ViewPageTemplateFile(
        '../templates/teammembership-invitation.pt')

    def __init__(self, context, request):
        # Only admins of the invited team can see the page in which they
        # approve/decline invitations.
        if not check_permission('launchpad.Edit', context.person):
            raise Unauthorized(
                "Only team administrators can approve/decline invitations "
                "sent to this team.")
        LaunchpadFormView.__init__(self, context, request)

    def browserDefault(self, request):
        return self, ()

    @property
    def next_url(self):
        return canonical_url(self.context.person)

    @action(_("Accept"), name="accept")
    def accept_action(self, action, data):
        if self.context.status != TeamMembershipStatus.INVITED:
            self.request.response.addInfoNotification(
                _("This invitation has already been processed."))
            return
        member = self.context.person
        member.acceptInvitationToBeMemberOf(
            self.context.team, data['reviewercomment'])
        self.request.response.addInfoNotification(
            _("This team is now a member of ${team}", mapping=dict(
                  team=self.context.team.browsername)))

    @action(_("Decline"), name="decline")
    def decline_action(self, action, data):
        if self.context.status != TeamMembershipStatus.INVITED:
            self.request.response.addInfoNotification(
                _("This invitation has already been processed."))
            return
        member = self.context.person
        member.declineInvitationToBeMemberOf(
            self.context.team, data['reviewercomment'])
        self.request.response.addInfoNotification(
            _("Declined the invitation to join ${team}", mapping=dict(
                  team=self.context.team.browsername)))

    @action(_("Cancel"), name="cancel")
    def cancel_action(self, action, data):
        # Simply redirect back.
        pass


class PersonSetNavigation(Navigation):

    usedfor = IPersonSet

    def breadcrumb(self):
        return 'People'

    def traverse(self, name):
        # Raise a 404 on an invalid Person name
        person = self.context.getByName(name)
        if person is None:
            raise NotFoundError(name)
        # Redirect to /~name
        return self.redirectSubTree(canonical_url(person))

    @stepto('+me')
    def me(self):
        me = getUtility(ILaunchBag).user
        if me is None:
            raise Unauthorized("You need to be logged in to view this URL.")
        return self.redirectSubTree(canonical_url(me), status=303)


class PersonSetSOP(StructuralObjectPresentation):

    def getIntroHeading(self):
        return None

    def getMainHeading(self):
        return 'People and Teams'

    def listChildren(self, num):
        return []

    def listAltChildren(self, num):
        return None


class PersonSetFacets(StandardLaunchpadFacets):
    """The links that will appear in the facet menu for the IPersonSet."""

    usedfor = IPersonSet

    enable_only = ['overview']


class PersonSetContextMenu(ContextMenu):

    usedfor = IPersonSet

    links = ['products', 'distributions', 'people', 'meetings', 'peoplelist',
             'teamlist', 'ubunterolist', 'newteam', 'adminpeoplemerge',
             'adminteammerge', 'mergeaccounts']

    def products(self):
        return Link('/projects/', 'View projects')

    def distributions(self):
        return Link('/distros/', 'View distributions')

    def people(self):
        return Link('/people/', 'View people')

    def meetings(self):
        return Link('/sprints/', 'View meetings')

    def peoplelist(self):
        text = 'List all people'
        return Link('+peoplelist', text, icon='people')

    def teamlist(self):
        text = 'List all teams'
        return Link('+teamlist', text, icon='people')

    def ubunterolist(self):
        text = 'List all Ubunteros'
        return Link('+ubunterolist', text, icon='people')

    def newteam(self):
        text = 'Register a team'
        return Link('+newteam', text, icon='add')

    def mergeaccounts(self):
        text = 'Merge accounts'
        return Link('+requestmerge', text, icon='edit')

    @enabled_with_permission('launchpad.Admin')
    def adminpeoplemerge(self):
        text = 'Admin merge people'
        return Link('+adminpeoplemerge', text, icon='edit')

    @enabled_with_permission('launchpad.Admin')
    def adminteammerge(self):
        text = 'Admin merge teams'
        return Link('+adminteammerge', text, icon='edit')


class PersonSOP(StructuralObjectPresentation):

    def getIntroHeading(self):
        return None

    def getMainHeading(self):
        return self.context.title

    def listChildren(self, num):
        return []

    def countChildren(self):
        return 0

    def listAltChildren(self, num):
        return None

    def countAltChildren(self):
        raise NotImplementedError


class PersonFacets(StandardLaunchpadFacets):
    """The links that will appear in the facet menu for an IPerson."""

    usedfor = IPerson

    enable_only = ['overview', 'bugs', 'answers', 'specifications',
                   'branches', 'translations']

    def overview(self):
        text = 'Overview'
        summary = 'General information about %s' % self.context.browsername
        return Link('', text, summary)

    def bugs(self):
        text = 'Bugs'
        summary = (
            'Bug reports that %s is involved with' % self.context.browsername)
        return Link('', text, summary)

    def specifications(self):
        text = 'Blueprints'
        summary = (
            'Feature specifications that %s is involved with' %
            self.context.browsername)
        return Link('', text, summary)

    def bounties(self):
        text = 'Bounties'
        browsername = self.context.browsername
        summary = (
            'Bounty offers that %s is involved with' % browsername)
        return Link('+bounties', text, summary)

    def branches(self):
        text = 'Code'
        summary = ('Bazaar Branches and revisions registered and authored '
                   'by %s' % self.context.browsername)
        return Link('', text, summary)

    def answers(self):
        text = 'Answers'
        summary = (
            'Questions that %s is involved with' % self.context.browsername)
        return Link('', text, summary)

    def translations(self):
        text = 'Translations'
        summary = (
            'Software that %s is involved in translating' %
            self.context.browsername)
        return Link('', text, summary)


class PersonBranchesMenu(ApplicationMenu):

    usedfor = IPerson
    facet = 'branches'
    links = ['all_related', 'registered', 'owned', 'subscribed', 'addbranch']

    def all_related(self):
        text = 'All related'
        return Link(canonical_url(self.context, rootsite='code'),
                    text, icon='branch')

    def owned(self):
        text = 'Owned'
        return Link('+ownedbranches', text, icon='branch')

    def registered(self):
        text = 'Registered'
        return Link('+registeredbranches', text, icon='branch')

    def subscribed(self):
        text = 'Subscribed'
        return Link('+subscribedbranches', text, icon='branch')

    def addbranch(self):
        if self.user is None:
            enabled = False
        else:
            enabled = self.user.inTeam(self.context)
        text = 'Register branch'
        return Link('+addbranch', text, icon='add', enabled=enabled)


class PersonBugsMenu(ApplicationMenu):

    usedfor = IPerson
    facet = 'bugs'
    links = ['assignedbugs', 'commentedbugs', 'reportedbugs',
             'subscribedbugs', 'relatedbugs', 'softwarebugs', 'mentoring']

    def relatedbugs(self):
        text = 'List all related bugs'
        summary = ('Lists all bug reports which %s reported, is assigned to, '
                   'or is subscribed to.' % self.context.displayname)
        return Link('', text, summary=summary)

    def assignedbugs(self):
        text = 'List assigned bugs'
        summary = 'Lists bugs assigned to %s.' % self.context.displayname
        return Link('+assignedbugs', text, summary=summary)

    def softwarebugs(self):
        text = 'Show package report'
        summary = ('A summary report for packages where %s is a bug contact.'
                   % self.context.displayname)
        return Link('+packagebugs', text, summary=summary)

    def reportedbugs(self):
        text = 'List reported bugs'
        summary = 'Lists bugs reported by %s.' % self.context.displayname
        return Link('+reportedbugs', text, summary=summary)

    def subscribedbugs(self):
        text = 'List subscribed bugs'
        summary = ('Lists bug reports %s is subscribed to.'
                   % self.context.displayname)
        return Link('+subscribedbugs', text, summary=summary)

    def mentoring(self):
        text = 'Mentoring offered'
        summary = ('Lists bugs for which %s has offered to mentor someone.'
                   % self.context.displayname)
        enabled = self.context.mentoring_offers
        return Link('+mentoring', text, enabled=enabled, summary=summary)

    def commentedbugs(self):
        text = 'List commented bugs'
        summary = ('Lists bug reports on which %s has commented.'
                   % self.context.displayname)
        return Link('+commentedbugs', text, summary=summary)


class PersonSpecsMenu(ApplicationMenu):

    usedfor = IPerson
    facet = 'specifications'
    links = ['assignee', 'drafter', 'approver',
             'subscriber', 'registrant', 'feedback',
             'workload', 'mentoring', 'roadmap']

    def registrant(self):
        text = 'Registrant'
        summary = 'List specs registered by %s' % self.context.browsername
        return Link('+specs?role=registrant', text, summary, icon='spec')

    def approver(self):
        text = 'Approver'
        summary = 'List specs with %s is supposed to approve' % (
            self.context.browsername)
        return Link('+specs?role=approver', text, summary, icon='spec')

    def assignee(self):
        text = 'Assignee'
        summary = 'List specs for which %s is the assignee' % (
            self.context.browsername)
        return Link('+specs?role=assignee', text, summary, icon='spec')

    def drafter(self):
        text = 'Drafter'
        summary = 'List specs drafted by %s' % self.context.browsername
        return Link('+specs?role=drafter', text, summary, icon='spec')

    def subscriber(self):
        text = 'Subscriber'
        return Link('+specs?role=subscriber', text, icon='spec')

    def feedback(self):
        text = 'Feedback requests'
        summary = 'List specs where feedback has been requested from %s' % (
            self.context.browsername)
        return Link('+specfeedback', text, summary, icon='info')

    def mentoring(self):
        text = 'Mentoring offered'
        enabled = self.context.mentoring_offers
        return Link('+mentoring', text, enabled=enabled, icon='info')

    def workload(self):
        text = 'Workload'
        summary = 'Show all specification work assigned'
        return Link('+specworkload', text, summary, icon='info')

    def roadmap(self):
        text = 'Roadmap'
        summary = 'Show recommended sequence of feature implementation'
        return Link('+roadmap', text, summary, icon='info')


class PersonTranslationsMenu(ApplicationMenu):

    usedfor = IPerson
    facet = 'translations'
    links = ['imports']

    def imports(self):
        text = 'See import queue'
        return Link('+imports', text)


class TeamSpecsMenu(PersonSpecsMenu):

    usedfor = ITeam
    facet = 'specifications'

    def mentoring(self):
        target = '+mentoring'
        text = 'Mentoring offered'
        summary = 'Offers of mentorship for prospective team members'
        return Link(target, text, summary=summary, icon='info')


class TeamBugsMenu(PersonBugsMenu):

    usedfor = ITeam
    facet = 'bugs'
    links = ['assignedbugs', 'relatedbugs', 'softwarebugs', 'subscribedbugs',
             'mentorships']

    def mentorships(self):
        target = '+mentoring'
        text = 'Mentoring offered'
        summary = 'Offers of mentorship for prospective team members'
        return Link(target, text, summary=summary, icon='info')


class CommonMenuLinks:

    @enabled_with_permission('launchpad.Edit')
    def common_edithomepage(self):
        target = '+edithomepage'
        text = 'Change home page'
        return Link(target, text, icon='edit')

    def common_packages(self):
        target = '+packages'
        text = 'List assigned packages'
        summary = 'Packages assigned to %s' % self.context.browsername
        return Link(target, text, summary, icon='packages')

    def related_projects(self):
        target = '+projects'
        text = 'List related projects'
        summary = 'Projects %s is involved with' % self.context.browsername
        return Link(target, text, summary, icon='packages')

    @enabled_with_permission('launchpad.Edit')
    def activate_ppa(self):
        target = "+activate-ppa"
        text = 'Activate Personal Package Archive'
        summary = ('Acknowledge terms of service for Launchpad Personal '
                   'Package Archive.')
        enable_link = (self.context.archive is None)
        return Link(target, text, summary, icon='edit', enabled=enable_link)

    def show_ppa(self):
        target = '+archive'
        text = 'Personal Package Archive'
        summary = 'Browse Personal Package Archive packages.'
        enable_link = (self.context.archive is not None and
                       check_permission('launchpad.View',
                                        self.context.archive))
        return Link(target, text, summary, icon='info', enabled=enable_link)


class PersonOverviewMenu(ApplicationMenu, CommonMenuLinks):

    usedfor = IPerson
    facet = 'overview'
    links = ['edit', 'branding', 'common_edithomepage',
             'editemailaddresses', 'editlanguages', 'editwikinames',
             'editircnicknames', 'editjabberids', 'editpassword',
             'editsshkeys', 'editpgpkeys',
             'memberships', 'mentoringoffers',
             'codesofconduct', 'karma', 'common_packages', 'administer',
             'related_projects', 'activate_ppa', 'show_ppa']

    @enabled_with_permission('launchpad.Edit')
    def edit(self):
        target = '+edit'
        text = 'Change details'
        return Link(target, text, icon='edit')

    @enabled_with_permission('launchpad.Edit')
    def branding(self):
        target = '+branding'
        text = 'Change branding'
        return Link(target, text, icon='edit')

    @enabled_with_permission('launchpad.Edit')
    def editlanguages(self):
        target = '+editlanguages'
        text = 'Set preferred languages'
        return Link(target, text, icon='edit')

    @enabled_with_permission('launchpad.Edit')
    def editemailaddresses(self):
        target = '+editemails'
        text = 'Change e-mail settings'
        return Link(target, text, icon='edit')

    @enabled_with_permission('launchpad.Edit')
    def editwikinames(self):
        target = '+editwikinames'
        text = 'Update wiki names'
        return Link(target, text, icon='edit')

    @enabled_with_permission('launchpad.Edit')
    def editircnicknames(self):
        target = '+editircnicknames'
        text = 'Update IRC nicknames'
        return Link(target, text, icon='edit')

    @enabled_with_permission('launchpad.Edit')
    def editjabberids(self):
        target = '+editjabberids'
        text = 'Update Jabber IDs'
        return Link(target, text, icon='edit')

    @enabled_with_permission('launchpad.Edit')
    def editpassword(self):
        target = '+changepassword'
        text = 'Change your password'
        return Link(target, text, icon='edit')

    def karma(self):
        target = '+karma'
        text = 'Show karma summary'
        summary = (
            u'%s\N{right single quotation mark}s activities '
            u'in Launchpad' % self.context.browsername)
        return Link(target, text, summary, icon='info')

    def memberships(self):
        target = '+participation'
        text = 'Show team participation'
        return Link(target, text, icon='info')

    def mentoringoffers(self):
        target = '+mentoring'
        text = 'Mentoring offered'
        enabled = self.context.mentoring_offers
        return Link(target, text, enabled=enabled, icon='info')

    @enabled_with_permission('launchpad.Edit')
    def editsshkeys(self):
        target = '+editsshkeys'
        text = 'Update SSH keys'
        summary = (
            'Used if %s stores code on the Supermirror' %
            self.context.browsername)
        return Link(target, text, summary, icon='edit')

    @enabled_with_permission('launchpad.Edit')
    def editpgpkeys(self):
        target = '+editpgpkeys'
        text = 'Update OpenPGP keys'
        summary = 'Used for the Supermirror, and when maintaining packages'
        return Link(target, text, summary, icon='edit')

    @enabled_with_permission('launchpad.Edit')
    def codesofconduct(self):
        target = '+codesofconduct'
        text = 'Codes of Conduct'
        summary = (
            'Agreements to abide by the rules of a distribution or project')
        return Link(target, text, summary, icon='edit')

    @enabled_with_permission('launchpad.Admin')
    def administer(self):
        target = '+review'
        text = 'Administer'
        return Link(target, text, icon='edit')


class TeamOverviewMenu(ApplicationMenu, CommonMenuLinks):

    usedfor = ITeam
    facet = 'overview'
    links = ['edit', 'branding', 'common_edithomepage', 'members',
             'add_member', 'memberships', 'received_invitations', 'mugshots',
             'editemail', 'configure_mailing_list', 'editlanguages', 'polls',
             'add_poll', 'joinleave', 'add_my_teams', 'mentorships',
             'reassign', 'common_packages', 'related_projects',
             'activate_ppa', 'show_ppa']

    @enabled_with_permission('launchpad.Edit')
    def edit(self):
        target = '+edit'
        text = 'Change details'
        return Link(target, text, icon='edit')

    @enabled_with_permission('launchpad.Edit')
    def branding(self):
        target = '+branding'
        text = 'Change branding'
        return Link(target, text, icon='edit')

    @enabled_with_permission('launchpad.Admin')
    def reassign(self):
        target = '+reassign'
        text = 'Change owner'
        summary = 'Change the owner of the team'
        # alt="(Change owner)"
        return Link(target, text, summary, icon='edit')

    @enabled_with_permission('launchpad.View')
    def members(self):
        target = '+members'
        text = 'Show all members'
        return Link(target, text, icon='people')

    @enabled_with_permission('launchpad.Edit')
    def received_invitations(self):
        target = '+invitations'
        text = 'Show received invitations'
        return Link(target, text, icon='info')

    @enabled_with_permission('launchpad.Edit')
    def add_member(self):
        target = '+addmember'
        text = 'Add member'
        return Link(target, text, icon='add')

    def add_my_teams(self):
        target = '+add-my-teams'
        text = 'Add one of my teams'
        return Link(target, text, icon='add')

    def memberships(self):
        target = '+participation'
        text = 'Show team participation'
        return Link(target, text, icon='info')

    def mentorships(self):
        target = '+mentoring'
        text = 'Mentoring available'
        enabled = self.context.team_mentorships
        summary = 'Offers of mentorship for prospective team members'
        return Link(target, text, summary=summary, enabled=enabled,
                    icon='info')

    @enabled_with_permission('launchpad.View')
    def mugshots(self):
        target = '+mugshots'
        text = 'Show group photo'
        return Link(target, text, icon='people')

    def polls(self):
        target = '+polls'
        text = 'Show polls'
        return Link(target, text, icon='info')

    @enabled_with_permission('launchpad.Edit')
    def add_poll(self):
        target = '+newpoll'
        text = 'Create a poll'
        return Link(target, text, icon='add')

    @enabled_with_permission('launchpad.Edit')
    def editemail(self):
        target = '+contactaddress'
        text = 'Change contact address'
        summary = (
            'The address Launchpad uses to contact %s' %
            self.context.browsername)
        return Link(target, text, summary, icon='mail')

    @enabled_with_permission('launchpad.Edit')
    def configure_mailing_list(self):
        target = '+mailinglist'
        text = 'Configure mailing list'
        summary = (
            'The mailing list associated with %s' % self.context.browsername)
        return Link(target, text, summary,
                    enabled=is_participant_in_beta_program(self.context),
                    icon='edit')

    @enabled_with_permission('launchpad.Edit')
    def editlanguages(self):
        target = '+editlanguages'
        text = 'Set preferred languages'
        return Link(target, text, icon='edit')

    def joinleave(self):
        team = self.context
        enabled = True
        if userIsActiveTeamMember(team):
            target = '+leave'
            text = 'Leave the Team' # &#8230;
            icon = 'remove'
        else:
            if team.subscriptionpolicy == TeamSubscriptionPolicy.RESTRICTED:
                # This is a restricted team; users can't join.
                enabled = False
            target = '+join'
            text = 'Join the team' # &#8230;
            icon = 'add'
        return Link(target, text, icon=icon, enabled=enabled)


class BaseListView:

    header = ""

    def __init__(self, context, request):
        self.context = context
        self.request = request

    def _getBatchNavigator(self, results):
        return BatchNavigator(results, self.request)

    def getTeamsList(self):
        results = getUtility(IPersonSet).getAllTeams()
        return self._getBatchNavigator(results)

    def getPeopleList(self):
        results = getUtility(IPersonSet).getAllPersons()
        return self._getBatchNavigator(results)

    def getUbunterosList(self):
        results = getUtility(IPersonSet).getUbunteros()
        return self._getBatchNavigator(results)


class PeopleListView(BaseListView):

    header = "People Launchpad knows about"

    def getList(self):
        return self.getPeopleList()


class TeamListView(BaseListView):

    header = "Teams registered in Launchpad"

    def getList(self):
        return self.getTeamsList()


class UbunteroListView(BaseListView):

    header = "Ubunteros registered in Launchpad"

    def getList(self):
        return self.getUbunterosList()


class FOAFSearchView:

    def __init__(self, context, request):
        self.context = context
        self.request = request
        self.results = []

    def teamsCount(self):
        return getUtility(IPersonSet).teamsCount()

    def peopleCount(self):
        return getUtility(IPersonSet).peopleCount()

    def topPeople(self):
        return getUtility(IPersonSet).topPeople()

    def searchPeopleBatchNavigator(self):
        name = self.request.get("name")

        if not name:
            return None

        searchfor = self.request.get("searchfor")
        if searchfor == "peopleonly":
            results = getUtility(IPersonSet).findPerson(name)
        elif searchfor == "teamsonly":
            results = getUtility(IPersonSet).findTeam(name)
        else:
            results = getUtility(IPersonSet).find(name)

        return BatchNavigator(results, self.request)


class PersonAddView(LaunchpadFormView):
    """The page where users can create new Launchpad profiles."""

    label = "Create a new Launchpad profile"
    schema = INewPerson
    custom_widget('creation_comment', TextAreaWidget, height=5, width=60)

    @action(_("Create Profile"), name="create")
    def create_action(self, action, data):
        emailaddress = data['emailaddress']
        displayname = data['displayname']
        creation_comment = data['creation_comment']
        person, ignored = getUtility(IPersonSet).createPersonAndEmail(
            emailaddress, PersonCreationRationale.USER_CREATED,
            displayname=displayname, comment=creation_comment,
            registrant=self.user)
        self.next_url = canonical_url(person)
        logintokenset = getUtility(ILoginTokenSet)
        token = logintokenset.new(
            requester=self.user,
            requesteremail=self.user.preferredemail.email,
            email=emailaddress, tokentype=LoginTokenType.NEWPROFILE)
        token.sendProfileCreatedEmail(person, creation_comment)


class PersonDeactivateAccountView(LaunchpadFormView):

    schema = IPerson
    field_names = ['account_status_comment', 'password']
    label = "Deactivate your Launchpad account"
    custom_widget('account_status_comment', TextAreaWidget, height=5,
                  width=60)

    def validate(self, data):
        loginsource = getUtility(IPlacelessLoginSource)
        principal = loginsource.getPrincipalByLogin(
            self.user.preferredemail.email)
        assert principal is not None, "User must be logged in at this point."
        if not principal.validate(data.get('password')):
            self.setFieldError('password', 'Incorrect password.')
            return

    @action(_("Deactivate My Account"), name="deactivate")
    def deactivate_action(self, action, data):
        self.context.deactivateAccount(data['account_status_comment'])
        logoutPerson(self.request)
        self.request.response.addNoticeNotification(
            _(u'Your account has been deactivated.'))
        self.next_url = self.request.getApplicationURL()


class PersonClaimView(LaunchpadFormView):
    """The page where a user can claim an unvalidated profile."""

    schema = IPersonClaim

    def initialize(self):
        if self.context.is_valid_person_or_team:
            # Valid teams and people aren't claimable. We pull the path
            # out of PATH_INFO to make sure that the exception looks
            # good for subclasses. We're that picky!
            name = self.request['PATH_INFO'].split("/")[-1]
            raise NotFound(self, name, request=self.request)
        LaunchpadFormView.initialize(self)

    def validate(self, data):
        emailaddress = data.get('emailaddress')
        if emailaddress is None:
            self.setFieldError(
                'emailaddress', 'Please enter the email address')
            return

        email = getUtility(IEmailAddressSet).getByEmail(emailaddress)
        error = ""
        if email is None:
            # Email not registered in launchpad, ask the user to try another
            # one.
            error = ("We couldn't find this email address. Please try "
                     "another one that could possibly be associated with "
                     "this profile. Note that this profile's name (%s) was "
                     "generated based on the email address it's "
                     "associated with."
                     % self.context.name)
        elif email.person != self.context:
            if email.person.is_valid_person:
                error = structured(
                         "This email address is associated with yet another "
                         "Launchpad profile, which you seem to have used at "
                         "some point. If that's the case, you can "
                         '<a href="/people/+requestmerge'
                         '?field.dupeaccount=%s">combine '
                         "this profile with the other one</a> (you'll "
                         "have to log in with the other profile first, "
                         "though). If that's not the case, please try with a "
                         "different email address.",
                         self.context.name)
            else:
                # There seems to be another unvalidated profile for you!
                error = structured(
                         "Although this email address is not associated with "
                         "this profile, it's associated with yet another "
                         'one. You can <a href="%s/+claim">claim that other '
                         'profile</a> and then later '
                         '<a href="/people/+requestmerge">combine</a> both '
                         'of them into a single one.',
                         canonical_url(email.person))
        else:
            # Yay! You got the right email this time.
            pass
        if error:
            self.setFieldError('emailaddress', error)

    @property
    def next_url(self):
        return canonical_url(self.context)

    @action(_("E-mail Me"), name="confirm")
    def confirm_action(self, action, data):
        email = data['emailaddress']
        token = getUtility(ILoginTokenSet).new(
            requester=None, requesteremail=None, email=email,
            tokentype=LoginTokenType.PROFILECLAIM)
        token.sendClaimProfileEmail()
        self.request.response.addInfoNotification(_(
            "A confirmation  message has been sent to '${email}'. "
            "Follow the instructions in that message to finish claiming this "
            "profile. "
            "(If the message doesn't arrive in a few minutes, your mail "
            "provider might use 'greylisting', which could delay the message "
            "for up to an hour or two.)", mapping=dict(email=email)))


class BeginTeamClaimView(PersonClaimView):
    """Where you can claim an unvalidated profile turning it into a team.

    This is actually just the first step, where you enter the email address
    of the team and we email further instructions to that address.
    """

    @action(_("Continue"), name="confirm")
    def confirm_action(self, action, data):
        email = data['emailaddress']
        token = getUtility(ILoginTokenSet).new(
            requester=self.user, requesteremail=None, email=email,
            tokentype=LoginTokenType.TEAMCLAIM)
        token.sendClaimTeamEmail()
        self.request.response.addInfoNotification(_(
            "A confirmation message has been sent to '${email}'. "
            "Follow the instructions in that message to finish claiming this "
            "team. "
            "(If the above address is from a mailing list, it may be "
            "necessary to talk with one of its admins to accept the message "
            "from Launchpad so that you can finish the process.)",
            mapping=dict(email=email)))


class RedirectToEditLanguagesView(LaunchpadView):
    """Redirect the logged in user to his +editlanguages page.

    This view should always be registered with a launchpad.AnyPerson
    permission, to make sure the user is logged in. It exists so that
    we provide a link for non logged in users that will require them to login
    and them send them straight to the page they want to go.
    """

    def initialize(self):
        self.request.response.redirect(
            '%s/+editlanguages' % canonical_url(self.user))


class PersonRdfView:
    """A view that sets its mime-type to application/rdf+xml"""

    template = ViewPageTemplateFile(
        '../templates/person-foaf.pt')

    def __init__(self, context, request):
        self.context = context
        self.request = request

    def __call__(self):
        """Render RDF output, and return it as a string encoded in UTF-8.

        Render the page template to produce RDF output.
        The return value is string data encoded in UTF-8.

        As a side-effect, HTTP headers are set for the mime type
        and filename for download."""
        self.request.response.setHeader('content-type',
                                        'application/rdf+xml')
        self.request.response.setHeader('Content-Disposition',
                                        'attachment; filename=%s.rdf' %
                                            self.context.name)
        unicodedata = self.template()
        encodeddata = unicodedata.encode('utf-8')
        return encodeddata


def userIsActiveTeamMember(team):
    """Return True if the user is an active member of this team."""
    user = getUtility(ILaunchBag).user
    if user is None:
        return False
    if not check_permission('launchpad.View', team):
        return False
    return user in team.activemembers


class PersonSpecWorkLoadView(LaunchpadView):
    """View used to render the specification workload for a particular person.

    It shows the set of specifications with which this person has a role.
    """

    def initialize(self):
        assert IPerson.providedBy(self.context), (
            'PersonSpecWorkLoadView should be used only on an IPerson.')

    class PersonSpec:
        """One record from the workload list."""

        def __init__(self, spec, person):
            self.spec = spec
            self.assignee = spec.assignee == person
            self.drafter = spec.drafter == person
            self.approver = spec.approver == person

    @cachedproperty
    def workload(self):
        """This code is copied in large part from browser/sprint.py. It may
        be worthwhile refactoring this to use a common code base.

        Return a structure that lists the specs for which this person is the
        approver, the assignee or the drafter.
        """
        return [PersonSpecWorkLoadView.PersonSpec(spec, self.context)
                for spec in self.context.specifications()]


class PersonSpecFeedbackView(HasSpecificationsView):

    @cachedproperty
    def feedback_specs(self):
        filter = [SpecificationFilter.FEEDBACK]
        return self.context.specifications(filter=filter)


class ReportedBugTaskSearchListingView(BugTaskSearchListingView):
    """All bugs reported by someone."""

    columns_to_show = ["id", "summary", "bugtargetdisplayname",
                       "importance", "status"]

    def search(self):
        # Specify both owner and bug_reporter to try to prevent the same
        # bug (but different tasks) being displayed.
        return BugTaskSearchListingView.search(
            self,
            extra_params=dict(owner=self.context, bug_reporter=self.context))

    def getSearchPageHeading(self):
        """The header for the search page."""
        return "Bugs reported by %s" % self.context.displayname

    def getAdvancedSearchPageHeading(self):
        """The header for the advanced search page."""
        return "Bugs Reported by %s: Advanced Search" % (
            self.context.displayname)

    def getAdvancedSearchButtonLabel(self):
        """The Search button for the advanced search page."""
        return "Search bugs reported by %s" % self.context.displayname

    def getSimpleSearchURL(self):
        """Return a URL that can be used as an href to the simple search."""
        return canonical_url(self.context) + "/+reportedbugs"

    def shouldShowReporterWidget(self):
        """Should the reporter widget be shown on the advanced search page?"""
        return False

    def shouldShowTagsCombinatorWidget(self):
        """Should the tags combinator widget show on the search page?"""
        return False


class BugContactPackageBugsSearchListingView(BugTaskSearchListingView):
    """Bugs reported on packages for a bug contact."""

    columns_to_show = ["id", "summary", "importance", "status"]

    @property
    def current_package(self):
        """Get the package whose bugs are currently being searched."""
        if not (
            self.widgets['distribution'].hasInput() and
            self.widgets['distribution'].getInputValue()):
            raise UnexpectedFormData("A distribution is required")
        if not (
            self.widgets['sourcepackagename'].hasInput() and
            self.widgets['sourcepackagename'].getInputValue()):
            raise UnexpectedFormData("A sourcepackagename is required")

        distribution = self.widgets['distribution'].getInputValue()
        return distribution.getSourcePackage(
            self.widgets['sourcepackagename'].getInputValue())

    def search(self, searchtext=None):
        distrosourcepackage = self.current_package
        return BugTaskSearchListingView.search(
            self, searchtext=searchtext, context=distrosourcepackage)

    @cachedproperty
    def total_bug_counts(self):
        """Return the totals of each type of package bug count as a dict."""
        totals = {
            'open_bugs_count': 0,
            'critical_bugs_count': 0,
            'unassigned_bugs_count': 0,
            'inprogress_bugs_count': 0,}

        for package_counts in self.package_bug_counts:
            for key in totals.keys():
                totals[key] += int(package_counts[key])

        return totals

    @cachedproperty
    def package_bug_counts(self):
        """Return a list of dicts used for rendering package bug counts."""
        L = []
        for package_counts in self.context.getBugContactOpenBugCounts(
            self.user):
            package = package_counts['package']
            L.append({
                'package_name': package.displayname,
                'package_search_url':
                    self.getBugContactPackageSearchURL(package),
                'open_bugs_count': package_counts['open'],
                'open_bugs_url': self.getOpenBugsURL(package),
                'critical_bugs_count': package_counts['open_critical'],
                'critical_bugs_url': self.getCriticalBugsURL(package),
                'unassigned_bugs_count': package_counts['open_unassigned'],
                'unassigned_bugs_url': self.getUnassignedBugsURL(package),
                'inprogress_bugs_count': package_counts['open_inprogress'],
                'inprogress_bugs_url': self.getInProgressBugsURL(package)
            })

        return sorted(L, key=itemgetter('package_name'))

    def getOtherBugContactPackageLinks(self):
        """Return a list of the other packages for a bug contact.

        This excludes the current package.
        """
        current_package = self.current_package

        other_packages = [
            package for package in self.context.getBugContactPackages()
            if package != current_package]

        package_links = []
        for other_package in other_packages:
            package_links.append({
                'title': other_package.displayname,
                'url': self.getBugContactPackageSearchURL(other_package)})

        return package_links

    def getBugContactPackageSearchURL(self, distributionsourcepackage=None,
                                      advanced=False, extra_params=None):
        """Construct a default search URL for a distributionsourcepackage.

        Optional filter parameters can be specified as a dict with the
        extra_params argument.
        """
        if distributionsourcepackage is None:
            distributionsourcepackage = self.current_package

        params = {
            "field.distribution": distributionsourcepackage.distribution.name,
            "field.sourcepackagename": distributionsourcepackage.name,
            "search": "Search"}

        if extra_params is not None:
            # We must UTF-8 encode searchtext to play nicely with
            # urllib.urlencode, because it may contain non-ASCII characters.
            if extra_params.has_key("field.searchtext"):
                extra_params["field.searchtext"] = (
                    extra_params["field.searchtext"].encode("utf8"))

            params.update(extra_params)

        person_url = canonical_url(self.context)
        query_string = urllib.urlencode(sorted(params.items()), doseq=True)

        if advanced:
            return (person_url + '/+packagebugs-search?advanced=1&%s'
                    % query_string)
        else:
            return person_url + '/+packagebugs-search?%s' % query_string

    def getBugContactPackageAdvancedSearchURL(self,
                                              distributionsourcepackage=None):
        """Build the advanced search URL for a distributionsourcepackage."""
        return self.getBugContactPackageSearchURL(advanced=True)

    def getOpenBugsURL(self, distributionsourcepackage):
        """Return the URL for open bugs on distributionsourcepackage."""
        status_params = {'field.status': []}

        for status in UNRESOLVED_BUGTASK_STATUSES:
            status_params['field.status'].append(status.title)

        return self.getBugContactPackageSearchURL(
            distributionsourcepackage=distributionsourcepackage,
            extra_params=status_params)

    def getCriticalBugsURL(self, distributionsourcepackage):
        """Return the URL for critical bugs on distributionsourcepackage."""
        critical_bugs_params = {
            'field.status': [], 'field.importance': "Critical"}

        for status in UNRESOLVED_BUGTASK_STATUSES:
            critical_bugs_params["field.status"].append(status.title)

        return self.getBugContactPackageSearchURL(
            distributionsourcepackage=distributionsourcepackage,
            extra_params=critical_bugs_params)

    def getUnassignedBugsURL(self, distributionsourcepackage):
        """Return the URL for unassigned bugs on distributionsourcepackage."""
        unassigned_bugs_params = {
            "field.status": [], "field.unassigned": "on"}

        for status in UNRESOLVED_BUGTASK_STATUSES:
            unassigned_bugs_params["field.status"].append(status.title)

        return self.getBugContactPackageSearchURL(
            distributionsourcepackage=distributionsourcepackage,
            extra_params=unassigned_bugs_params)

    def getInProgressBugsURL(self, distributionsourcepackage):
        """Return the URL for unassigned bugs on distributionsourcepackage."""
        inprogress_bugs_params = {"field.status": "In Progress"}

        return self.getBugContactPackageSearchURL(
            distributionsourcepackage=distributionsourcepackage,
            extra_params=inprogress_bugs_params)

    def shouldShowSearchWidgets(self):
        # XXX: Guilherme Salgado 2005-11-05:
        # It's not possible to search amongst the bugs on maintained
        # software, so for now I'll be simply hiding the search widgets.
        return False

    # Methods that customize the advanced search form.
    def getAdvancedSearchPageHeading(self):
        return (
            "Bugs in %s: Advanced Search" % self.current_package.displayname)

    def getAdvancedSearchButtonLabel(self):
        return "Search bugs in %s" % self.current_package.displayname

    def getSimpleSearchURL(self):
        return self.getBugContactPackageSearchURL()


class PersonRelatedBugsView(BugTaskSearchListingView, FeedsMixin):
    """All bugs related to someone."""

    columns_to_show = ["id", "summary", "bugtargetdisplayname",
                       "importance", "status"]

    def search(self):
        """Return the open bugs related to a person."""
        context = self.context
        params = self.buildSearchParams()
        subscriber_params = copy.copy(params)
        subscriber_params.subscriber = context
        assignee_params = copy.copy(params)
        owner_params = copy.copy(params)
        commenter_params = copy.copy(params)

        # Only override the assignee, commenter and owner if they were not
        # specified by the user.
        if assignee_params.assignee is None:
            assignee_params.assignee = context
        if owner_params.owner is None:
            # Specify both owner and bug_reporter to try to prevent the same
            # bug (but different tasks) being displayed.
            owner_params.owner = context
            owner_params.bug_reporter = context
        if commenter_params.bug_commenter is None:
            commenter_params.bug_commenter = context

        tasks = self.context.searchTasks(
            assignee_params, subscriber_params, owner_params,
            commenter_params)
        return BugListingBatchNavigator(
            tasks, self.request, columns_to_show=self.columns_to_show,
            size=config.malone.buglist_batch_size)

    def getSearchPageHeading(self):
        return "Bugs related to %s" % self.context.displayname

    def getAdvancedSearchPageHeading(self):
        return "Bugs Related to %s: Advanced Search" % (
            self.context.displayname)

    def getAdvancedSearchButtonLabel(self):
        return "Search bugs related to %s" % self.context.displayname

    def getSimpleSearchURL(self):
        return canonical_url(self.context) + "/+bugs"


class PersonAssignedBugTaskSearchListingView(BugTaskSearchListingView):
    """All bugs assigned to someone."""

    columns_to_show = ["id", "summary", "bugtargetdisplayname",
                       "importance", "status"]

    def search(self):
        """Return the open bugs assigned to a person."""
        return BugTaskSearchListingView.search(
            self, extra_params={'assignee': self.context})

    def shouldShowAssigneeWidget(self):
        """Should the assignee widget be shown on the advanced search page?"""
        return False

    def shouldShowAssignedToTeamPortlet(self):
        """Should the team assigned bugs portlet be shown?"""
        return True

    def shouldShowTagsCombinatorWidget(self):
        """Should the tags combinator widget show on the search page?"""
        return False

    def getSearchPageHeading(self):
        """The header for the search page."""
        return "Bugs assigned to %s" % self.context.displayname

    def getAdvancedSearchPageHeading(self):
        """The header for the advanced search page."""
        return "Bugs Assigned to %s: Advanced Search" % (
            self.context.displayname)

    def getAdvancedSearchButtonLabel(self):
        """The Search button for the advanced search page."""
        return "Search bugs assigned to %s" % self.context.displayname

    def getSimpleSearchURL(self):
        """Return a URL that can be usedas an href to the simple search."""
        return canonical_url(self.context) + "/+assignedbugs"


class PersonCommentedBugTaskSearchListingView(BugTaskSearchListingView):
    """All bugs commented on by a Person."""

    columns_to_show = ["id", "summary", "bugtargetdisplayname",
                       "importance", "status"]

    def search(self):
        """Return the open bugs commented on by a person."""
        return BugTaskSearchListingView.search(
            self, extra_params={'bug_commenter': self.context})

    def getSearchPageHeading(self):
        """The header for the search page."""
        return "Bugs commented on by %s" % self.context.displayname

    def getAdvancedSearchPageHeading(self):
        """The header for the advanced search page."""
        return "Bugs commented on by %s: Advanced Search" % (
            self.context.displayname)

    def getAdvancedSearchButtonLabel(self):
        """The Search button for the advanced search page."""
        return "Search bugs commented on by %s" % self.context.displayname

    def getSimpleSearchURL(self):
        """Return a URL that can be used as an href to the simple search."""
        return canonical_url(self.context) + "/+commentedbugs"


class SubscribedBugTaskSearchListingView(BugTaskSearchListingView):
    """All bugs someone is subscribed to."""

    columns_to_show = ["id", "summary", "bugtargetdisplayname",
                       "importance", "status"]

    def search(self):
        return BugTaskSearchListingView.search(
            self, extra_params={'subscriber': self.context})

    def getSearchPageHeading(self):
        """The header for the search page."""
        return "Bugs %s is subscribed to" % self.context.displayname

    def getAdvancedSearchPageHeading(self):
        """The header for the advanced search page."""
        return "Bugs %s is Cc'd to: Advanced Search" % (
            self.context.displayname)

    def getAdvancedSearchButtonLabel(self):
        """The Search button for the advanced search page."""
        return "Search bugs %s is Cc'd to" % self.context.displayname

    def getSimpleSearchURL(self):
        """Return a URL that can be used as an href to the simple search."""
        return canonical_url(self.context) + "/+subscribedbugs"


class PersonLanguagesView(LaunchpadView):

    def initialize(self):
        request = self.request
        if request.method == "POST" and "SAVE-LANGS" in request.form:
            self.submitLanguages()

    def requestCountry(self):
        return ICountry(self.request, None)

    def browserLanguages(self):
        return (
            IRequestPreferredLanguages(self.request).getPreferredLanguages())

    def visible_checked_languages(self):
        return self.context.languages

    def visible_unchecked_languages(self):
        common_languages = getUtility(ILanguageSet).common_languages
        person_languages = self.context.languages
        return sorted(set(common_languages) - set(person_languages),
                      key=attrgetter('englishname'))

    def getRedirectionURL(self):
        request = self.request
        referrer = request.getHeader('referer')
        if referrer and referrer.startswith(request.getApplicationURL()):
            return referrer
        else:
            return ''

    @property
    def is_current_user(self):
        """Return True when the Context is also the User."""
        return self.user == self.context

    def submitLanguages(self):
        '''Process a POST request to the language preference form.

        This list of languages submitted is compared to the the list of
        languages the user has, and the latter is matched to the former.
        '''

        all_languages = getUtility(ILanguageSet)
        old_languages = self.context.languages
        new_languages = []

        for key in all_languages.keys():
            if self.request.has_key(key) and self.request.get(key) == u'on':
                new_languages.append(all_languages[key])

        if self.is_current_user:
            subject = "your"
        else:
            subject = "%s's" % self.context.displayname

        # Add languages to the user's preferences.
        for language in set(new_languages) - set(old_languages):
            self.context.addLanguage(language)
            self.request.response.addInfoNotification(
                "Added %(language)s to %(subject)s preferred languages." %
                {'language' : language.englishname, 'subject' : subject})

        # Remove languages from the user's preferences.
        for language in set(old_languages) - set(new_languages):
            self.context.removeLanguage(language)
            self.request.response.addInfoNotification(
                "Removed %(language)s from %(subject)s preferred languages." %
                {'language' : language.englishname, 'subject' : subject})

        redirection_url = self.request.get('redirection_url')
        if redirection_url:
            self.request.response.redirect(redirection_url)


class PersonView(LaunchpadView, FeedsMixin):
    """A View class used in almost all Person's pages."""

    @cachedproperty
    def recently_approved_members(self):
        members = self.context.getMembersByStatus(
            TeamMembershipStatus.APPROVED,
            orderBy='-TeamMembership.datejoined')
        return members[:5]

    @cachedproperty
    def recently_proposed_members(self):
        members = self.context.getMembersByStatus(
            TeamMembershipStatus.PROPOSED,
            orderBy='-TeamMembership.datejoined')
        return members[:5]

    @cachedproperty
    def openpolls(self):
        assert self.context.isTeam()
        return IPollSubset(self.context).getOpenPolls()

    @cachedproperty
    def closedpolls(self):
        assert self.context.isTeam()
        return IPollSubset(self.context).getClosedPolls()

    @cachedproperty
    def notyetopenedpolls(self):
        assert self.context.isTeam()
        return IPollSubset(self.context).getNotYetOpenedPolls()

    @cachedproperty
    def contributions(self):
        """Cache the results of getProjectsAndCategoriesContributedTo()."""
        return self.context.getProjectsAndCategoriesContributedTo(
            limit=5)

    @cachedproperty
    def contributed_categories(self):
        """Return all karma categories in which this person has some karma."""
        categories = set()
        for contrib in self.contributions:
            categories.update(category for category in contrib['categories'])
        return sorted(categories, key=attrgetter('title'))

    @cachedproperty
    def context_is_probably_a_team(self):
        """Return True if we have any indication that context is a team.

        For now, all we do is check whether or not any email associated with
        our context contains the '@lists.' string as that's a very good
        indication this is a team which was automatically created.

        This can only be used when the context is an automatically created
        profile (account_status == NOACCOUNT).
        """
        assert self.context.account_status == AccountStatus.NOACCOUNT, (
            "This can only be used when the context has no account.")
        emails = getUtility(IEmailAddressSet).getByPerson(self.context)
        for email in emails:
            if '@lists.' in email.email:
                return True
        return False

    @property
    def subscription_policy_description(self):
        """Return the description of this team's subscription policy."""
        team = self.context
        assert team.isTeam(), (
            'This method can only be called when the context is a team.')
        if team.subscriptionpolicy == TeamSubscriptionPolicy.RESTRICTED:
            description = _(
                "This is a restricted team; new members can only be added "
                "by one of the team's administrators.")
        elif team.subscriptionpolicy == TeamSubscriptionPolicy.MODERATED:
            description = _(
                "This is a moderated team; all subscriptions are subjected "
                "to approval by one of the team's administrators.")
        elif team.subscriptionpolicy == TeamSubscriptionPolicy.OPEN:
            description = _(
                "This is an open team; any user can join and no approval "
                "is required.")
        else:
            raise AssertionError('Unknown subscription policy.')
        return description

    def getURLToAssignedBugsInProgress(self):
        """Return an URL to a page which lists all bugs assigned to this
        person that are In Progress.
        """
        query_string = urllib.urlencode(
            [('field.status', BugTaskStatus.INPROGRESS.title)])
        url = "%s/+assignedbugs" % canonical_url(self.context)
        return ("%(url)s?search=Search&%(query_string)s"
                % {'url': url, 'query_string': query_string})

    def getBugsInProgress(self):
        """Return up to 5 assigned bugs that are In Progress."""
        params = BugTaskSearchParams(
            user=self.user, assignee=self.context, omit_dupes=True,
            status=BugTaskStatus.INPROGRESS, orderby='-date_last_updated')
        return self.context.searchTasks(params)[:5]

    def viewingOwnPage(self):
        return self.user == self.context

    def hasCurrentPolls(self):
        """Return True if this team has any non-closed polls."""
        assert self.context.isTeam()
        return bool(self.openpolls) or bool(self.notyetopenedpolls)

    def no_bounties(self):
        return not (self.context.ownedBounties or
            self.context.reviewerBounties or
            self.context.subscribedBounties or
            self.context.claimedBounties)

    def userIsOwner(self):
        """Return True if the user is the owner of this Team."""
        if self.user is None:
            return False

        return self.user.inTeam(self.context.teamowner)

    def findUserPathToTeam(self):
        assert self.user is not None
        return self.user.findPathToTeam(self.context)

    def indirect_teams_via(self):
        """Return a list of dictionaries, where each dictionary has a team
        in which the person is an indirect member, and a path to membership
        in that team.
        """
        return [{'team': team,
                 'via': ', '.join(
                    [viateam.displayname for viateam in
                        self.context.findPathToTeam(team)[:-1]])}
                for team in self.context.teams_indirectly_participated_in]

    def userIsParticipant(self):
        """Return true if the user is a participant of this team.

        A person is said to be a team participant when he's a member
        of that team, either directly or indirectly via another team
        membership.
        """
        if self.user is None:
            return False
        return self.user.inTeam(self.context)

    def userIsActiveMember(self):
        """Return True if the user is an active member of this team."""
        return userIsActiveTeamMember(self.context)

    def userIsProposedMember(self):
        """Return True if the user is a proposed member of this team."""
        if self.user is None:
            return False
        return self.user in self.context.proposedmembers

    def userCanRequestToLeave(self):
        """Return true if the user can request to leave this team.

        A given user can leave a team only if he's an active member.
        """
        return self.userIsActiveMember()

    def obfuscatedEmail(self):
        if self.context.preferredemail is not None:
            return obfuscateEmail(self.context.preferredemail.email)
        else:
            return None

    def htmlEmail(self):
        if self.context.preferredemail is not None:
            return convertToHtmlCode(self.context.preferredemail.email)
        else:
            return None

    def htmlJabberIDs(self):
        """Return the person's Jabber IDs somewhat obfuscated.

        The IDs are encoded using HTML hexadecimal entities to hinder
        email harvesting. (Jabber IDs are sometime valid email accounts,
        gmail for example.)
        """
        return [convertToHtmlCode(jabber.jabberid)
                for jabber in self.context.jabberids]

    def showSSHKeys(self):
        """Return a data structure used for display of raw SSH keys"""
        self.request.response.setHeader('Content-Type', 'text/plain')
        keys = []
        for key in self.context.sshkeys:
            if key.keytype == SSHKeyType.DSA:
                type_name = 'ssh-dss'
            elif key.keytype == SSHKeyType.RSA:
                type_name = 'ssh-rsa'
            else:
                type_name = 'Unknown key type'
            keys.append("%s %s %s" % (type_name, key.keytext, key.comment))
        return "\n".join(keys)

    @cachedproperty
    def archive_url(self):
        """Return a url to a mailing list archive for the team's list.

        If the person is not a team, does not have a mailing list, or that
        mailing list has never been activated, return None instead.
        """
        mailing_list = self.context.mailing_list
        if mailing_list is None:
            return None
        return mailing_list.archive_url

    def getLatestUploadedPPAPackages(self):
        """Return the sourcepackagereleases uploaded to PPAs by this person.

        Results are filtered according to the permission of the requesting
        user to see private archives.
        """
        packages = self.context.getLatestUploadedPPAPackages()

        # For each package we find out which archives it was published in.
        # If the user has permission to see any of those archives then
        # the user is permitted to see the package.
        #
        # Ideally this check should be done in
        # IPerson.getLatestUploadedPPAPackages() but formulating the SQL
        # query is virtually impossible!
        results = []
        for package in packages:
            # Make a shallow copy to remove the Zope security.
            archives = set(package.published_archives)
            # Ensure the SPR.upload_archive is also considered.
            archives.add(package.upload_archive)
            for archive in archives:
                if check_permission('launchpad.View', archive):
                    results.append(package)
                    break
        return results


class PersonIndexView(XRDSContentNegotiationMixin, PersonView):
    """View class for person +index and +xrds pages."""

    xrds_template = ViewPageTemplateFile("../templates/person-xrds.pt")

    @cachedproperty
    def enable_xrds_discovery(self):
        """Only enable discovery if person is OpenID enabled."""
        return self.context.is_openid_enabled

    @cachedproperty
    def openid_identity_url(self):
        """The identity URL for the person."""
        return canonical_url(OpenIDPersistentIdentity(self.context))


class PersonRelatedProjectsView(LaunchpadView):

    # Safety net for the Registry Admins case which is the owner/driver of
    # lots of projects.
    max_results_to_display = config.launchpad.default_batch_size

    def _related_projects(self):
        """Return all projects owned or driven by this person."""
        return self.context.getOwnedOrDrivenPillars()

    @cachedproperty
    def relatedProjects(self):
        """Return projects owned or driven by this person up to the maximum
        configured."""
        return list(self._related_projects()[:self.max_results_to_display])

    @cachedproperty
    def firstFiveRelatedProjects(self):
        """Return first five projects owned or driven by this person."""
        return list(self._related_projects()[:5])

    @cachedproperty
    def related_projects_count(self):
        return self._related_projects().count()

    def tooManyRelatedProjectsFound(self):
        return self.related_projects_count > self.max_results_to_display


class PersonCodeOfConductEditView(LaunchpadView):

    def performCoCChanges(self):
        """Make changes to code-of-conduct signature records for this
        person.
        """
        sig_ids = self.request.form.get("DEACTIVATE_SIGNATURE")

        if sig_ids is not None:
            sCoC_util = getUtility(ISignedCodeOfConductSet)

            # verify if we have multiple entries to deactive
            if not isinstance(sig_ids, list):
                sig_ids = [sig_ids]

            for sig_id in sig_ids:
                sig_id = int(sig_id)
                # Deactivating signature
                comment = 'Deactivated by Owner'
                sCoC_util.modifySignature(sig_id, self.user, comment, False)

            return True


class PersonEditWikiNamesView(LaunchpadView):

    def _sanitizeWikiURL(self, url):
        """Strip whitespaces and make sure :url ends in a single '/'."""
        if not url:
            return url
        return '%s/' % url.strip().rstrip('/')

    def initialize(self):
        """Process the WikiNames form."""
        self.error_message = None
        if self.request.method != "POST":
            # Nothing to do
            return

        form = self.request.form
        context = self.context
        wikinameset = getUtility(IWikiNameSet)
        ubuntuwikiname = form.get('ubuntuwikiname')
        existingwiki = wikinameset.getByWikiAndName(
            UBUNTU_WIKI_URL, ubuntuwikiname)

        if not ubuntuwikiname:
            self.error_message = "Your Ubuntu WikiName cannot be empty."
            return
        elif existingwiki is not None and existingwiki.person != context:
            self.error_message = (
                'The Ubuntu WikiName %s is already registered by '
                '<a href="%s">%s</a>.'
                % (ubuntuwikiname, canonical_url(existingwiki.person),
                   cgi.escape(existingwiki.person.browsername)))
            return
        context.ubuntuwiki.wikiname = ubuntuwikiname

        for w in context.otherwikis:
            # XXX: GuilhermeSalgado 2005-08-25:
            # We're exposing WikiName IDs here because that's the only
            # unique column we have. If we don't do this we'll have to
            # generate the field names using the WikiName.wiki and
            # WikiName.wikiname columns (because these two columns make
            # another unique identifier for WikiNames), but that's tricky and
            # not worth the extra work.
            if form.get('remove_%d' % w.id):
                w.destroySelf()
            else:
                wiki = self._sanitizeWikiURL(form.get('wiki_%d' % w.id))
                wikiname = form.get('wikiname_%d' % w.id)
                if not (wiki and wikiname):
                    self.error_message = (
                        "Neither Wiki nor WikiName can be empty.")
                    return
                # Try to make sure people will have only a single Ubuntu
                # WikiName registered. Although this is almost impossible
                # because they can do a lot of tricks with the URLs to make
                # them look different from UBUNTU_WIKI_URL but still point to
                # the same place.
                elif wiki == UBUNTU_WIKI_URL:
                    self.error_message = (
                        "You cannot have two Ubuntu WikiNames.")
                    return
                w.wiki = wiki
                w.wikiname = wikiname

        wiki = self._sanitizeWikiURL(form.get('newwiki'))
        wikiname = form.get('newwikiname')
        if wiki or wikiname:
            if wiki and wikiname:
                existingwiki = wikinameset.getByWikiAndName(wiki, wikiname)
                if existingwiki and existingwiki.person != context:
                    self.error_message = (
                        'The WikiName %s%s is already registered by '
                        '<a href="%s">%s</a>.'
                        % (wiki, wikiname, canonical_url(existingwiki.person),
                           cgi.escape(existingwiki.person.browsername)))
                    return
                elif existingwiki:
                    self.error_message = (
                        'The WikiName %s%s already belongs to you.'
                        % (wiki, wikiname))
                    return
                elif wiki == UBUNTU_WIKI_URL:
                    self.error_message = (
                        "You cannot have two Ubuntu WikiNames.")
                    return
                wikinameset.new(context, wiki, wikiname)
            else:
                self.newwiki = wiki
                self.newwikiname = wikiname
                self.error_message = "Neither Wiki nor WikiName can be empty."
                return


class PersonEditIRCNicknamesView(LaunchpadView):

    def initialize(self):
        """Process the IRC nicknames form."""
        self.error_message = None
        if self.request.method != "POST":
            # Nothing to do
            return

        form = self.request.form
        for ircnick in self.context.ircnicknames:
            # XXX: GuilhermeSalgado 2005-08-25:
            # We're exposing IrcID IDs here because that's the only
            # unique column we have, so we don't have anything else that we
            # can use to make field names that allow us to uniquely identify
            # them.
            if form.get('remove_%d' % ircnick.id):
                ircnick.destroySelf()
            else:
                nick = form.get('nick_%d' % ircnick.id)
                network = form.get('network_%d' % ircnick.id)
                if not (nick and network):
                    self.error_message = (
                        "Neither Nickname nor Network can be empty.")
                    return
                ircnick.nickname = nick
                ircnick.network = network

        nick = form.get('newnick')
        network = form.get('newnetwork')
        if nick or network:
            if nick and network:
                getUtility(IIrcIDSet).new(self.context, network, nick)
            else:
                self.newnick = nick
                self.newnetwork = network
                self.error_message = (
                    "Neither Nickname nor Network can be empty.")
                return


class PersonEditJabberIDsView(LaunchpadView):

    def initialize(self):
        """Process the Jabber ID form."""
        self.error_message = None
        if self.request.method != "POST":
            # Nothing to do
            return

        form = self.request.form
        for jabber in self.context.jabberids:
            if form.get('remove_%s' % jabber.jabberid):
                jabber.destroySelf()
            else:
                jabberid = form.get('jabberid_%s' % jabber.jabberid)
                if not jabberid:
                    self.error_message = "You cannot save an empty Jabber ID."
                    return
                jabber.jabberid = jabberid

        jabberid = form.get('newjabberid')
        if jabberid:
            jabberset = getUtility(IJabberIDSet)
            existingjabber = jabberset.getByJabberID(jabberid)
            if existingjabber is None:
                jabberset.new(self.context, jabberid)
            elif existingjabber.person != self.context:
                self.error_message = (
                    'The Jabber ID %s is already registered by '
                    '<a href="%s">%s</a>.'
                    % (jabberid, canonical_url(existingjabber.person),
                       cgi.escape(existingjabber.person.browsername)))
                return
            else:
                self.error_message = (
                    'The Jabber ID %s already belongs to you.' % jabberid)
                return


class PersonEditSSHKeysView(LaunchpadView):

    info_message = None
    error_message = None

    def initialize(self):
        if self.request.method != "POST":
            # Nothing to do
            return

        action = self.request.form.get('action')

        if action == 'add_ssh':
            self.add_ssh()
        elif action == 'remove_ssh':
            self.remove_ssh()
        else:
            raise UnexpectedFormData("Unexpected action: %s" % action)

    def add_ssh(self):
        sshkey = self.request.form.get('sshkey')
        try:
            kind, keytext, comment = sshkey.split(' ', 2)
        except ValueError:
            self.error_message = 'Invalid public key'
            return

        if not (kind and keytext and comment):
            self.error_message = 'Invalid public key'
            return

        if kind == 'ssh-rsa':
            keytype = SSHKeyType.RSA
        elif kind == 'ssh-dss':
            keytype = SSHKeyType.DSA
        else:
            self.error_message = 'Invalid public key'
            return

        getUtility(ISSHKeySet).new(self.user, keytype, keytext, comment)
        self.info_message = 'SSH public key added.'

    def remove_ssh(self):
        key_id = self.request.form.get('key')
        if not key_id:
            raise UnexpectedFormData('SSH Key was not defined')

        sshkey = getUtility(ISSHKeySet).getByID(key_id)
        if sshkey is None:
            self.error_message = "Cannot remove a key that doesn't exist"
            return

        if sshkey.person != self.user:
            raise UnexpectedFormData("Cannot remove someone else's key")

        comment = sshkey.comment
        sshkey.destroySelf()
        self.info_message = 'Key "%s" removed' % comment


class PersonTranslationView(LaunchpadView):
    """View for translation-related Person pages."""
    @cachedproperty
    def batchnav(self):
        batchnav = BatchNavigator(self.context.translation_history,
                                  self.request)
        # XXX: kiko 2006-03-17 bug=60320: Because of a template reference
        # to pofile.potemplate.displayname, it would be ideal to also
        # prejoin inside translation_history:
        #   potemplate.productseries
        #   potemplate.productseries.product
        #   potemplate.distroseries
        #   potemplate.distroseries.distribution
        #   potemplate.sourcepackagename
        # However, a list this long may be actually suggesting that
        # displayname be cached in a table field; particularly given the
        # fact that it won't be altered very often. At any rate, the
        # code below works around this by caching all the templates in
        # one shot. The list() ensures that we materialize the query
        # before passing it on to avoid reissuing it. Note also that the
        # fact that we iterate over currentBatch() here means that the
        # translation_history query is issued again. Tough luck.
        ids = set(record.pofile.potemplate.id
                  for record in batchnav.currentBatch())
        if ids:
            cache = list(getUtility(IPOTemplateSet).getByIDs(ids))

        return batchnav

    @cachedproperty
    def translation_groups(self):
        """Return translation groups a person is a member of."""
        return list(self.context.translation_groups)

    def should_display_message(self, translationmessage):
        """Should a certain `TranslationMessage` be displayed.

        Return False if user is not logged in and message may contain
        sensitive data such as email addresses.

        Otherwise, return True.
        """
        if self.user:
            return True
        return not (
            translationmessage.potmsgset.hide_translations_from_anonymous)


class PersonGPGView(LaunchpadView):
    """View for the GPG-related actions for a Person

    Supports claiming (importing) a key, validating it and deactivating
    it. Also supports removing the token generated for validation (in
    the case you want to give up on importing the key).
    """
    key = None
    fingerprint = None

    key_ok = False
    invalid_fingerprint = False
    key_retrieval_failed = False
    key_already_imported = False

    error_message = None
    info_message = None

    def keyserver_url(self):
        assert self.fingerprint
        return getUtility(
            IGPGHandler).getURLForKeyInServer(self.fingerprint, public=True)

    def form_action(self):
        permitted_actions = ['claim_gpg', 'deactivate_gpg',
                             'remove_gpgtoken', 'reactivate_gpg']
        if self.request.method != "POST":
            return ''
        action = self.request.form.get('action')
        if action and (action not in permitted_actions):
            raise UnexpectedFormData("Action was not defined")
        getattr(self, action)()

    def claim_gpg(self):
        # XXX cprov 2005-04-01: As "Claim GPG key" takes a lot of time, we
        # should process it throught the NotificationEngine.
        gpghandler = getUtility(IGPGHandler)
        fingerprint = self.request.form.get('fingerprint')
        self.fingerprint = gpghandler.sanitizeFingerprint(fingerprint)

        if not self.fingerprint:
            self.invalid_fingerprint = True
            return

        gpgkeyset = getUtility(IGPGKeySet)
        if gpgkeyset.getByFingerprint(self.fingerprint):
            self.key_already_imported = True
            return

        try:
            key = gpghandler.retrieveKey(self.fingerprint)
        except GPGKeyNotFoundError:
            self.key_retrieval_failed = True
            return

        self.key = key
        if not key.expired and not key.revoked:
            self._validateGPG(key)
            self.key_ok = True

    def deactivate_gpg(self):
        key_ids = self.request.form.get('DEACTIVATE_GPGKEY')

        if key_ids is None:
            self.error_message = 'No Key(s) selected for deactivation.'
            return

        # verify if we have multiple entries to deactive
        if not isinstance(key_ids, list):
            key_ids = [key_ids]

        gpgkeyset = getUtility(IGPGKeySet)

        deactivated_keys = []
        for key_id in key_ids:
            gpgkey = gpgkeyset.get(key_id)
            if gpgkey is None:
                continue
            if gpgkey.owner != self.user:
                self.error_message = "Cannot deactivate someone else's key"
                return
            gpgkey.active = False
            deactivated_keys.append(gpgkey.displayname)

        flush_database_updates()
        self.info_message = (
            'Deactivated key(s): %s' % ", ".join(deactivated_keys))

    def remove_gpgtoken(self):
        token_fingerprints = self.request.form.get('REMOVE_GPGTOKEN')

        if token_fingerprints is None:
            self.error_message = 'No key(s) pending validation selected.'
            return

        logintokenset = getUtility(ILoginTokenSet)
        if not isinstance(token_fingerprints, list):
            token_fingerprints = [token_fingerprints]

        cancelled_fingerprints = []
        for fingerprint in token_fingerprints:
            logintokenset.deleteByFingerprintRequesterAndType(
                fingerprint, self.user, LoginTokenType.VALIDATEGPG)
            logintokenset.deleteByFingerprintRequesterAndType(
                fingerprint, self.user, LoginTokenType.VALIDATESIGNONLYGPG)
            cancelled_fingerprints.append(fingerprint)

        self.info_message = ('Cancelled validation of key(s): %s'
                             % ", ".join(cancelled_fingerprints))

    def reactivate_gpg(self):
        key_ids = self.request.form.get('REACTIVATE_GPGKEY')

        if key_ids is None:
            self.error_message = 'No Key(s) selected for reactivation.'
            return

        found = []
        notfound = []
        # verify if we have multiple entries to deactive
        if not isinstance(key_ids, list):
            key_ids = [key_ids]

        gpghandler = getUtility(IGPGHandler)
        keyset = getUtility(IGPGKeySet)

        for key_id in key_ids:
            gpgkey = keyset.get(key_id)
            try:
                key = gpghandler.retrieveKey(gpgkey.fingerprint)
            except GPGKeyNotFoundError:
                notfound.append(gpgkey.fingerprint)
            else:
                found.append(key.displayname)
                self._validateGPG(key)

        comments = []
        if len(found) > 0:
            comments.append(
                'A message has been sent to %s with instructions to '
                'reactivate these key(s): %s'
                % (self.context.preferredemail.email, ', '.join(found)))
        if len(notfound) > 0:
            if len(notfound) == 1:
                comments.append(
                    'Launchpad failed to retrieve this key from '
                    'the keyserver: %s. Please make sure the key is '
                    'published in a keyserver (such as '
                    '<a href="http://pgp.mit.edu">pgp.mit.edu</a>) before '
                    'trying to reactivate it again.' % (', '.join(notfound)))
            else:
                comments.append(
                    'Launchpad failed to retrieve these keys from '
                    'the keyserver: %s. Please make sure the keys '
                    'are published in a keyserver (such as '
                    '<a href="http://pgp.mit.edu">pgp.mit.edu</a>) '
                    'before trying to reactivate them '
                    'again.' % (', '.join(notfound)))

        self.info_message = '\n<br>\n'.join(comments)

    def _validateGPG(self, key):
        logintokenset = getUtility(ILoginTokenSet)
        bag = getUtility(ILaunchBag)

        preferredemail = bag.user.preferredemail.email
        login = bag.login

        if key.can_encrypt:
            tokentype = LoginTokenType.VALIDATEGPG
        else:
            tokentype = LoginTokenType.VALIDATESIGNONLYGPG

        token = logintokenset.new(self.context, login,
                                  preferredemail,
                                  tokentype,
                                  fingerprint=key.fingerprint)

        token.sendGPGValidationRequest(key)


class PersonChangePasswordView(LaunchpadFormView):

    label = "Change your password"
    schema = IPersonChangePassword
    field_names = ['currentpassword', 'password']
    custom_widget('password', PasswordChangeWidget)

    @property
    def next_url(self):
        return canonical_url(self.context)

    def validate(self, form_values):
        currentpassword = form_values.get('currentpassword')
        encryptor = getUtility(IPasswordEncryptor)
        if not encryptor.validate(currentpassword, self.context.password):
            self.setFieldError('currentpassword', _(
                "The provided password doesn't match your current password."))

    @action(_("Change Password"), name="submit")
    def submit_action(self, action, data):
        password = data['password']
        self.context.password = password
        self.request.response.addInfoNotification(_(
            "Password changed successfully"))


class BasePersonEditView(LaunchpadEditFormView):

    schema = IPerson
    field_names = []

    @action(_("Save"), name="save")
    def action_save(self, action, data):
        self.updateContextFromData(data)
        self.next_url = canonical_url(self.context)


class PersonEditHomePageView(BasePersonEditView):

    field_names = ['homepage_content']
    custom_widget(
        'homepage_content', TextAreaWidget, height=30, width=30)


class PersonEditView(BasePersonEditView):

    field_names = ['displayname', 'name', 'hide_email_addresses',
        'verbose_bugnotifications', 'timezone']
    custom_widget('timezone', SelectWidget, size=15)


class PersonBrandingView(BrandingChangeView):

    field_names = ['logo', 'mugshot']
    schema = IPerson


class TeamJoinView(PersonView):

    @property
    def join_allowed(self):
        """Is the logged in user allowed to join this team?

        The answer is yes if this team's subscription policy is not RESTRICTED
        and this team's visibility is either None or PUBLIC.
        """
        # Joining a moderated team will put you on the proposed_members
        # list. If it is a private membership team, you are not allowed
        # to view the proposed_members attribute until you are an
        # active member; therefore, it would look like the join button
        # is broken. Either private membership teams should always have a
        # restricted subscription policy, or we need a more complicated
        # permission model.
        if not (self.context.visibility is None
                or self.context.visibility == PersonVisibility.PUBLIC):
            return False

        restricted = TeamSubscriptionPolicy.RESTRICTED
        return self.context.subscriptionpolicy != restricted

    @property
    def user_can_request_to_join(self):
        """Can the logged in user request to join this team?

        The user can request if he's allowed to join this team and if he's
        not yet an active member of this team.
        """
        if not self.join_allowed:
            return False
        return not (self.userIsActiveMember() or self.userIsProposedMember())

    def processForm(self):
        request = self.request
        if request.method != "POST":
            # Nothing to do
            return

        user = self.user
        context = self.context
        notify_user = self.request.response.addInfoNotification

        notification = None
        if 'join' in request.form and self.user_can_request_to_join:
            policy = context.subscriptionpolicy
            user.join(context)

            if policy == TeamSubscriptionPolicy.MODERATED:
                notify_user(_('Subscription request pending approval.'))
            else:
                notify_user(_('Successfully joined ${team}.',
                        mapping={'team': context.displayname}))

            if 'mailinglist_subscribe' in request.form:
                self._doListSubscription()

        elif 'join' in request.form:
            notify_user(_('You cannot join ${team}.',
                          mapping={'team': context.displayname}))
        elif 'goback' in request.form:
            # User clicked on the 'Go back' button, so we'll simply redirect.
            pass
        else:
            raise UnexpectedFormData(
                "Couldn't find any of the expected actions.")

        self.request.response.redirect(canonical_url(context))

    def _doListSubscription(self):
        notify_info  = self.request.response.addInfoNotification
        notify_error = self.request.response.addErrorNotification

        if not self.userMaySubscribeToList(self.user):
            notify_error(_('Mailing list subscription failed.'))
            return

        try:
            self.context.mailing_list.subscribe(self.user)
        except CannotSubscribe, error:
            notify_error(
                _('You could not be subscribed to the team mailing '
                  'list: ${reason}',
                  mapping={'reason': unicode(error)}))
        else:
            policy = self.context.subscriptionpolicy
            if policy == TeamSubscriptionPolicy.MODERATED:
                notify_info(
                    _('Your mailing list subscription is awaiting '
                      'approval.'))
            else:
                notify_info(
                    _("You have been subscribed to this team's "
                      "mailing list"))

    def userMaySubscribeToList(self, user):
        """Return True if the user may subscribe to the mailing list."""
        mailing_list = self.context.mailing_list
        if not mailing_list:
            return False
        if not mailing_list.isUsable():
            return False
        has_subscription = bool(mailing_list.getSubscription(user))
        return not has_subscription


class TeamAddMyTeamsView(LaunchpadFormView):
    """Propose/add to this team any team that you're an administrator of."""

    custom_widget('teams', LabeledMultiCheckBoxWidget)

    def initialize(self):
        context = self.context
        if context.subscriptionpolicy == TeamSubscriptionPolicy.MODERATED:
            self.label = 'Propose these teams as members'
        else:
            self.label = 'Add these teams to %s' % context.displayname
        self.next_url = canonical_url(context)
        super(TeamAddMyTeamsView, self).initialize()

    def setUpFields(self):
        terms = []
        for team in self.candidate_teams:
            text = '<a href="%s">%s</a>' % (
                canonical_url(team), team.displayname)
            terms.append(SimpleTerm(team, team.name, text))
        self.form_fields = form.Fields(
            List(__name__='teams',
                 title=_(''),
                 value_type=Choice(vocabulary=SimpleVocabulary(terms)),
                 required=False),
            custom_widget=self.custom_widgets['teams'],
            render_context=self.render_context)

    def setUpWidgets(self, context=None):
        super(TeamAddMyTeamsView, self).setUpWidgets(context)
        self.widgets['teams'].display_label = False

    @cachedproperty
    def candidate_teams(self):
        """Return the set of teams that can be added/proposed for the context.

        We return only teams that the user can administer, that aren't already
        a member in the context or that the context isn't a member of. (Of
        course, the context is also omitted.)
        """
        candidates = []
        for team in self.user.getAdministratedTeams():
            if team == self.context:
                continue
            elif team in self.context.activemembers:
                continue
            elif self.context.hasParticipationEntryFor(team):
                continue
            candidates.append(team)
        return candidates

    @action(_("Cancel"), name="cancel",
            validator=LaunchpadFormView.validate_none)
    def cancel_action(self, action, data):
        """Simply redirect to the team's page."""
        pass

    def validate(self, data):
        if len(data.get('teams', [])) == 0:
            self.setFieldError('teams',
                               'Please select the team(s) you want to be '
                               'member(s) of this team.')

    def hasCandidates(self, action):
        """Return whether the user has teams to propose."""
        return len(self.candidate_teams) > 0

    @action(_("Continue"), name="continue", condition=hasCandidates)
    def continue_action(self, action, data):
        """Make the selected teams join this team."""
        context = self.context
        for team in data['teams']:
            team.join(context, requester=self.user)
        if context.subscriptionpolicy == TeamSubscriptionPolicy.MODERATED:
            msg = 'proposed to this team.'
        else:
            msg = 'added to this team.'
        if len(data['teams']) > 1:
            msg = "have been %s" % msg
        else:
            msg = "has been %s" % msg
        team_names = ', '.join(team.displayname for team in data['teams'])
        self.request.response.addInfoNotification("%s %s" % (team_names, msg))


class TeamLeaveView(PersonView):

    def processForm(self):
        if self.request.method != "POST" or not self.userCanRequestToLeave():
            # Nothing to do
            return

        if self.request.form.get('leave'):
            self.user.leave(self.context)

        self.request.response.redirect('./')


class PersonEditEmailsView(LaunchpadFormView):
    """A view for editing a person's email settings.

    The user can associate emails with their account, verify emails
    the system associated with their account, and remove associated
    emails.
    """

    schema = IEmailAddress

    custom_widget('VALIDATED_SELECTED', LaunchpadRadioWidget,
                  orientation='vertical')
    custom_widget('UNVALIDATED_SELECTED', LaunchpadRadioWidget,
                  orientation='vertical')

    def setUpFields(self):
        """Set up fields for this view.

        The main fields of interest are the selection fields with custom
        vocabularies for the lists of validated and unvalidated email
        addresses.
        """
        super(PersonEditEmailsView, self).setUpFields()
        self.form_fields = (self._validated_emails_field() +
                            self._unvalidated_emails_field() +
                            form.fields(TextLine(__name__='newemail',
                                                 title=u'Add a new address'))
                            + self._mailing_list_fields())

    @property
    def initial_values(self):
        """Set up default values for the radio widgets.

        A radio widget must have a selected value, so we select the
        first unvalidated and validated email addresses in the lists
        to be the default for the corresponding widgets.

        The only exception is if the user has a preferred email
        address: then, that address is used as the default validated
        email address.
        """
        validated = self.context.preferredemail
        if validated is None and self.context.validatedemails.count() > 0:
            validated = self.context.validatedemails[0]
        unvalidated = self.unvalidated_addresses
        if len(unvalidated) > 0:
            unvalidated = unvalidated.pop()
        return dict(VALIDATED_SELECTED=validated,
                    UNVALIDATED_SELECTED=unvalidated)

    def _validated_emails_field(self):
        """Create a field with a vocabulary of validated emails.

        :return: A Choice field containing the list of validated emails
        """
        terms = [SimpleTerm(term, term.email)
                 for term in self.context.validatedemails]
        preferred = self.context.preferredemail
        if preferred:
            terms.insert(0, SimpleTerm(preferred, preferred.email))

        return form.Fields(
            Choice(__name__='VALIDATED_SELECTED',
                   title=_('These addresses are confirmed as being yours'),
                   source=SimpleVocabulary(terms),
                   ),
            custom_widget = self.custom_widgets['VALIDATED_SELECTED'])

    def _unvalidated_emails_field(self):
        """Create a field with a vocabulary of unvalidated and guessed emails.

        :return: A Choice field containing the list of emails
        """
        terms = []
        for term in self.unvalidated_addresses:
            if isinstance(term, unicode):
                term = SimpleTerm(term)
            else:
                term = SimpleTerm(term, term.email)
            terms.append(term)
        if self.validated_addresses:
            title = _('These addresses may also be yours')
        else:
            title = _('These addresses may be yours')

        return form.Fields(
            Choice(__name__='UNVALIDATED_SELECTED', title=title,
                   source=SimpleVocabulary(terms)),
            custom_widget = self.custom_widgets['UNVALIDATED_SELECTED'])

    def _mailing_list_subscription_type(self, mailing_list):
        """Return the context user's subscription type for the given list.

        This is 'Preferred address' if the user is subscribed using her
        preferred address and 'Don't subscribe' if the user is not
        subscribed at all. Otherwise it's the EmailAddress under
        which the user is subscribed to this mailing list.
        """
        subscription = mailing_list.getSubscription(self.context)
        if subscription is not None:
            if subscription.email_address is None:
                return "Preferred address"
            else:
                return subscription.email_address
        else:
            return "Don't subscribe"

    def _mailing_list_fields(self):
        """Creates a field for each mailing list the user can subscribe to.

        If a team doesn't have a mailing list, or the mailing list
        isn't usable, it's not included.
        """
        # Only beta testers are allowed to subscribe to mailing lists.
        if not self.isBetaUser:
            return form.FormFields()
        mailing_list_set = getUtility(IMailingListSet)
        fields = []
        terms = [SimpleTerm("Preferred address"),
                 SimpleTerm("Don't subscribe")]
        terms += [SimpleTerm(email, email.email)
                   for email in self.validated_addresses]
        for team in self.context.teams_participated_in:
            mailing_list = mailing_list_set.get(team.name)
            if mailing_list is not None and mailing_list.isUsable():
                name = 'subscription.%s' % team.name
                value = self._mailing_list_subscription_type(mailing_list)
                field = Choice(__name__=name,
                               title=team.name,
                               source=SimpleVocabulary(terms), default=value)
                fields.append(field)
        return form.FormFields(*fields)

    @property
    def mailing_list_widgets(self):
        """Return all the mailing list subscription widgets."""
        return [widget for widget in self.widgets
                if 'field.subscription.' in widget.name]

    def _validate_selected_address(self, data, field='VALIDATED_SELECTED'):
        """A generic validator for this view's actions.

        Makes sure one (and only one) email address is selected and that
        the selected address belongs to the context person. The address may
        be represented by an EmailAddress object or (for unvalidated
        addresses) a LoginToken object.
        """
        self.validate_widgets(data, [field])

        email = data.get(field)
        if email is None:
            return None
        elif isinstance(data[field], list):
            self.addError("You must not select more than one address.")
            return None

        # Make sure the selected address or login token actually
        # belongs to this person.
        if IEmailAddress.providedBy(email):
            person = email.person

            assert person == self.context, (
                "differing ids in emailaddress.person.id(%s,%d) == "
                "self.context.id(%s,%d) (%s)"
                % (person.name, person.id, self.context.name, self.context.id,
                   email.email))
        elif isinstance(email, unicode):
            tokenset = getUtility(ILoginTokenSet)
            email = tokenset.searchByEmailRequesterAndType(
                email, self.context, LoginTokenType.VALIDATEEMAIL)
            assert email is not None, "Couldn't find login token!"
        else:
            raise AssertionError("Selected address was not EmailAddress "
                                 "or unicode string!")

        # Return the EmailAddress/LoginToken object for use in any
        # further validation.
        return email

    @property
    def validated_addresses(self):
        """All of this person's validated email addresses, including
        their preferred address (if any).
        """
        addresses = []
        if self.context.preferredemail:
            addresses.append(self.context.preferredemail)
        addresses += [email for email in self.context.validatedemails]
        return addresses

    @property
    def unvalidated_addresses(self):
        """All of this person's unvalidated and guessed emails.

        The guessed emails will be EmailAddress objects, and the
        unvalidated emails will be unicode strings.
        """
        emailset = set(self.context.unvalidatedemails)
        emailset = emailset.union(
            [guessed for guessed in self.context.guessedemails
             if not guessed.email in emailset])
        return emailset

    # Actions to do with validated email addresses.

    def validate_action_remove_validated(self, action, data):
        """Make sure the user selected an email address to remove."""
        emailaddress = self._validate_selected_address(data,
                                                       'VALIDATED_SELECTED')
        if emailaddress is None:
            return self.errors

        if self.context.preferredemail == emailaddress:
            self.addError(
                "You can't remove %s because it's your contact email "
                "address." % self.context.preferredemail.email)
            return self.errors
        return self.errors

    @action(_("Remove"), name="remove_validated",
            validator=validate_action_remove_validated)
    def action_remove_validated(self, action, data):
        """Delete the selected (validated) email address."""
        emailaddress = data['VALIDATED_SELECTED']
        emailaddress.destroySelf()
        self.request.response.addInfoNotification(
            "The email address '%s' has been removed." % emailaddress.email)
        self.next_url = self.action_url

    def validate_action_set_preferred(self, action, data):
        """Make sure the user selected an address."""
        emailaddress = self._validate_selected_address(data,
                                                       'VALIDATED_SELECTED')
        if emailaddress is None:
            return self.errors

        if emailaddress.status == EmailAddressStatus.PREFERRED:
            self.request.response.addInfoNotification(
                "%s is already set as your contact address." % (
                    emailaddress.email))
        return self.errors

    @action(_("Set as Contact Address"), name="set_preferred",
            validator=validate_action_set_preferred)
    def action_set_preferred(self, action, data):
        """Set the selected email as preferred for the person in context."""
        emailaddress = data['VALIDATED_SELECTED']
        if emailaddress.status != EmailAddressStatus.PREFERRED:
            self.context.setPreferredEmail(emailaddress)
            self.request.response.addInfoNotification(
                "Your contact address has been changed to: %s" % (
                    emailaddress.email))
        self.next_url = self.action_url

    # Actions to do with unvalidated email addresses.

    def validate_action_confirm(self, action, data):
        """Make sure the user selected an email address to confirm."""
        self._validate_selected_address(data, 'UNVALIDATED_SELECTED')
        return self.errors

    @action(_('Confirm'), name='validate', validator=validate_action_confirm)
    def action_confirm(self, action, data):
        """Mail a validation URL to the selected email address."""
        email = data['UNVALIDATED_SELECTED']
        if IEmailAddress.providedBy(email):
            email = email.email
        token = getUtility(ILoginTokenSet).new(
                    self.context, getUtility(ILaunchBag).login, email,
                    LoginTokenType.VALIDATEEMAIL)
        token.sendEmailValidationRequest(self.request.getApplicationURL())
        self.request.response.addInfoNotification(
            "An e-mail message was sent to '%s' with "
            "instructions on how to confirm that "
            "it belongs to you." % email)
        self.next_url = self.action_url

    def validate_action_remove_unvalidated(self, action, data):
        """Make sure the user selected an email address to remove."""
        email = self._validate_selected_address(data, 'UNVALIDATED_SELECTED')
        if email is not None and IEmailAddress.providedBy(email):
            assert self.context.preferredemail.id != email.id
        return self.errors

    @action(_("Remove"), name="remove_unvalidated",
            validator=validate_action_remove_unvalidated)
    def action_remove_unvalidated(self, action, data):
        """Delete the selected (un-validated) email address.

        This selected address can be either on the EmailAddress table
        marked with status NEW, or in the LoginToken table.
        """
        emailaddress = data['UNVALIDATED_SELECTED']
        if IEmailAddress.providedBy(emailaddress):
            emailaddress.destroySelf()
            email = emailaddress.email
        elif isinstance(emailaddress, unicode):
            logintokenset = getUtility(ILoginTokenSet)
            logintokenset.deleteByEmailRequesterAndType(
                emailaddress, self.context, LoginTokenType.VALIDATEEMAIL)
            email = emailaddress
        else:
            raise AssertionError("Selected address was not EmailAddress "
                                 "or Unicode string!")

        self.request.response.addInfoNotification(
            "The email address '%s' has been removed." % email)
        self.next_url = self.action_url

    # Actions to do with new email addresses

    def validate_action_add_email(self, action, data):
        """Make sure the user entered a valid email address.

        The email address must be syntactically valid and must not already
        be in use.
        """
        has_errors = bool(self.validate_widgets(data, ['newemail']))
        if has_errors:
            # We know that 'newemail' is empty.
            return self.errors

        newemail = data['newemail']
        if not valid_email(newemail):
            self.addError(
                "'%s' doesn't seem to be a valid email address." % newemail)
            return self.errors

        email = getUtility(IEmailAddressSet).getByEmail(newemail)
        person = self.context
        if email is not None:
            if email.person == person:
                self.addError(
                    "The email address '%s' is already registered as your "
                    "email address. This can be either because you already "
                    "added this email address before or because our system "
                    "detected it as being yours. If it was detected by our "
                    "system, it's probably shown on this page and is waiting "
                    "to be confirmed as yours." % email.email)
            else:
                owner = email.person
                owner_name = urllib.quote(owner.name)
                merge_url = (
                    '%s/+requestmerge?field.dupeaccount=%s'
                    % (canonical_url(getUtility(IPersonSet)), owner_name))
                self.addError(
                    structured(
                    "The email address '%s' is already registered to "
                    '<a href="%s">%s</a>. If you think that is a '
                    'duplicated account, you can <a href="%s">merge it</a> '
                    "into your account. ",
                    email.email,
                    canonical_url(owner),
                    owner.browsername,
                    merge_url))
        return self.errors

    @action(_("Add"), name="add_email", validator=validate_action_add_email)
    def action_add_email(self, action, data):
        """Register a new email for the person in context."""
        newemail = data['newemail']
        logintokenset = getUtility(ILoginTokenSet)
        token = logintokenset.new(
                    self.context, getUtility(ILaunchBag).login, newemail,
                    LoginTokenType.VALIDATEEMAIL)
        token.sendEmailValidationRequest(self.request.getApplicationURL())

        self.request.response.addInfoNotification(
                "A confirmation message has been sent to '%s'. "
                "Follow the instructions in that message to confirm that the "
                "address is yours. "
                "(If the message doesn't arrive in a few minutes, your mail "
                "provider might use 'greylisting', which could delay the "
                "message for up to an hour or two.)" % newemail)
        self.next_url = self.action_url

    # Actions to do with subscription management.

    def validate_action_update_subscriptions(self, action, data):
        """Make sure the user is subscribing using a valid address.

        Valid addresses are the ones presented as options for the mailing
        list widgets.
        """
        names = [w.context.getName() for w in self.mailing_list_widgets]
        self.validate_widgets(data, names)
        return self.errors

    @action(_("Update Subscriptions"), name="update_subscriptions",
            validator=validate_action_update_subscriptions)
    def action_update_subscriptions(self, action, data):
        """Change the user's mailing list subscriptions."""
        mailing_list_set = getUtility(IMailingListSet)
        dirty = False
        prefix_length = len('subscription.')
        for widget in self.mailing_list_widgets:
            mailing_list_name = widget.context.getName()[prefix_length:]
            mailing_list = mailing_list_set.get(mailing_list_name)
            new_value = data[widget.context.getName()]
            old_value = self._mailing_list_subscription_type(mailing_list)
            if IEmailAddress.providedBy(new_value):
                new_value_string = new_value.email
            else:
                new_value_string = new_value
            if new_value_string != old_value:
                dirty = True
                if new_value == "Don't subscribe":
                    # Delete the subscription.
                    mailing_list.unsubscribe(self.context)
                else:
                    if new_value == "Preferred address":
                        # If the user is subscribed but not under any
                        # particular address, her current preferred
                        # address will always be used.
                        new_value = None
                    subscription = mailing_list.getSubscription(self.context)
                    if subscription is None:
                        mailing_list.subscribe(self.context, new_value)
                    else:
                        mailing_list.changeAddress(self.context, new_value)
        if dirty:
            self.request.response.addInfoNotification(
                "Subscriptions updated.")
        self.next_url = self.action_url


class TeamReassignmentView(ObjectReassignmentView):

    ownerOrMaintainerAttr = 'teamowner'
    schema = ITeamReassignment

    def __init__(self, context, request):
        ObjectReassignmentView.__init__(self, context, request)
        self.callback = self._addOwnerAsMember

    @property
    def contextName(self):
        return self.context.browsername

    def _addOwnerAsMember(self, team, oldOwner, newOwner):
        """Add the new and the old owners as administrators of the team.

        When a user creates a new team, he is added as an administrator of
        that team. To be consistent with this, we must make the new owner an
        administrator of the team. This rule is ignored only if the new owner
        is an inactive member of the team, as that means he's not interested
        in being a member. The same applies to the old owner.
        """
        # Both new and old owners won't be added as administrators of the team
        # only if they're inactive members. If they're either active or
        # proposed members they'll be made administrators of the team.
        if newOwner not in team.inactivemembers:
            team.addMember(
                newOwner, reviewer=oldOwner,
                status=TeamMembershipStatus.ADMIN, force_team_add=True)
        if oldOwner not in team.inactivemembers:
            team.addMember(
                oldOwner, reviewer=oldOwner,
                status=TeamMembershipStatus.ADMIN, force_team_add=True)


class PersonLatestQuestionsView(LaunchpadView):
    """View used by the porlet displaying the latest questions made by
    a person.
    """

    @cachedproperty
    def getLatestQuestions(self, quantity=5):
        """Return <quantity> latest questions created for this target. """
        return self.context.searchQuestions(
            participation=QuestionParticipation.OWNER)[:quantity]


class PersonSearchQuestionsView(SearchQuestionsView):
    """View used to search and display questions in which an IPerson is
    involved.
    """

    display_target_column = True

    @property
    def pageheading(self):
        """See `SearchQuestionsView`."""
        return _('Questions involving $name',
                 mapping=dict(name=self.context.displayname))

    @property
    def empty_listing_message(self):
        """See `SearchQuestionsView`."""
        return _('No questions  involving $name found with the '
                 'requested statuses.',
                 mapping=dict(name=self.context.displayname))


class SearchAnsweredQuestionsView(SearchQuestionsView):
    """View used to search and display questions answered by an IPerson."""

    display_target_column = True

    def getDefaultFilter(self):
        """See `SearchQuestionsView`."""
        return dict(participation=QuestionParticipation.ANSWERER)

    @property
    def pageheading(self):
        """See `SearchQuestionsView`."""
        return _('Questions answered by $name',
                 mapping=dict(name=self.context.displayname))

    @property
    def empty_listing_message(self):
        """See `SearchQuestionsView`."""
        return _('No questions answered by $name found with the '
                 'requested statuses.',
                 mapping=dict(name=self.context.displayname))


class SearchAssignedQuestionsView(SearchQuestionsView):
    """View used to search and display questions assigned to an IPerson."""

    display_target_column = True

    def getDefaultFilter(self):
        """See `SearchQuestionsView`."""
        return dict(participation=QuestionParticipation.ASSIGNEE)

    @property
    def pageheading(self):
        """See `SearchQuestionsView`."""
        return _('Questions assigned to $name',
                 mapping=dict(name=self.context.displayname))

    @property
    def empty_listing_message(self):
        """See `SearchQuestionsView`."""
        return _('No questions assigned to $name found with the '
                 'requested statuses.',
                 mapping=dict(name=self.context.displayname))


class SearchCommentedQuestionsView(SearchQuestionsView):
    """View used to search and show questions commented on by an IPerson."""

    display_target_column = True

    def getDefaultFilter(self):
        """See `SearchQuestionsView`."""
        return dict(participation=QuestionParticipation.COMMENTER)

    @property
    def pageheading(self):
        """See `SearchQuestionsView`."""
        return _('Questions commented on by $name ',
                 mapping=dict(name=self.context.displayname))

    @property
    def empty_listing_message(self):
        """See `SearchQuestionsView`."""
        return _('No questions commented on by $name found with the '
                 'requested statuses.',
                 mapping=dict(name=self.context.displayname))


class SearchCreatedQuestionsView(SearchQuestionsView):
    """View used to search and display questions created by an IPerson."""

    display_target_column = True

    def getDefaultFilter(self):
        """See `SearchQuestionsView`."""
        return dict(participation=QuestionParticipation.OWNER)

    @property
    def pageheading(self):
        """See `SearchQuestionsView`."""
        return _('Questions asked by $name',
                 mapping=dict(name=self.context.displayname))

    @property
    def empty_listing_message(self):
        """See `SearchQuestionsView`."""
        return _('No questions asked by $name found with the '
                 'requested statuses.',
                 mapping=dict(name=self.context.displayname))


class SearchNeedAttentionQuestionsView(SearchQuestionsView):
    """View used to search and show questions needing an IPerson attention."""

    display_target_column = True

    def getDefaultFilter(self):
        """See `SearchQuestionsView`."""
        return dict(needs_attention=True)

    @property
    def pageheading(self):
        """See `SearchQuestionsView`."""
        return _("Questions needing $name's attention",
                 mapping=dict(name=self.context.displayname))

    @property
    def empty_listing_message(self):
        """See `SearchQuestionsView`."""
        return _("No questions need $name's attention.",
                 mapping=dict(name=self.context.displayname))


class SearchSubscribedQuestionsView(SearchQuestionsView):
    """View used to search and show questions subscribed to by an IPerson."""

    display_target_column = True

    def getDefaultFilter(self):
        """See `SearchQuestionsView`."""
        return dict(participation=QuestionParticipation.SUBSCRIBER)

    @property
    def pageheading(self):
        """See `SearchQuestionsView`."""
        return _('Questions $name is subscribed to',
                 mapping=dict(name=self.context.displayname))

    @property
    def empty_listing_message(self):
        """See `SearchQuestionsView`."""
        return _('No questions subscribed to by $name found with the '
                 'requested statuses.',
                 mapping=dict(name=self.context.displayname))


class PersonAnswerContactForView(LaunchpadView):
    """View used to show all the IQuestionTargets that an IPerson is an answer
    contact for.
    """

    @cachedproperty
    def direct_question_targets(self):
        """List of targets that the IPerson is a direct answer contact.

        Return a list of IQuestionTargets sorted alphabetically by title.
        """
        return sorted(
            self.context.getDirectAnswerQuestionTargets(),
            key=attrgetter('title'))

    @cachedproperty
    def team_question_targets(self):
        """List of IQuestionTargets for the context's team membership.

        Sorted alphabetically by title.
        """
        return sorted(
            self.context.getTeamAnswerQuestionTargets(),
            key=attrgetter('title'))

    def showRemoveYourselfLink(self):
        """The link is shown when the page is in the user's own profile."""
        return self.user == self.context


class PersonAnswersMenu(ApplicationMenu):

    usedfor = IPerson
    facet = 'answers'
    links = ['answered', 'assigned', 'created', 'commented', 'need_attention',
             'subscribed', 'answer_contact_for']

    def answer_contact_for(self):
        summary = "Projects for which %s is an answer contact for" % (
            self.context.displayname)
        return Link('+answer-contact-for', 'Answer contact for', summary)

    def answered(self):
        summary = 'Questions answered by %s' % self.context.displayname
        return Link(
            '+answeredquestions', 'Answered', summary, icon='question')

    def assigned(self):
        summary = 'Questions assigned to %s' % self.context.displayname
        return Link(
            '+assignedquestions', 'Assigned', summary, icon='question')

    def created(self):
        summary = 'Questions asked by %s' % self.context.displayname
        return Link('+createdquestions', 'Asked', summary, icon='question')

    def commented(self):
        summary = 'Questions commented on by %s' % (
            self.context.displayname)
        return Link(
            '+commentedquestions', 'Commented', summary, icon='question')

    def need_attention(self):
        summary = 'Questions needing %s attention' % (
            self.context.displayname)
        return Link('+needattentionquestions', 'Need attention', summary,
                    icon='question')

    def subscribed(self):
        text = 'Subscribed'
        summary = 'Questions subscribed to by %s' % (
                self.context.displayname)
        return Link('+subscribedquestions', text, summary, icon='question')


class PersonBranchesView(BranchListingView):
    """View for branch listing for a person."""

    extra_columns = ('product',)
    heading_template = 'Bazaar branches related to %(displayname)s'

    def _branches(self, lifecycle_status, show_dormant):
        return getUtility(IBranchSet).getBranchesForPerson(
            self.context, lifecycle_status, self.user, self.sort_by,
            show_dormant)

    @cachedproperty
    def _subscribed_branches(self):
        return set(getUtility(IBranchSet).getBranchesSubscribedByPerson(
            self.context, [], self.user))


class PersonRegisteredBranchesView(BranchListingView):
    """View for branch listing for a person's registered branches."""

    extra_columns = ('product',)
    heading_template = 'Bazaar branches registered by %(displayname)s'
    no_sort_by = (BranchListingSort.REGISTRANT,)

    def _branches(self, lifecycle_status, show_dormant):
        return getUtility(IBranchSet).getBranchesRegisteredByPerson(
            self.context, lifecycle_status, self.user, self.sort_by,
            show_dormant)


class PersonOwnedBranchesView(BranchListingView):
    """View for branch listing for a person's owned branches."""

    extra_columns = ('product',)
    heading_template = 'Bazaar branches owned by %(displayname)s'
    no_sort_by = (BranchListingSort.REGISTRANT,)

    def _branches(self, lifecycle_status, show_dormant):
        return getUtility(IBranchSet).getBranchesRegisteredByPerson(
            self.context, lifecycle_status, self.user, self.sort_by,
            show_dormant)


class PersonSubscribedBranchesView(BranchListingView):
    """View for branch listing for a person's subscribed branches."""

    extra_columns = ('product',)
    heading_template = 'Bazaar branches subscribed to by %(displayname)s'

    def _branches(self, lifecycle_status, show_dormant):
        return getUtility(IBranchSet).getBranchesSubscribedByPerson(
            self.context, lifecycle_status, self.user, self.sort_by,
            show_dormant)


class PersonTeamBranchesView(LaunchpadView):
    """View for team branches portlet."""

    @cachedproperty
    def teams_with_branches(self):
        return [team for team in self.context.teams_participated_in
                if team.branches.count() > 0 and team != self.context]<|MERGE_RESOLUTION|>--- conflicted
+++ resolved
@@ -115,22 +115,7 @@
 
 from canonical.launchpad.interfaces import (
     AccountStatus, BranchListingSort, BugTaskSearchParams, BugTaskStatus,
-<<<<<<< HEAD
-    CannotSubscribe, DAYS_BEFORE_EXPIRATION_WARNING_IS_SENT,
-    EmailAddressStatus, GPGKeyNotFoundError, IBranchSet, ICountry,
-    IEmailAddress, IEmailAddressSet, IGPGHandler, IGPGKeySet,
-    IIrcIDSet, IJabberIDSet, ILanguageSet, ILaunchBag, ILoginTokenSet,
-    IMailingListSet, INewPerson, IPOTemplateSet, IPasswordEncryptor,
-    IPerson, IPersonChangePassword, IPersonClaim, IPersonSet,
-    IPollSet, IPollSubset, IRequestPreferredLanguages, ISSHKeySet,
-    ISignedCodeOfConductSet, ITeam, ITeamMembership,
-    ITeamMembershipSet, ITeamReassignment, IWikiNameSet,
-    LoginTokenType, NotFoundError, PersonCreationRationale,
-    PersonVisibility, QuestionParticipation, SSHKeyType,
-    SpecificationFilter, TeamMembershipRenewalPolicy,
-    TeamMembershipStatus, TeamSubscriptionPolicy, UBUNTU_WIKI_URL,
-    UNRESOLVED_BUGTASK_STATUSES, UnexpectedFormData,
-=======
+    CannotSubscribe,
     DAYS_BEFORE_EXPIRATION_WARNING_IS_SENT, EmailAddressStatus,
     GPGKeyNotFoundError, IBranchSet, ICountry, IEmailAddress,
     IEmailAddressSet, IGPGHandler, IGPGKeySet, IIrcIDSet, IJabberIDSet,
@@ -143,7 +128,6 @@
     QuestionParticipation, SSHKeyType, SpecificationFilter,
     TeamMembershipRenewalPolicy, TeamMembershipStatus, TeamSubscriptionPolicy,
     UBUNTU_WIKI_URL, UNRESOLVED_BUGTASK_STATUSES, UnexpectedFormData,
->>>>>>> c1020ef9
     is_participant_in_beta_program)
 
 from canonical.launchpad.browser.bugtask import (
