# Copyright 2004-2007 Canonical Ltd

"""Person-related wiew classes."""

__metaclass__ = type

__all__ = [
    'BaseListView',
    'BeginTeamClaimView',
    'BugSubscriberPackageBugsSearchListingView',
    'FOAFSearchView',
    'PeopleListView',
    'PersonAddView',
    'PersonAnswerContactForView',
    'PersonAnswersMenu',
    'PersonAssignedBugTaskSearchListingView',
    'PersonBranchesMenu',
    'PersonBranchesView',
    'PersonBrandingView',
    'PersonBugsMenu',
    'PersonChangePasswordView',
    'PersonClaimView',
    'PersonCodeOfConductEditView',
    'PersonCommentedBugTaskSearchListingView',
    'PersonDeactivateAccountView',
    'PersonDynMenu',
    'PersonEditEmailsView',
    'PersonEditHomePageView',
    'PersonEditIRCNicknamesView',
    'PersonEditJabberIDsView',
    'PersonEditSSHKeysView',
    'PersonEditView',
    'PersonEditWikiNamesView',
    'PersonFacets',
    'PersonGPGView',
    'PersonIndexView',
    'PersonLanguagesView',
    'PersonLatestQuestionsView',
    'PersonNavigation',
    'PersonOAuthTokensView',
    'PersonOverviewMenu',
    'PersonOwnedBranchesView',
    'PersonRdfView',
    'PersonRdfContentsView',
    'PersonRegisteredBranchesView',
    'PersonRelatedBugsView',
    'PersonRelatedProjectsView',
    'PersonSearchQuestionsView',
    'PersonSetContextMenu',
    'PersonSetFacets',
    'PersonSetNavigation',
    'PersonSetSOP',
    'PersonSOP',
    'PersonSpecFeedbackView',
    'PersonSpecsMenu',
    'PersonSpecWorkLoadView',
    'PersonSubscribedBranchesView',
    'PersonTeamBranchesView',
    'PersonTranslationView',
    'PersonTranslationRelicensingView',
    'PersonView',
    'RedirectToEditLanguagesView',
    'ReportedBugTaskSearchListingView',
    'RestrictedMembershipsPersonView',
    'SearchAnsweredQuestionsView',
    'SearchAssignedQuestionsView',
    'SearchCommentedQuestionsView',
    'SearchCreatedQuestionsView',
    'SearchNeedAttentionQuestionsView',
    'SearchSubscribedQuestionsView',
    'SubscribedBugTaskSearchListingView',
    'TeamAddMyTeamsView',
    'TeamJoinView',
    'TeamLeaveView',
    'TeamListView',
    'TeamNavigation',
    'TeamOverviewMenu',
    'TeamMembershipView',
    'TeamReassignmentView',
    'TeamSpecsMenu',
    'UbunteroListView',
    ]

import cgi
import copy
from datetime import datetime, timedelta
from operator import attrgetter, itemgetter
import pytz
import subprocess
import urllib

from zope.app.form.browser import SelectWidget, TextAreaWidget
from zope.app.pagetemplate.viewpagetemplatefile import ViewPageTemplateFile
from zope.formlib.form import FormFields
from zope.interface import implements, Interface
from zope.component import getUtility
from zope.publisher.interfaces import NotFound
from zope.publisher.interfaces.browser import IBrowserPublisher
from zope.schema import Choice, List, Text, TextLine
from zope.schema.vocabulary import SimpleVocabulary, SimpleTerm
from zope.security.interfaces import Unauthorized

from canonical.config import config
from canonical.lazr import decorates
from canonical.lazr.interface import copy_field, use_template
from canonical.database.sqlbase import flush_database_updates

from canonical.widgets import (
    LaunchpadRadioWidget, LaunchpadRadioWidgetWithDescription,
    PasswordChangeWidget)
from canonical.widgets.itemswidgets import LabeledMultiCheckBoxWidget

from canonical.cachedproperty import cachedproperty

from canonical.launchpad.interfaces import (
    AccountStatus, BranchListingSort,
    BranchPersonSearchContext, BranchPersonSearchRestriction,
    BugTaskSearchParams, BugTaskStatus, CannotUnsubscribe,
    DAYS_BEFORE_EXPIRATION_WARNING_IS_SENT, EmailAddressStatus,
    GPGKeyNotFoundError, IBranchSet, ICountry, IEmailAddress,
    IEmailAddressSet, IGPGHandler, IGPGKeySet, IIrcIDSet,
    IJabberIDSet, ILanguageSet, ILaunchBag, ILoginTokenSet,
    IMailingListSet, INewPerson, IOAuthConsumerSet, IOpenLaunchBag,
    IPOTemplateSet, IPasswordEncryptor, IPerson,
    IPersonChangePassword, IPersonClaim, IPersonSet, IPollSet,
    IPollSubset, IRequestPreferredLanguages, ISSHKeySet,
    ISignedCodeOfConductSet, ITeam, ITeamMembership,
    ITeamMembershipSet, ITeamReassignment, IWikiNameSet,
    LoginTokenType, MailingListAutoSubscribePolicy,
    NotFoundError, PersonCreationRationale,
    PersonVisibility, QuestionParticipation, SSHKeyType,
    SpecificationFilter, TeamMembershipRenewalPolicy,
    TeamMembershipStatus, TeamSubscriptionPolicy, UBUNTU_WIKI_URL,
    UNRESOLVED_BUGTASK_STATUSES, UnexpectedFormData)

from canonical.launchpad.interfaces.translationrelicensingagreement import (
    ITranslationRelicensingAgreement)

from canonical.launchpad.browser.bugtask import (
    BugListingBatchNavigator, BugTaskSearchListingView)
from canonical.launchpad.browser.branchlisting import BranchListingView
from canonical.launchpad.browser.feeds import FeedsMixin
from canonical.launchpad.browser.launchpad import StructuralObjectPresentation
from canonical.launchpad.browser.objectreassignment import (
    ObjectReassignmentView)
from canonical.launchpad.browser.openiddiscovery import (
    OpenIDPersistentIdentity, XRDSContentNegotiationMixin)
from canonical.launchpad.browser.specificationtarget import (
    HasSpecificationsView)
from canonical.launchpad.browser.branding import BrandingChangeView
from canonical.launchpad.browser.mailinglists import (
    enabled_with_active_mailing_list)
from canonical.launchpad.browser.questiontarget import SearchQuestionsView

from canonical.launchpad.helpers import convertToHtmlCode, obfuscateEmail
from canonical.launchpad.validators.email import valid_email

from canonical.launchpad.webapp.authorization import check_permission
from canonical.launchpad.webapp.dynmenu import DynMenu, neverempty
from canonical.launchpad.webapp.publisher import LaunchpadView
from canonical.launchpad.webapp.batching import BatchNavigator
from canonical.launchpad.webapp.interfaces import IPlacelessLoginSource
from canonical.launchpad.webapp.login import logoutPerson
from canonical.launchpad.webapp.menu import structured, NavigationMenu
from canonical.launchpad.webapp import (
    ApplicationMenu, ContextMenu, LaunchpadEditFormView, LaunchpadFormView,
    Link, Navigation, StandardLaunchpadFacets, action, canonical_url,
    custom_widget, enabled_with_permission, smartquote, stepthrough, stepto)

from canonical.launchpad import _


class RestrictedMembershipsPersonView(LaunchpadView):
    """Secure access to team membership information for a person.

    This class checks that the logged-in user has access to view
    all the teams that these attributes and functions return.
    """

    def getLatestApprovedMembershipsForPerson(self):
        """Returns a list of teams the person has recently joined.

        Private teams are filtered out if the user is not a member of them.
        """
        # This method returns a list as opposed to the database object's
        # getLatestApprovedMembershipsForPerson which returns a sqlobject
        # result set.
        membership_list = self.context.getLatestApprovedMembershipsForPerson()
        return [membership for membership in membership_list
                if check_permission('launchpad.View', membership.team)]

    @property
    def teams_with_icons(self):
        """Returns list of teams with custom icons.

        These are teams that the person is an active member of.
        Private teams are filtered out if the user is not a member of them.
        """
        # This method returns a list as opposed to the database object's
        # teams_with_icons which returns a sqlobject
        # result set.
        return [team for team in self.context.teams_with_icons
                if check_permission('launchpad.View', team)]

    @property
    def administrated_teams(self):
        """Return the list of teams administrated by the person.

        The user must be an administrator of the team, and the team must
        be public.
        """
        return [team for team in self.context.getAdministratedTeams()
                if team.visibility == PersonVisibility.PUBLIC]

    def userCanViewMembership(self):
        """Return true if the user can view a team's membership.

        Only launchpad admins and team members can view the private
        membership. Anyone can view a public team's membership.
        """
        return check_permission('launchpad.View', self.context)


class BranchTraversalMixin:
    """Branch of this person or team for the specified product and
    branch names.

    For example:

    * '/~ddaa/bazaar/devel' points to the branch whose owner
    name is 'ddaa', whose product name is 'bazaar', and whose branch name
    is 'devel'.

    * '/~sabdfl/+junk/junkcode' points to the branch whose
    owner name is 'sabdfl', with no associated product, and whose branch
    name is 'junkcode'.

    * '/~ddaa/+branch/bazaar/devel' redirects to '/~ddaa/bazaar/devel'

    """

    @stepto('+branch')
    def redirect_branch(self):
        """Redirect to canonical_url, which is ~user/product/name."""
        stepstogo = self.request.stepstogo
        product_name = stepstogo.consume()
        branch_name = stepstogo.consume()
        if product_name is not None and branch_name is not None:
            branch = self.context.getBranch(product_name, branch_name)
            if branch:
                return self.redirectSubTree(canonical_url(branch))
        raise NotFoundError

    def traverse(self, product_name):
        branch_name = self.request.stepstogo.consume()
        if branch_name is not None:
            branch = self.context.getBranch(product_name, branch_name)
            if branch is not None and branch.product is not None:
                # The launch bag contains "stuff of interest" related to where
                # the user is traversing to.  When a user traverses over a
                # product, the product gets added to the launch bag by the
                # traversal machinery, however when traversing to a branch, we
                # short circuit it somewhat by looking for a two part key (in
                # addition to the user) to identify the branch, and as such
                # the product isnt't being added to the bag by the internals.
                getUtility(IOpenLaunchBag).add(branch.product)
            return branch
        else:
            return super(BranchTraversalMixin, self).traverse(product_name)


class PersonNavigation(BranchTraversalMixin, Navigation):

    usedfor = IPerson

    def breadcrumb(self):
        return self.context.displayname

    @stepthrough('+expiringmembership')
    def traverse_expiring_membership(self, name):
        # Return the found membership regardless of its status as we know
        # TeamMembershipSelfRenewalView will tell users why the memembership
        # can't be renewed when necessary.
        membership = getUtility(ITeamMembershipSet).getByPersonAndTeam(
            self.context, getUtility(IPersonSet).getByName(name))
        if membership is None:
            return None
        return TeamMembershipSelfRenewalView(membership, self.request)

    @stepto('+archive')
    def traverse_archive(self):
        return self.context.archive

    @stepthrough('+email')
    def traverse_email(self, email):
        """Traverse to this person's emails on the webservice layer."""
        email = getUtility(IEmailAddressSet).getByEmail(email)
        if email is None or email.person != self.context:
            return None
        return email

    @stepthrough('+wikiname')
    def traverse_wikiname(self, id):
        """Traverse to this person's WikiNames on the webservice layer."""
        wiki = getUtility(IWikiNameSet).get(id)
        if wiki is None or wiki.person != self.context:
            return None
        return wiki

    @stepthrough('+jabberid')
    def traverse_jabberid(self, jabber_id):
        """Traverse to this person's JabberIDs on the webservice layer."""
        jabber = getUtility(IJabberIDSet).getByJabberID(jabber_id)
        if jabber is None or jabber.person != self.context:
            return None
        return jabber

    @stepthrough('+ircnick')
    def traverse_ircnick(self, id):
        """Traverse to this person's IrcIDs on the webservice layer."""
        irc_nick = getUtility(IIrcIDSet).get(id)
        if irc_nick is None or irc_nick.person != self.context:
            return None
        return irc_nick


class PersonDynMenu(DynMenu):

    menus = {
        'contributions': 'contributionsMenu',
        }

    @neverempty
    def contributionsMenu(self):
        L = [self.makeBreadcrumbLink(item)
             for item in self.context.iterTopProjectsContributedTo()]
        L.sort(key=lambda item: item.text.lower())
        if L:
            for obj in L:
                yield obj
        else:
            yield self.makeLink(
                'Projects you contribute to go here.', target=None)
        yield self.makeLink('See all projects...', target='/products')


class TeamNavigation(PersonNavigation):

    usedfor = ITeam

    def breadcrumb(self):
        return smartquote('"%s" team') % self.context.displayname

    @stepthrough('+poll')
    def traverse_poll(self, name):
        return getUtility(IPollSet).getByTeamAndName(self.context, name)

    @stepthrough('+invitation')
    def traverse_invitation(self, name):
        # Return the found membership regardless of its status as we know
        # TeamInvitationView can handle memberships in statuses other than
        # INVITED.
        membership = getUtility(ITeamMembershipSet).getByPersonAndTeam(
            self.context, getUtility(IPersonSet).getByName(name))
        if membership is None:
            return None
        return TeamInvitationView(membership, self.request)

    @stepthrough('+member')
    def traverse_member(self, name):
        person = getUtility(IPersonSet).getByName(name)
        if person is None:
            return None
        return getUtility(ITeamMembershipSet).getByPersonAndTeam(
            person, self.context)


class TeamMembershipSelfRenewalView(LaunchpadFormView):

    implements(IBrowserPublisher)

    schema = ITeamMembership
    field_names = []
    label = 'Renew team membership'
    template = ViewPageTemplateFile(
        '../templates/teammembership-self-renewal.pt')

    def __init__(self, context, request):
        # Only the member himself or admins of the member (in case it's a
        # team) can see the page in which they renew memberships that are
        # about to expire.
        if not check_permission('launchpad.Edit', context.person):
            raise Unauthorized(
                "Only the member himself can renew his memberships.")
        LaunchpadFormView.__init__(self, context, request)

    def browserDefault(self, request):
        return self, ()

    def getReasonForDeniedRenewal(self):
        """Return text describing why the membership can't be renewed."""
        context = self.context
        ondemand = TeamMembershipRenewalPolicy.ONDEMAND
        admin = TeamMembershipStatus.ADMIN
        approved = TeamMembershipStatus.APPROVED
        date_limit = datetime.now(pytz.timezone('UTC')) - timedelta(
            days=DAYS_BEFORE_EXPIRATION_WARNING_IS_SENT)
        if context.status not in (admin, approved):
            text = "it is not active."
        elif context.team.renewal_policy != ondemand:
            text = ('<a href="%s">%s</a> is not a team which accepts its '
                    'members to renew their own memberships.'
                    % (canonical_url(context.team),
                       context.team.unique_displayname))
        elif context.dateexpires is None or context.dateexpires > date_limit:
            if context.person.isTeam():
                link_text = "Somebody else has already renewed it."
            else:
                link_text = (
                    "You or one of the team administrators has already "
                    "renewed it.")
            text = ('it is not set to expire in %d days or less. '
                    '<a href="%s/+members">%s</a>'
                    % (DAYS_BEFORE_EXPIRATION_WARNING_IS_SENT,
                       canonical_url(context.team), link_text))
        else:
            raise AssertionError('This membership can be renewed!')
        return text

    @property
    def time_before_expiration(self):
        return self.context.dateexpires - datetime.now(pytz.timezone('UTC'))

    @property
    def next_url(self):
        return canonical_url(self.context.person)

    @action(_("Renew"), name="renew")
    def renew_action(self, action, data):
        member = self.context.person
        member.renewTeamMembership(self.context.team)
        self.request.response.addInfoNotification(
            _("Membership renewed until ${date}.", mapping=dict(
                    date=self.context.dateexpires.strftime('%Y-%m-%d'))))

    @action(_("Let it Expire"), name="nothing")
    def do_nothing_action(self, action, data):
        # Redirect back and wait for the membership to expire automatically.
        pass


class ITeamMembershipInvitationAcknowledgementForm(Interface):
    """Schema for the form in which team admins acknowledge invitations.

    We could use ITeamMembership for that, but the acknowledger_comment is
    marked readonly there and that means LaunchpadFormView won't include the
    value of that in the data given to our action handler.
    """

    acknowledger_comment = Text(
        title=_("Comment"), required=False, readonly=False)


class TeamInvitationView(LaunchpadFormView):
    """Where team admins can accept/decline membership invitations."""

    implements(IBrowserPublisher)

    schema = ITeamMembershipInvitationAcknowledgementForm
    label = 'Team membership invitation'
    field_names = ['acknowledger_comment']
    custom_widget('acknowledger_comment', TextAreaWidget, height=5, width=60)
    template = ViewPageTemplateFile(
        '../templates/teammembership-invitation.pt')

    def __init__(self, context, request):
        # Only admins of the invited team can see the page in which they
        # approve/decline invitations.
        if not check_permission('launchpad.Edit', context.person):
            raise Unauthorized(
                "Only team administrators can approve/decline invitations "
                "sent to this team.")
        LaunchpadFormView.__init__(self, context, request)

    def browserDefault(self, request):
        return self, ()

    @property
    def next_url(self):
        return canonical_url(self.context.person)

    @action(_("Accept"), name="accept")
    def accept_action(self, action, data):
        if self.context.status != TeamMembershipStatus.INVITED:
            self.request.response.addInfoNotification(
                _("This invitation has already been processed."))
            return
        member = self.context.person
        member.acceptInvitationToBeMemberOf(
            self.context.team, data['acknowledger_comment'])
        self.request.response.addInfoNotification(
            _("This team is now a member of ${team}", mapping=dict(
                  team=self.context.team.browsername)))

    @action(_("Decline"), name="decline")
    def decline_action(self, action, data):
        if self.context.status != TeamMembershipStatus.INVITED:
            self.request.response.addInfoNotification(
                _("This invitation has already been processed."))
            return
        member = self.context.person
        member.declineInvitationToBeMemberOf(
            self.context.team, data['acknowledger_comment'])
        self.request.response.addInfoNotification(
            _("Declined the invitation to join ${team}", mapping=dict(
                  team=self.context.team.browsername)))

    @action(_("Cancel"), name="cancel")
    def cancel_action(self, action, data):
        # Simply redirect back.
        pass


class PersonSetNavigation(Navigation):

    usedfor = IPersonSet

    def breadcrumb(self):
        return 'People'

    def traverse(self, name):
        # Raise a 404 on an invalid Person name
        person = self.context.getByName(name)
        if person is None:
            raise NotFoundError(name)
        # Redirect to /~name
        return self.redirectSubTree(canonical_url(person))

    @stepto('+me')
    def me(self):
        me = getUtility(ILaunchBag).user
        if me is None:
            raise Unauthorized("You need to be logged in to view this URL.")
        return self.redirectSubTree(canonical_url(me), status=303)


class PersonSetSOP(StructuralObjectPresentation):

    def getIntroHeading(self):
        return None

    def getMainHeading(self):
        return 'People and Teams'

    def listChildren(self, num):
        return []

    def listAltChildren(self, num):
        return None


class PersonSetFacets(StandardLaunchpadFacets):
    """The links that will appear in the facet menu for the IPersonSet."""

    usedfor = IPersonSet

    enable_only = ['overview']


class PersonSetContextMenu(ContextMenu):

    usedfor = IPersonSet

    links = ['products', 'distributions', 'people', 'meetings', 'peoplelist',
             'teamlist', 'ubunterolist', 'newteam', 'adminpeoplemerge',
             'adminteammerge', 'mergeaccounts']

    def products(self):
        return Link('/projects/', 'View projects')

    def distributions(self):
        return Link('/distros/', 'View distributions')

    def people(self):
        return Link('/people/', 'View people')

    def meetings(self):
        return Link('/sprints/', 'View meetings')

    def peoplelist(self):
        text = 'List all people'
        return Link('+peoplelist', text, icon='people')

    def teamlist(self):
        text = 'List all teams'
        return Link('+teamlist', text, icon='people')

    def ubunterolist(self):
        text = 'List all Ubunteros'
        return Link('+ubunterolist', text, icon='people')

    def newteam(self):
        text = 'Register a team'
        return Link('+newteam', text, icon='add')

    def mergeaccounts(self):
        text = 'Merge accounts'
        return Link('+requestmerge', text, icon='edit')

    @enabled_with_permission('launchpad.Admin')
    def adminpeoplemerge(self):
        text = 'Admin merge people'
        return Link('+adminpeoplemerge', text, icon='edit')

    @enabled_with_permission('launchpad.Admin')
    def adminteammerge(self):
        text = 'Admin merge teams'
        return Link('+adminteammerge', text, icon='edit')


class PersonSOP(StructuralObjectPresentation):

    def getIntroHeading(self):
        return None

    def getMainHeading(self):
        return self.context.title

    def listChildren(self, num):
        return []

    def countChildren(self):
        return 0

    def listAltChildren(self, num):
        return None

    def countAltChildren(self):
        raise NotImplementedError


class PersonFacets(StandardLaunchpadFacets):
    """The links that will appear in the facet menu for an IPerson."""

    usedfor = IPerson

    enable_only = ['overview', 'bugs', 'answers', 'specifications',
                   'branches', 'translations']

    def overview(self):
        text = 'Overview'
        summary = 'General information about %s' % self.context.browsername
        return Link('', text, summary)

    def bugs(self):
        text = 'Bugs'
        summary = (
            'Bug reports that %s is involved with' % self.context.browsername)
        return Link('', text, summary)

    def specifications(self):
        text = 'Blueprints'
        summary = (
            'Feature specifications that %s is involved with' %
            self.context.browsername)
        return Link('', text, summary)

    def bounties(self):
        text = 'Bounties'
        browsername = self.context.browsername
        summary = (
            'Bounty offers that %s is involved with' % browsername)
        return Link('+bounties', text, summary)

    def branches(self):
        text = 'Code'
        summary = ('Bazaar Branches and revisions registered and authored '
                   'by %s' % self.context.browsername)
        return Link('', text, summary)

    def answers(self):
        text = 'Answers'
        summary = (
            'Questions that %s is involved with' % self.context.browsername)
        return Link('', text, summary)

    def translations(self):
        text = 'Translations'
        summary = (
            'Software that %s is involved in translating' %
            self.context.browsername)
        return Link('', text, summary)


class PersonBranchesMenu(ApplicationMenu):

    usedfor = IPerson
    facet = 'branches'
    links = ['all_related', 'registered', 'owned', 'subscribed', 'addbranch']

    def all_related(self):
        return Link(canonical_url(self.context, rootsite='code'),
                    'Related branches')

    def owned(self):
        return Link('+ownedbranches', 'owned')

    def registered(self):
        return Link('+registeredbranches', 'registered')

    def subscribed(self):
        return Link('+subscribedbranches', 'subscribed')

    def addbranch(self):
        if self.user is None:
            enabled = False
        else:
            enabled = self.user.inTeam(self.context)
        text = 'Register branch'
        return Link('+addbranch', text, icon='add', enabled=enabled)


class PersonBugsMenu(ApplicationMenu):

    usedfor = IPerson
    facet = 'bugs'
    links = ['assignedbugs', 'commentedbugs', 'reportedbugs',
             'subscribedbugs', 'relatedbugs', 'softwarebugs', 'mentoring']

    def relatedbugs(self):
        text = 'List all related bugs'
        summary = ('Lists all bug reports which %s reported, is assigned to, '
                   'or is subscribed to.' % self.context.displayname)
        return Link('', text, summary=summary)

    def assignedbugs(self):
        text = 'List assigned bugs'
        summary = 'Lists bugs assigned to %s.' % self.context.displayname
        return Link('+assignedbugs', text, summary=summary)

    def softwarebugs(self):
        text = 'Show package report'
        summary = (
            'A summary report for packages where %s is a bug supervisor.'
            % self.context.displayname)
        return Link('+packagebugs', text, summary=summary)

    def reportedbugs(self):
        text = 'List reported bugs'
        summary = 'Lists bugs reported by %s.' % self.context.displayname
        return Link('+reportedbugs', text, summary=summary)

    def subscribedbugs(self):
        text = 'List subscribed bugs'
        summary = ('Lists bug reports %s is subscribed to.'
                   % self.context.displayname)
        return Link('+subscribedbugs', text, summary=summary)

    def mentoring(self):
        text = 'Mentoring offered'
        summary = ('Lists bugs for which %s has offered to mentor someone.'
                   % self.context.displayname)
        enabled = bool(self.context.mentoring_offers)
        return Link('+mentoring', text, enabled=enabled, summary=summary)

    def commentedbugs(self):
        text = 'List commented bugs'
        summary = ('Lists bug reports on which %s has commented.'
                   % self.context.displayname)
        return Link('+commentedbugs', text, summary=summary)


class PersonSpecsMenu(ApplicationMenu):

    usedfor = IPerson
    facet = 'specifications'
    links = ['assignee', 'drafter', 'approver',
             'subscriber', 'registrant', 'feedback',
             'workload', 'mentoring', 'roadmap']

    def registrant(self):
        text = 'Registrant'
        summary = 'List specs registered by %s' % self.context.browsername
        return Link('+specs?role=registrant', text, summary, icon='spec')

    def approver(self):
        text = 'Approver'
        summary = 'List specs with %s is supposed to approve' % (
            self.context.browsername)
        return Link('+specs?role=approver', text, summary, icon='spec')

    def assignee(self):
        text = 'Assignee'
        summary = 'List specs for which %s is the assignee' % (
            self.context.browsername)
        return Link('+specs?role=assignee', text, summary, icon='spec')

    def drafter(self):
        text = 'Drafter'
        summary = 'List specs drafted by %s' % self.context.browsername
        return Link('+specs?role=drafter', text, summary, icon='spec')

    def subscriber(self):
        text = 'Subscriber'
        return Link('+specs?role=subscriber', text, icon='spec')

    def feedback(self):
        text = 'Feedback requests'
        summary = 'List specs where feedback has been requested from %s' % (
            self.context.browsername)
        return Link('+specfeedback', text, summary, icon='info')

    def mentoring(self):
        text = 'Mentoring offered'
        enabled = bool(self.context.mentoring_offers)
        return Link('+mentoring', text, enabled=enabled, icon='info')

    def workload(self):
        text = 'Workload'
        summary = 'Show all specification work assigned'
        return Link('+specworkload', text, summary, icon='info')

    def roadmap(self):
        text = 'Roadmap'
        summary = 'Show recommended sequence of feature implementation'
        return Link('+roadmap', text, summary, icon='info')


class PersonTranslationsMenu(ApplicationMenu):

    usedfor = IPerson
    facet = 'translations'
    links = ['imports', 'relicensing']

    def imports(self):
        text = 'See import queue'
        return Link('+imports', text)

    def relicensing(self):
        text = 'Relicense translations'
        return Link('+relicensing', text, enabled=False)


class TeamSpecsMenu(PersonSpecsMenu):

    usedfor = ITeam
    facet = 'specifications'

    def mentoring(self):
        target = '+mentoring'
        text = 'Mentoring offered'
        summary = 'Offers of mentorship for prospective team members'
        return Link(target, text, summary=summary, icon='info')


class TeamBugsMenu(PersonBugsMenu):

    usedfor = ITeam
    facet = 'bugs'
    links = ['assignedbugs', 'relatedbugs', 'softwarebugs', 'subscribedbugs',
             'mentorships']

    def mentorships(self):
        target = '+mentoring'
        text = 'Mentoring offered'
        summary = 'Offers of mentorship for prospective team members'
        return Link(target, text, summary=summary, icon='info')


class CommonMenuLinks:

    @enabled_with_permission('launchpad.Edit')
    def common_edithomepage(self):
        target = '+edithomepage'
        text = 'Change home page'
        return Link(target, text, icon='edit')

    def common_packages(self):
        target = '+packages'
        text = 'List assigned packages'
        summary = 'Packages assigned to %s' % self.context.browsername
        return Link(target, text, summary, icon='packages')

    def related_projects(self):
        target = '+projects'
        text = 'List related projects'
        summary = 'Projects %s is involved with' % self.context.browsername
        return Link(target, text, summary, icon='packages')

    @enabled_with_permission('launchpad.Edit')
    def activate_ppa(self):
        target = "+activate-ppa"
        text = 'Activate Personal Package Archive'
        summary = ('Acknowledge terms of service for Launchpad Personal '
                   'Package Archive.')
        enabled = not bool(self.context.archive)
        return Link(target, text, summary, icon='edit', enabled=enabled)

    def show_ppa(self):
        target = '+archive'
        text = 'Personal Package Archive'
        summary = 'Browse Personal Package Archive packages.'
        archive = self.context.archive
        enable_link = (archive is not None and
                       check_permission('launchpad.View', archive))
        return Link(target, text, summary, icon='info', enabled=enable_link)


class PersonOverviewMenu(ApplicationMenu, CommonMenuLinks):

    usedfor = IPerson
    facet = 'overview'
    links = ['edit', 'branding', 'common_edithomepage',
             'editemailaddresses', 'editlanguages', 'editwikinames',
             'editircnicknames', 'editjabberids', 'editpassword',
             'editsshkeys', 'editpgpkeys',
             'memberships', 'mentoringoffers',
             'codesofconduct', 'karma', 'common_packages', 'administer',
             'related_projects', 'activate_ppa', 'show_ppa']

    @enabled_with_permission('launchpad.Edit')
    def edit(self):
        target = '+edit'
        text = 'Change details'
        return Link(target, text, icon='edit')

    @enabled_with_permission('launchpad.Edit')
    def branding(self):
        target = '+branding'
        text = 'Change branding'
        return Link(target, text, icon='edit')

    @enabled_with_permission('launchpad.Edit')
    def editlanguages(self):
        target = '+editlanguages'
        text = 'Set preferred languages'
        return Link(target, text, icon='edit')

    @enabled_with_permission('launchpad.Edit')
    def editemailaddresses(self):
        target = '+editemails'
        text = 'Change e-mail settings'
        return Link(target, text, icon='edit')

    @enabled_with_permission('launchpad.Edit')
    def editwikinames(self):
        target = '+editwikinames'
        text = 'Update wiki names'
        return Link(target, text, icon='edit')

    @enabled_with_permission('launchpad.Edit')
    def editircnicknames(self):
        target = '+editircnicknames'
        text = 'Update IRC nicknames'
        return Link(target, text, icon='edit')

    @enabled_with_permission('launchpad.Edit')
    def editjabberids(self):
        target = '+editjabberids'
        text = 'Update Jabber IDs'
        return Link(target, text, icon='edit')

    @enabled_with_permission('launchpad.Edit')
    def editpassword(self):
        target = '+changepassword'
        text = 'Change your password'
        return Link(target, text, icon='edit')

    def karma(self):
        target = '+karma'
        text = 'Show karma summary'
        summary = (
            u'%s\N{right single quotation mark}s activities '
            u'in Launchpad' % self.context.browsername)
        return Link(target, text, summary, icon='info')

    def memberships(self):
        target = '+participation'
        text = 'Show team participation'
        return Link(target, text, icon='info')

    def mentoringoffers(self):
        target = '+mentoring'
        text = 'Mentoring offered'
        enabled = bool(self.context.mentoring_offers)
        return Link(target, text, enabled=enabled, icon='info')

    @enabled_with_permission('launchpad.Edit')
    def editsshkeys(self):
        target = '+editsshkeys'
        text = 'Update SSH keys'
        summary = (
            'Used if %s stores code on the Supermirror' %
            self.context.browsername)
        return Link(target, text, summary, icon='edit')

    @enabled_with_permission('launchpad.Edit')
    def editpgpkeys(self):
        target = '+editpgpkeys'
        text = 'Update OpenPGP keys'
        summary = 'Used for the Supermirror, and when maintaining packages'
        return Link(target, text, summary, icon='edit')

    @enabled_with_permission('launchpad.Edit')
    def codesofconduct(self):
        target = '+codesofconduct'
        text = 'Codes of Conduct'
        summary = (
            'Agreements to abide by the rules of a distribution or project')
        return Link(target, text, summary, icon='edit')

    @enabled_with_permission('launchpad.Admin')
    def administer(self):
        target = '+review'
        text = 'Administer'
        return Link(target, text, icon='edit')


class TeamOverviewMenu(ApplicationMenu, CommonMenuLinks):

    usedfor = ITeam
    facet = 'overview'
    links = ['edit', 'branding', 'common_edithomepage', 'members',
             'add_member', 'memberships', 'received_invitations', 'mugshots',
             'editemail', 'configure_mailing_list', 'moderate_mailing_list',
             'editlanguages', 'polls',
             'add_poll', 'joinleave', 'add_my_teams', 'mentorships',
             'reassign', 'common_packages', 'related_projects',
             'activate_ppa', 'show_ppa']

    @enabled_with_permission('launchpad.Edit')
    def edit(self):
        target = '+edit'
        text = 'Change details'
        return Link(target, text, icon='edit')

    @enabled_with_permission('launchpad.Edit')
    def branding(self):
        target = '+branding'
        text = 'Change branding'
        return Link(target, text, icon='edit')

    @enabled_with_permission('launchpad.Owner')
    def reassign(self):
        target = '+reassign'
        text = 'Change owner'
        summary = 'Change the owner of the team'
        # alt="(Change owner)"
        return Link(target, text, summary, icon='edit')

    @enabled_with_permission('launchpad.View')
    def members(self):
        target = '+members'
        text = 'Show all members'
        return Link(target, text, icon='people')

    @enabled_with_permission('launchpad.Edit')
    def received_invitations(self):
        target = '+invitations'
        text = 'Show received invitations'
        return Link(target, text, icon='info')

    @enabled_with_permission('launchpad.Edit')
    def add_member(self):
        target = '+addmember'
        text = 'Add member'
        return Link(target, text, icon='add')

    def add_my_teams(self):
        target = '+add-my-teams'
        text = 'Add one of my teams'
        return Link(target, text, icon='add')

    def memberships(self):
        target = '+participation'
        text = 'Show team participation'
        return Link(target, text, icon='info')

    def mentorships(self):
        target = '+mentoring'
        text = 'Mentoring available'
        enabled = bool(self.context.team_mentorships)
        summary = 'Offers of mentorship for prospective team members'
        return Link(target, text, summary=summary, enabled=enabled,
                    icon='info')

    @enabled_with_permission('launchpad.View')
    def mugshots(self):
        target = '+mugshots'
        text = 'Show group photo'
        return Link(target, text, icon='people')

    def polls(self):
        target = '+polls'
        text = 'Show polls'
        return Link(target, text, icon='info')

    @enabled_with_permission('launchpad.Edit')
    def add_poll(self):
        target = '+newpoll'
        text = 'Create a poll'
        return Link(target, text, icon='add')

    @enabled_with_permission('launchpad.Edit')
    def editemail(self):
        target = '+contactaddress'
        text = 'Change contact address'
        summary = (
            'The address Launchpad uses to contact %s' %
            self.context.browsername)
        return Link(target, text, summary, icon='mail')

    @enabled_with_permission('launchpad.Edit')
    def configure_mailing_list(self):
        target = '+mailinglist'
        text = 'Configure mailing list'
        summary = (
            'The mailing list associated with %s' % self.context.browsername)
        return Link(target, text, summary, icon='edit')

    @enabled_with_active_mailing_list
    @enabled_with_permission('launchpad.Edit')
    def moderate_mailing_list(self):
        target = '+mailinglist-moderate'
        text = 'Moderate mailing list'
        summary = (
            'The mailing list associated with %s' % self.context.browsername)
        return Link(target, text, summary, icon='edit')

    @enabled_with_permission('launchpad.Edit')
    def editlanguages(self):
        target = '+editlanguages'
        text = 'Set preferred languages'
        return Link(target, text, icon='edit')

    def joinleave(self):
        team = self.context
        enabled = True
        if userIsActiveTeamMember(team):
            target = '+leave'
            text = 'Leave the Team' # &#8230;
            icon = 'remove'
        else:
            if team.subscriptionpolicy == TeamSubscriptionPolicy.RESTRICTED:
                # This is a restricted team; users can't join.
                enabled = False
            target = '+join'
            text = 'Join the team' # &#8230;
            icon = 'add'
        return Link(target, text, icon=icon, enabled=enabled)


<<<<<<< HEAD
class IPersonEditMenu(Interface):
    """A marker interface for the 'Edit Profile' navigation menu."""


class PersonOverviewNavigationMenu(NavigationMenu):

    usedfor = IPerson
    facet = 'overview'
    title = 'Profile'
    links = ('profile', 'related_software', 'karma', 'show_ppa')

    def profile(self):
        target = '+index'
        text = 'Profile'
        return Link(target, text, menu=IPersonEditMenu)

    def related_software(self):
        target = '+projects'
        text = 'Related Software'
        return Link(target, text)

    def karma(self):
        target = '+karma'
        text = 'Karma'
        return Link(target, text)

    def show_ppa(self):
        target = '+archive'
        text = 'Personal Package Archive'
        return Link(target, text)


class PersonEditNavigationMenu(NavigationMenu):

    usedfor = IPersonEditMenu
    facet = 'overview'
    title = 'Personal'
    links = ('personal', 'contact_details', 'email_settings',
             'sshkeys', 'gpgkeys', 'passwords')

    def personal(self):
        target='+edit'
        text='Personal'
        return Link(target, text)

    def contact_details(self):
        target = '+contactdetails'
        text = 'Contact Details'
        return Link(target, text)

    def email_settings(self):
        target = '+editemails'
        text = 'E-mail Settings'
        return Link(target, text)

    def sshkeys(self):
        target = '+editsshkeys'
        text = 'SSH Keys'
        return Link(target, text)

    def gpgkeys(self):
        target = '+editpgpkeys'
        text = 'GPG Keys'
        return Link(target, text)

    def passwords(self):
        target = '+changepassword'
        text = 'Passwords'
        return Link(target, text)
=======
class TeamMembershipView(LaunchpadView):
    """The view behins ITeam/+members."""
    @cachedproperty
    def inactive_memberships(self):
        return list(self.context.getInactiveMemberships())

    @cachedproperty
    def invited_memberships(self):
        return list(self.context.getInvitedMemberships())

    @cachedproperty
    def proposed_memberships(self):
        return list(self.context.getProposedMemberships())

    @property
    def have_pending_members(self):
        return self.proposed_memberships or self.invited_memberships
>>>>>>> 62efe2c4


class BaseListView:

    header = ""

    def __init__(self, context, request):
        self.context = context
        self.request = request

    def _getBatchNavigator(self, results):
        return BatchNavigator(results, self.request)

    def getTeamsList(self):
        results = getUtility(IPersonSet).getAllTeams()
        return self._getBatchNavigator(results)

    def getPeopleList(self):
        results = getUtility(IPersonSet).getAllPersons()
        return self._getBatchNavigator(results)

    def getUbunterosList(self):
        results = getUtility(IPersonSet).getUbunteros()
        return self._getBatchNavigator(results)


class PeopleListView(BaseListView):

    header = "People Launchpad knows about"

    def getList(self):
        return self.getPeopleList()


class TeamListView(BaseListView):

    header = "Teams registered in Launchpad"

    def getList(self):
        return self.getTeamsList()


class UbunteroListView(BaseListView):

    header = "Ubunteros registered in Launchpad"

    def getList(self):
        return self.getUbunterosList()


class FOAFSearchView:

    def __init__(self, context, request):
        self.context = context
        self.request = request
        self.results = []

    def teamsCount(self):
        return getUtility(IPersonSet).teamsCount()

    def peopleCount(self):
        return getUtility(IPersonSet).peopleCount()

    def topPeople(self):
        return getUtility(IPersonSet).topPeople()

    def searchPeopleBatchNavigator(self):
        name = self.request.get("name")

        if not name:
            return None

        searchfor = self.request.get("searchfor")
        if searchfor == "peopleonly":
            results = getUtility(IPersonSet).findPerson(name)
        elif searchfor == "teamsonly":
            results = getUtility(IPersonSet).findTeam(name)
        else:
            results = getUtility(IPersonSet).find(name)

        return BatchNavigator(results, self.request)


class PersonAddView(LaunchpadFormView):
    """The page where users can create new Launchpad profiles."""

    label = "Create a new Launchpad profile"
    schema = INewPerson
    custom_widget('creation_comment', TextAreaWidget, height=5, width=60)

    @action(_("Create Profile"), name="create")
    def create_action(self, action, data):
        emailaddress = data['emailaddress']
        displayname = data['displayname']
        creation_comment = data['creation_comment']
        person, ignored = getUtility(IPersonSet).createPersonAndEmail(
            emailaddress, PersonCreationRationale.USER_CREATED,
            displayname=displayname, comment=creation_comment,
            registrant=self.user)
        self.next_url = canonical_url(person)
        logintokenset = getUtility(ILoginTokenSet)
        token = logintokenset.new(
            requester=self.user,
            requesteremail=self.user.preferredemail.email,
            email=emailaddress, tokentype=LoginTokenType.NEWPROFILE)
        token.sendProfileCreatedEmail(person, creation_comment)


class DeactivateAccountSchema(Interface):
    use_template(IPerson, include=['password'])
    comment = copy_field(
        IPerson['account_status_comment'], readonly=False, __name__='comment')


class PersonDeactivateAccountView(LaunchpadFormView):

    schema = DeactivateAccountSchema
    label = "Deactivate your Launchpad account"
    custom_widget('comment', TextAreaWidget, height=5, width=60)

    def validate(self, data):
        loginsource = getUtility(IPlacelessLoginSource)
        principal = loginsource.getPrincipalByLogin(
            self.user.preferredemail.email)
        assert principal is not None, "User must be logged in at this point."
        if not principal.validate(data.get('password')):
            self.setFieldError('password', 'Incorrect password.')
            return

    @action(_("Deactivate My Account"), name="deactivate")
    def deactivate_action(self, action, data):
        self.context.deactivateAccount(data['comment'])
        logoutPerson(self.request)
        self.request.response.addNoticeNotification(
            _(u'Your account has been deactivated.'))
        self.next_url = self.request.getApplicationURL()


class PersonClaimView(LaunchpadFormView):
    """The page where a user can claim an unvalidated profile."""

    schema = IPersonClaim

    def initialize(self):
        if self.context.is_valid_person_or_team:
            # Valid teams and people aren't claimable. We pull the path
            # out of PATH_INFO to make sure that the exception looks
            # good for subclasses. We're that picky!
            name = self.request['PATH_INFO'].split("/")[-1]
            raise NotFound(self, name, request=self.request)
        LaunchpadFormView.initialize(self)

    def validate(self, data):
        emailaddress = data.get('emailaddress')
        if emailaddress is None:
            self.setFieldError(
                'emailaddress', 'Please enter the email address')
            return

        email = getUtility(IEmailAddressSet).getByEmail(emailaddress)
        error = ""
        if email is None:
            # Email not registered in launchpad, ask the user to try another
            # one.
            error = ("We couldn't find this email address. Please try "
                     "another one that could possibly be associated with "
                     "this profile. Note that this profile's name (%s) was "
                     "generated based on the email address it's "
                     "associated with."
                     % self.context.name)
        elif email.person != self.context:
            if email.person.is_valid_person:
                error = structured(
                         "This email address is associated with yet another "
                         "Launchpad profile, which you seem to have used at "
                         "some point. If that's the case, you can "
                         '<a href="/people/+requestmerge'
                         '?field.dupeaccount=%s">combine '
                         "this profile with the other one</a> (you'll "
                         "have to log in with the other profile first, "
                         "though). If that's not the case, please try with a "
                         "different email address.",
                         self.context.name)
            else:
                # There seems to be another unvalidated profile for you!
                error = structured(
                         "Although this email address is not associated with "
                         "this profile, it's associated with yet another "
                         'one. You can <a href="%s/+claim">claim that other '
                         'profile</a> and then later '
                         '<a href="/people/+requestmerge">combine</a> both '
                         'of them into a single one.',
                         canonical_url(email.person))
        else:
            # Yay! You got the right email this time.
            pass
        if error:
            self.setFieldError('emailaddress', error)

    @property
    def next_url(self):
        return canonical_url(self.context)

    @action(_("E-mail Me"), name="confirm")
    def confirm_action(self, action, data):
        email = data['emailaddress']
        token = getUtility(ILoginTokenSet).new(
            requester=None, requesteremail=None, email=email,
            tokentype=LoginTokenType.PROFILECLAIM)
        token.sendClaimProfileEmail()
        self.request.response.addInfoNotification(_(
            "A confirmation  message has been sent to '${email}'. "
            "Follow the instructions in that message to finish claiming this "
            "profile. "
            "(If the message doesn't arrive in a few minutes, your mail "
            "provider might use 'greylisting', which could delay the message "
            "for up to an hour or two.)", mapping=dict(email=email)))


class BeginTeamClaimView(PersonClaimView):
    """Where you can claim an unvalidated profile turning it into a team.

    This is actually just the first step, where you enter the email address
    of the team and we email further instructions to that address.
    """

    @action(_("Continue"), name="confirm")
    def confirm_action(self, action, data):
        email = data['emailaddress']
        token = getUtility(ILoginTokenSet).new(
            requester=self.user, requesteremail=None, email=email,
            tokentype=LoginTokenType.TEAMCLAIM)
        token.sendClaimTeamEmail()
        self.request.response.addInfoNotification(_(
            "A confirmation message has been sent to '${email}'. "
            "Follow the instructions in that message to finish claiming this "
            "team. "
            "(If the above address is from a mailing list, it may be "
            "necessary to talk with one of its admins to accept the message "
            "from Launchpad so that you can finish the process.)",
            mapping=dict(email=email)))


class RedirectToEditLanguagesView(LaunchpadView):
    """Redirect the logged in user to his +editlanguages page.

    This view should always be registered with a launchpad.AnyPerson
    permission, to make sure the user is logged in. It exists so that
    we provide a link for non logged in users that will require them to login
    and them send them straight to the page they want to go.
    """

    def initialize(self):
        self.request.response.redirect(
            '%s/+editlanguages' % canonical_url(self.user))


class PersonWithKeysAndPreferredEmail:
    """A decorated person that includes GPG keys and preferred emails."""

    # These need to be predeclared to avoid decorates taking them over.
    # Would be nice if there was a way of allowing writes to just work
    # (i.e. no proxying of __set__).
    gpgkeys = None
    sshkeys = None
    preferredemail = None
    decorates(IPerson, 'person')

    def __init__(self, person):
        self.person = person
        self.gpgkeys = []
        self.sshkeys = []

    def addGPGKey(self, key):
        self.gpgkeys.append(key)

    def addSSHKey(self, key):
        self.sshkeys.append(key)

    def setPreferredEmail(self, email):
        self.preferredemail = email


class PersonRdfView:
    """A view that embeds PersonRdfContentsView in a standalone page."""

    template = ViewPageTemplateFile(
        '../templates/person-foaf.pt')

    def __call__(self):
        """Render RDF output, and return it as a string encoded in UTF-8.

        Render the page template to produce RDF output.
        The return value is string data encoded in UTF-8.

        As a side-effect, HTTP headers are set for the mime type
        and filename for download."""
        self.request.response.setHeader('content-type',
                                        'application/rdf+xml')
        self.request.response.setHeader('Content-Disposition',
                                        'attachment; filename=%s.rdf' %
                                            self.context.name)
        unicodedata = self.template()
        encodeddata = unicodedata.encode('utf-8')
        return encodeddata


class PersonRdfContentsView:
    """A view for the contents of Person FOAF RDF."""

    # We need to set the content_type here explicitly in order to
    # preserve the case of the elements (which is not preserved in the
    # parsing of the default text/html content-type.)
    template = ViewPageTemplateFile(
        '../templates/person-foaf-contents.pt',
        content_type="application/rdf+xml")

    def __init__(self, context, request):
        self.context = context
        self.request = request

    def buildMemberData(self):
        members = []
        members_by_id = {}
        for member in self.context.allmembers:
            member = PersonWithKeysAndPreferredEmail(member)
            members.append(member)
            members_by_id[member.id] = member
        sshkeyset = getUtility(ISSHKeySet)
        gpgkeyset = getUtility(IGPGKeySet)
        emailset = getUtility(IEmailAddressSet)
        for key in sshkeyset.getByPeople(members):
            members_by_id[key.personID].addSSHKey(key)
        for key in gpgkeyset.getGPGKeysForPeople(members):
            members_by_id[key.ownerID].addGPGKey(key)
        for email in emailset.getPreferredEmailForPeople(members):
            members_by_id[email.personID].setPreferredEmail(email)
        return members

    def __call__(self):
        """Render RDF output, and return it as a string encoded in UTF-8."""
        unicodedata = self.template()
        encodeddata = unicodedata.encode('utf-8')
        return encodeddata


def userIsActiveTeamMember(team):
    """Return True if the user is an active member of this team."""
    user = getUtility(ILaunchBag).user
    if user is None:
        return False
    if not check_permission('launchpad.View', team):
        return False
    return user in team.activemembers


class PersonSpecWorkLoadView(LaunchpadView):
    """View used to render the specification workload for a particular person.

    It shows the set of specifications with which this person has a role.
    """

    def initialize(self):
        assert IPerson.providedBy(self.context), (
            'PersonSpecWorkLoadView should be used only on an IPerson.')

    class PersonSpec:
        """One record from the workload list."""

        def __init__(self, spec, person):
            self.spec = spec
            self.assignee = spec.assignee == person
            self.drafter = spec.drafter == person
            self.approver = spec.approver == person

    @cachedproperty
    def workload(self):
        """This code is copied in large part from browser/sprint.py. It may
        be worthwhile refactoring this to use a common code base.

        Return a structure that lists the specs for which this person is the
        approver, the assignee or the drafter.
        """
        return [PersonSpecWorkLoadView.PersonSpec(spec, self.context)
                for spec in self.context.specifications()]


class PersonSpecFeedbackView(HasSpecificationsView):

    @cachedproperty
    def feedback_specs(self):
        filter = [SpecificationFilter.FEEDBACK]
        return self.context.specifications(filter=filter)


class ReportedBugTaskSearchListingView(BugTaskSearchListingView):
    """All bugs reported by someone."""

    columns_to_show = ["id", "summary", "bugtargetdisplayname",
                       "importance", "status"]

    def search(self):
        # Specify both owner and bug_reporter to try to prevent the same
        # bug (but different tasks) being displayed.
        return BugTaskSearchListingView.search(
            self,
            extra_params=dict(owner=self.context, bug_reporter=self.context))

    def getSearchPageHeading(self):
        """The header for the search page."""
        return "Bugs reported by %s" % self.context.displayname

    def getAdvancedSearchPageHeading(self):
        """The header for the advanced search page."""
        return "Bugs Reported by %s: Advanced Search" % (
            self.context.displayname)

    def getAdvancedSearchButtonLabel(self):
        """The Search button for the advanced search page."""
        return "Search bugs reported by %s" % self.context.displayname

    def getSimpleSearchURL(self):
        """Return a URL that can be used as an href to the simple search."""
        return canonical_url(self.context) + "/+reportedbugs"

    def shouldShowReporterWidget(self):
        """Should the reporter widget be shown on the advanced search page?"""
        return False

    def shouldShowTagsCombinatorWidget(self):
        """Should the tags combinator widget show on the search page?"""
        return False


class BugSubscriberPackageBugsSearchListingView(BugTaskSearchListingView):
    """Bugs reported on packages for a bug subscriber."""

    columns_to_show = ["id", "summary", "importance", "status"]

    @property
    def current_package(self):
        """Get the package whose bugs are currently being searched."""
        if not (
            self.widgets['distribution'].hasInput() and
            self.widgets['distribution'].getInputValue()):
            raise UnexpectedFormData("A distribution is required")
        if not (
            self.widgets['sourcepackagename'].hasInput() and
            self.widgets['sourcepackagename'].getInputValue()):
            raise UnexpectedFormData("A sourcepackagename is required")

        distribution = self.widgets['distribution'].getInputValue()
        return distribution.getSourcePackage(
            self.widgets['sourcepackagename'].getInputValue())

    def search(self, searchtext=None):
        distrosourcepackage = self.current_package
        return BugTaskSearchListingView.search(
            self, searchtext=searchtext, context=distrosourcepackage)

    @cachedproperty
    def total_bug_counts(self):
        """Return the totals of each type of package bug count as a dict."""
        totals = {
            'open_bugs_count': 0,
            'critical_bugs_count': 0,
            'unassigned_bugs_count': 0,
            'inprogress_bugs_count': 0,}

        for package_counts in self.package_bug_counts:
            for key in totals.keys():
                totals[key] += int(package_counts[key])

        return totals

    @cachedproperty
    def package_bug_counts(self):
        """Return a list of dicts used for rendering package bug counts."""
        L = []
        for package_counts in self.context.getBugSubscriberOpenBugCounts(
            self.user):
            package = package_counts['package']
            L.append({
                'package_name': package.displayname,
                'package_search_url':
                    self.getBugSubscriberPackageSearchURL(package),
                'open_bugs_count': package_counts['open'],
                'open_bugs_url': self.getOpenBugsURL(package),
                'critical_bugs_count': package_counts['open_critical'],
                'critical_bugs_url': self.getCriticalBugsURL(package),
                'unassigned_bugs_count': package_counts['open_unassigned'],
                'unassigned_bugs_url': self.getUnassignedBugsURL(package),
                'inprogress_bugs_count': package_counts['open_inprogress'],
                'inprogress_bugs_url': self.getInProgressBugsURL(package)
            })

        return sorted(L, key=itemgetter('package_name'))

    def getOtherBugSubscriberPackageLinks(self):
        """Return a list of the other packages for a bug subscriber.

        This excludes the current package.
        """
        current_package = self.current_package

        other_packages = [
            package for package in self.context.getBugSubscriberPackages()
            if package != current_package]

        package_links = []
        for other_package in other_packages:
            package_links.append({
                'title': other_package.displayname,
                'url': self.getBugSubscriberPackageSearchURL(other_package)})

        return package_links

    def getBugSubscriberPackageSearchURL(self, distributionsourcepackage=None,
                                      advanced=False, extra_params=None):
        """Construct a default search URL for a distributionsourcepackage.

        Optional filter parameters can be specified as a dict with the
        extra_params argument.
        """
        if distributionsourcepackage is None:
            distributionsourcepackage = self.current_package

        params = {
            "field.distribution": distributionsourcepackage.distribution.name,
            "field.sourcepackagename": distributionsourcepackage.name,
            "search": "Search"}

        if extra_params is not None:
            # We must UTF-8 encode searchtext to play nicely with
            # urllib.urlencode, because it may contain non-ASCII characters.
            if extra_params.has_key("field.searchtext"):
                extra_params["field.searchtext"] = (
                    extra_params["field.searchtext"].encode("utf8"))

            params.update(extra_params)

        person_url = canonical_url(self.context)
        query_string = urllib.urlencode(sorted(params.items()), doseq=True)

        if advanced:
            return (person_url + '/+packagebugs-search?advanced=1&%s'
                    % query_string)
        else:
            return person_url + '/+packagebugs-search?%s' % query_string

    def getBugSubscriberPackageAdvancedSearchURL(self,
                                              distributionsourcepackage=None):
        """Build the advanced search URL for a distributionsourcepackage."""
        return self.getBugSubscriberPackageSearchURL(advanced=True)

    def getOpenBugsURL(self, distributionsourcepackage):
        """Return the URL for open bugs on distributionsourcepackage."""
        status_params = {'field.status': []}

        for status in UNRESOLVED_BUGTASK_STATUSES:
            status_params['field.status'].append(status.title)

        return self.getBugSubscriberPackageSearchURL(
            distributionsourcepackage=distributionsourcepackage,
            extra_params=status_params)

    def getCriticalBugsURL(self, distributionsourcepackage):
        """Return the URL for critical bugs on distributionsourcepackage."""
        critical_bugs_params = {
            'field.status': [], 'field.importance': "Critical"}

        for status in UNRESOLVED_BUGTASK_STATUSES:
            critical_bugs_params["field.status"].append(status.title)

        return self.getBugSubscriberPackageSearchURL(
            distributionsourcepackage=distributionsourcepackage,
            extra_params=critical_bugs_params)

    def getUnassignedBugsURL(self, distributionsourcepackage):
        """Return the URL for unassigned bugs on distributionsourcepackage."""
        unassigned_bugs_params = {
            "field.status": [], "field.unassigned": "on"}

        for status in UNRESOLVED_BUGTASK_STATUSES:
            unassigned_bugs_params["field.status"].append(status.title)

        return self.getBugSubscriberPackageSearchURL(
            distributionsourcepackage=distributionsourcepackage,
            extra_params=unassigned_bugs_params)

    def getInProgressBugsURL(self, distributionsourcepackage):
        """Return the URL for unassigned bugs on distributionsourcepackage."""
        inprogress_bugs_params = {"field.status": "In Progress"}

        return self.getBugSubscriberPackageSearchURL(
            distributionsourcepackage=distributionsourcepackage,
            extra_params=inprogress_bugs_params)

    def shouldShowSearchWidgets(self):
        # XXX: Guilherme Salgado 2005-11-05:
        # It's not possible to search amongst the bugs on maintained
        # software, so for now I'll be simply hiding the search widgets.
        return False

    # Methods that customize the advanced search form.
    def getAdvancedSearchPageHeading(self):
        return (
            "Bugs in %s: Advanced Search" % self.current_package.displayname)

    def getAdvancedSearchButtonLabel(self):
        return "Search bugs in %s" % self.current_package.displayname

    def getSimpleSearchURL(self):
        return self.getBugSubscriberPackageSearchURL()


class PersonRelatedBugsView(BugTaskSearchListingView, FeedsMixin):
    """All bugs related to someone."""

    columns_to_show = ["id", "summary", "bugtargetdisplayname",
                       "importance", "status"]

    def search(self, extra_params=None):
        """Return the open bugs related to a person.

        :param extra_params: A dict that provides search params added to
            the search criteria taken from the request. Params in
            `extra_params` take precedence over request params.
        """
        context = self.context
        params = self.buildSearchParams(extra_params=extra_params)
        subscriber_params = copy.copy(params)
        subscriber_params.subscriber = context
        assignee_params = copy.copy(params)
        owner_params = copy.copy(params)
        commenter_params = copy.copy(params)

        # Only override the assignee, commenter and owner if they were not
        # specified by the user.
        if assignee_params.assignee is None:
            assignee_params.assignee = context
        if owner_params.owner is None:
            # Specify both owner and bug_reporter to try to prevent the same
            # bug (but different tasks) being displayed.
            owner_params.owner = context
            owner_params.bug_reporter = context
        if commenter_params.bug_commenter is None:
            commenter_params.bug_commenter = context

        tasks = self.context.searchTasks(
            assignee_params, subscriber_params, owner_params,
            commenter_params)
        return BugListingBatchNavigator(
            tasks, self.request, columns_to_show=self.columns_to_show,
            size=config.malone.buglist_batch_size)

    def getSearchPageHeading(self):
        return "Bugs related to %s" % self.context.displayname

    def getAdvancedSearchPageHeading(self):
        return "Bugs Related to %s: Advanced Search" % (
            self.context.displayname)

    def getAdvancedSearchButtonLabel(self):
        return "Search bugs related to %s" % self.context.displayname

    def getSimpleSearchURL(self):
        return canonical_url(self.context) + "/+bugs"


class PersonAssignedBugTaskSearchListingView(BugTaskSearchListingView):
    """All bugs assigned to someone."""

    columns_to_show = ["id", "summary", "bugtargetdisplayname",
                       "importance", "status"]

    def search(self):
        """Return the open bugs assigned to a person."""
        return BugTaskSearchListingView.search(
            self, extra_params={'assignee': self.context})

    def shouldShowAssigneeWidget(self):
        """Should the assignee widget be shown on the advanced search page?"""
        return False

    def shouldShowAssignedToTeamPortlet(self):
        """Should the team assigned bugs portlet be shown?"""
        return True

    def shouldShowTagsCombinatorWidget(self):
        """Should the tags combinator widget show on the search page?"""
        return False

    def getSearchPageHeading(self):
        """The header for the search page."""
        return "Bugs assigned to %s" % self.context.displayname

    def getAdvancedSearchPageHeading(self):
        """The header for the advanced search page."""
        return "Bugs Assigned to %s: Advanced Search" % (
            self.context.displayname)

    def getAdvancedSearchButtonLabel(self):
        """The Search button for the advanced search page."""
        return "Search bugs assigned to %s" % self.context.displayname

    def getSimpleSearchURL(self):
        """Return a URL that can be usedas an href to the simple search."""
        return canonical_url(self.context) + "/+assignedbugs"


class PersonCommentedBugTaskSearchListingView(BugTaskSearchListingView):
    """All bugs commented on by a Person."""

    columns_to_show = ["id", "summary", "bugtargetdisplayname",
                       "importance", "status"]

    def search(self):
        """Return the open bugs commented on by a person."""
        return BugTaskSearchListingView.search(
            self, extra_params={'bug_commenter': self.context})

    def getSearchPageHeading(self):
        """The header for the search page."""
        return "Bugs commented on by %s" % self.context.displayname

    def getAdvancedSearchPageHeading(self):
        """The header for the advanced search page."""
        return "Bugs commented on by %s: Advanced Search" % (
            self.context.displayname)

    def getAdvancedSearchButtonLabel(self):
        """The Search button for the advanced search page."""
        return "Search bugs commented on by %s" % self.context.displayname

    def getSimpleSearchURL(self):
        """Return a URL that can be used as an href to the simple search."""
        return canonical_url(self.context) + "/+commentedbugs"


class SubscribedBugTaskSearchListingView(BugTaskSearchListingView):
    """All bugs someone is subscribed to."""

    columns_to_show = ["id", "summary", "bugtargetdisplayname",
                       "importance", "status"]

    def search(self):
        return BugTaskSearchListingView.search(
            self, extra_params={'subscriber': self.context})

    def getSearchPageHeading(self):
        """The header for the search page."""
        return "Bugs %s is subscribed to" % self.context.displayname

    def getAdvancedSearchPageHeading(self):
        """The header for the advanced search page."""
        return "Bugs %s is Cc'd to: Advanced Search" % (
            self.context.displayname)

    def getAdvancedSearchButtonLabel(self):
        """The Search button for the advanced search page."""
        return "Search bugs %s is Cc'd to" % self.context.displayname

    def getSimpleSearchURL(self):
        """Return a URL that can be used as an href to the simple search."""
        return canonical_url(self.context) + "/+subscribedbugs"


class PersonLanguagesView(LaunchpadView):

    def initialize(self):
        request = self.request
        if request.method == "POST" and "SAVE-LANGS" in request.form:
            self.submitLanguages()

    def requestCountry(self):
        return ICountry(self.request, None)

    def browserLanguages(self):
        return (
            IRequestPreferredLanguages(self.request).getPreferredLanguages())

    def visible_checked_languages(self):
        return self.context.languages

    def visible_unchecked_languages(self):
        common_languages = getUtility(ILanguageSet).common_languages
        person_languages = self.context.languages
        return sorted(set(common_languages) - set(person_languages),
                      key=attrgetter('englishname'))

    def getRedirectionURL(self):
        request = self.request
        referrer = request.getHeader('referer')
        if referrer and referrer.startswith(request.getApplicationURL()):
            return referrer
        else:
            return ''

    @property
    def is_current_user(self):
        """Return True when the Context is also the User."""
        return self.user == self.context

    def submitLanguages(self):
        '''Process a POST request to the language preference form.

        This list of languages submitted is compared to the the list of
        languages the user has, and the latter is matched to the former.
        '''

        all_languages = getUtility(ILanguageSet)
        old_languages = self.context.languages
        new_languages = []

        for key in all_languages.keys():
            if self.request.has_key(key) and self.request.get(key) == u'on':
                new_languages.append(all_languages[key])

        if self.is_current_user:
            subject = "your"
        else:
            subject = "%s's" % self.context.displayname

        # Add languages to the user's preferences.
        for language in set(new_languages) - set(old_languages):
            self.context.addLanguage(language)
            self.request.response.addInfoNotification(
                "Added %(language)s to %(subject)s preferred languages." %
                {'language' : language.englishname, 'subject' : subject})

        # Remove languages from the user's preferences.
        for language in set(old_languages) - set(new_languages):
            self.context.removeLanguage(language)
            self.request.response.addInfoNotification(
                "Removed %(language)s from %(subject)s preferred languages." %
                {'language' : language.englishname, 'subject' : subject})

        redirection_url = self.request.get('redirection_url')
        if redirection_url:
            self.request.response.redirect(redirection_url)


class PersonView(LaunchpadView, FeedsMixin):
    """A View class used in almost all Person's pages."""

    @cachedproperty
    def recently_approved_members(self):
        members = self.context.getMembersByStatus(
            TeamMembershipStatus.APPROVED,
            orderBy='-TeamMembership.date_joined')
        return members[:5]

    @cachedproperty
    def recently_proposed_members(self):
        members = self.context.getMembersByStatus(
            TeamMembershipStatus.PROPOSED,
            orderBy='-TeamMembership.date_proposed')
        return members[:5]

    @cachedproperty
    def openpolls(self):
        assert self.context.isTeam()
        return IPollSubset(self.context).getOpenPolls()

    @cachedproperty
    def closedpolls(self):
        assert self.context.isTeam()
        return IPollSubset(self.context).getClosedPolls()

    @cachedproperty
    def notyetopenedpolls(self):
        assert self.context.isTeam()
        return IPollSubset(self.context).getNotYetOpenedPolls()

    @cachedproperty
    def contributions(self):
        """Cache the results of getProjectsAndCategoriesContributedTo()."""
        return self.context.getProjectsAndCategoriesContributedTo(
            limit=5)

    @cachedproperty
    def contributed_categories(self):
        """Return all karma categories in which this person has some karma."""
        categories = set()
        for contrib in self.contributions:
            categories.update(category for category in contrib['categories'])
        return sorted(categories, key=attrgetter('title'))

    @cachedproperty
    def context_is_probably_a_team(self):
        """Return True if we have any indication that context is a team.

        For now, all we do is check whether or not any email associated with
        our context contains the '@lists.' string as that's a very good
        indication this is a team which was automatically created.

        This can only be used when the context is an automatically created
        profile (account_status == NOACCOUNT).
        """
        assert self.context.account_status == AccountStatus.NOACCOUNT, (
            "This can only be used when the context has no account.")
        emails = getUtility(IEmailAddressSet).getByPerson(self.context)
        for email in emails:
            if '@lists.' in email.email:
                return True
        return False

    @cachedproperty
    def openid_identity_url(self):
        """The identity URL for the person."""
        return canonical_url(OpenIDPersistentIdentity(self.context))

    @property
    def subscription_policy_description(self):
        """Return the description of this team's subscription policy."""
        team = self.context
        assert team.isTeam(), (
            'This method can only be called when the context is a team.')
        if team.subscriptionpolicy == TeamSubscriptionPolicy.RESTRICTED:
            description = _(
                "This is a restricted team; new members can only be added "
                "by one of the team's administrators.")
        elif team.subscriptionpolicy == TeamSubscriptionPolicy.MODERATED:
            description = _(
                "This is a moderated team; all subscriptions are subjected "
                "to approval by one of the team's administrators.")
        elif team.subscriptionpolicy == TeamSubscriptionPolicy.OPEN:
            description = _(
                "This is an open team; any user can join and no approval "
                "is required.")
        else:
            raise AssertionError('Unknown subscription policy.')
        return description

    @property
    def user_can_subscribe_to_list(self):
        """Can the user subscribe to this team's mailing list?

        A user can subscribe to the list if the team has an active
        mailing list, and if they do not already have a subscription.
        """
        if self.team_has_mailing_list:
            # If we are already subscribed, then we can not subscribe again.
            return not self.user_is_subscribed_to_list
        else:
            return False

    @property
    def user_is_subscribed_to_list(self):
        """Is the user subscribed to the team's mailing list?

        Subscriptions hang around even if the list is deactivated, etc.

        It is an error to ask if the user is subscribed to a mailing list
        that doesn't exist.
        """
        if self.user is None:
            return False

        mailing_list = self.context.mailing_list
        assert mailing_list is not None, "This team has no mailing list."
        has_subscription = bool(mailing_list.getSubscription(self.user))
        return has_subscription

    @property
    def team_has_mailing_list(self):
        """Is the team mailing list available for subscription?"""
        mailing_list = self.context.mailing_list
        return mailing_list is not None and mailing_list.isUsable()

    def getURLToAssignedBugsInProgress(self):
        """Return an URL to a page which lists all bugs assigned to this
        person that are In Progress.
        """
        query_string = urllib.urlencode(
            [('field.status', BugTaskStatus.INPROGRESS.title)])
        url = "%s/+assignedbugs" % canonical_url(self.context)
        return ("%(url)s?search=Search&%(query_string)s"
                % {'url': url, 'query_string': query_string})

    def getBugsInProgress(self):
        """Return up to 5 assigned bugs that are In Progress."""
        params = BugTaskSearchParams(
            user=self.user, assignee=self.context, omit_dupes=True,
            status=BugTaskStatus.INPROGRESS, orderby='-date_last_updated')
        return self.context.searchTasks(params)[:5]

    def viewingOwnPage(self):
        return self.user == self.context

    def hasCurrentPolls(self):
        """Return True if this team has any non-closed polls."""
        assert self.context.isTeam()
        return bool(self.openpolls) or bool(self.notyetopenedpolls)

    def no_bounties(self):
        return not (self.context.ownedBounties or
            self.context.reviewerBounties or
            self.context.subscribedBounties or
            self.context.claimedBounties)

    def userIsOwner(self):
        """Return True if the user is the owner of this Team."""
        if self.user is None:
            return False

        return self.user.inTeam(self.context.teamowner)

    def findUserPathToTeam(self):
        assert self.user is not None
        return self.user.findPathToTeam(self.context)

    def indirect_teams_via(self):
        """Return a list of dictionaries, where each dictionary has a team
        in which the person is an indirect member, and a path to membership
        in that team.
        """
        return [{'team': team,
                 'via': ', '.join(
                    [viateam.displayname for viateam in
                        self.context.findPathToTeam(team)[:-1]])}
                for team in self.context.teams_indirectly_participated_in]

    def userIsParticipant(self):
        """Return true if the user is a participant of this team.

        A person is said to be a team participant when he's a member
        of that team, either directly or indirectly via another team
        membership.
        """
        if self.user is None:
            return False
        return self.user.inTeam(self.context)

    def userIsActiveMember(self):
        """Return True if the user is an active member of this team."""
        return userIsActiveTeamMember(self.context)

    def userIsProposedMember(self):
        """Return True if the user is a proposed member of this team."""
        if self.user is None:
            return False
        return self.user in self.context.proposedmembers

    def userCanRequestToLeave(self):
        """Return true if the user can request to leave this team.

        A given user can leave a team only if he's an active member.
        """
        return self.userIsActiveMember()

    def obfuscatedEmail(self):
        if self.context.preferredemail is not None:
            return obfuscateEmail(self.context.preferredemail.email)
        else:
            return None

    def htmlEmail(self):
        if self.context.preferredemail is not None:
            return convertToHtmlCode(self.context.preferredemail.email)
        else:
            return None

    def htmlJabberIDs(self):
        """Return the person's Jabber IDs somewhat obfuscated.

        The IDs are encoded using HTML hexadecimal entities to hinder
        email harvesting. (Jabber IDs are sometime valid email accounts,
        gmail for example.)
        """
        return [convertToHtmlCode(jabber.jabberid)
                for jabber in self.context.jabberids]

    def showSSHKeys(self):
        """Return a data structure used for display of raw SSH keys"""
        self.request.response.setHeader('Content-Type', 'text/plain')
        keys = []
        for key in self.context.sshkeys:
            if key.keytype == SSHKeyType.DSA:
                type_name = 'ssh-dss'
            elif key.keytype == SSHKeyType.RSA:
                type_name = 'ssh-rsa'
            else:
                type_name = 'Unknown key type'
            keys.append("%s %s %s" % (type_name, key.keytext, key.comment))
        return "\n".join(keys)

    @cachedproperty
    def archive_url(self):
        """Return a url to a mailing list archive for the team's list.

        If the person is not a team, does not have a mailing list, or that
        mailing list has never been activated, return None instead.
        """
        mailing_list = self.context.mailing_list
        if mailing_list is None:
            return None
        return mailing_list.archive_url

    def getLatestUploadedPPAPackages(self):
        """Return the sourcepackagereleases uploaded to PPAs by this person.

        Results are filtered according to the permission of the requesting
        user to see private archives.
        """
        packages = self.context.getLatestUploadedPPAPackages()

        # For each package we find out which archives it was published in.
        # If the user has permission to see any of those archives then
        # the user is permitted to see the package.
        #
        # Ideally this check should be done in
        # IPerson.getLatestUploadedPPAPackages() but formulating the SQL
        # query is virtually impossible!
        results = []
        for package in packages:
            # Make a shallow copy to remove the Zope security.
            archives = set(package.published_archives)
            # Ensure the SPR.upload_archive is also considered.
            archives.add(package.upload_archive)
            for archive in archives:
                if check_permission('launchpad.View', archive):
                    results.append(package)
                    break
        return results


class PersonIndexView(XRDSContentNegotiationMixin, PersonView):
    """View class for person +index and +xrds pages."""

    xrds_template = ViewPageTemplateFile("../templates/person-xrds.pt")

    def initialize(self):
        super(PersonIndexView, self).initialize()
        if self.request.method == "POST":
            self.processForm()

    @cachedproperty
    def enable_xrds_discovery(self):
        """Only enable discovery if person is OpenID enabled."""
        return self.context.is_openid_enabled

    def processForm(self):
        if not self.request.form.get('unsubscribe'):
            raise UnexpectedFormData(
                "The mailing list form did not receive the expected form "
                "fields.")

        mailing_list = self.context.mailing_list
        if mailing_list is None:
            raise UnexpectedFormData(
                _("This team does not have a mailing list."))
        if not self.user:
            raise Unauthorized(
                _("You must be logged in to unsubscribe."))
        try:
            mailing_list.unsubscribe(self.user)
        except CannotUnsubscribe:
            self.request.response.addErrorNotification(
                _("You could not be unsubscribed from the team mailing "
                  "list."))
        else:
            self.request.response.addInfoNotification(
                _("You have been unsubscribed from the team "
                  "mailing list."))
        self.request.response.redirect(canonical_url(self.context))


class PersonRelatedProjectsView(LaunchpadView):

    # Safety net for the Registry Admins case which is the owner/driver of
    # lots of projects.
    max_results_to_display = config.launchpad.default_batch_size

    def _related_projects(self):
        """Return all projects owned or driven by this person."""
        return self.context.getOwnedOrDrivenPillars()

    @cachedproperty
    def relatedProjects(self):
        """Return projects owned or driven by this person up to the maximum
        configured."""
        return list(self._related_projects()[:self.max_results_to_display])

    @cachedproperty
    def firstFiveRelatedProjects(self):
        """Return first five projects owned or driven by this person."""
        return list(self._related_projects()[:5])

    @cachedproperty
    def related_projects_count(self):
        return self._related_projects().count()

    def tooManyRelatedProjectsFound(self):
        return self.related_projects_count > self.max_results_to_display


class PersonCodeOfConductEditView(LaunchpadView):

    def performCoCChanges(self):
        """Make changes to code-of-conduct signature records for this
        person.
        """
        sig_ids = self.request.form.get("DEACTIVATE_SIGNATURE")

        if sig_ids is not None:
            sCoC_util = getUtility(ISignedCodeOfConductSet)

            # verify if we have multiple entries to deactive
            if not isinstance(sig_ids, list):
                sig_ids = [sig_ids]

            for sig_id in sig_ids:
                sig_id = int(sig_id)
                # Deactivating signature
                comment = 'Deactivated by Owner'
                sCoC_util.modifySignature(sig_id, self.user, comment, False)

            return True


class PersonEditWikiNamesView(LaunchpadView):

    def _sanitizeWikiURL(self, url):
        """Strip whitespaces and make sure :url ends in a single '/'."""
        if not url:
            return url
        return '%s/' % url.strip().rstrip('/')

    def initialize(self):
        """Process the WikiNames form."""
        self.error_message = None
        if self.request.method != "POST":
            # Nothing to do
            return

        form = self.request.form
        context = self.context
        wikinameset = getUtility(IWikiNameSet)
        ubuntuwikiname = form.get('ubuntuwikiname')
        existingwiki = wikinameset.getByWikiAndName(
            UBUNTU_WIKI_URL, ubuntuwikiname)

        if not ubuntuwikiname:
            self.error_message = "Your Ubuntu WikiName cannot be empty."
            return
        elif existingwiki is not None and existingwiki.person != context:
            self.error_message = (
                'The Ubuntu WikiName %s is already registered by '
                '<a href="%s">%s</a>.'
                % (ubuntuwikiname, canonical_url(existingwiki.person),
                   cgi.escape(existingwiki.person.browsername)))
            return
        context.ubuntuwiki.wikiname = ubuntuwikiname

        for w in context.otherwikis:
            # XXX: GuilhermeSalgado 2005-08-25:
            # We're exposing WikiName IDs here because that's the only
            # unique column we have. If we don't do this we'll have to
            # generate the field names using the WikiName.wiki and
            # WikiName.wikiname columns (because these two columns make
            # another unique identifier for WikiNames), but that's tricky and
            # not worth the extra work.
            if form.get('remove_%d' % w.id):
                w.destroySelf()
            else:
                wiki = self._sanitizeWikiURL(form.get('wiki_%d' % w.id))
                wikiname = form.get('wikiname_%d' % w.id)
                if not (wiki and wikiname):
                    self.error_message = (
                        "Neither Wiki nor WikiName can be empty.")
                    return
                # Try to make sure people will have only a single Ubuntu
                # WikiName registered. Although this is almost impossible
                # because they can do a lot of tricks with the URLs to make
                # them look different from UBUNTU_WIKI_URL but still point to
                # the same place.
                elif wiki == UBUNTU_WIKI_URL:
                    self.error_message = (
                        "You cannot have two Ubuntu WikiNames.")
                    return
                w.wiki = wiki
                w.wikiname = wikiname

        wiki = self._sanitizeWikiURL(form.get('newwiki'))
        wikiname = form.get('newwikiname')
        if wiki or wikiname:
            if wiki and wikiname:
                existingwiki = wikinameset.getByWikiAndName(wiki, wikiname)
                if existingwiki and existingwiki.person != context:
                    self.error_message = (
                        'The WikiName %s%s is already registered by '
                        '<a href="%s">%s</a>.'
                        % (wiki, wikiname, canonical_url(existingwiki.person),
                           cgi.escape(existingwiki.person.browsername)))
                    return
                elif existingwiki:
                    self.error_message = (
                        'The WikiName %s%s already belongs to you.'
                        % (wiki, wikiname))
                    return
                elif wiki == UBUNTU_WIKI_URL:
                    self.error_message = (
                        "You cannot have two Ubuntu WikiNames.")
                    return
                wikinameset.new(context, wiki, wikiname)
            else:
                self.newwiki = wiki
                self.newwikiname = wikiname
                self.error_message = "Neither Wiki nor WikiName can be empty."
                return


class PersonEditIRCNicknamesView(LaunchpadView):

    def initialize(self):
        """Process the IRC nicknames form."""
        self.error_message = None
        if self.request.method != "POST":
            # Nothing to do
            return

        form = self.request.form
        for ircnick in self.context.ircnicknames:
            # XXX: GuilhermeSalgado 2005-08-25:
            # We're exposing IrcID IDs here because that's the only
            # unique column we have, so we don't have anything else that we
            # can use to make field names that allow us to uniquely identify
            # them.
            if form.get('remove_%d' % ircnick.id):
                ircnick.destroySelf()
            else:
                nick = form.get('nick_%d' % ircnick.id)
                network = form.get('network_%d' % ircnick.id)
                if not (nick and network):
                    self.error_message = (
                        "Neither Nickname nor Network can be empty.")
                    return
                ircnick.nickname = nick
                ircnick.network = network

        nick = form.get('newnick')
        network = form.get('newnetwork')
        if nick or network:
            if nick and network:
                getUtility(IIrcIDSet).new(self.context, network, nick)
            else:
                self.newnick = nick
                self.newnetwork = network
                self.error_message = (
                    "Neither Nickname nor Network can be empty.")
                return


class PersonEditJabberIDsView(LaunchpadView):

    def initialize(self):
        """Process the Jabber ID form."""
        self.error_message = None
        if self.request.method != "POST":
            # Nothing to do
            return

        form = self.request.form
        for jabber in self.context.jabberids:
            if form.get('remove_%s' % jabber.jabberid):
                jabber.destroySelf()
            else:
                jabberid = form.get('jabberid_%s' % jabber.jabberid)
                if not jabberid:
                    self.error_message = "You cannot save an empty Jabber ID."
                    return
                jabber.jabberid = jabberid

        jabberid = form.get('newjabberid')
        if jabberid:
            jabberset = getUtility(IJabberIDSet)
            existingjabber = jabberset.getByJabberID(jabberid)
            if existingjabber is None:
                jabberset.new(self.context, jabberid)
            elif existingjabber.person != self.context:
                self.error_message = (
                    'The Jabber ID %s is already registered by '
                    '<a href="%s">%s</a>.'
                    % (jabberid, canonical_url(existingjabber.person),
                       cgi.escape(existingjabber.person.browsername)))
                return
            else:
                self.error_message = (
                    'The Jabber ID %s already belongs to you.' % jabberid)
                return


class PersonEditSSHKeysView(LaunchpadView):

    implements(IPersonEditMenu)

    info_message = None
    error_message = None

    def initialize(self):
        if self.request.method != "POST":
            # Nothing to do
            return

        action = self.request.form.get('action')

        if action == 'add_ssh':
            self.add_ssh()
        elif action == 'remove_ssh':
            self.remove_ssh()
        else:
            raise UnexpectedFormData("Unexpected action: %s" % action)

    def add_ssh(self):
        sshkey = self.request.form.get('sshkey')
        try:
            kind, keytext, comment = sshkey.split(' ', 2)
        except ValueError:
            self.error_message = 'Invalid public key'
            return

        if not (kind and keytext and comment):
            self.error_message = 'Invalid public key'
            return

        process = subprocess.Popen(
            '/usr/bin/ssh-vulnkey -', shell=True, stdin=subprocess.PIPE,
            stdout=subprocess.PIPE, stderr=subprocess.PIPE)
        (out, err) = process.communicate(sshkey.encode('utf-8'))
        if 'compromised' in out.lower():
            self.error_message = (
                'This key is known to be compromised due to a security flaw '
                'in the software used to generate it, so it will not be '
                'accepted by Launchpad. See the full '
                '<a href="http://www.ubuntu.com/usn/usn-612-2">Security '
                'Notice</a> for further information and instructions on how '
                'to generate another key.')
            return

        if kind == 'ssh-rsa':
            keytype = SSHKeyType.RSA
        elif kind == 'ssh-dss':
            keytype = SSHKeyType.DSA
        else:
            self.error_message = 'Invalid public key'
            return

        getUtility(ISSHKeySet).new(self.user, keytype, keytext, comment)
        self.info_message = 'SSH public key added.'

    def remove_ssh(self):
        key_id = self.request.form.get('key')
        if not key_id:
            raise UnexpectedFormData('SSH Key was not defined')

        sshkey = getUtility(ISSHKeySet).getByID(key_id)
        if sshkey is None:
            self.error_message = "Cannot remove a key that doesn't exist"
            return

        if sshkey.person != self.user:
            raise UnexpectedFormData("Cannot remove someone else's key")

        comment = sshkey.comment
        sshkey.destroySelf()
        self.info_message = 'Key "%s" removed' % comment


class PersonTranslationView(LaunchpadView):
    """View for translation-related Person pages."""
    @cachedproperty
    def batchnav(self):
        batchnav = BatchNavigator(self.context.translation_history,
                                  self.request)
        # XXX: kiko 2006-03-17 bug=60320: Because of a template reference
        # to pofile.potemplate.displayname, it would be ideal to also
        # prejoin inside translation_history:
        #   potemplate.productseries
        #   potemplate.productseries.product
        #   potemplate.distroseries
        #   potemplate.distroseries.distribution
        #   potemplate.sourcepackagename
        # However, a list this long may be actually suggesting that
        # displayname be cached in a table field; particularly given the
        # fact that it won't be altered very often. At any rate, the
        # code below works around this by caching all the templates in
        # one shot. The list() ensures that we materialize the query
        # before passing it on to avoid reissuing it. Note also that the
        # fact that we iterate over currentBatch() here means that the
        # translation_history query is issued again. Tough luck.
        ids = set(record.pofile.potemplate.id
                  for record in batchnav.currentBatch())
        if ids:
            cache = list(getUtility(IPOTemplateSet).getByIDs(ids))

        return batchnav

    @cachedproperty
    def translation_groups(self):
        """Return translation groups a person is a member of."""
        return list(self.context.translation_groups)

    def should_display_message(self, translationmessage):
        """Should a certain `TranslationMessage` be displayed.

        Return False if user is not logged in and message may contain
        sensitive data such as email addresses.

        Otherwise, return True.
        """
        if self.user:
            return True
        return not (
            translationmessage.potmsgset.hide_translations_from_anonymous)


class PersonTranslationRelicensingView(LaunchpadFormView):
    """View for Person's translation relicensing page."""
    label = "Relicense your translations?"
    schema = ITranslationRelicensingAgreement
    field_names = ['allow_relicensing']

    @property
    def initial_values(self):
        """Set the user's current relicensing preference or a True default."""
        default = self.context.translations_relicensing_agreement
        if default is None:
            default = True
        return { "allow_relicensing" : default }

    @property
    def next_url(self):
        """Successful form submission should send to this URL."""
        referrer = self.request.getHeader('referer')
        if referrer and referrer.startswith(self.request.getApplicationURL()):
            return referrer
        else:
            return canonical_url(self.context)

    @action(_("Update my decision"), name="submit")
    def submit_action(self, action, data):
        """Store person's decision about translations relicensing.

        Decision is stored through
        `IPerson.translations_relicensing_agreement`
        which uses TranslationRelicensingAgreement table.
        """
        allow_relicensing = data['allow_relicensing']
        self.context.translations_relicensing_agreement = allow_relicensing
        if allow_relicensing:
            self.request.response.addInfoNotification(_(
                "Your choice has been saved. "
                "Thank you for deciding to relicense your translations."))
        else:
            self.request.response.addInfoNotification(_(
                "Your choice has been saved. "
                "Your translations will be removed once we completely "
                "switch to BSD license for translations."))


class PersonGPGView(LaunchpadView):
    """View for the GPG-related actions for a Person

    Supports claiming (importing) a key, validating it and deactivating
    it. Also supports removing the token generated for validation (in
    the case you want to give up on importing the key).
    """

    implements(IPersonEditMenu)

    key = None
    fingerprint = None

    key_ok = False
    invalid_fingerprint = False
    key_retrieval_failed = False
    key_already_imported = False

    error_message = None
    info_message = None

    def keyserver_url(self):
        assert self.fingerprint
        return getUtility(
            IGPGHandler).getURLForKeyInServer(self.fingerprint, public=True)

    def form_action(self):
        permitted_actions = ['claim_gpg', 'deactivate_gpg',
                             'remove_gpgtoken', 'reactivate_gpg']
        if self.request.method != "POST":
            return ''
        action = self.request.form.get('action')
        if action and (action not in permitted_actions):
            raise UnexpectedFormData("Action was not defined")
        getattr(self, action)()

    def claim_gpg(self):
        # XXX cprov 2005-04-01: As "Claim GPG key" takes a lot of time, we
        # should process it throught the NotificationEngine.
        gpghandler = getUtility(IGPGHandler)
        fingerprint = self.request.form.get('fingerprint')
        self.fingerprint = gpghandler.sanitizeFingerprint(fingerprint)

        if not self.fingerprint:
            self.invalid_fingerprint = True
            return

        gpgkeyset = getUtility(IGPGKeySet)
        if gpgkeyset.getByFingerprint(self.fingerprint):
            self.key_already_imported = True
            return

        try:
            key = gpghandler.retrieveKey(self.fingerprint)
        except GPGKeyNotFoundError:
            self.key_retrieval_failed = True
            return

        self.key = key
        if not key.expired and not key.revoked:
            self._validateGPG(key)
            self.key_ok = True

    def deactivate_gpg(self):
        key_ids = self.request.form.get('DEACTIVATE_GPGKEY')

        if key_ids is None:
            self.error_message = 'No Key(s) selected for deactivation.'
            return

        # verify if we have multiple entries to deactive
        if not isinstance(key_ids, list):
            key_ids = [key_ids]

        gpgkeyset = getUtility(IGPGKeySet)

        deactivated_keys = []
        for key_id in key_ids:
            gpgkey = gpgkeyset.get(key_id)
            if gpgkey is None:
                continue
            if gpgkey.owner != self.user:
                self.error_message = "Cannot deactivate someone else's key"
                return
            gpgkey.active = False
            deactivated_keys.append(gpgkey.displayname)

        flush_database_updates()
        self.info_message = (
            'Deactivated key(s): %s' % ", ".join(deactivated_keys))

    def remove_gpgtoken(self):
        token_fingerprints = self.request.form.get('REMOVE_GPGTOKEN')

        if token_fingerprints is None:
            self.error_message = 'No key(s) pending validation selected.'
            return

        logintokenset = getUtility(ILoginTokenSet)
        if not isinstance(token_fingerprints, list):
            token_fingerprints = [token_fingerprints]

        cancelled_fingerprints = []
        for fingerprint in token_fingerprints:
            logintokenset.deleteByFingerprintRequesterAndType(
                fingerprint, self.user, LoginTokenType.VALIDATEGPG)
            logintokenset.deleteByFingerprintRequesterAndType(
                fingerprint, self.user, LoginTokenType.VALIDATESIGNONLYGPG)
            cancelled_fingerprints.append(fingerprint)

        self.info_message = ('Cancelled validation of key(s): %s'
                             % ", ".join(cancelled_fingerprints))

    def reactivate_gpg(self):
        key_ids = self.request.form.get('REACTIVATE_GPGKEY')

        if key_ids is None:
            self.error_message = 'No Key(s) selected for reactivation.'
            return

        found = []
        notfound = []
        # verify if we have multiple entries to deactive
        if not isinstance(key_ids, list):
            key_ids = [key_ids]

        gpghandler = getUtility(IGPGHandler)
        keyset = getUtility(IGPGKeySet)

        for key_id in key_ids:
            gpgkey = keyset.get(key_id)
            try:
                key = gpghandler.retrieveKey(gpgkey.fingerprint)
            except GPGKeyNotFoundError:
                notfound.append(gpgkey.fingerprint)
            else:
                found.append(key.displayname)
                self._validateGPG(key)

        comments = []
        if len(found) > 0:
            comments.append(
                'A message has been sent to %s with instructions to '
                'reactivate these key(s): %s'
                % (self.context.preferredemail.email, ', '.join(found)))
        if len(notfound) > 0:
            if len(notfound) == 1:
                comments.append(
                    'Launchpad failed to retrieve this key from '
                    'the keyserver: %s. Please make sure the key is '
                    'published in a keyserver (such as '
                    '<a href="http://pgp.mit.edu">pgp.mit.edu</a>) before '
                    'trying to reactivate it again.' % (', '.join(notfound)))
            else:
                comments.append(
                    'Launchpad failed to retrieve these keys from '
                    'the keyserver: %s. Please make sure the keys '
                    'are published in a keyserver (such as '
                    '<a href="http://pgp.mit.edu">pgp.mit.edu</a>) '
                    'before trying to reactivate them '
                    'again.' % (', '.join(notfound)))

        self.info_message = '\n<br>\n'.join(comments)

    def _validateGPG(self, key):
        logintokenset = getUtility(ILoginTokenSet)
        bag = getUtility(ILaunchBag)

        preferredemail = bag.user.preferredemail.email
        login = bag.login

        if key.can_encrypt:
            tokentype = LoginTokenType.VALIDATEGPG
        else:
            tokentype = LoginTokenType.VALIDATESIGNONLYGPG

        token = logintokenset.new(self.context, login,
                                  preferredemail,
                                  tokentype,
                                  fingerprint=key.fingerprint)

        token.sendGPGValidationRequest(key)


class PersonChangePasswordView(LaunchpadFormView):

    implements(IPersonEditMenu)

    label = "Change your password"
    schema = IPersonChangePassword
    field_names = ['currentpassword', 'password']
    custom_widget('password', PasswordChangeWidget)

    @property
    def next_url(self):
        return canonical_url(self.context)

    def validate(self, form_values):
        currentpassword = form_values.get('currentpassword')
        encryptor = getUtility(IPasswordEncryptor)
        if not encryptor.validate(currentpassword, self.context.password):
            self.setFieldError('currentpassword', _(
                "The provided password doesn't match your current password."))

    @action(_("Change Password"), name="submit")
    def submit_action(self, action, data):
        password = data['password']
        self.context.password = password
        self.request.response.addInfoNotification(_(
            "Password changed successfully"))


class BasePersonEditView(LaunchpadEditFormView):

    schema = IPerson
    field_names = []

    @action(_("Save"), name="save")
    def action_save(self, action, data):
        self.updateContextFromData(data)
        self.next_url = canonical_url(self.context)


class PersonEditHomePageView(BasePersonEditView):

    field_names = ['homepage_content']
    custom_widget(
        'homepage_content', TextAreaWidget, height=30, width=30)


class PersonEditView(BasePersonEditView):

    implements(IPersonEditMenu)

    field_names = ['displayname', 'name', 'hide_email_addresses',
        'verbose_bugnotifications', 'timezone']
    custom_widget('timezone', SelectWidget, size=15)


class PersonBrandingView(BrandingChangeView):

    field_names = ['logo', 'mugshot']
    schema = IPerson


class TeamJoinView(PersonView):

    def initialize(self):
        super(TeamJoinView, self).initialize()
        if self.request.method == "POST":
            self.processForm()

    @property
    def join_allowed(self):
        """Is the logged in user allowed to join this team?

        The answer is yes if this team's subscription policy is not RESTRICTED
        and this team's visibility is either None or PUBLIC.
        """
        # Joining a moderated team will put you on the proposed_members
        # list. If it is a private membership team, you are not allowed
        # to view the proposed_members attribute until you are an
        # active member; therefore, it would look like the join button
        # is broken. Either private membership teams should always have a
        # restricted subscription policy, or we need a more complicated
        # permission model.
        if not (self.context.visibility is None
                or self.context.visibility == PersonVisibility.PUBLIC):
            return False

        restricted = TeamSubscriptionPolicy.RESTRICTED
        return self.context.subscriptionpolicy != restricted

    @property
    def user_can_request_to_join(self):
        """Can the logged in user request to join this team?

        The user can request if he's allowed to join this team and if he's
        not yet an active member of this team.
        """
        if not self.join_allowed:
            return False
        return not (self.userIsActiveMember() or self.userIsProposedMember())

    @property
    def user_wants_list_subscriptions(self):
        """Is the user interested in subscribing to mailing lists?"""
        return (self.user.mailing_list_auto_subscribe_policy !=
                MailingListAutoSubscribePolicy.NEVER)

    @property
    def team_is_moderated(self):
        """Is this team a moderated team?

        Return True if the team's subscription policy is MODERATED.
        """
        policy = self.context.subscriptionpolicy
        return policy == TeamSubscriptionPolicy.MODERATED

    def processForm(self):
        request = self.request
        user = self.user
        context = self.context
        response = self.request.response

        notification = None
        if 'join' in request.form and self.user_can_request_to_join:
            # Shut off mailing list auto-subscription - we want direct
            # control over it.
            user.join(context, may_subscribe_to_list=False)

            if self.team_is_moderated:
                response.addInfoNotification(
                    _('Your request to join ${team} is awaiting '
                      'approval.',
                      mapping={'team': context.displayname}))
            else:
                response.addInfoNotification(
                    _('You have successfully joined ${team}.',
                      mapping={'team': context.displayname}))

            if 'mailinglist_subscribe' in request.form:
                self._subscribeToList()

        elif 'join' in request.form:
            response.addErrorNotification(
                _('You cannot join ${team}.',
                  mapping={'team': context.displayname}))
        elif 'goback' in request.form:
            # User clicked on the 'Go back' button, so we'll simply redirect.
            pass
        else:
            raise UnexpectedFormData(
                "Couldn't find any of the expected actions.")
        self.request.response.redirect(canonical_url(context))

    def _subscribeToList(self):
        """Subscribe the user to the team's mailing list."""
        response = self.request.response

        if self.user_can_subscribe_to_list:
            # 'user_can_subscribe_to_list' should have dealt with
            # all of the error cases.
            self.context.mailing_list.subscribe(self.user)

            if self.team_is_moderated:
                response.addInfoNotification(
                    _('Your mailing list subscription is '
                      'awaiting approval.'))
            else:
                response.addInfoNotification(
                    structured(
                        _("You have been subscribed to this "
                          "team&#x2019;s mailing list.")))
        else:
            # A catch-all case, perhaps from stale or mangled
            # form data.
            response.addErrorNotification(
                _('Mailing list subscription failed.'))


class TeamAddMyTeamsView(LaunchpadFormView):
    """Propose/add to this team any team that you're an administrator of."""

    custom_widget('teams', LabeledMultiCheckBoxWidget)

    def initialize(self):
        context = self.context
        if context.subscriptionpolicy == TeamSubscriptionPolicy.MODERATED:
            self.label = 'Propose these teams as members'
        else:
            self.label = 'Add these teams to %s' % context.displayname
        self.next_url = canonical_url(context)
        super(TeamAddMyTeamsView, self).initialize()

    def setUpFields(self):
        terms = []
        for team in self.candidate_teams:
            text = '<a href="%s">%s</a>' % (
                canonical_url(team), team.displayname)
            terms.append(SimpleTerm(team, team.name, text))
        self.form_fields = FormFields(
            List(__name__='teams',
                 title=_(''),
                 value_type=Choice(vocabulary=SimpleVocabulary(terms)),
                 required=False),
            custom_widget=self.custom_widgets['teams'],
            render_context=self.render_context)

    def setUpWidgets(self, context=None):
        super(TeamAddMyTeamsView, self).setUpWidgets(context)
        self.widgets['teams'].display_label = False

    @cachedproperty
    def candidate_teams(self):
        """Return the set of teams that can be added/proposed for the context.

        We return only teams that the user can administer, that aren't already
        a member in the context or that the context isn't a member of. (Of
        course, the context is also omitted.)
        """
        candidates = []
        for team in self.user.getAdministratedTeams():
            if team == self.context:
                continue
            elif team in self.context.activemembers:
                continue
            elif self.context.hasParticipationEntryFor(team):
                continue
            candidates.append(team)
        return candidates

    @action(_("Cancel"), name="cancel",
            validator=LaunchpadFormView.validate_none)
    def cancel_action(self, action, data):
        """Simply redirect to the team's page."""
        pass

    def validate(self, data):
        if len(data.get('teams', [])) == 0:
            self.setFieldError('teams',
                               'Please select the team(s) you want to be '
                               'member(s) of this team.')

    def hasCandidates(self, action):
        """Return whether the user has teams to propose."""
        return len(self.candidate_teams) > 0

    @action(_("Continue"), name="continue", condition=hasCandidates)
    def continue_action(self, action, data):
        """Make the selected teams join this team."""
        context = self.context
        for team in data['teams']:
            team.join(context, requester=self.user)
        if context.subscriptionpolicy == TeamSubscriptionPolicy.MODERATED:
            msg = 'proposed to this team.'
        else:
            msg = 'added to this team.'
        if len(data['teams']) > 1:
            msg = "have been %s" % msg
        else:
            msg = "has been %s" % msg
        team_names = ', '.join(team.displayname for team in data['teams'])
        self.request.response.addInfoNotification("%s %s" % (team_names, msg))


class TeamLeaveView(PersonView):

    def processForm(self):
        if self.request.method != "POST" or not self.userCanRequestToLeave():
            # Nothing to do
            return

        if self.request.form.get('leave'):
            self.user.leave(self.context)

        self.request.response.redirect('./')


class PersonEditEmailsView(LaunchpadFormView):
    """A view for editing a person's email settings.

    The user can associate emails with their account, verify emails
    the system associated with their account, and remove associated
    emails.
    """

    implements(IPersonEditMenu)

    schema = IEmailAddress

    custom_widget('VALIDATED_SELECTED', LaunchpadRadioWidget,
                  orientation='vertical')
    custom_widget('UNVALIDATED_SELECTED', LaunchpadRadioWidget,
                  orientation='vertical')
    custom_widget('mailing_list_auto_subscribe_policy',
                  LaunchpadRadioWidgetWithDescription)

    def setUpFields(self):
        """Set up fields for this view.

        The main fields of interest are the selection fields with custom
        vocabularies for the lists of validated and unvalidated email
        addresses.
        """
        super(PersonEditEmailsView, self).setUpFields()
        self.form_fields = (self._validated_emails_field() +
                            self._unvalidated_emails_field() +
                            FormFields(TextLine(__name__='newemail',
                                                title=u'Add a new address'))
                            + self._mailing_list_fields()
                            + self._autosubscribe_policy_fields())

    @property
    def initial_values(self):
        """Set up default values for the radio widgets.

        A radio widget must have a selected value, so we select the
        first unvalidated and validated email addresses in the lists
        to be the default for the corresponding widgets.

        The only exception is if the user has a preferred email
        address: then, that address is used as the default validated
        email address.
        """
        # Defaults for the user's email addresses.
        validated = self.context.preferredemail
        if validated is None and self.context.validatedemails.count() > 0:
            validated = self.context.validatedemails[0]
        unvalidated = self.unvalidated_addresses
        if len(unvalidated) > 0:
            unvalidated = unvalidated.pop()
        initial = dict(VALIDATED_SELECTED=validated,
                       UNVALIDATED_SELECTED=unvalidated)

        # Defaults for the mailing list autosubscribe buttons.
        policy = self.context.mailing_list_auto_subscribe_policy
        initial.update(mailing_list_auto_subscribe_policy=policy)

        return initial

    def setUpWidgets(self, context=None):
        """See `LaunchpadFormView`."""
        super(PersonEditEmailsView, self).setUpWidgets(context)
        widget = self.widgets['mailing_list_auto_subscribe_policy']
        widget.display_label = False

    def _validated_emails_field(self):
        """Create a field with a vocabulary of validated emails.

        :return: A Choice field containing the list of validated emails
        """
        terms = [SimpleTerm(term, term.email)
                 for term in self.context.validatedemails]
        preferred = self.context.preferredemail
        if preferred:
            terms.insert(0, SimpleTerm(preferred, preferred.email))

        return FormFields(
            Choice(__name__='VALIDATED_SELECTED',
                   title=_('These addresses are confirmed as being yours'),
                   source=SimpleVocabulary(terms),
                   ),
            custom_widget = self.custom_widgets['VALIDATED_SELECTED'])

    def _unvalidated_emails_field(self):
        """Create a field with a vocabulary of unvalidated and guessed emails.

        :return: A Choice field containing the list of emails
        """
        terms = []
        for term in self.unvalidated_addresses:
            if isinstance(term, unicode):
                term = SimpleTerm(term)
            else:
                term = SimpleTerm(term, term.email)
            terms.append(term)
        if self.validated_addresses:
            title = _('These addresses may also be yours')
        else:
            title = _('These addresses may be yours')

        return FormFields(
            Choice(__name__='UNVALIDATED_SELECTED', title=title,
                   source=SimpleVocabulary(terms)),
            custom_widget = self.custom_widgets['UNVALIDATED_SELECTED'])

    def _mailing_list_subscription_type(self, mailing_list):
        """Return the context user's subscription type for the given list.

        This is 'Preferred address' if the user is subscribed using her
        preferred address and 'Don't subscribe' if the user is not
        subscribed at all. Otherwise it's the EmailAddress under
        which the user is subscribed to this mailing list.
        """
        subscription = mailing_list.getSubscription(self.context)
        if subscription is not None:
            if subscription.email_address is None:
                return "Preferred address"
            else:
                return subscription.email_address
        else:
            return "Don't subscribe"

    def _mailing_list_fields(self):
        """Creates a field for each mailing list the user can subscribe to.

        If a team doesn't have a mailing list, or the mailing list
        isn't usable, it's not included.
        """
        mailing_list_set = getUtility(IMailingListSet)
        fields = []
        terms = [SimpleTerm("Preferred address"),
                 SimpleTerm("Don't subscribe")]
        terms += [SimpleTerm(email, email.email)
                   for email in self.validated_addresses]
        for team in self.context.teams_participated_in:
            mailing_list = mailing_list_set.get(team.name)
            if mailing_list is not None and mailing_list.isUsable():
                name = 'subscription.%s' % team.name
                value = self._mailing_list_subscription_type(mailing_list)
                field = Choice(__name__=name,
                               title=team.name,
                               source=SimpleVocabulary(terms), default=value)
                fields.append(field)
        return FormFields(*fields)

    def _autosubscribe_policy_fields(self):
        """Create a field for each mailing list auto-subscription option."""
        return FormFields(
            Choice(__name__='mailing_list_auto_subscribe_policy',
                   title=_('When should launchpad automatically subscribe '
                           'you to a team&#x2019;s mailing list?'),
                   source=MailingListAutoSubscribePolicy),
            custom_widget=self.custom_widgets[
                    'mailing_list_auto_subscribe_policy'])

    @property
    def mailing_list_widgets(self):
        """Return all the mailing list subscription widgets."""
        return [widget for widget in self.widgets
                if 'field.subscription.' in widget.name]

    def _validate_selected_address(self, data, field='VALIDATED_SELECTED'):
        """A generic validator for this view's actions.

        Makes sure one (and only one) email address is selected and that
        the selected address belongs to the context person. The address may
        be represented by an EmailAddress object or (for unvalidated
        addresses) a LoginToken object.
        """
        self.validate_widgets(data, [field])

        email = data.get(field)
        if email is None:
            return None
        elif isinstance(data[field], list):
            self.addError("You must not select more than one address.")
            return None

        # Make sure the selected address or login token actually
        # belongs to this person.
        if IEmailAddress.providedBy(email):
            person = email.person

            assert person == self.context, (
                "differing ids in emailaddress.person.id(%s,%d) == "
                "self.context.id(%s,%d) (%s)"
                % (person.name, person.id, self.context.name, self.context.id,
                   email.email))
        elif isinstance(email, unicode):
            tokenset = getUtility(ILoginTokenSet)
            email = tokenset.searchByEmailRequesterAndType(
                email, self.context, LoginTokenType.VALIDATEEMAIL)
            assert email is not None, "Couldn't find login token!"
        else:
            raise AssertionError("Selected address was not EmailAddress "
                                 "or unicode string!")

        # Return the EmailAddress/LoginToken object for use in any
        # further validation.
        return email

    @property
    def validated_addresses(self):
        """All of this person's validated email addresses, including
        their preferred address (if any).
        """
        addresses = []
        if self.context.preferredemail:
            addresses.append(self.context.preferredemail)
        addresses += [email for email in self.context.validatedemails]
        return addresses

    @property
    def unvalidated_addresses(self):
        """All of this person's unvalidated and guessed emails.

        The guessed emails will be EmailAddress objects, and the
        unvalidated emails will be unicode strings.
        """
        emailset = set(self.context.unvalidatedemails)
        emailset = emailset.union(
            [guessed for guessed in self.context.guessedemails
             if not guessed.email in emailset])
        return emailset

    # Actions to do with validated email addresses.

    def validate_action_remove_validated(self, action, data):
        """Make sure the user selected an email address to remove."""
        emailaddress = self._validate_selected_address(data,
                                                       'VALIDATED_SELECTED')
        if emailaddress is None:
            return self.errors

        if self.context.preferredemail == emailaddress:
            self.addError(
                "You can't remove %s because it's your contact email "
                "address." % self.context.preferredemail.email)
            return self.errors
        return self.errors

    @action(_("Remove"), name="remove_validated",
            validator=validate_action_remove_validated)
    def action_remove_validated(self, action, data):
        """Delete the selected (validated) email address."""
        emailaddress = data['VALIDATED_SELECTED']
        emailaddress.destroySelf()
        self.request.response.addInfoNotification(
            "The email address '%s' has been removed." % emailaddress.email)
        self.next_url = self.action_url

    def validate_action_set_preferred(self, action, data):
        """Make sure the user selected an address."""
        emailaddress = self._validate_selected_address(data,
                                                       'VALIDATED_SELECTED')
        if emailaddress is None:
            return self.errors

        if emailaddress.status == EmailAddressStatus.PREFERRED:
            self.request.response.addInfoNotification(
                "%s is already set as your contact address." % (
                    emailaddress.email))
        return self.errors

    @action(_("Set as Contact Address"), name="set_preferred",
            validator=validate_action_set_preferred)
    def action_set_preferred(self, action, data):
        """Set the selected email as preferred for the person in context."""
        emailaddress = data['VALIDATED_SELECTED']
        if emailaddress.status != EmailAddressStatus.PREFERRED:
            self.context.setPreferredEmail(emailaddress)
            self.request.response.addInfoNotification(
                "Your contact address has been changed to: %s" % (
                    emailaddress.email))
        self.next_url = self.action_url

    # Actions to do with unvalidated email addresses.

    def validate_action_confirm(self, action, data):
        """Make sure the user selected an email address to confirm."""
        self._validate_selected_address(data, 'UNVALIDATED_SELECTED')
        return self.errors

    @action(_('Confirm'), name='validate', validator=validate_action_confirm)
    def action_confirm(self, action, data):
        """Mail a validation URL to the selected email address."""
        email = data['UNVALIDATED_SELECTED']
        if IEmailAddress.providedBy(email):
            email = email.email
        token = getUtility(ILoginTokenSet).new(
                    self.context, getUtility(ILaunchBag).login, email,
                    LoginTokenType.VALIDATEEMAIL)
        token.sendEmailValidationRequest(self.request.getApplicationURL())
        self.request.response.addInfoNotification(
            "An e-mail message was sent to '%s' with "
            "instructions on how to confirm that "
            "it belongs to you." % email)
        self.next_url = self.action_url

    def validate_action_remove_unvalidated(self, action, data):
        """Make sure the user selected an email address to remove."""
        email = self._validate_selected_address(data, 'UNVALIDATED_SELECTED')
        if email is not None and IEmailAddress.providedBy(email):
            assert self.context.preferredemail.id != email.id
        return self.errors

    @action(_("Remove"), name="remove_unvalidated",
            validator=validate_action_remove_unvalidated)
    def action_remove_unvalidated(self, action, data):
        """Delete the selected (un-validated) email address.

        This selected address can be either on the EmailAddress table
        marked with status NEW, or in the LoginToken table.
        """
        emailaddress = data['UNVALIDATED_SELECTED']
        if IEmailAddress.providedBy(emailaddress):
            emailaddress.destroySelf()
            email = emailaddress.email
        elif isinstance(emailaddress, unicode):
            logintokenset = getUtility(ILoginTokenSet)
            logintokenset.deleteByEmailRequesterAndType(
                emailaddress, self.context, LoginTokenType.VALIDATEEMAIL)
            email = emailaddress
        else:
            raise AssertionError("Selected address was not EmailAddress "
                                 "or Unicode string!")

        self.request.response.addInfoNotification(
            "The email address '%s' has been removed." % email)
        self.next_url = self.action_url

    # Actions to do with new email addresses

    def validate_action_add_email(self, action, data):
        """Make sure the user entered a valid email address.

        The email address must be syntactically valid and must not already
        be in use.
        """
        has_errors = bool(self.validate_widgets(data, ['newemail']))
        if has_errors:
            # We know that 'newemail' is empty.
            return self.errors

        newemail = data['newemail']
        if not valid_email(newemail):
            self.addError(
                "'%s' doesn't seem to be a valid email address." % newemail)
            return self.errors

        email = getUtility(IEmailAddressSet).getByEmail(newemail)
        person = self.context
        if email is not None:
            if email.person == person:
                self.addError(
                    "The email address '%s' is already registered as your "
                    "email address. This can be either because you already "
                    "added this email address before or because our system "
                    "detected it as being yours. If it was detected by our "
                    "system, it's probably shown on this page and is waiting "
                    "to be confirmed as yours." % email.email)
            else:
                owner = email.person
                owner_name = urllib.quote(owner.name)
                merge_url = (
                    '%s/+requestmerge?field.dupeaccount=%s'
                    % (canonical_url(getUtility(IPersonSet)), owner_name))
                self.addError(
                    structured(
                    "The email address '%s' is already registered to "
                    '<a href="%s">%s</a>. If you think that is a '
                    'duplicated account, you can <a href="%s">merge it</a> '
                    "into your account. ",
                    email.email,
                    canonical_url(owner),
                    owner.browsername,
                    merge_url))
        return self.errors

    @action(_("Add"), name="add_email", validator=validate_action_add_email)
    def action_add_email(self, action, data):
        """Register a new email for the person in context."""
        newemail = data['newemail']
        logintokenset = getUtility(ILoginTokenSet)
        token = logintokenset.new(
                    self.context, getUtility(ILaunchBag).login, newemail,
                    LoginTokenType.VALIDATEEMAIL)
        token.sendEmailValidationRequest(self.request.getApplicationURL())

        self.request.response.addInfoNotification(
                "A confirmation message has been sent to '%s'. "
                "Follow the instructions in that message to confirm that the "
                "address is yours. "
                "(If the message doesn't arrive in a few minutes, your mail "
                "provider might use 'greylisting', which could delay the "
                "message for up to an hour or two.)" % newemail)
        self.next_url = self.action_url

    # Actions to do with subscription management.

    def validate_action_update_subscriptions(self, action, data):
        """Make sure the user is subscribing using a valid address.

        Valid addresses are the ones presented as options for the mailing
        list widgets.
        """
        names = [w.context.getName() for w in self.mailing_list_widgets]
        self.validate_widgets(data, names)
        return self.errors

    @action(_("Update Subscriptions"), name="update_subscriptions",
            validator=validate_action_update_subscriptions)
    def action_update_subscriptions(self, action, data):
        """Change the user's mailing list subscriptions."""
        mailing_list_set = getUtility(IMailingListSet)
        dirty = False
        prefix_length = len('subscription.')
        for widget in self.mailing_list_widgets:
            mailing_list_name = widget.context.getName()[prefix_length:]
            mailing_list = mailing_list_set.get(mailing_list_name)
            new_value = data[widget.context.getName()]
            old_value = self._mailing_list_subscription_type(mailing_list)
            if IEmailAddress.providedBy(new_value):
                new_value_string = new_value.email
            else:
                new_value_string = new_value
            if new_value_string != old_value:
                dirty = True
                if new_value == "Don't subscribe":
                    # Delete the subscription.
                    mailing_list.unsubscribe(self.context)
                else:
                    if new_value == "Preferred address":
                        # If the user is subscribed but not under any
                        # particular address, her current preferred
                        # address will always be used.
                        new_value = None
                    subscription = mailing_list.getSubscription(self.context)
                    if subscription is None:
                        mailing_list.subscribe(self.context, new_value)
                    else:
                        mailing_list.changeAddress(self.context, new_value)
        if dirty:
            self.request.response.addInfoNotification(
                "Subscriptions updated.")
        self.next_url = self.action_url

    def validate_action_update_autosubscribe_policy(self, action, data):
        """Ensure that the requested auto-subscribe setting is valid."""
        # XXX mars 2008-04-27:
        # This validator appears pointless and untestable, but it is
        # required for LaunchpadFormView to tell apart the three <form>
        # elements on the page.  See bug #223303.

        widget = self.widgets['mailing_list_auto_subscribe_policy']
        self.validate_widgets(data, widget.name)
        return self.errors

    @action(
        _('Update Policy'),
        name="update_autosubscribe_policy",
        validator=validate_action_update_autosubscribe_policy)
    def action_update_autosubscribe_policy(self, action, data):
        newpolicy = data['mailing_list_auto_subscribe_policy']
        self.context.mailing_list_auto_subscribe_policy = newpolicy
        self.request.response.addInfoNotification(
            'Your auto-subscription policy has been updated.')
        self.next_url = self.action_url


class TeamReassignmentView(ObjectReassignmentView):

    ownerOrMaintainerAttr = 'teamowner'
    schema = ITeamReassignment

    def __init__(self, context, request):
        ObjectReassignmentView.__init__(self, context, request)
        self.callback = self._addOwnerAsMember

    @property
    def contextName(self):
        return self.context.browsername

    def _addOwnerAsMember(self, team, oldOwner, newOwner):
        """Add the new and the old owners as administrators of the team.

        When a user creates a new team, he is added as an administrator of
        that team. To be consistent with this, we must make the new owner an
        administrator of the team. This rule is ignored only if the new owner
        is an inactive member of the team, as that means he's not interested
        in being a member. The same applies to the old owner.
        """
        # Both new and old owners won't be added as administrators of the team
        # only if they're inactive members. If they're either active or
        # proposed members they'll be made administrators of the team.
        if newOwner not in team.inactivemembers:
            team.addMember(
                newOwner, reviewer=oldOwner,
                status=TeamMembershipStatus.ADMIN, force_team_add=True)
        if oldOwner not in team.inactivemembers:
            team.addMember(
                oldOwner, reviewer=oldOwner,
                status=TeamMembershipStatus.ADMIN, force_team_add=True)


class PersonLatestQuestionsView(LaunchpadView):
    """View used by the porlet displaying the latest questions made by
    a person.
    """

    @cachedproperty
    def getLatestQuestions(self, quantity=5):
        """Return <quantity> latest questions created for this target. """
        return self.context.searchQuestions(
            participation=QuestionParticipation.OWNER)[:quantity]


class PersonSearchQuestionsView(SearchQuestionsView):
    """View used to search and display questions in which an IPerson is
    involved.
    """

    display_target_column = True

    @property
    def pageheading(self):
        """See `SearchQuestionsView`."""
        return _('Questions involving $name',
                 mapping=dict(name=self.context.displayname))

    @property
    def empty_listing_message(self):
        """See `SearchQuestionsView`."""
        return _('No questions  involving $name found with the '
                 'requested statuses.',
                 mapping=dict(name=self.context.displayname))


class SearchAnsweredQuestionsView(SearchQuestionsView):
    """View used to search and display questions answered by an IPerson."""

    display_target_column = True

    def getDefaultFilter(self):
        """See `SearchQuestionsView`."""
        return dict(participation=QuestionParticipation.ANSWERER)

    @property
    def pageheading(self):
        """See `SearchQuestionsView`."""
        return _('Questions answered by $name',
                 mapping=dict(name=self.context.displayname))

    @property
    def empty_listing_message(self):
        """See `SearchQuestionsView`."""
        return _('No questions answered by $name found with the '
                 'requested statuses.',
                 mapping=dict(name=self.context.displayname))


class SearchAssignedQuestionsView(SearchQuestionsView):
    """View used to search and display questions assigned to an IPerson."""

    display_target_column = True

    def getDefaultFilter(self):
        """See `SearchQuestionsView`."""
        return dict(participation=QuestionParticipation.ASSIGNEE)

    @property
    def pageheading(self):
        """See `SearchQuestionsView`."""
        return _('Questions assigned to $name',
                 mapping=dict(name=self.context.displayname))

    @property
    def empty_listing_message(self):
        """See `SearchQuestionsView`."""
        return _('No questions assigned to $name found with the '
                 'requested statuses.',
                 mapping=dict(name=self.context.displayname))


class SearchCommentedQuestionsView(SearchQuestionsView):
    """View used to search and show questions commented on by an IPerson."""

    display_target_column = True

    def getDefaultFilter(self):
        """See `SearchQuestionsView`."""
        return dict(participation=QuestionParticipation.COMMENTER)

    @property
    def pageheading(self):
        """See `SearchQuestionsView`."""
        return _('Questions commented on by $name ',
                 mapping=dict(name=self.context.displayname))

    @property
    def empty_listing_message(self):
        """See `SearchQuestionsView`."""
        return _('No questions commented on by $name found with the '
                 'requested statuses.',
                 mapping=dict(name=self.context.displayname))


class SearchCreatedQuestionsView(SearchQuestionsView):
    """View used to search and display questions created by an IPerson."""

    display_target_column = True

    def getDefaultFilter(self):
        """See `SearchQuestionsView`."""
        return dict(participation=QuestionParticipation.OWNER)

    @property
    def pageheading(self):
        """See `SearchQuestionsView`."""
        return _('Questions asked by $name',
                 mapping=dict(name=self.context.displayname))

    @property
    def empty_listing_message(self):
        """See `SearchQuestionsView`."""
        return _('No questions asked by $name found with the '
                 'requested statuses.',
                 mapping=dict(name=self.context.displayname))


class SearchNeedAttentionQuestionsView(SearchQuestionsView):
    """View used to search and show questions needing an IPerson attention."""

    display_target_column = True

    def getDefaultFilter(self):
        """See `SearchQuestionsView`."""
        return dict(needs_attention=True)

    @property
    def pageheading(self):
        """See `SearchQuestionsView`."""
        return _("Questions needing $name's attention",
                 mapping=dict(name=self.context.displayname))

    @property
    def empty_listing_message(self):
        """See `SearchQuestionsView`."""
        return _("No questions need $name's attention.",
                 mapping=dict(name=self.context.displayname))


class SearchSubscribedQuestionsView(SearchQuestionsView):
    """View used to search and show questions subscribed to by an IPerson."""

    display_target_column = True

    def getDefaultFilter(self):
        """See `SearchQuestionsView`."""
        return dict(participation=QuestionParticipation.SUBSCRIBER)

    @property
    def pageheading(self):
        """See `SearchQuestionsView`."""
        return _('Questions $name is subscribed to',
                 mapping=dict(name=self.context.displayname))

    @property
    def empty_listing_message(self):
        """See `SearchQuestionsView`."""
        return _('No questions subscribed to by $name found with the '
                 'requested statuses.',
                 mapping=dict(name=self.context.displayname))


class PersonAnswerContactForView(LaunchpadView):
    """View used to show all the IQuestionTargets that an IPerson is an answer
    contact for.
    """

    @cachedproperty
    def direct_question_targets(self):
        """List of targets that the IPerson is a direct answer contact.

        Return a list of IQuestionTargets sorted alphabetically by title.
        """
        return sorted(
            self.context.getDirectAnswerQuestionTargets(),
            key=attrgetter('title'))

    @cachedproperty
    def team_question_targets(self):
        """List of IQuestionTargets for the context's team membership.

        Sorted alphabetically by title.
        """
        return sorted(
            self.context.getTeamAnswerQuestionTargets(),
            key=attrgetter('title'))

    def showRemoveYourselfLink(self):
        """The link is shown when the page is in the user's own profile."""
        return self.user == self.context


class PersonAnswersMenu(ApplicationMenu):

    usedfor = IPerson
    facet = 'answers'
    links = ['answered', 'assigned', 'created', 'commented', 'need_attention',
             'subscribed', 'answer_contact_for']

    def answer_contact_for(self):
        summary = "Projects for which %s is an answer contact for" % (
            self.context.displayname)
        return Link('+answer-contact-for', 'Answer contact for', summary)

    def answered(self):
        summary = 'Questions answered by %s' % self.context.displayname
        return Link(
            '+answeredquestions', 'Answered', summary, icon='question')

    def assigned(self):
        summary = 'Questions assigned to %s' % self.context.displayname
        return Link(
            '+assignedquestions', 'Assigned', summary, icon='question')

    def created(self):
        summary = 'Questions asked by %s' % self.context.displayname
        return Link('+createdquestions', 'Asked', summary, icon='question')

    def commented(self):
        summary = 'Questions commented on by %s' % (
            self.context.displayname)
        return Link(
            '+commentedquestions', 'Commented', summary, icon='question')

    def need_attention(self):
        summary = 'Questions needing %s attention' % (
            self.context.displayname)
        return Link('+needattentionquestions', 'Need attention', summary,
                    icon='question')

    def subscribed(self):
        text = 'Subscribed'
        summary = 'Questions subscribed to by %s' % (
                self.context.displayname)
        return Link('+subscribedquestions', text, summary, icon='question')


class PersonBranchCountMixin:
    """A mixin class for person branch listings."""

    @cachedproperty
    def total_branch_count(self):
        """Return the number of branches related to the person."""
        query = getUtility(IBranchSet).getBranchesForContext(
            self.context, visible_by_user=self.user)
        return query.count()

    @cachedproperty
    def registered_branch_count(self):
        """Return the number of branches registered by the person."""
        query = getUtility(IBranchSet).getBranchesForContext(
            BranchPersonSearchContext(
                self.context, BranchPersonSearchRestriction.REGISTERED),
            visible_by_user=self.user)
        return query.count()

    @cachedproperty
    def owned_branch_count(self):
        """Return the number of branches owned by the person."""
        query = getUtility(IBranchSet).getBranchesForContext(
            BranchPersonSearchContext(
                self.context, BranchPersonSearchRestriction.OWNED),
            visible_by_user=self.user)
        return query.count()

    @cachedproperty
    def subscribed_branch_count(self):
        """Return the number of branches subscribed to by the person."""
        query = getUtility(IBranchSet).getBranchesForContext(
            BranchPersonSearchContext(
                self.context, BranchPersonSearchRestriction.SUBSCRIBED),
            visible_by_user=self.user)
        return query.count()

    @property
    def user_in_context_team(self):
        if self.user is None:
            return False
        return self.user.inTeam(self.context)


class PersonBranchesView(BranchListingView, PersonBranchCountMixin):
    """View for branch listing for a person."""

    no_sort_by = (BranchListingSort.DEFAULT,)
    heading_template = 'Bazaar branches related to %(displayname)s'


class PersonRegisteredBranchesView(BranchListingView, PersonBranchCountMixin):
    """View for branch listing for a person's registered branches."""

    heading_template = 'Bazaar branches registered by %(displayname)s'
    no_sort_by = (BranchListingSort.DEFAULT, BranchListingSort.REGISTRANT)

    @property
    def branch_search_context(self):
        """See `BranchListingView`."""
        return BranchPersonSearchContext(
            self.context, BranchPersonSearchRestriction.REGISTERED)


class PersonOwnedBranchesView(BranchListingView, PersonBranchCountMixin):
    """View for branch listing for a person's owned branches."""

    heading_template = 'Bazaar branches owned by %(displayname)s'
    no_sort_by = (BranchListingSort.DEFAULT, BranchListingSort.REGISTRANT)

    @property
    def branch_search_context(self):
        """See `BranchListingView`."""
        return BranchPersonSearchContext(
            self.context, BranchPersonSearchRestriction.OWNED)


class PersonSubscribedBranchesView(BranchListingView, PersonBranchCountMixin):
    """View for branch listing for a person's subscribed branches."""

    heading_template = 'Bazaar branches subscribed to by %(displayname)s'
    no_sort_by = (BranchListingSort.DEFAULT,)

    @property
    def branch_search_context(self):
        """See `BranchListingView`."""
        return BranchPersonSearchContext(
            self.context, BranchPersonSearchRestriction.SUBSCRIBED)


class PersonTeamBranchesView(LaunchpadView):
    """View for team branches portlet."""

    @cachedproperty
    def teams_with_branches(self):
        return [team for team in self.context.teams_participated_in
                if team.branches.count() > 0 and team != self.context]


class PersonOAuthTokensView(LaunchpadView):
    """Where users can see/revoke their non-expired access tokens."""

    def initialize(self):
        # Store the (sorted) list of access tokens that are going to be
        # used in the template.
        self.tokens = sorted(
            self.context.oauth_access_tokens,
            key=lambda token: token.consumer.key)
        if self.request.method == 'POST':
            self.expireToken()

    def expireToken(self):
        """Expire the token with the key contained in the request's form."""
        form = self.request.form
        consumer = getUtility(IOAuthConsumerSet).getByKey(
            form.get('consumer_key'))
        token = consumer.getAccessToken(form.get('token_key'))
        if token is not None:
            token.date_expires = datetime.now(pytz.timezone('UTC'))
            self.request.response.addInfoNotification(
                "Authorization revoked successfully.")
            self.request.response.redirect(canonical_url(self.user))
        else:
            self.request.response.addInfoNotification(
                "Couldn't find authorization given to %s. Maybe it has been "
                "revoked already?" % consumer.key)<|MERGE_RESOLUTION|>--- conflicted
+++ resolved
@@ -1150,7 +1150,23 @@
         return Link(target, text, icon=icon, enabled=enabled)
 
 
-<<<<<<< HEAD
+class TeamMembershipView(LaunchpadView):
+    """The view behins ITeam/+members."""
+    @cachedproperty
+    def inactive_memberships(self):
+        return list(self.context.getInactiveMemberships())
+
+    @cachedproperty
+    def invited_memberships(self):
+        return list(self.context.getInvitedMemberships())
+
+    @cachedproperty
+    def proposed_memberships(self):
+        return list(self.context.getProposedMemberships())
+
+    @property
+    def have_pending_members(self):
+        return self.proposed_memberships or self.invited_memberships
 class IPersonEditMenu(Interface):
     """A marker interface for the 'Edit Profile' navigation menu."""
 
@@ -1220,25 +1236,6 @@
         target = '+changepassword'
         text = 'Passwords'
         return Link(target, text)
-=======
-class TeamMembershipView(LaunchpadView):
-    """The view behins ITeam/+members."""
-    @cachedproperty
-    def inactive_memberships(self):
-        return list(self.context.getInactiveMemberships())
-
-    @cachedproperty
-    def invited_memberships(self):
-        return list(self.context.getInvitedMemberships())
-
-    @cachedproperty
-    def proposed_memberships(self):
-        return list(self.context.getProposedMemberships())
-
-    @property
-    def have_pending_members(self):
-        return self.proposed_memberships or self.invited_memberships
->>>>>>> 62efe2c4
 
 
 class BaseListView:
