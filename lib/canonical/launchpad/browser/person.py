--- conflicted
+++ resolved
@@ -2770,24 +2770,7 @@
         context = self.context
         wikinameset = getUtility(IWikiNameSet)
 
-<<<<<<< HEAD
         for w in context.allwikis:
-=======
-        if not ubuntuwikiname:
-            self.error_message = structured(
-                "Your Ubuntu WikiName cannot be empty.")
-            return
-        elif existingwiki is not None and existingwiki.person != context:
-            self.error_message = structured(
-                'The Ubuntu WikiName %s is already registered by '
-                '<a href="%s">%s</a>.',
-                ubuntuwikiname, canonical_url(existingwiki.person),
-                existingwiki.person.browsername)
-            return
-        context.ubuntuwiki.wikiname = ubuntuwikiname
-
-        for w in context.otherwikis:
->>>>>>> 089d6c41
             # XXX: GuilhermeSalgado 2005-08-25:
             # We're exposing WikiName IDs here because that's the only
             # unique column we have. If we don't do this we'll have to
@@ -2806,18 +2789,6 @@
                     return
                 if not self._validateWikiURL(wiki):
                     return
-<<<<<<< HEAD
-=======
-                # Try to make sure people will have only a single Ubuntu
-                # WikiName registered. Although this is almost impossible
-                # because they can do a lot of tricks with the URLs to make
-                # them look different from UBUNTU_WIKI_URL but still point to
-                # the same place.
-                elif wiki == UBUNTU_WIKI_URL:
-                    self.error_message = structured(
-                        "You cannot have two Ubuntu WikiNames.")
-                    return
->>>>>>> 089d6c41
                 w.wiki = wiki
                 w.wikiname = wikiname
 
@@ -2838,13 +2809,6 @@
                         'The WikiName %s%s already belongs to you.',
                         wiki, wikiname)
                     return
-<<<<<<< HEAD
-=======
-                elif wiki == UBUNTU_WIKI_URL:
-                    self.error_message = structured(
-                        "You cannot have two Ubuntu WikiNames.")
-                    return
->>>>>>> 089d6c41
                 if not self._validateWikiURL(wiki):
                     return
                 wikinameset.new(context, wiki, wikiname)
