--- conflicted
+++ resolved
@@ -70,13 +70,7 @@
     ISignedCodeOfConductSet, IGPGKeySet, IGPGHandler, UBUNTU_WIKI_URL,
     ITeamMembershipSet, IObjectReassignment, ITeamReassignment, IPollSubset,
     IPerson, ICalendarOwner, ITeam, ILibraryFileAliasSet, IPollSet,
-<<<<<<< HEAD
-    IAdminRequestPeopleMerge, BugTaskSearchParams, NotFoundError,
-    UNRESOLVED_BUGTASK_STATUSES)
-=======
-    IAdminRequestPeopleMerge, NotFoundError, UNRESOLVED_BUGTASK_STATUSES
-    )
->>>>>>> 46ba3a60
+    IAdminRequestPeopleMerge, NotFoundError, UNRESOLVED_BUGTASK_STATUSES)
 
 from canonical.launchpad.browser.bugtask import BugTaskSearchListingView
 from canonical.launchpad.browser.editview import SQLObjectEditView
