# Copyright 2004-2008 Canonical Ltd

"""Person-related view classes."""

__metaclass__ = type

__all__ = [
    'BaseListView',
    'BeginTeamClaimView',
    'BugSubscriberPackageBugsSearchListingView',
    'FOAFSearchView',
    'PeopleListView',
    'PersonActiveReviewsView',
    'PersonAddView',
    'PersonAnswerContactForView',
    'PersonAnswersMenu',
    'PersonApprovedMergesView',
    'PersonAssignedBugTaskSearchListingView',
    'PersonBranchesMenu',
    'PersonBranchesView',
    'PersonBrandingView',
    'PersonBugsMenu',
    'PersonChangePasswordView',
    'PersonClaimView',
    'PersonCodeOfConductEditView',
    'PersonCodeSummaryView',
    'PersonCommentedBugTaskSearchListingView',
    'PersonDeactivateAccountView',
    'PersonDynMenu',
    'PersonEditEmailsView',
    'PersonEditHomePageView',
    'PersonEditIRCNicknamesView',
    'PersonEditJabberIDsView',
    'PersonEditSSHKeysView',
    'PersonEditView',
    'PersonEditWikiNamesView',
    'PersonFacets',
    'PersonGPGView',
    'PersonIndexView',
    'PersonLanguagesView',
    'PersonLatestQuestionsView',
    'PersonNavigation',
    'PersonOAuthTokensView',
    'PersonOverviewMenu',
    'PersonOwnedBranchesView',
    'PersonPackagesView',
    'PersonRdfView',
    'PersonRdfContentsView',
    'PersonRegisteredBranchesView',
    'PersonRelatedBugsView',
    'PersonRelatedProjectsView',
    'PersonSearchQuestionsView',
    'PersonSetContextMenu',
    'PersonSetFacets',
    'PersonSetNavigation',
    'PersonSetSOP',
    'PersonSOP',
    'PersonSpecFeedbackView',
    'PersonSpecsMenu',
    'PersonSpecWorkLoadView',
    'PersonSubscribedBranchesView',
    'PersonTeamBranchesView',
    'PersonTranslationView',
    'PersonTranslationRelicensingView',
    'PersonView',
    'PersonVouchersView',
    'RedirectToEditLanguagesView',
    'ReportedBugTaskSearchListingView',
    'RestrictedMembershipsPersonView',
    'SearchAnsweredQuestionsView',
    'SearchAssignedQuestionsView',
    'SearchCommentedQuestionsView',
    'SearchCreatedQuestionsView',
    'SearchNeedAttentionQuestionsView',
    'SearchSubscribedQuestionsView',
    'SubscribedBugTaskSearchListingView',
    'TeamAddMyTeamsView',
    'TeamJoinView',
    'TeamLeaveView',
    'TeamListView',
    'TeamNavigation',
    'TeamOverviewMenu',
    'TeamMembershipView',
    'TeamMugshotView',
    'TeamReassignmentView',
    'TeamSpecsMenu',
    'UbunteroListView',
    'archive_to_person',
    ]

import cgi
import copy
from datetime import datetime, timedelta
from operator import attrgetter, itemgetter
import pytz
import subprocess
import urllib

from zope.app.error.interfaces import IErrorReportingUtility
from zope.app.form.browser import SelectWidget, TextAreaWidget, TextWidget
from zope.app.pagetemplate.viewpagetemplatefile import ViewPageTemplateFile
from zope.formlib.form import FormFields
from zope.interface import implements, Interface
from zope.component import getUtility
from zope.publisher.interfaces import NotFound
from zope.publisher.interfaces.browser import IBrowserPublisher
from zope.schema import Choice, List, Text, TextLine
from zope.schema.vocabulary import SimpleVocabulary, SimpleTerm
from zope.security.interfaces import Unauthorized

from canonical.config import config
from canonical.lazr import decorates
from canonical.lazr.interface import copy_field, use_template
from canonical.database.sqlbase import flush_database_updates

from canonical.widgets import (
    LaunchpadDropdownWidget, LaunchpadRadioWidget,
    LaunchpadRadioWidgetWithDescription, PasswordChangeWidget)
from canonical.widgets.popup import SinglePopupWidget
from canonical.widgets.image import ImageChangeWidget
from canonical.widgets.itemswidgets import LabeledMultiCheckBoxWidget

from canonical.cachedproperty import cachedproperty

from canonical.launchpad.interfaces import (
    AccountStatus, BranchListingSort, BranchPersonSearchContext,
    BranchPersonSearchRestriction, BugTaskSearchParams, BugTaskStatus,
    CannotUnsubscribe, DAYS_BEFORE_EXPIRATION_WARNING_IS_SENT,
    EmailAddressStatus, GPGKeyNotFoundError, IBranchSet, ICountry,
    IEmailAddress, IEmailAddressSet, IGPGHandler, IGPGKeySet, IIrcIDSet,
    IJabberIDSet, ILanguageSet, ILaunchBag, ILoginTokenSet, IMailingListSet,
    INewPerson, IOAuthConsumerSet, IOpenLaunchBag, IPOTemplateSet,
    IPasswordEncryptor, IPerson, IPersonChangePassword, IPersonClaim,
    IPersonSet, IPollSet, IPollSubset, IRequestPreferredLanguages, ISSHKeySet,
    ISignedCodeOfConductSet, ITeam, ITeamMembership, ITeamMembershipSet,
    ITeamReassignment, IWikiNameSet, LoginTokenType,
    MailingListAutoSubscribePolicy, NotFoundError, PersonCreationRationale,
    PersonVisibility, QuestionParticipation, SSHKeyType, SpecificationFilter,
    TeamMembershipRenewalPolicy, TeamMembershipStatus, TeamSubscriptionPolicy,
    UBUNTU_WIKI_URL, UNRESOLVED_BUGTASK_STATUSES, UnexpectedFormData)
from canonical.launchpad.interfaces.bugtask import IBugTaskSet
from canonical.launchpad.interfaces.build import (
    BuildStatus, IBuildSet)
from canonical.launchpad.interfaces.branchmergeproposal import (
    BranchMergeProposalStatus, IBranchMergeProposalGetter)
from canonical.launchpad.interfaces.questioncollection import IQuestionSet
from canonical.launchpad.interfaces.salesforce import (
    ISalesforceVoucherProxy, SalesforceVoucherProxyException)
from canonical.launchpad.interfaces.sourcepackagerelease import (
    ISourcePackageRelease)
from canonical.launchpad.interfaces.translationrelicensingagreement import (
    ITranslationRelicensingAgreementEdit,
    TranslationRelicensingAgreementOptions)

from canonical.launchpad.browser.bugtask import (
    BugListingBatchNavigator, BugTaskSearchListingView)
from canonical.launchpad.browser.branchlisting import BranchListingView
from canonical.launchpad.browser.branchmergeproposallisting import (
    BranchMergeProposalListingView)
from canonical.launchpad.browser.feeds import FeedsMixin
from canonical.launchpad.browser.launchpad import StructuralObjectPresentation
from canonical.launchpad.browser.objectreassignment import (
    ObjectReassignmentView)
from canonical.launchpad.browser.openiddiscovery import (
    OpenIDPersistentIdentity, XRDSContentNegotiationMixin)
from canonical.launchpad.browser.specificationtarget import (
    HasSpecificationsView)
from canonical.launchpad.browser.branding import BrandingChangeView
from canonical.launchpad.browser.mailinglists import (
    enabled_with_active_mailing_list)
from canonical.launchpad.browser.questiontarget import SearchQuestionsView

from canonical.launchpad.helpers import convertToHtmlCode, obfuscateEmail
from canonical.launchpad.validators.email import valid_email

from canonical.launchpad.webapp.authorization import check_permission
from canonical.launchpad.webapp.dynmenu import DynMenu, neverempty
from canonical.launchpad.webapp.publisher import LaunchpadView
from canonical.launchpad.webapp.batching import BatchNavigator
from canonical.launchpad.webapp.interfaces import IPlacelessLoginSource
from canonical.launchpad.webapp.login import logoutPerson
from canonical.launchpad.webapp.menu import structured, NavigationMenu
from canonical.launchpad.webapp import (
    ApplicationMenu, ContextMenu, LaunchpadEditFormView, LaunchpadFormView,
    Link, Navigation, StandardLaunchpadFacets, action, canonical_url,
    custom_widget, enabled_with_permission, stepthrough, stepto)

from canonical.launchpad import _

from canonical.lazr.utils import smartquote


class RestrictedMembershipsPersonView(LaunchpadView):
    """Secure access to team membership information for a person.

    This class checks that the logged-in user has access to view
    all the teams that these attributes and functions return.
    """

    def getLatestApprovedMembershipsForPerson(self):
        """Returns a list of teams the person has recently joined.

        Private teams are filtered out if the user is not a member of them.
        """
        # This method returns a list as opposed to the database object's
        # getLatestApprovedMembershipsForPerson which returns a sqlobject
        # result set.
        membership_list = self.context.getLatestApprovedMembershipsForPerson()
        return [membership for membership in membership_list
                if check_permission('launchpad.View', membership.team)]

    @property
    def teams_with_icons(self):
        """Returns list of teams with custom icons.

        These are teams that the person is an active member of.
        Private teams are filtered out if the user is not a member of them.
        """
        # This method returns a list as opposed to the database object's
        # teams_with_icons which returns a sqlobject
        # result set.
        return [team for team in self.context.teams_with_icons
                if check_permission('launchpad.View', team)]

    @property
    def administrated_teams(self):
        """Return the list of teams administrated by the person.

        The user must be an administrator of the team, and the team must
        be public.
        """
        return [team for team in self.context.getAdministratedTeams()
                if team.visibility == PersonVisibility.PUBLIC]

    def userCanViewMembership(self):
        """Return true if the user can view a team's membership.

        Only launchpad admins and team members can view the private
        membership. Anyone can view a public team's membership.
        """
        return check_permission('launchpad.View', self.context)


class BranchTraversalMixin:
    """Branch of this person or team for the specified product and
    branch names.

    For example:

    * '/~ddaa/bazaar/devel' points to the branch whose owner
    name is 'ddaa', whose product name is 'bazaar', and whose branch name
    is 'devel'.

    * '/~sabdfl/+junk/junkcode' points to the branch whose
    owner name is 'sabdfl', with no associated product, and whose branch
    name is 'junkcode'.

    * '/~ddaa/+branch/bazaar/devel' redirects to '/~ddaa/bazaar/devel'

    """

    @stepto('+branch')
    def redirect_branch(self):
        """Redirect to canonical_url, which is ~user/product/name."""
        stepstogo = self.request.stepstogo
        product_name = stepstogo.consume()
        branch_name = stepstogo.consume()
        if product_name is not None and branch_name is not None:
            branch = self.context.getBranch(product_name, branch_name)
            if branch:
                return self.redirectSubTree(canonical_url(branch))
        raise NotFoundError

    def traverse(self, product_name):
        branch_name = self.request.stepstogo.consume()
        if branch_name is not None:
            branch = self.context.getBranch(product_name, branch_name)
            if branch is not None and branch.product is not None:
                # The launch bag contains "stuff of interest" related to where
                # the user is traversing to.  When a user traverses over a
                # product, the product gets added to the launch bag by the
                # traversal machinery, however when traversing to a branch, we
                # short circuit it somewhat by looking for a two part key (in
                # addition to the user) to identify the branch, and as such
                # the product isnt't being added to the bag by the internals.
                getUtility(IOpenLaunchBag).add(branch.product)
            return branch
        else:
            return super(BranchTraversalMixin, self).traverse(product_name)


class PersonNavigation(BranchTraversalMixin, Navigation):

    usedfor = IPerson

    def breadcrumb(self):
        return self.context.displayname

    @stepthrough('+expiringmembership')
    def traverse_expiring_membership(self, name):
        # Return the found membership regardless of its status as we know
        # TeamMembershipSelfRenewalView will tell users why the memembership
        # can't be renewed when necessary.
        membership = getUtility(ITeamMembershipSet).getByPersonAndTeam(
            self.context, getUtility(IPersonSet).getByName(name))
        if membership is None:
            return None
        return TeamMembershipSelfRenewalView(membership, self.request)

    @stepto('+archive')
    def traverse_archive(self):
        return self.context.archive

    @stepthrough('+email')
    def traverse_email(self, email):
        """Traverse to this person's emails on the webservice layer."""
        email = getUtility(IEmailAddressSet).getByEmail(email)
        if email is None or email.person != self.context:
            return None
        return email

    @stepthrough('+wikiname')
    def traverse_wikiname(self, id):
        """Traverse to this person's WikiNames on the webservice layer."""
        wiki = getUtility(IWikiNameSet).get(id)
        if wiki is None or wiki.person != self.context:
            return None
        return wiki

    @stepthrough('+jabberid')
    def traverse_jabberid(self, jabber_id):
        """Traverse to this person's JabberIDs on the webservice layer."""
        jabber = getUtility(IJabberIDSet).getByJabberID(jabber_id)
        if jabber is None or jabber.person != self.context:
            return None
        return jabber

    @stepthrough('+ircnick')
    def traverse_ircnick(self, id):
        """Traverse to this person's IrcIDs on the webservice layer."""
        irc_nick = getUtility(IIrcIDSet).get(id)
        if irc_nick is None or irc_nick.person != self.context:
            return None
        return irc_nick


class PersonDynMenu(DynMenu):

    menus = {
        'contributions': 'contributionsMenu',
        }

    @neverempty
    def contributionsMenu(self):
        L = [self.makeBreadcrumbLink(item)
             for item in self.context.iterTopProjectsContributedTo()]
        L.sort(key=lambda item: item.text.lower())
        if L:
            for obj in L:
                yield obj
        else:
            yield self.makeLink(
                'Projects you contribute to go here.', target=None)
        yield self.makeLink('See all projects...', target='/products')


class TeamNavigation(PersonNavigation):

    usedfor = ITeam

    def breadcrumb(self):
        return smartquote('"%s" team') % self.context.displayname

    @stepthrough('+poll')
    def traverse_poll(self, name):
        return getUtility(IPollSet).getByTeamAndName(self.context, name)

    @stepthrough('+invitation')
    def traverse_invitation(self, name):
        # Return the found membership regardless of its status as we know
        # TeamInvitationView can handle memberships in statuses other than
        # INVITED.
        membership = getUtility(ITeamMembershipSet).getByPersonAndTeam(
            self.context, getUtility(IPersonSet).getByName(name))
        if membership is None:
            return None
        return TeamInvitationView(membership, self.request)

    @stepthrough('+member')
    def traverse_member(self, name):
        person = getUtility(IPersonSet).getByName(name)
        if person is None:
            return None
        return getUtility(ITeamMembershipSet).getByPersonAndTeam(
            person, self.context)


class TeamMembershipSelfRenewalView(LaunchpadFormView):

    implements(IBrowserPublisher)

    schema = ITeamMembership
    field_names = []
    label = 'Renew team membership'
    template = ViewPageTemplateFile(
        '../templates/teammembership-self-renewal.pt')

    def __init__(self, context, request):
        # Only the member himself or admins of the member (in case it's a
        # team) can see the page in which they renew memberships that are
        # about to expire.
        if not check_permission('launchpad.Edit', context.person):
            raise Unauthorized(
                "Only the member himself can renew his memberships.")
        LaunchpadFormView.__init__(self, context, request)

    def browserDefault(self, request):
        return self, ()

    def getReasonForDeniedRenewal(self):
        """Return text describing why the membership can't be renewed."""
        context = self.context
        ondemand = TeamMembershipRenewalPolicy.ONDEMAND
        admin = TeamMembershipStatus.ADMIN
        approved = TeamMembershipStatus.APPROVED
        date_limit = datetime.now(pytz.timezone('UTC')) - timedelta(
            days=DAYS_BEFORE_EXPIRATION_WARNING_IS_SENT)
        if context.status not in (admin, approved):
            text = "it is not active."
        elif context.team.renewal_policy != ondemand:
            text = ('<a href="%s">%s</a> is not a team which accepts its '
                    'members to renew their own memberships.'
                    % (canonical_url(context.team),
                       context.team.unique_displayname))
        elif context.dateexpires is None or context.dateexpires > date_limit:
            if context.person.isTeam():
                link_text = "Somebody else has already renewed it."
            else:
                link_text = (
                    "You or one of the team administrators has already "
                    "renewed it.")
            text = ('it is not set to expire in %d days or less. '
                    '<a href="%s/+members">%s</a>'
                    % (DAYS_BEFORE_EXPIRATION_WARNING_IS_SENT,
                       canonical_url(context.team), link_text))
        else:
            raise AssertionError('This membership can be renewed!')
        return text

    @property
    def time_before_expiration(self):
        return self.context.dateexpires - datetime.now(pytz.timezone('UTC'))

    @property
    def next_url(self):
        return canonical_url(self.context.person)

    @action(_("Renew"), name="renew")
    def renew_action(self, action, data):
        member = self.context.person
        member.renewTeamMembership(self.context.team)
        self.request.response.addInfoNotification(
            _("Membership renewed until ${date}.", mapping=dict(
                    date=self.context.dateexpires.strftime('%Y-%m-%d'))))

    @action(_("Let it Expire"), name="nothing")
    def do_nothing_action(self, action, data):
        # Redirect back and wait for the membership to expire automatically.
        pass


class ITeamMembershipInvitationAcknowledgementForm(Interface):
    """Schema for the form in which team admins acknowledge invitations.

    We could use ITeamMembership for that, but the acknowledger_comment is
    marked readonly there and that means LaunchpadFormView won't include the
    value of that in the data given to our action handler.
    """

    acknowledger_comment = Text(
        title=_("Comment"), required=False, readonly=False)


class TeamInvitationView(LaunchpadFormView):
    """Where team admins can accept/decline membership invitations."""

    implements(IBrowserPublisher)

    schema = ITeamMembershipInvitationAcknowledgementForm
    label = 'Team membership invitation'
    field_names = ['acknowledger_comment']
    custom_widget('acknowledger_comment', TextAreaWidget, height=5, width=60)
    template = ViewPageTemplateFile(
        '../templates/teammembership-invitation.pt')

    def __init__(self, context, request):
        # Only admins of the invited team can see the page in which they
        # approve/decline invitations.
        if not check_permission('launchpad.Edit', context.person):
            raise Unauthorized(
                "Only team administrators can approve/decline invitations "
                "sent to this team.")
        LaunchpadFormView.__init__(self, context, request)

    def browserDefault(self, request):
        return self, ()

    @property
    def next_url(self):
        return canonical_url(self.context.person)

    @action(_("Accept"), name="accept")
    def accept_action(self, action, data):
        if self.context.status != TeamMembershipStatus.INVITED:
            self.request.response.addInfoNotification(
                _("This invitation has already been processed."))
            return
        member = self.context.person
        member.acceptInvitationToBeMemberOf(
            self.context.team, data['acknowledger_comment'])
        self.request.response.addInfoNotification(
            _("This team is now a member of ${team}", mapping=dict(
                  team=self.context.team.browsername)))

    @action(_("Decline"), name="decline")
    def decline_action(self, action, data):
        if self.context.status != TeamMembershipStatus.INVITED:
            self.request.response.addInfoNotification(
                _("This invitation has already been processed."))
            return
        member = self.context.person
        member.declineInvitationToBeMemberOf(
            self.context.team, data['acknowledger_comment'])
        self.request.response.addInfoNotification(
            _("Declined the invitation to join ${team}", mapping=dict(
                  team=self.context.team.browsername)))

    @action(_("Cancel"), name="cancel")
    def cancel_action(self, action, data):
        # Simply redirect back.
        pass


class PersonSetNavigation(Navigation):

    usedfor = IPersonSet

    def breadcrumb(self):
        return 'People'

    def traverse(self, name):
        # Raise a 404 on an invalid Person name
        person = self.context.getByName(name)
        if person is None:
            raise NotFoundError(name)
        # Redirect to /~name
        return self.redirectSubTree(canonical_url(person))

    @stepto('+me')
    def me(self):
        me = getUtility(ILaunchBag).user
        if me is None:
            raise Unauthorized("You need to be logged in to view this URL.")
        return self.redirectSubTree(canonical_url(me), status=303)


class PersonSetSOP(StructuralObjectPresentation):

    def getIntroHeading(self):
        return None

    def getMainHeading(self):
        return 'People and Teams'

    def listChildren(self, num):
        return []

    def listAltChildren(self, num):
        return None


class PersonSetFacets(StandardLaunchpadFacets):
    """The links that will appear in the facet menu for the IPersonSet."""

    usedfor = IPersonSet

    enable_only = ['overview']


class PersonSetContextMenu(ContextMenu):

    usedfor = IPersonSet

    links = ['products', 'distributions', 'people', 'meetings', 'peoplelist',
             'teamlist', 'ubunterolist', 'newteam', 'adminpeoplemerge',
             'adminteammerge', 'mergeaccounts']

    def products(self):
        return Link('/projects/', 'View projects')

    def distributions(self):
        return Link('/distros/', 'View distributions')

    def people(self):
        return Link('/people/', 'View people')

    def meetings(self):
        return Link('/sprints/', 'View meetings')

    def peoplelist(self):
        text = 'List all people'
        return Link('+peoplelist', text, icon='people')

    def teamlist(self):
        text = 'List all teams'
        return Link('+teamlist', text, icon='people')

    def ubunterolist(self):
        text = 'List all Ubunteros'
        return Link('+ubunterolist', text, icon='people')

    def newteam(self):
        text = 'Register a team'
        return Link('+newteam', text, icon='add')

    def mergeaccounts(self):
        text = 'Merge accounts'
        return Link('+requestmerge', text, icon='edit')

    @enabled_with_permission('launchpad.Admin')
    def adminpeoplemerge(self):
        text = 'Admin merge people'
        return Link('+adminpeoplemerge', text, icon='edit')

    @enabled_with_permission('launchpad.Admin')
    def adminteammerge(self):
        text = 'Admin merge teams'
        return Link('+adminteammerge', text, icon='edit')


class PersonSOP(StructuralObjectPresentation):

    def getIntroHeading(self):
        return None

    def getMainHeading(self):
        return self.context.title

    def listChildren(self, num):
        return []

    def countChildren(self):
        return 0

    def listAltChildren(self, num):
        return None

    def countAltChildren(self):
        raise NotImplementedError


class PersonFacets(StandardLaunchpadFacets):
    """The links that will appear in the facet menu for an IPerson."""

    usedfor = IPerson

    enable_only = ['overview', 'bugs', 'answers', 'specifications',
                   'branches', 'translations']

    def overview(self):
        text = 'Overview'
        summary = 'General information about %s' % self.context.browsername
        return Link('', text, summary)

    def bugs(self):
        text = 'Bugs'
        summary = (
            'Bug reports that %s is involved with' % self.context.browsername)
        return Link('', text, summary)

    def specifications(self):
        text = 'Blueprints'
        summary = (
            'Feature specifications that %s is involved with' %
            self.context.browsername)
        return Link('', text, summary)

    def bounties(self):
        text = 'Bounties'
        browsername = self.context.browsername
        summary = (
            'Bounty offers that %s is involved with' % browsername)
        return Link('+bounties', text, summary)

    def branches(self):
        text = 'Code'
        summary = ('Bazaar Branches and revisions registered and authored '
                   'by %s' % self.context.browsername)
        return Link('', text, summary)

    def answers(self):
        text = 'Answers'
        summary = (
            'Questions that %s is involved with' % self.context.browsername)
        return Link('', text, summary)

    def translations(self):
        text = 'Translations'
        summary = (
            'Software that %s is involved in translating' %
            self.context.browsername)
        return Link('', text, summary)


class PersonBranchCountMixin:
    """A mixin class for person branch listings."""

    @cachedproperty
    def total_branch_count(self):
        """Return the number of branches related to the person."""
        query = getUtility(IBranchSet).getBranchesForContext(
            self.context, visible_by_user=self.user)
        return query.count()

    @cachedproperty
    def registered_branch_count(self):
        """Return the number of branches registered by the person."""
        query = getUtility(IBranchSet).getBranchesForContext(
            BranchPersonSearchContext(
                self.context, BranchPersonSearchRestriction.REGISTERED),
            visible_by_user=self.user)
        return query.count()

    @cachedproperty
    def owned_branch_count(self):
        """Return the number of branches owned by the person."""
        query = getUtility(IBranchSet).getBranchesForContext(
            BranchPersonSearchContext(
                self.context, BranchPersonSearchRestriction.OWNED),
            visible_by_user=self.user)
        return query.count()

    @cachedproperty
    def subscribed_branch_count(self):
        """Return the number of branches subscribed to by the person."""
        query = getUtility(IBranchSet).getBranchesForContext(
            BranchPersonSearchContext(
                self.context, BranchPersonSearchRestriction.SUBSCRIBED),
            visible_by_user=self.user)
        return query.count()

    @property
    def user_in_context_team(self):
        if self.user is None:
            return False
        return self.user.inTeam(self.context)

    @cachedproperty
    def active_review_count(self):
        """Return the number of active reviews for the user."""
        query = getUtility(IBranchMergeProposalGetter).getProposalsForContext(
            self.context, [BranchMergeProposalStatus.NEEDS_REVIEW], self.user)
        return query.count()

    @cachedproperty
    def approved_merge_count(self):
        """Return the number of active reviews for the user."""
        query = getUtility(IBranchMergeProposalGetter).getProposalsForContext(
            self.context, [BranchMergeProposalStatus.CODE_APPROVED],
            self.user)
        return query.count()


class PersonBranchesMenu(ApplicationMenu, PersonBranchCountMixin):

    usedfor = IPerson
    facet = 'branches'
    links = ['all_related', 'registered', 'owned', 'subscribed', 'addbranch',
             'active_reviews', 'approved_merges']

    def all_related(self):
        return Link(canonical_url(self.context, rootsite='code'),
                    'Related branches')

    def owned(self):
        return Link('+ownedbranches', 'owned')

    def registered(self):
        return Link('+registeredbranches', 'registered')

    def subscribed(self):
        return Link('+subscribedbranches', 'subscribed')

    def active_reviews(self):
        if self.active_review_count == 1:
            text = 'active review'
        else:
            text = 'active reviews'
        return Link('+activereviews', text)

    def approved_merges(self):
        if self.approved_merge_count == 1:
            text = 'approved merge'
        else:
            text = 'approved merges'
        return Link('+approvedmerges', text)

    def addbranch(self):
        if self.user is None:
            enabled = False
        else:
            enabled = self.user.inTeam(self.context)
        text = 'Register branch'
        return Link('+addbranch', text, icon='add', enabled=enabled)


class PersonBugsMenu(ApplicationMenu):

    usedfor = IPerson
    facet = 'bugs'
    links = ['assignedbugs', 'commentedbugs', 'reportedbugs',
             'subscribedbugs', 'relatedbugs', 'softwarebugs', 'mentoring']

    def relatedbugs(self):
        text = 'List all related bugs'
        summary = ('Lists all bug reports which %s reported, is assigned to, '
                   'or is subscribed to.' % self.context.displayname)
        return Link('', text, summary=summary)

    def assignedbugs(self):
        text = 'List assigned bugs'
        summary = 'Lists bugs assigned to %s.' % self.context.displayname
        return Link('+assignedbugs', text, summary=summary)

    def softwarebugs(self):
        text = 'Show package report'
        summary = (
            'A summary report for packages where %s is a bug supervisor.'
            % self.context.displayname)
        return Link('+packagebugs', text, summary=summary)

    def reportedbugs(self):
        text = 'List reported bugs'
        summary = 'Lists bugs reported by %s.' % self.context.displayname
        return Link('+reportedbugs', text, summary=summary)

    def subscribedbugs(self):
        text = 'List subscribed bugs'
        summary = ('Lists bug reports %s is subscribed to.'
                   % self.context.displayname)
        return Link('+subscribedbugs', text, summary=summary)

    def mentoring(self):
        text = 'Mentoring offered'
        summary = ('Lists bugs for which %s has offered to mentor someone.'
                   % self.context.displayname)
        enabled = bool(self.context.mentoring_offers)
        return Link('+mentoring', text, enabled=enabled, summary=summary)

    def commentedbugs(self):
        text = 'List commented bugs'
        summary = ('Lists bug reports on which %s has commented.'
                   % self.context.displayname)
        return Link('+commentedbugs', text, summary=summary)


class PersonSpecsMenu(ApplicationMenu):

    usedfor = IPerson
    facet = 'specifications'
    links = ['assignee', 'drafter', 'approver',
             'subscriber', 'registrant', 'feedback',
             'workload', 'mentoring', 'roadmap']

    def registrant(self):
        text = 'Registrant'
        summary = 'List specs registered by %s' % self.context.browsername
        return Link('+specs?role=registrant', text, summary, icon='spec')

    def approver(self):
        text = 'Approver'
        summary = 'List specs with %s is supposed to approve' % (
            self.context.browsername)
        return Link('+specs?role=approver', text, summary, icon='spec')

    def assignee(self):
        text = 'Assignee'
        summary = 'List specs for which %s is the assignee' % (
            self.context.browsername)
        return Link('+specs?role=assignee', text, summary, icon='spec')

    def drafter(self):
        text = 'Drafter'
        summary = 'List specs drafted by %s' % self.context.browsername
        return Link('+specs?role=drafter', text, summary, icon='spec')

    def subscriber(self):
        text = 'Subscriber'
        return Link('+specs?role=subscriber', text, icon='spec')

    def feedback(self):
        text = 'Feedback requests'
        summary = 'List specs where feedback has been requested from %s' % (
            self.context.browsername)
        return Link('+specfeedback', text, summary, icon='info')

    def mentoring(self):
        text = 'Mentoring offered'
        enabled = bool(self.context.mentoring_offers)
        return Link('+mentoring', text, enabled=enabled, icon='info')

    def workload(self):
        text = 'Workload'
        summary = 'Show all specification work assigned'
        return Link('+specworkload', text, summary, icon='info')

    def roadmap(self):
        text = 'Roadmap'
        summary = 'Show recommended sequence of feature implementation'
        return Link('+roadmap', text, summary, icon='info')


class PersonTranslationsMenu(ApplicationMenu):

    usedfor = IPerson
    facet = 'translations'
    links = ['imports', 'relicensing']

    def imports(self):
        text = 'See import queue'
        return Link('+imports', text)

    def relicensing(self):
        text = 'Translations licensing'
        enabled = (self.context == self.user)
        return Link('+licensing', text, enabled=enabled)


class TeamSpecsMenu(PersonSpecsMenu):

    usedfor = ITeam
    facet = 'specifications'

    def mentoring(self):
        target = '+mentoring'
        text = 'Mentoring offered'
        summary = 'Offers of mentorship for prospective team members'
        return Link(target, text, summary=summary, icon='info')


class TeamBugsMenu(PersonBugsMenu):

    usedfor = ITeam
    facet = 'bugs'
    links = ['assignedbugs', 'relatedbugs', 'softwarebugs', 'subscribedbugs',
             'mentorships']

    def mentorships(self):
        target = '+mentoring'
        text = 'Mentoring offered'
        summary = 'Offers of mentorship for prospective team members'
        return Link(target, text, summary=summary, icon='info')


class CommonMenuLinks:

    @enabled_with_permission('launchpad.Edit')
    def common_edithomepage(self):
        target = '+edithomepage'
        text = 'Change home page'
        return Link(target, text, icon='edit')

    def common_packages(self):
        target = '+packages'
        text = 'List assigned packages'
        summary = 'Packages assigned to %s' % self.context.browsername
        return Link(target, text, summary, icon='packages')

    def related_projects(self):
        target = '+projects'
        text = 'List related projects'
        summary = 'Projects %s is involved with' % self.context.browsername
        return Link(target, text, summary, icon='packages')

    @enabled_with_permission('launchpad.Edit')
    def activate_ppa(self):
        target = "+activate-ppa"
        text = 'Activate Personal Package Archive'
        summary = ('Acknowledge terms of service for Launchpad Personal '
                   'Package Archive.')
        enabled = not bool(self.context.archive)
        return Link(target, text, summary, icon='edit', enabled=enabled)

    def show_ppa(self):
        target = '+archive'
        text = 'Personal Package Archive'
        summary = 'Browse Personal Package Archive packages.'
        archive = self.context.archive
        enable_link = (archive is not None and
                       check_permission('launchpad.View', archive))
        return Link(target, text, summary, icon='info', enabled=enable_link)


class PersonOverviewMenu(ApplicationMenu, CommonMenuLinks):

    usedfor = IPerson
    facet = 'overview'
    links = ['edit', 'branding', 'common_edithomepage',
             'editemailaddresses', 'editlanguages', 'editwikinames',
             'editircnicknames', 'editjabberids', 'editpassword',
             'editsshkeys', 'editpgpkeys',
             'memberships', 'mentoringoffers',
             'codesofconduct', 'karma', 'common_packages', 'administer',
             'related_projects', 'activate_ppa', 'show_ppa']

    @enabled_with_permission('launchpad.Edit')
    def edit(self):
        target = '+edit'
        text = 'Change details'
        return Link(target, text, icon='edit')

    @enabled_with_permission('launchpad.Edit')
    def branding(self):
        target = '+branding'
        text = 'Change branding'
        return Link(target, text, icon='edit')

    @enabled_with_permission('launchpad.Edit')
    def editlanguages(self):
        target = '+editlanguages'
        text = 'Set preferred languages'
        return Link(target, text, icon='edit')

    @enabled_with_permission('launchpad.Edit')
    def editemailaddresses(self):
        target = '+editemails'
        text = 'Change e-mail settings'
        return Link(target, text, icon='edit')

    @enabled_with_permission('launchpad.Edit')
    def editwikinames(self):
        target = '+editwikinames'
        text = 'Update wiki names'
        return Link(target, text, icon='edit')

    @enabled_with_permission('launchpad.Edit')
    def editircnicknames(self):
        target = '+editircnicknames'
        text = 'Update IRC nicknames'
        return Link(target, text, icon='edit')

    @enabled_with_permission('launchpad.Edit')
    def editjabberids(self):
        target = '+editjabberids'
        text = 'Update Jabber IDs'
        return Link(target, text, icon='edit')

    @enabled_with_permission('launchpad.Edit')
    def editpassword(self):
        target = '+changepassword'
        text = 'Change your password'
        return Link(target, text, icon='edit')

    def karma(self):
        target = '+karma'
        text = 'Show karma summary'
        summary = (
            u'%s\N{right single quotation mark}s activities '
            u'in Launchpad' % self.context.browsername)
        return Link(target, text, summary, icon='info')

    def memberships(self):
        target = '+participation'
        text = 'Show team participation'
        return Link(target, text, icon='info')

    def mentoringoffers(self):
        target = '+mentoring'
        text = 'Mentoring offered'
        enabled = bool(self.context.mentoring_offers)
        return Link(target, text, enabled=enabled, icon='info')

    @enabled_with_permission('launchpad.Special')
    def editsshkeys(self):
        target = '+editsshkeys'
        text = 'Update SSH keys'
        summary = (
            'Used if %s stores code on the Supermirror' %
            self.context.browsername)
        return Link(target, text, summary, icon='edit')

    @enabled_with_permission('launchpad.Edit')
    def editpgpkeys(self):
        target = '+editpgpkeys'
        text = 'Update OpenPGP keys'
        summary = 'Used for the Supermirror, and when maintaining packages'
        return Link(target, text, summary, icon='edit')

    @enabled_with_permission('launchpad.Edit')
    def codesofconduct(self):
        target = '+codesofconduct'
        text = 'Codes of Conduct'
        summary = (
            'Agreements to abide by the rules of a distribution or project')
        return Link(target, text, summary, icon='edit')

    @enabled_with_permission('launchpad.Admin')
    def administer(self):
        target = '+review'
        text = 'Administer'
        return Link(target, text, icon='edit')


class IPersonEditMenu(Interface):
    """A marker interface for the 'Edit Profile' navigation menu."""


class IPersonRelatedSoftwareMenu(Interface):
    """A marker interface for the 'Related Software' navigation menu."""


<<<<<<< HEAD
class PersonPPANavigationMenuMixin:
    """A mixin that provides the PPA navigation menu link."""
=======
class PersonOverviewNavigationMenu(NavigationMenu):
    """The top-level menu of actions a Person may take."""

    usedfor = IPerson
    facet = 'overview'
    links = ('profile', 'related_software', 'karma', 'show_ppa')

    def __init__(self, context):
        context = IPerson(context)
        super(PersonOverviewNavigationMenu, self).__init__(context)

    def profile(self):
        target = ''
        text = 'Profile'
        return Link(target, text, menu=IPersonEditMenu)

    def related_software(self):
        target = '+projects'
        text = 'Related Software'
        return Link(target, text, menu=IPersonRelatedSoftwareMenu)

    def karma(self):
        target = '+karma'
        text = 'Karma'
        return Link(target, text)
>>>>>>> c8c64eb9

    def show_ppa(self):
        """Show the link to a Personal Package Archive.

        The person's archive link changes depending on the status of the
        archive and the privileges of the viewer.
        """
        archive = self.context.archive
        has_archive = archive is not None
        user_can_edit_archive = check_permission('launchpad.Edit',
                                                 self.context)

        text = 'Personal Package Archive'
        summary = 'Browse Personal Package Archive packages.'
        if has_archive:
            target = '+archive'
            enable_link = check_permission('launchpad.View', archive)
        elif user_can_edit_archive:
            summary = 'Activate Personal Package Archive'
            target = '+activate-ppa'
            enable_link = True
        else:
            target = '+archive'
            enable_link = False

        return Link(target, text, summary, icon='info', enabled=enable_link)


class PersonOverviewNavigationMenu(
    NavigationMenu, PersonPPANavigationMenuMixin):
    """The top-level menu of actions a Person may take."""

    usedfor = IHasPersonNavigationMenu
    facet = 'overview'
    links = ('profile', 'related_software', 'karma', 'show_ppa')

    def __init__(self, context):
        context = IPerson(context)
        super(PersonOverviewNavigationMenu, self).__init__(context)

    def profile(self):
        target = ''
        text = 'Profile'
        return Link(target, text, menu=IPersonEditMenu)

    def related_software(self):
        target = '+projects'
        text = 'Related Software'
        return Link(target, text, menu=IPersonRelatedSoftwareMenu)

    def karma(self):
        target = '+karma'
        text = 'Karma'
        return Link(target, text)


class PersonEditNavigationMenu(NavigationMenu):
    """A sub-menu for different aspects of editing a Person's profile."""

    usedfor = IPersonEditMenu
    facet = 'overview'
    links = ('personal', 'email_settings',
             'sshkeys', 'gpgkeys', 'passwords')

    def personal(self):
        target = '+edit'
        text = 'Personal'
        return Link(target, text)

    def email_settings(self):
        target = '+editemails'
        text = 'E-mail Settings'
        return Link(target, text)

    @enabled_with_permission('launchpad.Special')
    def sshkeys(self):
        target = '+editsshkeys'
        text = 'SSH Keys'
        return Link(target, text)

    def gpgkeys(self):
        target = '+editpgpkeys'
        text = 'GPG Keys'
        return Link(target, text)

    def passwords(self):
        target = '+changepassword'
        text = 'Passwords'
        return Link(target, text)


class PersonRelatedSoftwareNavigationMenu(NavigationMenu):

    usedfor = IPersonRelatedSoftwareMenu
    facet = 'overview'
    title = 'Related Software'
    links = ('participation', 'assigned_packages')

    def participation(self):
        target = '+projects'
        text = 'Participation'
        return Link(target, text)

    def assigned_packages(self):
        target = '+packages'
        text = 'Assigned Packages'
        return Link(target, text)


class TeamOverviewMenu(ApplicationMenu, CommonMenuLinks):

    usedfor = ITeam
    facet = 'overview'
    links = ['edit', 'branding', 'common_edithomepage', 'members',
             'add_member', 'memberships', 'received_invitations', 'mugshots',
             'editemail', 'configure_mailing_list', 'moderate_mailing_list',
             'editlanguages', 'polls',
             'add_poll', 'joinleave', 'add_my_teams', 'mentorships',
             'reassign', 'common_packages', 'related_projects',
             'activate_ppa', 'show_ppa']

    @enabled_with_permission('launchpad.Edit')
    def edit(self):
        target = '+edit'
        text = 'Change details'
        return Link(target, text, icon='edit')

    @enabled_with_permission('launchpad.Edit')
    def branding(self):
        target = '+branding'
        text = 'Change branding'
        return Link(target, text, icon='edit')

    @enabled_with_permission('launchpad.Owner')
    def reassign(self):
        target = '+reassign'
        text = 'Change owner'
        summary = 'Change the owner of the team'
        # alt="(Change owner)"
        return Link(target, text, summary, icon='edit')

    @enabled_with_permission('launchpad.View')
    def members(self):
        target = '+members'
        text = 'Show all members'
        return Link(target, text, icon='people')

    @enabled_with_permission('launchpad.Edit')
    def received_invitations(self):
        target = '+invitations'
        text = 'Show received invitations'
        return Link(target, text, icon='info')

    @enabled_with_permission('launchpad.Edit')
    def add_member(self):
        target = '+addmember'
        text = 'Add member'
        return Link(target, text, icon='add')

    def add_my_teams(self):
        target = '+add-my-teams'
        text = 'Add one of my teams'
        return Link(target, text, icon='add')

    def memberships(self):
        target = '+participation'
        text = 'Show team participation'
        return Link(target, text, icon='info')

    def mentorships(self):
        target = '+mentoring'
        text = 'Mentoring available'
        enabled = bool(self.context.team_mentorships)
        summary = 'Offers of mentorship for prospective team members'
        return Link(target, text, summary=summary, enabled=enabled,
                    icon='info')

    @enabled_with_permission('launchpad.View')
    def mugshots(self):
        target = '+mugshots'
        text = 'Show group photo'
        return Link(target, text, icon='people')

    def polls(self):
        target = '+polls'
        text = 'Show polls'
        return Link(target, text, icon='info')

    @enabled_with_permission('launchpad.Edit')
    def add_poll(self):
        target = '+newpoll'
        text = 'Create a poll'
        return Link(target, text, icon='add')

    @enabled_with_permission('launchpad.Edit')
    def editemail(self):
        target = '+contactaddress'
        text = 'Change contact address'
        summary = (
            'The address Launchpad uses to contact %s' %
            self.context.browsername)
        return Link(target, text, summary, icon='mail')

    @enabled_with_permission('launchpad.Edit')
    def configure_mailing_list(self):
        target = '+mailinglist'
        text = 'Configure mailing list'
        summary = (
            'The mailing list associated with %s' % self.context.browsername)
        return Link(target, text, summary, icon='edit')

    @enabled_with_active_mailing_list
    @enabled_with_permission('launchpad.Edit')
    def moderate_mailing_list(self):
        target = '+mailinglist-moderate'
        text = 'Moderate mailing list'
        summary = (
            'The mailing list associated with %s' % self.context.browsername)
        return Link(target, text, summary, icon='edit')

    @enabled_with_permission('launchpad.Edit')
    def editlanguages(self):
        target = '+editlanguages'
        text = 'Set preferred languages'
        return Link(target, text, icon='edit')

    def joinleave(self):
        team = self.context
        enabled = True
        if userIsActiveTeamMember(team):
            target = '+leave'
            text = 'Leave the Team' # &#8230;
            icon = 'remove'
        else:
            if team.subscriptionpolicy == TeamSubscriptionPolicy.RESTRICTED:
                # This is a restricted team; users can't join.
                enabled = False
            target = '+join'
            text = 'Join the team' # &#8230;
            icon = 'add'
        return Link(target, text, icon=icon, enabled=enabled)


class TeamOverviewNavigationMenu(
    NavigationMenu, PersonPPANavigationMenuMixin):
    """A top-level menu for navigation within a Team."""

    usedfor = ITeam
    facet = 'overview'
    links = ['profile', 'polls', 'members', 'show_ppa']

    def profile(self):
        target = ''
        text = 'Overview'
        return Link(target, text)

    def polls(self):
        target = '+polls'
        text = 'Polls'
        return Link(target, text)

    @enabled_with_permission('launchpad.View')
    def members(self):
        target = '+members'
        text = 'Members'
        return Link(target, text)


class TeamMembershipView(LaunchpadView):
    """The view behins ITeam/+members."""
    @cachedproperty
    def inactive_memberships(self):
        return list(self.context.getInactiveMemberships())

    @cachedproperty
    def invited_memberships(self):
        return list(self.context.getInvitedMemberships())

    @cachedproperty
    def proposed_memberships(self):
        return list(self.context.getProposedMemberships())

    @property
    def have_pending_members(self):
        return self.proposed_memberships or self.invited_memberships


class BaseListView:

    header = ""

    def __init__(self, context, request):
        self.context = context
        self.request = request

    def _getBatchNavigator(self, results):
        return BatchNavigator(results, self.request)

    def getTeamsList(self):
        results = getUtility(IPersonSet).getAllTeams()
        return self._getBatchNavigator(results)

    def getPeopleList(self):
        results = getUtility(IPersonSet).getAllPersons()
        return self._getBatchNavigator(results)

    def getUbunterosList(self):
        results = getUtility(IPersonSet).getUbunteros()
        return self._getBatchNavigator(results)


class PeopleListView(BaseListView):

    header = "People Launchpad knows about"

    def getList(self):
        return self.getPeopleList()


class TeamListView(BaseListView):

    header = "Teams registered in Launchpad"

    def getList(self):
        return self.getTeamsList()


class UbunteroListView(BaseListView):

    header = "Ubunteros registered in Launchpad"

    def getList(self):
        return self.getUbunterosList()


class FOAFSearchView:

    def __init__(self, context, request):
        self.context = context
        self.request = request
        self.results = []

    def teamsCount(self):
        return getUtility(IPersonSet).teamsCount()

    def peopleCount(self):
        return getUtility(IPersonSet).peopleCount()

    def topPeople(self):
        return getUtility(IPersonSet).topPeople()

    def searchPeopleBatchNavigator(self):
        name = self.request.get("name")

        if not name:
            return None

        searchfor = self.request.get("searchfor")
        if searchfor == "peopleonly":
            results = getUtility(IPersonSet).findPerson(name)
        elif searchfor == "teamsonly":
            results = getUtility(IPersonSet).findTeam(name)
        else:
            results = getUtility(IPersonSet).find(name)

        return BatchNavigator(results, self.request)


class PersonAddView(LaunchpadFormView):
    """The page where users can create new Launchpad profiles."""

    label = "Create a new Launchpad profile"
    schema = INewPerson
    custom_widget('creation_comment', TextAreaWidget, height=5, width=60)

    @action(_("Create Profile"), name="create")
    def create_action(self, action, data):
        emailaddress = data['emailaddress']
        displayname = data['displayname']
        creation_comment = data['creation_comment']
        person, ignored = getUtility(IPersonSet).createPersonAndEmail(
            emailaddress, PersonCreationRationale.USER_CREATED,
            displayname=displayname, comment=creation_comment,
            registrant=self.user)
        self.next_url = canonical_url(person)
        logintokenset = getUtility(ILoginTokenSet)
        token = logintokenset.new(
            requester=self.user,
            requesteremail=self.user.preferredemail.email,
            email=emailaddress, tokentype=LoginTokenType.NEWPROFILE)
        token.sendProfileCreatedEmail(person, creation_comment)


class DeactivateAccountSchema(Interface):
    use_template(IPerson, include=['password'])
    comment = copy_field(
        IPerson['account_status_comment'], readonly=False, __name__='comment')


class PersonDeactivateAccountView(LaunchpadFormView):

    schema = DeactivateAccountSchema
    label = "Deactivate your Launchpad account"
    custom_widget('comment', TextAreaWidget, height=5, width=60)

    def validate(self, data):
        loginsource = getUtility(IPlacelessLoginSource)
        principal = loginsource.getPrincipalByLogin(
            self.user.preferredemail.email)
        assert principal is not None, "User must be logged in at this point."
        if not principal.validate(data.get('password')):
            self.setFieldError('password', 'Incorrect password.')
            return

    @action(_("Deactivate My Account"), name="deactivate")
    def deactivate_action(self, action, data):
        self.context.deactivateAccount(data['comment'])
        logoutPerson(self.request)
        self.request.response.addNoticeNotification(
            _(u'Your account has been deactivated.'))
        self.next_url = self.request.getApplicationURL()


class PersonClaimView(LaunchpadFormView):
    """The page where a user can claim an unvalidated profile."""

    schema = IPersonClaim

    def initialize(self):
        if self.context.is_valid_person_or_team:
            # Valid teams and people aren't claimable. We pull the path
            # out of PATH_INFO to make sure that the exception looks
            # good for subclasses. We're that picky!
            name = self.request['PATH_INFO'].split("/")[-1]
            raise NotFound(self, name, request=self.request)
        LaunchpadFormView.initialize(self)

    def validate(self, data):
        emailaddress = data.get('emailaddress')
        if emailaddress is None:
            self.setFieldError(
                'emailaddress', 'Please enter the email address')
            return

        email = getUtility(IEmailAddressSet).getByEmail(emailaddress)
        error = ""
        if email is None:
            # Email not registered in launchpad, ask the user to try another
            # one.
            error = ("We couldn't find this email address. Please try "
                     "another one that could possibly be associated with "
                     "this profile. Note that this profile's name (%s) was "
                     "generated based on the email address it's "
                     "associated with."
                     % self.context.name)
        elif email.person != self.context:
            if email.person.is_valid_person:
                error = structured(
                         "This email address is associated with yet another "
                         "Launchpad profile, which you seem to have used at "
                         "some point. If that's the case, you can "
                         '<a href="/people/+requestmerge'
                         '?field.dupeaccount=%s">combine '
                         "this profile with the other one</a> (you'll "
                         "have to log in with the other profile first, "
                         "though). If that's not the case, please try with a "
                         "different email address.",
                         self.context.name)
            else:
                # There seems to be another unvalidated profile for you!
                error = structured(
                         "Although this email address is not associated with "
                         "this profile, it's associated with yet another "
                         'one. You can <a href="%s/+claim">claim that other '
                         'profile</a> and then later '
                         '<a href="/people/+requestmerge">combine</a> both '
                         'of them into a single one.',
                         canonical_url(email.person))
        else:
            # Yay! You got the right email this time.
            pass
        if error:
            self.setFieldError('emailaddress', error)

    @property
    def next_url(self):
        return canonical_url(self.context)

    @action(_("E-mail Me"), name="confirm")
    def confirm_action(self, action, data):
        email = data['emailaddress']
        token = getUtility(ILoginTokenSet).new(
            requester=None, requesteremail=None, email=email,
            tokentype=LoginTokenType.PROFILECLAIM)
        token.sendClaimProfileEmail()
        self.request.response.addInfoNotification(_(
            "A confirmation  message has been sent to '${email}'. "
            "Follow the instructions in that message to finish claiming this "
            "profile. "
            "(If the message doesn't arrive in a few minutes, your mail "
            "provider might use 'greylisting', which could delay the message "
            "for up to an hour or two.)", mapping=dict(email=email)))


class BeginTeamClaimView(PersonClaimView):
    """Where you can claim an unvalidated profile turning it into a team.

    This is actually just the first step, where you enter the email address
    of the team and we email further instructions to that address.
    """

    @action(_("Continue"), name="confirm")
    def confirm_action(self, action, data):
        email = data['emailaddress']
        token = getUtility(ILoginTokenSet).new(
            requester=self.user, requesteremail=None, email=email,
            tokentype=LoginTokenType.TEAMCLAIM)
        token.sendClaimTeamEmail()
        self.request.response.addInfoNotification(_(
            "A confirmation message has been sent to '${email}'. "
            "Follow the instructions in that message to finish claiming this "
            "team. "
            "(If the above address is from a mailing list, it may be "
            "necessary to talk with one of its admins to accept the message "
            "from Launchpad so that you can finish the process.)",
            mapping=dict(email=email)))


class RedirectToEditLanguagesView(LaunchpadView):
    """Redirect the logged in user to his +editlanguages page.

    This view should always be registered with a launchpad.AnyPerson
    permission, to make sure the user is logged in. It exists so that
    we provide a link for non logged in users that will require them to login
    and them send them straight to the page they want to go.
    """

    def initialize(self):
        self.request.response.redirect(
            '%s/+editlanguages' % canonical_url(self.user))


class PersonWithKeysAndPreferredEmail:
    """A decorated person that includes GPG keys and preferred emails."""

    # These need to be predeclared to avoid decorates taking them over.
    # Would be nice if there was a way of allowing writes to just work
    # (i.e. no proxying of __set__).
    gpgkeys = None
    sshkeys = None
    preferredemail = None
    decorates(IPerson, 'person')

    def __init__(self, person):
        self.person = person
        self.gpgkeys = []
        self.sshkeys = []

    def addGPGKey(self, key):
        self.gpgkeys.append(key)

    def addSSHKey(self, key):
        self.sshkeys.append(key)

    def setPreferredEmail(self, email):
        self.preferredemail = email


class PersonRdfView:
    """A view that embeds PersonRdfContentsView in a standalone page."""

    template = ViewPageTemplateFile(
        '../templates/person-rdf.pt')

    def __call__(self):
        """Render RDF output, and return it as a string encoded in UTF-8.

        Render the page template to produce RDF output.
        The return value is string data encoded in UTF-8.

        As a side-effect, HTTP headers are set for the mime type
        and filename for download."""
        self.request.response.setHeader('content-type',
                                        'application/rdf+xml')
        self.request.response.setHeader('Content-Disposition',
                                        'attachment; filename=%s.rdf' %
                                            self.context.name)
        unicodedata = self.template()
        encodeddata = unicodedata.encode('utf-8')
        return encodeddata


class PersonRdfContentsView:
    """A view for the contents of Person FOAF RDF."""

    # We need to set the content_type here explicitly in order to
    # preserve the case of the elements (which is not preserved in the
    # parsing of the default text/html content-type.)
    template = ViewPageTemplateFile(
        '../templates/person-rdf-contents.pt',
        content_type="application/rdf+xml")

    def __init__(self, context, request):
        self.context = context
        self.request = request

    def buildMemberData(self):
        members = []
        members_by_id = {}
        raw_members = list(self.context.allmembers)
        if not raw_members:
            # Empty teams have nothing to offer.
            return []
        personset = getUtility(IPersonSet)
        personset.cacheBrandingForPeople(raw_members)
        for member in raw_members:
            decorated_member = PersonWithKeysAndPreferredEmail(member)
            members.append(decorated_member)
            members_by_id[member.id] = decorated_member
        sshkeyset = getUtility(ISSHKeySet)
        gpgkeyset = getUtility(IGPGKeySet)
        emailset = getUtility(IEmailAddressSet)
        for key in sshkeyset.getByPeople(members):
            members_by_id[key.personID].addSSHKey(key)
        for key in gpgkeyset.getGPGKeysForPeople(members):
            members_by_id[key.ownerID].addGPGKey(key)
        for email in emailset.getPreferredEmailForPeople(members):
            members_by_id[email.person.id].setPreferredEmail(email)
        return members

    def __call__(self):
        """Render RDF output.

        This is only used when rendering this to the end-user, and is
        only here to avoid us OOPSing if people access +raw-contents via
        the web. All templates should reuse this view by invoking
        +rdf-contents/template.
        """
        unicodedata = self.template()
        encodeddata = unicodedata.encode('utf-8')
        return encodeddata


def userIsActiveTeamMember(team):
    """Return True if the user is an active member of this team."""
    user = getUtility(ILaunchBag).user
    if user is None:
        return False
    if not check_permission('launchpad.View', team):
        return False
    return user in team.activemembers


class PersonSpecWorkLoadView(LaunchpadView):
    """View used to render the specification workload for a particular person.

    It shows the set of specifications with which this person has a role.
    """

    def initialize(self):
        assert IPerson.providedBy(self.context), (
            'PersonSpecWorkLoadView should be used only on an IPerson.')

    class PersonSpec:
        """One record from the workload list."""

        def __init__(self, spec, person):
            self.spec = spec
            self.assignee = spec.assignee == person
            self.drafter = spec.drafter == person
            self.approver = spec.approver == person

    @cachedproperty
    def workload(self):
        """This code is copied in large part from browser/sprint.py. It may
        be worthwhile refactoring this to use a common code base.

        Return a structure that lists the specs for which this person is the
        approver, the assignee or the drafter.
        """
        return [PersonSpecWorkLoadView.PersonSpec(spec, self.context)
                for spec in self.context.specifications()]


class PersonSpecFeedbackView(HasSpecificationsView):

    @cachedproperty
    def feedback_specs(self):
        filter = [SpecificationFilter.FEEDBACK]
        return self.context.specifications(filter=filter)


class ReportedBugTaskSearchListingView(BugTaskSearchListingView):
    """All bugs reported by someone."""

    columns_to_show = ["id", "summary", "bugtargetdisplayname",
                       "importance", "status"]

    def search(self):
        # Specify both owner and bug_reporter to try to prevent the same
        # bug (but different tasks) being displayed.
        return BugTaskSearchListingView.search(
            self,
            extra_params=dict(owner=self.context, bug_reporter=self.context))

    def getSearchPageHeading(self):
        """The header for the search page."""
        return "Bugs reported by %s" % self.context.displayname

    def getAdvancedSearchPageHeading(self):
        """The header for the advanced search page."""
        return "Bugs Reported by %s: Advanced Search" % (
            self.context.displayname)

    def getAdvancedSearchButtonLabel(self):
        """The Search button for the advanced search page."""
        return "Search bugs reported by %s" % self.context.displayname

    def getSimpleSearchURL(self):
        """Return a URL that can be used as an href to the simple search."""
        return canonical_url(self.context) + "/+reportedbugs"

    def shouldShowReporterWidget(self):
        """Should the reporter widget be shown on the advanced search page?"""
        return False

    def shouldShowTagsCombinatorWidget(self):
        """Should the tags combinator widget show on the search page?"""
        return False


class BugSubscriberPackageBugsSearchListingView(BugTaskSearchListingView):
    """Bugs reported on packages for a bug subscriber."""

    columns_to_show = ["id", "summary", "importance", "status"]

    @property
    def current_package(self):
        """Get the package whose bugs are currently being searched."""
        if not (
            self.widgets['distribution'].hasInput() and
            self.widgets['distribution'].getInputValue()):
            raise UnexpectedFormData("A distribution is required")
        if not (
            self.widgets['sourcepackagename'].hasInput() and
            self.widgets['sourcepackagename'].getInputValue()):
            raise UnexpectedFormData("A sourcepackagename is required")

        distribution = self.widgets['distribution'].getInputValue()
        return distribution.getSourcePackage(
            self.widgets['sourcepackagename'].getInputValue())

    def search(self, searchtext=None):
        distrosourcepackage = self.current_package
        return BugTaskSearchListingView.search(
            self, searchtext=searchtext, context=distrosourcepackage)

    @cachedproperty
    def total_bug_counts(self):
        """Return the totals of each type of package bug count as a dict."""
        totals = {
            'open_bugs_count': 0,
            'critical_bugs_count': 0,
            'unassigned_bugs_count': 0,
            'inprogress_bugs_count': 0,}

        for package_counts in self.package_bug_counts:
            for key in totals.keys():
                totals[key] += int(package_counts[key])

        return totals

    @cachedproperty
    def package_bug_counts(self):
        """Return a list of dicts used for rendering package bug counts."""
        L = []
        package_counts = getUtility(IBugTaskSet).getBugCountsForPackages(
            self.user, self.context.getBugSubscriberPackages())
        for package_counts in package_counts:
            package = package_counts['package']
            L.append({
                'package_name': package.displayname,
                'package_search_url':
                    self.getBugSubscriberPackageSearchURL(package),
                'open_bugs_count': package_counts['open'],
                'open_bugs_url': self.getOpenBugsURL(package),
                'critical_bugs_count': package_counts['open_critical'],
                'critical_bugs_url': self.getCriticalBugsURL(package),
                'unassigned_bugs_count': package_counts['open_unassigned'],
                'unassigned_bugs_url': self.getUnassignedBugsURL(package),
                'inprogress_bugs_count': package_counts['open_inprogress'],
                'inprogress_bugs_url': self.getInProgressBugsURL(package)
            })

        return sorted(L, key=itemgetter('package_name'))

    def getOtherBugSubscriberPackageLinks(self):
        """Return a list of the other packages for a bug subscriber.

        This excludes the current package.
        """
        current_package = self.current_package

        other_packages = [
            package for package in self.context.getBugSubscriberPackages()
            if package != current_package]

        package_links = []
        for other_package in other_packages:
            package_links.append({
                'title': other_package.displayname,
                'url': self.getBugSubscriberPackageSearchURL(other_package)})

        return package_links

    def getBugSubscriberPackageSearchURL(self, distributionsourcepackage=None,
                                      advanced=False, extra_params=None):
        """Construct a default search URL for a distributionsourcepackage.

        Optional filter parameters can be specified as a dict with the
        extra_params argument.
        """
        if distributionsourcepackage is None:
            distributionsourcepackage = self.current_package

        params = {
            "field.distribution": distributionsourcepackage.distribution.name,
            "field.sourcepackagename": distributionsourcepackage.name,
            "search": "Search"}

        if extra_params is not None:
            # We must UTF-8 encode searchtext to play nicely with
            # urllib.urlencode, because it may contain non-ASCII characters.
            if extra_params.has_key("field.searchtext"):
                extra_params["field.searchtext"] = (
                    extra_params["field.searchtext"].encode("utf8"))

            params.update(extra_params)

        person_url = canonical_url(self.context)
        query_string = urllib.urlencode(sorted(params.items()), doseq=True)

        if advanced:
            return (person_url + '/+packagebugs-search?advanced=1&%s'
                    % query_string)
        else:
            return person_url + '/+packagebugs-search?%s' % query_string

    def getBugSubscriberPackageAdvancedSearchURL(self,
                                              distributionsourcepackage=None):
        """Build the advanced search URL for a distributionsourcepackage."""
        return self.getBugSubscriberPackageSearchURL(advanced=True)

    def getOpenBugsURL(self, distributionsourcepackage):
        """Return the URL for open bugs on distributionsourcepackage."""
        status_params = {'field.status': []}

        for status in UNRESOLVED_BUGTASK_STATUSES:
            status_params['field.status'].append(status.title)

        return self.getBugSubscriberPackageSearchURL(
            distributionsourcepackage=distributionsourcepackage,
            extra_params=status_params)

    def getCriticalBugsURL(self, distributionsourcepackage):
        """Return the URL for critical bugs on distributionsourcepackage."""
        critical_bugs_params = {
            'field.status': [], 'field.importance': "Critical"}

        for status in UNRESOLVED_BUGTASK_STATUSES:
            critical_bugs_params["field.status"].append(status.title)

        return self.getBugSubscriberPackageSearchURL(
            distributionsourcepackage=distributionsourcepackage,
            extra_params=critical_bugs_params)

    def getUnassignedBugsURL(self, distributionsourcepackage):
        """Return the URL for unassigned bugs on distributionsourcepackage."""
        unassigned_bugs_params = {
            "field.status": [], "field.unassigned": "on"}

        for status in UNRESOLVED_BUGTASK_STATUSES:
            unassigned_bugs_params["field.status"].append(status.title)

        return self.getBugSubscriberPackageSearchURL(
            distributionsourcepackage=distributionsourcepackage,
            extra_params=unassigned_bugs_params)

    def getInProgressBugsURL(self, distributionsourcepackage):
        """Return the URL for unassigned bugs on distributionsourcepackage."""
        inprogress_bugs_params = {"field.status": "In Progress"}

        return self.getBugSubscriberPackageSearchURL(
            distributionsourcepackage=distributionsourcepackage,
            extra_params=inprogress_bugs_params)

    def shouldShowSearchWidgets(self):
        # XXX: Guilherme Salgado 2005-11-05:
        # It's not possible to search amongst the bugs on maintained
        # software, so for now I'll be simply hiding the search widgets.
        return False

    # Methods that customize the advanced search form.
    def getAdvancedSearchPageHeading(self):
        return (
            "Bugs in %s: Advanced Search" % self.current_package.displayname)

    def getAdvancedSearchButtonLabel(self):
        return "Search bugs in %s" % self.current_package.displayname

    def getSimpleSearchURL(self):
        return self.getBugSubscriberPackageSearchURL()


class PersonRelatedBugsView(BugTaskSearchListingView, FeedsMixin):
    """All bugs related to someone."""

    columns_to_show = ["id", "summary", "bugtargetdisplayname",
                       "importance", "status"]

    def search(self, extra_params=None):
        """Return the open bugs related to a person.

        :param extra_params: A dict that provides search params added to
            the search criteria taken from the request. Params in
            `extra_params` take precedence over request params.
        """
        context = self.context
        params = self.buildSearchParams(extra_params=extra_params)
        subscriber_params = copy.copy(params)
        subscriber_params.subscriber = context
        assignee_params = copy.copy(params)
        owner_params = copy.copy(params)
        commenter_params = copy.copy(params)

        # Only override the assignee, commenter and owner if they were not
        # specified by the user.
        if assignee_params.assignee is None:
            assignee_params.assignee = context
        if owner_params.owner is None:
            # Specify both owner and bug_reporter to try to prevent the same
            # bug (but different tasks) being displayed.
            owner_params.owner = context
            owner_params.bug_reporter = context
        if commenter_params.bug_commenter is None:
            commenter_params.bug_commenter = context

        tasks = self.context.searchTasks(
            assignee_params, subscriber_params, owner_params,
            commenter_params)
        return BugListingBatchNavigator(
            tasks, self.request, columns_to_show=self.columns_to_show,
            size=config.malone.buglist_batch_size)

    def getSearchPageHeading(self):
        return "Bugs related to %s" % self.context.displayname

    def getAdvancedSearchPageHeading(self):
        return "Bugs Related to %s: Advanced Search" % (
            self.context.displayname)

    def getAdvancedSearchButtonLabel(self):
        return "Search bugs related to %s" % self.context.displayname

    def getSimpleSearchURL(self):
        return canonical_url(self.context) + "/+bugs"


class PersonAssignedBugTaskSearchListingView(BugTaskSearchListingView):
    """All bugs assigned to someone."""

    columns_to_show = ["id", "summary", "bugtargetdisplayname",
                       "importance", "status"]

    def search(self):
        """Return the open bugs assigned to a person."""
        return BugTaskSearchListingView.search(
            self, extra_params={'assignee': self.context})

    def shouldShowAssigneeWidget(self):
        """Should the assignee widget be shown on the advanced search page?"""
        return False

    def shouldShowAssignedToTeamPortlet(self):
        """Should the team assigned bugs portlet be shown?"""
        return True

    def shouldShowTagsCombinatorWidget(self):
        """Should the tags combinator widget show on the search page?"""
        return False

    def getSearchPageHeading(self):
        """The header for the search page."""
        return "Bugs assigned to %s" % self.context.displayname

    def getAdvancedSearchPageHeading(self):
        """The header for the advanced search page."""
        return "Bugs Assigned to %s: Advanced Search" % (
            self.context.displayname)

    def getAdvancedSearchButtonLabel(self):
        """The Search button for the advanced search page."""
        return "Search bugs assigned to %s" % self.context.displayname

    def getSimpleSearchURL(self):
        """Return a URL that can be usedas an href to the simple search."""
        return canonical_url(self.context) + "/+assignedbugs"


class PersonCommentedBugTaskSearchListingView(BugTaskSearchListingView):
    """All bugs commented on by a Person."""

    columns_to_show = ["id", "summary", "bugtargetdisplayname",
                       "importance", "status"]

    def search(self):
        """Return the open bugs commented on by a person."""
        return BugTaskSearchListingView.search(
            self, extra_params={'bug_commenter': self.context})

    def getSearchPageHeading(self):
        """The header for the search page."""
        return "Bugs commented on by %s" % self.context.displayname

    def getAdvancedSearchPageHeading(self):
        """The header for the advanced search page."""
        return "Bugs commented on by %s: Advanced Search" % (
            self.context.displayname)

    def getAdvancedSearchButtonLabel(self):
        """The Search button for the advanced search page."""
        return "Search bugs commented on by %s" % self.context.displayname

    def getSimpleSearchURL(self):
        """Return a URL that can be used as an href to the simple search."""
        return canonical_url(self.context) + "/+commentedbugs"


class PersonVouchersView(LaunchpadFormView):
    """Form for displaying and redeeming commercial subscription vouchers."""

    custom_widget('voucher', LaunchpadDropdownWidget)
    custom_widget('project', SinglePopupWidget)

    def setUpFields(self):
        """Set up the fields for this view."""

        self.form_fields = []
        # Make the less expensive test for commercial projects first
        # to avoid the more costly fetching of unredeemed vouchers.
        if (len(self.owned_commercial_projects) > 0 and
            len(self.unredeemed_vouchers) > 0):
            self.form_fields = (self.createProjectField() +
                                self.createVoucherField())

    def createProjectField(self):
        """Create the project field for selection commercial projects.

        The vocabulary shows commercial projects owned by the current user.
        """
        field = FormFields(
            Choice(__name__='project',
                   title=_('Select the project you wish to subscribe'),
                   description=_('Commercial projects you administer'),
                   vocabulary='CommercialProjects',
                   required=True),
            custom_widget=self.custom_widgets['project'],
            render_context=self.render_context)
        return field

    def createVoucherField(self):
        """Create voucher field.

        Only unredeemed vouchers owned by the user are shown.
        """
        terms = []
        for voucher in self.unredeemed_vouchers:
            text = "%s (%d months)" % (
                voucher.voucher_id, voucher.term_months)
            terms.append(SimpleTerm(voucher, voucher.voucher_id, text))
        voucher_vocabulary = SimpleVocabulary(terms)
        field = FormFields(
            Choice(__name__='voucher',
                   title=_('Select a voucher'),
                   description=_('Choose one of these unredeemed vouchers'),
                   vocabulary=voucher_vocabulary,
                   required=True),
            custom_widget=self.custom_widgets['voucher'],
            render_context=self.render_context)
        return field

    @cachedproperty
    def unredeemed_vouchers(self):
        """Get the unredeemed vouchers owned by the user."""
        unredeemed, redeemed = (
            self.context.getCommercialSubscriptionVouchers())
        return unredeemed

    @cachedproperty
    def owned_commercial_projects(self):
        """Get the commercial projects owned by the user."""
        commercial_projects = []
        for project in self.context.getOwnedProjects():
            if not project.qualifies_for_free_hosting:
                commercial_projects.append(project)
        return commercial_projects

    @action(_("Cancel"), name="cancel",
            validator='validate_cancel')
    def cancel_action(self, action, data):
        """Simply redirect to the user's page."""
        self.next_url = canonical_url(self.context)

    @action(_("Redeem"), name="redeem")
    def redeem_action(self, action, data):
        salesforce_proxy = getUtility(ISalesforceVoucherProxy)
        project = data['project']
        voucher = data['voucher']

        try:
            # The call to redeemVoucher returns True if it succeeds or it
            # raises an exception.  Therefore the return value does not need
            # to be checked.
            result = salesforce_proxy.redeemVoucher(voucher.voucher_id,
                                                    self.context,
                                                    project)
            project.redeemSubscriptionVoucher(
                voucher=voucher.voucher_id,
                registrant=self.context,
                purchaser=self.context,
                subscription_months=voucher.term_months)
            self.request.response.addInfoNotification(
                _("Voucher redeemed successfully"))
            # Force the page to reload so the just consumed voucher is
            # not displayed again (since the field has already been
            # created).
            self.next_url = self.request.URL
        except SalesforceVoucherProxyException, error:
            self.addError(
                _("The voucher could not be redeemed at this time."))
            # Log an OOPS report without raising an error.
            info = (error.__class__, error, None)
            globalErrorUtility = getUtility(IErrorReportingUtility)
            globalErrorUtility.raising(info, self.request)


class SubscribedBugTaskSearchListingView(BugTaskSearchListingView):
    """All bugs someone is subscribed to."""

    columns_to_show = ["id", "summary", "bugtargetdisplayname",
                       "importance", "status"]

    def search(self):
        return BugTaskSearchListingView.search(
            self, extra_params={'subscriber': self.context})

    def getSearchPageHeading(self):
        """The header for the search page."""
        return "Bugs %s is subscribed to" % self.context.displayname

    def getAdvancedSearchPageHeading(self):
        """The header for the advanced search page."""
        return "Bugs %s is Cc'd to: Advanced Search" % (
            self.context.displayname)

    def getAdvancedSearchButtonLabel(self):
        """The Search button for the advanced search page."""
        return "Search bugs %s is Cc'd to" % self.context.displayname

    def getSimpleSearchURL(self):
        """Return a URL that can be used as an href to the simple search."""
        return canonical_url(self.context) + "/+subscribedbugs"


class PersonLanguagesView(LaunchpadView):

    def initialize(self):
        request = self.request
        if request.method == "POST" and "SAVE-LANGS" in request.form:
            self.submitLanguages()

    def requestCountry(self):
        return ICountry(self.request, None)

    def browserLanguages(self):
        return (
            IRequestPreferredLanguages(self.request).getPreferredLanguages())

    def visible_checked_languages(self):
        return self.context.languages

    def visible_unchecked_languages(self):
        common_languages = getUtility(ILanguageSet).common_languages
        person_languages = self.context.languages
        return sorted(set(common_languages) - set(person_languages),
                      key=attrgetter('englishname'))

    def getRedirectionURL(self):
        request = self.request
        referrer = request.getHeader('referer')
        if referrer and referrer.startswith(request.getApplicationURL()):
            return referrer
        else:
            return ''

    @property
    def is_current_user(self):
        """Return True when the Context is also the User."""
        return self.user == self.context

    def submitLanguages(self):
        '''Process a POST request to the language preference form.

        This list of languages submitted is compared to the the list of
        languages the user has, and the latter is matched to the former.
        '''

        all_languages = getUtility(ILanguageSet)
        old_languages = self.context.languages
        new_languages = []

        for key in all_languages.keys():
            if self.request.has_key(key) and self.request.get(key) == u'on':
                new_languages.append(all_languages[key])

        if self.is_current_user:
            subject = "your"
        else:
            subject = "%s's" % self.context.displayname

        # Add languages to the user's preferences.
        for language in set(new_languages) - set(old_languages):
            self.context.addLanguage(language)
            self.request.response.addInfoNotification(
                "Added %(language)s to %(subject)s preferred languages." %
                {'language' : language.englishname, 'subject' : subject})

        # Remove languages from the user's preferences.
        for language in set(old_languages) - set(new_languages):
            self.context.removeLanguage(language)
            self.request.response.addInfoNotification(
                "Removed %(language)s from %(subject)s preferred languages." %
                {'language' : language.englishname, 'subject' : subject})

        redirection_url = self.request.get('redirection_url')
        if redirection_url:
            self.request.response.redirect(redirection_url)


class PersonView(LaunchpadView, FeedsMixin):
    """A View class used in almost all Person's pages."""

    @cachedproperty
    def recently_approved_members(self):
        members = self.context.getMembersByStatus(
            TeamMembershipStatus.APPROVED,
            orderBy='-TeamMembership.date_joined')
        return members[:5]

    @cachedproperty
    def recently_proposed_members(self):
        members = self.context.getMembersByStatus(
            TeamMembershipStatus.PROPOSED,
            orderBy='-TeamMembership.date_proposed')
        return members[:5]

    @cachedproperty
    def openpolls(self):
        assert self.context.isTeam()
        return IPollSubset(self.context).getOpenPolls()

    @cachedproperty
    def closedpolls(self):
        assert self.context.isTeam()
        return IPollSubset(self.context).getClosedPolls()

    @cachedproperty
    def notyetopenedpolls(self):
        assert self.context.isTeam()
        return IPollSubset(self.context).getNotYetOpenedPolls()

    @cachedproperty
    def contributions(self):
        """Cache the results of getProjectsAndCategoriesContributedTo()."""
        return self.context.getProjectsAndCategoriesContributedTo(
            limit=5)

    @cachedproperty
    def contributed_categories(self):
        """Return all karma categories in which this person has some karma."""
        categories = set()
        for contrib in self.contributions:
            categories.update(category for category in contrib['categories'])
        return sorted(categories, key=attrgetter('title'))

    @cachedproperty
    def context_is_probably_a_team(self):
        """Return True if we have any indication that context is a team.

        For now, all we do is check whether or not any email associated with
        our context contains the '@lists.' string as that's a very good
        indication this is a team which was automatically created.

        This can only be used when the context is an automatically created
        profile (account_status == NOACCOUNT).
        """
        assert self.context.account_status == AccountStatus.NOACCOUNT, (
            "This can only be used when the context has no account.")
        emails = getUtility(IEmailAddressSet).getByPerson(self.context)
        for email in emails:
            if '@lists.' in email.email:
                return True
        return False

    @cachedproperty
    def openid_identity_url(self):
        """The identity URL for the person."""
        return canonical_url(OpenIDPersistentIdentity(self.context))

    @property
    def subscription_policy_description(self):
        """Return the description of this team's subscription policy."""
        team = self.context
        assert team.isTeam(), (
            'This method can only be called when the context is a team.')
        if team.subscriptionpolicy == TeamSubscriptionPolicy.RESTRICTED:
            description = _(
                "This is a restricted team; new members can only be added "
                "by one of the team's administrators.")
        elif team.subscriptionpolicy == TeamSubscriptionPolicy.MODERATED:
            description = _(
                "This is a moderated team; all subscriptions are subjected "
                "to approval by one of the team's administrators.")
        elif team.subscriptionpolicy == TeamSubscriptionPolicy.OPEN:
            description = _(
                "This is an open team; any user can join and no approval "
                "is required.")
        else:
            raise AssertionError('Unknown subscription policy.')
        return description

    @property
    def user_can_subscribe_to_list(self):
        """Can the user subscribe to this team's mailing list?

        A user can subscribe to the list if the team has an active
        mailing list, and if they do not already have a subscription.
        """
        if self.team_has_mailing_list:
            # If we are already subscribed, then we can not subscribe again.
            return not self.user_is_subscribed_to_list
        else:
            return False

    @property
    def user_is_subscribed_to_list(self):
        """Is the user subscribed to the team's mailing list?

        Subscriptions hang around even if the list is deactivated, etc.

        It is an error to ask if the user is subscribed to a mailing list
        that doesn't exist.
        """
        if self.user is None:
            return False

        mailing_list = self.context.mailing_list
        assert mailing_list is not None, "This team has no mailing list."
        has_subscription = bool(mailing_list.getSubscription(self.user))
        return has_subscription

    @property
    def team_has_mailing_list(self):
        """Is the team mailing list available for subscription?"""
        mailing_list = self.context.mailing_list
        return mailing_list is not None and mailing_list.is_usable

    def getURLToAssignedBugsInProgress(self):
        """Return an URL to a page which lists all bugs assigned to this
        person that are In Progress.
        """
        query_string = urllib.urlencode(
            [('field.status', BugTaskStatus.INPROGRESS.title)])
        url = "%s/+assignedbugs" % canonical_url(self.context)
        return ("%(url)s?search=Search&%(query_string)s"
                % {'url': url, 'query_string': query_string})

    def getBugsInProgress(self):
        """Return up to 5 assigned bugs that are In Progress."""
        params = BugTaskSearchParams(
            user=self.user, assignee=self.context, omit_dupes=True,
            status=BugTaskStatus.INPROGRESS, orderby='-date_last_updated')
        return self.context.searchTasks(params)[:5]

    def viewingOwnPage(self):
        return self.user == self.context

    def hasCurrentPolls(self):
        """Return True if this team has any non-closed polls."""
        assert self.context.isTeam()
        return bool(self.openpolls) or bool(self.notyetopenedpolls)

    def no_bounties(self):
        return not (self.context.ownedBounties or
            self.context.reviewerBounties or
            self.context.subscribedBounties or
            self.context.claimedBounties)

    def userIsOwner(self):
        """Return True if the user is the owner of this Team."""
        if self.user is None:
            return False

        return self.user.inTeam(self.context.teamowner)

    def findUserPathToTeam(self):
        assert self.user is not None
        return self.user.findPathToTeam(self.context)

    def indirect_teams_via(self):
        """Return a list of dictionaries, where each dictionary has a team
        in which the person is an indirect member, and a path to membership
        in that team.
        """
        return [{'team': team,
                 'via': ', '.join(
                    [viateam.displayname for viateam in
                        self.context.findPathToTeam(team)[:-1]])}
                for team in self.context.teams_indirectly_participated_in]

    def userIsParticipant(self):
        """Return true if the user is a participant of this team.

        A person is said to be a team participant when he's a member
        of that team, either directly or indirectly via another team
        membership.
        """
        if self.user is None:
            return False
        return self.user.inTeam(self.context)

    def userIsActiveMember(self):
        """Return True if the user is an active member of this team."""
        return userIsActiveTeamMember(self.context)

    def userIsProposedMember(self):
        """Return True if the user is a proposed member of this team."""
        if self.user is None:
            return False
        return self.user in self.context.proposedmembers

    def userCanRequestToLeave(self):
        """Return true if the user can request to leave this team.

        A given user can leave a team only if he's an active member.
        """
        return self.userIsActiveMember()

    def obfuscatedEmail(self):
        if self.context.preferredemail is not None:
            return obfuscateEmail(self.context.preferredemail.email)
        else:
            return None

    def htmlEmail(self):
        if self.context.preferredemail is not None:
            return convertToHtmlCode(self.context.preferredemail.email)
        else:
            return None

    def htmlJabberIDs(self):
        """Return the person's Jabber IDs somewhat obfuscated.

        The IDs are encoded using HTML hexadecimal entities to hinder
        email harvesting. (Jabber IDs are sometime valid email accounts,
        gmail for example.)
        """
        return [convertToHtmlCode(jabber.jabberid)
                for jabber in self.context.jabberids]

    def showSSHKeys(self):
        """Return a data structure used for display of raw SSH keys"""
        self.request.response.setHeader('Content-Type', 'text/plain')
        keys = []
        for key in self.context.sshkeys:
            if key.keytype == SSHKeyType.DSA:
                type_name = 'ssh-dss'
            elif key.keytype == SSHKeyType.RSA:
                type_name = 'ssh-rsa'
            else:
                type_name = 'Unknown key type'
            keys.append("%s %s %s" % (type_name, key.keytext, key.comment))
        return "\n".join(keys)

    @cachedproperty
    def archive_url(self):
        """Return a url to a mailing list archive for the team's list.

        If the person is not a team, does not have a mailing list, that
        mailing list has never been activated, or the team is private and the
        logged in user is not a team member, return None instead.
        """
        mailing_list = self.context.mailing_list
        if mailing_list is None:
            return None
        elif mailing_list.is_public:
            return mailing_list.archive_url
        elif self.user is None:
            return None
        elif self.user.inTeam(self.context):
            return mailing_list.archive_url
        else:
            return None


class PersonIndexView(XRDSContentNegotiationMixin, PersonView):
    """View class for person +index and +xrds pages."""

    xrds_template = ViewPageTemplateFile("../templates/person-xrds.pt")

    def initialize(self):
        super(PersonIndexView, self).initialize()
        if self.request.method == "POST":
            self.processForm()

    @cachedproperty
    def enable_xrds_discovery(self):
        """Only enable discovery if person is OpenID enabled."""
        return self.context.is_openid_enabled

    def processForm(self):
        if not self.request.form.get('unsubscribe'):
            raise UnexpectedFormData(
                "The mailing list form did not receive the expected form "
                "fields.")

        mailing_list = self.context.mailing_list
        if mailing_list is None:
            raise UnexpectedFormData(
                _("This team does not have a mailing list."))
        if not self.user:
            raise Unauthorized(
                _("You must be logged in to unsubscribe."))
        try:
            mailing_list.unsubscribe(self.user)
        except CannotUnsubscribe:
            self.request.response.addErrorNotification(
                _("You could not be unsubscribed from the team mailing "
                  "list."))
        else:
            self.request.response.addInfoNotification(
                _("You have been unsubscribed from the team "
                  "mailing list."))
        self.request.response.redirect(canonical_url(self.context))


class PersonRelatedProjectsView(LaunchpadView):

    implements(IPersonRelatedSoftwareMenu)

    # Safety net for the Registry Admins case which is the owner/driver of
    # lots of projects.
    max_results_to_display = config.launchpad.default_batch_size

    def _related_projects(self):
        """Return all projects owned or driven by this person."""
        return self.context.getOwnedOrDrivenPillars()

    @cachedproperty
    def relatedProjects(self):
        """Return projects owned or driven by this person up to the maximum
        configured."""
        return list(self._related_projects()[:self.max_results_to_display])

    @cachedproperty
    def firstFiveRelatedProjects(self):
        """Return first five projects owned or driven by this person."""
        return list(self._related_projects()[:5])

    @cachedproperty
    def related_projects_count(self):
        return self._related_projects().count()

    def tooManyRelatedProjectsFound(self):
        return self.related_projects_count > self.max_results_to_display


class PersonCodeOfConductEditView(LaunchpadView):

    def performCoCChanges(self):
        """Make changes to code-of-conduct signature records for this
        person.
        """
        sig_ids = self.request.form.get("DEACTIVATE_SIGNATURE")

        if sig_ids is not None:
            sCoC_util = getUtility(ISignedCodeOfConductSet)

            # verify if we have multiple entries to deactive
            if not isinstance(sig_ids, list):
                sig_ids = [sig_ids]

            for sig_id in sig_ids:
                sig_id = int(sig_id)
                # Deactivating signature
                comment = 'Deactivated by Owner'
                sCoC_util.modifySignature(sig_id, self.user, comment, False)

            return True


class PersonEditWikiNamesView(LaunchpadView):

    def _sanitizeWikiURL(self, url):
        """Strip whitespaces and make sure :url ends in a single '/'."""
        if not url:
            return url
        return '%s/' % url.strip().rstrip('/')

    def initialize(self):
        """Process the WikiNames form."""
        self.error_message = None
        if self.request.method != "POST":
            # Nothing to do
            return

        form = self.request.form
        context = self.context
        wikinameset = getUtility(IWikiNameSet)
        ubuntuwikiname = form.get('ubuntuwikiname')
        existingwiki = wikinameset.getByWikiAndName(
            UBUNTU_WIKI_URL, ubuntuwikiname)

        if not ubuntuwikiname:
            self.error_message = "Your Ubuntu WikiName cannot be empty."
            return
        elif existingwiki is not None and existingwiki.person != context:
            self.error_message = (
                'The Ubuntu WikiName %s is already registered by '
                '<a href="%s">%s</a>.'
                % (ubuntuwikiname, canonical_url(existingwiki.person),
                   cgi.escape(existingwiki.person.browsername)))
            return
        context.ubuntuwiki.wikiname = ubuntuwikiname

        for w in context.otherwikis:
            # XXX: GuilhermeSalgado 2005-08-25:
            # We're exposing WikiName IDs here because that's the only
            # unique column we have. If we don't do this we'll have to
            # generate the field names using the WikiName.wiki and
            # WikiName.wikiname columns (because these two columns make
            # another unique identifier for WikiNames), but that's tricky and
            # not worth the extra work.
            if form.get('remove_%d' % w.id):
                w.destroySelf()
            else:
                wiki = self._sanitizeWikiURL(form.get('wiki_%d' % w.id))
                wikiname = form.get('wikiname_%d' % w.id)
                if not (wiki and wikiname):
                    self.error_message = (
                        "Neither Wiki nor WikiName can be empty.")
                    return
                # Try to make sure people will have only a single Ubuntu
                # WikiName registered. Although this is almost impossible
                # because they can do a lot of tricks with the URLs to make
                # them look different from UBUNTU_WIKI_URL but still point to
                # the same place.
                elif wiki == UBUNTU_WIKI_URL:
                    self.error_message = (
                        "You cannot have two Ubuntu WikiNames.")
                    return
                w.wiki = wiki
                w.wikiname = wikiname

        wiki = self._sanitizeWikiURL(form.get('newwiki'))
        wikiname = form.get('newwikiname')
        if wiki or wikiname:
            if wiki and wikiname:
                existingwiki = wikinameset.getByWikiAndName(wiki, wikiname)
                if existingwiki and existingwiki.person != context:
                    self.error_message = (
                        'The WikiName %s%s is already registered by '
                        '<a href="%s">%s</a>.'
                        % (wiki, wikiname, canonical_url(existingwiki.person),
                           cgi.escape(existingwiki.person.browsername)))
                    return
                elif existingwiki:
                    self.error_message = (
                        'The WikiName %s%s already belongs to you.'
                        % (wiki, wikiname))
                    return
                elif wiki == UBUNTU_WIKI_URL:
                    self.error_message = (
                        "You cannot have two Ubuntu WikiNames.")
                    return
                wikinameset.new(context, wiki, wikiname)
            else:
                self.newwiki = wiki
                self.newwikiname = wikiname
                self.error_message = "Neither Wiki nor WikiName can be empty."
                return


class PersonEditIRCNicknamesView(LaunchpadView):

    def initialize(self):
        """Process the IRC nicknames form."""
        self.error_message = None
        if self.request.method != "POST":
            # Nothing to do
            return

        form = self.request.form
        for ircnick in self.context.ircnicknames:
            # XXX: GuilhermeSalgado 2005-08-25:
            # We're exposing IrcID IDs here because that's the only
            # unique column we have, so we don't have anything else that we
            # can use to make field names that allow us to uniquely identify
            # them.
            if form.get('remove_%d' % ircnick.id):
                ircnick.destroySelf()
            else:
                nick = form.get('nick_%d' % ircnick.id)
                network = form.get('network_%d' % ircnick.id)
                if not (nick and network):
                    self.error_message = (
                        "Neither Nickname nor Network can be empty.")
                    return
                ircnick.nickname = nick
                ircnick.network = network

        nick = form.get('newnick')
        network = form.get('newnetwork')
        if nick or network:
            if nick and network:
                getUtility(IIrcIDSet).new(self.context, network, nick)
            else:
                self.newnick = nick
                self.newnetwork = network
                self.error_message = (
                    "Neither Nickname nor Network can be empty.")
                return


class PersonEditJabberIDsView(LaunchpadView):

    def initialize(self):
        """Process the Jabber ID form."""
        self.error_message = None
        if self.request.method != "POST":
            # Nothing to do
            return

        form = self.request.form
        for jabber in self.context.jabberids:
            if form.get('remove_%s' % jabber.jabberid):
                jabber.destroySelf()
            else:
                jabberid = form.get('jabberid_%s' % jabber.jabberid)
                if not jabberid:
                    self.error_message = "You cannot save an empty Jabber ID."
                    return
                jabber.jabberid = jabberid

        jabberid = form.get('newjabberid')
        if jabberid:
            jabberset = getUtility(IJabberIDSet)
            existingjabber = jabberset.getByJabberID(jabberid)
            if existingjabber is None:
                jabberset.new(self.context, jabberid)
            elif existingjabber.person != self.context:
                self.error_message = (
                    'The Jabber ID %s is already registered by '
                    '<a href="%s">%s</a>.'
                    % (jabberid, canonical_url(existingjabber.person),
                       cgi.escape(existingjabber.person.browsername)))
                return
            else:
                self.error_message = (
                    'The Jabber ID %s already belongs to you.' % jabberid)
                return


class PersonEditSSHKeysView(LaunchpadView):

    implements(IPersonEditMenu)

    info_message = None
    error_message = None

    def initialize(self):
        if self.request.method != "POST":
            # Nothing to do
            return

        action = self.request.form.get('action')

        if action == 'add_ssh':
            self.add_ssh()
        elif action == 'remove_ssh':
            self.remove_ssh()
        else:
            raise UnexpectedFormData("Unexpected action: %s" % action)

    def add_ssh(self):
        sshkey = self.request.form.get('sshkey')
        try:
            kind, keytext, comment = sshkey.split(' ', 2)
        except ValueError:
            self.error_message = 'Invalid public key'
            return

        if not (kind and keytext and comment):
            self.error_message = 'Invalid public key'
            return

        process = subprocess.Popen(
            '/usr/bin/ssh-vulnkey -', shell=True, stdin=subprocess.PIPE,
            stdout=subprocess.PIPE, stderr=subprocess.PIPE)
        (out, err) = process.communicate(sshkey.encode('utf-8'))
        if 'compromised' in out.lower():
            self.error_message = (
                'This key is known to be compromised due to a security flaw '
                'in the software used to generate it, so it will not be '
                'accepted by Launchpad. See the full '
                '<a href="http://www.ubuntu.com/usn/usn-612-2">Security '
                'Notice</a> for further information and instructions on how '
                'to generate another key.')
            return

        if kind == 'ssh-rsa':
            keytype = SSHKeyType.RSA
        elif kind == 'ssh-dss':
            keytype = SSHKeyType.DSA
        else:
            self.error_message = 'Invalid public key'
            return

        getUtility(ISSHKeySet).new(self.user, keytype, keytext, comment)
        self.info_message = 'SSH public key added.'

    def remove_ssh(self):
        key_id = self.request.form.get('key')
        if not key_id:
            raise UnexpectedFormData('SSH Key was not defined')

        sshkey = getUtility(ISSHKeySet).getByID(key_id)
        if sshkey is None:
            self.error_message = "Cannot remove a key that doesn't exist"
            return

        if sshkey.person != self.user:
            raise UnexpectedFormData("Cannot remove someone else's key")

        comment = sshkey.comment
        sshkey.destroySelf()
        self.info_message = 'Key "%s" removed' % comment


class PersonTranslationView(LaunchpadView):
    """View for translation-related Person pages."""
    @cachedproperty
    def batchnav(self):
        batchnav = BatchNavigator(self.context.translation_history,
                                  self.request)
        # XXX: kiko 2006-03-17 bug=60320: Because of a template reference
        # to pofile.potemplate.displayname, it would be ideal to also
        # prejoin inside translation_history:
        #   potemplate.productseries
        #   potemplate.productseries.product
        #   potemplate.distroseries
        #   potemplate.distroseries.distribution
        #   potemplate.sourcepackagename
        # However, a list this long may be actually suggesting that
        # displayname be cached in a table field; particularly given the
        # fact that it won't be altered very often. At any rate, the
        # code below works around this by caching all the templates in
        # one shot. The list() ensures that we materialize the query
        # before passing it on to avoid reissuing it. Note also that the
        # fact that we iterate over currentBatch() here means that the
        # translation_history query is issued again. Tough luck.
        ids = set(record.pofile.potemplate.id
                  for record in batchnav.currentBatch())
        if ids:
            cache = list(getUtility(IPOTemplateSet).getByIDs(ids))

        return batchnav

    @cachedproperty
    def translation_groups(self):
        """Return translation groups a person is a member of."""
        return list(self.context.translation_groups)

    def should_display_message(self, translationmessage):
        """Should a certain `TranslationMessage` be displayed.

        Return False if user is not logged in and message may contain
        sensitive data such as email addresses.

        Otherwise, return True.
        """
        if self.user:
            return True
        return not (
            translationmessage.potmsgset.hide_translations_from_anonymous)


class PersonTranslationRelicensingView(LaunchpadFormView):
    """View for Person's translation relicensing page."""
    schema = ITranslationRelicensingAgreementEdit
    field_names = ['allow_relicensing', 'back_to']
    custom_widget(
        'allow_relicensing', LaunchpadRadioWidget, orientation='vertical')
    custom_widget('back_to', TextWidget, visible=False)

    @property
    def initial_values(self):
        """Set the default value for the relicensing radio buttons."""
        # If the person has previously made a choice, we default to that.
        # Otherwise, we default to BSD, because that's what we'd prefer.
        if self.context.translations_relicensing_agreement == False:
            default = TranslationRelicensingAgreementOptions.REMOVE
        else:
            default = TranslationRelicensingAgreementOptions.BSD
        return {
            "allow_relicensing": default,
            "back_to": self.request.get('back_to'),
            }

    @property
    def relicensing_url(self):
        """Return an URL for this view."""
        return canonical_url(self.context, view_name='+licensing')

    def getSafeRedirectURL(self, url):
        """Successful form submission should send to this URL."""
        if url and url.startswith(self.request.getApplicationURL()):
            return url
        else:
            return canonical_url(self.context)

    @action(_("Confirm"), name="submit")
    def submit_action(self, action, data):
        """Store person's decision about translations relicensing.

        Decision is stored through
        `IPerson.translations_relicensing_agreement`
        which uses TranslationRelicensingAgreement table.
        """
        allow_relicensing = data['allow_relicensing']
        if allow_relicensing == TranslationRelicensingAgreementOptions.BSD:
            self.context.translations_relicensing_agreement = True
            self.request.response.addInfoNotification(_(
                "Thank you for BSD-licensing your translations."))
        elif (allow_relicensing ==
            TranslationRelicensingAgreementOptions.REMOVE):
            self.context.translations_relicensing_agreement = False
            self.request.response.addInfoNotification(_(
                "We respect your choice. "
                "Your translations will be removed once we complete the "
                "switch to the BSD license. "
                "Thanks for trying out Launchpad Translations."))
        else:
            raise AssertionError(
                "Unknown allow_relicensing value: %r" % allow_relicensing)
        self.next_url = self.getSafeRedirectURL(data['back_to'])


class PersonGPGView(LaunchpadView):
    """View for the GPG-related actions for a Person

    Supports claiming (importing) a key, validating it and deactivating
    it. Also supports removing the token generated for validation (in
    the case you want to give up on importing the key).
    """

    implements(IPersonEditMenu)

    key = None
    fingerprint = None

    key_ok = False
    invalid_fingerprint = False
    key_retrieval_failed = False
    key_already_imported = False

    error_message = None
    info_message = None

    def keyserver_url(self):
        assert self.fingerprint
        return getUtility(
            IGPGHandler).getURLForKeyInServer(self.fingerprint, public=True)

    def form_action(self):
        permitted_actions = ['claim_gpg', 'deactivate_gpg',
                             'remove_gpgtoken', 'reactivate_gpg']
        if self.request.method != "POST":
            return ''
        action = self.request.form.get('action')
        if action and (action not in permitted_actions):
            raise UnexpectedFormData("Action was not defined")
        getattr(self, action)()

    def claim_gpg(self):
        # XXX cprov 2005-04-01: As "Claim GPG key" takes a lot of time, we
        # should process it throught the NotificationEngine.
        gpghandler = getUtility(IGPGHandler)
        fingerprint = self.request.form.get('fingerprint')
        self.fingerprint = gpghandler.sanitizeFingerprint(fingerprint)

        if not self.fingerprint:
            self.invalid_fingerprint = True
            return

        gpgkeyset = getUtility(IGPGKeySet)
        if gpgkeyset.getByFingerprint(self.fingerprint):
            self.key_already_imported = True
            return

        try:
            key = gpghandler.retrieveKey(self.fingerprint)
        except GPGKeyNotFoundError:
            self.key_retrieval_failed = True
            return

        self.key = key
        if not key.expired and not key.revoked:
            self._validateGPG(key)
            self.key_ok = True

    def deactivate_gpg(self):
        key_ids = self.request.form.get('DEACTIVATE_GPGKEY')

        if key_ids is None:
            self.error_message = 'No Key(s) selected for deactivation.'
            return

        # verify if we have multiple entries to deactive
        if not isinstance(key_ids, list):
            key_ids = [key_ids]

        gpgkeyset = getUtility(IGPGKeySet)

        deactivated_keys = []
        for key_id in key_ids:
            gpgkey = gpgkeyset.get(key_id)
            if gpgkey is None:
                continue
            if gpgkey.owner != self.user:
                self.error_message = "Cannot deactivate someone else's key"
                return
            gpgkey.active = False
            deactivated_keys.append(gpgkey.displayname)

        flush_database_updates()
        self.info_message = (
            'Deactivated key(s): %s' % ", ".join(deactivated_keys))

    def remove_gpgtoken(self):
        token_fingerprints = self.request.form.get('REMOVE_GPGTOKEN')

        if token_fingerprints is None:
            self.error_message = 'No key(s) pending validation selected.'
            return

        logintokenset = getUtility(ILoginTokenSet)
        if not isinstance(token_fingerprints, list):
            token_fingerprints = [token_fingerprints]

        cancelled_fingerprints = []
        for fingerprint in token_fingerprints:
            logintokenset.deleteByFingerprintRequesterAndType(
                fingerprint, self.user, LoginTokenType.VALIDATEGPG)
            logintokenset.deleteByFingerprintRequesterAndType(
                fingerprint, self.user, LoginTokenType.VALIDATESIGNONLYGPG)
            cancelled_fingerprints.append(fingerprint)

        self.info_message = ('Cancelled validation of key(s): %s'
                             % ", ".join(cancelled_fingerprints))

    def reactivate_gpg(self):
        key_ids = self.request.form.get('REACTIVATE_GPGKEY')

        if key_ids is None:
            self.error_message = 'No Key(s) selected for reactivation.'
            return

        found = []
        notfound = []
        # verify if we have multiple entries to deactive
        if not isinstance(key_ids, list):
            key_ids = [key_ids]

        gpghandler = getUtility(IGPGHandler)
        keyset = getUtility(IGPGKeySet)

        for key_id in key_ids:
            gpgkey = keyset.get(key_id)
            try:
                key = gpghandler.retrieveKey(gpgkey.fingerprint)
            except GPGKeyNotFoundError:
                notfound.append(gpgkey.fingerprint)
            else:
                found.append(key.displayname)
                self._validateGPG(key)

        comments = []
        if len(found) > 0:
            comments.append(
                'A message has been sent to %s with instructions to '
                'reactivate these key(s): %s'
                % (self.context.preferredemail.email, ', '.join(found)))
        if len(notfound) > 0:
            if len(notfound) == 1:
                comments.append(
                    'Launchpad failed to retrieve this key from '
                    'the keyserver: %s. Please make sure the key is '
                    'published in a keyserver (such as '
                    '<a href="http://pgp.mit.edu">pgp.mit.edu</a>) before '
                    'trying to reactivate it again.' % (', '.join(notfound)))
            else:
                comments.append(
                    'Launchpad failed to retrieve these keys from '
                    'the keyserver: %s. Please make sure the keys '
                    'are published in a keyserver (such as '
                    '<a href="http://pgp.mit.edu">pgp.mit.edu</a>) '
                    'before trying to reactivate them '
                    'again.' % (', '.join(notfound)))

        self.info_message = '\n<br>\n'.join(comments)

    def _validateGPG(self, key):
        logintokenset = getUtility(ILoginTokenSet)
        bag = getUtility(ILaunchBag)

        preferredemail = bag.user.preferredemail.email
        login = bag.login

        if key.can_encrypt:
            tokentype = LoginTokenType.VALIDATEGPG
        else:
            tokentype = LoginTokenType.VALIDATESIGNONLYGPG

        token = logintokenset.new(self.context, login,
                                  preferredemail,
                                  tokentype,
                                  fingerprint=key.fingerprint)

        token.sendGPGValidationRequest(key)


class PersonChangePasswordView(LaunchpadFormView):

    implements(IPersonEditMenu)

    label = "Change your password"
    schema = IPersonChangePassword
    field_names = ['currentpassword', 'password']
    custom_widget('password', PasswordChangeWidget)

    @property
    def next_url(self):
        return canonical_url(self.context)

    def validate(self, form_values):
        currentpassword = form_values.get('currentpassword')
        encryptor = getUtility(IPasswordEncryptor)
        if not encryptor.validate(currentpassword, self.context.password):
            self.setFieldError('currentpassword', _(
                "The provided password doesn't match your current password."))

    @action(_("Change Password"), name="submit")
    def submit_action(self, action, data):
        password = data['password']
        self.context.password = password
        self.request.response.addInfoNotification(_(
            "Password changed successfully"))


class BasePersonEditView(LaunchpadEditFormView):

    schema = IPerson
    field_names = []

    @action(_("Save"), name="save")
    def action_save(self, action, data):
        self.updateContextFromData(data)
        self.next_url = canonical_url(self.context)


class PersonEditHomePageView(BasePersonEditView):

    field_names = ['homepage_content']
    custom_widget(
        'homepage_content', TextAreaWidget, height=30, width=30)


class PersonEditView(BasePersonEditView):
    """The Person 'Edit' page."""

    field_names = ['displayname', 'name', 'mugshot', 'homepage_content',
                   'hide_email_addresses', 'verbose_bugnotifications',
                   'time_zone']
    custom_widget('time_zone', SelectWidget, size=15)
    custom_widget('mugshot', ImageChangeWidget, ImageChangeWidget.EDIT_STYLE)

    implements(IPersonEditMenu)

    @property
    def cancel_url(self):
        """The URL that the 'Cancel' link should return to."""
        return canonical_url(self.context)

    def htmlJabberIDs(self):
        """Return the person's Jabber IDs somewhat obfuscated.

        The IDs are encoded using HTML hexadecimal entities to hinder
        email harvesting. (Jabber IDs are sometime valid email accounts,
        gmail for example.)
        """
        return [convertToHtmlCode(jabber.jabberid)
                for jabber in self.context.jabberids]

    # XXX: salgado, 2008-06-19: This will be removed as soon as the new UI
    # for setting a person's location/time_zone lands.
    def updateContextFromData(self, data):
        """Overwrite it here because the time_zone can't be set directly."""
        time_zone = data.pop('time_zone')
        self.context.setLocation(
            self.context.latitude, self.context.longitude,
            time_zone, self.user)
        super(PersonEditView, self).updateContextFromData(data)

    @action(_("Save Changes"), name="save")
    def action_save(self, action, data):
        self.updateContextFromData(data)
        self.next_url = canonical_url(self.context)


class PersonBrandingView(BrandingChangeView):

    field_names = ['logo', 'mugshot']
    schema = IPerson


class TeamJoinView(PersonView):

    def initialize(self):
        super(TeamJoinView, self).initialize()
        if self.request.method == "POST":
            self.processForm()

    @property
    def join_allowed(self):
        """Is the logged in user allowed to join this team?

        The answer is yes if this team's subscription policy is not RESTRICTED
        and this team's visibility is either None or PUBLIC.
        """
        # Joining a moderated team will put you on the proposed_members
        # list. If it is a private membership team, you are not allowed
        # to view the proposed_members attribute until you are an
        # active member; therefore, it would look like the join button
        # is broken. Either private membership teams should always have a
        # restricted subscription policy, or we need a more complicated
        # permission model.
        if not (self.context.visibility is None
                or self.context.visibility == PersonVisibility.PUBLIC):
            return False

        restricted = TeamSubscriptionPolicy.RESTRICTED
        return self.context.subscriptionpolicy != restricted

    @property
    def user_can_request_to_join(self):
        """Can the logged in user request to join this team?

        The user can request if he's allowed to join this team and if he's
        not yet an active member of this team.
        """
        if not self.join_allowed:
            return False
        return not (self.userIsActiveMember() or self.userIsProposedMember())

    @property
    def user_wants_list_subscriptions(self):
        """Is the user interested in subscribing to mailing lists?"""
        return (self.user.mailing_list_auto_subscribe_policy !=
                MailingListAutoSubscribePolicy.NEVER)

    @property
    def team_is_moderated(self):
        """Is this team a moderated team?

        Return True if the team's subscription policy is MODERATED.
        """
        policy = self.context.subscriptionpolicy
        return policy == TeamSubscriptionPolicy.MODERATED

    def processForm(self):
        request = self.request
        user = self.user
        context = self.context
        response = self.request.response

        notification = None
        if 'join' in request.form and self.user_can_request_to_join:
            # Shut off mailing list auto-subscription - we want direct
            # control over it.
            user.join(context, may_subscribe_to_list=False)

            if self.team_is_moderated:
                response.addInfoNotification(
                    _('Your request to join ${team} is awaiting '
                      'approval.',
                      mapping={'team': context.displayname}))
            else:
                response.addInfoNotification(
                    _('You have successfully joined ${team}.',
                      mapping={'team': context.displayname}))

            if 'mailinglist_subscribe' in request.form:
                self._subscribeToList()

        elif 'join' in request.form:
            response.addErrorNotification(
                _('You cannot join ${team}.',
                  mapping={'team': context.displayname}))
        elif 'goback' in request.form:
            # User clicked on the 'Go back' button, so we'll simply redirect.
            pass
        else:
            raise UnexpectedFormData(
                "Couldn't find any of the expected actions.")
        self.request.response.redirect(canonical_url(context))

    def _subscribeToList(self):
        """Subscribe the user to the team's mailing list."""
        response = self.request.response

        if self.user_can_subscribe_to_list:
            # 'user_can_subscribe_to_list' should have dealt with
            # all of the error cases.
            self.context.mailing_list.subscribe(self.user)

            if self.team_is_moderated:
                response.addInfoNotification(
                    _('Your mailing list subscription is '
                      'awaiting approval.'))
            else:
                response.addInfoNotification(
                    structured(
                        _("You have been subscribed to this "
                          "team&#x2019;s mailing list.")))
        else:
            # A catch-all case, perhaps from stale or mangled
            # form data.
            response.addErrorNotification(
                _('Mailing list subscription failed.'))


class TeamAddMyTeamsView(LaunchpadFormView):
    """Propose/add to this team any team that you're an administrator of."""

    custom_widget('teams', LabeledMultiCheckBoxWidget)

    def initialize(self):
        context = self.context
        if context.subscriptionpolicy == TeamSubscriptionPolicy.MODERATED:
            self.label = 'Propose these teams as members'
        else:
            self.label = 'Add these teams to %s' % context.displayname
        self.next_url = canonical_url(context)
        super(TeamAddMyTeamsView, self).initialize()

    def setUpFields(self):
        terms = []
        for team in self.candidate_teams:
            text = '<a href="%s">%s</a>' % (
                canonical_url(team), team.displayname)
            terms.append(SimpleTerm(team, team.name, text))
        self.form_fields = FormFields(
            List(__name__='teams',
                 title=_(''),
                 value_type=Choice(vocabulary=SimpleVocabulary(terms)),
                 required=False),
            custom_widget=self.custom_widgets['teams'],
            render_context=self.render_context)

    def setUpWidgets(self, context=None):
        super(TeamAddMyTeamsView, self).setUpWidgets(context)
        self.widgets['teams'].display_label = False

    @cachedproperty
    def candidate_teams(self):
        """Return the set of teams that can be added/proposed for the context.

        We return only teams that the user can administer, that aren't already
        a member in the context or that the context isn't a member of. (Of
        course, the context is also omitted.)
        """
        candidates = []
        for team in self.user.getAdministratedTeams():
            if team == self.context:
                continue
            elif team in self.context.activemembers:
                continue
            elif self.context.hasParticipationEntryFor(team):
                continue
            candidates.append(team)
        return candidates

    @action(_("Cancel"), name="cancel",
            validator=LaunchpadFormView.validate_none)
    def cancel_action(self, action, data):
        """Simply redirect to the team's page."""
        pass

    def validate(self, data):
        if len(data.get('teams', [])) == 0:
            self.setFieldError('teams',
                               'Please select the team(s) you want to be '
                               'member(s) of this team.')

    def hasCandidates(self, action):
        """Return whether the user has teams to propose."""
        return len(self.candidate_teams) > 0

    @action(_("Continue"), name="continue", condition=hasCandidates)
    def continue_action(self, action, data):
        """Make the selected teams join this team."""
        context = self.context
        for team in data['teams']:
            team.join(context, requester=self.user)
        if context.subscriptionpolicy == TeamSubscriptionPolicy.MODERATED:
            msg = 'proposed to this team.'
        else:
            msg = 'added to this team.'
        if len(data['teams']) > 1:
            msg = "have been %s" % msg
        else:
            msg = "has been %s" % msg
        team_names = ', '.join(team.displayname for team in data['teams'])
        self.request.response.addInfoNotification("%s %s" % (team_names, msg))


class TeamLeaveView(PersonView):

    def processForm(self):
        if self.request.method != "POST" or not self.userCanRequestToLeave():
            # Nothing to do
            return

        if self.request.form.get('leave'):
            self.user.leave(self.context)

        self.request.response.redirect('./')


class PersonEditEmailsView(LaunchpadFormView):
    """A view for editing a person's email settings.

    The user can associate emails with their account, verify emails
    the system associated with their account, and remove associated
    emails.
    """

    implements(IPersonEditMenu)

    schema = IEmailAddress

    custom_widget('VALIDATED_SELECTED', LaunchpadRadioWidget,
                  orientation='vertical')
    custom_widget('UNVALIDATED_SELECTED', LaunchpadRadioWidget,
                  orientation='vertical')
    custom_widget('mailing_list_auto_subscribe_policy',
                  LaunchpadRadioWidgetWithDescription)

    def initialize(self):
        if self.context.is_team:
            # +editemails is not available on teams.
            name = self.request['PATH_INFO'].split('/')[-1]
            raise NotFound(self, name, request=self.request)
        super(PersonEditEmailsView, self).initialize()

    def setUpFields(self):
        """Set up fields for this view.

        The main fields of interest are the selection fields with custom
        vocabularies for the lists of validated and unvalidated email
        addresses.
        """
        super(PersonEditEmailsView, self).setUpFields()
        self.form_fields = (self._validated_emails_field() +
                            self._unvalidated_emails_field() +
                            FormFields(TextLine(__name__='newemail',
                                                title=u'Add a new address'))
                            + self._mailing_list_fields()
                            + self._autosubscribe_policy_fields())

    @property
    def initial_values(self):
        """Set up default values for the radio widgets.

        A radio widget must have a selected value, so we select the
        first unvalidated and validated email addresses in the lists
        to be the default for the corresponding widgets.

        The only exception is if the user has a preferred email
        address: then, that address is used as the default validated
        email address.
        """
        # Defaults for the user's email addresses.
        validated = self.context.preferredemail
        if validated is None and self.context.validatedemails.count() > 0:
            validated = self.context.validatedemails[0]
        unvalidated = self.unvalidated_addresses
        if len(unvalidated) > 0:
            unvalidated = unvalidated.pop()
        initial = dict(VALIDATED_SELECTED=validated,
                       UNVALIDATED_SELECTED=unvalidated)

        # Defaults for the mailing list autosubscribe buttons.
        policy = self.context.mailing_list_auto_subscribe_policy
        initial.update(mailing_list_auto_subscribe_policy=policy)

        return initial

    def setUpWidgets(self, context=None):
        """See `LaunchpadFormView`."""
        super(PersonEditEmailsView, self).setUpWidgets(context)
        widget = self.widgets['mailing_list_auto_subscribe_policy']
        widget.display_label = False

    def _validated_emails_field(self):
        """Create a field with a vocabulary of validated emails.

        :return: A Choice field containing the list of validated emails
        """
        terms = [SimpleTerm(term, term.email)
                 for term in self.context.validatedemails]
        preferred = self.context.preferredemail
        if preferred:
            terms.insert(0, SimpleTerm(preferred, preferred.email))

        return FormFields(
            Choice(__name__='VALIDATED_SELECTED',
                   title=_('These addresses are confirmed as being yours'),
                   source=SimpleVocabulary(terms),
                   ),
            custom_widget = self.custom_widgets['VALIDATED_SELECTED'])

    def _unvalidated_emails_field(self):
        """Create a field with a vocabulary of unvalidated and guessed emails.

        :return: A Choice field containing the list of emails
        """
        terms = []
        for term in self.unvalidated_addresses:
            if isinstance(term, unicode):
                term = SimpleTerm(term)
            else:
                term = SimpleTerm(term, term.email)
            terms.append(term)
        if self.validated_addresses:
            title = _('These addresses may also be yours')
        else:
            title = _('These addresses may be yours')

        return FormFields(
            Choice(__name__='UNVALIDATED_SELECTED', title=title,
                   source=SimpleVocabulary(terms)),
            custom_widget = self.custom_widgets['UNVALIDATED_SELECTED'])

    def _mailing_list_subscription_type(self, mailing_list):
        """Return the context user's subscription type for the given list.

        This is 'Preferred address' if the user is subscribed using her
        preferred address and 'Don't subscribe' if the user is not
        subscribed at all. Otherwise it's the EmailAddress under
        which the user is subscribed to this mailing list.
        """
        subscription = mailing_list.getSubscription(self.context)
        if subscription is not None:
            if subscription.email_address is None:
                return "Preferred address"
            else:
                return subscription.email_address
        else:
            return "Don't subscribe"

    def _mailing_list_fields(self):
        """Creates a field for each mailing list the user can subscribe to.

        If a team doesn't have a mailing list, or the mailing list
        isn't usable, it's not included.
        """
        mailing_list_set = getUtility(IMailingListSet)
        fields = []
        terms = [SimpleTerm("Preferred address"),
                 SimpleTerm("Don't subscribe")]
        terms += [SimpleTerm(email, email.email)
                   for email in self.validated_addresses]
        for team in self.context.teams_participated_in:
            mailing_list = mailing_list_set.get(team.name)
            if mailing_list is not None and mailing_list.is_usable:
                name = 'subscription.%s' % team.name
                value = self._mailing_list_subscription_type(mailing_list)
                field = Choice(__name__=name,
                               title=team.name,
                               source=SimpleVocabulary(terms), default=value)
                fields.append(field)
        return FormFields(*fields)

    def _autosubscribe_policy_fields(self):
        """Create a field for each mailing list auto-subscription option."""
        return FormFields(
            Choice(__name__='mailing_list_auto_subscribe_policy',
                   title=_('When should launchpad automatically subscribe '
                           'you to a team&#x2019;s mailing list?'),
                   source=MailingListAutoSubscribePolicy),
            custom_widget=self.custom_widgets[
                    'mailing_list_auto_subscribe_policy'])

    @property
    def mailing_list_widgets(self):
        """Return all the mailing list subscription widgets."""
        return [widget for widget in self.widgets
                if 'field.subscription.' in widget.name]

    def _validate_selected_address(self, data, field='VALIDATED_SELECTED'):
        """A generic validator for this view's actions.

        Makes sure one (and only one) email address is selected and that
        the selected address belongs to the context person. The address may
        be represented by an EmailAddress object or (for unvalidated
        addresses) a LoginToken object.
        """
        self.validate_widgets(data, [field])

        email = data.get(field)
        if email is None:
            return None
        elif isinstance(data[field], list):
            self.addError("You must not select more than one address.")
            return None

        # Make sure the selected address or login token actually
        # belongs to this person.
        if IEmailAddress.providedBy(email):
            person = email.person

            assert person == self.context, (
                "differing ids in emailaddress.person.id(%s,%d) == "
                "self.context.id(%s,%d) (%s)"
                % (person.name, person.id, self.context.name, self.context.id,
                   email.email))
        elif isinstance(email, unicode):
            tokenset = getUtility(ILoginTokenSet)
            email = tokenset.searchByEmailRequesterAndType(
                email, self.context, LoginTokenType.VALIDATEEMAIL)
            assert email is not None, "Couldn't find login token!"
        else:
            raise AssertionError("Selected address was not EmailAddress "
                                 "or unicode string!")

        # Return the EmailAddress/LoginToken object for use in any
        # further validation.
        return email

    @property
    def validated_addresses(self):
        """All of this person's validated email addresses, including
        their preferred address (if any).
        """
        addresses = []
        if self.context.preferredemail:
            addresses.append(self.context.preferredemail)
        addresses += [email for email in self.context.validatedemails]
        return addresses

    @property
    def unvalidated_addresses(self):
        """All of this person's unvalidated and guessed emails.

        The guessed emails will be EmailAddress objects, and the
        unvalidated emails will be unicode strings.
        """
        emailset = set(self.context.unvalidatedemails)
        emailset = emailset.union(
            [guessed for guessed in self.context.guessedemails
             if not guessed.email in emailset])
        return emailset

    # Actions to do with validated email addresses.

    def validate_action_remove_validated(self, action, data):
        """Make sure the user selected an email address to remove."""
        emailaddress = self._validate_selected_address(data,
                                                       'VALIDATED_SELECTED')
        if emailaddress is None:
            return self.errors

        if self.context.preferredemail == emailaddress:
            self.addError(
                "You can't remove %s because it's your contact email "
                "address." % self.context.preferredemail.email)
            return self.errors
        return self.errors

    @action(_("Remove"), name="remove_validated",
            validator=validate_action_remove_validated)
    def action_remove_validated(self, action, data):
        """Delete the selected (validated) email address."""
        emailaddress = data['VALIDATED_SELECTED']
        emailaddress.destroySelf()
        self.request.response.addInfoNotification(
            "The email address '%s' has been removed." % emailaddress.email)
        self.next_url = self.action_url

    def validate_action_set_preferred(self, action, data):
        """Make sure the user selected an address."""
        emailaddress = self._validate_selected_address(data,
                                                       'VALIDATED_SELECTED')
        if emailaddress is None:
            return self.errors

        if emailaddress.status == EmailAddressStatus.PREFERRED:
            self.request.response.addInfoNotification(
                "%s is already set as your contact address." % (
                    emailaddress.email))
        return self.errors

    @action(_("Set as Contact Address"), name="set_preferred",
            validator=validate_action_set_preferred)
    def action_set_preferred(self, action, data):
        """Set the selected email as preferred for the person in context."""
        emailaddress = data['VALIDATED_SELECTED']
        if emailaddress.status != EmailAddressStatus.PREFERRED:
            self.context.setPreferredEmail(emailaddress)
            self.request.response.addInfoNotification(
                "Your contact address has been changed to: %s" % (
                    emailaddress.email))
        self.next_url = self.action_url

    # Actions to do with unvalidated email addresses.

    def validate_action_confirm(self, action, data):
        """Make sure the user selected an email address to confirm."""
        self._validate_selected_address(data, 'UNVALIDATED_SELECTED')
        return self.errors

    @action(_('Confirm'), name='validate', validator=validate_action_confirm)
    def action_confirm(self, action, data):
        """Mail a validation URL to the selected email address."""
        email = data['UNVALIDATED_SELECTED']
        if IEmailAddress.providedBy(email):
            email = email.email
        token = getUtility(ILoginTokenSet).new(
                    self.context, getUtility(ILaunchBag).login, email,
                    LoginTokenType.VALIDATEEMAIL)
        token.sendEmailValidationRequest(self.request.getApplicationURL())
        self.request.response.addInfoNotification(
            "An e-mail message was sent to '%s' with "
            "instructions on how to confirm that "
            "it belongs to you." % email)
        self.next_url = self.action_url

    def validate_action_remove_unvalidated(self, action, data):
        """Make sure the user selected an email address to remove."""
        email = self._validate_selected_address(data, 'UNVALIDATED_SELECTED')
        if email is not None and IEmailAddress.providedBy(email):
            assert self.context.preferredemail.id != email.id
        return self.errors

    @action(_("Remove"), name="remove_unvalidated",
            validator=validate_action_remove_unvalidated)
    def action_remove_unvalidated(self, action, data):
        """Delete the selected (un-validated) email address.

        This selected address can be either on the EmailAddress table
        marked with status NEW, or in the LoginToken table.
        """
        emailaddress = data['UNVALIDATED_SELECTED']
        if IEmailAddress.providedBy(emailaddress):
            emailaddress.destroySelf()
            email = emailaddress.email
        elif isinstance(emailaddress, unicode):
            logintokenset = getUtility(ILoginTokenSet)
            logintokenset.deleteByEmailRequesterAndType(
                emailaddress, self.context, LoginTokenType.VALIDATEEMAIL)
            email = emailaddress
        else:
            raise AssertionError("Selected address was not EmailAddress "
                                 "or Unicode string!")

        self.request.response.addInfoNotification(
            "The email address '%s' has been removed." % email)
        self.next_url = self.action_url

    # Actions to do with new email addresses

    def validate_action_add_email(self, action, data):
        """Make sure the user entered a valid email address.

        The email address must be syntactically valid and must not already
        be in use.
        """
        has_errors = bool(self.validate_widgets(data, ['newemail']))
        if has_errors:
            # We know that 'newemail' is empty.
            return self.errors

        newemail = data['newemail']
        if not valid_email(newemail):
            self.addError(
                "'%s' doesn't seem to be a valid email address." % newemail)
            return self.errors

        email = getUtility(IEmailAddressSet).getByEmail(newemail)
        person = self.context
        if email is not None:
            if email.person == person:
                self.addError(
                    "The email address '%s' is already registered as your "
                    "email address. This can be either because you already "
                    "added this email address before or because our system "
                    "detected it as being yours. If it was detected by our "
                    "system, it's probably shown on this page and is waiting "
                    "to be confirmed as yours." % email.email)
            else:
                owner = email.person
                owner_name = urllib.quote(owner.name)
                merge_url = (
                    '%s/+requestmerge?field.dupeaccount=%s'
                    % (canonical_url(getUtility(IPersonSet)), owner_name))
                self.addError(
                    structured(
                    "The email address '%s' is already registered to "
                    '<a href="%s">%s</a>. If you think that is a '
                    'duplicated account, you can <a href="%s">merge it</a> '
                    "into your account. ",
                    email.email,
                    canonical_url(owner),
                    owner.browsername,
                    merge_url))
        return self.errors

    @action(_("Add"), name="add_email", validator=validate_action_add_email)
    def action_add_email(self, action, data):
        """Register a new email for the person in context."""
        newemail = data['newemail']
        logintokenset = getUtility(ILoginTokenSet)
        token = logintokenset.new(
                    self.context, getUtility(ILaunchBag).login, newemail,
                    LoginTokenType.VALIDATEEMAIL)
        token.sendEmailValidationRequest(self.request.getApplicationURL())

        self.request.response.addInfoNotification(
                "A confirmation message has been sent to '%s'. "
                "Follow the instructions in that message to confirm that the "
                "address is yours. "
                "(If the message doesn't arrive in a few minutes, your mail "
                "provider might use 'greylisting', which could delay the "
                "message for up to an hour or two.)" % newemail)
        self.next_url = self.action_url

    # Actions to do with subscription management.

    def validate_action_update_subscriptions(self, action, data):
        """Make sure the user is subscribing using a valid address.

        Valid addresses are the ones presented as options for the mailing
        list widgets.
        """
        names = [w.context.getName() for w in self.mailing_list_widgets]
        self.validate_widgets(data, names)
        return self.errors

    @action(_("Update Subscriptions"), name="update_subscriptions",
            validator=validate_action_update_subscriptions)
    def action_update_subscriptions(self, action, data):
        """Change the user's mailing list subscriptions."""
        mailing_list_set = getUtility(IMailingListSet)
        dirty = False
        prefix_length = len('subscription.')
        for widget in self.mailing_list_widgets:
            mailing_list_name = widget.context.getName()[prefix_length:]
            mailing_list = mailing_list_set.get(mailing_list_name)
            new_value = data[widget.context.getName()]
            old_value = self._mailing_list_subscription_type(mailing_list)
            if IEmailAddress.providedBy(new_value):
                new_value_string = new_value.email
            else:
                new_value_string = new_value
            if new_value_string != old_value:
                dirty = True
                if new_value == "Don't subscribe":
                    # Delete the subscription.
                    mailing_list.unsubscribe(self.context)
                else:
                    if new_value == "Preferred address":
                        # If the user is subscribed but not under any
                        # particular address, her current preferred
                        # address will always be used.
                        new_value = None
                    subscription = mailing_list.getSubscription(self.context)
                    if subscription is None:
                        mailing_list.subscribe(self.context, new_value)
                    else:
                        mailing_list.changeAddress(self.context, new_value)
        if dirty:
            self.request.response.addInfoNotification(
                "Subscriptions updated.")
        self.next_url = self.action_url

    def validate_action_update_autosubscribe_policy(self, action, data):
        """Ensure that the requested auto-subscribe setting is valid."""
        # XXX mars 2008-04-27:
        # This validator appears pointless and untestable, but it is
        # required for LaunchpadFormView to tell apart the three <form>
        # elements on the page.  See bug #223303.

        widget = self.widgets['mailing_list_auto_subscribe_policy']
        self.validate_widgets(data, widget.name)
        return self.errors

    @action(
        _('Update Policy'),
        name="update_autosubscribe_policy",
        validator=validate_action_update_autosubscribe_policy)
    def action_update_autosubscribe_policy(self, action, data):
        newpolicy = data['mailing_list_auto_subscribe_policy']
        self.context.mailing_list_auto_subscribe_policy = newpolicy
        self.request.response.addInfoNotification(
            'Your auto-subscription policy has been updated.')
        self.next_url = self.action_url


class TeamMugshotView(LaunchpadView):
    """A view for the team mugshot (team photo) page"""
    def initialize(self):
        """Cache images to avoid dying from a million cuts."""
        getUtility(IPersonSet).cacheBrandingForPeople(self.allmembers)

    @cachedproperty
    def allmembers(self):
        return list(self.context.allmembers)


class TeamReassignmentView(ObjectReassignmentView):

    ownerOrMaintainerAttr = 'teamowner'
    schema = ITeamReassignment

    def __init__(self, context, request):
        ObjectReassignmentView.__init__(self, context, request)
        self.callback = self._addOwnerAsMember

    @property
    def contextName(self):
        return self.context.browsername

    def _addOwnerAsMember(self, team, oldOwner, newOwner):
        """Add the new and the old owners as administrators of the team.

        When a user creates a new team, he is added as an administrator of
        that team. To be consistent with this, we must make the new owner an
        administrator of the team. This rule is ignored only if the new owner
        is an inactive member of the team, as that means he's not interested
        in being a member. The same applies to the old owner.
        """
        # Both new and old owners won't be added as administrators of the team
        # only if they're inactive members. If they're either active or
        # proposed members they'll be made administrators of the team.
        if newOwner not in team.inactivemembers:
            team.addMember(
                newOwner, reviewer=oldOwner,
                status=TeamMembershipStatus.ADMIN, force_team_add=True)
        if oldOwner not in team.inactivemembers:
            team.addMember(
                oldOwner, reviewer=oldOwner,
                status=TeamMembershipStatus.ADMIN, force_team_add=True)


class PersonLatestQuestionsView(LaunchpadView):
    """View used by the porlet displaying the latest questions made by
    a person.
    """

    @cachedproperty
    def getLatestQuestions(self, quantity=5):
        """Return <quantity> latest questions created for this target. """
        return self.context.searchQuestions(
            participation=QuestionParticipation.OWNER)[:quantity]


class PersonSearchQuestionsView(SearchQuestionsView):
    """View used to search and display questions in which an IPerson is
    involved.
    """

    display_target_column = True

    @property
    def pageheading(self):
        """See `SearchQuestionsView`."""
        return _('Questions involving $name',
                 mapping=dict(name=self.context.displayname))

    @property
    def empty_listing_message(self):
        """See `SearchQuestionsView`."""
        return _('No questions  involving $name found with the '
                 'requested statuses.',
                 mapping=dict(name=self.context.displayname))


class SearchAnsweredQuestionsView(SearchQuestionsView):
    """View used to search and display questions answered by an IPerson."""

    display_target_column = True

    def getDefaultFilter(self):
        """See `SearchQuestionsView`."""
        return dict(participation=QuestionParticipation.ANSWERER)

    @property
    def pageheading(self):
        """See `SearchQuestionsView`."""
        return _('Questions answered by $name',
                 mapping=dict(name=self.context.displayname))

    @property
    def empty_listing_message(self):
        """See `SearchQuestionsView`."""
        return _('No questions answered by $name found with the '
                 'requested statuses.',
                 mapping=dict(name=self.context.displayname))


class SearchAssignedQuestionsView(SearchQuestionsView):
    """View used to search and display questions assigned to an IPerson."""

    display_target_column = True

    def getDefaultFilter(self):
        """See `SearchQuestionsView`."""
        return dict(participation=QuestionParticipation.ASSIGNEE)

    @property
    def pageheading(self):
        """See `SearchQuestionsView`."""
        return _('Questions assigned to $name',
                 mapping=dict(name=self.context.displayname))

    @property
    def empty_listing_message(self):
        """See `SearchQuestionsView`."""
        return _('No questions assigned to $name found with the '
                 'requested statuses.',
                 mapping=dict(name=self.context.displayname))


class SearchCommentedQuestionsView(SearchQuestionsView):
    """View used to search and show questions commented on by an IPerson."""

    display_target_column = True

    def getDefaultFilter(self):
        """See `SearchQuestionsView`."""
        return dict(participation=QuestionParticipation.COMMENTER)

    @property
    def pageheading(self):
        """See `SearchQuestionsView`."""
        return _('Questions commented on by $name ',
                 mapping=dict(name=self.context.displayname))

    @property
    def empty_listing_message(self):
        """See `SearchQuestionsView`."""
        return _('No questions commented on by $name found with the '
                 'requested statuses.',
                 mapping=dict(name=self.context.displayname))


class SearchCreatedQuestionsView(SearchQuestionsView):
    """View used to search and display questions created by an IPerson."""

    display_target_column = True

    def getDefaultFilter(self):
        """See `SearchQuestionsView`."""
        return dict(participation=QuestionParticipation.OWNER)

    @property
    def pageheading(self):
        """See `SearchQuestionsView`."""
        return _('Questions asked by $name',
                 mapping=dict(name=self.context.displayname))

    @property
    def empty_listing_message(self):
        """See `SearchQuestionsView`."""
        return _('No questions asked by $name found with the '
                 'requested statuses.',
                 mapping=dict(name=self.context.displayname))


class SearchNeedAttentionQuestionsView(SearchQuestionsView):
    """View used to search and show questions needing an IPerson attention."""

    display_target_column = True

    def getDefaultFilter(self):
        """See `SearchQuestionsView`."""
        return dict(needs_attention=True)

    @property
    def pageheading(self):
        """See `SearchQuestionsView`."""
        return _("Questions needing $name's attention",
                 mapping=dict(name=self.context.displayname))

    @property
    def empty_listing_message(self):
        """See `SearchQuestionsView`."""
        return _("No questions need $name's attention.",
                 mapping=dict(name=self.context.displayname))


class SearchSubscribedQuestionsView(SearchQuestionsView):
    """View used to search and show questions subscribed to by an IPerson."""

    display_target_column = True

    def getDefaultFilter(self):
        """See `SearchQuestionsView`."""
        return dict(participation=QuestionParticipation.SUBSCRIBER)

    @property
    def pageheading(self):
        """See `SearchQuestionsView`."""
        return _('Questions $name is subscribed to',
                 mapping=dict(name=self.context.displayname))

    @property
    def empty_listing_message(self):
        """See `SearchQuestionsView`."""
        return _('No questions subscribed to by $name found with the '
                 'requested statuses.',
                 mapping=dict(name=self.context.displayname))


class PersonAnswerContactForView(LaunchpadView):
    """View used to show all the IQuestionTargets that an IPerson is an answer
    contact for.
    """

    @cachedproperty
    def direct_question_targets(self):
        """List of targets that the IPerson is a direct answer contact.

        Return a list of IQuestionTargets sorted alphabetically by title.
        """
        return sorted(
            self.context.getDirectAnswerQuestionTargets(),
            key=attrgetter('title'))

    @cachedproperty
    def team_question_targets(self):
        """List of IQuestionTargets for the context's team membership.

        Sorted alphabetically by title.
        """
        return sorted(
            self.context.getTeamAnswerQuestionTargets(),
            key=attrgetter('title'))

    def showRemoveYourselfLink(self):
        """The link is shown when the page is in the user's own profile."""
        return self.user == self.context


class PersonAnswersMenu(ApplicationMenu):

    usedfor = IPerson
    facet = 'answers'
    links = ['answered', 'assigned', 'created', 'commented', 'need_attention',
             'subscribed', 'answer_contact_for']

    def answer_contact_for(self):
        summary = "Projects for which %s is an answer contact for" % (
            self.context.displayname)
        return Link('+answer-contact-for', 'Answer contact for', summary)

    def answered(self):
        summary = 'Questions answered by %s' % self.context.displayname
        return Link(
            '+answeredquestions', 'Answered', summary, icon='question')

    def assigned(self):
        summary = 'Questions assigned to %s' % self.context.displayname
        return Link(
            '+assignedquestions', 'Assigned', summary, icon='question')

    def created(self):
        summary = 'Questions asked by %s' % self.context.displayname
        return Link('+createdquestions', 'Asked', summary, icon='question')

    def commented(self):
        summary = 'Questions commented on by %s' % (
            self.context.displayname)
        return Link(
            '+commentedquestions', 'Commented', summary, icon='question')

    def need_attention(self):
        summary = 'Questions needing %s attention' % (
            self.context.displayname)
        return Link('+needattentionquestions', 'Need attention', summary,
                    icon='question')

    def subscribed(self):
        text = 'Subscribed'
        summary = 'Questions subscribed to by %s' % (
                self.context.displayname)
        return Link('+subscribedquestions', text, summary, icon='question')


class PersonBranchesView(BranchListingView, PersonBranchCountMixin):
    """View for branch listing for a person."""

    no_sort_by = (BranchListingSort.DEFAULT,)
    heading_template = 'Bazaar branches related to %(displayname)s'


class PersonRegisteredBranchesView(BranchListingView, PersonBranchCountMixin):
    """View for branch listing for a person's registered branches."""

    heading_template = 'Bazaar branches registered by %(displayname)s'
    no_sort_by = (BranchListingSort.DEFAULT, BranchListingSort.REGISTRANT)

    @property
    def branch_search_context(self):
        """See `BranchListingView`."""
        return BranchPersonSearchContext(
            self.context, BranchPersonSearchRestriction.REGISTERED)


class PersonOwnedBranchesView(BranchListingView, PersonBranchCountMixin):
    """View for branch listing for a person's owned branches."""

    heading_template = 'Bazaar branches owned by %(displayname)s'
    no_sort_by = (BranchListingSort.DEFAULT, BranchListingSort.REGISTRANT)

    @property
    def branch_search_context(self):
        """See `BranchListingView`."""
        return BranchPersonSearchContext(
            self.context, BranchPersonSearchRestriction.OWNED)


class SourcePackageReleaseWithStats:
    """An ISourcePackageRelease, with extra stats added."""

    implements(ISourcePackageRelease)
    decorates(ISourcePackageRelease)
    failed_builds = None
    needs_building = None

    def __init__(self, sourcepackage_release, open_bugs, open_questions,
                 failed_builds, needs_building):
        self.context = sourcepackage_release
        self.open_bugs = open_bugs
        self.open_questions = open_questions
        self.failed_builds = failed_builds
        self.needs_building = needs_building


class PersonPackagesView(LaunchpadView):
    """View for +packages."""

    implements(IPersonRelatedSoftwareMenu)

    PACKAGE_LIMIT = 50

    def getLatestUploadedPPAPackagesWithStats(self):
        """Return the sourcepackagereleases uploaded to PPAs by this person.

        Results are filtered according to the permission of the requesting
        user to see private archives.
        """
        packages = self.context.getLatestUploadedPPAPackages()

        # For each package we find out which archives it was published in.
        # If the user has permission to see any of those archives then
        # the user is permitted to see the package.
        #
        # Ideally this check should be done in
        # IPerson.getLatestUploadedPPAPackages() but formulating the SQL
        # query is virtually impossible!
        results = []
        for package in packages[:self.PACKAGE_LIMIT]:
            # Make a shallow copy to remove the Zope security.
            archives = set(package.published_archives)
            # Ensure the SPR.upload_archive is also considered.
            archives.add(package.upload_archive)
            for archive in archives:
                if check_permission('launchpad.View', archive):
                    results.append(package)
                    break
        return self._addStatsToPackages(results)

    def getLatestMaintainedPackagesWithStats(self):
        """Return the latest maintained packages, including stats."""
        packages = self.context.getLatestMaintainedPackages()
        return self._addStatsToPackages(packages[:self.PACKAGE_LIMIT])

    def getLatestUploadedButNotMaintainedPackagesWithStats(self):
        """Return the latest uploaded packages, including stats.

        Don't include packages that are maintained by the user.
        """
        packages = self.context.getLatestUploadedButNotMaintainedPackages()
        return self._addStatsToPackages(packages[:self.PACKAGE_LIMIT])

    def _calculateBuildStats(self, package_releases):
        """Calculate failed builds and needs_build state.

        For each of the package_releases, calculate the failed builds
        and the needs_build state, and return a tuple of two dictionaries,
        one containing the failed builds and the other containing
        True or False according to the needs_build state, both keyed by
        the source package release.
        """
        # Calculate all the failed builds with one query.
        build_set = getUtility(IBuildSet)
        package_release_ids = [
            package_release.id for package_release in package_releases]
        all_builds = build_set.getBuildsBySourcePackageRelease(
            package_release_ids)
        # Make a dictionary of lists of builds keyed by SourcePackageRelease
        # and a dictionary of "needs build" state keyed by the same.
        builds_by_package = {}
        needs_build_by_package = {}
        for package in package_releases:
            builds_by_package[package] = []
            needs_build_by_package[package] = False
        for build in all_builds:
            if build.buildstate == BuildStatus.FAILEDTOBUILD:
                builds_by_package[build.sourcepackagerelease].append(build)
            needs_build = build.buildstate in [
                BuildStatus.NEEDSBUILD,
                BuildStatus.MANUALDEPWAIT,
                BuildStatus.CHROOTWAIT,
                ]
            needs_build_by_package[build.sourcepackagerelease] = needs_build

        return (builds_by_package, needs_build_by_package)

    def _addStatsToPackages(self, package_releases):
        """Add stats to the given package releases, and return them."""
        distro_packages = [
            package_release.distrosourcepackage
            for package_release in package_releases]
        package_bug_counts = getUtility(IBugTaskSet).getBugCountsForPackages(
            self.user, distro_packages)
        open_bugs = {}
        for bug_count in package_bug_counts:
            distro_package = bug_count['package']
            open_bugs[distro_package] = bug_count['open']

        question_set = getUtility(IQuestionSet)
        package_question_counts = question_set.getOpenQuestionCountByPackages(
            distro_packages)

        builds_by_package, needs_build_by_package = self._calculateBuildStats(
            package_releases)

        return [
            SourcePackageReleaseWithStats(
                package, open_bugs[package.distrosourcepackage],
                package_question_counts[package.distrosourcepackage],
                builds_by_package[package],
                needs_build_by_package[package])
            for package in package_releases]


class PersonSubscribedBranchesView(BranchListingView, PersonBranchCountMixin):
    """View for branch listing for a person's subscribed branches."""

    heading_template = 'Bazaar branches subscribed to by %(displayname)s'

    @property
    def branch_search_context(self):
        """See `BranchListingView`."""
        return BranchPersonSearchContext(
            self.context, BranchPersonSearchRestriction.SUBSCRIBED)


class PersonTeamBranchesView(LaunchpadView):
    """View for team branches portlet."""

    @cachedproperty
    def teams_with_branches(self):
        return [team for team in self.context.teams_participated_in
                if team.branches.count() > 0 and team != self.context]


class PersonOAuthTokensView(LaunchpadView):
    """Where users can see/revoke their non-expired access tokens."""

    def initialize(self):
        # Store the (sorted) list of access tokens that are going to be
        # used in the template.
        self.tokens = sorted(
            self.context.oauth_access_tokens,
            key=lambda token: token.consumer.key)
        if self.request.method == 'POST':
            self.expireToken()

    def expireToken(self):
        """Expire the token with the key contained in the request's form."""
        form = self.request.form
        consumer = getUtility(IOAuthConsumerSet).getByKey(
            form.get('consumer_key'))
        token = consumer.getAccessToken(form.get('token_key'))
        if token is not None:
            token.date_expires = datetime.now(pytz.timezone('UTC'))
            self.request.response.addInfoNotification(
                "Authorization revoked successfully.")
            self.request.response.redirect(canonical_url(self.user))
        else:
            self.request.response.addInfoNotification(
                "Couldn't find authorization given to %s. Maybe it has been "
                "revoked already?" % consumer.key)


class PersonCodeSummaryView(LaunchpadView, PersonBranchCountMixin):
    """A view to render the code page summary for a person."""

    __used_for__ = IPerson

    @property
    def show_summary(self):
        """Right now we show the summary if the person has branches.

        When we add support for reviews commented on, we'll want to add
        support for showing the summary even if there are no branches.
        """
        return self.total_branch_count


class PersonActiveReviewsView(BranchMergeProposalListingView):
    """Branch merge proposals for the person that are needing review."""

    extra_columns = ['date_review_requested', 'vote_summary']
    _queue_status = [BranchMergeProposalStatus.NEEDS_REVIEW]

    @property
    def heading(self):
        return "Active code reviews for %s" % self.context.displayname

    @property
    def no_proposal_message(self):
        """Shown when there is no table to show."""
        return "%s has no active code reviews." % self.context.displayname


class PersonApprovedMergesView(BranchMergeProposalListingView):
    """Branch merge proposals that have been approved for the person."""

    extra_columns = ['date_reviewed']
    _queue_status = [BranchMergeProposalStatus.CODE_APPROVED]

    @property
    def heading(self):
        return "Approved merges for %s" % self.context.displayname

    @property
    def no_proposal_message(self):
        """Shown when there is no table to show."""
        return "%s has no approved merges." % self.context.displayname


def archive_to_person(archive):
    """Adapts an `IArchive` to an `IPerson`."""
    return IPerson(archive.owner)<|MERGE_RESOLUTION|>--- conflicted
+++ resolved
@@ -1119,36 +1119,8 @@
     """A marker interface for the 'Related Software' navigation menu."""
 
 
-<<<<<<< HEAD
 class PersonPPANavigationMenuMixin:
     """A mixin that provides the PPA navigation menu link."""
-=======
-class PersonOverviewNavigationMenu(NavigationMenu):
-    """The top-level menu of actions a Person may take."""
-
-    usedfor = IPerson
-    facet = 'overview'
-    links = ('profile', 'related_software', 'karma', 'show_ppa')
-
-    def __init__(self, context):
-        context = IPerson(context)
-        super(PersonOverviewNavigationMenu, self).__init__(context)
-
-    def profile(self):
-        target = ''
-        text = 'Profile'
-        return Link(target, text, menu=IPersonEditMenu)
-
-    def related_software(self):
-        target = '+projects'
-        text = 'Related Software'
-        return Link(target, text, menu=IPersonRelatedSoftwareMenu)
-
-    def karma(self):
-        target = '+karma'
-        text = 'Karma'
-        return Link(target, text)
->>>>>>> c8c64eb9
 
     def show_ppa(self):
         """Show the link to a Personal Package Archive.
@@ -1177,11 +1149,10 @@
         return Link(target, text, summary, icon='info', enabled=enable_link)
 
 
-class PersonOverviewNavigationMenu(
-    NavigationMenu, PersonPPANavigationMenuMixin):
+class PersonOverviewNavigationMenu(NavigationMenu):
     """The top-level menu of actions a Person may take."""
 
-    usedfor = IHasPersonNavigationMenu
+    usedfor = IPerson
     facet = 'overview'
     links = ('profile', 'related_software', 'karma', 'show_ppa')
 
