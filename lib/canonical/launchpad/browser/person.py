# Copyright 2004-2007 Canonical Ltd

"""Person-related wiew classes."""

__metaclass__ = type

__all__ = [
    'AdminPeopleMergeView',
    'AdminTeamMergeView',
    'BaseListView',
    'BugContactPackageBugsSearchListingView',
    'FinishedPeopleMergeRequestView',
    'FOAFSearchView',
    'PeopleListView',
    'PersonAddView',
    'PersonAnswersMenu',
    'PersonAssignedBugTaskSearchListingView',
    'PersonAuthoredBranchesView',
    'PersonBranchesMenu',
    'PersonBranchesView',
    'PersonBrandingView',
    'PersonBugsMenu',
    'PersonChangePasswordView',
    'PersonClaimView',
    'PersonCodeOfConductEditView',
    'PersonCommentedBugTaskSearchListingView',
    'PersonDeactivateAccountView',
    'PersonDynMenu',
    'PersonEditEmailsView',
    'PersonEditHomePageView',
    'PersonEditIRCNicknamesView',
    'PersonEditJabberIDsView',
    'PersonEditSSHKeysView',
    'PersonEditView',
    'PersonEditWikiNamesView',
    'PersonEditJabberIDsView',
    'PersonEditIRCNicknamesView',
    'PersonEditSSHKeysView',
    'PersonEditHomePageView',
    'PersonAnswerContactForView',
    'PersonAssignedBugTaskSearchListingView',
    'ReportedBugTaskSearchListingView',
    'BugContactPackageBugsSearchListingView',
    'SubscribedBugTaskSearchListingView',
    'PersonRdfView',
    'PersonTranslationView',
    'PersonFacets',
    'PersonGPGView',
    'PersonLanguagesView',
    'PersonLatestQuestionsView',
    'PersonNavigation',
    'PersonOverviewMenu',
    'PersonRdfView',
    'PersonRegisteredBranchesView',
    'PersonRelatedBugsView',
    'PersonRelatedProjectsView',
    'PersonSearchQuestionsView',
    'PersonSetContextMenu',
    'PersonSetFacets',
    'PersonSetNavigation',
    'PersonSetSOP',
    'PersonSOP',
    'PersonSpecFeedbackView',
    'PersonSpecsMenu',
    'PersonSpecWorkLoadView',
    'PersonSubscribedBranchesView',
    'PersonTeamBranchesView',
    'PersonTranslationView',
    'PersonView',
    'RedirectToEditLanguagesView',
    'ReportedBugTaskSearchListingView',
    'RequestPeopleMergeMultipleEmailsView',
    'RequestPeopleMergeView',
    'SearchAnsweredQuestionsView',
    'SearchAssignedQuestionsView',
    'SearchCommentedQuestionsView',
    'SearchCreatedQuestionsView',
    'SearchNeedAttentionQuestionsView',
    'SearchSubscribedQuestionsView',
    'SubscribedBugTaskSearchListingView',
    'TeamJoinView',
    'TeamLeaveView',
    'TeamListView',
    'TeamNavigation',
    'TeamOverviewMenu',
    'TeamReassignmentView',
    'TeamSpecsMenu',
    'UbunteroListView',
    ]

import cgi
import copy
from datetime import datetime, timedelta
from operator import attrgetter, itemgetter
import pytz
import urllib

from zope.app.form.browser import SelectWidget, TextAreaWidget
from zope.app.form.browser.add import AddView
from zope.app.form.utility import setUpWidgets
from zope.app.form.interfaces import (
    ConversionError, IInputWidget, WidgetInputError)
from zope.app.session.interfaces import ISession
from zope.app.pagetemplate.viewpagetemplatefile import ViewPageTemplateFile
from zope.event import notify
from zope.interface import implements
from zope.component import getUtility
from zope.publisher.interfaces.browser import IBrowserPublisher
from zope.security.interfaces import Unauthorized

from canonical.config import config
from canonical.database.sqlbase import flush_database_updates
from canonical.lp.dbschema import SpecificationFilter

from canonical.widgets import PasswordChangeWidget
from canonical.cachedproperty import cachedproperty

from canonical.launchpad.interfaces import (
<<<<<<< HEAD
    BugTaskSearchParams, BugTaskStatus, DAYS_BEFORE_EXPIRATION_WARNING_IS_SENT,
    EmailAddressStatus, GPGKeyNotFoundError, IAdminPeopleMergeSchema,
    IAdminTeamMergeSchema, IBranchSet, ICalendarOwner, ICountry,
    IEmailAddressSet, IGPGHandler, IGPGKeySet, IIrcIDSet, IJabberIDSet,
    ILanguageSet, ILaunchBag, ILoginTokenSet, IMailingListSet, INewPerson,
    IObjectReassignment, IPasswordEncryptor, IPerson, IPersonChangePassword,
    IPersonClaim, IPersonSet, IPollSet, IPollSubset, IPOTemplateSet,
    IRequestPreferredLanguages, ISignedCodeOfConductSet, ISSHKeySet, ITeam,
    ITeamMembership, ITeamMembershipSet, ITeamReassignment, IWikiNameSet,
    LoginTokenType, NotFoundError, PersonCreationRationale,
    QuestionParticipation, SSHKeyType, TeamMembershipRenewalPolicy,
    TeamMembershipStatus, TeamSubscriptionPolicy, UBUNTU_WIKI_URL,
    UnexpectedFormData, UNRESOLVED_BUGTASK_STATUSES)
=======
    ISSHKeySet, IPersonSet, IEmailAddressSet, IWikiNameSet, ICountry,
    IJabberIDSet, IIrcIDSet, ILaunchBag, ILoginTokenSet, IPasswordEncryptor,
    ISignedCodeOfConductSet, IGPGKeySet, IGPGHandler, UBUNTU_WIKI_URL,
    ITeamMembershipSet, ITeamReassignment, IPollSubset,
    IPerson, ICalendarOwner, ITeam, IPollSet, IAdminRequestPeopleMerge,
    NotFoundError, UNRESOLVED_BUGTASK_STATUSES, IPersonChangePassword,
    GPGKeyNotFoundError, UnexpectedFormData, ILanguageSet, INewPerson,
    IRequestPreferredLanguages, IPersonClaim, IPOTemplateSet,
    BugTaskStatus, BugTaskSearchParams, IBranchSet, ITeamMembership,
    DAYS_BEFORE_EXPIRATION_WARNING_IS_SENT, LoginTokenType, SSHKeyType,
    EmailAddressStatus, TeamMembershipStatus, TeamSubscriptionPolicy,
    PersonCreationRationale, TeamMembershipRenewalPolicy,
    QuestionParticipation)
>>>>>>> ee7a4e1d

from canonical.launchpad.browser.bugtask import (
    BugListingBatchNavigator, BugTaskSearchListingView)
from canonical.launchpad.browser.branchlisting import BranchListingView
from canonical.launchpad.browser.launchpad import StructuralObjectPresentation
from canonical.launchpad.browser.objectreassignment import (
    ObjectReassignmentView)
from canonical.launchpad.browser.specificationtarget import (
    HasSpecificationsView)
from canonical.launchpad.browser.cal import CalendarTraversalMixin
from canonical.launchpad.browser.branding import BrandingChangeView
from canonical.launchpad.browser.questiontarget import SearchQuestionsView

from canonical.launchpad.helpers import convertToHtmlCode, obfuscateEmail

from canonical.launchpad.validators.email import valid_email

from canonical.launchpad.webapp.authorization import check_permission
from canonical.launchpad.webapp.dynmenu import DynMenu, neverempty
from canonical.launchpad.webapp.publisher import LaunchpadView
from canonical.launchpad.webapp.batching import BatchNavigator
from canonical.launchpad.webapp.interfaces import (
    IPlacelessLoginSource, LoggedOutEvent)
from canonical.launchpad.webapp import (
    action, ApplicationMenu, canonical_url, ContextMenu, custom_widget,
    enabled_with_permission, LaunchpadEditFormView, LaunchpadFormView, 
    Link, Navigation, smartquote, StandardLaunchpadFacets, stepthrough, stepto)

from canonical.launchpad import _


class BranchTraversalMixin:
    """Branch of this person or team for the specified product and
    branch names.

    For example:

    * '/~ddaa/bazaar/devel' points to the branch whose owner
    name is 'ddaa', whose product name is 'bazaar', and whose branch name
    is 'devel'.

    * '/~sabdfl/+junk/junkcode' points to the branch whose
    owner name is 'sabdfl', with no associated product, and whose branch
    name is 'junkcode'.

    * '/~ddaa/+branch/bazaar/devel' redirects to '/~ddaa/bazaar/devel'

    """

    @stepto('+branch')
    def redirect_branch(self):
        """Redirect to canonical_url, which is ~user/product/name."""
        stepstogo = self.request.stepstogo
        product_name = stepstogo.consume()
        branch_name = stepstogo.consume()
        if product_name is not None and branch_name is not None:
            branch = self.context.getBranch(product_name, branch_name)
            if branch:
                return self.redirectSubTree(canonical_url(branch))
        raise NotFoundError

    def traverse(self, product_name):
        branch_name = self.request.stepstogo.consume()
        if branch_name is not None:
            return self.context.getBranch(product_name, branch_name)
        else:
            return super(BranchTraversalMixin, self).traverse(product_name)


class PersonNavigation(CalendarTraversalMixin,
                       BranchTraversalMixin,
                       Navigation):

    usedfor = IPerson

    def breadcrumb(self):
        return self.context.displayname

    @stepthrough('+expiringmembership')
    def traverse_expiring_membership(self, name):
        # Return the found membership regardless of its status as we know
        # TeamMembershipSelfRenewalView will tell users why the memembership
        # can't be renewed when necessary.
        membership = getUtility(ITeamMembershipSet).getByPersonAndTeam(
            self.context, getUtility(IPersonSet).getByName(name))
        if membership is None:
            return None
        return TeamMembershipSelfRenewalView(membership, self.request)

    @stepto('+archive')
    def traverse_archive(self):
        return self.context.archive


class PersonDynMenu(DynMenu):

    menus = {
        'contributions': 'contributionsMenu',
        }

    @neverempty
    def contributionsMenu(self):
        L = [self.makeBreadcrumbLink(item)
             for item in self.context.iterTopProjectsContributedTo()]
        L.sort(key=lambda item: item.text.lower())
        if L:
            for obj in L:
                yield obj
        else:
            yield self.makeLink(
                'Projects you contribute to go here.', target=None)
        yield self.makeLink('See all projects...', target='/products')


class TeamNavigation(PersonNavigation):

    usedfor = ITeam

    def breadcrumb(self):
        return smartquote('"%s" team') % self.context.displayname

    @stepthrough('+poll')
    def traverse_poll(self, name):
        return getUtility(IPollSet).getByTeamAndName(self.context, name)

    @stepthrough('+invitation')
    def traverse_invitation(self, name):
        # Return the found membership regardless of its status as we know
        # TeamInvitationView can handle memberships in statuses other than
        # INVITED.
        membership = getUtility(ITeamMembershipSet).getByPersonAndTeam(
            self.context, getUtility(IPersonSet).getByName(name))
        if membership is None:
            return None
        return TeamInvitationView(membership, self.request)

    @stepthrough('+member')
    def traverse_member(self, name):
        person = getUtility(IPersonSet).getByName(name)
        if person is None:
            return None
        return getUtility(ITeamMembershipSet).getByPersonAndTeam(
            person, self.context)


class TeamMembershipSelfRenewalView(LaunchpadFormView):

    implements(IBrowserPublisher)

    schema = ITeamMembership
    field_names = []
    label = 'Renew team membership'
    template = ViewPageTemplateFile(
        '../templates/teammembership-self-renewal.pt')

    def __init__(self, context, request):
        # Only the member himself or admins of the member (in case it's a
        # team) can see the page in which they renew memberships that are
        # about to expire.
        if not check_permission('launchpad.Edit', context.person):
            raise Unauthorized(
                "Only the member himself can renew his memberships.")
        LaunchpadFormView.__init__(self, context, request)

    def browserDefault(self, request):
        return self, ()

    def getReasonForDeniedRenewal(self):
        """Return text describing why the membership can't be renewed."""
        context = self.context
        ondemand = TeamMembershipRenewalPolicy.ONDEMAND
        admin = TeamMembershipStatus.ADMIN
        approved = TeamMembershipStatus.APPROVED
        date_limit = datetime.now(pytz.timezone('UTC')) - timedelta(
            days=DAYS_BEFORE_EXPIRATION_WARNING_IS_SENT)
        if context.status not in (admin, approved):
            text = "it is not active."
        elif context.team.renewal_policy != ondemand:
            text = ('<a href="%s">%s</a> is not a team which accepts its '
                    'members to renew their own memberships.'
                    % (canonical_url(context.team),
                       context.team.unique_displayname))
        elif context.dateexpires is None or context.dateexpires > date_limit:
            if context.person.isTeam():
                link_text = "Somebody else has already renewed it."
            else:
                link_text = (
                    "You or one of the team administrators has already "
                    "renewed it.")
            text = ('it is not set to expire in %d days or less. '
                    '<a href="%s/+members">%s</a>'
                    % (DAYS_BEFORE_EXPIRATION_WARNING_IS_SENT,
                       canonical_url(context.team), link_text))
        else:
            raise AssertionError('This membership can be renewed!')
        return text

    @property
    def time_before_expiration(self):
        return self.context.dateexpires - datetime.now(pytz.timezone('UTC'))

    @property
    def next_url(self):
        return canonical_url(self.context.person)

    @action(_("Renew"), name="renew")
    def renew_action(self, action, data):
        member = self.context.person
        member.renewTeamMembership(self.context.team)
        self.request.response.addInfoNotification(
            _("Membership renewed until %(date)s."),
            date=self.context.dateexpires.strftime('%Y-%m-%d'))

    @action(_("Let it Expire"), name="nothing")
    def do_nothing_action(self, action, data):
        # Redirect back and wait for the membership to expire automatically.
        pass


class TeamInvitationView(LaunchpadFormView):

    implements(IBrowserPublisher)

    schema = ITeamMembership
    label = 'Team membership invitation'
    field_names = ['reviewercomment']
    custom_widget('reviewercomment', TextAreaWidget, height=5, width=60)
    template = ViewPageTemplateFile(
        '../templates/teammembership-invitation.pt')

    def __init__(self, context, request):
        # Only admins of the invited team can see the page in which they
        # approve/decline invitations.
        if not check_permission('launchpad.Edit', context.person):
            raise Unauthorized(
                "Only team administrators can approve/decline invitations "
                "sent to this team.")
        LaunchpadFormView.__init__(self, context, request)

    def browserDefault(self, request):
        return self, ()

    @property
    def next_url(self):
        return canonical_url(self.context.person)

    @action(_("Accept"), name="accept")
    def accept_action(self, action, data):
        if self.context.status != TeamMembershipStatus.INVITED:
            self.request.response.addInfoNotification(
                _("This invitation has already been processed."))
            return
        member = self.context.person
        member.acceptInvitationToBeMemberOf(
            self.context.team, data['reviewercomment'])
        self.request.response.addInfoNotification(
            _("This team is now a member of %(team)s"),
            team=self.context.team.browsername)

    @action(_("Decline"), name="decline")
    def decline_action(self, action, data):
        if self.context.status != TeamMembershipStatus.INVITED:
            self.request.response.addInfoNotification(
                _("This invitation has already been processed."))
            return
        member = self.context.person
        member.declineInvitationToBeMemberOf(
            self.context.team, data['reviewercomment'])
        self.request.response.addInfoNotification(
            _("Declined the invitation to join %(team)s"),
            team=self.context.team.browsername)

    @action(_("Cancel"), name="cancel")
    def cancel_action(self, action, data):
        # Simply redirect back.
        pass


class PersonSetNavigation(Navigation):

    usedfor = IPersonSet

    def breadcrumb(self):
        return 'People'

    def traverse(self, name):
        # Raise a 404 on an invalid Person name
        person = self.context.getByName(name)
        if person is None:
            raise NotFoundError(name)
        # Redirect to /~name
        return self.redirectSubTree(canonical_url(person))

    @stepto('+me')
    def me(self):
        me = getUtility(ILaunchBag).user
        if me is None:
            raise Unauthorized("You need to be logged in to view this URL.")
        return self.redirectSubTree(canonical_url(me), status=303)


class PersonSetSOP(StructuralObjectPresentation):

    def getIntroHeading(self):
        return None

    def getMainHeading(self):
        return 'People and Teams'

    def listChildren(self, num):
        return []

    def listAltChildren(self, num):
        return None


class PersonSetFacets(StandardLaunchpadFacets):
    """The links that will appear in the facet menu for the IPersonSet."""

    usedfor = IPersonSet

    enable_only = ['overview']


class PersonSetContextMenu(ContextMenu):

    usedfor = IPersonSet

    links = ['products', 'distributions', 'people', 'meetings', 'peoplelist',
             'teamlist', 'ubunterolist', 'newteam', 'adminpeoplemerge',
             'adminteammerge', 'mergeaccounts']

    def products(self):
        return Link('/projects/', 'View projects')

    def distributions(self):
        return Link('/distros/', 'View distributions')

    def people(self):
        return Link('/people/', 'View people')

    def meetings(self):
        return Link('/sprints/', 'View meetings')

    def peoplelist(self):
        text = 'List all people'
        return Link('+peoplelist', text, icon='people')

    def teamlist(self):
        text = 'List all teams'
        return Link('+teamlist', text, icon='people')

    def ubunterolist(self):
        text = 'List all Ubunteros'
        return Link('+ubunterolist', text, icon='people')

    def newteam(self):
        text = 'Register a team'
        return Link('+newteam', text, icon='add')

    def mergeaccounts(self):
        text = 'Merge accounts'
        return Link('+requestmerge', text, icon='edit')

    @enabled_with_permission('launchpad.Admin')
    def adminpeoplemerge(self):
        text = 'Admin merge people'
        return Link('+adminpeoplemerge', text, icon='edit')

    @enabled_with_permission('launchpad.Admin')
    def adminteammerge(self):
        text = 'Admin merge teams'
        return Link('+adminteammerge', text, icon='edit')


class PersonSOP(StructuralObjectPresentation):

    def getIntroHeading(self):
        return None

    def getMainHeading(self):
        return self.context.title

    def listChildren(self, num):
        return []

    def countChildren(self):
        return 0

    def listAltChildren(self, num):
        return None

    def countAltChildren(self):
        raise NotImplementedError


class PersonFacets(StandardLaunchpadFacets):
    """The links that will appear in the facet menu for an IPerson."""

    usedfor = IPerson

    enable_only = ['overview', 'bugs', 'answers', 'specifications',
                   'branches', 'translations']

    def overview(self):
        text = 'Overview'
        summary = 'General information about %s' % self.context.browsername
        return Link('', text, summary)

    def bugs(self):
        text = 'Bugs'
        summary = (
            'Bug reports that %s is involved with' % self.context.browsername)
        return Link('', text, summary)

    def specifications(self):
        text = 'Blueprints'
        summary = (
            'Feature specifications that %s is involved with' %
            self.context.browsername)
        return Link('', text, summary)

    def bounties(self):
        text = 'Bounties'
        browsername = self.context.browsername
        summary = (
            'Bounty offers that %s is involved with' % browsername)
        return Link('+bounties', text, summary)

    def branches(self):
        text = 'Code'
        summary = ('Bazaar Branches and revisions registered and authored '
                   'by %s' % self.context.browsername)
        return Link('', text, summary)

    def answers(self):
        text = 'Answers'
        summary = (
            'Questions that %s is involved with' % self.context.browsername)
        return Link('', text, summary)

    def translations(self):
        text = 'Translations'
        summary = (
            'Software that %s is involved in translating' %
            self.context.browsername)
        return Link('', text, summary)

    def calendar(self):
        text = 'Calendar'
        summary = (
            u'%s\N{right single quotation mark}s scheduled events' %
            self.context.browsername)
        # only link to the calendar if it has been created
        enabled = ICalendarOwner(self.context).calendar is not None
        return Link('+calendar', text, summary, enabled=enabled)


class PersonBranchesMenu(ApplicationMenu):

    usedfor = IPerson
    facet = 'branches'
    links = ['authored', 'registered', 'subscribed', 'addbranch']

    def authored(self):
        text = 'Show authored branches'
        return Link('+authoredbranches', text, icon='branch')

    def registered(self):
        text = 'Show registered branches'
        return Link('+registeredbranches', text, icon='branch')

    def subscribed(self):
        text = 'Show subscribed branches'
        return Link('+subscribedbranches', text, icon='branch')

    def addbranch(self):
        text = 'Register branch'
        return Link('+addbranch', text, icon='add')



class PersonBugsMenu(ApplicationMenu):

    usedfor = IPerson
    facet = 'bugs'
    links = ['assignedbugs', 'commentedbugs', 'reportedbugs',
             'subscribedbugs', 'relatedbugs', 'softwarebugs', 'mentoring']

    def relatedbugs(self):
        text = 'List all related bugs'
        summary = ('Lists all bug reports which %s reported, is assigned to, '
                   'or is subscribed to.' % self.context.displayname)
        return Link('', text, summary=summary)

    def assignedbugs(self):
        text = 'List assigned bugs'
        summary = 'Lists bugs assigned to %s.' % self.context.displayname
        return Link('+assignedbugs', text, summary=summary)

    def softwarebugs(self):
        text = 'Show package report'
        summary = ('A summary report for packages where %s is a bug contact.'
                   % self.context.displayname)
        return Link('+packagebugs', text, summary=summary)

    def reportedbugs(self):
        text = 'List reported bugs'
        summary = 'Lists bugs reported by %s.' % self.context.displayname
        return Link('+reportedbugs', text, summary=summary)

    def subscribedbugs(self):
        text = 'List subscribed bugs'
        summary = ('Lists bug reports %s is subscribed to.'
                   % self.context.displayname)
        return Link('+subscribedbugs', text, summary=summary)

    def mentoring(self):
        text = 'Mentoring offered'
        summary = ('Lists bugs for which %s has offered to mentor someone.'
                   % self.context.displayname)
        enabled = self.context.mentoring_offers
        return Link('+mentoring', text, enabled=enabled, summary=summary)

    def commentedbugs(self):
        text = 'List commented bugs'
        summary = ('Lists bug reports on which %s has commented.'
                   % self.context.displayname)
        return Link('+commentedbugs', text, summary=summary)


class PersonSpecsMenu(ApplicationMenu):

    usedfor = IPerson
    facet = 'specifications'
    links = ['assignee', 'drafter', 'approver',
             'subscriber', 'registrant', 'feedback',
             'workload', 'mentoring', 'roadmap']

    def registrant(self):
        text = 'Registrant'
        summary = 'List specs registered by %s' % self.context.browsername
        return Link('+specs?role=registrant', text, summary, icon='spec')

    def approver(self):
        text = 'Approver'
        summary = 'List specs with %s is supposed to approve' % (
            self.context.browsername)
        return Link('+specs?role=approver', text, summary, icon='spec')

    def assignee(self):
        text = 'Assignee'
        summary = 'List specs for which %s is the assignee' % (
            self.context.browsername)
        return Link('+specs?role=assignee', text, summary, icon='spec')

    def drafter(self):
        text = 'Drafter'
        summary = 'List specs drafted by %s' % self.context.browsername
        return Link('+specs?role=drafter', text, summary, icon='spec')

    def subscriber(self):
        text = 'Subscriber'
        return Link('+specs?role=subscriber', text, icon='spec')

    def feedback(self):
        text = 'Feedback requests'
        summary = 'List specs where feedback has been requested from %s' % (
            self.context.browsername)
        return Link('+specfeedback', text, summary, icon='info')

    def mentoring(self):
        text = 'Mentoring offered'
        enabled = self.context.mentoring_offers
        return Link('+mentoring', text, enabled=enabled, icon='info')

    def workload(self):
        text = 'Workload'
        summary = 'Show all specification work assigned'
        return Link('+specworkload', text, summary, icon='info')

    def roadmap(self):
        text = 'Roadmap'
        summary = 'Show recommended sequence of feature implementation'
        return Link('+roadmap', text, summary, icon='info')


class PersonTranslationsMenu(ApplicationMenu):

    usedfor = IPerson
    facet = 'translations'
    links = ['imports']

    def imports(self):
        text = 'See import queue'
        return Link('+imports', text)


class TeamSpecsMenu(PersonSpecsMenu):

    usedfor = ITeam
    facet = 'specifications'

    def mentoring(self):
        target = '+mentoring'
        text = 'Mentoring offered'
        summary = 'Offers of mentorship for prospective team members'
        return Link(target, text, summary=summary, icon='info')


class TeamBugsMenu(PersonBugsMenu):

    usedfor = ITeam
    facet = 'bugs'
    links = ['assignedbugs', 'relatedbugs', 'softwarebugs', 'subscribedbugs',
             'mentorships']

    def mentorships(self):
        target = '+mentoring'
        text = 'Mentoring offered'
        summary = 'Offers of mentorship for prospective team members'
        return Link(target, text, summary=summary, icon='info')


class CommonMenuLinks:

    @enabled_with_permission('launchpad.Edit')
    def common_edithomepage(self):
        target = '+edithomepage'
        text = 'Change home page'
        return Link(target, text, icon='edit')

    def common_packages(self):
        target = '+packages'
        text = 'List assigned packages'
        summary = 'Packages assigned to %s' % self.context.browsername
        return Link(target, text, summary, icon='packages')

    def related_projects(self):
        target = '+projects'
        text = 'List related projects'
        summary = 'Projects %s is involved with' % self.context.browsername
        return Link(target, text, summary, icon='packages')

    @enabled_with_permission('launchpad.Edit')
    def activate_ppa(self):
        target = "+activate-ppa"
        text = 'Activate Personal Package Archive'
        summary = ('Acknowledge terms of service for Launchpad Personal '
                   'Package Archive.')
        enable_link = (self.context.archive is None)
        return Link(target, text, summary, icon='edit', enabled=enable_link)

    def show_ppa(self):
        target = '+archive'
        text = 'Show Personal Package Archive'
        summary = 'Browse Personal Package Archive packages.'
        enable_link = (self.context.archive is not None)
        return Link(target, text, summary, icon='info', enabled=enable_link)


class PersonOverviewMenu(ApplicationMenu, CommonMenuLinks):

    usedfor = IPerson
    facet = 'overview'
    links = ['edit', 'branding', 'common_edithomepage',
             'editemailaddresses', 'editlanguages', 'editwikinames',
             'editircnicknames', 'editjabberids', 'editpassword',
             'editsshkeys', 'editpgpkeys',
             'memberships', 'mentoringoffers',
             'codesofconduct', 'karma', 'common_packages', 'administer',
             'related_projects', 'activate_ppa', 'show_ppa']

    @enabled_with_permission('launchpad.Edit')
    def edit(self):
        target = '+edit'
        text = 'Change details'
        return Link(target, text, icon='edit')

    @enabled_with_permission('launchpad.Edit')
    def branding(self):
        target = '+branding'
        text = 'Change branding'
        return Link(target, text, icon='edit')

    @enabled_with_permission('launchpad.Edit')
    def editlanguages(self):
        target = '+editlanguages'
        text = 'Set preferred languages'
        return Link(target, text, icon='edit')

    @enabled_with_permission('launchpad.Edit')
    def editemailaddresses(self):
        target = '+editemails'
        text = 'Update e-mail addresses'
        return Link(target, text, icon='edit')

    @enabled_with_permission('launchpad.Edit')
    def editwikinames(self):
        target = '+editwikinames'
        text = 'Update wiki names'
        return Link(target, text, icon='edit')

    @enabled_with_permission('launchpad.Edit')
    def editircnicknames(self):
        target = '+editircnicknames'
        text = 'Update IRC nicknames'
        return Link(target, text, icon='edit')

    @enabled_with_permission('launchpad.Edit')
    def editjabberids(self):
        target = '+editjabberids'
        text = 'Update Jabber IDs'
        return Link(target, text, icon='edit')

    @enabled_with_permission('launchpad.Edit')
    def editpassword(self):
        target = '+changepassword'
        text = 'Change your password'
        return Link(target, text, icon='edit')

    def karma(self):
        target = '+karma'
        text = 'Show karma summary'
        summary = (
            u'%s\N{right single quotation mark}s activities '
            u'in Launchpad' % self.context.browsername)
        return Link(target, text, summary, icon='info')

    def memberships(self):
        target = '+participation'
        text = 'Show team participation'
        return Link(target, text, icon='info')

    def mentoringoffers(self):
        target = '+mentoring'
        text = 'Mentoring offered'
        enabled = self.context.mentoring_offers
        return Link(target, text, enabled=enabled, icon='info')

    @enabled_with_permission('launchpad.Edit')
    def editsshkeys(self):
        target = '+editsshkeys'
        text = 'Update SSH keys'
        summary = (
            'Used if %s stores code on the Supermirror' %
            self.context.browsername)
        return Link(target, text, summary, icon='edit')

    @enabled_with_permission('launchpad.Edit')
    def editpgpkeys(self):
        target = '+editpgpkeys'
        text = 'Update OpenPGP keys'
        summary = 'Used for the Supermirror, and when maintaining packages'
        return Link(target, text, summary, icon='edit')

    @enabled_with_permission('launchpad.Edit')
    def codesofconduct(self):
        target = '+codesofconduct'
        text = 'Codes of Conduct'
        summary = (
            'Agreements to abide by the rules of a distribution or project')
        return Link(target, text, summary, icon='edit')

    @enabled_with_permission('launchpad.Admin')
    def administer(self):
        target = '+review'
        text = 'Administer'
        return Link(target, text, icon='edit')


class TeamOverviewMenu(ApplicationMenu, CommonMenuLinks):

    usedfor = ITeam
    facet = 'overview'
    links = ['edit', 'branding', 'common_edithomepage', 'members',
             'add_member', 'memberships', 'received_invitations', 'mugshots',
             'editemail', 'editlanguages', 'polls', 'add_poll',
             'joinleave', 'mentorships', 'reassign', 'common_packages',
             'related_projects', 'activate_ppa', 'show_ppa']

    @enabled_with_permission('launchpad.Edit')
    def edit(self):
        target = '+edit'
        text = 'Change details'
        return Link(target, text, icon='edit')

    @enabled_with_permission('launchpad.Edit')
    def branding(self):
        target = '+branding'
        text = 'Change branding'
        return Link(target, text, icon='edit')

    @enabled_with_permission('launchpad.Admin')
    def reassign(self):
        target = '+reassign'
        text = 'Change owner'
        summary = 'Change the owner of the team'
        # alt="(Change owner)"
        return Link(target, text, summary, icon='edit')

    def members(self):
        target = '+members'
        text = 'Show all members'
        return Link(target, text, icon='people')

    @enabled_with_permission('launchpad.Edit')
    def received_invitations(self):
        target = '+invitations'
        text = 'Show received invitations'
        return Link(target, text, icon='info')

    @enabled_with_permission('launchpad.Edit')
    def add_member(self):
        target = '+addmember'
        text = 'Add member'
        return Link(target, text, icon='add')

    def memberships(self):
        target = '+participation'
        text = 'Show team participation'
        return Link(target, text, icon='info')

    def mentorships(self):
        target = '+mentoring'
        text = 'Mentoring available'
        enabled = self.context.team_mentorships
        summary = 'Offers of mentorship for prospective team members'
        return Link(target, text, summary=summary, enabled=enabled,
                    icon='info')

    def mugshots(self):
        target = '+mugshots'
        text = 'Show group photo'
        return Link(target, text, icon='people')

    def polls(self):
        target = '+polls'
        text = 'Show polls'
        return Link(target, text, icon='info')

    @enabled_with_permission('launchpad.Edit')
    def add_poll(self):
        target = '+newpoll'
        text = 'Create a poll'
        return Link(target, text, icon='add')

    @enabled_with_permission('launchpad.Edit')
    def editemail(self):
        target = '+contactaddress'
        text = 'Change contact address'
        summary = (
            'The address Launchpad uses to contact %s' %
            self.context.browsername)
        return Link(target, text, summary, icon='mail')

    @enabled_with_permission('launchpad.Edit')
    def editlanguages(self):
        target = '+editlanguages'
        text = 'Set preferred languages'
        return Link(target, text, icon='edit')

    def joinleave(self):
        team = self.context
        enabled = True
        if userIsActiveTeamMember(team):
            target = '+leave'
            text = 'Leave the Team' # &#8230;
            icon = 'remove'
        else:
            if team.subscriptionpolicy == TeamSubscriptionPolicy.RESTRICTED:
                # This is a restricted team; users can't join.
                enabled = False
            target = '+join'
            text = 'Join the team' # &#8230;
            icon = 'add'
        return Link(target, text, icon=icon, enabled=enabled)


class BaseListView:

    header = ""

    def __init__(self, context, request):
        self.context = context
        self.request = request

    def _getBatchNavigator(self, results):
        return BatchNavigator(results, self.request)

    def getTeamsList(self):
        results = getUtility(IPersonSet).getAllTeams()
        return self._getBatchNavigator(results)

    def getPeopleList(self):
        results = getUtility(IPersonSet).getAllPersons()
        return self._getBatchNavigator(results)

    def getUbunterosList(self):
        results = getUtility(IPersonSet).getUbunteros()
        return self._getBatchNavigator(results)


class PeopleListView(BaseListView):

    header = "People Launchpad knows about"

    def getList(self):
        return self.getPeopleList()


class TeamListView(BaseListView):

    header = "Teams registered in Launchpad"

    def getList(self):
        return self.getTeamsList()


class UbunteroListView(BaseListView):

    header = "Ubunteros registered in Launchpad"

    def getList(self):
        return self.getUbunterosList()


class FOAFSearchView:

    def __init__(self, context, request):
        self.context = context
        self.request = request
        self.results = []

    def teamsCount(self):
        return getUtility(IPersonSet).teamsCount()

    def peopleCount(self):
        return getUtility(IPersonSet).peopleCount()

    def topPeople(self):
        return getUtility(IPersonSet).topPeople()

    def searchPeopleBatchNavigator(self):
        name = self.request.get("name")

        if not name:
            return None

        searchfor = self.request.get("searchfor")
        if searchfor == "peopleonly":
            results = getUtility(IPersonSet).findPerson(name)
        elif searchfor == "teamsonly":
            results = getUtility(IPersonSet).findTeam(name)
        else:
            results = getUtility(IPersonSet).find(name)

        return BatchNavigator(results, self.request)


class PersonAddView(LaunchpadFormView):
    """The page where users can create new Launchpad profiles."""

    label = "Create a new Launchpad profile"
    schema = INewPerson
    custom_widget('creation_comment', TextAreaWidget, height=5, width=60)

    @action(_("Create Profile"), name="create")
    def create_action(self, action, data):
        emailaddress = data['emailaddress']
        displayname = data['displayname']
        creation_comment = data['creation_comment']
        person, ignored = getUtility(IPersonSet).createPersonAndEmail(
            emailaddress, PersonCreationRationale.USER_CREATED,
            displayname=displayname, comment=creation_comment,
            registrant=self.user)
        self.next_url = canonical_url(person)
        logintokenset = getUtility(ILoginTokenSet)
        token = logintokenset.new(
            requester=self.user,
            requesteremail=self.user.preferredemail.email,
            email=emailaddress, tokentype=LoginTokenType.NEWPROFILE)
        token.sendProfileCreatedEmail(person, creation_comment)


class PersonDeactivateAccountView(LaunchpadFormView):

    schema = IPerson
    field_names = ['account_status_comment', 'password']
    label = "Deactivate your Launchpad account"
    custom_widget('account_status_comment', TextAreaWidget, height=5, width=60)

    def validate(self, data):
        loginsource = getUtility(IPlacelessLoginSource)
        principal = loginsource.getPrincipalByLogin(
            self.user.preferredemail.email)
        assert principal is not None, "User must be logged in at this point."
        if not principal.validate(data.get('password')):
            self.setFieldError('password', 'Incorrect password.')
            return

    @action(_("Deactivate My Account"), name="deactivate")
    def deactivate_action(self, action, data):
        self.context.deactivateAccount(data['account_status_comment'])
        session = ISession(self.request)
        authdata = session['launchpad.authenticateduser']
        previous_login = authdata.get('personid')
        assert previous_login is not None, (
            "User is not logged in; he can't be here.")
        authdata['personid'] = None
        authdata['logintime'] = datetime.utcnow()
        notify(LoggedOutEvent(self.request))
        self.request.response.addNoticeNotification(
            _(u'Your account has been deactivated.'))
        self.next_url = self.request.getApplicationURL()


class PersonClaimView(LaunchpadFormView):
    """The page where a user can claim an unvalidated profile."""

    schema = IPersonClaim

    def validate(self, data):
        emailaddress = data.get('emailaddress')
        if emailaddress is None:
            self.setFieldError(
                'emailaddress', 'Please enter the email address')
            return

        email = getUtility(IEmailAddressSet).getByEmail(emailaddress)
        error = ""
        if email is None:
            # Email not registered in launchpad, ask the user to try another
            # one.
            error = ("We couldn't find this email address. Please try "
                     "another one that could possibly be associated with "
                     "this profile. Note that this profile's name (%s) was "
                     "generated based on the email address it's "
                     "associated with."
                     % self.context.name)
        elif email.person != self.context:
            if email.person.is_valid_person:
                error = ("This email address is associated with yet another "
                         "Launchpad profile, which you seem to have used at "
                         "some point. If that's the case, you can "
                         '<a href="/people/+requestmerge'
                         '?field.dupeaccount=%s">combine '
                         "this profile with the other one</a> (you'll "
                         "have to log in with the other profile first, "
                         "though). If that's not the case, please try with a "
                         "different email address."
                         % self.context.name)
            else:
                # There seems to be another unvalidated profile for you!
                error = ("Although this email address is not associated with "
                         "this profile, it's associated with yet another "
                         'one. You can <a href="%s/+claim">claim that other '
                         'profile</a> and then later '
                         '<a href="/people/+requestmerge">combine</a> both '
                         'of them into a single one.'
                         % canonical_url(email.person))
        else:
            # Yay! You got the right email this time.
            pass
        if error:
            self.setFieldError('emailaddress', error)

    @property
    def next_url(self):
        return canonical_url(self.context)

    @action(_("E-mail Me"), name="confirm")
    def confirm_action(self, action, data):
        email = data['emailaddress']
        token = getUtility(ILoginTokenSet).new(
            requester=None, requesteremail=None, email=email,
            tokentype=LoginTokenType.PROFILECLAIM)
        token.sendClaimProfileEmail()
        self.request.response.addInfoNotification(_(
            "A confirmation  message has been sent to '%(email)s'. "
            "Follow the instructions in that message to finish claiming this "
            "profile. "
            "(If the message doesn't arrive in a few minutes, your mail "
            "provider might use 'greylisting', which could delay the message "
            "for up to an hour or two.)"), email=email)


class RedirectToEditLanguagesView(LaunchpadView):
    """Redirect the logged in user to his +editlanguages page.

    This view should always be registered with a launchpad.AnyPerson
    permission, to make sure the user is logged in. It exists so that
    we provide a link for non logged in users that will require them to login
    and them send them straight to the page they want to go.
    """

    def initialize(self):
        self.request.response.redirect(
            '%s/+editlanguages' % canonical_url(self.user))


class PersonRdfView:
    """A view that sets its mime-type to application/rdf+xml"""

    template = ViewPageTemplateFile(
        '../templates/person-foaf.pt')

    def __init__(self, context, request):
        self.context = context
        self.request = request

    def __call__(self):
        """Render RDF output, and return it as a string encoded in UTF-8.

        Render the page template to produce RDF output.
        The return value is string data encoded in UTF-8.

        As a side-effect, HTTP headers are set for the mime type
        and filename for download."""
        self.request.response.setHeader('content-type',
                                        'application/rdf+xml')
        self.request.response.setHeader('Content-Disposition',
                                        'attachment; filename=%s.rdf' %
                                            self.context.name)
        unicodedata = self.template()
        encodeddata = unicodedata.encode('utf-8')
        return encodeddata


def userIsActiveTeamMember(team):
    """Return True if the user is an active member of this team."""
    user = getUtility(ILaunchBag).user
    if user is None:
        return False
    return user in team.activemembers


class PersonSpecWorkLoadView(LaunchpadView):
    """View used to render the specification workload for a particular person.

    It shows the set of specifications with which this person has a role.
    """

    def initialize(self):
        assert IPerson.providedBy(self.context), (
            'PersonSpecWorkLoadView should be used only on an IPerson.')

    class PersonSpec:
        """One record from the workload list."""

        def __init__(self, spec, person):
            self.spec = spec
            self.assignee = spec.assignee == person
            self.drafter = spec.drafter == person
            self.approver = spec.approver == person

    @cachedproperty
    def workload(self):
        """This code is copied in large part from browser/sprint.py. It may
        be worthwhile refactoring this to use a common code base.

        Return a structure that lists the specs for which this person is the
        approver, the assignee or the drafter.
        """
        return [PersonSpecWorkLoadView.PersonSpec(spec, self.context)
                for spec in self.context.specifications()]


class PersonSpecFeedbackView(HasSpecificationsView):

    @cachedproperty
    def feedback_specs(self):
        filter = [SpecificationFilter.FEEDBACK]
        return self.context.specifications(filter=filter)


class ReportedBugTaskSearchListingView(BugTaskSearchListingView):
    """All bugs reported by someone."""

    columns_to_show = ["id", "summary", "bugtargetdisplayname",
                       "importance", "status"]

    def search(self):
        # Specify both owner and bug_reporter to try to prevent the same
        # bug (but different tasks) being displayed.
        return BugTaskSearchListingView.search(
            self,
            extra_params=dict(owner=self.context, bug_reporter=self.context))

    def getSearchPageHeading(self):
        """The header for the search page."""
        return "Bugs reported by %s" % self.context.displayname

    def getAdvancedSearchPageHeading(self):
        """The header for the advanced search page."""
        return "Bugs Reported by %s: Advanced Search" % (
            self.context.displayname)

    def getAdvancedSearchButtonLabel(self):
        """The Search button for the advanced search page."""
        return "Search bugs reported by %s" % self.context.displayname

    def getSimpleSearchURL(self):
        """Return a URL that can be used as an href to the simple search."""
        return canonical_url(self.context) + "/+reportedbugs"

    def shouldShowReporterWidget(self):
        """Should the reporter widget be shown on the advanced search page?"""
        return False


class BugContactPackageBugsSearchListingView(BugTaskSearchListingView):
    """Bugs reported on packages for a bug contact."""

    columns_to_show = ["id", "summary", "importance", "status"]

    @property
    def current_package(self):
        """Get the package whose bugs are currently being searched."""
        if not (
            self.widgets['distribution'].hasInput() and
            self.widgets['distribution'].getInputValue()):
            raise UnexpectedFormData("A distribution is required")
        if not (
            self.widgets['sourcepackagename'].hasInput() and
            self.widgets['sourcepackagename'].getInputValue()):
            raise UnexpectedFormData("A sourcepackagename is required")

        distribution = self.widgets['distribution'].getInputValue()
        return distribution.getSourcePackage(
            self.widgets['sourcepackagename'].getInputValue())

    def search(self, searchtext=None):
        distrosourcepackage = self.current_package
        return BugTaskSearchListingView.search(
            self, searchtext=searchtext, context=distrosourcepackage)

    def getPackageBugCounts(self):
        """Return a list of dicts used for rendering package bug counts."""
        L = []
        for package_counts in self.context.getBugContactOpenBugCounts(
            self.user):
            package = package_counts['package']
            L.append({
                'package_name': package.displayname,
                'package_search_url':
                    self.getBugContactPackageSearchURL(package),
                'open_bugs_count': package_counts['open'],
                'open_bugs_url': self.getOpenBugsURL(package),
                'critical_bugs_count': package_counts['open_critical'],
                'critical_bugs_url': self.getCriticalBugsURL(package),
                'unassigned_bugs_count': package_counts['open_unassigned'],
                'unassigned_bugs_url': self.getUnassignedBugsURL(package),
                'inprogress_bugs_count': package_counts['open_inprogress'],
                'inprogress_bugs_url': self.getInProgressBugsURL(package)
            })

        return sorted(L, key=itemgetter('package_name'))

    def getOtherBugContactPackageLinks(self):
        """Return a list of the other packages for a bug contact.

        This excludes the current package.
        """
        current_package = self.current_package

        other_packages = [
            package for package in self.context.getBugContactPackages()
            if package != current_package]

        package_links = []
        for other_package in other_packages:
            package_links.append({
                'title': other_package.displayname,
                'url': self.getBugContactPackageSearchURL(other_package)})

        return package_links

    def getBugContactPackageSearchURL(self, distributionsourcepackage=None,
                                      advanced=False, extra_params=None):
        """Construct a default search URL for a distributionsourcepackage.

        Optional filter parameters can be specified as a dict with the
        extra_params argument.
        """
        if distributionsourcepackage is None:
            distributionsourcepackage = self.current_package

        params = {
            "field.distribution": distributionsourcepackage.distribution.name,
            "field.sourcepackagename": distributionsourcepackage.name,
            "search": "Search"}

        if extra_params is not None:
            # We must UTF-8 encode searchtext to play nicely with
            # urllib.urlencode, because it may contain non-ASCII characters.
            if extra_params.has_key("field.searchtext"):
                extra_params["field.searchtext"] = (
                    extra_params["field.searchtext"].encode("utf8"))

            params.update(extra_params)

        person_url = canonical_url(self.context)
        query_string = urllib.urlencode(sorted(params.items()), doseq=True)

        if advanced:
            return (person_url + '/+packagebugs-search?advanced=1&%s'
                    % query_string)
        else:
            return person_url + '/+packagebugs-search?%s' % query_string

    def getBugContactPackageAdvancedSearchURL(self,
                                              distributionsourcepackage=None):
        """Build the advanced search URL for a distributionsourcepackage."""
        return self.getBugContactPackageSearchURL(advanced=True)

    def getOpenBugsURL(self, distributionsourcepackage):
        """Return the URL for open bugs on distributionsourcepackage."""
        status_params = {'field.status': []}

        for status in UNRESOLVED_BUGTASK_STATUSES:
            status_params['field.status'].append(status.title)

        return self.getBugContactPackageSearchURL(
            distributionsourcepackage=distributionsourcepackage,
            extra_params=status_params)

    def getCriticalBugsURL(self, distributionsourcepackage):
        """Return the URL for critical bugs on distributionsourcepackage."""
        critical_bugs_params = {
            'field.status': [], 'field.importance': "Critical"}

        for status in UNRESOLVED_BUGTASK_STATUSES:
            critical_bugs_params["field.status"].append(status.title)

        return self.getBugContactPackageSearchURL(
            distributionsourcepackage=distributionsourcepackage,
            extra_params=critical_bugs_params)

    def getUnassignedBugsURL(self, distributionsourcepackage):
        """Return the URL for unassigned bugs on distributionsourcepackage."""
        unassigned_bugs_params = {
            "field.status": [], "field.unassigned": "on"}

        for status in UNRESOLVED_BUGTASK_STATUSES:
            unassigned_bugs_params["field.status"].append(status.title)

        return self.getBugContactPackageSearchURL(
            distributionsourcepackage=distributionsourcepackage,
            extra_params=unassigned_bugs_params)

    def getInProgressBugsURL(self, distributionsourcepackage):
        """Return the URL for unassigned bugs on distributionsourcepackage."""
        inprogress_bugs_params = {"field.status": "In Progress"}

        return self.getBugContactPackageSearchURL(
            distributionsourcepackage=distributionsourcepackage,
            extra_params=inprogress_bugs_params)

    def shouldShowSearchWidgets(self):
        # XXX: Guilherme Salgado 2005-11-05:
        # It's not possible to search amongst the bugs on maintained
        # software, so for now I'll be simply hiding the search widgets.
        return False

    # Methods that customize the advanced search form.
    def getAdvancedSearchPageHeading(self):
        return (
            "Bugs in %s: Advanced Search" % self.current_package.displayname)

    def getAdvancedSearchButtonLabel(self):
        return "Search bugs in %s" % self.current_package.displayname

    def getSimpleSearchURL(self):
        return self.getBugContactPackageSearchURL()


class PersonRelatedBugsView(BugTaskSearchListingView):
    """All bugs related to someone."""

    columns_to_show = ["id", "summary", "bugtargetdisplayname",
                       "importance", "status"]

    def search(self):
        """Return the open bugs related to a person."""
        context = self.context
        params = self.buildSearchParams()
        subscriber_params = copy.copy(params)
        subscriber_params.subscriber = context
        assignee_params = copy.copy(params)
        owner_params = copy.copy(params)
        commenter_params = copy.copy(params)

        # Only override the assignee, commenter and owner if they were not
        # specified by the user.
        if assignee_params.assignee is None:
            assignee_params.assignee = context
        if owner_params.owner is None:
            # Specify both owner and bug_reporter to try to prevent the same
            # bug (but different tasks) being displayed.
            owner_params.owner = context
            owner_params.bug_reporter = context
        if commenter_params.bug_commenter is None:
            commenter_params.bug_commenter = context

        tasks = self.context.searchTasks(
            assignee_params, subscriber_params, owner_params,
            commenter_params)
        return BugListingBatchNavigator(
            tasks, self.request, columns_to_show=self.columns_to_show,
            size=config.malone.buglist_batch_size)

    def getSearchPageHeading(self):
        return "Bugs related to %s" % self.context.displayname

    def getAdvancedSearchPageHeading(self):
        return "Bugs Related to %s: Advanced Search" % (
            self.context.displayname)

    def getAdvancedSearchButtonLabel(self):
        return "Search bugs related to %s" % self.context.displayname

    def getSimpleSearchURL(self):
        return canonical_url(self.context) + "/+bugs"


class PersonAssignedBugTaskSearchListingView(BugTaskSearchListingView):
    """All bugs assigned to someone."""

    columns_to_show = ["id", "summary", "bugtargetdisplayname",
                       "importance", "status"]

    def search(self):
        """Return the open bugs assigned to a person."""
        return BugTaskSearchListingView.search(
            self, extra_params={'assignee': self.context})

    def shouldShowAssigneeWidget(self):
        """Should the assignee widget be shown on the advanced search page?"""
        return False

    def shouldShowAssignedToTeamPortlet(self):
        """Should the team assigned bugs portlet be shown?"""
        return True

    def getSearchPageHeading(self):
        """The header for the search page."""
        return "Bugs assigned to %s" % self.context.displayname

    def getAdvancedSearchPageHeading(self):
        """The header for the advanced search page."""
        return "Bugs Assigned to %s: Advanced Search" % (
            self.context.displayname)

    def getAdvancedSearchButtonLabel(self):
        """The Search button for the advanced search page."""
        return "Search bugs assigned to %s" % self.context.displayname

    def getSimpleSearchURL(self):
        """Return a URL that can be usedas an href to the simple search."""
        return canonical_url(self.context) + "/+assignedbugs"


class PersonCommentedBugTaskSearchListingView(BugTaskSearchListingView):
    """All bugs commented on by a Person."""

    columns_to_show = ["id", "summary", "bugtargetdisplayname",
                       "importance", "status"]

    def search(self):
        """Return the open bugs commented on by a person."""
        return BugTaskSearchListingView.search(
            self, extra_params={'bug_commenter': self.context})

    def getSearchPageHeading(self):
        """The header for the search page."""
        return "Bugs commented on by %s" % self.context.displayname

    def getAdvancedSearchPageHeading(self):
        """The header for the advanced search page."""
        return "Bugs commented on by %s: Advanced Search" % (
            self.context.displayname)

    def getAdvancedSearchButtonLabel(self):
        """The Search button for the advanced search page."""
        return "Search bugs commented on by %s" % self.context.displayname

    def getSimpleSearchURL(self):
        """Return a URL that can be used as an href to the simple search."""
        return canonical_url(self.context) + "/+commentedbugs"


class SubscribedBugTaskSearchListingView(BugTaskSearchListingView):
    """All bugs someone is subscribed to."""

    columns_to_show = ["id", "summary", "bugtargetdisplayname",
                       "importance", "status"]

    def search(self):
        return BugTaskSearchListingView.search(
            self, extra_params={'subscriber': self.context})

    def getSearchPageHeading(self):
        """The header for the search page."""
        return "Bugs %s is subscribed to" % self.context.displayname

    def getAdvancedSearchPageHeading(self):
        """The header for the advanced search page."""
        return "Bugs %s is Cc'd to: Advanced Search" % (
            self.context.displayname)

    def getAdvancedSearchButtonLabel(self):
        """The Search button for the advanced search page."""
        return "Search bugs %s is Cc'd to" % self.context.displayname

    def getSimpleSearchURL(self):
        """Return a URL that can be used as an href to the simple search."""
        return canonical_url(self.context) + "/+subscribedbugs"


class PersonLanguagesView(LaunchpadView):

    def initialize(self):
        request = self.request
        if request.method == "POST" and "SAVE-LANGS" in request.form:
            self.submitLanguages()

    def requestCountry(self):
        return ICountry(self.request, None)

    def browserLanguages(self):
        return (
            IRequestPreferredLanguages(self.request).getPreferredLanguages())

    def visible_checked_languages(self):
        return self.context.languages

    def visible_unchecked_languages(self):
        common_languages = getUtility(ILanguageSet).common_languages
        person_languages = self.context.languages
        return sorted(set(common_languages) - set(person_languages),
                      key=attrgetter('englishname'))

    def getRedirectionURL(self):
        request = self.request
        referrer = request.getHeader('referer')
        if referrer and referrer.startswith(request.getApplicationURL()):
            return referrer
        else:
            return ''

    @property
    def is_current_user(self):
        """Return True when the Context is also the User."""
        return self.user == self.context

    def submitLanguages(self):
        '''Process a POST request to the language preference form.

        This list of languages submitted is compared to the the list of
        languages the user has, and the latter is matched to the former.
        '''

        all_languages = getUtility(ILanguageSet)
        old_languages = self.context.languages
        new_languages = []

        for key in all_languages.keys():
            if self.request.has_key(key) and self.request.get(key) == u'on':
                new_languages.append(all_languages[key])

        if self.is_current_user:
            subject = "your"
        else:
            subject = "%s's" % self.context.displayname

        # Add languages to the user's preferences.
        for language in set(new_languages) - set(old_languages):
            self.context.addLanguage(language)
            self.request.response.addInfoNotification(
                "Added %(language)s to %(subject)s preferred languages." %
                {'language' : language.englishname, 'subject' : subject})

        # Remove languages from the user's preferences.
        for language in set(old_languages) - set(new_languages):
            self.context.removeLanguage(language)
            self.request.response.addInfoNotification(
                "Removed %(language)s from %(subject)s preferred languages." %
                {'language' : language.englishname, 'subject' : subject})

        redirection_url = self.request.get('redirection_url')
        if redirection_url:
            self.request.response.redirect(redirection_url)


class PersonView(LaunchpadView):
    """A View class used in almost all Person's pages."""

    @cachedproperty
    def recently_approved_members(self):
        members = self.context.getMembersByStatus(
            TeamMembershipStatus.APPROVED,
            orderBy='-TeamMembership.datejoined')
        return members[:5]

    @cachedproperty
    def recently_proposed_members(self):
        members = self.context.getMembersByStatus(
            TeamMembershipStatus.PROPOSED,
            orderBy='-TeamMembership.datejoined')
        return members[:5]

    @cachedproperty
    def openpolls(self):
        assert self.context.isTeam()
        return IPollSubset(self.context).getOpenPolls()

    @cachedproperty
    def closedpolls(self):
        assert self.context.isTeam()
        return IPollSubset(self.context).getClosedPolls()

    @cachedproperty
    def notyetopenedpolls(self):
        assert self.context.isTeam()
        return IPollSubset(self.context).getNotYetOpenedPolls()

    @cachedproperty
    def contributions(self):
        """Cache the results of getProjectsAndCategoriesContributedTo()."""
        return self.context.getProjectsAndCategoriesContributedTo(
            limit=5)

    @cachedproperty
    def contributed_categories(self):
        """Return all karma categories in which this person has some karma."""
        categories = set()
        for contrib in self.contributions:
            categories.update(category for category in contrib['categories'])
        return sorted(categories, key=attrgetter('title'))

    @property
    def subscription_policy_description(self):
        """Return the description of this team's subscription policy."""
        team = self.context
        assert team.isTeam(), (
            'This method can only be called when the context is a team.')
        if team.subscriptionpolicy == TeamSubscriptionPolicy.RESTRICTED:
            description = _(
                "This is a restricted team; new members can only be added "
                "by one of the team's administrators.")
        elif team.subscriptionpolicy == TeamSubscriptionPolicy.MODERATED:
            description = _(
                "This is a moderated team; all subscriptions are subjected "
                "to approval by one of the team's administrators.")
        elif team.subscriptionpolicy == TeamSubscriptionPolicy.OPEN:
            description = _(
                "This is an open team; any user can join and no approval "
                "is required.")
        else:
            raise AssertionError('Unknown subscription policy.')
        return description

    def getURLToAssignedBugsInProgress(self):
        """Return an URL to a page which lists all bugs assigned to this
        person that are In Progress.
        """
        query_string = urllib.urlencode(
            [('field.status', BugTaskStatus.INPROGRESS.title)])
        url = "%s/+assignedbugs" % canonical_url(self.context)
        return ("%(url)s?search=Search&%(query_string)s"
                % {'url': url, 'query_string': query_string})

    def getBugsInProgress(self):
        """Return up to 5 assigned bugs that are In Progress."""
        params = BugTaskSearchParams(
            user=self.user, assignee=self.context, omit_dupes=True,
            status=BugTaskStatus.INPROGRESS, orderby='-date_last_updated')
        return self.context.searchTasks(params)[:5]

    def viewingOwnPage(self):
        return self.user == self.context

    def hasCurrentPolls(self):
        """Return True if this team has any non-closed polls."""
        assert self.context.isTeam()
        return bool(self.openpolls) or bool(self.notyetopenedpolls)

    def no_bounties(self):
        return not (self.context.ownedBounties or
            self.context.reviewerBounties or
            self.context.subscribedBounties or
            self.context.claimedBounties)

    def userIsOwner(self):
        """Return True if the user is the owner of this Team."""
        if self.user is None:
            return False

        return self.user.inTeam(self.context.teamowner)

    def findUserPathToTeam(self):
        assert self.user is not None
        return self.user.findPathToTeam(self.context)

    def indirect_teams_via(self):
        """Return a list of dictionaries, where each dictionary has a team
        in which the person is an indirect member, and a path to membership
        in that team.
        """
        return [{'team': team,
                 'via': ', '.join(
                    [viateam.displayname for viateam in
                        self.context.findPathToTeam(team)[:-1]])}
                for team in self.context.teams_indirectly_participated_in]

    def userIsParticipant(self):
        """Return true if the user is a participant of this team.

        A person is said to be a team participant when he's a member
        of that team, either directly or indirectly via another team
        membership.
        """
        if self.user is None:
            return False
        return self.user.inTeam(self.context)

    def userIsActiveMember(self):
        """Return True if the user is an active member of this team."""
        return userIsActiveTeamMember(self.context)

    def userIsProposedMember(self):
        """Return True if the user is a proposed member of this team."""
        if self.user is None:
            return False
        return self.user in self.context.proposedmembers

    def userCanRequestToLeave(self):
        """Return true if the user can request to leave this team.

        A given user can leave a team only if he's an active member.
        """
        return self.userIsActiveMember()

    def userCanRequestToJoin(self):
        """Return true if the user can request to join this team.

        The user can request if this is not a RESTRICTED team and if he's
        not an active member of this team.
        """
        if not self.joinAllowed():
            return False
        return not (self.userIsActiveMember() or self.userIsProposedMember())

    def joinAllowed(self):
        """Return True if this is not a restricted team."""
        restricted = TeamSubscriptionPolicy.RESTRICTED
        return self.context.subscriptionpolicy != restricted

    def obfuscatedEmail(self):
        if self.context.preferredemail is not None:
            return obfuscateEmail(self.context.preferredemail.email)
        else:
            return None

    def htmlEmail(self):
        if self.context.preferredemail is not None:
            return convertToHtmlCode(self.context.preferredemail.email)
        else:
            return None

    def htmlJabberIDs(self):
        """Return the person's Jabber IDs somewhat obfuscated.

        The IDs are encoded using HTML hexadecimal entities to hinder
        email harvesting. (Jabber IDs are sometime valid email accounts,
        gmail for example.)
        """
        return [convertToHtmlCode(jabber.jabberid)
                for jabber in self.context.jabberids]

    def showSSHKeys(self):
        """Return a data structure used for display of raw SSH keys"""
        self.request.response.setHeader('Content-Type', 'text/plain')
        keys = []
        for key in self.context.sshkeys:
            if key.keytype == SSHKeyType.DSA:
                type_name = 'ssh-dss'
            elif key.keytype == SSHKeyType.RSA:
                type_name = 'ssh-rsa'
            else:
                type_name = 'Unknown key type'
            keys.append("%s %s %s" % (type_name, key.keytext, key.comment))
        return "\n".join(keys)


class PersonRelatedProjectsView(LaunchpadView):

    # Safety net for the Registry Admins case which is the owner/driver of
    # lots of projects.
    max_results_to_display = config.launchpad.default_batch_size

    def _related_projects(self):
        """Return all projects owned or driven by this person."""
        return self.context.getOwnedOrDrivenPillars()

    @cachedproperty
    def relatedProjects(self):
        """Return projects owned or driven by this person up to the maximum
        configured."""
        return list(self._related_projects()[:self.max_results_to_display])

    @cachedproperty
    def firstFiveRelatedProjects(self):
        """Return first five projects owned or driven by this person."""
        return list(self._related_projects()[:5])

    @cachedproperty
    def related_projects_count(self):
        return self._related_projects().count()

    def tooManyRelatedProjectsFound(self):
        return self.related_projects_count > self.max_results_to_display


class PersonCodeOfConductEditView(LaunchpadView):

    def performCoCChanges(self):
        """Make changes to code-of-conduct signature records for this
        person.
        """
        sig_ids = self.request.form.get("DEACTIVATE_SIGNATURE")

        if sig_ids is not None:
            sCoC_util = getUtility(ISignedCodeOfConductSet)

            # verify if we have multiple entries to deactive
            if not isinstance(sig_ids, list):
                sig_ids = [sig_ids]

            for sig_id in sig_ids:
                sig_id = int(sig_id)
                # Deactivating signature
                comment = 'Deactivated by Owner'
                sCoC_util.modifySignature(sig_id, self.user, comment, False)

            return True


class PersonEditWikiNamesView(LaunchpadView):

    def _sanitizeWikiURL(self, url):
        """Strip whitespaces and make sure :url ends in a single '/'."""
        if not url:
            return url
        return '%s/' % url.strip().rstrip('/')

    def initialize(self):
        """Process the WikiNames form."""
        self.error_message = None
        if self.request.method != "POST":
            # Nothing to do
            return

        form = self.request.form
        context = self.context
        wikinameset = getUtility(IWikiNameSet)
        ubuntuwikiname = form.get('ubuntuwikiname')
        existingwiki = wikinameset.getByWikiAndName(
            UBUNTU_WIKI_URL, ubuntuwikiname)

        if not ubuntuwikiname:
            self.error_message = "Your Ubuntu WikiName cannot be empty."
            return
        elif existingwiki is not None and existingwiki.person != context:
            self.error_message = (
                'The Ubuntu WikiName %s is already registered by '
                '<a href="%s">%s</a>.'
                % (ubuntuwikiname, canonical_url(existingwiki.person),
                   cgi.escape(existingwiki.person.browsername)))
            return
        context.ubuntuwiki.wikiname = ubuntuwikiname

        for w in context.otherwikis:
            # XXX: GuilhermeSalgado 2005-08-25:
            # We're exposing WikiName IDs here because that's the only
            # unique column we have. If we don't do this we'll have to
            # generate the field names using the WikiName.wiki and
            # WikiName.wikiname columns (because these two columns make
            # another unique identifier for WikiNames), but that's tricky and
            # not worth the extra work.
            if form.get('remove_%d' % w.id):
                w.destroySelf()
            else:
                wiki = self._sanitizeWikiURL(form.get('wiki_%d' % w.id))
                wikiname = form.get('wikiname_%d' % w.id)
                if not (wiki and wikiname):
                    self.error_message = (
                        "Neither Wiki nor WikiName can be empty.")
                    return
                # Try to make sure people will have only a single Ubuntu
                # WikiName registered. Although this is almost impossible
                # because they can do a lot of tricks with the URLs to make
                # them look different from UBUNTU_WIKI_URL but still point to
                # the same place.
                elif wiki == UBUNTU_WIKI_URL:
                    self.error_message = (
                        "You cannot have two Ubuntu WikiNames.")
                    return
                w.wiki = wiki
                w.wikiname = wikiname

        wiki = self._sanitizeWikiURL(form.get('newwiki'))
        wikiname = form.get('newwikiname')
        if wiki or wikiname:
            if wiki and wikiname:
                existingwiki = wikinameset.getByWikiAndName(wiki, wikiname)
                if existingwiki and existingwiki.person != context:
                    self.error_message = (
                        'The WikiName %s%s is already registered by '
                        '<a href="%s">%s</a>.'
                        % (wiki, wikiname, canonical_url(existingwiki.person),
                           cgi.escape(existingwiki.person.browsername)))
                    return
                elif existingwiki:
                    self.error_message = (
                        'The WikiName %s%s already belongs to you.'
                        % (wiki, wikiname))
                    return
                elif wiki == UBUNTU_WIKI_URL:
                    self.error_message = (
                        "You cannot have two Ubuntu WikiNames.")
                    return
                wikinameset.new(context, wiki, wikiname)
            else:
                self.newwiki = wiki
                self.newwikiname = wikiname
                self.error_message = "Neither Wiki nor WikiName can be empty."
                return


class PersonEditIRCNicknamesView(LaunchpadView):

    def initialize(self):
        """Process the IRC nicknames form."""
        self.error_message = None
        if self.request.method != "POST":
            # Nothing to do
            return

        form = self.request.form
        for ircnick in self.context.ircnicknames:
            # XXX: GuilhermeSalgado 2005-08-25:
            # We're exposing IrcID IDs here because that's the only
            # unique column we have, so we don't have anything else that we
            # can use to make field names that allow us to uniquely identify
            # them.
            if form.get('remove_%d' % ircnick.id):
                ircnick.destroySelf()
            else:
                nick = form.get('nick_%d' % ircnick.id)
                network = form.get('network_%d' % ircnick.id)
                if not (nick and network):
                    self.error_message = (
                        "Neither Nickname nor Network can be empty.")
                    return
                ircnick.nickname = nick
                ircnick.network = network

        nick = form.get('newnick')
        network = form.get('newnetwork')
        if nick or network:
            if nick and network:
                getUtility(IIrcIDSet).new(self.context, network, nick)
            else:
                self.newnick = nick
                self.newnetwork = network
                self.error_message = (
                    "Neither Nickname nor Network can be empty.")
                return


class PersonEditJabberIDsView(LaunchpadView):

    def initialize(self):
        """Process the Jabber ID form."""
        self.error_message = None
        if self.request.method != "POST":
            # Nothing to do
            return

        form = self.request.form
        for jabber in self.context.jabberids:
            if form.get('remove_%s' % jabber.jabberid):
                jabber.destroySelf()
            else:
                jabberid = form.get('jabberid_%s' % jabber.jabberid)
                if not jabberid:
                    self.error_message = "You cannot save an empty Jabber ID."
                    return
                jabber.jabberid = jabberid

        jabberid = form.get('newjabberid')
        if jabberid:
            jabberset = getUtility(IJabberIDSet)
            existingjabber = jabberset.getByJabberID(jabberid)
            if existingjabber is None:
                jabberset.new(self.context, jabberid)
            elif existingjabber.person != self.context:
                self.error_message = (
                    'The Jabber ID %s is already registered by '
                    '<a href="%s">%s</a>.'
                    % (jabberid, canonical_url(existingjabber.person),
                       cgi.escape(existingjabber.person.browsername)))
                return
            else:
                self.error_message = (
                    'The Jabber ID %s already belongs to you.' % jabberid)
                return


class PersonEditSSHKeysView(LaunchpadView):

    info_message = None
    error_message = None

    def initialize(self):
        if self.request.method != "POST":
            # Nothing to do
            return

        action = self.request.form.get('action')

        if action == 'add_ssh':
            self.add_ssh()
        elif action == 'remove_ssh':
            self.remove_ssh()
        else:
            raise UnexpectedFormData("Unexpected action: %s" % action)

    def add_ssh(self):
        sshkey = self.request.form.get('sshkey')
        try:
            kind, keytext, comment = sshkey.split(' ', 2)
        except ValueError:
            self.error_message = 'Invalid public key'
            return

        if not (kind and keytext and comment):
            self.error_message = 'Invalid public key'
            return

        if kind == 'ssh-rsa':
            keytype = SSHKeyType.RSA
        elif kind == 'ssh-dss':
            keytype = SSHKeyType.DSA
        else:
            self.error_message = 'Invalid public key'
            return

        getUtility(ISSHKeySet).new(self.user, keytype, keytext, comment)
        self.info_message = 'SSH public key added.'

    def remove_ssh(self):
        key_id = self.request.form.get('key')
        if not key_id:
            raise UnexpectedFormData('SSH Key was not defined')

        sshkey = getUtility(ISSHKeySet).getByID(key_id)
        if sshkey is None:
            self.error_message = "Cannot remove a key that doesn't exist"
            return

        if sshkey.person != self.user:
            raise UnexpectedFormData("Cannot remove someone else's key")

        comment = sshkey.comment
        sshkey.destroySelf()
        self.info_message = 'Key "%s" removed' % comment


class PersonTranslationView(LaunchpadView):
    """View for translation-related Person pages."""
    @cachedproperty
    def batchnav(self):
        batchnav = BatchNavigator(self.context.translation_history,
                                  self.request)
        # XXX: kiko 2006-03-17 bug=60320: Because of a template reference
        # to pofile.potemplate.displayname, it would be ideal to also
        # prejoin inside translation_history:
        #   potemplate.potemplatename
        #   potemplate.productseries
        #   potemplate.productseries.product
        #   potemplate.distroseries
        #   potemplate.distroseries.distribution
        #   potemplate.sourcepackagename
        # However, a list this long may be actually suggesting that
        # displayname be cached in a table field; particularly given the
        # fact that it won't be altered very often. At any rate, the
        # code below works around this by caching all the templates in
        # one shot. The list() ensures that we materialize the query
        # before passing it on to avoid reissuing it. Note also that the
        # fact that we iterate over currentBatch() here means that the
        # translation_history query is issued again. Tough luck.
        ids = set(record.pofile.potemplate.id
                  for record in batchnav.currentBatch())
        if ids:
            cache = list(getUtility(IPOTemplateSet).getByIDs(ids))

        return batchnav

    @cachedproperty
    def translation_groups(self):
        """Return translation groups a person is a member of."""
        return list(self.context.translation_groups)

    def should_display_message(self, pomsgset):
        """Should a certain POMsgSet be displayed.

        Return False if user is not logged in and message may contain
        sensitive data such as email addresses.

        Otherwise, return True.
        """
        if self.user:
            return True
        return not(pomsgset.potmsgset.hide_translations_from_anonymous)


class PersonGPGView(LaunchpadView):
    """View for the GPG-related actions for a Person

    Supports claiming (importing) a key, validating it and deactivating
    it. Also supports removing the token generated for validation (in
    the case you want to give up on importing the key).
    """
    key = None
    fingerprint = None

    key_ok = False
    invalid_fingerprint = False
    key_retrieval_failed = False
    key_already_imported = False

    error_message = None
    info_message = None

    def keyserver_url(self):
        assert self.fingerprint
        return getUtility(
            IGPGHandler).getURLForKeyInServer(self.fingerprint, public=True)

    def form_action(self):
        permitted_actions = ['claim_gpg', 'deactivate_gpg',
                             'remove_gpgtoken', 'reactivate_gpg']
        if self.request.method != "POST":
            return ''
        action = self.request.form.get('action')
        if action and (action not in permitted_actions):
            raise UnexpectedFormData("Action was not defined")
        getattr(self, action)()

    def claim_gpg(self):
        # XXX cprov 2005-04-01: As "Claim GPG key" takes a lot of time, we
        # should process it throught the NotificationEngine.
        gpghandler = getUtility(IGPGHandler)
        fingerprint = self.request.form.get('fingerprint')
        self.fingerprint = gpghandler.sanitizeFingerprint(fingerprint)

        if not self.fingerprint:
            self.invalid_fingerprint = True
            return

        gpgkeyset = getUtility(IGPGKeySet)
        if gpgkeyset.getByFingerprint(self.fingerprint):
            self.key_already_imported = True
            return

        try:
            key = gpghandler.retrieveKey(self.fingerprint)
        except GPGKeyNotFoundError:
            self.key_retrieval_failed = True
            return

        self.key = key
        if not key.expired and not key.revoked:
            self._validateGPG(key)
            self.key_ok = True

    def deactivate_gpg(self):
        key_ids = self.request.form.get('DEACTIVATE_GPGKEY')

        if key_ids is None:
            self.error_message = 'No Key(s) selected for deactivation.'
            return

        # verify if we have multiple entries to deactive
        if not isinstance(key_ids, list):
            key_ids = [key_ids]

        gpgkeyset = getUtility(IGPGKeySet)

        deactivated_keys = []
        for key_id in key_ids:
            gpgkey = gpgkeyset.get(key_id)
            if gpgkey is None:
                continue
            if gpgkey.owner != self.user:
                self.error_message = "Cannot deactivate someone else's key"
                return
            gpgkey.active = False
            deactivated_keys.append(gpgkey.displayname)

        flush_database_updates()
        self.info_message = (
            'Deactivated key(s): %s' % ", ".join(deactivated_keys))

    def remove_gpgtoken(self):
        token_fingerprints = self.request.form.get('REMOVE_GPGTOKEN')

        if token_fingerprints is None:
            self.error_message = 'No key(s) pending validation selected.'
            return

        logintokenset = getUtility(ILoginTokenSet)
        if not isinstance(token_fingerprints, list):
            token_fingerprints = [token_fingerprints]

        cancelled_fingerprints = []
        for fingerprint in token_fingerprints:
            logintokenset.deleteByFingerprintRequesterAndType(
                fingerprint, self.user, LoginTokenType.VALIDATEGPG)
            logintokenset.deleteByFingerprintRequesterAndType(
                fingerprint, self.user, LoginTokenType.VALIDATESIGNONLYGPG)
            cancelled_fingerprints.append(fingerprint)

        self.info_message = ('Cancelled validation of key(s): %s'
                             % ", ".join(cancelled_fingerprints))

    def reactivate_gpg(self):
        key_ids = self.request.form.get('REACTIVATE_GPGKEY')

        if key_ids is None:
            self.error_message = 'No Key(s) selected for reactivation.'
            return

        found = []
        notfound = []
        # verify if we have multiple entries to deactive
        if not isinstance(key_ids, list):
            key_ids = [key_ids]

        gpghandler = getUtility(IGPGHandler)
        keyset = getUtility(IGPGKeySet)

        for key_id in key_ids:
            gpgkey = keyset.get(key_id)
            try:
                key = gpghandler.retrieveKey(gpgkey.fingerprint)
            except GPGKeyNotFoundError:
                notfound.append(gpgkey.fingerprint)
            else:
                found.append(key.displayname)
                self._validateGPG(key)

        comments = []
        if len(found) > 0:
            comments.append(
                'A message has been sent to %s with instructions to '
                'reactivate these key(s): %s'
                % (self.context.preferredemail.email, ', '.join(found)))
        if len(notfound) > 0:
            if len(notfound) == 1:
                comments.append(
                    'Launchpad failed to retrieve this key from '
                    'the keyserver: %s. Please make sure the key is '
                    'published in a keyserver (such as '
                    '<a href="http://pgp.mit.edu">pgp.mit.edu</a>) before '
                    'trying to reactivate it again.' % (', '.join(notfound)))
            else:
                comments.append(
                    'Launchpad failed to retrieve these keys from '
                    'the keyserver: %s. Please make sure the keys '
                    'are published in a keyserver (such as '
                    '<a href="http://pgp.mit.edu">pgp.mit.edu</a>) '
                    'before trying to reactivate them '
                    'again.' % (', '.join(notfound)))

        self.info_message = '\n<br>\n'.join(comments)

    def _validateGPG(self, key):
        logintokenset = getUtility(ILoginTokenSet)
        bag = getUtility(ILaunchBag)

        preferredemail = bag.user.preferredemail.email
        login = bag.login

        if key.can_encrypt:
            tokentype = LoginTokenType.VALIDATEGPG
        else:
            tokentype = LoginTokenType.VALIDATESIGNONLYGPG

        token = logintokenset.new(self.context, login,
                                  preferredemail,
                                  tokentype,
                                  fingerprint=key.fingerprint)

        token.sendGPGValidationRequest(key)


class PersonChangePasswordView(LaunchpadFormView):

    label = "Change your password"
    schema = IPersonChangePassword
    field_names = ['currentpassword', 'password']
    custom_widget('password', PasswordChangeWidget)

    @property
    def next_url(self):
        return canonical_url(self.context)

    def validate(self, form_values):
        currentpassword = form_values.get('currentpassword')
        encryptor = getUtility(IPasswordEncryptor)
        if not encryptor.validate(currentpassword, self.context.password):
            self.setFieldError('currentpassword', _(
                "The provided password doesn't match your current password."))

    @action(_("Change Password"), name="submit")
    def submit_action(self, action, data):
        password = data['password']
        self.context.password = password
        self.request.response.addInfoNotification(_(
            "Password changed successfully"))


class BasePersonEditView(LaunchpadEditFormView):

    schema = IPerson
    field_names = []

    @action(_("Save"), name="save")
    def action_save(self, action, data):
        self.updateContextFromData(data)
        self.next_url = canonical_url(self.context)


class PersonEditHomePageView(BasePersonEditView):

    field_names = ['homepage_content']
    custom_widget(
        'homepage_content', TextAreaWidget, height=30, width=30)


class PersonEditView(BasePersonEditView):

    field_names = ['displayname', 'name', 'hide_email_addresses', 'timezone']
    custom_widget('timezone', SelectWidget, size=15)


class PersonBrandingView(BrandingChangeView):

    field_names = ['logo', 'mugshot']
    schema = IPerson


class TeamJoinView(PersonView):

    def processForm(self):
        request = self.request
        if request.method != "POST":
            # Nothing to do
            return

        user = self.user
        context = self.context

        notification = None
        if 'join' in request.form and self.userCanRequestToJoin():
            policy = context.subscriptionpolicy
            user.join(context)
            if policy == TeamSubscriptionPolicy.MODERATED:
                notification = _('Subscription request pending approval.')
            else:
                notification = _(
                    'Successfully joined %s.' % context.displayname)
        elif 'join' in request.form:
            notification = _('You cannot join %s.' % context.displayname)
        elif 'goback' in request.form:
            # User clicked on the 'Go back' button, so we'll simply redirect.
            pass
        else:
            raise UnexpectedFormData(
                "Couldn't find any of the expected actions.")
        if notification is not None:
            request.response.addInfoNotification(notification)
        self.request.response.redirect(canonical_url(context))


class TeamLeaveView(PersonView):

    def processForm(self):
        if self.request.method != "POST" or not self.userCanRequestToLeave():
            # Nothing to do
            return

        if self.request.form.get('leave'):
            self.user.leave(self.context)

        self.request.response.redirect('./')


class PersonEditEmailsView:

    def __init__(self, context, request):
        self.context = context
        self.request = request
        self.errormessage = None
        self.message = None
        self.badlyFormedEmail = None
        self.user = getUtility(ILaunchBag).user

    def unvalidatedAndGuessedEmails(self):
        """Return a Set containing all unvalidated and guessed emails."""
        emailset = set()
        emailset = emailset.union(e.email for e in self.context.guessedemails)
        emailset = emailset.union(e for e in self.context.unvalidatedemails)
        return emailset

    def emailFormSubmitted(self):
        """Check if the user submitted the form and process it.

        Return True if the form was submitted or False if it was not.
        """
        form = self.request.form
        if "REMOVE_VALIDATED" in form:
            self._deleteValidatedEmail()
        elif "SET_PREFERRED" in form:
            self._setPreferred()
        elif "REMOVE_UNVALIDATED" in form:
            self._deleteUnvalidatedEmail()
        elif "VALIDATE" in form:
            self._validateEmail()
        elif "ADD_EMAIL" in form:
            self._addEmail()
        else:
            return False

        # Any self-posting page that updates the database and want to display
        # these updated values have to call flush_database_updates().
        flush_database_updates()
        return True

    def _validateEmail(self):
        """Send a validation url to the selected email address."""
        email = self.request.form.get("UNVALIDATED_SELECTED")
        if email is None:
            self.message = (
                "You must select the email address you want to confirm.")
            return

        token = getUtility(ILoginTokenSet).new(
                    self.context, getUtility(ILaunchBag).login, email,
                    LoginTokenType.VALIDATEEMAIL)
        token.sendEmailValidationRequest(self.request.getApplicationURL())

        self.message = ("A new email was sent to '%s' with instructions on "
                        "how to confirm that it belongs to you." % email)

    def _deleteUnvalidatedEmail(self):
        """Delete the selected email address, which is not validated.

        This email address can be either on the EmailAddress table marked with
        status new, or in the LoginToken table.
        """
        email = self.request.form.get("UNVALIDATED_SELECTED")
        if email is None:
            self.message = (
                "You must select the email address you want to remove.")
            return

        emailset = getUtility(IEmailAddressSet)
        logintokenset = getUtility(ILoginTokenSet)
        if email in [e.email for e in self.context.guessedemails]:
            emailaddress = emailset.getByEmail(email)
            # These asserts will fail only if someone poisons the form.
            assert emailaddress.person.id == self.context.id
            assert self.context.preferredemail.id != emailaddress.id
            emailaddress.destroySelf()

        if email in self.context.unvalidatedemails:
            logintokenset.deleteByEmailRequesterAndType(
                email, self.context, LoginTokenType.VALIDATEEMAIL)

        self.message = "The email address '%s' has been removed." % email

    def _deleteValidatedEmail(self):
        """Delete the selected email address, which is already validated."""
        email = self.request.form.get("VALIDATED_SELECTED")
        if email is None:
            self.message = (
                "You must select the email address you want to remove.")
            return

        emailset = getUtility(IEmailAddressSet)
        emailaddress = emailset.getByEmail(email)
        # These asserts will fail only if someone poisons the form.
        assert emailaddress.person.id == self.context.id
        assert self.context.preferredemail is not None
        if self.context.preferredemail == emailaddress:
            # This will happen only if a person is submitting a stale page.
            self.message = (
                "You can't remove %s because it's your contact email "
                "address." % self.context.preferredemail.email)
            return
        emailaddress.destroySelf()
        self.message = "The email address '%s' has been removed." % email

    def _addEmail(self):
        """Register a new email for the person in context.

        Check if the email is "well formed" and if it's not yet in our
        database and then register it to the person in context.
        """
        person = self.context
        emailset = getUtility(IEmailAddressSet)
        logintokenset = getUtility(ILoginTokenSet)
        newemail = self.request.form.get("newemail", "").strip().lower()
        if not valid_email(newemail):
            self.message = (
                "'%s' doesn't seem to be a valid email address." % newemail)
            self.badlyFormedEmail = newemail
            return

        email = emailset.getByEmail(newemail)
        if email is not None and email.person.id == person.id:
            self.message = (
                    "The email address '%s' is already registered as your "
                    "email address. This can be either because you already "
                    "added this email address before or because it have "
                    "been detected by our system as being yours. In case "
                    "it was detected by our systeam, it's probably shown "
                    "on this page and is waiting to be confirmed as being "
                    "yours." % email.email)
            return
        elif email is not None:
            # self.message is rendered using 'structure' on the page template,
            # so it's better to escape browsername because people can put
            # whatever they want in their name/displayname. On the other hand,
            # we don't need to escape email addresses because they are always
            # validated (which means they can't have html tags) before being
            # inserted in the database.
            owner = email.person
            browsername = cgi.escape(owner.browsername)
            owner_name = urllib.quote(owner.name)
            merge_url = (
                '%s/+requestmerge?field.dupeaccount=%s'
                 % (canonical_url(getUtility(IPersonSet)),owner_name))
            self.message = (
                    "The email address '%s' is already registered by "
                    "<a href=\"%s\">%s</a>. If you think that is a "
                    "duplicated account, you can <a href=\"%s\">merge it</a> "
                    "into your account. "
                    % (email.email, canonical_url(owner), browsername,
                       merge_url))
            return

        token = logintokenset.new(
                    person, getUtility(ILaunchBag).login, newemail,
                    LoginTokenType.VALIDATEEMAIL)
        token.sendEmailValidationRequest(self.request.getApplicationURL())

        self.message = (
                "A confirmation message has been sent to '%s'. "
                "Follow the instructions in that message to confirm that the "
                "address is yours. "
                "(If the message doesn't arrive in a few minutes, your mail "
                "provider might use 'greylisting', which could delay the "
                "message for up to an hour or two.)" % newemail)

    def _setPreferred(self):
        """Set the selected email as preferred for the person in context."""
        email = self.request.form.get("VALIDATED_SELECTED")
        if email is None:
            self.message = (
                "To set your contact address you have to choose an address "
                "from the list of confirmed addresses and click on Set as "
                "Contact Address.")
            return
        elif isinstance(email, list):
            self.message = (
                    "Only one email address can be set as your contact "
                    "address. Please select the one you want and click on "
                    "Set as Contact Address.")
            return

        emailset = getUtility(IEmailAddressSet)
        emailaddress = emailset.getByEmail(email)
        assert emailaddress.person.id == self.context.id, (
                "differing ids in emailaddress.person.id(%s,%d) == "
                "self.context.id(%s,%d) (%s)"
                % (emailaddress.person.name, emailaddress.person.id,
                   self.context.name, self.context.id, emailaddress.email))

        if emailaddress.status != EmailAddressStatus.VALIDATED:
            self.message = (
                "%s is already set as your contact address." % email)
            return
        self.context.setPreferredEmail(emailaddress)
        self.message = "Your contact address has been changed to: %s" % email


class RequestPeopleMergeView(AddView):
    """The view for the page where the user asks a merge of two accounts.

    If the dupe account have only one email address we send a message to that
    address and then redirect the user to other page saying that everything
    went fine. Otherwise we redirect the user to another page where we list
    all email addresses owned by the dupe account and the user selects which
    of those (s)he wants to claim.
    """

    _nextURL = '.'

    def nextURL(self):
        return self._nextURL

    def createAndAdd(self, data):
        user = getUtility(ILaunchBag).user
        dupeaccount = data['dupeaccount']
        if dupeaccount == user:
            # Please, don't try to merge you into yourself.
            return

        emails = getUtility(IEmailAddressSet).getByPerson(dupeaccount)
        emails_count = emails.count()
        if emails_count > 1:
            # The dupe account have more than one email address. Must redirect
            # the user to another page to ask which of those emails (s)he
            # wants to claim.
            self._nextURL = '+requestmerge-multiple?dupe=%d' % dupeaccount.id
            return

        assert emails_count == 1
        email = emails[0]
        login = getUtility(ILaunchBag).login
        logintokenset = getUtility(ILoginTokenSet)
        token = logintokenset.new(user, login, email.email,
                                  LoginTokenType.ACCOUNTMERGE)

        # XXX: SteveAlexander 2006-03-07: An experiment to see if this
        #      improves problems with merge people tests.
        import canonical.database.sqlbase
        canonical.database.sqlbase.flush_database_updates()
        token.sendMergeRequestEmail()
        self._nextURL = './+mergerequest-sent?dupe=%d' % dupeaccount.id


class AdminMergeBaseView(LaunchpadFormView):
    """Base view for the pages where admins can merge people/teams."""

    should_show_confirmation_message = False
    dupe_person_emails = ()
    dupe_person = None
    target_person = None

    def validate(self, data):
        """Check that user is not attempting to merge a person into itself."""
        dupe_person = data.get('dupe_person')
        target_person = data.get('target_person')
        if dupe_person == target_person and dupe_person is not None:
            self.addError(
                _("You can't merge %s into itself." % dupe_person.name))

    @action('Merge', name='merge')
    def merge_action(self, action, data):
        """Merge the two person/team entries specified in the form.

        If the duplicated person has email addresses associated with, we'll
        ask for confirmation before actually performing the merge.
        """
        emailset = getUtility(IEmailAddressSet)
        self.dupe_person = data['dupe_person']
        self.target_person = data['target_person']
        self.dupe_person_emails = emailset.getByPerson(self.dupe_person)
        if self.dupe_person_emails and 'confirmed' not in self.request.form:
            self.should_show_confirmation_message = True
            return

        for email in self.dupe_person_emails:
            # XXX: Maybe this status change should be done only when merging
            # people but not when merging teams.
            # -- Guilherme Salgado, 2007-10-15
            email.status = EmailAddressStatus.NEW
            email.person = self.target_person
        getUtility(IPersonSet).merge(self.dupe_person, self.target_person)
        self.request.response.addInfoNotification(_(
            'Merge completed successfully.'))
        self.next_url = canonical_url(self.target_person)


class AdminPeopleMergeView(AdminMergeBaseView):

    label = "Merge Launchpad people"
    schema = IAdminPeopleMergeSchema


class AdminTeamMergeView(AdminMergeBaseView):
    """A view for merging two Teams.

    The duplicate team cannot be associated with a mailing list.
    """

    label = "Merge Launchpad teams"
    schema = IAdminTeamMergeSchema

    def validate(self, data):
        """Check there are no mailing lists associated with the dupe team."""
        super(AdminTeamMergeView, self).validate(data)
        mailing_list = getUtility(IMailingListSet).get(
            data['dupe_person'].name)
        if mailing_list is not None:
            self.addError(_(
                "%s is associated with a Launchpad mailing list; we can't "
                "merge it." % data['dupe_person'].name))


class FinishedPeopleMergeRequestView(LaunchpadView):
    """A simple view for a page where we only tell the user that we sent the
    email with further instructions to complete the merge.

    This view is used only when the dupe account has a single email address.
    """
    def initialize(self):
        user = getUtility(ILaunchBag).user
        try:
            dupe_id = int(self.request.get('dupe'))
        except (ValueError, TypeError):
            self.request.response.redirect(canonical_url(user))
            return

        dupe_account = getUtility(IPersonSet).get(dupe_id)
        results = getUtility(IEmailAddressSet).getByPerson(dupe_account)

        result_count = results.count()
        if not result_count:
            # The user came back to visit this page with nothing to
            # merge, so we redirect him away to somewhere useful.
            self.request.response.redirect(canonical_url(user))
            return
        assert result_count == 1
        self.dupe_email = results[0].email

    def render(self):
        if self.dupe_email:
            return LaunchpadView.render(self)
        else:
            return ''


class RequestPeopleMergeMultipleEmailsView:
    """A view for the page where the user asks a merge and the dupe account
    have more than one email address."""

    def __init__(self, context, request):
        self.context = context
        self.request = request
        self.form_processed = False
        self.dupe = None
        self.notified_addresses = []

    def processForm(self):
        dupe = self.request.form.get('dupe')
        if dupe is None:
            # We just got redirected to this page and we don't have the dupe
            # hidden field in request.form.
            dupe = self.request.get('dupe')
            if dupe is None:
                return

        self.dupe = getUtility(IPersonSet).get(int(dupe))
        emailaddrset = getUtility(IEmailAddressSet)
        self.dupeemails = emailaddrset.getByPerson(self.dupe)

        if self.request.method != "POST":
            return

        self.form_processed = True
        user = getUtility(ILaunchBag).user
        login = getUtility(ILaunchBag).login
        logintokenset = getUtility(ILoginTokenSet)

        emails = self.request.form.get("selected")
        if emails is not None:
            # We can have multiple email adressess selected, and in this case
            # emails will be a list. Otherwise it will be a string and we need
            # to make a list with that value to use in the for loop.
            if not isinstance(emails, list):
                emails = [emails]

            for email in emails:
                emailaddress = emailaddrset.getByEmail(email)
                assert emailaddress in self.dupeemails
                token = logintokenset.new(
                    user, login, emailaddress.email,
                    LoginTokenType.ACCOUNTMERGE)
                token.sendMergeRequestEmail()
                self.notified_addresses.append(emailaddress.email)


class TeamReassignmentView(ObjectReassignmentView):

    ownerOrMaintainerAttr = 'teamowner'
    schema = ITeamReassignment

    def __init__(self, context, request):
        ObjectReassignmentView.__init__(self, context, request)
        self.callback = self._addOwnerAsMember

    @property
    def contextName(self):
        return self.context.browsername

    def _addOwnerAsMember(self, team, oldOwner, newOwner):
        """Add the new and the old owners as administrators of the team.

        When a user creates a new team, he is added as an administrator of
        that team. To be consistent with this, we must make the new owner an
        administrator of the team. This rule is ignored only if the new owner
        is an inactive member of the team, as that means he's not interested
        in being a member. The same applies to the old owner.
        """
        # Both new and old owners won't be added as administrators of the team
        # only if they're inactive members. If they're either active or
        # proposed members they'll be made administrators of the team.
        if newOwner not in team.inactivemembers:
            team.addMember(
                newOwner, reviewer=oldOwner,
                status=TeamMembershipStatus.ADMIN, force_team_add=True)
        if oldOwner not in team.inactivemembers:
            team.addMember(
                oldOwner, reviewer=oldOwner,
                status=TeamMembershipStatus.ADMIN, force_team_add=True)


class PersonLatestQuestionsView(LaunchpadView):
    """View used by the porlet displaying the latest questions made by
    a person.
    """

    @cachedproperty
    def getLatestQuestions(self, quantity=5):
        """Return <quantity> latest questions created for this target. """
        return self.context.searchQuestions(
            participation=QuestionParticipation.OWNER)[:quantity]


class PersonSearchQuestionsView(SearchQuestionsView):
    """View used to search and display questions in which an IPerson is
    involved.
    """

    display_target_column = True

    @property
    def pageheading(self):
        """See `SearchQuestionsView`."""
        return _('Questions involving $name',
                 mapping=dict(name=self.context.displayname))

    @property
    def empty_listing_message(self):
        """See `SearchQuestionsView`."""
        return _('No questions  involving $name found with the '
                 'requested statuses.',
                 mapping=dict(name=self.context.displayname))


class SearchAnsweredQuestionsView(SearchQuestionsView):
    """View used to search and display questions answered by an IPerson."""

    display_target_column = True

    def getDefaultFilter(self):
        """See `SearchQuestionsView`."""
        return dict(participation=QuestionParticipation.ANSWERER)

    @property
    def pageheading(self):
        """See `SearchQuestionsView`."""
        return _('Questions answered by $name',
                 mapping=dict(name=self.context.displayname))

    @property
    def empty_listing_message(self):
        """See `SearchQuestionsView`."""
        return _('No questions answered by $name found with the '
                 'requested statuses.',
                 mapping=dict(name=self.context.displayname))


class SearchAssignedQuestionsView(SearchQuestionsView):
    """View used to search and display questions assigned to an IPerson."""

    display_target_column = True

    def getDefaultFilter(self):
        """See `SearchQuestionsView`."""
        return dict(participation=QuestionParticipation.ASSIGNEE)

    @property
    def pageheading(self):
        """See `SearchQuestionsView`."""
        return _('Questions assigned to $name',
                 mapping=dict(name=self.context.displayname))

    @property
    def empty_listing_message(self):
        """See `SearchQuestionsView`."""
        return _('No questions assigned to $name found with the '
                 'requested statuses.',
                 mapping=dict(name=self.context.displayname))


class SearchCommentedQuestionsView(SearchQuestionsView):
    """View used to search and show questions commented on by an IPerson."""

    display_target_column = True

    def getDefaultFilter(self):
        """See `SearchQuestionsView`."""
        return dict(participation=QuestionParticipation.COMMENTER)

    @property
    def pageheading(self):
        """See `SearchQuestionsView`."""
        return _('Questions commented on by $name ',
                 mapping=dict(name=self.context.displayname))

    @property
    def empty_listing_message(self):
        """See `SearchQuestionsView`."""
        return _('No questions commented on by $name found with the '
                 'requested statuses.',
                 mapping=dict(name=self.context.displayname))


class SearchCreatedQuestionsView(SearchQuestionsView):
    """View used to search and display questions created by an IPerson."""

    display_target_column = True

    def getDefaultFilter(self):
        """See `SearchQuestionsView`."""
        return dict(participation=QuestionParticipation.OWNER)

    @property
    def pageheading(self):
        """See `SearchQuestionsView`."""
        return _('Questions asked by $name',
                 mapping=dict(name=self.context.displayname))

    @property
    def empty_listing_message(self):
        """See `SearchQuestionsView`."""
        return _('No questions asked by $name found with the '
                 'requested statuses.',
                 mapping=dict(name=self.context.displayname))


class SearchNeedAttentionQuestionsView(SearchQuestionsView):
    """View used to search and show questions needing an IPerson attention."""

    display_target_column = True

    def getDefaultFilter(self):
        """See `SearchQuestionsView`."""
        return dict(needs_attention=True)

    @property
    def pageheading(self):
        """See `SearchQuestionsView`."""
        return _("Questions needing $name's attention",
                 mapping=dict(name=self.context.displayname))

    @property
    def empty_listing_message(self):
        """See `SearchQuestionsView`."""
        return _("No questions need $name's attention.",
                 mapping=dict(name=self.context.displayname))


class SearchSubscribedQuestionsView(SearchQuestionsView):
    """View used to search and show questions subscribed to by an IPerson."""

    display_target_column = True

    def getDefaultFilter(self):
        """See `SearchQuestionsView`."""
        return dict(participation=QuestionParticipation.SUBSCRIBER)

    @property
    def pageheading(self):
        """See `SearchQuestionsView`."""
        return _('Questions $name is subscribed to',
                 mapping=dict(name=self.context.displayname))

    @property
    def empty_listing_message(self):
        """See `SearchQuestionsView`."""
        return _('No questions subscribed to by $name found with the '
                 'requested statuses.',
                 mapping=dict(name=self.context.displayname))


class PersonAnswerContactForView(LaunchpadView):
    """View used to show all the IQuestionTargets that an IPerson is an answer
    contact for.
    """

    @cachedproperty
    def direct_question_targets(self):
        """List of targets that the IPerson is a direct answer contact.

        Return a list of IQuestionTargets sorted alphabetically by title.
        """
        return sorted(
            self.context.getDirectAnswerQuestionTargets(),
            key=attrgetter('title'))

    @cachedproperty
    def team_question_targets(self):
        """List of IQuestionTargets for the context's team membership.

        Sorted alphabetically by title.
        """
        return sorted(
            self.context.getTeamAnswerQuestionTargets(),
            key=attrgetter('title'))

    def showRemoveYourselfLink(self):
        """The link is shown when the page is in the user's own profile."""
        return self.user == self.context


class PersonAnswersMenu(ApplicationMenu):

    usedfor = IPerson
    facet = 'answers'
    links = ['answered', 'assigned', 'created', 'commented', 'need_attention',
             'subscribed', 'answer_contact_for']

    def answer_contact_for(self):
        summary = "Projects for which %s is an answer contact for" % (
            self.context.displayname)
        return Link('+answer-contact-for', 'Answer contact for', summary)

    def answered(self):
        summary = 'Questions answered by %s' % self.context.displayname
        return Link(
            '+answeredquestions', 'Answered', summary, icon='question')

    def assigned(self):
        summary = 'Questions assigned to %s' % self.context.displayname
        return Link(
            '+assignedquestions', 'Assigned', summary, icon='question')

    def created(self):
        summary = 'Questions asked by %s' % self.context.displayname
        return Link('+createdquestions', 'Asked', summary, icon='question')

    def commented(self):
        summary = 'Questions commented on by %s' % (
            self.context.displayname)
        return Link(
            '+commentedquestions', 'Commented', summary, icon='question')

    def need_attention(self):
        summary = 'Questions needing %s attention' % (
            self.context.displayname)
        return Link('+needattentionquestions', 'Need attention', summary,
                    icon='question')

    def subscribed(self):
        text = 'Subscribed'
        summary = 'Questions subscribed to by %s' % (
                self.context.displayname)
        return Link('+subscribedquestions', text, summary, icon='question')


class PersonBranchesView(BranchListingView):
    """View for branch listing for a person."""

    extra_columns = ('author', 'product', 'role')

    def _branches(self):
        return getUtility(IBranchSet).getBranchesForPerson(
            self.context, self.selected_lifecycle_status, self.user)

    @cachedproperty
    def _subscribed_branches(self):
        return set(getUtility(IBranchSet).getBranchesSubscribedByPerson(
            self.context, [], self.user))

    def roleForBranch(self, branch):
        person = self.context
        if branch.author == person:
            return 'Author'
        elif branch.owner == person:
            return 'Registrant'
        elif branch in self._subscribed_branches:
            return 'Subscriber'
        else:
            return 'Team Branch'


class PersonAuthoredBranchesView(BranchListingView):
    """View for branch listing for a person's authored branches."""

    extra_columns = ('product',)
    title_prefix = 'Authored'

    def _branches(self):
        return getUtility(IBranchSet).getBranchesAuthoredByPerson(
            self.context, self.selected_lifecycle_status, self.user)


class PersonRegisteredBranchesView(BranchListingView):
    """View for branch listing for a person's registered branches."""

    extra_columns = ('author', 'product')
    title_prefix = 'Registered'

    def _branches(self):
        return getUtility(IBranchSet).getBranchesRegisteredByPerson(
            self.context, self.selected_lifecycle_status, self.user)


class PersonSubscribedBranchesView(BranchListingView):
    """View for branch listing for a subscribed's authored branches."""

    extra_columns = ('author', 'product')
    title_prefix = 'Subscribed'

    def _branches(self):
        return getUtility(IBranchSet).getBranchesSubscribedByPerson(
            self.context, self.selected_lifecycle_status, self.user)


class PersonTeamBranchesView(LaunchpadView):
    """View for team branches portlet."""

    @cachedproperty
    def teams_with_branches(self):
        return [team for team in self.context.teams_participated_in
                if team.branches.count() > 0 and team != self.context]
<|MERGE_RESOLUTION|>--- conflicted
+++ resolved
@@ -97,9 +97,6 @@
 
 from zope.app.form.browser import SelectWidget, TextAreaWidget
 from zope.app.form.browser.add import AddView
-from zope.app.form.utility import setUpWidgets
-from zope.app.form.interfaces import (
-    ConversionError, IInputWidget, WidgetInputError)
 from zope.app.session.interfaces import ISession
 from zope.app.pagetemplate.viewpagetemplatefile import ViewPageTemplateFile
 from zope.event import notify
@@ -116,35 +113,20 @@
 from canonical.cachedproperty import cachedproperty
 
 from canonical.launchpad.interfaces import (
-<<<<<<< HEAD
-    BugTaskSearchParams, BugTaskStatus, DAYS_BEFORE_EXPIRATION_WARNING_IS_SENT,
-    EmailAddressStatus, GPGKeyNotFoundError, IAdminPeopleMergeSchema,
-    IAdminTeamMergeSchema, IBranchSet, ICalendarOwner, ICountry,
-    IEmailAddressSet, IGPGHandler, IGPGKeySet, IIrcIDSet, IJabberIDSet,
-    ILanguageSet, ILaunchBag, ILoginTokenSet, IMailingListSet, INewPerson,
-    IObjectReassignment, IPasswordEncryptor, IPerson, IPersonChangePassword,
-    IPersonClaim, IPersonSet, IPollSet, IPollSubset, IPOTemplateSet,
-    IRequestPreferredLanguages, ISignedCodeOfConductSet, ISSHKeySet, ITeam,
-    ITeamMembership, ITeamMembershipSet, ITeamReassignment, IWikiNameSet,
-    LoginTokenType, NotFoundError, PersonCreationRationale,
-    QuestionParticipation, SSHKeyType, TeamMembershipRenewalPolicy,
-    TeamMembershipStatus, TeamSubscriptionPolicy, UBUNTU_WIKI_URL,
-    UnexpectedFormData, UNRESOLVED_BUGTASK_STATUSES)
-=======
-    ISSHKeySet, IPersonSet, IEmailAddressSet, IWikiNameSet, ICountry,
-    IJabberIDSet, IIrcIDSet, ILaunchBag, ILoginTokenSet, IPasswordEncryptor,
-    ISignedCodeOfConductSet, IGPGKeySet, IGPGHandler, UBUNTU_WIKI_URL,
-    ITeamMembershipSet, ITeamReassignment, IPollSubset,
-    IPerson, ICalendarOwner, ITeam, IPollSet, IAdminRequestPeopleMerge,
-    NotFoundError, UNRESOLVED_BUGTASK_STATUSES, IPersonChangePassword,
-    GPGKeyNotFoundError, UnexpectedFormData, ILanguageSet, INewPerson,
-    IRequestPreferredLanguages, IPersonClaim, IPOTemplateSet,
-    BugTaskStatus, BugTaskSearchParams, IBranchSet, ITeamMembership,
-    DAYS_BEFORE_EXPIRATION_WARNING_IS_SENT, LoginTokenType, SSHKeyType,
-    EmailAddressStatus, TeamMembershipStatus, TeamSubscriptionPolicy,
-    PersonCreationRationale, TeamMembershipRenewalPolicy,
-    QuestionParticipation)
->>>>>>> ee7a4e1d
+    BugTaskSearchParams, BugTaskStatus,
+    DAYS_BEFORE_EXPIRATION_WARNING_IS_SENT, EmailAddressStatus,
+    GPGKeyNotFoundError, IAdminPeopleMergeSchema, IAdminTeamMergeSchema,
+    IBranchSet, ICalendarOwner, ICountry, IEmailAddressSet, IGPGHandler,
+    IGPGKeySet, IIrcIDSet, IJabberIDSet, ILanguageSet, ILaunchBag,
+    ILoginTokenSet, IMailingListSet, INewPerson, IPasswordEncryptor,
+    IPerson, IPersonChangePassword, IPersonClaim, IPersonSet, IPollSet,
+    IPollSubset, IPOTemplateSet, IRequestPreferredLanguages,
+    ISignedCodeOfConductSet, ISSHKeySet, ITeam, ITeamMembership,
+    ITeamMembershipSet, ITeamReassignment, IWikiNameSet, LoginTokenType,
+    NotFoundError, PersonCreationRationale, QuestionParticipation,
+    SSHKeyType, TeamMembershipRenewalPolicy, TeamMembershipStatus,
+    TeamSubscriptionPolicy, UBUNTU_WIKI_URL, UnexpectedFormData,
+    UNRESOLVED_BUGTASK_STATUSES)
 
 from canonical.launchpad.browser.bugtask import (
     BugListingBatchNavigator, BugTaskSearchListingView)
