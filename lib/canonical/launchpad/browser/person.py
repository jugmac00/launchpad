# Copyright 2004 Canonical Ltd

__metaclass__ = type

__all__ = [
    'BaseListView',
    'PeopleListView',
    'TeamListView',
    'UbuntiteListView',
    'FOAFSearchView',
    'PersonRdfView',
    'PersonView',
    'TeamJoinView',
    'TeamLeaveView',
    'PersonEditView',
    'RequestPeopleMergeView',
    'FinishedPeopleMergeRequestView',
    'RequestPeopleMergeMultipleEmailsView',
    'ObjectReassignmentView',
    'TeamReassignmentView',
    ]

import cgi
import sets

from canonical.database.sqlbase import flush_database_updates

from zope.event import notify
from zope.app.form.browser.add import AddView
from zope.app.form.utility import setUpWidgets
from zope.app.form.interfaces import (
        IInputWidget, ConversionError, WidgetInputError)
from zope.component import getUtility

from canonical.lp.dbschema import (
    LoginTokenType, SSHKeyType, EmailAddressStatus, TeamMembershipStatus,
    KarmaActionCategory, TeamSubscriptionPolicy)
from canonical.lp.z3batching import Batch
from canonical.lp.batching import BatchNavigator

from canonical.launchpad.interfaces import (
    ISSHKeySet, IBugTaskSet, IPersonSet, IEmailAddressSet, IWikiNameSet,
    IJabberIDSet, IIrcIDSet, IArchUserIDSet, ILaunchBag, ILoginTokenSet,
    IPasswordEncryptor, ISignedCodeOfConductSet, IObjectReassignment,
    ITeamReassignment, IGPGKeySet, IGPGHandler, IKarmaActionSet, IKarmaSet,
<<<<<<< HEAD
    IPerson, ICalendarOwner, UBUNTU_WIKI_URL)
=======
    UBUNTU_WIKI_URL, ITeamMembershipSet)
>>>>>>> 1ea797f6

from canonical.launchpad.helpers import (
        obfuscateEmail, convertToHtmlCode, sanitiseFingerprint)
from canonical.launchpad.validators.email import valid_email
from canonical.launchpad.mail.sendmail import simple_sendmail
<<<<<<< HEAD
from canonical.launchpad.webapp import (
    StandardLaunchpadFacets, Link, DefaultLink)


class PersonFacets(StandardLaunchpadFacets):
    """The links that will appear in the facet menu for an IPerson.
    """

    usedfor = IPerson

    def overview(self):
        target = ''
        text = 'Overview'
        return DefaultLink(target, text)

    def bugs(self):
        target = '+bugsassigned'
        text = 'Bugs'
        return Link(target, text)

    def translations(self):
        target = '+translations'
        text = 'Translations'
        return Link(target, text)

    def calendar(self):
        target = '+calendar'
        text = 'Calendar'
        # only link to the calendar if it has been created
        linked = ICalendarOwner(self.context).calendar is not None
        return Link(target, text, linked=linked)

=======
from canonical.launchpad.event.team import JoinTeamRequestEvent
>>>>>>> 1ea797f6

##XXX: (batch_size+global) cprov 20041003
## really crap constant definition for BatchPages
BATCH_SIZE = 40


class BaseListView:

    header = ""

    def __init__(self, context, request):
        self.context = context
        self.request = request

    def _getBatchNavigator(self, list):
        start = int(self.request.get('batch_start', 0))
        batch = Batch(list=list, start=start, size=BATCH_SIZE)
        return BatchNavigator(batch=batch, request=self.request)

    def getTeamsList(self):
        results = getUtility(IPersonSet).getAllTeams()
        return self._getBatchNavigator(results)

    def getPeopleList(self):
        results = getUtility(IPersonSet).getAllPersons()
        return self._getBatchNavigator(results)

    def getUbuntitesList(self):
        results = getUtility(IPersonSet).getUbuntites()
        return self._getBatchNavigator(results)


class PeopleListView(BaseListView):

    header = "People List"

    def getList(self):
        return self.getPeopleList()


class TeamListView(BaseListView):

    header = "Team List"

    def getList(self):
        return self.getTeamsList()


class UbuntiteListView(BaseListView):

    header = "Ubuntite List"

    def getList(self):
        return self.getUbuntitesList()


class FOAFSearchView:

    def __init__(self, context, request):
        self.context = context
        self.request = request
        self.results = []

    def teamsCount(self):
        return getUtility(IPersonSet).teamsCount()

    def peopleCount(self):
        return getUtility(IPersonSet).peopleCount()

    def searchPeopleBatchNavigator(self):
        name = self.request.get("name")
        searchfor = self.request.get("searchfor")

        if not name:
            return None

        if searchfor == "all":
            results = getUtility(IPersonSet).findByName(name)
        elif searchfor == "peopleonly":
            results = getUtility(IPersonSet).findPersonByName(name)
        elif searchfor == "teamsonly":
            results = getUtility(IPersonSet).findTeamByName(name)

        start = int(self.request.get('batch_start', 0))
        batch = Batch(list=results, start=start, size=BATCH_SIZE)
        return BatchNavigator(batch=batch, request=self.request)


class PersonRdfView:
    """A view that sets its mime-type to application/rdf+xml"""
    def __init__(self, context, request):
        self.context = context
        self.request = request
        request.response.setHeader('content-type', 'application/rdf+xml')
        request.response.setHeader('Content-Disposition',
                                   'attachment; filename=' + 
                                   self.context.name + '.rdf')


class PersonView:
    """A simple View class to be used in all Person's pages."""

    def __init__(self, context, request):
        self.context = context
        self.request = request
        self.message = None
        self.user = getUtility(ILaunchBag).user
        self.team = self.context

    def no_bounties(self):
        return not (self.context.ownedBounties or 
            self.context.reviewerBounties or
            self.context.subscribedBounties or
            self.context.claimedBounties)

    def activeMembersCount(self):
        return len(self.context.activemembers)

    def userIsOwner(self):
        """Return True if the user is the owner of this Team."""
        user = getUtility(ILaunchBag).user
        if user is None:
            return False

        return user.inTeam(self.context.teamowner)

    def userHasMembershipEntry(self):
        """Return True if the logged in user has a TeamMembership entry for
        this Team."""
        return bool(self._getMembershipForUser())

    def userIsActiveMember(self):
        """Return True if the user is an active member of this team."""
        user = getUtility(ILaunchBag).user
        if user is None:
            return False
        return user in self.context.activemembers

    def membershipStatusDesc(self):
        tm = self._getMembershipForUser()
        assert tm is not None, (
            'This method is not meant to be called for users which are not '
            'members of this team.')

        description = tm.status.description
        if tm.status == TeamMembershipStatus.DEACTIVATED and tm.reviewercomment:
            description += ("The reason for the deactivation is: '%s'"
                            % tm.reviewercomment)
        return description

    def userCanRequestToLeave(self):
        """Return true if the user can request to leave this team.

        A given user can leave a team only if he's an active member.
        """
        return self.userIsActiveMember()

    def userCanRequestToJoin(self):
        """Return true if the user can request to join this team.

        The user can request if it never asked to join this team, if it
        already asked and the subscription status is DECLINED or if the team's
        subscriptionpolicy is OPEN and the user is not an APPROVED or ADMIN
        member.
        """
        tm = self._getMembershipForUser()
        if tm is None:
            return True

        adminOrApproved = [TeamMembershipStatus.APPROVED,
                           TeamMembershipStatus.ADMIN]
        open = TeamSubscriptionPolicy.OPEN
        if tm.status == TeamMembershipStatus.DECLINED or (
            tm.status not in adminOrApproved and
            tm.team.subscriptionpolicy == open):
            return True
        else:
            return False

    def _getMembershipForUser(self):
        user = getUtility(ILaunchBag).user
        if user is None:
            return None
        tms = getUtility(ITeamMembershipSet)
        return tms.getByPersonAndTeam(user.id, self.context.id)

    def joinAllowed(self):
        """Return True if this is not a restricted team."""
        restricted = TeamSubscriptionPolicy.RESTRICTED
        return self.context.subscriptionpolicy != restricted

    def actionCategories(self):
        return KarmaActionCategory.items

    def actions(self, actionCategory):
        """Return a list of actions of the given category performed by 
        this person."""
        kas = getUtility(IKarmaActionSet)
        return kas.selectByCategoryAndPerson(actionCategory, self.context)

    def actionsCount(self, action):
        """Return the number of times this person performed this action."""
        karmaset = getUtility(IKarmaSet)
        return len(karmaset.selectByPersonAndAction(self.context, action))

    def setUpBugTasksToShow(self):
        """Setup the bugtasks we will always show."""
        self.recentBugTasks = self.mostRecentBugTasks()
        self.importantBugTasks = self.mostImportantBugTasks()
        # XXX: Because of the following 2 lines, a warning is going to be 
        # raised saying that we're getting a slice of an unordered set, and
        # this means we probably have a bug hiding somewhere, because both
        # sets are ordered here.
        self.assignedBugsToShow = bool(
            self.recentBugTasks or self.importantBugTasks)

    def mostRecentBugTasks(self):
        """Return up to 10 bug tasks (ordered by date assigned) that are 
        assigned to this person.

        These bug tasks are either the ones reported on packages/products this
        person is the maintainer or the ones assigned directly to him.
        """
        bts = getUtility(IBugTaskSet)
        orderBy = ('-dateassigned', '-priority', '-severity')
        results = bts.assignedBugTasks(
                        self.context, orderBy=orderBy, user=self.user)
        return results[:10]

    def mostImportantBugTasks(self):
        """Return up to 10 bug tasks (ordered by priority and severity) that
        are assigned to this person.

        These bug tasks are either the ones reported on packages/products this
        person is the maintainer or the ones assigned directly to him.
        """
        bts = getUtility(IBugTaskSet)
        orderBy = ('-priority', '-severity', '-dateassigned')
        results = bts.assignedBugTasks(
                        self.context, orderBy=orderBy, user=self.user)
        return results[:10]

    def bugTasksWithSharedInterest(self):
        """Return up to 10 bug tasks (ordered by date assigned) which this
        person and the logged in user share some interest.

        We assume they share some interest if they're both members of the
        maintainer or if one is the maintainer and the task is directly
        assigned to the other.
        """
        assert self.user is not None, (
                'This method should not be called without a logged in user')
        if self.context.id == self.user.id:
            return []

        bts = getUtility(IBugTaskSet)
        orderBy = ('-dateassigned', '-priority', '-severity')
        results = bts.bugTasksWithSharedInterest(
                self.context, self.user, user=self.user, orderBy=orderBy)
        return results[:10]

    def obfuscatedEmail(self):
        if self.context.preferredemail is not None:
            return obfuscateEmail(self.context.preferredemail.email)
        else:
            return None

    def htmlEmail(self):
        if self.context.preferredemail is not None:
            return convertToHtmlCode(self.context.preferredemail.email)
        else:
            return None

    def showSSHKeys(self):
        self.request.response.setHeader('Content-Type', 'text/plain')
        return "\n".join(["%s %s %s" % (key.keykind, key.keytext, key.comment)
                          for key in self.context.sshkeys])
    
    def sshkeysCount(self):
        return len(self.context.sshkeys)

    def gpgkeysCount(self):
        return len(self.context.gpgkeys)

    def signedcocsCount(self):
        return len(self.context.signedcocs)

    def performCoCChanges(self):
        """Make changes to code-of-conduct signature records for this
        person."""
        sig_ids = self.request.form.get("DEACTIVATE_SIGNATURE")

        if sig_ids is not None:
            sCoC_util = getUtility(ISignedCodeOfConductSet)

            # verify if we have multiple entries to deactive
            if not isinstance(sig_ids, list):
                sig_ids = [sig_ids]

            for sig_id in sig_ids:
                sig_id = int(sig_id)
                # Deactivating signature
                comment = 'Deactivated by Owner'
                sCoC_util.modifySignature(sig_id, self.user, comment, False)

            return True

    # restricted set of methods to be proxied by form_action()
    permitted_actions = ['claim_gpg', 'deactivate_gpg', 'remove_gpgtoken',
                         'revalidate_gpg', 'add_ssh', 'remove_ssh']

    def form_action(self):
        if self.request.method != "POST":
            # Nothing to do
            return ''
        
        action = self.request.form.get('action')

        # primary check on restrict set of 'form-like' methods.
        if action and (action not in self.permitted_actions):
            return 'Forbidden Form Method: %s' % action
        
        # do not mask anything 
        return getattr(self, action)()       

    # XXX cprov 20050401
    # As "Claim GPG key" takes a lot of time, we should process it
    # throught the NotificationEngine.
    def claim_gpg(self):
        fingerprint = self.request.form.get('fingerprint')

        sanitisedfpr = sanitiseFingerprint(fingerprint)

        if not sanitisedfpr:
            return 'Malformed fingerprint:<code>%s</code>' % fingerprint

        fingerprint = sanitisedfpr

        gpgkeyset = getUtility(IGPGKeySet)
                
        if gpgkeyset.getByFingerprint(fingerprint):
            return 'GPG key <code>%s</code> already imported' % fingerprint

        # import the key to the local keyring
        gpghandler = getUtility(IGPGHandler)
        result, key = gpghandler.retrieveKey(fingerprint)
        
        if not result:
            # use the content ok 'key' for debug proposes
            return (
                "Launchpad could not import GPG key, the reason was:"
                "<code>%s</code>."
                "Check if you published it correctly in the global key ring "
                "(using <kbd>gpg --send-keys KEY</kbd>) and that you add "
                "entered the fingerprint correctly (as produced by <kbd>"
                "gpg --fingerprint YOU</kdb>). Try later or cancel your "
                "request." % (key))

        self._validateGPG(key)

        return ('A message has been sent to <code>%s</code>, encrypted with '
                'the key <code>%s<code>. To confirm the key is yours, decrypt '
                'the message and follow the link inside.'
                % (self.context.preferredemail.email, key.displayname))


    def deactivate_gpg(self):
        keyids = self.request.form.get('DEACTIVATE_GPGKEY')
        
        if keyids is not None:
            comment = 'Key(s):<code>'
            
            # verify if we have multiple entries to deactive
            if not isinstance(keyids, list):
                keyids = [keyids]

            gpgkeyset = getUtility(IGPGKeySet)

            for keyid in keyids:
                gpgkeyset.deactivateGpgKey(keyid)
                gpgkey = gpgkeyset.get(keyid)
                comment += ' %s' % gpgkey.displayname

            comment += '</code> deactivated'
            flush_database_updates()            
            return comment

        return 'No Key(s) selected for deactivation.'

    def remove_gpgtoken(self):
        tokenfprs = self.request.form.get('REMOVE_GPGTOKEN')
        
        if tokenfprs is not None:
            comment = 'Token(s) for:<code>'
            logintokenset = getUtility(ILoginTokenSet)

            # verify if we have multiple entries to deactive
            if not isinstance(tokenfprs, list):
                tokenfprs = [tokenfprs]

            for tokenfpr in tokenfprs:
                # retrieve token info
                logintokenset.deleteByFingerprintAndRequester(tokenfpr,
                                                              self.user)
                comment += ' %s' % tokenfpr
                
            comment += '</code> key fingerprint(s) deleted.'
            return comment

        return 'No Token(s) selected for deletion.'

    def revalidate_gpg(self):
        keyids = self.request.form.get('REVALIDATE_GPGKEY')

        if keyids is not None:
            found = []
            notfound = []
            # verify if we have multiple entries to deactive
            if not isinstance(keyids, list):
                keyids = [keyids]
                
            gpghandler = getUtility(IGPGHandler)
            keyset = getUtility(IGPGKeySet)
            
            for keyid in keyids:
                # retrieve key info from LP
                gpgkey = keyset.get(keyid)
                result, key = gpghandler.retrieveKey(gpgkey.fingerprint)
                if not result:
                    notfound.append(gpgkey.fingerprint) 
                    continue
                self._validateGPG(key)
                found.append(key.displayname)
                
            comment = ''
            if len(found):
                comment += ('Key(s):<code>%s</code> revalidation email sent '
                            'to %s .' % (' '.join(found),
                                         self.context.preferredemail.email))
            if len(notfound):
                comment += ('Key(s):<code>%s</code> were skiped because could '
                            'not be retrived by Launchpad, verify if the key '
                            'is correctly published in the global key ring.' %
                            (''.join(notfound)))

            return comment

        return 'No Key(s) selected for revalidation.'

    def add_ssh(self):
        sshkey = self.request.form.get('sshkey')
        try:
            kind, keytext, comment = sshkey.split(' ', 2)
        except ValueError:
            return 'Invalid public key'
        
        if kind == 'ssh-rsa':
            keytype = SSHKeyType.RSA
        elif kind == 'ssh-dss':
            keytype = SSHKeyType.DSA
        else:
            return 'Invalid public key'
        
        getUtility(ISSHKeySet).new(self.user.id, keytype, keytext, comment)
        return 'SSH public key added.'

    def remove_ssh(self):
        try:
            id = self.request.form.get('key')
        except ValueError:
            return "Can't remove key that doesn't exist"

        sshkey = getUtility(ISSHKeySet).get(id)
        if sshkey is None:
            return "Can't remove key that doesn't exist"

        if sshkey.person != self.user:
            return "Cannot remove someone else's key"

        comment = sshkey.comment
        sshkey.destroySelf()
        return 'Key "%s" removed' % comment

    def _validateGPG(self, key):
        logintokenset = getUtility(ILoginTokenSet)
        bag = getUtility(ILaunchBag)

        preferredemail = bag.user.preferredemail.email
        login = bag.login

        token = logintokenset.new(self.context, login,
                                  preferredemail,
                                  LoginTokenType.VALIDATEGPG,
                                  fingerprint=key.fingerprint)

        appurl = self.request.getApplicationURL()
        token.sendGpgValidationRequest(appurl, key, encrypt=True)


class TeamJoinView(PersonView):

    def processForm(self):
        if self.request.method != "POST" or not self.userCanRequestToJoin():
            # Nothing to do
            return

        user = getUtility(ILaunchBag).user
        if self.request.form.get('join'):
            user.join(self.context)
            appurl = self.request.getApplicationURL()
            notify(JoinTeamRequestEvent(user, self.context, appurl))

        self.request.response.redirect('./')


class TeamLeaveView(PersonView):

    def processForm(self):
        if self.request.method != "POST" or not self.userCanRequestToLeave():
            # Nothing to do
            return

        user = getUtility(ILaunchBag).user
        if self.request.form.get('leave'):
            user.leave(self.context)

        self.request.response.redirect('./')


class PersonEditView:

    def __init__(self, context, request):
        self.context = context
        self.request = request
        self.errormessage = None
        self.message = None
        self.badlyFormedEmail = None
        self.user = getUtility(ILaunchBag).user

    def edit_action(self):
        if self.request.method != "POST":
            # Nothing to do
            return False

        person = self.context
        request = self.request

        password = request.form.get("password")
        newpassword = request.form.get("newpassword")
        newpassword2 = request.form.get("newpassword2")
        displayname = request.form.get("displayname")

        encryptor = getUtility(IPasswordEncryptor)
        if not encryptor.validate(password, person.password):
            self.errormessage = "Wrong password. Please try again."
            return False

        if not displayname:
            self.errormessage = "Your display name cannot be emtpy."
            return False

        if newpassword:
            if newpassword != newpassword2:
                self.errormessage = "New password didn't match."
                return False
            else:
                newpassword = encryptor.encrypt(newpassword)
                person.password = newpassword

        person.displayname = displayname
        person.givenname = request.form.get("givenname")
        person.familyname = request.form.get("familyname")

        # XXX: wiki is hard-coded for Launchpad 1.0
        #      - Andrew Bennetts, 2005-06-14
        #wiki = request.form.get("wiki")
        wikiname = request.form.get("wikiname")
        network = request.form.get("network")
        nickname = request.form.get("nickname")
        jabberid = request.form.get("jabberid")
        archuserid = request.form.get("archuserid")

        #WikiName
        # Assertions that should be true at least until 1.0
        assert person.wiki, 'People should always have wikinames'
        if person.wiki.wikiname != wikiname:
            if getUtility(IWikiNameSet).exists(wikiname):
                self.errormessage = (
                    'The wikiname %s for %s is already taken' 
                    % (wikiname, UBUNTU_WIKI_URL,))
                return False
            person.wiki.wikiname = wikiname

        #IrcID
        if (network and not nickname) or (nickname and not network):
            self.errormessage = ('You cannot provide the irc nickname without '
                                 'an irc network, or the irc network without '
                                 'a nickname.')
            return False
        elif network and nickname and person.irc is not None:
            person.irc.network = network
            person.irc.nickname = nickname
        elif network and nickname and person.irc is None:
            getUtility(IIrcIDSet).new(person.id, network, nickname)
        elif person.irc is not None:
            person.irc.destroySelf()

        #JabberID
        if jabberid and person.jabber is not None:
            person.jabber.jabberid = jabberid
        elif jabberid and person.jabber is None:
            getUtility(IJabberIDSet).new(person.id, jabberid)
        elif person.jabber is not None:
            person.jabber.destroySelf()

        #ArchUserID
        if archuserid and person.archuser is not None:
            person.archuser.archuserid = archuserid
        elif archuserid and person.archuser is None:
            getUtility(IArchUserIDSet).new(person.id, archuserid)
        elif person.archuser is not None:
            person.archuser.destroySelf()

        return True

    def unvalidatedAndGuessedEmails(self):
        """Return a Set containing all unvalidated and guessed emails."""
        emailset = sets.Set()
        emailset = emailset.union([e.email for e in self.context.guessedemails])
        emailset = emailset.union([e for e in self.context.unvalidatedemails])
        return emailset

    def emailFormSubmitted(self):
        """Check if the user submitted the form and process it.

        Return True if the form was submitted or False if it was not.
        """
        form = self.request.form
        if "REMOVE_VALIDATED" in form:
            self._deleteValidatedEmail()
        elif "SET_PREFERRED" in form:
            self._setPreferred()
        elif "REMOVE_UNVALIDATED" in form:
            self._deleteUnvalidatedEmail()
        elif "VALIDATE" in form:
            self._validateEmail()
        elif "ADD_EMAIL" in form:
            self._addEmail()
        else:
            return False

        # Any self-posting page that updates the database and want to display
        # these updated values have to call flush_database_updates().
        flush_database_updates()
        return True

    def _validateEmail(self):
        """Send a validation url to the selected email address."""
        email = self.request.form.get("UNVALIDATED_SELECTED")
        if email is None:
            self.message = (
                "You must select the email address you want to confirm.")
            return

        token = getUtility(ILoginTokenSet).new(
                    self.context, getUtility(ILaunchBag).login, email,
                    LoginTokenType.VALIDATEEMAIL)
        token.sendEmailValidationRequest(self.request.getApplicationURL())

        self.message = ("A new email was sent to '%s' with instructions on "
                        "how to confirm that it belongs to you." % email)

    def _deleteUnvalidatedEmail(self):
        """Delete the selected email address, which is not validated.
        
        This email address can be either on the EmailAddress table marked with
        status new, or in the LoginToken table.
        """
        email = self.request.form.get("UNVALIDATED_SELECTED")
        if email is None:
            self.message = (
                "You must select the email address you want to remove.")
            return
        
        emailset = getUtility(IEmailAddressSet)
        logintokenset = getUtility(ILoginTokenSet)
        if email in [e.email for e in self.context.guessedemails]:
            emailaddress = emailset.getByEmail(email)
            # These asserts will fail only if someone poisons the form.
            assert emailaddress.person.id == self.context.id
            assert self.context.preferredemail.id != emailaddress.id
            emailaddress.destroySelf()

        if email in self.context.unvalidatedemails:
            logintokenset.deleteByEmailAndRequester(email, self.context)

        self.message = "The email address '%s' has been removed." % email

    def _deleteValidatedEmail(self):
        """Delete the selected email address, which is already validated."""
        email = self.request.form.get("VALIDATED_SELECTED")
        if email is None:
            self.message = (
                "You must select the email address you want to remove.")
            return

        emailset = getUtility(IEmailAddressSet)
        emailaddress = emailset.getByEmail(email)
        # These asserts will fail only if someone poisons the form.
        assert emailaddress.person.id == self.context.id
        assert self.context.preferredemail is not None
        if self.context.preferredemail == emailaddress:
            # This will happen only if a person is submitting a stale page.
            self.message = (
                "You can't remove %s because it's your contact email "
                "address." % self.context.preferredemail.email)
            return
        emailaddress.destroySelf()
        self.message = "The email address '%s' has been removed." % email

    def _addEmail(self):
        """Register a new email for the person in context.

        Check if the email is "well formed" and if it's not yet in our
        database and then register it to the person in context.
        """
        person = self.context
        emailset = getUtility(IEmailAddressSet)
        logintokenset = getUtility(ILoginTokenSet)
        newemail = self.request.form.get("newemail", "").strip().lower()
        if not valid_email(newemail):
            self.message = (
                "'%s' doesn't seem to be a valid email address." % newemail)
            self.badlyFormedEmail = newemail
            return

        email = emailset.getByEmail(newemail)
        if email is not None and email.person.id == person.id:
            self.message = (
                    "The email address '%s' is already registered as your "
                    "email address. This can be either because you already "
                    "added this email address before or because it have "
                    "been detected by our system as being yours. In case "
                    "it was detected by our systeam, it's probably shown "
                    "on this page and is waiting to be confirmed as being "
                    "yours." % email.email)
            return
        elif email is not None:
            # self.message is rendered using 'structure' on the page template,
            # so it's better escape browsername because people can put 
            # whatever they want in their name/displayname. On the other hand,
            # we don't need to escape email addresses because they are always
            # validated (which means they can't have html tags) before being
            # inserted in the database.
            browsername = cgi.escape(email.person.browsername)
            self.message = (
                    "The email address '%s' was already registered by user "
                    "'%s'. If you think that is a duplicated account, you "
                    "can go to the <a href=\"../+requestmerge\">Merge "
                    "Accounts</a> page to claim this email address and "
                    "everything that is owned by that account."
                    % (email.email, browsername))
            return

        token = logintokenset.new(
                    person, getUtility(ILaunchBag).login, newemail,
                    LoginTokenType.VALIDATEEMAIL)
        token.sendEmailValidationRequest(self.request.getApplicationURL())

        self.message = (
                "An e-mail message was sent to '%s'. Follow the "
                "instructions in that message to confirm that the "
                "address is yours." % newemail)

    def _setPreferred(self):
        """Set the selected email as preferred for the person in context."""
        email = self.request.form.get("VALIDATED_SELECTED")
        if email is None:
            self.message = (
                    "To set your contact address you have to choose an address "
                    "from the list of confirmed addresses and click on Set as "
                    "Contact Address.")
            return
        elif isinstance(email, list):
            self.message = (
                    "Only one email address can be set as your contact "
                    "address. Please select the one you want and click on "
                    "Set as Contact Address.")
            return

        emailset = getUtility(IEmailAddressSet)
        emailaddress = emailset.getByEmail(email)
        assert emailaddress.person.id == self.context.id
        assert emailaddress.status == EmailAddressStatus.VALIDATED
        self.context.preferredemail = emailaddress
        self.message = "Your contact address has been changed to: %s" % email


class RequestPeopleMergeView(AddView):
    """The view for the page where the user asks a merge of two accounts.

    If the dupe account have only one email address we send a message to that
    address and then redirect the user to other page saying that everything
    went fine. Otherwise we redirect the user to another page where we list
    all email addresses owned by the dupe account and the user selects which
    of those (s)he wants to claim.
    """

    def __init__(self, context, request):
        self.context = context
        self.request = request
        AddView.__init__(self, context, request)
        self._nextURL = '.'

    def nextURL(self):
        return self._nextURL

    def createAndAdd(self, data):
        kw = {}
        for key, value in data.items():
            kw[str(key)] = value

        user = getUtility(ILaunchBag).user
        dupeaccount = kw['dupeaccount']
        if dupeaccount == user:
            # Please, don't try to merge you into yourself.
            return

        emails = getUtility(IEmailAddressSet).getByPerson(dupeaccount.id)
        if len(emails) > 1:
            # The dupe account have more than one email address. Must redirect
            # the user to another page to ask which of those emails (s)he
            # wants to claim.
            self._nextURL = '+requestmerge-multiple?dupe=%d' % dupeaccount.id
            return

        assert len(emails) == 1
        email = emails[0]
        login = getUtility(ILaunchBag).login
        logintokenset = getUtility(ILoginTokenSet)
        token = logintokenset.new(user, login, email.email, 
                                  LoginTokenType.ACCOUNTMERGE)
        dupename = dupeaccount.name
        sendMergeRequestEmail(token, dupename, self.request.getApplicationURL())
        self._nextURL = './+mergerequest-sent'


class FinishedPeopleMergeRequestView:
    """A simple view for a page where we only tell the user that we sent the
    email with further instructions to complete the merge."""

    def __init__(self, context, request):
        self.context = context
        self.request = request


class RequestPeopleMergeMultipleEmailsView:
    """A view for the page where the user asks a merge and the dupe account
    have more than one email address."""

    def __init__(self, context, request):
        self.context = context
        self.request = request
        self.formProcessed = False

        dupe = self.request.form.get('dupe')
        if dupe is None:
            # We just got redirected to this page and we don't have the dupe
            # hidden field in request.form.
            dupe = self.request.get('dupe')
        self.dupe = getUtility(IPersonSet).get(int(dupe))
        emailaddrset = getUtility(IEmailAddressSet)
        self.dupeemails = emailaddrset.getByPerson(self.dupe.id)

    def processForm(self):
        if self.request.method != "POST":
            return

        self.formProcessed = True
        user = getUtility(ILaunchBag).user
        login = getUtility(ILaunchBag).login
        logintokenset = getUtility(ILoginTokenSet)

        ids = self.request.form.get("selected")
        if ids is not None:
            # We can have multiple email adressess selected, and in this case 
            # ids will be a list. Otherwise ids will be str or int and we need
            # to make a list with that value to use in the for loop.
            if not isinstance(ids, list):
                ids = [ids]

            emailset = getUtility(IEmailAddressSet)
            for id in ids:
                email = emailset.get(id)
                assert email in self.dupeemails
                token = logintokenset.new(user, login, email.email, 
                                          LoginTokenType.ACCOUNTMERGE)
                dupename = self.dupe.name
                url = self.request.getApplicationURL()
                sendMergeRequestEmail(token, dupename, url)


def sendMergeRequestEmail(token, dupename, appurl):
    template = open(
        'lib/canonical/launchpad/emailtemplates/request-merge.txt').read()
    fromaddress = "Launchpad Account Merge <noreply@ubuntu.com>"

    replacements = {'longstring': token.token,
                    'dupename': dupename,
                    'requester': token.requester.name,
                    'requesteremail': token.requesteremail,
                    'toaddress': token.email,
                    'appurl': appurl}
    message = template % replacements

    subject = "Launchpad: Merge of Accounts Requested"
    simple_sendmail(fromaddress, token.email, subject, message)


class ObjectReassignmentView:
    """A view class used when reassigning an object that implements IHasOwner.

    By default we assume that the owner attribute is IHasOwner.owner and the
    vocabulary for the owner widget is ValidPersonOrTeam (which is the one
    used in IObjectReassignment). If any object has special needs, it'll be
    necessary to subclass ObjectReassignmentView and redefine the schema 
    and/or ownerOrMaintainerAttr attributes.

    Subclasses can also specify a callback to be called after the reassignment
    takes place. This callback must accept three arguments (in this order):
    the object whose owner is going to be changed, the old owner and the new
    owner.

    Also, if the object for which you're using this view doesn't have a
    displayname or name attribute, you'll have to subclass it and define the
    contextName attribute in your subclass constructor.
    """

    ownerOrMaintainerAttr = 'owner'
    schema = IObjectReassignment
    callback = None

    def __init__(self, context, request):
        self.context = context
        self.request = request
        self.user = getUtility(ILaunchBag).user
        self.errormessage = ''
        self.ownerOrMaintainer = getattr(context, self.ownerOrMaintainerAttr)
        setUpWidgets(self, self.schema, IInputWidget)
        self.contextName = (getattr(self.context, 'displayname', None) or
                            getattr(self.context, 'name', None))

    def processForm(self):
        if self.request.method == 'POST':
            self.changeOwner()

    def changeOwner(self):
        """Change the owner of self.context to the one choosen by the user."""
        newOwner = self._getNewOwner()
        if newOwner is None:
            return

        oldOwner = getattr(self.context, self.ownerOrMaintainerAttr)
        setattr(self.context, self.ownerOrMaintainerAttr, newOwner)
        if callable(self.callback):
            self.callback(self.context, oldOwner, newOwner)
        self.request.response.redirect('.')

    def _getNewOwner(self):
        """Return the new owner for self.context, as specified by the user.
        
        If anything goes wrong, return None and assign an error message to
        self.errormessage to inform the user about what happened.
        """
        personset = getUtility(IPersonSet)
        request = self.request
        owner_name = request.form.get(self.owner_widget.name)
        if not owner_name:
            self.errormessage = (
                "You have to specify the name of the person/team that's "
                "going to be the new %s." % self.ownerOrMaintainerAttr)
            return None

        if request.form.get('existing') == 'existing':
            try:
                # By getting the owner using getInputValue() we make sure
                # it's valid according to the vocabulary of self.schema's
                # owner widget.
                owner = self.owner_widget.getInputValue()
            except WidgetInputError:
                self.errormessage = (
                    "The person/team named '%s' is not a valid owner for %s."
                    % (owner_name, self.contextName))
                return None
            except ConversionError:
                self.errormessage = (
                    "There's no person/team named '%s' in Launchpad."
                    % owner_name)
                return None
        else:
            if personset.getByName(owner_name):
                self.errormessage = (
                    "There's already a person/team with the name '%s' in "
                    "Launchpad. Please choose a different name or select "
                    "the option to make that person/team the new owner, "
                    "if that's what you want." % owner_name)
                return None

            owner = personset.newTeam(
                    teamownerID=self.user.id, name=owner_name,
                    displayname=owner_name.capitalize())

        return owner


class TeamReassignmentView(ObjectReassignmentView):

    ownerOrMaintainerAttr = 'teamowner'
    schema = ITeamReassignment

    def __init__(self, context, request):
        ObjectReassignmentView.__init__(self, context, request)
        self.contextName = self.context.browsername
        self.callback = self._addOwnerAsMember

    def _addOwnerAsMember(self, team, oldOwner, newOwner):
        """Add the new and the old owners as administrators of the team.

        When a user creates a new team, he is added as an administrator of
        that team. To be consistent with this, we must make the new owner an
        administrator of the team.
        Also, the ObjectReassignment spec says that we must make the old owner
        an administrator of the team, and so we do.
        """
        team.addMember(newOwner)
        team.setMembershipStatus(newOwner, TeamMembershipStatus.ADMIN)
        team.addMember(oldOwner)
        team.setMembershipStatus(oldOwner, TeamMembershipStatus.ADMIN)
<|MERGE_RESOLUTION|>--- conflicted
+++ resolved
@@ -43,17 +43,13 @@
     IJabberIDSet, IIrcIDSet, IArchUserIDSet, ILaunchBag, ILoginTokenSet,
     IPasswordEncryptor, ISignedCodeOfConductSet, IObjectReassignment,
     ITeamReassignment, IGPGKeySet, IGPGHandler, IKarmaActionSet, IKarmaSet,
-<<<<<<< HEAD
-    IPerson, ICalendarOwner, UBUNTU_WIKI_URL)
-=======
-    UBUNTU_WIKI_URL, ITeamMembershipSet)
->>>>>>> 1ea797f6
+    UBUNTU_WIKI_URL, IPerson, ICalendarOwner, ITeamMembershipSet)
 
 from canonical.launchpad.helpers import (
         obfuscateEmail, convertToHtmlCode, sanitiseFingerprint)
 from canonical.launchpad.validators.email import valid_email
 from canonical.launchpad.mail.sendmail import simple_sendmail
-<<<<<<< HEAD
+from canonical.launchpad.event.team import JoinTeamRequestEvent
 from canonical.launchpad.webapp import (
     StandardLaunchpadFacets, Link, DefaultLink)
 
@@ -86,9 +82,6 @@
         linked = ICalendarOwner(self.context).calendar is not None
         return Link(target, text, linked=linked)
 
-=======
-from canonical.launchpad.event.team import JoinTeamRequestEvent
->>>>>>> 1ea797f6
 
 ##XXX: (batch_size+global) cprov 20041003
 ## really crap constant definition for BatchPages
