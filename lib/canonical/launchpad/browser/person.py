# Copyright 2004-2007 Canonical Ltd

"""Person-related wiew classes."""

__metaclass__ = type

__all__ = [
    'BaseListView',
    'BeginTeamClaimView',
    'BugContactPackageBugsSearchListingView',
    'FOAFSearchView',
    'PeopleListView',
    'PersonAddView',
    'PersonAnswersMenu',
    'PersonAssignedBugTaskSearchListingView',
    'PersonAuthoredBranchesView',
    'PersonBranchesMenu',
    'PersonBranchesView',
    'PersonBrandingView',
    'PersonBugsMenu',
    'PersonChangePasswordView',
    'PersonClaimView',
    'PersonCodeOfConductEditView',
    'PersonCommentedBugTaskSearchListingView',
    'PersonDeactivateAccountView',
    'PersonDynMenu',
    'PersonEditEmailsView',
    'PersonEditHomePageView',
    'PersonEditIRCNicknamesView',
    'PersonEditJabberIDsView',
    'PersonEditSSHKeysView',
    'PersonEditView',
    'PersonEditWikiNamesView',
    'PersonEditJabberIDsView',
    'PersonEditIRCNicknamesView',
    'PersonEditSSHKeysView',
    'PersonEditHomePageView',
    'PersonAnswerContactForView',
    'PersonAssignedBugTaskSearchListingView',
    'ReportedBugTaskSearchListingView',
    'BugContactPackageBugsSearchListingView',
    'SubscribedBugTaskSearchListingView',
    'PersonRdfView',
    'PersonTranslationView',
    'PersonFacets',
    'PersonGPGView',
    'PersonLanguagesView',
    'PersonLatestQuestionsView',
    'PersonNavigation',
    'PersonOverviewMenu',
    'PersonRdfView',
    'PersonRegisteredBranchesView',
    'PersonRelatedBugsView',
    'PersonRelatedProjectsView',
    'PersonSearchQuestionsView',
    'PersonSetContextMenu',
    'PersonSetFacets',
    'PersonSetNavigation',
    'PersonSetSOP',
    'PersonSOP',
    'PersonSpecFeedbackView',
    'PersonSpecsMenu',
    'PersonSpecWorkLoadView',
    'PersonSubscribedBranchesView',
    'PersonTeamBranchesView',
    'PersonTranslationView',
    'PersonView',
    'RedirectToEditLanguagesView',
    'ReportedBugTaskSearchListingView',
    'SearchAnsweredQuestionsView',
    'SearchAssignedQuestionsView',
    'SearchCommentedQuestionsView',
    'SearchCreatedQuestionsView',
    'SearchNeedAttentionQuestionsView',
    'SearchSubscribedQuestionsView',
    'SubscribedBugTaskSearchListingView',
    'TeamJoinView',
    'TeamLeaveView',
    'TeamListView',
    'TeamNavigation',
    'TeamOverviewMenu',
    'TeamReassignmentView',
    'TeamSpecsMenu',
    'UbunteroListView',
    ]

import cgi
import copy
from datetime import datetime, timedelta
from operator import attrgetter, itemgetter
import pytz
import urllib

from zope.app.form.browser import SelectWidget, TextAreaWidget
from zope.app.session.interfaces import ISession
from zope.app.pagetemplate.viewpagetemplatefile import ViewPageTemplateFile
from zope.event import notify
from zope.formlib import form
from zope.interface import implements
from zope.component import getUtility
from zope.publisher.interfaces.browser import IBrowserPublisher
from zope.schema import Choice, TextLine
from zope.schema.vocabulary import SimpleVocabulary, SimpleTerm
from zope.security.interfaces import Unauthorized

from canonical.config import config
from canonical.database.sqlbase import flush_database_updates

from canonical.widgets import LaunchpadRadioWidget, PasswordChangeWidget

from canonical.cachedproperty import cachedproperty

from canonical.launchpad.interfaces import (
    AccountStatus, BranchListingSort, BugTaskSearchParams, BugTaskStatus,
    DAYS_BEFORE_EXPIRATION_WARNING_IS_SENT, EmailAddressStatus,
    GPGKeyNotFoundError, IBranchSet, ICountry, IEmailAddress,
    IEmailAddressSet, IGPGHandler, IGPGKeySet, IIrcIDSet, IJabberIDSet,
    ILanguageSet, ILaunchBag, ILoginTokenSet, IMailingListSet, INewPerson,
    IPOTemplateSet, IPasswordEncryptor, IPerson, IPersonChangePassword,
    IPersonClaim, IPersonSet, IPollSet, IPollSubset,
    IRequestPreferredLanguages, ISSHKeySet, ISignedCodeOfConductSet, ITeam,
    ITeamMembership, ITeamMembershipSet, ITeamReassignment, IWikiNameSet,
    LoginTokenType, NotFoundError, PersonCreationRationale,
    QuestionParticipation, SSHKeyType, SpecificationFilter,
    TeamMembershipRenewalPolicy, TeamMembershipStatus, TeamSubscriptionPolicy,
    UBUNTU_WIKI_URL, UNRESOLVED_BUGTASK_STATUSES, UnexpectedFormData,
    is_participant_in_beta_program)

from canonical.launchpad.browser.bugtask import (
    BugListingBatchNavigator, BugTaskSearchListingView)
from canonical.launchpad.browser.branchlisting import BranchListingView
from canonical.launchpad.browser.launchpad import StructuralObjectPresentation
from canonical.launchpad.browser.objectreassignment import (
    ObjectReassignmentView)
from canonical.launchpad.browser.specificationtarget import (
    HasSpecificationsView)
from canonical.launchpad.browser.branding import BrandingChangeView
from canonical.launchpad.browser.questiontarget import SearchQuestionsView

from canonical.launchpad.helpers import convertToHtmlCode, obfuscateEmail

from canonical.launchpad.validators.email import valid_email

from canonical.launchpad.webapp.authorization import check_permission
from canonical.launchpad.webapp.dynmenu import DynMenu, neverempty
from canonical.launchpad.webapp.publisher import LaunchpadView
from canonical.launchpad.webapp.batching import BatchNavigator
from canonical.launchpad.webapp.interfaces import (
    IPlacelessLoginSource, LoggedOutEvent)
from canonical.launchpad.webapp import (
<<<<<<< HEAD
    ApplicationMenu, ContextMenu, LaunchpadEditFormView, LaunchpadFormView,
    Link, Navigation, StandardLaunchpadFacets, action, canonical_url,
    custom_widget, enabled_with_permission, smartquote, stepthrough, stepto)
=======
    action, ApplicationMenu, canonical_url, ContextMenu, custom_widget,
    enabled_with_permission, LaunchpadEditFormView, LaunchpadFormView,
    Link, Navigation, smartquote, StandardLaunchpadFacets, stepthrough,
    stepto)
>>>>>>> 72df1206

from canonical.launchpad import _


class BranchTraversalMixin:
    """Branch of this person or team for the specified product and
    branch names.

    For example:

    * '/~ddaa/bazaar/devel' points to the branch whose owner
    name is 'ddaa', whose product name is 'bazaar', and whose branch name
    is 'devel'.

    * '/~sabdfl/+junk/junkcode' points to the branch whose
    owner name is 'sabdfl', with no associated product, and whose branch
    name is 'junkcode'.

    * '/~ddaa/+branch/bazaar/devel' redirects to '/~ddaa/bazaar/devel'

    """

    @stepto('+branch')
    def redirect_branch(self):
        """Redirect to canonical_url, which is ~user/product/name."""
        stepstogo = self.request.stepstogo
        product_name = stepstogo.consume()
        branch_name = stepstogo.consume()
        if product_name is not None and branch_name is not None:
            branch = self.context.getBranch(product_name, branch_name)
            if branch:
                return self.redirectSubTree(canonical_url(branch))
        raise NotFoundError

    def traverse(self, product_name):
        branch_name = self.request.stepstogo.consume()
        if branch_name is not None:
            return self.context.getBranch(product_name, branch_name)
        else:
            return super(BranchTraversalMixin, self).traverse(product_name)


class PersonNavigation(BranchTraversalMixin, Navigation):

    usedfor = IPerson

    def breadcrumb(self):
        return self.context.displayname

    @stepthrough('+expiringmembership')
    def traverse_expiring_membership(self, name):
        # Return the found membership regardless of its status as we know
        # TeamMembershipSelfRenewalView will tell users why the memembership
        # can't be renewed when necessary.
        membership = getUtility(ITeamMembershipSet).getByPersonAndTeam(
            self.context, getUtility(IPersonSet).getByName(name))
        if membership is None:
            return None
        return TeamMembershipSelfRenewalView(membership, self.request)

    @stepto('+archive')
    def traverse_archive(self):
        return self.context.archive


class PersonDynMenu(DynMenu):

    menus = {
        'contributions': 'contributionsMenu',
        }

    @neverempty
    def contributionsMenu(self):
        L = [self.makeBreadcrumbLink(item)
             for item in self.context.iterTopProjectsContributedTo()]
        L.sort(key=lambda item: item.text.lower())
        if L:
            for obj in L:
                yield obj
        else:
            yield self.makeLink(
                'Projects you contribute to go here.', target=None)
        yield self.makeLink('See all projects...', target='/products')


class TeamNavigation(PersonNavigation):

    usedfor = ITeam

    def breadcrumb(self):
        return smartquote('"%s" team') % self.context.displayname

    @stepthrough('+poll')
    def traverse_poll(self, name):
        return getUtility(IPollSet).getByTeamAndName(self.context, name)

    @stepthrough('+invitation')
    def traverse_invitation(self, name):
        # Return the found membership regardless of its status as we know
        # TeamInvitationView can handle memberships in statuses other than
        # INVITED.
        membership = getUtility(ITeamMembershipSet).getByPersonAndTeam(
            self.context, getUtility(IPersonSet).getByName(name))
        if membership is None:
            return None
        return TeamInvitationView(membership, self.request)

    @stepthrough('+member')
    def traverse_member(self, name):
        person = getUtility(IPersonSet).getByName(name)
        if person is None:
            return None
        return getUtility(ITeamMembershipSet).getByPersonAndTeam(
            person, self.context)


class TeamMembershipSelfRenewalView(LaunchpadFormView):

    implements(IBrowserPublisher)

    schema = ITeamMembership
    field_names = []
    label = 'Renew team membership'
    template = ViewPageTemplateFile(
        '../templates/teammembership-self-renewal.pt')

    def __init__(self, context, request):
        # Only the member himself or admins of the member (in case it's a
        # team) can see the page in which they renew memberships that are
        # about to expire.
        if not check_permission('launchpad.Edit', context.person):
            raise Unauthorized(
                "Only the member himself can renew his memberships.")
        LaunchpadFormView.__init__(self, context, request)

    def browserDefault(self, request):
        return self, ()

    def getReasonForDeniedRenewal(self):
        """Return text describing why the membership can't be renewed."""
        context = self.context
        ondemand = TeamMembershipRenewalPolicy.ONDEMAND
        admin = TeamMembershipStatus.ADMIN
        approved = TeamMembershipStatus.APPROVED
        date_limit = datetime.now(pytz.timezone('UTC')) - timedelta(
            days=DAYS_BEFORE_EXPIRATION_WARNING_IS_SENT)
        if context.status not in (admin, approved):
            text = "it is not active."
        elif context.team.renewal_policy != ondemand:
            text = ('<a href="%s">%s</a> is not a team which accepts its '
                    'members to renew their own memberships.'
                    % (canonical_url(context.team),
                       context.team.unique_displayname))
        elif context.dateexpires is None or context.dateexpires > date_limit:
            if context.person.isTeam():
                link_text = "Somebody else has already renewed it."
            else:
                link_text = (
                    "You or one of the team administrators has already "
                    "renewed it.")
            text = ('it is not set to expire in %d days or less. '
                    '<a href="%s/+members">%s</a>'
                    % (DAYS_BEFORE_EXPIRATION_WARNING_IS_SENT,
                       canonical_url(context.team), link_text))
        else:
            raise AssertionError('This membership can be renewed!')
        return text

    @property
    def time_before_expiration(self):
        return self.context.dateexpires - datetime.now(pytz.timezone('UTC'))

    @property
    def next_url(self):
        return canonical_url(self.context.person)

    @action(_("Renew"), name="renew")
    def renew_action(self, action, data):
        member = self.context.person
        member.renewTeamMembership(self.context.team)
        self.request.response.addInfoNotification(
            _("Membership renewed until %(date)s."),
            date=self.context.dateexpires.strftime('%Y-%m-%d'))

    @action(_("Let it Expire"), name="nothing")
    def do_nothing_action(self, action, data):
        # Redirect back and wait for the membership to expire automatically.
        pass


class TeamInvitationView(LaunchpadFormView):

    implements(IBrowserPublisher)

    schema = ITeamMembership
    label = 'Team membership invitation'
    field_names = ['reviewercomment']
    custom_widget('reviewercomment', TextAreaWidget, height=5, width=60)
    template = ViewPageTemplateFile(
        '../templates/teammembership-invitation.pt')

    def __init__(self, context, request):
        # Only admins of the invited team can see the page in which they
        # approve/decline invitations.
        if not check_permission('launchpad.Edit', context.person):
            raise Unauthorized(
                "Only team administrators can approve/decline invitations "
                "sent to this team.")
        LaunchpadFormView.__init__(self, context, request)

    def browserDefault(self, request):
        return self, ()

    @property
    def next_url(self):
        return canonical_url(self.context.person)

    @action(_("Accept"), name="accept")
    def accept_action(self, action, data):
        if self.context.status != TeamMembershipStatus.INVITED:
            self.request.response.addInfoNotification(
                _("This invitation has already been processed."))
            return
        member = self.context.person
        member.acceptInvitationToBeMemberOf(
            self.context.team, data['reviewercomment'])
        self.request.response.addInfoNotification(
            _("This team is now a member of %(team)s"),
            team=self.context.team.browsername)

    @action(_("Decline"), name="decline")
    def decline_action(self, action, data):
        if self.context.status != TeamMembershipStatus.INVITED:
            self.request.response.addInfoNotification(
                _("This invitation has already been processed."))
            return
        member = self.context.person
        member.declineInvitationToBeMemberOf(
            self.context.team, data['reviewercomment'])
        self.request.response.addInfoNotification(
            _("Declined the invitation to join %(team)s"),
            team=self.context.team.browsername)

    @action(_("Cancel"), name="cancel")
    def cancel_action(self, action, data):
        # Simply redirect back.
        pass


class PersonSetNavigation(Navigation):

    usedfor = IPersonSet

    def breadcrumb(self):
        return 'People'

    def traverse(self, name):
        # Raise a 404 on an invalid Person name
        person = self.context.getByName(name)
        if person is None:
            raise NotFoundError(name)
        # Redirect to /~name
        return self.redirectSubTree(canonical_url(person))

    @stepto('+me')
    def me(self):
        me = getUtility(ILaunchBag).user
        if me is None:
            raise Unauthorized("You need to be logged in to view this URL.")
        return self.redirectSubTree(canonical_url(me), status=303)


class PersonSetSOP(StructuralObjectPresentation):

    def getIntroHeading(self):
        return None

    def getMainHeading(self):
        return 'People and Teams'

    def listChildren(self, num):
        return []

    def listAltChildren(self, num):
        return None


class PersonSetFacets(StandardLaunchpadFacets):
    """The links that will appear in the facet menu for the IPersonSet."""

    usedfor = IPersonSet

    enable_only = ['overview']


class PersonSetContextMenu(ContextMenu):

    usedfor = IPersonSet

    links = ['products', 'distributions', 'people', 'meetings', 'peoplelist',
             'teamlist', 'ubunterolist', 'newteam', 'adminpeoplemerge',
             'adminteammerge', 'mergeaccounts']

    def products(self):
        return Link('/projects/', 'View projects')

    def distributions(self):
        return Link('/distros/', 'View distributions')

    def people(self):
        return Link('/people/', 'View people')

    def meetings(self):
        return Link('/sprints/', 'View meetings')

    def peoplelist(self):
        text = 'List all people'
        return Link('+peoplelist', text, icon='people')

    def teamlist(self):
        text = 'List all teams'
        return Link('+teamlist', text, icon='people')

    def ubunterolist(self):
        text = 'List all Ubunteros'
        return Link('+ubunterolist', text, icon='people')

    def newteam(self):
        text = 'Register a team'
        return Link('+newteam', text, icon='add')

    def mergeaccounts(self):
        text = 'Merge accounts'
        return Link('+requestmerge', text, icon='edit')

    @enabled_with_permission('launchpad.Admin')
    def adminpeoplemerge(self):
        text = 'Admin merge people'
        return Link('+adminpeoplemerge', text, icon='edit')

    @enabled_with_permission('launchpad.Admin')
    def adminteammerge(self):
        text = 'Admin merge teams'
        return Link('+adminteammerge', text, icon='edit')


class PersonSOP(StructuralObjectPresentation):

    def getIntroHeading(self):
        return None

    def getMainHeading(self):
        return self.context.title

    def listChildren(self, num):
        return []

    def countChildren(self):
        return 0

    def listAltChildren(self, num):
        return None

    def countAltChildren(self):
        raise NotImplementedError


class PersonFacets(StandardLaunchpadFacets):
    """The links that will appear in the facet menu for an IPerson."""

    usedfor = IPerson

    enable_only = ['overview', 'bugs', 'answers', 'specifications',
                   'branches', 'translations']

    def overview(self):
        text = 'Overview'
        summary = 'General information about %s' % self.context.browsername
        return Link('', text, summary)

    def bugs(self):
        text = 'Bugs'
        summary = (
            'Bug reports that %s is involved with' % self.context.browsername)
        return Link('', text, summary)

    def specifications(self):
        text = 'Blueprints'
        summary = (
            'Feature specifications that %s is involved with' %
            self.context.browsername)
        return Link('', text, summary)

    def bounties(self):
        text = 'Bounties'
        browsername = self.context.browsername
        summary = (
            'Bounty offers that %s is involved with' % browsername)
        return Link('+bounties', text, summary)

    def branches(self):
        text = 'Code'
        summary = ('Bazaar Branches and revisions registered and authored '
                   'by %s' % self.context.browsername)
        return Link('', text, summary)

    def answers(self):
        text = 'Answers'
        summary = (
            'Questions that %s is involved with' % self.context.browsername)
        return Link('', text, summary)

    def translations(self):
        text = 'Translations'
        summary = (
            'Software that %s is involved in translating' %
            self.context.browsername)
        return Link('', text, summary)


class PersonBranchesMenu(ApplicationMenu):

    usedfor = IPerson
    facet = 'branches'
    links = ['authored', 'registered', 'subscribed', 'addbranch']

    def authored(self):
        text = 'Show authored branches'
        return Link('+authoredbranches', text, icon='branch')

    def registered(self):
        text = 'Show registered branches'
        return Link('+registeredbranches', text, icon='branch')

    def subscribed(self):
        text = 'Show subscribed branches'
        return Link('+subscribedbranches', text, icon='branch')

    def addbranch(self):
        text = 'Register branch'
        return Link('+addbranch', text, icon='add')



class PersonBugsMenu(ApplicationMenu):

    usedfor = IPerson
    facet = 'bugs'
    links = ['assignedbugs', 'commentedbugs', 'reportedbugs',
             'subscribedbugs', 'relatedbugs', 'softwarebugs', 'mentoring']

    def relatedbugs(self):
        text = 'List all related bugs'
        summary = ('Lists all bug reports which %s reported, is assigned to, '
                   'or is subscribed to.' % self.context.displayname)
        return Link('', text, summary=summary)

    def assignedbugs(self):
        text = 'List assigned bugs'
        summary = 'Lists bugs assigned to %s.' % self.context.displayname
        return Link('+assignedbugs', text, summary=summary)

    def softwarebugs(self):
        text = 'Show package report'
        summary = ('A summary report for packages where %s is a bug contact.'
                   % self.context.displayname)
        return Link('+packagebugs', text, summary=summary)

    def reportedbugs(self):
        text = 'List reported bugs'
        summary = 'Lists bugs reported by %s.' % self.context.displayname
        return Link('+reportedbugs', text, summary=summary)

    def subscribedbugs(self):
        text = 'List subscribed bugs'
        summary = ('Lists bug reports %s is subscribed to.'
                   % self.context.displayname)
        return Link('+subscribedbugs', text, summary=summary)

    def mentoring(self):
        text = 'Mentoring offered'
        summary = ('Lists bugs for which %s has offered to mentor someone.'
                   % self.context.displayname)
        enabled = self.context.mentoring_offers
        return Link('+mentoring', text, enabled=enabled, summary=summary)

    def commentedbugs(self):
        text = 'List commented bugs'
        summary = ('Lists bug reports on which %s has commented.'
                   % self.context.displayname)
        return Link('+commentedbugs', text, summary=summary)


class PersonSpecsMenu(ApplicationMenu):

    usedfor = IPerson
    facet = 'specifications'
    links = ['assignee', 'drafter', 'approver',
             'subscriber', 'registrant', 'feedback',
             'workload', 'mentoring', 'roadmap']

    def registrant(self):
        text = 'Registrant'
        summary = 'List specs registered by %s' % self.context.browsername
        return Link('+specs?role=registrant', text, summary, icon='spec')

    def approver(self):
        text = 'Approver'
        summary = 'List specs with %s is supposed to approve' % (
            self.context.browsername)
        return Link('+specs?role=approver', text, summary, icon='spec')

    def assignee(self):
        text = 'Assignee'
        summary = 'List specs for which %s is the assignee' % (
            self.context.browsername)
        return Link('+specs?role=assignee', text, summary, icon='spec')

    def drafter(self):
        text = 'Drafter'
        summary = 'List specs drafted by %s' % self.context.browsername
        return Link('+specs?role=drafter', text, summary, icon='spec')

    def subscriber(self):
        text = 'Subscriber'
        return Link('+specs?role=subscriber', text, icon='spec')

    def feedback(self):
        text = 'Feedback requests'
        summary = 'List specs where feedback has been requested from %s' % (
            self.context.browsername)
        return Link('+specfeedback', text, summary, icon='info')

    def mentoring(self):
        text = 'Mentoring offered'
        enabled = self.context.mentoring_offers
        return Link('+mentoring', text, enabled=enabled, icon='info')

    def workload(self):
        text = 'Workload'
        summary = 'Show all specification work assigned'
        return Link('+specworkload', text, summary, icon='info')

    def roadmap(self):
        text = 'Roadmap'
        summary = 'Show recommended sequence of feature implementation'
        return Link('+roadmap', text, summary, icon='info')


class PersonTranslationsMenu(ApplicationMenu):

    usedfor = IPerson
    facet = 'translations'
    links = ['imports']

    def imports(self):
        text = 'See import queue'
        return Link('+imports', text)


class TeamSpecsMenu(PersonSpecsMenu):

    usedfor = ITeam
    facet = 'specifications'

    def mentoring(self):
        target = '+mentoring'
        text = 'Mentoring offered'
        summary = 'Offers of mentorship for prospective team members'
        return Link(target, text, summary=summary, icon='info')


class TeamBugsMenu(PersonBugsMenu):

    usedfor = ITeam
    facet = 'bugs'
    links = ['assignedbugs', 'relatedbugs', 'softwarebugs', 'subscribedbugs',
             'mentorships']

    def mentorships(self):
        target = '+mentoring'
        text = 'Mentoring offered'
        summary = 'Offers of mentorship for prospective team members'
        return Link(target, text, summary=summary, icon='info')


class CommonMenuLinks:

    @enabled_with_permission('launchpad.Edit')
    def common_edithomepage(self):
        target = '+edithomepage'
        text = 'Change home page'
        return Link(target, text, icon='edit')

    def common_packages(self):
        target = '+packages'
        text = 'List assigned packages'
        summary = 'Packages assigned to %s' % self.context.browsername
        return Link(target, text, summary, icon='packages')

    def related_projects(self):
        target = '+projects'
        text = 'List related projects'
        summary = 'Projects %s is involved with' % self.context.browsername
        return Link(target, text, summary, icon='packages')

    @enabled_with_permission('launchpad.Edit')
    def activate_ppa(self):
        target = "+activate-ppa"
        text = 'Activate Personal Package Archive'
        summary = ('Acknowledge terms of service for Launchpad Personal '
                   'Package Archive.')
        enable_link = (self.context.archive is None)
        return Link(target, text, summary, icon='edit', enabled=enable_link)

    def show_ppa(self):
        target = '+archive'
        text = 'Personal Package Archive'
        summary = 'Browse Personal Package Archive packages.'
        enable_link = (self.context.archive is not None)
        return Link(target, text, summary, icon='info', enabled=enable_link)


class PersonOverviewMenu(ApplicationMenu, CommonMenuLinks):

    usedfor = IPerson
    facet = 'overview'
    links = ['edit', 'branding', 'common_edithomepage',
             'editemailaddresses', 'editlanguages', 'editwikinames',
             'editircnicknames', 'editjabberids', 'editpassword',
             'editsshkeys', 'editpgpkeys',
             'memberships', 'mentoringoffers',
             'codesofconduct', 'karma', 'common_packages', 'administer',
             'related_projects', 'activate_ppa', 'show_ppa']

    @enabled_with_permission('launchpad.Edit')
    def edit(self):
        target = '+edit'
        text = 'Change details'
        return Link(target, text, icon='edit')

    @enabled_with_permission('launchpad.Edit')
    def branding(self):
        target = '+branding'
        text = 'Change branding'
        return Link(target, text, icon='edit')

    @enabled_with_permission('launchpad.Edit')
    def editlanguages(self):
        target = '+editlanguages'
        text = 'Set preferred languages'
        return Link(target, text, icon='edit')

    @enabled_with_permission('launchpad.Edit')
    def editemailaddresses(self):
        target = '+editemails'
        text = 'Change e-mail settings'
        return Link(target, text, icon='edit')

    @enabled_with_permission('launchpad.Edit')
    def editwikinames(self):
        target = '+editwikinames'
        text = 'Update wiki names'
        return Link(target, text, icon='edit')

    @enabled_with_permission('launchpad.Edit')
    def editircnicknames(self):
        target = '+editircnicknames'
        text = 'Update IRC nicknames'
        return Link(target, text, icon='edit')

    @enabled_with_permission('launchpad.Edit')
    def editjabberids(self):
        target = '+editjabberids'
        text = 'Update Jabber IDs'
        return Link(target, text, icon='edit')

    @enabled_with_permission('launchpad.Edit')
    def editpassword(self):
        target = '+changepassword'
        text = 'Change your password'
        return Link(target, text, icon='edit')

    def karma(self):
        target = '+karma'
        text = 'Show karma summary'
        summary = (
            u'%s\N{right single quotation mark}s activities '
            u'in Launchpad' % self.context.browsername)
        return Link(target, text, summary, icon='info')

    def memberships(self):
        target = '+participation'
        text = 'Show team participation'
        return Link(target, text, icon='info')

    def mentoringoffers(self):
        target = '+mentoring'
        text = 'Mentoring offered'
        enabled = self.context.mentoring_offers
        return Link(target, text, enabled=enabled, icon='info')

    @enabled_with_permission('launchpad.Edit')
    def editsshkeys(self):
        target = '+editsshkeys'
        text = 'Update SSH keys'
        summary = (
            'Used if %s stores code on the Supermirror' %
            self.context.browsername)
        return Link(target, text, summary, icon='edit')

    @enabled_with_permission('launchpad.Edit')
    def editpgpkeys(self):
        target = '+editpgpkeys'
        text = 'Update OpenPGP keys'
        summary = 'Used for the Supermirror, and when maintaining packages'
        return Link(target, text, summary, icon='edit')

    @enabled_with_permission('launchpad.Edit')
    def codesofconduct(self):
        target = '+codesofconduct'
        text = 'Codes of Conduct'
        summary = (
            'Agreements to abide by the rules of a distribution or project')
        return Link(target, text, summary, icon='edit')

    @enabled_with_permission('launchpad.Admin')
    def administer(self):
        target = '+review'
        text = 'Administer'
        return Link(target, text, icon='edit')


class TeamOverviewMenu(ApplicationMenu, CommonMenuLinks):

    usedfor = ITeam
    facet = 'overview'
    links = ['edit', 'branding', 'common_edithomepage', 'members',
             'add_member', 'memberships', 'received_invitations', 'mugshots',
             'editemail', 'configure_mailing_list', 'editlanguages', 'polls',
             'add_poll', 'joinleave', 'mentorships', 'reassign',
             'common_packages', 'related_projects', 'activate_ppa',
             'show_ppa']

    @enabled_with_permission('launchpad.Edit')
    def edit(self):
        target = '+edit'
        text = 'Change details'
        return Link(target, text, icon='edit')

    @enabled_with_permission('launchpad.Edit')
    def branding(self):
        target = '+branding'
        text = 'Change branding'
        return Link(target, text, icon='edit')

    @enabled_with_permission('launchpad.Admin')
    def reassign(self):
        target = '+reassign'
        text = 'Change owner'
        summary = 'Change the owner of the team'
        # alt="(Change owner)"
        return Link(target, text, summary, icon='edit')

    def members(self):
        target = '+members'
        text = 'Show all members'
        return Link(target, text, icon='people')

    @enabled_with_permission('launchpad.Edit')
    def received_invitations(self):
        target = '+invitations'
        text = 'Show received invitations'
        return Link(target, text, icon='info')

    @enabled_with_permission('launchpad.Edit')
    def add_member(self):
        target = '+addmember'
        text = 'Add member'
        return Link(target, text, icon='add')

    def memberships(self):
        target = '+participation'
        text = 'Show team participation'
        return Link(target, text, icon='info')

    def mentorships(self):
        target = '+mentoring'
        text = 'Mentoring available'
        enabled = self.context.team_mentorships
        summary = 'Offers of mentorship for prospective team members'
        return Link(target, text, summary=summary, enabled=enabled,
                    icon='info')

    def mugshots(self):
        target = '+mugshots'
        text = 'Show group photo'
        return Link(target, text, icon='people')

    def polls(self):
        target = '+polls'
        text = 'Show polls'
        return Link(target, text, icon='info')

    @enabled_with_permission('launchpad.Edit')
    def add_poll(self):
        target = '+newpoll'
        text = 'Create a poll'
        return Link(target, text, icon='add')

    @enabled_with_permission('launchpad.Edit')
    def editemail(self):
        target = '+contactaddress'
        text = 'Change contact address'
        summary = (
            'The address Launchpad uses to contact %s' %
            self.context.browsername)
        return Link(target, text, summary, icon='mail')

    @enabled_with_permission('launchpad.Edit')
    def configure_mailing_list(self):
        target = '+mailinglist'
        text = 'Configure mailing list'
        summary = (
            'The mailing list associated with %s' % self.context.browsername)
        return Link(target, text, summary,
                    enabled=is_participant_in_beta_program(self.context),
                    icon='edit')

    @enabled_with_permission('launchpad.Edit')
    def editlanguages(self):
        target = '+editlanguages'
        text = 'Set preferred languages'
        return Link(target, text, icon='edit')

    def joinleave(self):
        team = self.context
        enabled = True
        if userIsActiveTeamMember(team):
            target = '+leave'
            text = 'Leave the Team' # &#8230;
            icon = 'remove'
        else:
            if team.subscriptionpolicy == TeamSubscriptionPolicy.RESTRICTED:
                # This is a restricted team; users can't join.
                enabled = False
            target = '+join'
            text = 'Join the team' # &#8230;
            icon = 'add'
        return Link(target, text, icon=icon, enabled=enabled)


class BaseListView:

    header = ""

    def __init__(self, context, request):
        self.context = context
        self.request = request

    def _getBatchNavigator(self, results):
        return BatchNavigator(results, self.request)

    def getTeamsList(self):
        results = getUtility(IPersonSet).getAllTeams()
        return self._getBatchNavigator(results)

    def getPeopleList(self):
        results = getUtility(IPersonSet).getAllPersons()
        return self._getBatchNavigator(results)

    def getUbunterosList(self):
        results = getUtility(IPersonSet).getUbunteros()
        return self._getBatchNavigator(results)


class PeopleListView(BaseListView):

    header = "People Launchpad knows about"

    def getList(self):
        return self.getPeopleList()


class TeamListView(BaseListView):

    header = "Teams registered in Launchpad"

    def getList(self):
        return self.getTeamsList()


class UbunteroListView(BaseListView):

    header = "Ubunteros registered in Launchpad"

    def getList(self):
        return self.getUbunterosList()


class FOAFSearchView:

    def __init__(self, context, request):
        self.context = context
        self.request = request
        self.results = []

    def teamsCount(self):
        return getUtility(IPersonSet).teamsCount()

    def peopleCount(self):
        return getUtility(IPersonSet).peopleCount()

    def topPeople(self):
        return getUtility(IPersonSet).topPeople()

    def searchPeopleBatchNavigator(self):
        name = self.request.get("name")

        if not name:
            return None

        searchfor = self.request.get("searchfor")
        if searchfor == "peopleonly":
            results = getUtility(IPersonSet).findPerson(name)
        elif searchfor == "teamsonly":
            results = getUtility(IPersonSet).findTeam(name)
        else:
            results = getUtility(IPersonSet).find(name)

        return BatchNavigator(results, self.request)


class PersonAddView(LaunchpadFormView):
    """The page where users can create new Launchpad profiles."""

    label = "Create a new Launchpad profile"
    schema = INewPerson
    custom_widget('creation_comment', TextAreaWidget, height=5, width=60)

    @action(_("Create Profile"), name="create")
    def create_action(self, action, data):
        emailaddress = data['emailaddress']
        displayname = data['displayname']
        creation_comment = data['creation_comment']
        person, ignored = getUtility(IPersonSet).createPersonAndEmail(
            emailaddress, PersonCreationRationale.USER_CREATED,
            displayname=displayname, comment=creation_comment,
            registrant=self.user)
        self.next_url = canonical_url(person)
        logintokenset = getUtility(ILoginTokenSet)
        token = logintokenset.new(
            requester=self.user,
            requesteremail=self.user.preferredemail.email,
            email=emailaddress, tokentype=LoginTokenType.NEWPROFILE)
        token.sendProfileCreatedEmail(person, creation_comment)


class PersonDeactivateAccountView(LaunchpadFormView):

    schema = IPerson
    field_names = ['account_status_comment', 'password']
    label = "Deactivate your Launchpad account"
    custom_widget('account_status_comment', TextAreaWidget, height=5,
                  width=60)

    def validate(self, data):
        loginsource = getUtility(IPlacelessLoginSource)
        principal = loginsource.getPrincipalByLogin(
            self.user.preferredemail.email)
        assert principal is not None, "User must be logged in at this point."
        if not principal.validate(data.get('password')):
            self.setFieldError('password', 'Incorrect password.')
            return

    @action(_("Deactivate My Account"), name="deactivate")
    def deactivate_action(self, action, data):
        self.context.deactivateAccount(data['account_status_comment'])
        session = ISession(self.request)
        authdata = session['launchpad.authenticateduser']
        previous_login = authdata.get('personid')
        assert previous_login is not None, (
            "User is not logged in; he can't be here.")
        authdata['personid'] = None
        authdata['logintime'] = datetime.utcnow()
        notify(LoggedOutEvent(self.request))
        self.request.response.addNoticeNotification(
            _(u'Your account has been deactivated.'))
        self.next_url = self.request.getApplicationURL()


class PersonClaimView(LaunchpadFormView):
    """The page where a user can claim an unvalidated profile."""

    schema = IPersonClaim

    def validate(self, data):
        emailaddress = data.get('emailaddress')
        if emailaddress is None:
            self.setFieldError(
                'emailaddress', 'Please enter the email address')
            return

        email = getUtility(IEmailAddressSet).getByEmail(emailaddress)
        error = ""
        if email is None:
            # Email not registered in launchpad, ask the user to try another
            # one.
            error = ("We couldn't find this email address. Please try "
                     "another one that could possibly be associated with "
                     "this profile. Note that this profile's name (%s) was "
                     "generated based on the email address it's "
                     "associated with."
                     % self.context.name)
        elif email.person != self.context:
            if email.person.is_valid_person:
                error = ("This email address is associated with yet another "
                         "Launchpad profile, which you seem to have used at "
                         "some point. If that's the case, you can "
                         '<a href="/people/+requestmerge'
                         '?field.dupeaccount=%s">combine '
                         "this profile with the other one</a> (you'll "
                         "have to log in with the other profile first, "
                         "though). If that's not the case, please try with a "
                         "different email address."
                         % self.context.name)
            else:
                # There seems to be another unvalidated profile for you!
                error = ("Although this email address is not associated with "
                         "this profile, it's associated with yet another "
                         'one. You can <a href="%s/+claim">claim that other '
                         'profile</a> and then later '
                         '<a href="/people/+requestmerge">combine</a> both '
                         'of them into a single one.'
                         % canonical_url(email.person))
        else:
            # Yay! You got the right email this time.
            pass
        if error:
            self.setFieldError('emailaddress', error)

    @property
    def next_url(self):
        return canonical_url(self.context)

    @action(_("E-mail Me"), name="confirm")
    def confirm_action(self, action, data):
        email = data['emailaddress']
        token = getUtility(ILoginTokenSet).new(
            requester=None, requesteremail=None, email=email,
            tokentype=LoginTokenType.PROFILECLAIM)
        token.sendClaimProfileEmail()
        self.request.response.addInfoNotification(_(
            "A confirmation  message has been sent to '%(email)s'. "
            "Follow the instructions in that message to finish claiming this "
            "profile. "
            "(If the message doesn't arrive in a few minutes, your mail "
            "provider might use 'greylisting', which could delay the message "
            "for up to an hour or two.)"), email=email)


class BeginTeamClaimView(PersonClaimView):
    """Where you can claim an unvalidated profile turning it into a team.

    This is actually just the first step, where you enter the email address
    of the team and we email further instructions to that address.
    """

    @action(_("Continue"), name="confirm")
    def confirm_action(self, action, data):
        email = data['emailaddress']
        token = getUtility(ILoginTokenSet).new(
            requester=self.user, requesteremail=None, email=email,
            tokentype=LoginTokenType.TEAMCLAIM)
        token.sendClaimTeamEmail()
        self.request.response.addInfoNotification(_(
            "A confirmation message has been sent to '%(email)s'. "
            "Follow the instructions in that message to finish claiming this "
            "team. "
            "(If the above address is from a mailing list, it may be "
            "necessary to talk with one of its admins to accept the message "
            "from Launchpad so that you can finish the process.)"),
            email=email)


class RedirectToEditLanguagesView(LaunchpadView):
    """Redirect the logged in user to his +editlanguages page.

    This view should always be registered with a launchpad.AnyPerson
    permission, to make sure the user is logged in. It exists so that
    we provide a link for non logged in users that will require them to login
    and them send them straight to the page they want to go.
    """

    def initialize(self):
        self.request.response.redirect(
            '%s/+editlanguages' % canonical_url(self.user))


class PersonRdfView:
    """A view that sets its mime-type to application/rdf+xml"""

    template = ViewPageTemplateFile(
        '../templates/person-foaf.pt')

    def __init__(self, context, request):
        self.context = context
        self.request = request

    def __call__(self):
        """Render RDF output, and return it as a string encoded in UTF-8.

        Render the page template to produce RDF output.
        The return value is string data encoded in UTF-8.

        As a side-effect, HTTP headers are set for the mime type
        and filename for download."""
        self.request.response.setHeader('content-type',
                                        'application/rdf+xml')
        self.request.response.setHeader('Content-Disposition',
                                        'attachment; filename=%s.rdf' %
                                            self.context.name)
        unicodedata = self.template()
        encodeddata = unicodedata.encode('utf-8')
        return encodeddata


def userIsActiveTeamMember(team):
    """Return True if the user is an active member of this team."""
    user = getUtility(ILaunchBag).user
    if user is None:
        return False
    return user in team.activemembers


class PersonSpecWorkLoadView(LaunchpadView):
    """View used to render the specification workload for a particular person.

    It shows the set of specifications with which this person has a role.
    """

    def initialize(self):
        assert IPerson.providedBy(self.context), (
            'PersonSpecWorkLoadView should be used only on an IPerson.')

    class PersonSpec:
        """One record from the workload list."""

        def __init__(self, spec, person):
            self.spec = spec
            self.assignee = spec.assignee == person
            self.drafter = spec.drafter == person
            self.approver = spec.approver == person

    @cachedproperty
    def workload(self):
        """This code is copied in large part from browser/sprint.py. It may
        be worthwhile refactoring this to use a common code base.

        Return a structure that lists the specs for which this person is the
        approver, the assignee or the drafter.
        """
        return [PersonSpecWorkLoadView.PersonSpec(spec, self.context)
                for spec in self.context.specifications()]


class PersonSpecFeedbackView(HasSpecificationsView):

    @cachedproperty
    def feedback_specs(self):
        filter = [SpecificationFilter.FEEDBACK]
        return self.context.specifications(filter=filter)


class ReportedBugTaskSearchListingView(BugTaskSearchListingView):
    """All bugs reported by someone."""

    columns_to_show = ["id", "summary", "bugtargetdisplayname",
                       "importance", "status"]

    def search(self):
        # Specify both owner and bug_reporter to try to prevent the same
        # bug (but different tasks) being displayed.
        return BugTaskSearchListingView.search(
            self,
            extra_params=dict(owner=self.context, bug_reporter=self.context))

    def getSearchPageHeading(self):
        """The header for the search page."""
        return "Bugs reported by %s" % self.context.displayname

    def getAdvancedSearchPageHeading(self):
        """The header for the advanced search page."""
        return "Bugs Reported by %s: Advanced Search" % (
            self.context.displayname)

    def getAdvancedSearchButtonLabel(self):
        """The Search button for the advanced search page."""
        return "Search bugs reported by %s" % self.context.displayname

    def getSimpleSearchURL(self):
        """Return a URL that can be used as an href to the simple search."""
        return canonical_url(self.context) + "/+reportedbugs"

    def shouldShowReporterWidget(self):
        """Should the reporter widget be shown on the advanced search page?"""
        return False


class BugContactPackageBugsSearchListingView(BugTaskSearchListingView):
    """Bugs reported on packages for a bug contact."""

    columns_to_show = ["id", "summary", "importance", "status"]

    @property
    def current_package(self):
        """Get the package whose bugs are currently being searched."""
        if not (
            self.widgets['distribution'].hasInput() and
            self.widgets['distribution'].getInputValue()):
            raise UnexpectedFormData("A distribution is required")
        if not (
            self.widgets['sourcepackagename'].hasInput() and
            self.widgets['sourcepackagename'].getInputValue()):
            raise UnexpectedFormData("A sourcepackagename is required")

        distribution = self.widgets['distribution'].getInputValue()
        return distribution.getSourcePackage(
            self.widgets['sourcepackagename'].getInputValue())

    def search(self, searchtext=None):
        distrosourcepackage = self.current_package
        return BugTaskSearchListingView.search(
            self, searchtext=searchtext, context=distrosourcepackage)

    @cachedproperty
    def total_bug_counts(self):
        """Return the totals of each type of package bug count as a dict."""
        totals = {
            'open_bugs_count': 0,
            'critical_bugs_count': 0,
            'unassigned_bugs_count': 0,
            'inprogress_bugs_count': 0,}

        for package_counts in self.package_bug_counts:
            for key in totals.keys():
                totals[key] += int(package_counts[key])

        return totals

    @cachedproperty
    def package_bug_counts(self):
        """Return a list of dicts used for rendering package bug counts."""
        L = []
        for package_counts in self.context.getBugContactOpenBugCounts(
            self.user):
            package = package_counts['package']
            L.append({
                'package_name': package.displayname,
                'package_search_url':
                    self.getBugContactPackageSearchURL(package),
                'open_bugs_count': package_counts['open'],
                'open_bugs_url': self.getOpenBugsURL(package),
                'critical_bugs_count': package_counts['open_critical'],
                'critical_bugs_url': self.getCriticalBugsURL(package),
                'unassigned_bugs_count': package_counts['open_unassigned'],
                'unassigned_bugs_url': self.getUnassignedBugsURL(package),
                'inprogress_bugs_count': package_counts['open_inprogress'],
                'inprogress_bugs_url': self.getInProgressBugsURL(package)
            })

        return sorted(L, key=itemgetter('package_name'))

    def getOtherBugContactPackageLinks(self):
        """Return a list of the other packages for a bug contact.

        This excludes the current package.
        """
        current_package = self.current_package

        other_packages = [
            package for package in self.context.getBugContactPackages()
            if package != current_package]

        package_links = []
        for other_package in other_packages:
            package_links.append({
                'title': other_package.displayname,
                'url': self.getBugContactPackageSearchURL(other_package)})

        return package_links

    def getBugContactPackageSearchURL(self, distributionsourcepackage=None,
                                      advanced=False, extra_params=None):
        """Construct a default search URL for a distributionsourcepackage.

        Optional filter parameters can be specified as a dict with the
        extra_params argument.
        """
        if distributionsourcepackage is None:
            distributionsourcepackage = self.current_package

        params = {
            "field.distribution": distributionsourcepackage.distribution.name,
            "field.sourcepackagename": distributionsourcepackage.name,
            "search": "Search"}

        if extra_params is not None:
            # We must UTF-8 encode searchtext to play nicely with
            # urllib.urlencode, because it may contain non-ASCII characters.
            if extra_params.has_key("field.searchtext"):
                extra_params["field.searchtext"] = (
                    extra_params["field.searchtext"].encode("utf8"))

            params.update(extra_params)

        person_url = canonical_url(self.context)
        query_string = urllib.urlencode(sorted(params.items()), doseq=True)

        if advanced:
            return (person_url + '/+packagebugs-search?advanced=1&%s'
                    % query_string)
        else:
            return person_url + '/+packagebugs-search?%s' % query_string

    def getBugContactPackageAdvancedSearchURL(self,
                                              distributionsourcepackage=None):
        """Build the advanced search URL for a distributionsourcepackage."""
        return self.getBugContactPackageSearchURL(advanced=True)

    def getOpenBugsURL(self, distributionsourcepackage):
        """Return the URL for open bugs on distributionsourcepackage."""
        status_params = {'field.status': []}

        for status in UNRESOLVED_BUGTASK_STATUSES:
            status_params['field.status'].append(status.title)

        return self.getBugContactPackageSearchURL(
            distributionsourcepackage=distributionsourcepackage,
            extra_params=status_params)

    def getCriticalBugsURL(self, distributionsourcepackage):
        """Return the URL for critical bugs on distributionsourcepackage."""
        critical_bugs_params = {
            'field.status': [], 'field.importance': "Critical"}

        for status in UNRESOLVED_BUGTASK_STATUSES:
            critical_bugs_params["field.status"].append(status.title)

        return self.getBugContactPackageSearchURL(
            distributionsourcepackage=distributionsourcepackage,
            extra_params=critical_bugs_params)

    def getUnassignedBugsURL(self, distributionsourcepackage):
        """Return the URL for unassigned bugs on distributionsourcepackage."""
        unassigned_bugs_params = {
            "field.status": [], "field.unassigned": "on"}

        for status in UNRESOLVED_BUGTASK_STATUSES:
            unassigned_bugs_params["field.status"].append(status.title)

        return self.getBugContactPackageSearchURL(
            distributionsourcepackage=distributionsourcepackage,
            extra_params=unassigned_bugs_params)

    def getInProgressBugsURL(self, distributionsourcepackage):
        """Return the URL for unassigned bugs on distributionsourcepackage."""
        inprogress_bugs_params = {"field.status": "In Progress"}

        return self.getBugContactPackageSearchURL(
            distributionsourcepackage=distributionsourcepackage,
            extra_params=inprogress_bugs_params)

    def shouldShowSearchWidgets(self):
        # XXX: Guilherme Salgado 2005-11-05:
        # It's not possible to search amongst the bugs on maintained
        # software, so for now I'll be simply hiding the search widgets.
        return False

    # Methods that customize the advanced search form.
    def getAdvancedSearchPageHeading(self):
        return (
            "Bugs in %s: Advanced Search" % self.current_package.displayname)

    def getAdvancedSearchButtonLabel(self):
        return "Search bugs in %s" % self.current_package.displayname

    def getSimpleSearchURL(self):
        return self.getBugContactPackageSearchURL()


class PersonRelatedBugsView(BugTaskSearchListingView):
    """All bugs related to someone."""

    columns_to_show = ["id", "summary", "bugtargetdisplayname",
                       "importance", "status"]

    def search(self):
        """Return the open bugs related to a person."""
        context = self.context
        params = self.buildSearchParams()
        subscriber_params = copy.copy(params)
        subscriber_params.subscriber = context
        assignee_params = copy.copy(params)
        owner_params = copy.copy(params)
        commenter_params = copy.copy(params)

        # Only override the assignee, commenter and owner if they were not
        # specified by the user.
        if assignee_params.assignee is None:
            assignee_params.assignee = context
        if owner_params.owner is None:
            # Specify both owner and bug_reporter to try to prevent the same
            # bug (but different tasks) being displayed.
            owner_params.owner = context
            owner_params.bug_reporter = context
        if commenter_params.bug_commenter is None:
            commenter_params.bug_commenter = context

        tasks = self.context.searchTasks(
            assignee_params, subscriber_params, owner_params,
            commenter_params)
        return BugListingBatchNavigator(
            tasks, self.request, columns_to_show=self.columns_to_show,
            size=config.malone.buglist_batch_size)

    def getSearchPageHeading(self):
        return "Bugs related to %s" % self.context.displayname

    def getAdvancedSearchPageHeading(self):
        return "Bugs Related to %s: Advanced Search" % (
            self.context.displayname)

    def getAdvancedSearchButtonLabel(self):
        return "Search bugs related to %s" % self.context.displayname

    def getSimpleSearchURL(self):
        return canonical_url(self.context) + "/+bugs"


class PersonAssignedBugTaskSearchListingView(BugTaskSearchListingView):
    """All bugs assigned to someone."""

    columns_to_show = ["id", "summary", "bugtargetdisplayname",
                       "importance", "status"]

    def search(self):
        """Return the open bugs assigned to a person."""
        return BugTaskSearchListingView.search(
            self, extra_params={'assignee': self.context})

    def shouldShowAssigneeWidget(self):
        """Should the assignee widget be shown on the advanced search page?"""
        return False

    def shouldShowAssignedToTeamPortlet(self):
        """Should the team assigned bugs portlet be shown?"""
        return True

    def getSearchPageHeading(self):
        """The header for the search page."""
        return "Bugs assigned to %s" % self.context.displayname

    def getAdvancedSearchPageHeading(self):
        """The header for the advanced search page."""
        return "Bugs Assigned to %s: Advanced Search" % (
            self.context.displayname)

    def getAdvancedSearchButtonLabel(self):
        """The Search button for the advanced search page."""
        return "Search bugs assigned to %s" % self.context.displayname

    def getSimpleSearchURL(self):
        """Return a URL that can be usedas an href to the simple search."""
        return canonical_url(self.context) + "/+assignedbugs"


class PersonCommentedBugTaskSearchListingView(BugTaskSearchListingView):
    """All bugs commented on by a Person."""

    columns_to_show = ["id", "summary", "bugtargetdisplayname",
                       "importance", "status"]

    def search(self):
        """Return the open bugs commented on by a person."""
        return BugTaskSearchListingView.search(
            self, extra_params={'bug_commenter': self.context})

    def getSearchPageHeading(self):
        """The header for the search page."""
        return "Bugs commented on by %s" % self.context.displayname

    def getAdvancedSearchPageHeading(self):
        """The header for the advanced search page."""
        return "Bugs commented on by %s: Advanced Search" % (
            self.context.displayname)

    def getAdvancedSearchButtonLabel(self):
        """The Search button for the advanced search page."""
        return "Search bugs commented on by %s" % self.context.displayname

    def getSimpleSearchURL(self):
        """Return a URL that can be used as an href to the simple search."""
        return canonical_url(self.context) + "/+commentedbugs"


class SubscribedBugTaskSearchListingView(BugTaskSearchListingView):
    """All bugs someone is subscribed to."""

    columns_to_show = ["id", "summary", "bugtargetdisplayname",
                       "importance", "status"]

    def search(self):
        return BugTaskSearchListingView.search(
            self, extra_params={'subscriber': self.context})

    def getSearchPageHeading(self):
        """The header for the search page."""
        return "Bugs %s is subscribed to" % self.context.displayname

    def getAdvancedSearchPageHeading(self):
        """The header for the advanced search page."""
        return "Bugs %s is Cc'd to: Advanced Search" % (
            self.context.displayname)

    def getAdvancedSearchButtonLabel(self):
        """The Search button for the advanced search page."""
        return "Search bugs %s is Cc'd to" % self.context.displayname

    def getSimpleSearchURL(self):
        """Return a URL that can be used as an href to the simple search."""
        return canonical_url(self.context) + "/+subscribedbugs"


class PersonLanguagesView(LaunchpadView):

    def initialize(self):
        request = self.request
        if request.method == "POST" and "SAVE-LANGS" in request.form:
            self.submitLanguages()

    def requestCountry(self):
        return ICountry(self.request, None)

    def browserLanguages(self):
        return (
            IRequestPreferredLanguages(self.request).getPreferredLanguages())

    def visible_checked_languages(self):
        return self.context.languages

    def visible_unchecked_languages(self):
        common_languages = getUtility(ILanguageSet).common_languages
        person_languages = self.context.languages
        return sorted(set(common_languages) - set(person_languages),
                      key=attrgetter('englishname'))

    def getRedirectionURL(self):
        request = self.request
        referrer = request.getHeader('referer')
        if referrer and referrer.startswith(request.getApplicationURL()):
            return referrer
        else:
            return ''

    @property
    def is_current_user(self):
        """Return True when the Context is also the User."""
        return self.user == self.context

    def submitLanguages(self):
        '''Process a POST request to the language preference form.

        This list of languages submitted is compared to the the list of
        languages the user has, and the latter is matched to the former.
        '''

        all_languages = getUtility(ILanguageSet)
        old_languages = self.context.languages
        new_languages = []

        for key in all_languages.keys():
            if self.request.has_key(key) and self.request.get(key) == u'on':
                new_languages.append(all_languages[key])

        if self.is_current_user:
            subject = "your"
        else:
            subject = "%s's" % self.context.displayname

        # Add languages to the user's preferences.
        for language in set(new_languages) - set(old_languages):
            self.context.addLanguage(language)
            self.request.response.addInfoNotification(
                "Added %(language)s to %(subject)s preferred languages." %
                {'language' : language.englishname, 'subject' : subject})

        # Remove languages from the user's preferences.
        for language in set(old_languages) - set(new_languages):
            self.context.removeLanguage(language)
            self.request.response.addInfoNotification(
                "Removed %(language)s from %(subject)s preferred languages." %
                {'language' : language.englishname, 'subject' : subject})

        redirection_url = self.request.get('redirection_url')
        if redirection_url:
            self.request.response.redirect(redirection_url)


class PersonView(LaunchpadView):
    """A View class used in almost all Person's pages."""

    @cachedproperty
    def recently_approved_members(self):
        members = self.context.getMembersByStatus(
            TeamMembershipStatus.APPROVED,
            orderBy='-TeamMembership.datejoined')
        return members[:5]

    @cachedproperty
    def recently_proposed_members(self):
        members = self.context.getMembersByStatus(
            TeamMembershipStatus.PROPOSED,
            orderBy='-TeamMembership.datejoined')
        return members[:5]

    @cachedproperty
    def openpolls(self):
        assert self.context.isTeam()
        return IPollSubset(self.context).getOpenPolls()

    @cachedproperty
    def closedpolls(self):
        assert self.context.isTeam()
        return IPollSubset(self.context).getClosedPolls()

    @cachedproperty
    def notyetopenedpolls(self):
        assert self.context.isTeam()
        return IPollSubset(self.context).getNotYetOpenedPolls()

    @cachedproperty
    def contributions(self):
        """Cache the results of getProjectsAndCategoriesContributedTo()."""
        return self.context.getProjectsAndCategoriesContributedTo(
            limit=5)

    @cachedproperty
    def contributed_categories(self):
        """Return all karma categories in which this person has some karma."""
        categories = set()
        for contrib in self.contributions:
            categories.update(category for category in contrib['categories'])
        return sorted(categories, key=attrgetter('title'))

    @cachedproperty
    def context_is_probably_a_team(self):
        """Return True if we have any indication that context is a team.

        For now, all we do is check whether or not any email associated with
        our context contains the '@lists.' string as that's a very good
        indication this is a team which was automatically created.

        This can only be used when the context is an automatically created
        profile (account_status == NOACCOUNT).
        """
        assert self.context.account_status == AccountStatus.NOACCOUNT, (
            "This can only be used when the context has no account.")
        emails = getUtility(IEmailAddressSet).getByPerson(self.context)
        for email in emails:
            if '@lists.' in email.email:
                return True
        return False

    @property
    def subscription_policy_description(self):
        """Return the description of this team's subscription policy."""
        team = self.context
        assert team.isTeam(), (
            'This method can only be called when the context is a team.')
        if team.subscriptionpolicy == TeamSubscriptionPolicy.RESTRICTED:
            description = _(
                "This is a restricted team; new members can only be added "
                "by one of the team's administrators.")
        elif team.subscriptionpolicy == TeamSubscriptionPolicy.MODERATED:
            description = _(
                "This is a moderated team; all subscriptions are subjected "
                "to approval by one of the team's administrators.")
        elif team.subscriptionpolicy == TeamSubscriptionPolicy.OPEN:
            description = _(
                "This is an open team; any user can join and no approval "
                "is required.")
        else:
            raise AssertionError('Unknown subscription policy.')
        return description

    def getURLToAssignedBugsInProgress(self):
        """Return an URL to a page which lists all bugs assigned to this
        person that are In Progress.
        """
        query_string = urllib.urlencode(
            [('field.status', BugTaskStatus.INPROGRESS.title)])
        url = "%s/+assignedbugs" % canonical_url(self.context)
        return ("%(url)s?search=Search&%(query_string)s"
                % {'url': url, 'query_string': query_string})

    def getBugsInProgress(self):
        """Return up to 5 assigned bugs that are In Progress."""
        params = BugTaskSearchParams(
            user=self.user, assignee=self.context, omit_dupes=True,
            status=BugTaskStatus.INPROGRESS, orderby='-date_last_updated')
        return self.context.searchTasks(params)[:5]

    def viewingOwnPage(self):
        return self.user == self.context

    def hasCurrentPolls(self):
        """Return True if this team has any non-closed polls."""
        assert self.context.isTeam()
        return bool(self.openpolls) or bool(self.notyetopenedpolls)

    def no_bounties(self):
        return not (self.context.ownedBounties or
            self.context.reviewerBounties or
            self.context.subscribedBounties or
            self.context.claimedBounties)

    def userIsOwner(self):
        """Return True if the user is the owner of this Team."""
        if self.user is None:
            return False

        return self.user.inTeam(self.context.teamowner)

    def findUserPathToTeam(self):
        assert self.user is not None
        return self.user.findPathToTeam(self.context)

    def indirect_teams_via(self):
        """Return a list of dictionaries, where each dictionary has a team
        in which the person is an indirect member, and a path to membership
        in that team.
        """
        return [{'team': team,
                 'via': ', '.join(
                    [viateam.displayname for viateam in
                        self.context.findPathToTeam(team)[:-1]])}
                for team in self.context.teams_indirectly_participated_in]

    def userIsParticipant(self):
        """Return true if the user is a participant of this team.

        A person is said to be a team participant when he's a member
        of that team, either directly or indirectly via another team
        membership.
        """
        if self.user is None:
            return False
        return self.user.inTeam(self.context)

    def userIsActiveMember(self):
        """Return True if the user is an active member of this team."""
        return userIsActiveTeamMember(self.context)

    def userIsProposedMember(self):
        """Return True if the user is a proposed member of this team."""
        if self.user is None:
            return False
        return self.user in self.context.proposedmembers

    def userCanRequestToLeave(self):
        """Return true if the user can request to leave this team.

        A given user can leave a team only if he's an active member.
        """
        return self.userIsActiveMember()

    def userCanRequestToJoin(self):
        """Return true if the user can request to join this team.

        The user can request if this is not a RESTRICTED team and if he's
        not an active member of this team.
        """
        if not self.joinAllowed():
            return False
        return not (self.userIsActiveMember() or self.userIsProposedMember())

    def joinAllowed(self):
        """Return True if this is not a restricted team."""
        restricted = TeamSubscriptionPolicy.RESTRICTED
        return self.context.subscriptionpolicy != restricted

    def obfuscatedEmail(self):
        if self.context.preferredemail is not None:
            return obfuscateEmail(self.context.preferredemail.email)
        else:
            return None

    def htmlEmail(self):
        if self.context.preferredemail is not None:
            return convertToHtmlCode(self.context.preferredemail.email)
        else:
            return None

    def htmlJabberIDs(self):
        """Return the person's Jabber IDs somewhat obfuscated.

        The IDs are encoded using HTML hexadecimal entities to hinder
        email harvesting. (Jabber IDs are sometime valid email accounts,
        gmail for example.)
        """
        return [convertToHtmlCode(jabber.jabberid)
                for jabber in self.context.jabberids]

    def showSSHKeys(self):
        """Return a data structure used for display of raw SSH keys"""
        self.request.response.setHeader('Content-Type', 'text/plain')
        keys = []
        for key in self.context.sshkeys:
            if key.keytype == SSHKeyType.DSA:
                type_name = 'ssh-dss'
            elif key.keytype == SSHKeyType.RSA:
                type_name = 'ssh-rsa'
            else:
                type_name = 'Unknown key type'
            keys.append("%s %s %s" % (type_name, key.keytext, key.comment))
        return "\n".join(keys)

    @cachedproperty
    def archive_url(self):
        """Return a url to a mailing list archive for the team's list.

        If the person is not a team, does not have a mailing list, or that
        mailing list has never been activated, return None instead.
        """
        mailing_list = self.context.mailing_list
        if mailing_list is None:
            return None
        return mailing_list.archive_url


class PersonRelatedProjectsView(LaunchpadView):

    # Safety net for the Registry Admins case which is the owner/driver of
    # lots of projects.
    max_results_to_display = config.launchpad.default_batch_size

    def _related_projects(self):
        """Return all projects owned or driven by this person."""
        return self.context.getOwnedOrDrivenPillars()

    @cachedproperty
    def relatedProjects(self):
        """Return projects owned or driven by this person up to the maximum
        configured."""
        return list(self._related_projects()[:self.max_results_to_display])

    @cachedproperty
    def firstFiveRelatedProjects(self):
        """Return first five projects owned or driven by this person."""
        return list(self._related_projects()[:5])

    @cachedproperty
    def related_projects_count(self):
        return self._related_projects().count()

    def tooManyRelatedProjectsFound(self):
        return self.related_projects_count > self.max_results_to_display


class PersonCodeOfConductEditView(LaunchpadView):

    def performCoCChanges(self):
        """Make changes to code-of-conduct signature records for this
        person.
        """
        sig_ids = self.request.form.get("DEACTIVATE_SIGNATURE")

        if sig_ids is not None:
            sCoC_util = getUtility(ISignedCodeOfConductSet)

            # verify if we have multiple entries to deactive
            if not isinstance(sig_ids, list):
                sig_ids = [sig_ids]

            for sig_id in sig_ids:
                sig_id = int(sig_id)
                # Deactivating signature
                comment = 'Deactivated by Owner'
                sCoC_util.modifySignature(sig_id, self.user, comment, False)

            return True


class PersonEditWikiNamesView(LaunchpadView):

    def _sanitizeWikiURL(self, url):
        """Strip whitespaces and make sure :url ends in a single '/'."""
        if not url:
            return url
        return '%s/' % url.strip().rstrip('/')

    def initialize(self):
        """Process the WikiNames form."""
        self.error_message = None
        if self.request.method != "POST":
            # Nothing to do
            return

        form = self.request.form
        context = self.context
        wikinameset = getUtility(IWikiNameSet)
        ubuntuwikiname = form.get('ubuntuwikiname')
        existingwiki = wikinameset.getByWikiAndName(
            UBUNTU_WIKI_URL, ubuntuwikiname)

        if not ubuntuwikiname:
            self.error_message = "Your Ubuntu WikiName cannot be empty."
            return
        elif existingwiki is not None and existingwiki.person != context:
            self.error_message = (
                'The Ubuntu WikiName %s is already registered by '
                '<a href="%s">%s</a>.'
                % (ubuntuwikiname, canonical_url(existingwiki.person),
                   cgi.escape(existingwiki.person.browsername)))
            return
        context.ubuntuwiki.wikiname = ubuntuwikiname

        for w in context.otherwikis:
            # XXX: GuilhermeSalgado 2005-08-25:
            # We're exposing WikiName IDs here because that's the only
            # unique column we have. If we don't do this we'll have to
            # generate the field names using the WikiName.wiki and
            # WikiName.wikiname columns (because these two columns make
            # another unique identifier for WikiNames), but that's tricky and
            # not worth the extra work.
            if form.get('remove_%d' % w.id):
                w.destroySelf()
            else:
                wiki = self._sanitizeWikiURL(form.get('wiki_%d' % w.id))
                wikiname = form.get('wikiname_%d' % w.id)
                if not (wiki and wikiname):
                    self.error_message = (
                        "Neither Wiki nor WikiName can be empty.")
                    return
                # Try to make sure people will have only a single Ubuntu
                # WikiName registered. Although this is almost impossible
                # because they can do a lot of tricks with the URLs to make
                # them look different from UBUNTU_WIKI_URL but still point to
                # the same place.
                elif wiki == UBUNTU_WIKI_URL:
                    self.error_message = (
                        "You cannot have two Ubuntu WikiNames.")
                    return
                w.wiki = wiki
                w.wikiname = wikiname

        wiki = self._sanitizeWikiURL(form.get('newwiki'))
        wikiname = form.get('newwikiname')
        if wiki or wikiname:
            if wiki and wikiname:
                existingwiki = wikinameset.getByWikiAndName(wiki, wikiname)
                if existingwiki and existingwiki.person != context:
                    self.error_message = (
                        'The WikiName %s%s is already registered by '
                        '<a href="%s">%s</a>.'
                        % (wiki, wikiname, canonical_url(existingwiki.person),
                           cgi.escape(existingwiki.person.browsername)))
                    return
                elif existingwiki:
                    self.error_message = (
                        'The WikiName %s%s already belongs to you.'
                        % (wiki, wikiname))
                    return
                elif wiki == UBUNTU_WIKI_URL:
                    self.error_message = (
                        "You cannot have two Ubuntu WikiNames.")
                    return
                wikinameset.new(context, wiki, wikiname)
            else:
                self.newwiki = wiki
                self.newwikiname = wikiname
                self.error_message = "Neither Wiki nor WikiName can be empty."
                return


class PersonEditIRCNicknamesView(LaunchpadView):

    def initialize(self):
        """Process the IRC nicknames form."""
        self.error_message = None
        if self.request.method != "POST":
            # Nothing to do
            return

        form = self.request.form
        for ircnick in self.context.ircnicknames:
            # XXX: GuilhermeSalgado 2005-08-25:
            # We're exposing IrcID IDs here because that's the only
            # unique column we have, so we don't have anything else that we
            # can use to make field names that allow us to uniquely identify
            # them.
            if form.get('remove_%d' % ircnick.id):
                ircnick.destroySelf()
            else:
                nick = form.get('nick_%d' % ircnick.id)
                network = form.get('network_%d' % ircnick.id)
                if not (nick and network):
                    self.error_message = (
                        "Neither Nickname nor Network can be empty.")
                    return
                ircnick.nickname = nick
                ircnick.network = network

        nick = form.get('newnick')
        network = form.get('newnetwork')
        if nick or network:
            if nick and network:
                getUtility(IIrcIDSet).new(self.context, network, nick)
            else:
                self.newnick = nick
                self.newnetwork = network
                self.error_message = (
                    "Neither Nickname nor Network can be empty.")
                return


class PersonEditJabberIDsView(LaunchpadView):

    def initialize(self):
        """Process the Jabber ID form."""
        self.error_message = None
        if self.request.method != "POST":
            # Nothing to do
            return

        form = self.request.form
        for jabber in self.context.jabberids:
            if form.get('remove_%s' % jabber.jabberid):
                jabber.destroySelf()
            else:
                jabberid = form.get('jabberid_%s' % jabber.jabberid)
                if not jabberid:
                    self.error_message = "You cannot save an empty Jabber ID."
                    return
                jabber.jabberid = jabberid

        jabberid = form.get('newjabberid')
        if jabberid:
            jabberset = getUtility(IJabberIDSet)
            existingjabber = jabberset.getByJabberID(jabberid)
            if existingjabber is None:
                jabberset.new(self.context, jabberid)
            elif existingjabber.person != self.context:
                self.error_message = (
                    'The Jabber ID %s is already registered by '
                    '<a href="%s">%s</a>.'
                    % (jabberid, canonical_url(existingjabber.person),
                       cgi.escape(existingjabber.person.browsername)))
                return
            else:
                self.error_message = (
                    'The Jabber ID %s already belongs to you.' % jabberid)
                return


class PersonEditSSHKeysView(LaunchpadView):

    info_message = None
    error_message = None

    def initialize(self):
        if self.request.method != "POST":
            # Nothing to do
            return

        action = self.request.form.get('action')

        if action == 'add_ssh':
            self.add_ssh()
        elif action == 'remove_ssh':
            self.remove_ssh()
        else:
            raise UnexpectedFormData("Unexpected action: %s" % action)

    def add_ssh(self):
        sshkey = self.request.form.get('sshkey')
        try:
            kind, keytext, comment = sshkey.split(' ', 2)
        except ValueError:
            self.error_message = 'Invalid public key'
            return

        if not (kind and keytext and comment):
            self.error_message = 'Invalid public key'
            return

        if kind == 'ssh-rsa':
            keytype = SSHKeyType.RSA
        elif kind == 'ssh-dss':
            keytype = SSHKeyType.DSA
        else:
            self.error_message = 'Invalid public key'
            return

        getUtility(ISSHKeySet).new(self.user, keytype, keytext, comment)
        self.info_message = 'SSH public key added.'

    def remove_ssh(self):
        key_id = self.request.form.get('key')
        if not key_id:
            raise UnexpectedFormData('SSH Key was not defined')

        sshkey = getUtility(ISSHKeySet).getByID(key_id)
        if sshkey is None:
            self.error_message = "Cannot remove a key that doesn't exist"
            return

        if sshkey.person != self.user:
            raise UnexpectedFormData("Cannot remove someone else's key")

        comment = sshkey.comment
        sshkey.destroySelf()
        self.info_message = 'Key "%s" removed' % comment


class PersonTranslationView(LaunchpadView):
    """View for translation-related Person pages."""
    @cachedproperty
    def batchnav(self):
        batchnav = BatchNavigator(self.context.translation_history,
                                  self.request)
        # XXX: kiko 2006-03-17 bug=60320: Because of a template reference
        # to pofile.potemplate.displayname, it would be ideal to also
        # prejoin inside translation_history:
        #   potemplate.productseries
        #   potemplate.productseries.product
        #   potemplate.distroseries
        #   potemplate.distroseries.distribution
        #   potemplate.sourcepackagename
        # However, a list this long may be actually suggesting that
        # displayname be cached in a table field; particularly given the
        # fact that it won't be altered very often. At any rate, the
        # code below works around this by caching all the templates in
        # one shot. The list() ensures that we materialize the query
        # before passing it on to avoid reissuing it. Note also that the
        # fact that we iterate over currentBatch() here means that the
        # translation_history query is issued again. Tough luck.
        ids = set(record.pofile.potemplate.id
                  for record in batchnav.currentBatch())
        if ids:
            cache = list(getUtility(IPOTemplateSet).getByIDs(ids))

        return batchnav

    @cachedproperty
    def translation_groups(self):
        """Return translation groups a person is a member of."""
        return list(self.context.translation_groups)

    def should_display_message(self, translationmessage):
        """Should a certain `TranslationMessage` be displayed.

        Return False if user is not logged in and message may contain
        sensitive data such as email addresses.

        Otherwise, return True.
        """
        if self.user:
            return True
        return not (
            translationmessage.potmsgset.hide_translations_from_anonymous)


class PersonGPGView(LaunchpadView):
    """View for the GPG-related actions for a Person

    Supports claiming (importing) a key, validating it and deactivating
    it. Also supports removing the token generated for validation (in
    the case you want to give up on importing the key).
    """
    key = None
    fingerprint = None

    key_ok = False
    invalid_fingerprint = False
    key_retrieval_failed = False
    key_already_imported = False

    error_message = None
    info_message = None

    def keyserver_url(self):
        assert self.fingerprint
        return getUtility(
            IGPGHandler).getURLForKeyInServer(self.fingerprint, public=True)

    def form_action(self):
        permitted_actions = ['claim_gpg', 'deactivate_gpg',
                             'remove_gpgtoken', 'reactivate_gpg']
        if self.request.method != "POST":
            return ''
        action = self.request.form.get('action')
        if action and (action not in permitted_actions):
            raise UnexpectedFormData("Action was not defined")
        getattr(self, action)()

    def claim_gpg(self):
        # XXX cprov 2005-04-01: As "Claim GPG key" takes a lot of time, we
        # should process it throught the NotificationEngine.
        gpghandler = getUtility(IGPGHandler)
        fingerprint = self.request.form.get('fingerprint')
        self.fingerprint = gpghandler.sanitizeFingerprint(fingerprint)

        if not self.fingerprint:
            self.invalid_fingerprint = True
            return

        gpgkeyset = getUtility(IGPGKeySet)
        if gpgkeyset.getByFingerprint(self.fingerprint):
            self.key_already_imported = True
            return

        try:
            key = gpghandler.retrieveKey(self.fingerprint)
        except GPGKeyNotFoundError:
            self.key_retrieval_failed = True
            return

        self.key = key
        if not key.expired and not key.revoked:
            self._validateGPG(key)
            self.key_ok = True

    def deactivate_gpg(self):
        key_ids = self.request.form.get('DEACTIVATE_GPGKEY')

        if key_ids is None:
            self.error_message = 'No Key(s) selected for deactivation.'
            return

        # verify if we have multiple entries to deactive
        if not isinstance(key_ids, list):
            key_ids = [key_ids]

        gpgkeyset = getUtility(IGPGKeySet)

        deactivated_keys = []
        for key_id in key_ids:
            gpgkey = gpgkeyset.get(key_id)
            if gpgkey is None:
                continue
            if gpgkey.owner != self.user:
                self.error_message = "Cannot deactivate someone else's key"
                return
            gpgkey.active = False
            deactivated_keys.append(gpgkey.displayname)

        flush_database_updates()
        self.info_message = (
            'Deactivated key(s): %s' % ", ".join(deactivated_keys))

    def remove_gpgtoken(self):
        token_fingerprints = self.request.form.get('REMOVE_GPGTOKEN')

        if token_fingerprints is None:
            self.error_message = 'No key(s) pending validation selected.'
            return

        logintokenset = getUtility(ILoginTokenSet)
        if not isinstance(token_fingerprints, list):
            token_fingerprints = [token_fingerprints]

        cancelled_fingerprints = []
        for fingerprint in token_fingerprints:
            logintokenset.deleteByFingerprintRequesterAndType(
                fingerprint, self.user, LoginTokenType.VALIDATEGPG)
            logintokenset.deleteByFingerprintRequesterAndType(
                fingerprint, self.user, LoginTokenType.VALIDATESIGNONLYGPG)
            cancelled_fingerprints.append(fingerprint)

        self.info_message = ('Cancelled validation of key(s): %s'
                             % ", ".join(cancelled_fingerprints))

    def reactivate_gpg(self):
        key_ids = self.request.form.get('REACTIVATE_GPGKEY')

        if key_ids is None:
            self.error_message = 'No Key(s) selected for reactivation.'
            return

        found = []
        notfound = []
        # verify if we have multiple entries to deactive
        if not isinstance(key_ids, list):
            key_ids = [key_ids]

        gpghandler = getUtility(IGPGHandler)
        keyset = getUtility(IGPGKeySet)

        for key_id in key_ids:
            gpgkey = keyset.get(key_id)
            try:
                key = gpghandler.retrieveKey(gpgkey.fingerprint)
            except GPGKeyNotFoundError:
                notfound.append(gpgkey.fingerprint)
            else:
                found.append(key.displayname)
                self._validateGPG(key)

        comments = []
        if len(found) > 0:
            comments.append(
                'A message has been sent to %s with instructions to '
                'reactivate these key(s): %s'
                % (self.context.preferredemail.email, ', '.join(found)))
        if len(notfound) > 0:
            if len(notfound) == 1:
                comments.append(
                    'Launchpad failed to retrieve this key from '
                    'the keyserver: %s. Please make sure the key is '
                    'published in a keyserver (such as '
                    '<a href="http://pgp.mit.edu">pgp.mit.edu</a>) before '
                    'trying to reactivate it again.' % (', '.join(notfound)))
            else:
                comments.append(
                    'Launchpad failed to retrieve these keys from '
                    'the keyserver: %s. Please make sure the keys '
                    'are published in a keyserver (such as '
                    '<a href="http://pgp.mit.edu">pgp.mit.edu</a>) '
                    'before trying to reactivate them '
                    'again.' % (', '.join(notfound)))

        self.info_message = '\n<br>\n'.join(comments)

    def _validateGPG(self, key):
        logintokenset = getUtility(ILoginTokenSet)
        bag = getUtility(ILaunchBag)

        preferredemail = bag.user.preferredemail.email
        login = bag.login

        if key.can_encrypt:
            tokentype = LoginTokenType.VALIDATEGPG
        else:
            tokentype = LoginTokenType.VALIDATESIGNONLYGPG

        token = logintokenset.new(self.context, login,
                                  preferredemail,
                                  tokentype,
                                  fingerprint=key.fingerprint)

        token.sendGPGValidationRequest(key)


class PersonChangePasswordView(LaunchpadFormView):

    label = "Change your password"
    schema = IPersonChangePassword
    field_names = ['currentpassword', 'password']
    custom_widget('password', PasswordChangeWidget)

    @property
    def next_url(self):
        return canonical_url(self.context)

    def validate(self, form_values):
        currentpassword = form_values.get('currentpassword')
        encryptor = getUtility(IPasswordEncryptor)
        if not encryptor.validate(currentpassword, self.context.password):
            self.setFieldError('currentpassword', _(
                "The provided password doesn't match your current password."))

    @action(_("Change Password"), name="submit")
    def submit_action(self, action, data):
        password = data['password']
        self.context.password = password
        self.request.response.addInfoNotification(_(
            "Password changed successfully"))


class BasePersonEditView(LaunchpadEditFormView):

    schema = IPerson
    field_names = []

    @action(_("Save"), name="save")
    def action_save(self, action, data):
        self.updateContextFromData(data)
        self.next_url = canonical_url(self.context)


class PersonEditHomePageView(BasePersonEditView):

    field_names = ['homepage_content']
    custom_widget(
        'homepage_content', TextAreaWidget, height=30, width=30)


class PersonEditView(BasePersonEditView):

    field_names = ['displayname', 'name', 'hide_email_addresses', 'timezone']
    custom_widget('timezone', SelectWidget, size=15)


class PersonBrandingView(BrandingChangeView):

    field_names = ['logo', 'mugshot']
    schema = IPerson


class TeamJoinView(PersonView):

    def processForm(self):
        request = self.request
        if request.method != "POST":
            # Nothing to do
            return

        user = self.user
        context = self.context

        notification = None
        if 'join' in request.form and self.userCanRequestToJoin():
            policy = context.subscriptionpolicy
            user.join(context)
            if policy == TeamSubscriptionPolicy.MODERATED:
                notification = _('Subscription request pending approval.')
            else:
                notification = _(
                    'Successfully joined %s.' % context.displayname)
        elif 'join' in request.form:
            notification = _('You cannot join %s.' % context.displayname)
        elif 'goback' in request.form:
            # User clicked on the 'Go back' button, so we'll simply redirect.
            pass
        else:
            raise UnexpectedFormData(
                "Couldn't find any of the expected actions.")
        if notification is not None:
            request.response.addInfoNotification(notification)
        self.request.response.redirect(canonical_url(context))


class TeamLeaveView(PersonView):

    def processForm(self):
        if self.request.method != "POST" or not self.userCanRequestToLeave():
            # Nothing to do
            return

        if self.request.form.get('leave'):
            self.user.leave(self.context)

        self.request.response.redirect('./')


class PersonEditEmailsView(LaunchpadFormView):
    """A view for editing a person's email settings.

    The user can associate emails with their account, verify emails
    the system associated with their account, and remove associated
    emails.
    """

    schema = IEmailAddress

    custom_widget('VALIDATED_SELECTED', LaunchpadRadioWidget,
                  orientation='vertical')
    custom_widget('UNVALIDATED_SELECTED', LaunchpadRadioWidget,
                  orientation='vertical')

    def setUpFields(self):
        """Set up fields for this view.

        The main fields of interest are the selection fields with custom
        vocabularies for the lists of validated and unvalidated email
        addresses.
        """
        super(PersonEditEmailsView, self).setUpFields()
        self.form_fields = (self._validated_emails_field() +
                            self._unvalidated_emails_field() +
                            form.fields(TextLine(__name__='newemail',
                                                 title=u'Add a new address'))
                            + self._mailing_list_fields())

    @property
    def initial_values(self):
        """Set up default values for the radio widgets.

        A radio widget must have a selected value, so we select the
        first unvalidated and validated email addresses in the lists
        to be the default for the corresponding widgets.

        The only exception is if the user has a preferred email
        address: then, that address is used as the default validated
        email address.
        """
        validated = self.context.preferredemail
        if validated is None:
            validated = self.context.validatedemails[0]
        unvalidated = self.unvalidated_addresses
        if len(unvalidated) > 0:
            unvalidated = unvalidated.pop()
        return dict(VALIDATED_SELECTED=validated,
                    UNVALIDATED_SELECTED=unvalidated)

    def _validated_emails_field(self):
        """Create a field with a vocabulary of validated emails.

        :return: A Choice field containing the list of validated emails
        """
        terms = [SimpleTerm(term, term.email)
                 for term in self.context.validatedemails]
        preferred = self.context.preferredemail
        if preferred:
            terms.insert(0, SimpleTerm(preferred, preferred.email))

        return form.Fields(
            Choice(__name__='VALIDATED_SELECTED',
                   title=_('These addresses are confirmed as being yours'),
                   source=SimpleVocabulary(terms),
                   ),
            custom_widget = self.custom_widgets['VALIDATED_SELECTED'])

    def _unvalidated_emails_field(self):
        """Create a field with a vocabulary of unvalidated and guessed emails.

        :return: A Choice field containing the list of emails
        """
        terms = []
        for term in self.unvalidated_addresses:
            if isinstance(term, unicode):
                term = SimpleTerm(term)
            else:
                term = SimpleTerm(term, term.email)
            terms.append(term)
        return form.Fields(
            Choice(__name__='UNVALIDATED_SELECTED',
                   title=_('These addresses may also be yours'),
                   source=SimpleVocabulary(terms),
                   ),
            custom_widget = self.custom_widgets['UNVALIDATED_SELECTED'])

    def _mailing_list_subscription_type(self, mailing_list):
        """Return the context user's subscription type for the given list.

        This is "Preferred address" if the user is subscribed using her
        preferred address and "Don't subscribe" if the user is not
        subscribed at all. Otherwise it's the EmailAddress under
        which the user is subscribed to this mailing list.
        """
        subscription = mailing_list.getSubscription(self.context)
        if subscription is not None:
            if subscription.email_address is None:
                return "Preferred address"
            else:
                return subscription.email_address
        else:
            return "Don't subscribe"

    def _mailing_list_fields(self):
        """Creates a field for each mailing list the user can subscribe to.

        If a team doesn't have a mailing list, or the mailing list
        isn't usable, it's not included.
        """
        mailing_list_set = getUtility(IMailingListSet)
        fields = []
        terms = [SimpleTerm("Preferred address"),
                 SimpleTerm("Don't subscribe"),
                 SimpleTerm(self.context.preferredemail,
                            self.context.preferredemail.email)]
        terms += [SimpleTerm(email, email.email)
                   for email in self.context.validatedemails]
        for team in self.context.teams_participated_in:
            mailing_list = mailing_list_set.get(team.name)
            if mailing_list is not None and mailing_list.isUsable():
                name = 'subscription.%s' % team.name
                value = self._mailing_list_subscription_type(mailing_list)
                field = Choice(__name__=name,
                               title=team.name,
                               source=SimpleVocabulary(terms), default=value)
                fields.append(field)
        return form.fields(*fields)

    @property
    def mailing_list_widgets(self):
        """Return all the mailing list subscription widgets."""
        return [widget for widget in self.widgets
                if 'field.subscription.' in widget.name]

    def _validate_selected_address(self, data, field='VALIDATED_SELECTED'):
        """A generic validator for this view's actions.

        Makes sure one (and only one) email address is selected and that
        the selected address belongs to the context person. The address may
        be represented by an EmailAddress object or (for unvalidated
        addresses) a LoginToken object.
        """
        self.validate_widgets(data, [field])

        email = data.get(field)
        if email is None:
            return None
        elif isinstance(data[field], list):
            self.addError("You must not select more than one address.")
            return None

        # Make sure the selected address or login token actually
        # belongs to this person.
        if IEmailAddress.providedBy(email):
            person = email.person

            assert person == self.context, (
                "differing ids in emailaddress.person.id(%s,%d) == "
                "self.context.id(%s,%d) (%s)"
                % (person.name, person.id, self.context.name, self.context.id,
                   email.email))
        elif isinstance(email, unicode):
            tokenset = getUtility(ILoginTokenSet)
            email = tokenset.searchByEmailRequesterAndType(
                email, self.context, LoginTokenType.VALIDATEEMAIL)
            assert email is not None, "Couldn't find login token!"
        else:
            raise AssertionError("Selected address was not EmailAddress "
                                 "or unicode string!")

        # Return the EmailAddress/LoginToken object for use in any
        # further validation.
        return email

    @property
    def unvalidated_addresses(self):
        """All of this person's unvalidated and guessed emails.

        The guessed emails will be EmailAddress objects, and the
        unvalidated emails will be unicode strings.
        """
        emailset = set(self.context.unvalidatedemails)
        emailset = emailset.union(
            [guessed for guessed in self.context.guessedemails
             if not guessed.email in emailset])
        return emailset

    # Actions to do with validated email addresses.

    def validate_action_remove_validated(self, action, data):
        """Make sure the user selected an email address to remove."""
        emailaddress = self._validate_selected_address(data,
                                                       'VALIDATED_SELECTED')
        if emailaddress is None:
            return self.errors

        if self.context.preferredemail == emailaddress:
            self.addError(
                "You can't remove %s because it's your contact email "
                "address." % self.context.preferredemail.email)
            return self.errors
        return self.errors

    @action(_("Remove"), name="remove_validated",
            validator=validate_action_remove_validated)
    def action_remove_validated(self, action, data):
        """Delete the selected (validated) email address."""
        emailaddress = data['VALIDATED_SELECTED']
        emailaddress.destroySelf()
        self.request.response.addInfoNotification(
            "The email address '%s' has been removed." % emailaddress.email)
        self.next_url = self.action_url

    def validate_action_set_preferred(self, action, data):
        """Make sure the user selected an address."""
        emailaddress = self._validate_selected_address(data,
                                                       'VALIDATED_SELECTED')
        if emailaddress is None:
            return self.errors

        if emailaddress.status == EmailAddressStatus.PREFERRED:
            self.request.response.addInfoNotification(
                "%s is already set as your contact address." % (
                    emailaddress.email))
        return self.errors

    @action(_("Set as Contact Address"), name="set_preferred",
            validator=validate_action_set_preferred)
    def action_set_preferred(self, action, data):
        """Set the selected email as preferred for the person in context."""
        emailaddress = data['VALIDATED_SELECTED']
        if emailaddress.status != EmailAddressStatus.PREFERRED:
            self.context.setPreferredEmail(emailaddress)
            self.request.response.addInfoNotification(
                "Your contact address has been changed to: %s" % (
                    emailaddress.email))
        self.next_url = self.action_url

    # Actions to do with unvalidated email addresses.

    def validate_action_confirm(self, action, data):
        """Make sure the user selected an email address to confirm."""
        self._validate_selected_address(data, 'UNVALIDATED_SELECTED')
        return self.errors

    @action(_('Confirm'), name='validate', validator=validate_action_confirm)
    def action_confirm(self, action, data):
        """Mail a validation URL to the selected email address."""
        email = data['UNVALIDATED_SELECTED']
        token = getUtility(ILoginTokenSet).new(
                    self.context, getUtility(ILaunchBag).login, email.email,
                    LoginTokenType.VALIDATEEMAIL)
        token.sendEmailValidationRequest(self.request.getApplicationURL())
        self.request.response.addInfoNotification(
            "An e-mail message was sent to '%s' with "
            "instructions on how to confirm that "
            "it belongs to you." % email.email)
        self.next_url = self.action_url

    def validate_action_remove_unvalidated(self, action, data):
        """Make sure the user selected an email address to remove."""
        email = self._validate_selected_address(data, 'UNVALIDATED_SELECTED')
        if email is not None and IEmailAddress.providedBy(email):
            assert self.context.preferredemail.id != email.id
        return self.errors

    @action(_("Remove"), name="remove_unvalidated",
            validator=validate_action_remove_unvalidated)
    def action_remove_unvalidated(self, action, data):
        """Delete the selected (un-validated) email address.

        This selected address can be either on the EmailAddress table
        marked with status NEW, or in the LoginToken table.
        """
        emailaddress = data['UNVALIDATED_SELECTED']
        if IEmailAddress.providedBy(emailaddress):
            emailaddress.destroySelf()
            email = emailaddress.email
        elif isinstance(emailaddress, unicode):
            logintokenset = getUtility(ILoginTokenSet)
            logintokenset.deleteByEmailRequesterAndType(
                emailaddress, self.context, LoginTokenType.VALIDATEEMAIL)
            email = emailaddress
        else:
            raise AssertionError("Selected address was not EmailAddress "
                                 "or Unicode string!")

        self.request.response.addInfoNotification(
            "The email address '%s' has been removed." % email)
        self.next_url = self.action_url

    # Actions to do with new email addresses

    def validate_action_add_email(self, action, data):
        """Make sure the user entered a valid email address.

        The email address must be syntactically valid and must not already
        be in use.
        """
        self.validate_widgets(data, ['newemail'])
        newemail = data['newemail']
        if not valid_email(newemail):
            self.addError(
                "'%s' doesn't seem to be a valid email address." % newemail)
            return self.errors

        email = getUtility(IEmailAddressSet).getByEmail(newemail)
        person = self.context
        if email is not None:
            if email.person == person:
                self.addError(
                    "The email address '%s' is already registered as your "
                    "email address. This can be either because you already "
                    "added this email address before or because our system "
                    "detected it as being yours. If it was detected by our "
                    "system, it's probably shown on this page and is waiting "
                    "to be confirmed as yours." % email.email)
            else:
                owner = email.person
                owner_name = urllib.quote(owner.name)
                merge_url = (
                    '%s/+requestmerge?field.dupeaccount=%s'
                    % (canonical_url(getUtility(IPersonSet)), owner_name))
                self.addError(
                    "The email address '%s' is already registered to "
                    '<a href="%s">%s</a>. If you think that is a '
                    'duplicated account, you can <a href="%s">merge it</a> '
                    "into your account. "
                    % (email.email, canonical_url(owner),
                       cgi.escape(owner.browsername), merge_url))
        return self.errors

    @action(_("Add"), name="add_email", validator=validate_action_add_email)
    def action_add_email(self, action, data):
        """Register a new email for the person in context."""
        newemail = data['newemail']
        logintokenset = getUtility(ILoginTokenSet)
        token = logintokenset.new(
                    self.context, getUtility(ILaunchBag).login, newemail,
                    LoginTokenType.VALIDATEEMAIL)
        token.sendEmailValidationRequest(self.request.getApplicationURL())

        self.request.response.addInfoNotification(
                "A confirmation message has been sent to '%s'. "
                "Follow the instructions in that message to confirm that the "
                "address is yours. "
                "(If the message doesn't arrive in a few minutes, your mail "
                "provider might use 'greylisting', which could delay the "
                "message for up to an hour or two.)" % newemail)
        self.next_url = self.action_url

    # Actions to do with subscription management.

    def validate_action_update_subscriptions(self, action, data):
        """Make sure the user is subscribing using a valid address.

        Valid addresses are the ones presented as options for the mailing
        list widgets.
        """
        names = [w.context.getName() for w in self.mailing_list_widgets]
        self.validate_widgets(data, names)
        return self.errors

    @action(_("Update Subscriptions"), name="update_subscriptions",
            validator=validate_action_update_subscriptions)
    def action_update_subscriptions(self, action, data):
        """Change the user's mailing list subscriptions."""
        mailing_list_set = getUtility(IMailingListSet)
        dirty = False
        prefix_length = len('subscription.')
        for widget in self.mailing_list_widgets:
            mailing_list_name = widget.context.getName()[prefix_length:]
            mailing_list = mailing_list_set.get(mailing_list_name)
            new_value = data[widget.context.getName()]
            old_value = self._mailing_list_subscription_type(mailing_list)
            if IEmailAddress.providedBy(new_value):
                new_value_string = new_value.email
            else:
                new_value_string = new_value
            if new_value_string != old_value:
                dirty = True
                if new_value == "Don't subscribe":
                    # Delete the subscription.
                    mailing_list.unsubscribe(self.context)
                else:
                    if new_value == "Preferred address":
                        # If the user is subscribed but not under any
                        # particular address, her current preferred
                        # address will always be used.
                        new_value = None
                    subscription = mailing_list.getSubscription(self.context)
                    if subscription is None:
                        mailing_list.subscribe(self.context, new_value)
                    else:
                        mailing_list.changeAddress(self.context, new_value)
        if dirty:
            self.request.response.addInfoNotification(
                "Subscriptions updated.")
        self.next_url = self.action_url


class TeamReassignmentView(ObjectReassignmentView):

    ownerOrMaintainerAttr = 'teamowner'
    schema = ITeamReassignment

    def __init__(self, context, request):
        ObjectReassignmentView.__init__(self, context, request)
        self.callback = self._addOwnerAsMember

    @property
    def contextName(self):
        return self.context.browsername

    def _addOwnerAsMember(self, team, oldOwner, newOwner):
        """Add the new and the old owners as administrators of the team.

        When a user creates a new team, he is added as an administrator of
        that team. To be consistent with this, we must make the new owner an
        administrator of the team. This rule is ignored only if the new owner
        is an inactive member of the team, as that means he's not interested
        in being a member. The same applies to the old owner.
        """
        # Both new and old owners won't be added as administrators of the team
        # only if they're inactive members. If they're either active or
        # proposed members they'll be made administrators of the team.
        if newOwner not in team.inactivemembers:
            team.addMember(
                newOwner, reviewer=oldOwner,
                status=TeamMembershipStatus.ADMIN, force_team_add=True)
        if oldOwner not in team.inactivemembers:
            team.addMember(
                oldOwner, reviewer=oldOwner,
                status=TeamMembershipStatus.ADMIN, force_team_add=True)


class PersonLatestQuestionsView(LaunchpadView):
    """View used by the porlet displaying the latest questions made by
    a person.
    """

    @cachedproperty
    def getLatestQuestions(self, quantity=5):
        """Return <quantity> latest questions created for this target. """
        return self.context.searchQuestions(
            participation=QuestionParticipation.OWNER)[:quantity]


class PersonSearchQuestionsView(SearchQuestionsView):
    """View used to search and display questions in which an IPerson is
    involved.
    """

    display_target_column = True

    @property
    def pageheading(self):
        """See `SearchQuestionsView`."""
        return _('Questions involving $name',
                 mapping=dict(name=self.context.displayname))

    @property
    def empty_listing_message(self):
        """See `SearchQuestionsView`."""
        return _('No questions  involving $name found with the '
                 'requested statuses.',
                 mapping=dict(name=self.context.displayname))


class SearchAnsweredQuestionsView(SearchQuestionsView):
    """View used to search and display questions answered by an IPerson."""

    display_target_column = True

    def getDefaultFilter(self):
        """See `SearchQuestionsView`."""
        return dict(participation=QuestionParticipation.ANSWERER)

    @property
    def pageheading(self):
        """See `SearchQuestionsView`."""
        return _('Questions answered by $name',
                 mapping=dict(name=self.context.displayname))

    @property
    def empty_listing_message(self):
        """See `SearchQuestionsView`."""
        return _('No questions answered by $name found with the '
                 'requested statuses.',
                 mapping=dict(name=self.context.displayname))


class SearchAssignedQuestionsView(SearchQuestionsView):
    """View used to search and display questions assigned to an IPerson."""

    display_target_column = True

    def getDefaultFilter(self):
        """See `SearchQuestionsView`."""
        return dict(participation=QuestionParticipation.ASSIGNEE)

    @property
    def pageheading(self):
        """See `SearchQuestionsView`."""
        return _('Questions assigned to $name',
                 mapping=dict(name=self.context.displayname))

    @property
    def empty_listing_message(self):
        """See `SearchQuestionsView`."""
        return _('No questions assigned to $name found with the '
                 'requested statuses.',
                 mapping=dict(name=self.context.displayname))


class SearchCommentedQuestionsView(SearchQuestionsView):
    """View used to search and show questions commented on by an IPerson."""

    display_target_column = True

    def getDefaultFilter(self):
        """See `SearchQuestionsView`."""
        return dict(participation=QuestionParticipation.COMMENTER)

    @property
    def pageheading(self):
        """See `SearchQuestionsView`."""
        return _('Questions commented on by $name ',
                 mapping=dict(name=self.context.displayname))

    @property
    def empty_listing_message(self):
        """See `SearchQuestionsView`."""
        return _('No questions commented on by $name found with the '
                 'requested statuses.',
                 mapping=dict(name=self.context.displayname))


class SearchCreatedQuestionsView(SearchQuestionsView):
    """View used to search and display questions created by an IPerson."""

    display_target_column = True

    def getDefaultFilter(self):
        """See `SearchQuestionsView`."""
        return dict(participation=QuestionParticipation.OWNER)

    @property
    def pageheading(self):
        """See `SearchQuestionsView`."""
        return _('Questions asked by $name',
                 mapping=dict(name=self.context.displayname))

    @property
    def empty_listing_message(self):
        """See `SearchQuestionsView`."""
        return _('No questions asked by $name found with the '
                 'requested statuses.',
                 mapping=dict(name=self.context.displayname))


class SearchNeedAttentionQuestionsView(SearchQuestionsView):
    """View used to search and show questions needing an IPerson attention."""

    display_target_column = True

    def getDefaultFilter(self):
        """See `SearchQuestionsView`."""
        return dict(needs_attention=True)

    @property
    def pageheading(self):
        """See `SearchQuestionsView`."""
        return _("Questions needing $name's attention",
                 mapping=dict(name=self.context.displayname))

    @property
    def empty_listing_message(self):
        """See `SearchQuestionsView`."""
        return _("No questions need $name's attention.",
                 mapping=dict(name=self.context.displayname))


class SearchSubscribedQuestionsView(SearchQuestionsView):
    """View used to search and show questions subscribed to by an IPerson."""

    display_target_column = True

    def getDefaultFilter(self):
        """See `SearchQuestionsView`."""
        return dict(participation=QuestionParticipation.SUBSCRIBER)

    @property
    def pageheading(self):
        """See `SearchQuestionsView`."""
        return _('Questions $name is subscribed to',
                 mapping=dict(name=self.context.displayname))

    @property
    def empty_listing_message(self):
        """See `SearchQuestionsView`."""
        return _('No questions subscribed to by $name found with the '
                 'requested statuses.',
                 mapping=dict(name=self.context.displayname))


class PersonAnswerContactForView(LaunchpadView):
    """View used to show all the IQuestionTargets that an IPerson is an answer
    contact for.
    """

    @cachedproperty
    def direct_question_targets(self):
        """List of targets that the IPerson is a direct answer contact.

        Return a list of IQuestionTargets sorted alphabetically by title.
        """
        return sorted(
            self.context.getDirectAnswerQuestionTargets(),
            key=attrgetter('title'))

    @cachedproperty
    def team_question_targets(self):
        """List of IQuestionTargets for the context's team membership.

        Sorted alphabetically by title.
        """
        return sorted(
            self.context.getTeamAnswerQuestionTargets(),
            key=attrgetter('title'))

    def showRemoveYourselfLink(self):
        """The link is shown when the page is in the user's own profile."""
        return self.user == self.context


class PersonAnswersMenu(ApplicationMenu):

    usedfor = IPerson
    facet = 'answers'
    links = ['answered', 'assigned', 'created', 'commented', 'need_attention',
             'subscribed', 'answer_contact_for']

    def answer_contact_for(self):
        summary = "Projects for which %s is an answer contact for" % (
            self.context.displayname)
        return Link('+answer-contact-for', 'Answer contact for', summary)

    def answered(self):
        summary = 'Questions answered by %s' % self.context.displayname
        return Link(
            '+answeredquestions', 'Answered', summary, icon='question')

    def assigned(self):
        summary = 'Questions assigned to %s' % self.context.displayname
        return Link(
            '+assignedquestions', 'Assigned', summary, icon='question')

    def created(self):
        summary = 'Questions asked by %s' % self.context.displayname
        return Link('+createdquestions', 'Asked', summary, icon='question')

    def commented(self):
        summary = 'Questions commented on by %s' % (
            self.context.displayname)
        return Link(
            '+commentedquestions', 'Commented', summary, icon='question')

    def need_attention(self):
        summary = 'Questions needing %s attention' % (
            self.context.displayname)
        return Link('+needattentionquestions', 'Need attention', summary,
                    icon='question')

    def subscribed(self):
        text = 'Subscribed'
        summary = 'Questions subscribed to by %s' % (
                self.context.displayname)
        return Link('+subscribedquestions', text, summary, icon='question')


class PersonBranchesView(BranchListingView):
    """View for branch listing for a person."""

    extra_columns = ('author', 'product', 'role')
    heading_template = 'Bazaar branches related to %(displayname)s'

    def _branches(self, lifecycle_status):
        return getUtility(IBranchSet).getBranchesForPerson(
            self.context, lifecycle_status, self.user, self.sort_by)

    @cachedproperty
    def _subscribed_branches(self):
        return set(getUtility(IBranchSet).getBranchesSubscribedByPerson(
            self.context, [], self.user))

    def roleForBranch(self, branch):
        person = self.context
        if branch.author == person:
            return 'Author'
        elif branch.owner == person:
            return 'Registrant'
        elif branch in self._subscribed_branches:
            return 'Subscriber'
        else:
            return 'Team Branch'


class PersonAuthoredBranchesView(BranchListingView):
    """View for branch listing for a person's authored branches."""

    extra_columns = ('product',)
    heading_template = 'Bazaar branches authored by %(displayname)s'
    no_sort_by = (BranchListingSort.AUTHOR,)

    def _branches(self, lifecycle_status):
        return getUtility(IBranchSet).getBranchesAuthoredByPerson(
            self.context, lifecycle_status, self.user, self.sort_by)


class PersonRegisteredBranchesView(BranchListingView):
    """View for branch listing for a person's registered branches."""

    extra_columns = ('author', 'product')
    heading_template = 'Bazaar branches registered by %(displayname)s'
    no_sort_by = (BranchListingSort.REGISTRANT,)

    def _branches(self, lifecycle_status):
        return getUtility(IBranchSet).getBranchesRegisteredByPerson(
            self.context, lifecycle_status, self.user, self.sort_by)


class PersonSubscribedBranchesView(BranchListingView):
    """View for branch listing for a person's subscribed branches."""

    extra_columns = ('author', 'product')
    heading_template = 'Bazaar branches subscribed to by %(displayname)s'

    def _branches(self, lifecycle_status):
        return getUtility(IBranchSet).getBranchesSubscribedByPerson(
            self.context, lifecycle_status, self.user, self.sort_by)


class PersonTeamBranchesView(LaunchpadView):
    """View for team branches portlet."""

    @cachedproperty
    def teams_with_branches(self):
        return [team for team in self.context.teams_participated_in
                if team.branches.count() > 0 and team != self.context]<|MERGE_RESOLUTION|>--- conflicted
+++ resolved
@@ -148,16 +148,9 @@
 from canonical.launchpad.webapp.interfaces import (
     IPlacelessLoginSource, LoggedOutEvent)
 from canonical.launchpad.webapp import (
-<<<<<<< HEAD
     ApplicationMenu, ContextMenu, LaunchpadEditFormView, LaunchpadFormView,
     Link, Navigation, StandardLaunchpadFacets, action, canonical_url,
     custom_widget, enabled_with_permission, smartquote, stepthrough, stepto)
-=======
-    action, ApplicationMenu, canonical_url, ContextMenu, custom_widget,
-    enabled_with_permission, LaunchpadEditFormView, LaunchpadFormView,
-    Link, Navigation, smartquote, StandardLaunchpadFacets, stepthrough,
-    stepto)
->>>>>>> 72df1206
 
 from canonical.launchpad import _
 
