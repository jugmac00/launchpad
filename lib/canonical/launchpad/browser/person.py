--- conflicted
+++ resolved
@@ -541,35 +541,6 @@
         return self.redirectSubTree(canonical_url(me), status=303)
 
 
-<<<<<<< HEAD
-class PersonSetSOP(StructuralObjectPresentation):
-
-    def getIntroHeading(self):
-        return None
-
-    def getMainHeading(self):
-        return 'People and Teams'
-
-    def listChildren(self, num):
-        return []
-
-    def listAltChildren(self, num):
-        return None
-=======
-class PersonSetBreadcrumbBuilder(BreadcrumbBuilder):
-    """Return a breadcrumb for an `IPersonSet`."""
-    text = "People"
-
-
-class PersonSetFacets(StandardLaunchpadFacets):
-    """The links that will appear in the facet menu for the IPersonSet."""
-
-    usedfor = IPersonSet
-
-    enable_only = ['overview']
->>>>>>> 72448e4d
-
-
 class PersonSetContextMenu(ContextMenu):
 
     usedfor = IPersonSet
