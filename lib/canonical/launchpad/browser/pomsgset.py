--- conflicted
+++ resolved
@@ -45,11 +45,7 @@
         self._suggested_submissions = None
         self._second_language_submissions = None
 
-<<<<<<< HEAD
-        self.msgids = helpers.shortlist(self.potmsgset.messageIDs())
-=======
-        self.msgids = list(self.potmsgset.getPOMsgIDs())
->>>>>>> 896dae12
+        self.msgids = helpers.shortlist(self.potmsgset.getPOMsgIDs())
 
         assert len(self.msgids) > 0, (
             'Found a POTMsgSet without any POMsgIDSighting')
