# Copyright 2004-2006 Canonical Ltd.  All rights reserved.

"""IBugTask-related browser views."""

__metaclass__ = type

__all__ = [
    'get_comments_for_bugtask',
    'BugTargetTraversalMixin',
    'BugTaskNavigation',
    'BugTaskSetNavigation',
    'BugTaskContextMenu',
    'BugTaskEditView',
    'BugTaskPortletView',
    'BugTaskStatusView',
    'BugTaskListingView',
    'BugListingPortletView',
    'BugTaskSearchListingView',
    'BugTaskTableRowView',
    'BugTargetView',
    'BugTasksAndNominationsView',
    'BugTaskView',
    'get_sortorder_from_request',
    'BugTargetTextView',
    'upstream_status_vocabulary_factory']

import cgi
import re
import urllib
from operator import attrgetter

from zope.app.form import CustomWidgetFactory
from zope.app.form.browser.itemswidgets import MultiCheckBoxWidget, RadioWidget
from zope.app.form.interfaces import IInputWidget, IDisplayWidget, WidgetsError
from zope.app.form.utility import (
    setUpWidget, setUpWidgets, setUpDisplayWidgets, getWidgetsData,
    applyWidgetsChanges)
from zope.component import getUtility, getView
from zope.event import notify
from zope.interface import providedBy
from zope.schema import Choice
from zope.schema.interfaces import IList
from zope.schema.vocabulary import (
    getVocabularyRegistry, SimpleVocabulary, SimpleTerm)
from zope.security.proxy import isinstance as zope_isinstance

from canonical.config import config
from canonical.lp import dbschema, decorates
from canonical.launchpad import _
from canonical.cachedproperty import cachedproperty
from canonical.launchpad.webapp import (
    canonical_url, GetitemNavigation, Navigation, stepthrough,
    redirection, LaunchpadView)
from canonical.launchpad.interfaces import (
<<<<<<< HEAD
    IBugBranchSet,
    BugDistroReleaseTargetDetails, BugTaskSearchParams, IBugAttachmentSet,
    IBugExternalRefSet, IBugSet, IBugTask, IBugTaskSet, IBugTaskSearch,
    IBugWatchSet, IDistribution, IDistributionSourcePackage, IBug,
    IDistroBugTask, IDistroRelease, IDistroReleaseBugTask,
    IDistroReleaseSet, ILaunchBag, INullBugTask, IPerson,
=======
    BugTaskSearchParams, IBugAttachmentSet, IBugExternalRefSet, IBugSet,
    IBugTask, IBugTaskSet, IBugTaskSearch, IBugWatchSet, IDistribution,
    IDistributionSourcePackage, IBug, IDistroBugTask, IDistroRelease,
    IDistroReleaseBugTask, ILaunchBag, INullBugTask, IPerson,
>>>>>>> 813c644e
    IPersonBugTaskSearch, IProduct, IProject, ISourcePackage,
    IUpstreamBugTask, NotFoundError, RESOLVED_BUGTASK_STATUSES,
    UnexpectedFormData, UNRESOLVED_BUGTASK_STATUSES, valid_distrotask,
    valid_upstreamtask, IProductSeriesBugTask, IBugNominationSet,
    IProductSeries)
from canonical.launchpad.searchbuilder import any, NULL
from canonical.launchpad import helpers
from canonical.launchpad.event.sqlobjectevent import SQLObjectModifiedEvent
from canonical.launchpad.browser.bug import BugContextMenu
from canonical.launchpad.browser.bugcomment import build_comments_from_chunks
from canonical.launchpad.components.bugtask import NullBugTask

from canonical.launchpad.webapp.generalform import GeneralFormView
from canonical.launchpad.webapp.batching import TableBatchNavigator
from canonical.launchpad.webapp.snapshot import Snapshot
from canonical.launchpad.webapp.authorization import check_permission

from canonical.lp.dbschema import BugTaskImportance, BugTaskStatus

from canonical.widgets.bug import BugTagsWidget
from canonical.widgets.bugtask import (
    AssigneeDisplayWidget, BugTaskBugWatchWidget,
    BugTaskSourcePackageNameWidget, DBItemDisplayWidget,
    NewLineToSpacesWidget, LaunchpadRadioWidget)


def get_comments_for_bugtask(bugtask, truncate=False):
    """Return BugComments related to a bugtask.

    This code builds a sorted list of BugComments in one shot,
    requiring only two database queries.
    """
    chunks = bugtask.bug.getMessageChunks()
    comments = build_comments_from_chunks(chunks, bugtask, truncate=truncate)
    for attachment in bugtask.bug.attachments:
        message_id = attachment.message.id
        # All attachments are related to a message, so we can be
        # sure that the BugComment is already created.
        assert comments.has_key(message_id)
        comments[message_id].bugattachments.append(attachment)
    comments = sorted(comments.values(), key=attrgetter("index"))
    return comments


def get_sortorder_from_request(request):
    """Get the sortorder from the request.

    >>> from zope.publisher.browser import TestRequest
    >>> get_sortorder_from_request(TestRequest(form={}))
    ['-importance']
    >>> get_sortorder_from_request(TestRequest(form={'orderby': '-status'}))
    ['-status']
    >>> get_sortorder_from_request(
    ...     TestRequest(form={'orderby': 'status,-severity,importance'}))
    ['status', 'importance']
    >>> get_sortorder_from_request(
    ...     TestRequest(form={'orderby': 'priority,-severity'}))
    ['-importance']
    """
    order_by_string = request.get("orderby", '')
    if order_by_string:
        if not zope_isinstance(order_by_string, list):
            order_by = order_by_string.split(',')
        else:
            order_by = order_by_string
    else:
        order_by = []
    # Remove old order_by values that people might have in bookmarks.
    for old_order_by_column in ['priority', 'severity']:
        if old_order_by_column in order_by:
            order_by.remove(old_order_by_column)
        if '-' + old_order_by_column in order_by:
            order_by.remove('-' + old_order_by_column)
    if order_by:
        return order_by
    else:
        # No sort ordering specified, so use a reasonable default.
        return ["-importance"]


class BugTargetTraversalMixin:
    """Mix-in in class that provides .../+bug/NNN traversal."""

    redirection('+bug', '+bugs')

    @stepthrough('+bug')
    def traverse_bug(self, name):
        """Traverses +bug portions of URLs"""
        return self._get_task_for_context(name)

    def _get_task_for_context(self, name):
        """Return the IBugTask for this name in this context.

        If the bug has been reported, but not in this specific context, a
        NullBugTask will be returned.

        Raises NotFoundError if no bug with the given name is found.

        If the context type does provide IProduct, IDistribution,
        IDistroRelease, ISourcePackage or IDistributionSourcePackage
        a TypeError is raised.
        """
        context = self.context

        # Raises NotFoundError if no bug is found
        bug = getUtility(IBugSet).getByNameOrID(name)

        # Loop through this bug's tasks to try and find the appropriate task
        # for this context. We always want to return a task, whether or not
        # the user has the permission to see it so that, for example, an
        # anonymous user is presented with a login screen at the correct URL,
        # rather than making it look as though this task was "not found",
        # because it was filtered out by privacy-aware code.
        for bugtask in helpers.shortlist(bug.bugtasks):
            if bugtask.target == context:
                # Security proxy this object on the way out.
                return getUtility(IBugTaskSet).get(bugtask.id)

        # If we've come this far, it means that no actual task exists in this
        # context, so we'll return a null bug task. This makes it possible to,
        # for example, return a bug page for a context in which the bug hasn't
        # yet been reported.
        if IProduct.providedBy(context):
            null_bugtask = NullBugTask(bug=bug, product=context)
        elif IProductSeries.providedBy(context):
            null_bugtask = NullBugTask(bug=bug, productseries=context)
        elif IDistribution.providedBy(context):
            null_bugtask = NullBugTask(bug=bug, distribution=context)
        elif IDistributionSourcePackage.providedBy(context):
            null_bugtask = NullBugTask(
                bug=bug, distribution=context.distribution,
                sourcepackagename=context.sourcepackagename)
        elif IDistroRelease.providedBy(context):
            null_bugtask = NullBugTask(bug=bug, distrorelease=context)
        elif ISourcePackage.providedBy(context):
            null_bugtask = NullBugTask(
                bug=bug, distrorelease=context.distrorelease,
                sourcepackagename=context.sourcepackagename)
        else:
            raise TypeError(
                "Unknown context type for bug task: %s" % repr(context))

        return null_bugtask


class BugTaskNavigation(Navigation):

    usedfor = IBugTask

    def traverse(self, name):
        # Are we traversing to the view or edit status page of the
        # bugtask? If so, and the task actually exists, return the
        # appropriate page. If the task doesn't yet exist (i.e. it's a
        # NullBugTask), then return a 404. In other words, the URL:
        #
        #   /products/foo/+bug/1/+viewstatus
        #
        # will return the +viewstatus page if bug 1 has actually been
        # reported in "foo". If bug 1 has not yet been reported in "foo",
        # a 404 will be returned.
        if name in ("+viewstatus", "+editstatus"):
            if INullBugTask.providedBy(self.context):
                # The bug has not been reported in this context.
                return None
            else:
                # The bug has been reported in this context.
                return getView(self.context, name + "-page", self.request)

    @stepthrough('attachments')
    def traverse_attachments(self, name):
        if name.isdigit():
            return getUtility(IBugAttachmentSet)[name]

    @stepthrough('references')
    def traverse_references(self, name):
        if name.isdigit():
            return getUtility(IBugExternalRefSet)[name]

    @stepthrough('watches')
    def traverse_watches(self, name):
        if name.isdigit():
            return getUtility(IBugWatchSet)[name]

    @stepthrough('comments')
    def traverse_comments(self, name):
        if not name.isdigit():
            return None
        index = int(name)
        comments = get_comments_for_bugtask(self.context)
        # I couldn't find a way of using index to restrict the queries
        # in get_comments_for_bugtask in a way that wasn't horrible, and
        # it wouldn't really save us a lot in terms of database time, so
        # I have chosed to use this simple solution for now.
        #   -- kiko, 2006-07-11
        try:
            return comments[index]
        except IndexError:
            return None

    @stepthrough('nominations')
    def traverse_nominations(self, nomination_id):
        if not nomination_id.isdigit():
            return None
        return getUtility(IBugNominationSet).get(nomination_id)

    redirection('references', '..')


class BugTaskSetNavigation(GetitemNavigation):

    usedfor = IBugTaskSet


class BugTaskContextMenu(BugContextMenu):
    usedfor = IBugTask


class BugTaskView(LaunchpadView):
    """View class for presenting information about an IBugTask."""

    def __init__(self, context, request):
        LaunchpadView.__init__(self, context, request)

        # Make sure we always have the current bugtask.
        if not IBugTask.providedBy(context):
            self.context = getUtility(ILaunchBag).bugtask
        else:
            self.context = context

        self.notices = []

    def initialize(self):
        """Set up the needed widgets."""
        bug = self.context.bug
        # See render() for how this flag is used.
        self._redirecting_to_bug_list = False

        if self.user is None:
            return

        # Set up widgets in order to handle subscription requests.
        if (bug.isSubscribed(self.user) or bug.isSubscribedToDupes(self.user)):
            subscription_terms = [
                SimpleTerm(
                    self.user, self.user.name, 'Unsubscribe me from this bug')]
        else:
            subscription_terms = [
                SimpleTerm(
                    self.user, self.user.name, 'Subscribe me to this bug')]
        for team in self.user.teams_participated_in:
            if (bug.isSubscribed(team) or bug.isSubscribedToDupes(team)):
                subscription_terms.append(
                    SimpleTerm(
                        team, team.name,
                        'Unsubscribe <a href="%s">%s</a> from this bug' % (
                            canonical_url(team), cgi.escape(team.displayname))))
        subscription_vocabulary = SimpleVocabulary(subscription_terms)
        person_field = Choice(
            __name__='subscription',
            vocabulary=subscription_vocabulary, required=True)
        self.subscription_widget = CustomWidgetFactory(RadioWidget)
        setUpWidget(
            self, 'subscription', person_field, IInputWidget, value=self.user)

        self.handleSubscriptionRequest()

    def userIsSubscribed(self):
        """Is the user subscribed to this bug?"""
        return (
            self.context.bug.isSubscribed(self.user) or
            self.context.bug.isSubscribedToDupes(self.user))

    def shouldShowUnsubscribeFromDupesWarning(self):
        """Should we warn the user about unsubscribing and duplicates?

        The warning should tell the user that, when unsubscribing, they
        will also be unsubscribed from dupes of this bug.
        """
        if self.userIsSubscribed():
            return True

        bug = self.context.bug
        for team in self.user.teams_participated_in:
            if bug.isSubscribed(team) or bug.isSubscribedToDupes(team):
                return True

        return False

    def render(self):
        # Prevent normal rendering when redirecting to the bug list
        # after unsubscribing from a private bug, because rendering the
        # bug page would raise Unauthorized errors!
        if self._redirecting_to_bug_list:
            return u''
        else:
            return LaunchpadView.render(self)

    def handleSubscriptionRequest(self):
        """Subscribe or unsubscribe the user from the bug, if requested."""
        if not self._isSubscriptionRequest():
            return

        subscription_person = self.subscription_widget.getInputValue()

        # 'subscribe' appears in the request whether the request is to
        # subscribe or unsubscribe. Since "subscribe someone else" is
        # handled by a different view we can assume that 'subscribe' +
        # current user as a parameter means "subscribe the current
        # user", and any other kind of 'subscribe' request actually
        # means "unsubscribe". (Yes, this *is* very confusing!)
        if ('subscribe' in self.request.form and
            (subscription_person == self.user)):
            self._handleSubscribe()
        else:
            self._handleUnsubscribe(subscription_person)

    def _isSubscriptionRequest(self):
        # Figure out if this looks like a request to
        # subscribe/unsubscribe
        return (
            self.user and
            self.request.method == 'POST' and
            'cancel' not in self.request.form and
            self.subscription_widget.hasValidInput())

    def _handleSubscribe(self):
        # Handle a subscribe request.
        self.context.bug.subscribe(self.user)
        self.notices.append("You have been subscribed to this bug.")

    def _handleUnsubscribe(self, user):
        # Handle an unsubscribe request.
        if user == self.user:
            self._handleUnsubscribeCurrentUser()
        else:
            self._handleUnsubscribeOtherUser(user)

    def _handleUnsubscribeCurrentUser(self):
        # Handle unsubscribing the current user, which requires special-casing
        # when the bug is private. The user must be unsubscribed from all dupes
        # too, or they would keep getting mail about this bug!

        # ** Important ** We call unsubscribeFromDupes() before
        # unsubscribe(), because if the bug is private, the current user
        # will be prevented from calling methods on the main bug after
        # they unsubscribe from it!
        unsubed_dupes = self.context.bug.unsubscribeFromDupes(self.user)
        self.context.bug.unsubscribe(self.user)

        self.request.response.addNotification(
            self._getUnsubscribeNotification(self.user, unsubed_dupes))

        if not check_permission("launchpad.View", self.context.bug):
            # Redirect the user to the bug listing, because they can no
            # longer see a private bug from which they've unsubscribed.
            self.request.response.redirect(
                canonical_url(self.context.target) + "/+bugs")
            self._redirecting_to_bug_list = True

    def _handleUnsubscribeOtherUser(self, user):
        # Handle unsubscribing someone other than the current user.
        assert user != self.user, (
            "Expected a user other than the currently logged-in user.")

        # We'll also unsubscribe the other user from dupes of this bug,
        # otherwise they'll keep getting this bug's mail.
        self.context.bug.unsubscribe(user)
        unsubed_dupes = self.context.bug.unsubscribeFromDupes(user)
        self.request.response.addNotification(
            self._getUnsubscribeNotification(user, unsubed_dupes))

    def _getUnsubscribeNotification(self, user, unsubed_dupes):
        """Construct and return the unsubscribe-from-bug feedback message.

        :user: The IPerson or ITeam that was unsubscribed from the bug.
        :unsubed_dupes: The list of IBugs that are dupes from which the
                        user was unsubscribed.
        """
        current_bug = self.context.bug
        current_user = self.user
        unsubed_dupes_msg_fragment = self._getUnsubscribedDupesMsgFragment(
            unsubed_dupes)

        if user == current_user:
            # Consider that the current user may have been "locked out"
            # of a bug if they unsubscribed themselves from a private
            # bug!
            if check_permission("launchpad.View", current_bug):
                # The user still has permission to see this bug, so no
                # special-casing needed.
                return (
                    "You have been unsubscribed from this bug%s." %
                    unsubed_dupes_msg_fragment)
            else:
                return (
                    "You have been unsubscribed from bug %d%s. You no "
                    "longer have access to this private bug.") % (
                        current_bug.id, unsubed_dupes_msg_fragment)
        else:
            return "%s has been unsubscribed from this bug%s." % (
                cgi.escape(user.displayname), unsubed_dupes_msg_fragment)

    def _getUnsubscribedDupesMsgFragment(self, unsubed_dupes):
        """Return the duplicates fragment of the unsubscription notification.

        This piece lists the duplicates from which the user was
        unsubscribed.
        """
        if not unsubed_dupes:
            return ""

        dupe_links = []
        for unsubed_dupe in unsubed_dupes:
            dupe_links.append(
                '<a href="%s" title="%s">#%d</a>' % (
                canonical_url(unsubed_dupe), unsubed_dupe.title,
                unsubed_dupe.id))
        dupe_links_string = ", ".join(dupe_links)

        num_dupes = len(unsubed_dupes)
        if num_dupes > 1:
            plural_suffix = "s"
        else:
            plural_suffix = ""

        return (
            " and %(num_dupes)d duplicate%(plural_suffix)s "
            "(%(dupe_links_string)s)") % ({
                'num_dupes': num_dupes,
                'plural_suffix': plural_suffix,
                'dupe_links_string': dupe_links_string})

    def reportBugInContext(self):
        form = self.request.form
        fake_task = self.context
        if form.get("reportbug"):
            if self.isReportedInContext():
                self.notices.append(
                    "The bug is already reported in this context.")
                return
            # The user has requested that the bug be reported in this
            # context.
            if IUpstreamBugTask.providedBy(fake_task):
                # Create a real upstream task in this context.
                real_task = getUtility(IBugTaskSet).createTask(
                    bug=fake_task.bug, owner=getUtility(ILaunchBag).user,
                    product=fake_task.product)
            elif IDistroBugTask.providedBy(fake_task):
                # Create a real distro bug task in this context.
                real_task = getUtility(IBugTaskSet).createTask(
                    bug=fake_task.bug, owner=getUtility(ILaunchBag).user,
                    distribution=fake_task.distribution,
                    sourcepackagename=fake_task.sourcepackagename)
            elif IDistroReleaseBugTask.providedBy(fake_task):
                # Create a real distro release bug task in this context.
                real_task = getUtility(IBugTaskSet).createTask(
                    bug=fake_task.bug, owner=getUtility(ILaunchBag).user,
                    distrorelease=fake_task.distrorelease,
                    sourcepackagename=fake_task.sourcepackagename)
            else:
                raise TypeError(
                    "Unknown bug task type: %s" % repr(fake_task))

            self.context = real_task

            # Add an appropriate feedback message
            self.notices.append("Thank you for your bug report.")

    def isReportedInContext(self):
        """Is the bug reported in this context? Returns True or False.

        This is particularly useful for views that may render a
        NullBugTask.
        """
        params = BugTaskSearchParams(user=self.user, bug=self.context.bug)
        matching_bugtasks = self.context.target.searchTasks(params)

        return matching_bugtasks.count() > 0

    def isReleaseTargetableContext(self):
        """Is the context something that supports release targeting?

        Returns True or False.
        """
        return (
            IDistroBugTask.providedBy(self.context) or
            IDistroReleaseBugTask.providedBy(self.context))

    @cachedproperty
    def comments(self):
        comments = get_comments_for_bugtask(self.context, truncate=True)
        assert len(comments) > 0, "A bug should have at least one comment."
        return comments

    def getBugCommentsForDisplay(self):
        """Return all the bug comments together with their index."""
        # The first comment is generally identical to the description,
        # and we include a special link to it in the template if it
        # isn't.
        comments = self.comments[1:]

        visible_comments = []
        previous_comment = None
        for comment in comments:
            # Omit comments that are identical to their previous
            # comment, which were probably produced by
            # double-submissions or user errors, and which don't add
            # anything useful to the bug itself.
            if previous_comment and previous_comment.isIdenticalTo(comment):
                continue
            visible_comments.append(comment)
            previous_comment = comment

        return visible_comments

    def wasDescriptionModified(self):
        """Return a boolean indicating whether the description was modified"""
        return self.comments[0].text_contents != self.context.bug.description


class BugTaskPortletView:
    def alsoReportedIn(self):
        """Return a list of IUpstreamBugTasks in which this bug is reported.

        If self.context is an IUpstreamBugTasks, it will be excluded
        from this list.
        """
        return [
            task for task in self.context.bug.bugtasks
            if task.id is not self.context.id]


class BugTaskEditView(GeneralFormView):
    """The view class used for the task +editstatus page."""

    _missing_value = object()

    def __init__(self, context, request):
        self.prefix = self._getPrefix(context)
        GeneralFormView.__init__(self, context, request)

    def _getPrefix(self, bugtask):
        """Return a prefix that can be used for this form.

        It's constructed by using the names of the bugtask's target, to
        ensure that it's unique within the context of a bug. This is
        needed in order to included multiple edit forms on the bug page,
        while still keeping the field ids unique.
        """
        parts = []
        if IUpstreamBugTask.providedBy(bugtask):
            parts.append(bugtask.product.name)
        elif IProductSeriesBugTask.providedBy(bugtask):
            parts.append(bugtask.productseries.name)
            parts.append(bugtask.productseries.product.name)
        elif IDistroBugTask.providedBy(bugtask):
            parts.append(bugtask.distribution.name)
            if bugtask.sourcepackagename is not None:
                parts.append(bugtask.sourcepackagename.name)
        elif IDistroReleaseBugTask.providedBy(bugtask):
            parts.append(bugtask.distrorelease.distribution.name)
            parts.append(bugtask.distrorelease.name)
            if bugtask.sourcepackagename is not None:
                parts.append(bugtask.sourcepackagename.name)
        else:
            raise AssertionError("Unknown IBugTask: %r" % bugtask)
        return '_'.join(parts)

    def _setUpWidgets(self):
        """Set up a combination of display and edit widgets.

        Set up the widgets depending on if it's a remote bug task, where
        only the bug watch should be editable, or if it's a normal
        bug task, where everything should be editable except for the bug
        watch.
        """
        editable_field_names = self._getEditableFieldNames()
        read_only_field_names = self._getReadOnlyFieldNames()

        if self.context.target_uses_malone:
            self.bugwatch_widget = None
        else:
            self.bugwatch_widget = CustomWidgetFactory(BugTaskBugWatchWidget)
            if self.context.bugwatch is not None:
                self.assignee_widget = CustomWidgetFactory(
                    AssigneeDisplayWidget)
                self.status_widget = CustomWidgetFactory(DBItemDisplayWidget)
                self.importance_widget = CustomWidgetFactory(
                    DBItemDisplayWidget)

        if 'sourcepackagename' in editable_field_names:
            self.sourcepackagename_widget = CustomWidgetFactory(
                BugTaskSourcePackageNameWidget)
        setUpWidgets(
            self, self.schema, IInputWidget, names=editable_field_names,
            initial=self.initial_values, prefix=self.prefix)
        setUpDisplayWidgets(
            self, self.schema, names=read_only_field_names, prefix=self.prefix)

        self.fieldNames = editable_field_names

    def _getEditableFieldNames(self):
        """Return the names of fields the user has perms to edit."""
        if self.context.target_uses_malone:
            # Don't edit self.fieldNames directly, because it's shared by all
            # BugTaskEditView instances.
            editable_field_names = list(self.fieldNames)
            editable_field_names.remove('bugwatch')

            # XXX, Brad Bollenbach, 2006-09-29: Permission checking
            # doesn't belong here! See https://launchpad.net/bugs/63000
            if not self.userCanEditMilestone():
                editable_field_names.remove("milestone")

            if not self.userCanEditImportance():
                editable_field_names.remove("importance")
        else:
            editable_field_names = ['bugwatch']
            if not IUpstreamBugTask.providedBy(self.context):
                #XXX: Should be possible to edit the product as well,
                #     but that's harder due to complications with bug
                #     watches. The new product might use Malone
                #     officially, thus we need to handle that case.
                #     Let's deal with that later.
                #     -- Bjorn Tillenius, 2006-03-01
                editable_field_names += ['sourcepackagename']
            if self.context.bugwatch is None:
                editable_field_names += ['status', 'assignee']
                if self.userCanEditImportance():
                    editable_field_names += ["importance"]

        return editable_field_names

    def _getReadOnlyFieldNames(self):
        """Return the names of fields that will be rendered read only."""
        if self.context.target_uses_malone:
            read_only_field_names = []

            if not self.userCanEditMilestone():
                read_only_field_names.append("milestone")

            if not self.userCanEditImportance():
                read_only_field_names.append("importance")
        else:
            editable_field_names = self._getEditableFieldNames()
            read_only_field_names = [
                field_name for field_name in self.fieldNames
                if field_name not in editable_field_names]

        return read_only_field_names

    def userCanEditMilestone(self):
        """Can the user edit the Milestone field?

        If yes, return True, otherwise return False.
        """
        product_or_distro = self._getProductOrDistro()

        return (
            ("milestone" in self.fieldNames) and (
                (product_or_distro.bugcontact and
                 self.user and
                 self.user.inTeam(product_or_distro.bugcontact)) or
                check_permission("launchpad.Edit", product_or_distro)))

    def userCanEditImportance(self):
        """Can the user edit the Importance field?

        If yes, return True, otherwise return False.
        """
        product_or_distro = self._getProductOrDistro()

        return (
            ("importance" in self.fieldNames) and (
                (product_or_distro.bugcontact and
                 self.user and
                 self.user.inTeam(product_or_distro.bugcontact)) or
                check_permission("launchpad.Edit", product_or_distro)))

    def _getProductOrDistro(self):
        """Return the product or distribution relevant to the context."""
        bugtask = self.context
        if IUpstreamBugTask.providedBy(bugtask):
            return bugtask.product
        elif IProductSeriesBugTask.providedBy(bugtask):
            return bugtask.productseries.product
        elif IDistroBugTask.providedBy(bugtask):
            return bugtask.distribution
        else:
            return bugtask.distrorelease.distribution

    @property
    def initial_values(self):
        """See canonical.launchpad.webapp.generalform.GeneralFormView."""
        field_values = {}
        for name in self.fieldNames:
            field_values[name] = getattr(self.context, name)

        return field_values

    def validate(self, data):
        """See canonical.launchpad.webapp.generalform.GeneralFormView."""
        bugtask = self.context
        if bugtask.distrorelease is not None:
            distro = bugtask.distrorelease.distribution
        else:
            distro = bugtask.distribution
        sourcename = bugtask.sourcepackagename
        product = bugtask.product
        if distro is not None and sourcename != data['sourcepackagename']:
            valid_distrotask(bugtask.bug, distro, data['sourcepackagename'])
        if (product is not None and
            'product' in data and product != data['product']):
            valid_upstreamtask(bugtask.bug, data['product'])

        return data

    def process(self):
        """See canonical.launchpad.webapp.generalform.GeneralFormView."""
        bugtask = self.context

        if self.request.form.get('subscribe', False):
            bugtask.bug.subscribe(self.user)
            self.request.response.addNotification(
                "You have been subscribed to this bug.")

        # Save the field names we extract from the form in a separate
        # list, because we modify this list of names later if the
        # bugtask is reassigned to a different product.
        field_names = list(self.fieldNames)
        new_values = getWidgetsData(self, self.schema, field_names)

        bugtask_before_modification = Snapshot(
            bugtask, providing=providedBy(bugtask))

        # If the user is reassigning an upstream task to a different
        # product, we'll clear out the milestone value, to avoid
        # violating DB constraints that ensure an upstream task can't
        # be assigned to a milestone on a different product.
        milestone_cleared = None
        milestone_ignored = False
        if (IUpstreamBugTask.providedBy(bugtask) and
            (bugtask.product != new_values.get("product")) and
            'milestone' in field_names):
            # We *clear* the milestone value if one was already set. We *ignore*
            # the milestone value if it was currently None, and the user tried
            # to set a milestone value while also changing the product. This
            # allows us to provide slightly clearer feedback messages.
            if bugtask.milestone:
                milestone_cleared = bugtask.milestone
            else:
                if self.milestone_widget.getInputValue() is not None:
                    milestone_ignored = True

            bugtask.milestone = None
            # Remove the "milestone" field from the list of fields
            # whose changes we want to apply, because we don't want
            # the form machinery to try and set this value back to
            # what it was!
            field_names.remove("milestone")

        # We special case setting assignee and status, because there's
        # a workflow associated with changes to these fields.
        field_names_to_apply = list(field_names)
        if "assignee" in field_names_to_apply:
            field_names_to_apply.remove("assignee")
        if "status" in field_names_to_apply:
            field_names_to_apply.remove("status")

        changed = applyWidgetsChanges(
            self, self.schema, target=bugtask,
            names=field_names_to_apply)

        new_status = new_values.pop("status", self._missing_value)
        new_assignee = new_values.pop("assignee", self._missing_value)
        # Set the "changed" flag properly, just in case status and/or assignee
        # happen to be the only values that changed. We explicitly verify that
        # we got a new status and/or assignee, because our test suite doesn't
        # always pass all form values.
        if ((new_status is not self._missing_value) and
            (bugtask.status != new_status)):
            changed = True
            bugtask.transitionToStatus(new_status)

        if ((new_assignee is not self._missing_value) and
            (bugtask.assignee != new_assignee)):
            changed = True
            bugtask.transitionToAssignee(new_assignee)

        if bugtask_before_modification.bugwatch != bugtask.bugwatch:
            if bugtask.bugwatch is None:
                # Reset the status and importance to the default values,
                # since Unknown isn't selectable in the UI.
                bugtask.transitionToStatus(IBugTask['status'].default)
                bugtask.importance = IBugTask['importance'].default
            else:
                #XXX: Reset the bug task's status information. The right
                #     thing would be to convert the bug watch's status to a
                #     Malone status, but it's not trivial to do at the
                #     moment. I will fix this later.
                #     -- Bjorn Tillenius, 2006-03-01
                bugtask.transitionToStatus(BugTaskStatus.UNKNOWN)
                bugtask.importance = BugTaskImportance.UNKNOWN
                bugtask.transitionToAssignee(None)

        if milestone_cleared:
            self.request.response.addWarningNotification(
                "The bug report for %s was removed from the %s milestone "
                "because it was reassigned to a new product" % (
                    bugtask.targetname, milestone_cleared.displayname))
        elif milestone_ignored:
            self.request.response.addWarningNotification(
                "The milestone setting was ignored because you reassigned the "
                "bug to a new product")

        comment_on_change = self.request.form.get(
            "%s.comment_on_change" % self.prefix)

        # The statusexplanation field is being display as a "Comment on most
        # recent change" field now, so set it to the current change comment if
        # there is one, otherwise clear it out.
        if comment_on_change:
            # Add the change comment as a comment on the bug.
            bugtask.bug.newMessage(
                owner=getUtility(ILaunchBag).user,
                subject=bugtask.bug.followup_subject(),
                content=comment_on_change)

            bugtask.statusexplanation = comment_on_change
        else:
            bugtask.statusexplanation = ""

        if changed:
            notify(
                SQLObjectModifiedEvent(
                    object=bugtask,
                    object_before_modification=bugtask_before_modification,
                    edited_fields=field_names))

        if bugtask.sourcepackagename is not None:
            real_package_name = bugtask.sourcepackagename.name
            entered_package_name = self.request.form.get(
                self.sourcepackagename_widget.name)
            if real_package_name != entered_package_name:
                # The user entered a binary package name which got
                # mapped to a source package.
                self.request.response.addNotification(
                    "'%(entered_package)s' is a binary package. This bug has"
                    " been assigned to its source package '%(real_package)s'"
                    " instead.",
                    entered_package=entered_package_name,
                    real_package=real_package_name)

        if (bugtask_before_modification.sourcepackagename !=
            bugtask.sourcepackagename):
            # The source package was changed, so tell the user that we've
            # subscribed the new bug contacts.
            self.request.response.addNotification(
                "The bug contacts for %s have been subscribed to this bug." % (
                    bugtask.targetname))

    def nextURL(self):
        """See canonical.launchpad.webapp.generalform.GeneralFormView."""
        return canonical_url(self.context)


class BugTaskStatusView(LaunchpadView):
    """Viewing the status of a bug task."""

    def initialize(self):
        """Set up the appropriate widgets.

        Different widgets are shown depending on if it's a remote bug
        task or not.
        """
        field_names = [
            'status', 'importance', 'assignee', 'statusexplanation']
        if not self.context.target_uses_malone:
            field_names += ['bugwatch']
            self.milestone_widget = None
        else:
            field_names += ['milestone']
            self.bugwatch_widget = None

        if IUpstreamBugTask.providedBy(self.context):
            self.label = 'Product fix request'
        else:
            field_names += ['sourcepackagename']
            self.label = 'Source package fix request'

        self.assignee_widget = CustomWidgetFactory(AssigneeDisplayWidget)
        self.status_widget = CustomWidgetFactory(DBItemDisplayWidget)
        self.importance_widget = CustomWidgetFactory(DBItemDisplayWidget)

        setUpWidgets(self, IBugTask, IDisplayWidget, names=field_names)


class BugTaskListingView(LaunchpadView):
    """A view designed for displaying bug tasks in lists."""
    # Note that this right now is only used in tests and to render
    # status in the CVEReportView. It may be a candidate for refactoring
    # or removal.
    @property
    def status(self):
        """Return an HTML representation of the bugtask status and assignee."""
        bugtask = self.context

        if INullBugTask.providedBy(bugtask):
            return u"Not reported in %s" % bugtask.targetname

        assignee = bugtask.assignee
        status = bugtask.status
        status_title = status.title.capitalize()

        if not assignee:
            return status_title + ' (unassigned)'

        assignee_html = (
            '<img alt="" src="/@@/user" /> '
            '<a href="/people/%s/+assignedbugs">%s</a>' % (
                urllib.quote(assignee.name),
                cgi.escape(assignee.browsername)))

        if status in (dbschema.BugTaskStatus.REJECTED,
                      dbschema.BugTaskStatus.FIXCOMMITTED):
            return '%s by %s' % (status_title, assignee_html)
        else:
            return '%s, assigned to %s' % (status_title, assignee_html)

    @property
    def status_elsewhere(self):
        """Return human-readable representation of the status of this bug
        in other contexts for which it's reported.
        """
        bugtask = self.context
        related_tasks = bugtask.related_tasks
        if not related_tasks:
            return "not filed elsewhere"

        fixes_found = len(
            [task for task in related_tasks
             if task.status in (BugTaskStatus.FIXCOMMITTED,
                                BugTaskStatus.FIXRELEASED)])
        if fixes_found:
            return "fixed in %d of %d places" % (
                fixes_found, len(bugtask.bug.bugtasks))
        elif len(related_tasks) == 1:
            return "filed in 1 other place"
        else:
            return "filed in %d other places" % len(related_tasks)

    def render(self):
        """Make rendering this template-less view not crash."""
        return u""


class BugListingPortletView(LaunchpadView):
    """Portlet containing all available bug listings."""
    def getOpenBugsURL(self):
        """Return the URL for open bugs on this bug target."""
        return self.getSearchFilterURL(
            status=[status.title for status in UNRESOLVED_BUGTASK_STATUSES])

    def getBugsAssignedToMeURL(self):
        """Return the URL for bugs assigned to the current user on target."""
        if self.user:
            return self.getSearchFilterURL(assignee=self.user.name)
        else:
            return str(self.request.URL) + "/+login"

    def getBugsAssignedToMeCount(self):
        assert self.user, (
            "Counting 'bugs assigned to me' requires a logged-in user")

        search_params = BugTaskSearchParams(
            user=self.user, assignee=self.user,
            status=any(*UNRESOLVED_BUGTASK_STATUSES),
            omit_dupes=True)

        return self.context.searchTasks(search_params).count()

    def getCriticalBugsURL(self):
        """Return the URL for critical bugs on this bug target."""
        return self.getSearchFilterURL(
            status=[status.title for status in UNRESOLVED_BUGTASK_STATUSES],
            importance=dbschema.BugTaskImportance.CRITICAL.title)

    def getUnassignedBugsURL(self):
        """Return the URL for critical bugs on this bug target."""
        unresolved_tasks_query_string = self.getSearchFilterURL(
            status=[status.title for status in UNRESOLVED_BUGTASK_STATUSES])

        return unresolved_tasks_query_string + "&assignee_option=none"

    def getUnconfirmedBugsURL(self):
        """Return the URL for unconfirmed bugs on this bug target."""
        return self.getSearchFilterURL(
            status=dbschema.BugTaskStatus.UNCONFIRMED.title)

    def getAllBugsEverReportedURL(self):
        all_statuses = UNRESOLVED_BUGTASK_STATUSES + RESOLVED_BUGTASK_STATUSES
        all_status_query_string = self.getSearchFilterURL(
            status=[status.title for status in all_statuses])

        # Add the bit that simulates the "omit dupes" checkbox being unchecked.
        return all_status_query_string + "&field.omit_dupes.used="

    def getSearchFilterURL(self, assignee=None, importance=None, status=None):
        """Return a URL with search parameters."""
        search_params = []

        if assignee:
            search_params.append(('field.assignee', assignee))
        if importance:
            search_params.append(('field.importance', importance))
        if status:
            search_params.append(('field.status', status))

        query_string = urllib.urlencode(search_params, doseq=True)

        search_filter_url = str(self.request.URL) + "?search=Search"
        if query_string:
            search_filter_url += "&" + query_string

        return search_filter_url


def getInitialValuesFromSearchParams(search_params, form_schema):
    """Build a dictionary that can be given as initial values to
    setUpWidgets, based on the given search params.

    >>> initial = getInitialValuesFromSearchParams(
    ...     {'status': any(*UNRESOLVED_BUGTASK_STATUSES)}, IBugTaskSearch)
    >>> [status.name for status in initial['status']]
    ['UNCONFIRMED', 'CONFIRMED', 'INPROGRESS', 'NEEDSINFO', 'FIXCOMMITTED']

    >>> initial = getInitialValuesFromSearchParams(
    ...     {'status': dbschema.BugTaskStatus.REJECTED}, IBugTaskSearch)
    >>> [status.name for status in initial['status']]
    ['REJECTED']

    >>> initial = getInitialValuesFromSearchParams(
    ...     {'importance': [dbschema.BugTaskImportance.CRITICAL,
    ...                   dbschema.BugTaskImportance.HIGH]}, IBugTaskSearch)
    >>> [importance.name for importance in initial['importance']]
    ['CRITICAL', 'HIGH']

    >>> getInitialValuesFromSearchParams(
    ...     {'assignee': NULL}, IBugTaskSearch)
    {'assignee': None}
    """
    initial = {}
    for key, value in search_params.items():
        if IList.providedBy(form_schema[key]):
            if isinstance(value, any):
                value = value.query_values
            elif isinstance(value, (list, tuple)):
                value = value
            else:
                value = [value]
        elif value == NULL:
            value = None
        else:
            # Should be safe to pass value as it is to setUpWidgets, no need
            # to worry
            pass

        initial[key] = value

    return initial


def upstream_status_vocabulary_factory(context):
    """Create a vocabulary for filtering on upstream status.

    This is used to show a radio widget on the advanced search form.
    """
    terms = [
        SimpleTerm(
            "pending_bugwatch",
            title="Show only bugs that need to be forwarded to an upstream bug"
                  "tracker"),
        SimpleTerm(
            "hide_upstream",
            title="Show only bugs that are not known to affect upstream"),
        SimpleTerm(
            "only_resolved_upstream",
            title="Show only bugs that are resolved upstream"),
            ]
    return SimpleVocabulary(terms)


class BugTaskListingItem:
    """A decorated bug task.

    Some attributes that we want to display are too convoluted or expensive
    to get on the fly for each bug task in the listing.  These items are
    prefetched by the view and decorate the bug task.
    """
    decorates(IBugTask, 'bugtask')

    def __init__(self, bugtask, bugbranches):
        self.bugtask = bugtask
        self.bugbranches = bugbranches
        

class BugListingBatchNavigator(TableBatchNavigator):
    """A specialised batch navigator to load smartly extra bug information."""
    
    def __init__(self, tasks, request, columns_to_show, size):
        TableBatchNavigator.__init__(
            self, tasks, request, columns_to_show=columns_to_show, size=size)
        # Now load the bug-branch links for this batch
        bugbranches = getUtility(IBugBranchSet).getBugBranchesForBugTasks(
            self.currentBatch())
        # Create a map from the bug id to the branches.
        self.bug_id_mapping = {}
        for bugbranch in bugbranches:
            self.bug_id_mapping.setdefault(
                bugbranch.bug.id, []).append(bugbranch)

    def getBugListingItems(self):
        """Return a decorated list of visible bug tasks."""
        return [BugTaskListingItem(bugtask,
                                   self.bug_id_mapping.get(bugtask.bug.id, None))
                for bugtask in self.batch]


class BugTaskSearchListingView(LaunchpadView):
    """Base class for bug listings.

    Subclasses should define getExtraSearchParams() to filter the
    search.
    """

    form_has_errors = False
    owner_error = ""
    assignee_error = ""

    def initialize(self):
        if self._personContext():
            self.schema = IPersonBugTaskSearch
        else:
            self.schema = IBugTaskSearch

        if self.shouldShowComponentWidget():
            # CustomWidgetFactory doesn't work with
            # MultiCheckBoxWidget, so we work around this by manually
            # instantiating the widget.
            #
            # XXX, Brad Bollenbach, 2006-03-22: Integrate BjornT's
            # MultiCheckBoxWidget workaround once that lands, which
            # will also fix the widget to use <label>'s.
            self.component_widget = MultiCheckBoxWidget(
                self.schema['component'].bind(self.context),
                getVocabularyRegistry().get(None, "Component"),
                self.request)

        self.searchtext_widget = CustomWidgetFactory(NewLineToSpacesWidget)
        self.status_upstream_widget = CustomWidgetFactory(
            LaunchpadRadioWidget, _messageNoValue="Doesn't matter")
        self.tag_widget = CustomWidgetFactory(BugTagsWidget)
        setUpWidgets(self, self.schema, IInputWidget)
        self.validateVocabulariesAdvancedForm()
        self.validate_search_params()

    @property
    def columns_to_show(self):
        """Returns a sequence of column names to be shown in the listing."""
        upstream_context = self._upstreamContext()
        productseries_context = self._productSeriesContext()
        project_context = self._projectContext()
        distribution_context = self._distributionContext()
        distrorelease_context = self._distroReleaseContext()
        distrosourcepackage_context = self._distroSourcePackageContext()
        sourcepackage_context = self._sourcePackageContext()

        if (upstream_context or productseries_context or
            distrosourcepackage_context or sourcepackage_context):
            return ["id", "summary", "importance", "status"]
        elif distribution_context or distrorelease_context:
            return ["id", "summary", "packagename", "importance", "status"]
        elif project_context:
            return ["id", "summary", "productname", "importance", "status"]
        else:
            raise AssertionError(
                "Unrecognized context; don't know which report "
                "columns to show.")

    def validate_search_params(self):
        """Validate the params passed for the search.

        An UnexpectedFormData exception is raised if the user submitted a URL
        that could not have been created from the UI itself.
        """
        # The only way the user should get these field values incorrect is
        # through a stale bookmark or a hand-hacked URL.
        for field_name in ("status", "importance", "milestone", "component",
                           "status_upstream"):
            try:
                getWidgetsData(self, schema=self.schema, names=[field_name])
            except WidgetsError:
                raise UnexpectedFormData(
                    "Unexpected value for field '%s'. Perhaps your bookmarks "
                    "are out of date or you changed the URL by hand?" % field_name)


        try:
            getWidgetsData(self, schema=self.schema, names=['tag'])
        except WidgetsError:
            self.form_has_errors = True

        orderby = get_sortorder_from_request(self.request)
        bugset = getUtility(IBugTaskSet)
        for orderby_col in orderby:
            if orderby_col.startswith("-"):
                orderby_col = orderby_col[1:]

            try:
                bugset.getOrderByColumnDBName(orderby_col)
            except KeyError:
                raise UnexpectedFormData(
                    "Unknown sort column '%s'" % orderby_col)

    def search(self, searchtext=None, context=None, extra_params=None):
        """Return an ITableBatchNavigator for the GET search criteria.

        If :searchtext: is None, the searchtext will be gotten from the
        request.

        :extra_params: is a dict that provides search params added to the
        search criteria taken from the request. Params in :extra_params: take
        precedence over request params.
        """
        widget_names = [
                "searchtext", "status", "assignee", "importance",
                "owner", "omit_dupes", "has_patch",
                "milestone", "component", "has_no_package",
                "status_upstream", "tag",
                ]
        # widget_names are the possible widget names, only include the
        # ones that are actually in the schema.
        widget_names = [name for name in widget_names if name in self.schema]
        data = getWidgetsData(self, self.schema, names=widget_names)

        if extra_params:
            data.update(extra_params)

        if data:
            searchtext = data.get("searchtext")
            if searchtext and searchtext.isdigit():
                try:
                    bug = getUtility(IBugSet).get(searchtext)
                except NotFoundError:
                    pass
                else:
                    self.request.response.redirect(canonical_url(bug))

            assignee_option = self.request.form.get("assignee_option")
            if assignee_option == "none":
                data['assignee'] = NULL

            has_patch = data.pop("has_patch", False)
            if has_patch:
                data["attachmenttype"] = dbschema.BugAttachmentType.PATCH

            # Filter appropriately if the user wants to restrict the
            # search to only bugs with no package information.
            has_no_package = data.pop("has_no_package", False)
            if has_no_package:
                data["sourcepackagename"] = NULL

        if data.get("omit_dupes") is None:
            # The "omit dupes" parameter wasn't provided, so default to omitting
            # dupes from reports, of course.
            data["omit_dupes"] = True

        if data.get("status") is None:
            # Show only open bugtasks as default
            data['status'] = UNRESOLVED_BUGTASK_STATUSES

        if 'status_upstream' in data:
            # Convert the status_upstream value to parameters we can
            # send to BugTaskSet.search().
            status_upstream = data['status_upstream']
            if status_upstream == 'pending_bugwatch':
                data['pending_bugwatch_elsewhere'] = True
            elif status_upstream == 'only_resolved_upstream':
                data['only_resolved_upstream'] = True
            elif status_upstream == 'hide_upstream':
                data['has_no_upstream_bugtask'] = True
            del data['status_upstream']

        # "Normalize" the form data into search arguments.
        form_values = {}
        for key, value in data.items():
            if value:
                if zope_isinstance(value, (list, tuple)):
                    form_values[key] = any(*value)
                else:
                    form_values[key] = value

        # Base classes can provide an explicit search context.
        if not context:
            context = self.context

        search_params = BugTaskSearchParams(user=self.user, **form_values)
        search_params.orderby = get_sortorder_from_request(self.request)
        tasks = context.searchTasks(search_params)

        return BugListingBatchNavigator(
            tasks, self.request, columns_to_show=self.columns_to_show,
            size=config.malone.buglist_batch_size)

    def getWidgetValues(self, vocabulary_name, default_values=()):
        """Return data used to render a field's widget."""
        widget_values = []

        vocabulary_registry = getVocabularyRegistry()
        for term in vocabulary_registry.get(self.context, vocabulary_name):
            widget_values.append(
                dict(
                    value=term.token, title=term.title or term.token,
                    checked=term.value in default_values))

        return helpers.shortlist(widget_values, longest_expected=10)

    def getStatusWidgetValues(self):
        """Return data used to render the status checkboxes."""
        return self.getWidgetValues(
            vocabulary_name="BugTaskStatus",
            default_values=UNRESOLVED_BUGTASK_STATUSES)

    def getImportanceWidgetValues(self):
        """Return data used to render the Importance checkboxes."""
        return self.getWidgetValues("BugTaskImportance")

    def getMilestoneWidgetValues(self):
        """Return data used to render the milestone checkboxes."""
        return self.getWidgetValues("Milestone")

    def getAdvancedSearchPageHeading(self):
        """The header for the advanced search page."""
        return "Bugs in %s: Advanced search" % self.context.displayname

    def getSimpleSearchURL(self):
        """Return a URL that can be used as an href to the simple search."""
        return canonical_url(self.context) + "/+bugs"

    def shouldShowAssigneeWidget(self):
        """Should the assignee widget be shown on the advanced search page?"""
        return True

    def shouldShowComponentWidget(self):
        """Should the component widget be shown on the advanced search page?"""
        context = self.context
        return (
            (IDistribution.providedBy(context) and
             context.currentrelease is not None) or
            IDistroRelease.providedBy(context) or
            ISourcePackage.providedBy(context))

    def shouldShowNoPackageWidget(self):
        """Should the widget to filter on bugs with no package be shown?

        The widget will be shown only on a distribution or
        distrorelease's advanced search page.
        """
        return (IDistribution.providedBy(self.context) or
                IDistroRelease.providedBy(self.context))

    def shouldShowReporterWidget(self):
        """Should the reporter widget be shown on the advanced search page?"""
        return True

    def shouldShowUpstreamStatusBox(self):
        """Should the upstream status filtering widgets be shown?"""
        return not (
            IProduct.providedBy(self.context) or
            IProject.providedBy(self.context))

    def getSortLink(self, colname):
        """Return a link that can be used to sort results by colname."""
        form = self.request.form
        sortlink = ""
        if form.get("search") is None:
            # There is no search criteria to preserve.
            sortlink = "%s?search=Search&orderby=%s" % (
                str(self.request.URL), colname)
            return sortlink

        # XXX: is it not possible to get the exact request supplied and
        # just sneak a "-" in front of the orderby argument, if it
        # exists? If so, the code below could be a lot simpler.
        #       -- kiko, 2005-08-23

        # There is search criteria to preserve.
        sortlink = str(self.request.URL) + "?"
        for fieldname in form:
            fieldvalue = form.get(fieldname)
            if isinstance(fieldvalue, (list, tuple)):
                fieldvalue = [value.encode("utf-8") for value in fieldvalue]
            else:
                fieldvalue = fieldvalue.encode("utf-8")

            if fieldname != "orderby":
                sortlink += "%s&" % urllib.urlencode(
                    {fieldname : fieldvalue}, doseq=True)

        sorted, ascending = self._getSortStatus(colname)
        if sorted and ascending:
            # If we are currently ascending, revert the direction
            colname = "-" + colname

        sortlink += "orderby=%s" % colname

        return sortlink

    def getSortedColumnCSSClass(self, colname):
        """Return a class appropriate for sorted columns"""
        sorted, ascending = self._getSortStatus(colname)
        if not sorted:
            return ""
        if ascending:
            return "sorted ascending"
        return "sorted descending"

    def _getSortStatus(self, colname):
        """Finds out if the list is sorted by the column specified.

        Returns a tuple (sorted, ascending), where sorted is true if the
        list is currently sorted by the column specified, and ascending
        is true if sorted in ascending order.
        """
        current_sort_column = self.request.form.get("orderby")
        if current_sort_column is None:
            return (False, False)

        ascending = True
        sorted = True
        if current_sort_column.startswith("-"):
            ascending = False
            current_sort_column = current_sort_column[1:]

        if current_sort_column != colname:
            sorted = False

        return (sorted, ascending)

    def shouldShowTargetName(self):
        """Should the bug target name be displayed in the list of results?

        This is mainly useful for the listview.
        """
        # It doesn't make sense to show the target name when viewing product
        # bugs.
        if IProduct.providedBy(self.context):
            return False
        else:
            return True

    def shouldShowAdvancedForm(self):
        if (self.request.form.get('advanced')
            or self.form_has_errors):
            return True
        else:
            return False

    def validateVocabulariesAdvancedForm(self):
        """Validate person vocabularies in advanced form.

        If a vocabulary lookup fail set a custom error message and set
        self.form_has_errors to True.
        """
        error_message = _(
            "There's no person with the name or email address '%s'")
        try:
            getWidgetsData(self, self.schema, names=["assignee"])
        except WidgetsError:
            self.assignee_error = error_message % (
                cgi.escape(self.request.get('field.assignee')))
        try:
            getWidgetsData(self, self.schema, names=["owner"])
        except WidgetsError:
            self.owner_error = error_message % (
                cgi.escape(self.request.get('field.owner')))

        if self.assignee_error or self.owner_error:
            self.form_has_errors = True

    def _upstreamContext(self):
        """Is this page being viewed in an upstream context?

        Return the IProduct if yes, otherwise return None.
        """
        return IProduct(self.context, None)

    def _productSeriesContext(self):
        """Is this page being viewed in a product series context?

        Return the IProductSeries if yes, otherwise return None.
        """
        return IProductSeries(self.context, None)

    def _projectContext(self):
        """Is this page being viewed in a project context?

        Return the IProject if yes, otherwise return None.
        """
        return IProject(self.context, None)

    def _personContext(self):
        """Is this page being viewed in a person context?

        Return the IPerson if yes, otherwise return None.
        """
        return IPerson(self.context, None)

    def _distributionContext(self):
        """Is this page being viewed in a distribution context?

        Return the IDistribution if yes, otherwise return None.
        """
        return IDistribution(self.context, None)

    def _distroReleaseContext(self):
        """Is this page being viewed in a distrorelease context?

        Return the IDistroRelease if yes, otherwise return None.
        """
        return IDistroRelease(self.context, None)

    def _sourcePackageContext(self):
        """Is this page being viewed in a [distrorelease] sourcepackage context?

        Return the ISourcePackage if yes, otherwise return None.
        """
        return ISourcePackage(self.context, None)

    def _distroSourcePackageContext(self):
        """Is this page being viewed in a distribution sourcepackage context?

        Return the IDistributionSourcePackage if yes, otherwise return None.
        """
        return IDistributionSourcePackage(self.context, None)

    def getBugsFixedElsewhereInfo(self):
        """Return a dict with count and URL of bugs fixed elsewhere."""
        fixed_elsewhere = self.context.searchTasks(
            BugTaskSearchParams(self.user,
            status=any(*UNRESOLVED_BUGTASK_STATUSES),
            only_resolved_upstream=True, omit_dupes=True))
        search_url = (
            "%s/+bugs?field.status_upstream=only_resolved_upstream" % 
                canonical_url(self.context))
        return dict(count=fixed_elsewhere.count(), url=search_url)


class BugTargetView(LaunchpadView):
    """Used to grab bugs for a bug target; used by the latest bugs portlet"""

    def latestBugTasks(self, quantity=5):
        """Return <quantity> latest bugs reported against this target."""
        params = BugTaskSearchParams(orderby="-datecreated",
                                     omit_dupes=True,
                                     user=getUtility(ILaunchBag).user)

        tasklist = self.context.searchTasks(params)
        return tasklist[:quantity]

    def getMostRecentlyUpdatedBugTasks(self, limit=5):
        """Return the most recently updated bugtasks for this target."""
        params = BugTaskSearchParams(
            orderby="-date_last_updated", omit_dupes=True, user=self.user)
        return self.context.searchTasks(params)[:limit]



class BugTargetTextView(LaunchpadView):
    """View for simple text page showing bugs filed against a bug target."""

    def render(self):
        self.request.response.setHeader('Content-type', 'text/plain')
        tasks = self.context.searchTasks(BugTaskSearchParams(self.user))

        # We use task.bugID rather than task.bug.id here as the latter
        # would require an extra query per task.
        return u''.join('%d\n' % task.bugID for task in tasks)


def _by_targetname(bugtask):
    """Normalize the bugtask.targetname, for sorting."""
    targetname = re.sub("(upstream)", "", bugtask.targetname, re.IGNORECASE)
    return re.sub(r"\W", "", targetname)

class BugTasksAndNominationsView(LaunchpadView):
    """Browser class for rendering the bugtasks and nominations table."""

    def __init__(self, context, request):
        """Ensure we always have a bug context."""
        LaunchpadView.__init__(self, IBug(context), request)

    def getBugTasksAndNominations(self):
        """Return the IBugTasks and IBugNominations associated with this bug.

        Returns a list, sorted by targetname, with upstream tasks sorted
        before distribution tasks, and nominations sorted after
        tasks. Approved nominations are not included in the returned
        results.
        """
        bug = self.context
        bugtasks = helpers.shortlist(bug.bugtasks)

        upstream_tasks = [
            bugtask for bugtask in bugtasks
            if bugtask.product or bugtask.productseries]

        distro_tasks = [
            bugtask for bugtask in bugtasks
            if bugtask.distribution or bugtask.distrorelease]

        upstream_tasks.sort(key=_by_targetname)
        distro_tasks.sort(key=_by_targetname)

        all_bugtasks = upstream_tasks + distro_tasks

        # Insert bug nominations in between the appropriate tasks.
        bugtasks_and_nominations = []
        for bugtask in all_bugtasks:
            bugtasks_and_nominations.append(bugtask)

            target = bugtask.product or bugtask.distribution
            if not target:
                continue

            bugtasks_and_nominations += [
                nomination for nomination in bug.getNominations(target)
                if (nomination.status !=
                    dbschema.BugNominationStatus.APPROVED)
                ]

        return bugtasks_and_nominations

    def currentBugTask(self):
        """Return the current IBugTask.

        'current' is determined by simply looking in the ILaunchBag utility.
        """
        return getUtility(ILaunchBag).bugtask


class BugTaskTableRowView(LaunchpadView):
    """Browser class for rendering a bugtask row on the bug page."""

    def getTaskRowCSSClass(self):
        """Return the appropriate CSS class for the row in the Affects table.
        Currently this consists solely of highlighting the current context.
        """
        bugtask = self.context
        if bugtask == getUtility(ILaunchBag).bugtask:
            return 'highlight'
        else:
            return None

    def shouldIndentTask(self):
        """Should this task be indented in the task listing on the bug page?

        Returns True or False.
        """
        bugtask = self.context
        return (IDistroReleaseBugTask.providedBy(bugtask) or
                IProductSeriesBugTask.providedBy(bugtask))

    def taskLink(self):
        """Return the proper link to the bugtask whether it's editable."""
        user = getUtility(ILaunchBag).user
        bugtask = self.context
        if check_permission('launchpad.Edit', user):
            return canonical_url(bugtask) + "/+editstatus"
        else:
            return canonical_url(bugtask) + "/+viewstatus"

    def _getReleaseTargetNameHelper(self, bugtask):
        """Return the short name of bugtask's targeted release."""
        if IDistroReleaseBugTask.providedBy(bugtask):
            return bugtask.distrorelease.name.capitalize()
        elif IProductSeriesBugTask.providedBy(bugtask):
            return bugtask.productseries.name.capitalize()
        else:
            assert (
                "Expected IDistroReleaseBugTask or IProductSeriesBugTask. "
                "Got: %r" % bugtask)

    def getReleaseTargetName(self):
        """Get the release or series to which this task is targeted."""
        return self._getReleaseTargetNameHelper(self.context)

    def getConjoinedMasterName(self):
        """Get the conjoined master's name for displaying."""
        return self._getReleaseTargetNameHelper(self.context.conjoined_master)

    def shouldShowPackageIcon(self):
        """Should we show the package icon?
        
        The package icon should be shown only for generic distribution
        bugtasks that have a sourcepackagename.
        """
        return (
            IDistroBugTask.providedBy(self.context) and
            self.context.sourcepackagename)
        
    def shouldShowProductIcon(self):
        """Should we show the product icon?"""
        return IUpstreamBugTask.providedBy(self.context)<|MERGE_RESOLUTION|>--- conflicted
+++ resolved
@@ -52,19 +52,11 @@
     canonical_url, GetitemNavigation, Navigation, stepthrough,
     redirection, LaunchpadView)
 from canonical.launchpad.interfaces import (
-<<<<<<< HEAD
-    IBugBranchSet,
-    BugDistroReleaseTargetDetails, BugTaskSearchParams, IBugAttachmentSet,
+    IBugBranchSet, BugTaskSearchParams, IBugAttachmentSet,
     IBugExternalRefSet, IBugSet, IBugTask, IBugTaskSet, IBugTaskSearch,
     IBugWatchSet, IDistribution, IDistributionSourcePackage, IBug,
     IDistroBugTask, IDistroRelease, IDistroReleaseBugTask,
-    IDistroReleaseSet, ILaunchBag, INullBugTask, IPerson,
-=======
-    BugTaskSearchParams, IBugAttachmentSet, IBugExternalRefSet, IBugSet,
-    IBugTask, IBugTaskSet, IBugTaskSearch, IBugWatchSet, IDistribution,
-    IDistributionSourcePackage, IBug, IDistroBugTask, IDistroRelease,
-    IDistroReleaseBugTask, ILaunchBag, INullBugTask, IPerson,
->>>>>>> 813c644e
+    ILaunchBag, INullBugTask, IPerson,
     IPersonBugTaskSearch, IProduct, IProject, ISourcePackage,
     IUpstreamBugTask, NotFoundError, RESOLVED_BUGTASK_STATUSES,
     UnexpectedFormData, UNRESOLVED_BUGTASK_STATUSES, valid_distrotask,
