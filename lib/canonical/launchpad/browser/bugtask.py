--- conflicted
+++ resolved
@@ -67,20 +67,14 @@
     BugTaskSearchParams, BugTaskStatus, BugTaskStatusSearchDisplay, IBug,
     IBugAttachmentSet, IBugBranchSet, IBugExternalRefSet,
     IBugNominationSet, IBugSet, IBugTask, IBugTaskSearch, IBugTaskSet,
-<<<<<<< HEAD
-    ICreateQuestionFromBugForm, IDistribution, IDistributionSourcePackage,
-    IDistroBugTask, IDistroSeries, IDistroSeriesBugTask,
-    IFrontPageBugTaskSearch, ILaunchBag,
-    INominationsReviewTableBatchNavigator, INullBugTask,
-=======
-    ICveSet, IDistribution, IDistributionSourcePackage, IDistroBugTask,
-    IDistroSeries, IDistroSeriesBugTask, IFrontPageBugTaskSearch,
-    ILaunchBag, INominationsReviewTableBatchNavigator, INullBugTask,
->>>>>>> 605397de
-    IPerson, IPersonBugTaskSearch, IProduct, IProductSeries,
-    IProductSeriesBugTask, IProject, IRemoveQuestionFromBugForm,
-    ISourcePackage, IUpstreamBugTask, IUpstreamProductBugTaskSearch,
-    NotFoundError, RESOLVED_BUGTASK_STATUSES, UnexpectedFormData,
+    ICreateQuestionFromBugForm, ICveSet, IDistribution,
+    IDistributionSourcePackage, IDistroBugTask, IDistroSeries,
+    IDistroSeriesBugTask, IFrontPageBugTaskSearch, ILaunchBag,
+    INominationsReviewTableBatchNavigator, INullBugTask, IPerson,
+    IPersonBugTaskSearch, IProduct, IProductSeries, IProductSeriesBugTask,
+    IProject, IRemoveQuestionFromBugForm, ISourcePackage, IUpstreamBugTask,
+    IUpstreamProductBugTaskSearch, NotFoundError,
+    RESOLVED_BUGTASK_STATUSES, UnexpectedFormData,
     UNRESOLVED_BUGTASK_STATUSES, validate_distrotask, valid_upstreamtask)
 
 from canonical.launchpad.searchbuilder import any, NULL
@@ -2189,15 +2183,10 @@
         It is independent of whether they can *change* the status; you
         need to expand the details to see any milestone set.
         """
-<<<<<<< HEAD
-        return (self.context.conjoined_master is None and
+        return (self.displayEditForm() and
+                self.context.conjoined_master is None and
                 self.context.bug.duplicateof is None and
                 self.context.bug.getQuestionCreatedFromBug() is None)
-=======
-        return (self.displayEditForm() and
-                self.context.conjoined_master is None and
-                self.context.bug.duplicateof is None)
->>>>>>> 605397de
 
     def getTaskRowCSSClass(self):
         """The appropriate CSS class for the row in the Affects table.
