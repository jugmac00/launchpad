# Copyright 2004-2006 Canonical Ltd.  All rights reserved.

"""IBugTask-related browser views."""

__metaclass__ = type

__all__ = [
    'get_comments_for_bugtask',
    'BugTargetTraversalMixin',
    'BugTaskNavigation',
    'BugTaskSetNavigation',
    'BugTaskContextMenu',
    'BugTaskEditView',
    'BugTaskPortletView',
    'BugTaskStatusView',
    'BugTaskListingView',
    'BugListingPortletView',
    'BugTaskSearchListingView',
    'BugNominationsView',
    'NominationsReviewTableBatchNavigatorView',
    'BugTaskTableRowView',
    'BugTargetView',
    'BugTasksAndNominationsView',
    'BugTaskView',
    'get_sortorder_from_request',
    'get_buglisting_search_filter_url',
    'BugTargetTextView',
    'BugListingBatchNavigator',
    'BugsBugTaskSearchListingView',
    'BugTaskSOP',
    ]

import cgi
import re
import urllib
from operator import attrgetter

from zope.app.form import CustomWidgetFactory
from zope.app.form.browser.itemswidgets import MultiCheckBoxWidget, RadioWidget
from zope.app.form.interfaces import (
    IInputWidget, IDisplayWidget, InputErrors, WidgetsError, ConversionError)
from zope.app.form.utility import (
    setUpWidget, setUpWidgets, setUpDisplayWidgets, getWidgetsData,
    applyWidgetsChanges)
from zope.component import getUtility, getMultiAdapter
from zope.event import notify
from zope.formlib.form import Widgets
from zope.interface import implements, providedBy
from zope.schema import Choice
from zope.schema.interfaces import IList
from zope.schema.vocabulary import (
    getVocabularyRegistry, SimpleVocabulary, SimpleTerm)
from zope.security.proxy import isinstance as zope_isinstance

from canonical.config import config
from canonical.lp import dbschema, decorates
from canonical.launchpad import _
from canonical.cachedproperty import cachedproperty
from canonical.launchpad.webapp import (
    action, canonical_url, GetitemNavigation, LaunchpadFormView,
    LaunchpadView, Navigation, redirection, stepthrough)
from canonical.launchpad.webapp.uri import URI
from canonical.launchpad.interfaces import (
<<<<<<< HEAD
    IBug, IBugBranchSet, BugTaskSearchParams, IBugAttachmentSet,
    IBugExternalRefSet, IBugSet, IBugTask, IBugTaskSet, IBugTaskSearch,
    IDistribution, IDistributionSourcePackage,
=======
    IBugBranchSet, BugTaskSearchParams, IBugAttachmentSet,
    IBugExternalRefSet, IBugSet, IBugTask, IBugTaskSet,
    IBugTaskSearch, IDistribution, IDistributionSourcePackage, IBug,
>>>>>>> d6587468
    IDistroBugTask, IDistroSeries, IDistroSeriesBugTask,
    IFrontPageBugTaskSearch, ILaunchBag, INullBugTask, IPerson,
    IPersonBugTaskSearch, IProduct, IProject, ISourcePackage,
    IUpstreamBugTask, NotFoundError, RESOLVED_BUGTASK_STATUSES,
    UnexpectedFormData, UNRESOLVED_BUGTASK_STATUSES, valid_distrotask,
    valid_upstreamtask, IProductSeriesBugTask, IBugNominationSet,
    IProductSeries, INominationsReviewTableBatchNavigator)

from canonical.launchpad.searchbuilder import any, NULL

from canonical.launchpad import helpers

from canonical.launchpad.event.sqlobjectevent import SQLObjectModifiedEvent

from canonical.launchpad.browser.bug import BugContextMenu
from canonical.launchpad.browser.bugcomment import build_comments_from_chunks
from canonical.launchpad.browser.mentoringoffer import CanBeMentoredView
from canonical.launchpad.browser.launchpad import StructuralObjectPresentation

from canonical.launchpad.webapp.enum import DBSchema, Item
from canonical.launchpad.webapp.authorization import check_permission
from canonical.launchpad.webapp.batching import TableBatchNavigator
from canonical.launchpad.webapp.generalform import GeneralFormView
from canonical.launchpad.webapp.snapshot import Snapshot
from canonical.launchpad.webapp.tales import PersonFormatterAPI
from canonical.launchpad.webapp.vocabulary import vocab_factory

from canonical.lp.dbschema import BugTaskImportance, BugTaskStatus

from canonical.widgets.bug import BugTagsWidget
from canonical.widgets.bugtask import (
    AssigneeDisplayWidget, BugTaskBugWatchWidget,
    BugTaskSourcePackageNameWidget, DBItemDisplayWidget,
    NewLineToSpacesWidget, NominationReviewActionWidget)
from canonical.widgets.itemswidgets import LabeledMultiCheckBoxWidget
from canonical.widgets.project import ProjectScopeWidget


def unique_title(title):
    """Canonicalise a message title to help identify messages with new
    information in their titles.
    """
    if title is None:
        return None
    title = title.lower()
    if title.startswith('re:'):
        title = title[3:]
    return title.strip()


def get_comments_for_bugtask(bugtask, truncate=False):
    """Return BugComments related to a bugtask.

    This code builds a sorted list of BugComments in one shot,
    requiring only two database queries. It removes the titles
    for those comments which do not have a "new" subject line
    """
    chunks = bugtask.bug.getMessageChunks()
    comments = build_comments_from_chunks(chunks, bugtask, truncate=truncate)
    for attachment in bugtask.bug.attachments:
        message_id = attachment.message.id
        # All attachments are related to a message, so we can be
        # sure that the BugComment is already created.
        assert comments.has_key(message_id)
        comments[message_id].bugattachments.append(attachment)
    comments = sorted(comments.values(), key=attrgetter("index"))
    current_title = bugtask.bug.title
    for comment in comments:
        if not ((unique_title(comment.title) == \
                 unique_title(current_title)) or \
                (unique_title(comment.title) == \
                 unique_title(bugtask.bug.title))):
            # this comment has a new title, so make that the rolling focus
            current_title = comment.title
            comment.display_title = True
    return comments


def get_sortorder_from_request(request):
    """Get the sortorder from the request.

    >>> from zope.publisher.browser import TestRequest
    >>> get_sortorder_from_request(TestRequest(form={}))
    ['-importance']
    >>> get_sortorder_from_request(TestRequest(form={'orderby': '-status'}))
    ['-status']
    >>> get_sortorder_from_request(
    ...     TestRequest(form={'orderby': 'status,-severity,importance'}))
    ['status', 'importance']
    >>> get_sortorder_from_request(
    ...     TestRequest(form={'orderby': 'priority,-severity'}))
    ['-importance']
    """
    order_by_string = request.get("orderby", '')
    if order_by_string:
        if not zope_isinstance(order_by_string, list):
            order_by = order_by_string.split(',')
        else:
            order_by = order_by_string
    else:
        order_by = []
    # Remove old order_by values that people might have in bookmarks.
    for old_order_by_column in ['priority', 'severity']:
        if old_order_by_column in order_by:
            order_by.remove(old_order_by_column)
        if '-' + old_order_by_column in order_by:
            order_by.remove('-' + old_order_by_column)
    if order_by:
        return order_by
    else:
        # No sort ordering specified, so use a reasonable default.
        return ["-importance"]


OLD_BUGTASK_STATUS_MAP = {
    'Unconfirmed': 'New',
    'Needs Info': 'Incomplete',
    'Rejected': 'Invalid',
    }


def rewrite_old_bugtask_status_query_string(query_string):
    """Return a query string with old status names replaced with new.

    If an old status string has been used in the query, construct a
    corrected query string for the search, else return the original
    query string.
    """
    query_elements = cgi.parse_qsl(
        query_string, keep_blank_values=True, strict_parsing=False)
    query_elements_mapped = []

    for name, value in query_elements:
        if name == 'field.status:list':
            value = OLD_BUGTASK_STATUS_MAP.get(value, value)
        query_elements_mapped.append((name, value))

    if query_elements == query_elements_mapped:
        return query_string
    else:
        return urllib.urlencode(query_elements_mapped, doseq=True)


class BugTargetTraversalMixin:
    """Mix-in in class that provides .../+bug/NNN traversal."""

    redirection('+bug', '+bugs')

    @stepthrough('+bug')
    def traverse_bug(self, name):
        """Traverses +bug portions of URLs"""
        return self._get_task_for_context(name)

    def _get_task_for_context(self, name):
        """Return the IBugTask for this name in this context.

        If the bug has been reported, but not in this specific context, a
        NullBugTask will be returned.

        Raises NotFoundError if no bug with the given name is found.

        If the context type does provide IProduct, IDistribution,
        IDistroSeries, ISourcePackage or IDistributionSourcePackage
        a TypeError is raised.
        """
        context = self.context

        # Raises NotFoundError if no bug is found
        bug = getUtility(IBugSet).getByNameOrID(name)

        # Loop through this bug's tasks to try and find the appropriate task
        # for this context. We always want to return a task, whether or not
        # the user has the permission to see it so that, for example, an
        # anonymous user is presented with a login screen at the correct URL,
        # rather than making it look as though this task was "not found",
        # because it was filtered out by privacy-aware code.
        for bugtask in helpers.shortlist(bug.bugtasks):
            if bugtask.target == context:
                # Security proxy this object on the way out.
                return getUtility(IBugTaskSet).get(bugtask.id)

        # If we've come this far, it means that no actual task exists in this
        # context, so we'll return a null bug task. This makes it possible to,
        # for example, return a bug page for a context in which the bug hasn't
        # yet been reported.
        if IProduct.providedBy(context):
            null_bugtask = bug.getNullBugTask(product=context)
        elif IProductSeries.providedBy(context):
            null_bugtask = bug.getNullBugTask(productseries=context)
        elif IDistribution.providedBy(context):
            null_bugtask = bug.getNullBugTask(distribution=context)
        elif IDistributionSourcePackage.providedBy(context):
            null_bugtask = bug.getNullBugTask(
                distribution=context.distribution,
                sourcepackagename=context.sourcepackagename)
        elif IDistroSeries.providedBy(context):
            null_bugtask = bug.getNullBugTask(distroseries=context)
        elif ISourcePackage.providedBy(context):
            null_bugtask = bug.getNullBugTask(
                distroseries=context.distroseries,
                sourcepackagename=context.sourcepackagename)
        else:
            raise TypeError(
                "Unknown context type for bug task: %s" % repr(context))

        return null_bugtask


class BugTaskNavigation(Navigation):

    usedfor = IBugTask

    def traverse(self, name):
        # Are we traversing to the view or edit status page of the
        # bugtask? If so, and the task actually exists, return the
        # appropriate page. If the task doesn't yet exist (i.e. it's a
        # NullBugTask), then return a 404. In other words, the URL:
        #
        #   /products/foo/+bug/1/+viewstatus
        #
        # will return the +viewstatus page if bug 1 has actually been
        # reported in "foo". If bug 1 has not yet been reported in "foo",
        # a 404 will be returned.
        if name not in ("+viewstatus", "+editstatus"):
            # You're going in the wrong direction.
            return None
        if INullBugTask.providedBy(self.context):
            # The bug has not been reported in this context.
            return None
        # Yes! The bug has been reported in this context.
        return getMultiAdapter((self.context, self.request), name=name+"-page")

    @stepthrough('attachments')
    def traverse_attachments(self, name):
        if name.isdigit():
            return getUtility(IBugAttachmentSet)[name]

    @stepthrough('references')
    def traverse_references(self, name):
        if name.isdigit():
            return getUtility(IBugExternalRefSet)[name]

    @stepthrough('comments')
    def traverse_comments(self, name):
        if not name.isdigit():
            return None
        index = int(name)
        comments = get_comments_for_bugtask(self.context)
        # I couldn't find a way of using index to restrict the queries
        # in get_comments_for_bugtask in a way that wasn't horrible, and
        # it wouldn't really save us a lot in terms of database time, so
        # I have chosed to use this simple solution for now.
        #   -- kiko, 2006-07-11
        try:
            return comments[index]
        except IndexError:
            return None

    @stepthrough('nominations')
    def traverse_nominations(self, nomination_id):
        if not nomination_id.isdigit():
            return None
        return getUtility(IBugNominationSet).get(nomination_id)

    redirection('references', '..')


class BugTaskSetNavigation(GetitemNavigation):

    usedfor = IBugTaskSet


class BugTaskContextMenu(BugContextMenu):
    usedfor = IBugTask


class BugTaskView(LaunchpadView, CanBeMentoredView):
    """View class for presenting information about an IBugTask."""

    def __init__(self, context, request):
        LaunchpadView.__init__(self, context, request)

        self.notices = []

        # Make sure we always have the current bugtask.
        if not IBugTask.providedBy(context):
            self.context = getUtility(ILaunchBag).bugtask
        else:
            self.context = context

    def initialize(self):
        """Set up the needed widgets."""
        bug = self.context.bug
        # See render() for how this flag is used.
        self._redirecting_to_bug_list = False

        if self.user is None:
            return

        # Set up widgets in order to handle subscription requests.
        if (bug.isSubscribed(self.user) or bug.isSubscribedToDupes(self.user)):
            subscription_terms = [
                SimpleTerm(
                    self.user, self.user.name, 'Unsubscribe me from this bug')]
        else:
            subscription_terms = [
                SimpleTerm(
                    self.user, self.user.name, 'Subscribe me to this bug')]
        for team in self.user.teams_participated_in:
            if (bug.isSubscribed(team) or bug.isSubscribedToDupes(team)):
                subscription_terms.append(
                    SimpleTerm(
                        team, team.name,
                        'Unsubscribe <a href="%s">%s</a> from this bug' % (
                            canonical_url(team), cgi.escape(team.displayname))))
        subscription_vocabulary = SimpleVocabulary(subscription_terms)
        person_field = Choice(
            __name__='subscription',
            vocabulary=subscription_vocabulary, required=True)
        self.subscription_widget = CustomWidgetFactory(RadioWidget)
        setUpWidget(
            self, 'subscription', person_field, IInputWidget, value=self.user)

        self.handleSubscriptionRequest()

    def userIsSubscribed(self):
        """Is the user subscribed to this bug?"""
        return (
            self.context.bug.isSubscribed(self.user) or
            self.context.bug.isSubscribedToDupes(self.user))

    def shouldShowUnsubscribeFromDupesWarning(self):
        """Should we warn the user about unsubscribing and duplicates?

        The warning should tell the user that, when unsubscribing, they
        will also be unsubscribed from dupes of this bug.
        """
        if self.userIsSubscribed():
            return True

        bug = self.context.bug
        for team in self.user.teams_participated_in:
            if bug.isSubscribed(team) or bug.isSubscribedToDupes(team):
                return True

        return False

    def render(self):
        # Prevent normal rendering when redirecting to the bug list
        # after unsubscribing from a private bug, because rendering the
        # bug page would raise Unauthorized errors!
        if self._redirecting_to_bug_list:
            return u''
        else:
            return LaunchpadView.render(self)

    def handleSubscriptionRequest(self):
        """Subscribe or unsubscribe the user from the bug, if requested."""
        if not self._isSubscriptionRequest():
            return

        subscription_person = self.subscription_widget.getInputValue()

        # 'subscribe' appears in the request whether the request is to
        # subscribe or unsubscribe. Since "subscribe someone else" is
        # handled by a different view we can assume that 'subscribe' +
        # current user as a parameter means "subscribe the current
        # user", and any other kind of 'subscribe' request actually
        # means "unsubscribe". (Yes, this *is* very confusing!)
        if ('subscribe' in self.request.form and
            (subscription_person == self.user)):
            self._handleSubscribe()
        else:
            self._handleUnsubscribe(subscription_person)

    def _isSubscriptionRequest(self):
        # Figure out if this looks like a request to
        # subscribe/unsubscribe
        return (
            self.user and
            self.request.method == 'POST' and
            'cancel' not in self.request.form and
            self.subscription_widget.hasValidInput())

    def _handleSubscribe(self):
        # Handle a subscribe request.
        self.context.bug.subscribe(self.user)
        self.notices.append("You have been subscribed to this bug.")

    def _handleUnsubscribe(self, user):
        # Handle an unsubscribe request.
        if user == self.user:
            self._handleUnsubscribeCurrentUser()
        else:
            self._handleUnsubscribeOtherUser(user)

    def _handleUnsubscribeCurrentUser(self):
        # Handle unsubscribing the current user, which requires special-casing
        # when the bug is private. The user must be unsubscribed from all dupes
        # too, or they would keep getting mail about this bug!

        # ** Important ** We call unsubscribeFromDupes() before
        # unsubscribe(), because if the bug is private, the current user
        # will be prevented from calling methods on the main bug after
        # they unsubscribe from it!
        unsubed_dupes = self.context.bug.unsubscribeFromDupes(self.user)
        self.context.bug.unsubscribe(self.user)

        self.request.response.addNotification(
            self._getUnsubscribeNotification(self.user, unsubed_dupes))

        if not check_permission("launchpad.View", self.context.bug):
            # Redirect the user to the bug listing, because they can no
            # longer see a private bug from which they've unsubscribed.
            self.request.response.redirect(
                canonical_url(self.context.target) + "/+bugs")
            self._redirecting_to_bug_list = True

    def _handleUnsubscribeOtherUser(self, user):
        # Handle unsubscribing someone other than the current user.
        assert user != self.user, (
            "Expected a user other than the currently logged-in user.")

        # We'll also unsubscribe the other user from dupes of this bug,
        # otherwise they'll keep getting this bug's mail.
        self.context.bug.unsubscribe(user)
        unsubed_dupes = self.context.bug.unsubscribeFromDupes(user)
        self.request.response.addNotification(
            self._getUnsubscribeNotification(user, unsubed_dupes))

    def _getUnsubscribeNotification(self, user, unsubed_dupes):
        """Construct and return the unsubscribe-from-bug feedback message.

        :user: The IPerson or ITeam that was unsubscribed from the bug.
        :unsubed_dupes: The list of IBugs that are dupes from which the
                        user was unsubscribed.
        """
        current_bug = self.context.bug
        current_user = self.user
        unsubed_dupes_msg_fragment = self._getUnsubscribedDupesMsgFragment(
            unsubed_dupes)

        if user == current_user:
            # Consider that the current user may have been "locked out"
            # of a bug if they unsubscribed themselves from a private
            # bug!
            if check_permission("launchpad.View", current_bug):
                # The user still has permission to see this bug, so no
                # special-casing needed.
                return (
                    "You have been unsubscribed from this bug%s." %
                    unsubed_dupes_msg_fragment)
            else:
                return (
                    "You have been unsubscribed from bug %d%s. You no "
                    "longer have access to this private bug.") % (
                        current_bug.id, unsubed_dupes_msg_fragment)
        else:
            return "%s has been unsubscribed from this bug%s." % (
                cgi.escape(user.displayname), unsubed_dupes_msg_fragment)

    def _getUnsubscribedDupesMsgFragment(self, unsubed_dupes):
        """Return the duplicates fragment of the unsubscription notification.

        This piece lists the duplicates from which the user was
        unsubscribed.
        """
        if not unsubed_dupes:
            return ""

        dupe_links = []
        for unsubed_dupe in unsubed_dupes:
            dupe_links.append(
                '<a href="%s" title="%s">#%d</a>' % (
                canonical_url(unsubed_dupe), unsubed_dupe.title,
                unsubed_dupe.id))
        dupe_links_string = ", ".join(dupe_links)

        num_dupes = len(unsubed_dupes)
        if num_dupes > 1:
            plural_suffix = "s"
        else:
            plural_suffix = ""

        return (
            " and %(num_dupes)d duplicate%(plural_suffix)s "
            "(%(dupe_links_string)s)") % ({
                'num_dupes': num_dupes,
                'plural_suffix': plural_suffix,
                'dupe_links_string': dupe_links_string})

    def reportBugInContext(self):
        form = self.request.form
        fake_task = self.context
        if form.get("reportbug"):
            if self.isReportedInContext():
                self.notices.append(
                    "The bug is already reported in this context.")
                return
            # The user has requested that the bug be reported in this
            # context.
            if IUpstreamBugTask.providedBy(fake_task):
                # Create a real upstream task in this context.
                real_task = getUtility(IBugTaskSet).createTask(
                    bug=fake_task.bug, owner=getUtility(ILaunchBag).user,
                    product=fake_task.product)
            elif IDistroBugTask.providedBy(fake_task):
                # Create a real distro bug task in this context.
                real_task = getUtility(IBugTaskSet).createTask(
                    bug=fake_task.bug, owner=getUtility(ILaunchBag).user,
                    distribution=fake_task.distribution,
                    sourcepackagename=fake_task.sourcepackagename)
            elif IDistroSeriesBugTask.providedBy(fake_task):
                # Create a real distro series bug task in this context.
                real_task = getUtility(IBugTaskSet).createTask(
                    bug=fake_task.bug, owner=getUtility(ILaunchBag).user,
                    distroseries=fake_task.distroseries,
                    sourcepackagename=fake_task.sourcepackagename)
            else:
                raise TypeError(
                    "Unknown bug task type: %s" % repr(fake_task))

            self.context = real_task

            # Add an appropriate feedback message
            self.notices.append("Thank you for your bug report.")

    def isReportedInContext(self):
        """Is the bug reported in this context? Returns True or False.

        This is particularly useful for views that may render a
        NullBugTask.
        """
        params = BugTaskSearchParams(user=self.user, bug=self.context.bug)
        matching_bugtasks = self.context.target.searchTasks(params)

        return matching_bugtasks.count() > 0

    def isSeriesTargetableContext(self):
        """Is the context something that supports Series targeting?

        Returns True or False.
        """
        return (
            IDistroBugTask.providedBy(self.context) or
            IDistroSeriesBugTask.providedBy(self.context))

    @cachedproperty
    def comments(self):
        comments = get_comments_for_bugtask(self.context, truncate=True)
        assert len(comments) > 0, "A bug should have at least one comment."
        return comments

    def getBugCommentsForDisplay(self):
        """Return all the bug comments together with their index."""
        # The first comment is generally identical to the description,
        # and we include a special link to it in the template if it
        # isn't.
        comments = self.comments[1:]

        visible_comments = []
        previous_comment = None
        for comment in comments:
            # Omit comments that are identical to their previous
            # comment, which were probably produced by
            # double-submissions or user errors, and which don't add
            # anything useful to the bug itself.
            if previous_comment and previous_comment.isIdenticalTo(comment):
                continue
            visible_comments.append(comment)
            previous_comment = comment

        return visible_comments

    def wasDescriptionModified(self):
        """Return a boolean indicating whether the description was modified"""
        return self.comments[0].text_contents != self.context.bug.description

    @cachedproperty
    def bug_branches(self):
        """Filter out the bug_branch links to non-visible private branches."""
        bug_branches = []
        for bug_branch in self.context.bug.bug_branches:
            if check_permission('launchpad.View', bug_branch.branch):
                bug_branches.append(bug_branch)
        return bug_branches


class BugTaskPortletView:
    def alsoReportedIn(self):
        """Return a list of IUpstreamBugTasks in which this bug is reported.

        If self.context is an IUpstreamBugTasks, it will be excluded
        from this list.
        """
        return [
            task for task in self.context.bug.bugtasks
            if task.id is not self.context.id]


class BugTaskEditView(GeneralFormView):
    """The view class used for the task +editstatus page."""

    _missing_value = object()

    def __init__(self, context, request):
        self.prefix = self._getPrefix(context)
        GeneralFormView.__init__(self, context, request)

    def _getPrefix(self, bugtask):
        """Return a prefix that can be used for this form.

        It's constructed by using the names of the bugtask's target, to
        ensure that it's unique within the context of a bug. This is
        needed in order to included multiple edit forms on the bug page,
        while still keeping the field ids unique.
        """
        parts = []
        if IUpstreamBugTask.providedBy(bugtask):
            parts.append(bugtask.product.name)
        elif IProductSeriesBugTask.providedBy(bugtask):
            parts.append(bugtask.productseries.name)
            parts.append(bugtask.productseries.product.name)
        elif IDistroBugTask.providedBy(bugtask):
            parts.append(bugtask.distribution.name)
            if bugtask.sourcepackagename is not None:
                parts.append(bugtask.sourcepackagename.name)
        elif IDistroSeriesBugTask.providedBy(bugtask):
            parts.append(bugtask.distroseries.distribution.name)
            parts.append(bugtask.distroseries.name)
            if bugtask.sourcepackagename is not None:
                parts.append(bugtask.sourcepackagename.name)
        else:
            raise AssertionError("Unknown IBugTask: %r" % bugtask)
        return '_'.join(parts)

    def _setUpWidgets(self):
        """Set up a combination of display and edit widgets.

        Set up the widgets depending on if it's a remote bug task, where
        only the bug watch should be editable, or if it's a normal
        bug task, where everything should be editable except for the bug
        watch.
        """
        editable_field_names = self._getEditableFieldNames()
        read_only_field_names = self._getReadOnlyFieldNames()

        if 'status' in editable_field_names:
            # Display different options depending on the logged-in
            # user by creating a vocab at request time.
            if self.user is None:
                status_noshow = list(BugTaskStatus.items)
            else:
                status_noshow = [BugTaskStatus.UNKNOWN]
                status_noshow.extend(
                    status for status in BugTaskStatus.items
                    if not self.context.canTransitionToStatus(
                        status, self.user))
            if self.context.status in status_noshow:
                # The user has to be able to see the current value.
                status_noshow.remove(self.context.status)
            status_vocab_factory = vocab_factory(
                BugTaskStatus, noshow=status_noshow)
            status_field = Choice(
                __name__='status',
                title=self.schema['status'].title,
                vocabulary=status_vocab_factory(self.context))
            setUpWidget(self, 'status', status_field, IInputWidget,
                        value=self.context.status)

        if self.context.target_uses_malone:
            self.bugwatch_widget = None
        else:
            self.bugwatch_widget = CustomWidgetFactory(BugTaskBugWatchWidget)
            if self.context.bugwatch is not None:
                self.assignee_widget = CustomWidgetFactory(
                    AssigneeDisplayWidget)

        if 'sourcepackagename' in editable_field_names:
            self.sourcepackagename_widget = CustomWidgetFactory(
                BugTaskSourcePackageNameWidget)
        for db_item_field in ['status', 'importance']:
            if db_item_field in read_only_field_names:
                display_widget = CustomWidgetFactory(DBItemDisplayWidget)
                setattr(self, '%s_widget' % db_item_field, display_widget)
        setUpWidgets(
            self, self.schema, IInputWidget, names=editable_field_names,
            initial=self.initial_values, prefix=self.prefix)
        setUpDisplayWidgets(
            self, self.schema, names=read_only_field_names, prefix=self.prefix)

        self.fieldNames = editable_field_names

    def _getEditableFieldNames(self):
        """Return the names of fields the user has perms to edit."""
        if self.context.target_uses_malone:
            # Don't edit self.fieldNames directly, because it's shared by all
            # BugTaskEditView instances.
            editable_field_names = list(self.fieldNames)
            editable_field_names.remove('bugwatch')

            # XXX, Brad Bollenbach, 2006-09-29: Permission checking
            # doesn't belong here! See https://launchpad.net/bugs/63000
            if not self.userCanEditMilestone():
                editable_field_names.remove("milestone")

            if not self.userCanEditImportance():
                editable_field_names.remove("importance")
        else:
            editable_field_names = ['bugwatch']
            if not IUpstreamBugTask.providedBy(self.context):
                #XXX: Should be possible to edit the product as well,
                #     but that's harder due to complications with bug
                #     watches. The new product might use Launchpad
                #     officially, thus we need to handle that case.
                #     Let's deal with that later.
                #     -- Bjorn Tillenius, 2006-03-01
                editable_field_names += ['sourcepackagename']
            if self.context.bugwatch is None:
                editable_field_names += ['status', 'assignee']
                if self.userCanEditImportance():
                    editable_field_names += ["importance"]

        return editable_field_names

    def _getReadOnlyFieldNames(self):
        """Return the names of fields that will be rendered read only."""
        if self.context.target_uses_malone:
            read_only_field_names = []

            if not self.userCanEditMilestone():
                read_only_field_names.append("milestone")

            if not self.userCanEditImportance():
                read_only_field_names.append("importance")
        else:
            editable_field_names = self._getEditableFieldNames()
            read_only_field_names = [
                field_name for field_name in self.fieldNames
                if field_name not in editable_field_names]

        return read_only_field_names

    def getErrorMessage(self):
        if not self.errors:
            return ""
        text = ("There %s with the information you entered. "
                "Please fix %s and try again.")
        count = len(self.errors)
        if count == 1:
            return text % ("is a problem", "it")
        return text % ("are %d problems" % count, "them")

    def userCanEditMilestone(self):
        """Can the user edit the Milestone field?

        If yes, return True, otherwise return False.
        """
        product_or_distro = self._getProductOrDistro()

        return (
            ("milestone" in self.fieldNames) and (
                (product_or_distro.bugcontact and
                 self.user and
                 self.user.inTeam(product_or_distro.bugcontact)) or
                check_permission("launchpad.Edit", product_or_distro)))

    def userCanEditImportance(self):
        """Can the user edit the Importance field?

        If yes, return True, otherwise return False.
        """
        product_or_distro = self._getProductOrDistro()

        return (
            ("importance" in self.fieldNames) and (
                (product_or_distro.bugcontact and
                 self.user and
                 self.user.inTeam(product_or_distro.bugcontact)) or
                check_permission("launchpad.Edit", product_or_distro)))

    def _getProductOrDistro(self):
        """Return the product or distribution relevant to the context."""
        bugtask = self.context
        if IUpstreamBugTask.providedBy(bugtask):
            return bugtask.product
        elif IProductSeriesBugTask.providedBy(bugtask):
            return bugtask.productseries.product
        elif IDistroBugTask.providedBy(bugtask):
            return bugtask.distribution
        else:
            return bugtask.distroseries.distribution

    @property
    def initial_values(self):
        """See canonical.launchpad.webapp.generalform.GeneralFormView."""
        field_values = {}
        for name in self.fieldNames:
            field_values[name] = getattr(self.context, name)

        return field_values

    def validate(self, data):
        """See canonical.launchpad.webapp.generalform.GeneralFormView."""
        bugtask = self.context
        if bugtask.distroseries is not None:
            distro = bugtask.distroseries.distribution
        else:
            distro = bugtask.distribution
        sourcename = bugtask.sourcepackagename
        product = bugtask.product
        # XXX: this set of try/except blocks is to ensure that the
        # widget gets the correct error message assigned to it. It's
        # rather unfortunate that this is done this way but we need to
        # convert over to a LaunchpadFormView to fix this the right way.
        # It would also fix, incidentally, the fact that this hook is
        # only called after all widget errors are solved (which causes
        # the errors here to be hidden until widget errors are solved).
        #   -- kiko, 2007-03-26
        if distro is not None and sourcename != data['sourcepackagename']:
            try:
                valid_distrotask(bugtask.bug, distro, data['sourcepackagename'])
            except WidgetsError, errors:
                self.sourcepackagename_widget._error = ConversionError(str(errors.args[0]))
                raise errors
        if (product is not None and
            'product' in data and product != data['product']):
            try:
                valid_upstreamtask(bugtask.bug, data['product'])
            except WidgetsError, errors:
                self.product_widget._error = ConversionError(str(errors.args[0]))
                raise errors

        return data

    def process(self):
        """See canonical.launchpad.webapp.generalform.GeneralFormView."""
        bugtask = self.context

        if self.request.form.get('subscribe', False):
            bugtask.bug.subscribe(self.user)
            self.request.response.addNotification(
                "You have been subscribed to this bug.")

        # Save the field names we extract from the form in a separate
        # list, because we modify this list of names later if the
        # bugtask is reassigned to a different product.
        field_names = list(self.fieldNames)
        new_values = getWidgetsData(self, self.schema, field_names)

        bugtask_before_modification = Snapshot(
            bugtask, providing=providedBy(bugtask))

        # If the user is reassigning an upstream task to a different
        # product, we'll clear out the milestone value, to avoid
        # violating DB constraints that ensure an upstream task can't
        # be assigned to a milestone on a different product.
        milestone_cleared = None
        milestone_ignored = False
        if (IUpstreamBugTask.providedBy(bugtask) and
            (bugtask.product != new_values.get("product")) and
            'milestone' in field_names):
            # We *clear* the milestone value if one was already set. We *ignore*
            # the milestone value if it was currently None, and the user tried
            # to set a milestone value while also changing the product. This
            # allows us to provide slightly clearer feedback messages.
            if bugtask.milestone:
                milestone_cleared = bugtask.milestone
            else:
                if self.milestone_widget.getInputValue() is not None:
                    milestone_ignored = True

            bugtask.milestone = None
            # Remove the "milestone" field from the list of fields
            # whose changes we want to apply, because we don't want
            # the form machinery to try and set this value back to
            # what it was!
            field_names.remove("milestone")

        # We special case setting assignee and status, because there's
        # a workflow associated with changes to these fields.
        field_names_to_apply = list(field_names)
        if "assignee" in field_names_to_apply:
            field_names_to_apply.remove("assignee")
        if "status" in field_names_to_apply:
            field_names_to_apply.remove("status")

        changed = applyWidgetsChanges(
            self, self.schema, target=bugtask,
            names=field_names_to_apply)

        new_status = new_values.pop("status", self._missing_value)
        new_assignee = new_values.pop("assignee", self._missing_value)
        # Set the "changed" flag properly, just in case status and/or assignee
        # happen to be the only values that changed. We explicitly verify that
        # we got a new status and/or assignee, because our test suite doesn't
        # always pass all form values.
        if ((new_status is not self._missing_value) and
            (bugtask.status != new_status)):
            changed = True
            bugtask.transitionToStatus(new_status, self.user)

        if ((new_assignee is not self._missing_value) and
            (bugtask.assignee != new_assignee)):
            changed = True
            bugtask.transitionToAssignee(new_assignee)

        if bugtask_before_modification.bugwatch != bugtask.bugwatch:
            if bugtask.bugwatch is None:
                # Reset the status and importance to the default values,
                # since Unknown isn't selectable in the UI.
                bugtask.transitionToStatus(
                    IBugTask['status'].default, self.user)
                bugtask.importance = IBugTask['importance'].default
            else:
                #XXX: Reset the bug task's status information. The right
                #     thing would be to convert the bug watch's status to a
                #     Launchpad status, but it's not trivial to do at the
                #     moment. I will fix this later.
                #     -- Bjorn Tillenius, 2006-03-01
                bugtask.transitionToStatus(
                    BugTaskStatus.UNKNOWN, self.user)
                bugtask.importance = BugTaskImportance.UNKNOWN
                bugtask.transitionToAssignee(None)

        if milestone_cleared:
            self.request.response.addWarningNotification(
                "The bug report for %s was removed from the %s milestone "
                "because it was reassigned to a new project" % (
                    bugtask.targetname, milestone_cleared.displayname))
        elif milestone_ignored:
            self.request.response.addWarningNotification(
                "The milestone setting was ignored because you reassigned the "
                "bug to a new project")

        comment_on_change = self.request.form.get(
            "%s.comment_on_change" % self.prefix)

        # The statusexplanation field is being display as a "Comment on most
        # recent change" field now, so set it to the current change comment if
        # there is one, otherwise clear it out.
        if comment_on_change:
            # Add the change comment as a comment on the bug.
            bugtask.bug.newMessage(
                owner=getUtility(ILaunchBag).user,
                subject=bugtask.bug.followup_subject(),
                content=comment_on_change)

            bugtask.statusexplanation = comment_on_change
        else:
            bugtask.statusexplanation = ""

        if changed:
            notify(
                SQLObjectModifiedEvent(
                    object=bugtask,
                    object_before_modification=bugtask_before_modification,
                    edited_fields=field_names))

        if bugtask.sourcepackagename is not None:
            real_package_name = bugtask.sourcepackagename.name
            entered_package_name = self.request.form.get(
                self.sourcepackagename_widget.name)
            if real_package_name != entered_package_name:
                # The user entered a binary package name which got
                # mapped to a source package.
                self.request.response.addNotification(
                    "'%(entered_package)s' is a binary package. This bug has"
                    " been assigned to its source package '%(real_package)s'"
                    " instead.",
                    entered_package=entered_package_name,
                    real_package=real_package_name)

        if (bugtask_before_modification.sourcepackagename !=
            bugtask.sourcepackagename):
            # The source package was changed, so tell the user that we've
            # subscribed the new bug contacts.
            self.request.response.addNotification(
                "The bug contacts for %s have been subscribed to this bug." % (
                    bugtask.targetname))

    def nextURL(self):
        """See canonical.launchpad.webapp.generalform.GeneralFormView."""
        return canonical_url(self.context)


class BugTaskStatusView(LaunchpadView):
    """Viewing the status of a bug task."""

    def initialize(self):
        """Set up the appropriate widgets.

        Different widgets are shown depending on if it's a remote bug
        task or not.
        """
        field_names = [
            'status', 'importance', 'assignee', 'statusexplanation']
        if not self.context.target_uses_malone:
            field_names += ['bugwatch']
            self.milestone_widget = None
        else:
            field_names += ['milestone']
            self.bugwatch_widget = None

        if IUpstreamBugTask.providedBy(self.context):
            self.label = 'Project fix request'
        else:
            field_names += ['sourcepackagename']
            self.label = 'Source package fix request'

        self.assignee_widget = CustomWidgetFactory(AssigneeDisplayWidget)
        self.status_widget = CustomWidgetFactory(DBItemDisplayWidget)
        self.importance_widget = CustomWidgetFactory(DBItemDisplayWidget)

        setUpWidgets(self, IBugTask, IDisplayWidget, names=field_names)


class BugTaskListingView(LaunchpadView):
    """A view designed for displaying bug tasks in lists."""
    # Note that this right now is only used in tests and to render
    # status in the CVEReportView. It may be a candidate for refactoring
    # or removal.
    @property
    def status(self):
        """Return an HTML representation of the bugtask status and assignee."""
        bugtask = self.context

        if INullBugTask.providedBy(bugtask):
            return u"Not reported in %s" % bugtask.targetname

        assignee = bugtask.assignee
        status = bugtask.status
        status_title = status.title.capitalize()

        if not assignee:
            return status_title + ' (unassigned)'

        assignee_html = PersonFormatterAPI(assignee).link('+assignedbugs')

        if status in (dbschema.BugTaskStatus.INVALID,
                      dbschema.BugTaskStatus.FIXCOMMITTED):
            return '%s by %s' % (status_title, assignee_html)
        else:
            return '%s, assigned to %s' % (status_title, assignee_html)

    @property
    def status_elsewhere(self):
        """Return human-readable representation of the status of this bug
        in other contexts for which it's reported.
        """
        bugtask = self.context
        related_tasks = bugtask.related_tasks
        if not related_tasks:
            return "not filed elsewhere"

        fixes_found = len(
            [task for task in related_tasks
             if task.status in (BugTaskStatus.FIXCOMMITTED,
                                BugTaskStatus.FIXRELEASED)])
        if fixes_found:
            return "fixed in %d of %d places" % (
                fixes_found, len(bugtask.bug.bugtasks))
        elif len(related_tasks) == 1:
            return "filed in 1 other place"
        else:
            return "filed in %d other places" % len(related_tasks)

    def render(self):
        """Make rendering this template-less view not crash."""
        return u""


class BugListingPortletView(LaunchpadView):
    """Portlet containing all available bug listings."""
    def getOpenBugsURL(self):
        """Return the URL for open bugs on this bug target."""
        return get_buglisting_search_filter_url(
            self.request.URL,
            status=[status.title for status in UNRESOLVED_BUGTASK_STATUSES])

    def getBugsAssignedToMeURL(self):
        """Return the URL for bugs assigned to the current user on target."""
        if self.user:
            return get_buglisting_search_filter_url(
                self.request.URL, assignee=self.user.name)
        else:
            return str(self.request.URL) + "/+login"

    def getBugsAssignedToMeCount(self):
        assert self.user, (
            "Counting 'bugs assigned to me' requires a logged-in user")

        search_params = BugTaskSearchParams(
            user=self.user, assignee=self.user,
            status=any(*UNRESOLVED_BUGTASK_STATUSES),
            omit_dupes=True)

        return self.context.searchTasks(search_params).count()

    def getCriticalBugsURL(self):
        """Return the URL for critical bugs on this bug target."""
        return get_buglisting_search_filter_url(
            self.request.URL,
            status=[status.title for status in UNRESOLVED_BUGTASK_STATUSES],
            importance=dbschema.BugTaskImportance.CRITICAL.title)

    def getUnassignedBugsURL(self):
        """Return the URL for critical bugs on this bug target."""
        unresolved_tasks_query_string = get_buglisting_search_filter_url(
            self.request.URL,
            status=[status.title for status in UNRESOLVED_BUGTASK_STATUSES])

        return unresolved_tasks_query_string + "&assignee_option=none"

    def getNewBugsURL(self):
        """Return the URL for new bugs on this bug target."""
        return get_buglisting_search_filter_url(
            self.request.URL, status=dbschema.BugTaskStatus.NEW.title)

    def getAllBugsEverReportedURL(self):
        all_statuses = UNRESOLVED_BUGTASK_STATUSES + RESOLVED_BUGTASK_STATUSES
        all_status_query_string = get_buglisting_search_filter_url(
            self.request.URL, status=[status.title for status in all_statuses])

        # Add the bit that simulates the "omit dupes" checkbox being unchecked.
        return all_status_query_string + "&field.omit_dupes.used="


def get_buglisting_search_filter_url(
        url, assignee=None, importance=None, status=None):
    """Return the given URL with the search parameters specified."""
    search_params = []

    if assignee:
        search_params.append(('field.assignee', assignee))
    if importance:
        search_params.append(('field.importance', importance))
    if status:
        search_params.append(('field.status', status))

    query_string = urllib.urlencode(search_params, doseq=True)

    search_filter_url = str(url) + "?search=Search"
    if query_string:
        search_filter_url += "&" + query_string

    return search_filter_url


def getInitialValuesFromSearchParams(search_params, form_schema):
    """Build a dictionary that can be given as initial values to
    setUpWidgets, based on the given search params.

    >>> initial = getInitialValuesFromSearchParams(
    ...     {'status': any(*UNRESOLVED_BUGTASK_STATUSES)}, IBugTaskSearch)
    >>> [status.name for status in initial['status']]
    ['NEW', 'CONFIRMED', 'INPROGRESS', 'INCOMPLETE', 'FIXCOMMITTED']

    >>> initial = getInitialValuesFromSearchParams(
    ...     {'status': dbschema.BugTaskStatus.INVALID}, IBugTaskSearch)
    >>> [status.name for status in initial['status']]
    ['INVALID']

    >>> initial = getInitialValuesFromSearchParams(
    ...     {'importance': [dbschema.BugTaskImportance.CRITICAL,
    ...                   dbschema.BugTaskImportance.HIGH]}, IBugTaskSearch)
    >>> [importance.name for importance in initial['importance']]
    ['CRITICAL', 'HIGH']

    >>> getInitialValuesFromSearchParams(
    ...     {'assignee': NULL}, IBugTaskSearch)
    {'assignee': None}
    """
    initial = {}
    for key, value in search_params.items():
        if IList.providedBy(form_schema[key]):
            if isinstance(value, any):
                value = value.query_values
            elif isinstance(value, (list, tuple)):
                value = value
            else:
                value = [value]
        elif value == NULL:
            value = None
        else:
            # Should be safe to pass value as it is to setUpWidgets, no need
            # to worry
            pass

        initial[key] = value

    return initial


class BugTaskListingItem:
    """A decorated bug task.

    Some attributes that we want to display are too convoluted or expensive
    to get on the fly for each bug task in the listing.  These items are
    prefetched by the view and decorate the bug task.
    """
    decorates(IBugTask, 'bugtask')

    def __init__(self, bugtask, bugbranches):
        self.bugtask = bugtask
        self.bugbranches = bugbranches
        self.review_action_widget = None


class BugListingBatchNavigator(TableBatchNavigator):
    """A specialised batch navigator to load smartly extra bug information."""

    def __init__(self, tasks, request, columns_to_show, size):
        TableBatchNavigator.__init__(
            self, tasks, request, columns_to_show=columns_to_show, size=size)
        # Now load the bug-branch links for this batch
        bugbranches = getUtility(IBugBranchSet).getBugBranchesForBugTasks(
            self.currentBatch())
        # Create a map from the bug id to the branches.
        self.bug_id_mapping = {}
        for bugbranch in bugbranches:
            if check_permission('launchpad.View', bugbranch.branch):
                self.bug_id_mapping.setdefault(
                    bugbranch.bug.id, []).append(bugbranch)

    def _getListingItem(self, bugtask):
        """Return a decorated bugtask for the bug listing."""
        return BugTaskListingItem(
            bugtask, self.bug_id_mapping.get(bugtask.bug.id, None))

    def getBugListingItems(self):
        """Return a decorated list of visible bug tasks."""
        return [self._getListingItem(bugtask) for bugtask in self.batch]


class NominatedBugReviewAction(DBSchema):
    """Enumeration for nomination review actions"""

    ACCEPT = Item(10, """
        Accept

        Accept the bug nomination.
        """)

    DECLINE = Item(20, """
        Decline

        Decline the bug nomination.
        """)

    NO_CHANGE = Item(30, """
        No change

        Do not change the status of the bug nomination.
        """)


class NominatedBugListingBatchNavigator(BugListingBatchNavigator):
    """Batch navigator for nominated bugtasks. """

    implements(INominationsReviewTableBatchNavigator)

    def __init__(self, tasks, request, columns_to_show, size,
                 nomination_target, user):
        BugListingBatchNavigator.__init__(self, tasks, request, columns_to_show, size)
        self.nomination_target = nomination_target
        self.user = user
        self._review_action_vocab = vocab_factory(NominatedBugReviewAction)

    def _getListingItem(self, bugtask):
        """See BugListingBatchNavigator."""
        bugtask_listing_item = BugListingBatchNavigator._getListingItem(
            self, bugtask)
        bug_nomination = bugtask_listing_item.bug.getNominationFor(
            self.nomination_target)
        if self.user is None or not bug_nomination.canApprove(self.user):
            return bugtask_listing_item

        review_action_field = Choice(
            __name__='review_action_%d' % (bug_nomination.id,),
            vocabulary=self._review_action_vocab(None),
            title=u'Review action', required=True)

        # This is so setUpWidget expects a view, and so
        # view.request. We're not passing a view but we still want it
        # to work.
        bugtask_listing_item.request = self.request

        bugtask_listing_item.review_action_widget = CustomWidgetFactory(
            NominationReviewActionWidget)
        setUpWidget(
            bugtask_listing_item, 'review_action', review_action_field, IInputWidget,
            value=NominatedBugReviewAction.NO_CHANGE, context=bug_nomination)

        return bugtask_listing_item


class BugTaskSearchListingView(LaunchpadView):
    """Base class for bug listings.

    Subclasses should define getExtraSearchParams() to filter the
    search.
    """

    owner_error = ""
    assignee_error = ""
    bug_contact_error = ""

    @property
    def schema(self):
        if self._personContext():
            return IPersonBugTaskSearch
        else:
            return IBugTaskSearch

    def initialize(self):
        # Look for old status names and redirect to a new location if
        # found.
        query_string = self.request.get('QUERY_STRING')
        if query_string:
            query_string_rewritten = (
                rewrite_old_bugtask_status_query_string(query_string))
            if query_string_rewritten != query_string:
                redirect_uri = URI(self.request.getURL()).replace(
                    query=query_string_rewritten)
                self.request.response.redirect(str(redirect_uri), status=301)
                return

        if self.shouldShowComponentWidget():
            # CustomWidgetFactory doesn't work with
            # MultiCheckBoxWidget, so we work around this by manually
            # instantiating the widget.
            #
            # XXX, Brad Bollenbach, 2006-03-22: Integrate BjornT's
            # MultiCheckBoxWidget workaround once that lands, which
            # will also fix the widget to use <label>'s.
            self.component_widget = MultiCheckBoxWidget(
                self.schema['component'].bind(self.context),
                getVocabularyRegistry().get(None, "Component"),
                self.request)

        self.searchtext_widget = CustomWidgetFactory(NewLineToSpacesWidget)
        self.status_upstream_widget = CustomWidgetFactory(
             LabeledMultiCheckBoxWidget)
        self.tag_widget = CustomWidgetFactory(BugTagsWidget)
        setUpWidgets(self, self.schema, IInputWidget)
        self.validateVocabulariesAdvancedForm()
        self.validate_search_params()

    @property
    def columns_to_show(self):
        """Returns a sequence of column names to be shown in the listing."""
        upstream_context = self._upstreamContext()
        productseries_context = self._productSeriesContext()
        project_context = self._projectContext()
        distribution_context = self._distributionContext()
        distroseries_context = self._distroSeriesContext()
        distrosourcepackage_context = self._distroSourcePackageContext()
        sourcepackage_context = self._sourcePackageContext()

        if (upstream_context or productseries_context or
            distrosourcepackage_context or sourcepackage_context):
            return ["id", "summary", "importance", "status"]
        elif distribution_context or distroseries_context:
            return ["id", "summary", "packagename", "importance", "status"]
        elif project_context:
            return ["id", "summary", "productname", "importance", "status"]
        else:
            raise AssertionError(
                "Unrecognized context; don't know which report "
                "columns to show.")

    def validate_search_params(self):
        """Validate the params passed for the search.

        An UnexpectedFormData exception is raised if the user submitted a URL
        that could not have been created from the UI itself.
        """
        # The only way the user should get these field values incorrect is
        # through a stale bookmark or a hand-hacked URL.
        for field_name in ("status", "importance", "milestone", "component",
                           "status_upstream"):
            try:
                getWidgetsData(self, schema=self.schema, names=[field_name])
            except WidgetsError:
                raise UnexpectedFormData(
                    "Unexpected value for field '%s'. Perhaps your bookmarks "
                    "are out of date or you changed the URL by hand?" % field_name)


        try:
            getWidgetsData(self, schema=self.schema, names=['tag'])
        except WidgetsError:
            # No need to do anything, the widget will be checked for
            # errors elsewhere.
            pass

        orderby = get_sortorder_from_request(self.request)
        bugset = getUtility(IBugTaskSet)
        for orderby_col in orderby:
            if orderby_col.startswith("-"):
                orderby_col = orderby_col[1:]

            try:
                bugset.getOrderByColumnDBName(orderby_col)
            except KeyError:
                raise UnexpectedFormData(
                    "Unknown sort column '%s'" % orderby_col)

    def _getDefaultSearchParams(self):
        """Return a BugTaskSearchParams instance with default values.

        By default, a search includes any bug that is unresolved and not
        a duplicate of another bug.
        """
        search_params = BugTaskSearchParams(
            user=self.user, status=any(*UNRESOLVED_BUGTASK_STATUSES),
            omit_dupes=True)
        search_params.orderby = get_sortorder_from_request(self.request)
        return search_params

    def buildSearchParams(self, searchtext=None, extra_params=None):
        """Build the BugTaskSearchParams object for the given arguments and
        values specified by the user on this form's widgets.
        """
        widget_names = [
                "searchtext", "status", "assignee", "importance",
                "omit_dupes", "has_patch", "bug_reporter",
                "milestone", "component", "has_no_package",
                "status_upstream", "tag", "has_cve", "bug_contact"
                ]
        # widget_names are the possible widget names, only include the
        # ones that are actually in the schema.
        widget_names = [name for name in widget_names if name in self.schema]
        data = getWidgetsData(self, self.schema, names=widget_names)

        if extra_params:
            data.update(extra_params)

        if data:
            searchtext = data.get("searchtext")
            if searchtext and searchtext.isdigit():
                try:
                    bug = getUtility(IBugSet).get(searchtext)
                except NotFoundError:
                    pass
                else:
                    self.request.response.redirect(canonical_url(bug))

            assignee_option = self.request.form.get("assignee_option")
            if assignee_option == "none":
                data['assignee'] = NULL

            has_patch = data.pop("has_patch", False)
            if has_patch:
                data["attachmenttype"] = dbschema.BugAttachmentType.PATCH

            # Filter appropriately if the user wants to restrict the
            # search to only bugs with no package information.
            has_no_package = data.pop("has_no_package", False)
            if has_no_package:
                data["sourcepackagename"] = NULL

        self._buildUpstreamStatusParams(data)

        # "Normalize" the form data into search arguments.
        form_values = {}
        for key, value in data.items():
            if zope_isinstance(value, (list, tuple)):
                if len(value) > 0:
                    form_values[key] = any(*value)
            else:
                form_values[key] = value

        search_params = self._getDefaultSearchParams()
        for name, value in form_values.items():
            setattr(search_params, name, value)
        return search_params

    def _buildUpstreamStatusParams(self, data):
        """ Convert the status_upstream value to parameters we can
        send to BugTaskSet.search().
        """
        if 'status_upstream' in data:
            status_upstream = data['status_upstream']
            if 'pending_bugwatch' in status_upstream:
                data['pending_bugwatch_elsewhere'] = True
            if 'resolved_upstream' in status_upstream:
                data['resolved_upstream'] = True
            if 'open_upstream' in status_upstream:
                data['open_upstream'] = True
            if 'hide_upstream' in status_upstream:
                data['has_no_upstream_bugtask'] = True
            del data['status_upstream']

    def _getBatchNavigator(self, tasks):
        """Return the batch navigator to be used to batch the bugtasks."""
        return BugListingBatchNavigator(
            tasks, self.request, columns_to_show=self.columns_to_show,
            size=config.malone.buglist_batch_size)

    def search(self, searchtext=None, context=None, extra_params=None):
        """Return an ITableBatchNavigator for the GET search criteria.

        If :searchtext: is None, the searchtext will be gotten from the
        request.

        :extra_params: is a dict that provides search params added to the
        search criteria taken from the request. Params in :extra_params: take
        precedence over request params.
        """
        # Base classes can provide an explicit search context.
        if not context:
            context = self.context

        search_params = self.buildSearchParams(
            searchtext=searchtext, extra_params=extra_params)
        tasks = context.searchTasks(search_params)
        return self._getBatchNavigator(tasks)

    def getWidgetValues(self, vocabulary_name, default_values=()):
        """Return data used to render a field's widget."""
        widget_values = []

        vocabulary_registry = getVocabularyRegistry()
        for term in vocabulary_registry.get(self.context, vocabulary_name):
            widget_values.append(
                dict(
                    value=term.token, title=term.title or term.token,
                    checked=term.value in default_values))

        return helpers.shortlist(widget_values, longest_expected=10)

    def getStatusWidgetValues(self):
        """Return data used to render the status checkboxes."""
        return self.getWidgetValues(
            vocabulary_name="BugTaskStatus",
            default_values=UNRESOLVED_BUGTASK_STATUSES)

    def getImportanceWidgetValues(self):
        """Return data used to render the Importance checkboxes."""
        return self.getWidgetValues("BugTaskImportance")

    def getMilestoneWidgetValues(self):
        """Return data used to render the milestone checkboxes."""
        return self.getWidgetValues("Milestone")

    def getAdvancedSearchPageHeading(self):
        """The header for the advanced search page."""
        return "Bugs in %s: Advanced search" % self.context.displayname

    def getSimpleSearchURL(self):
        """Return a URL that can be used as an href to the simple search."""
        return canonical_url(self.context) + "/+bugs"

    def shouldShowAssigneeWidget(self):
        """Should the assignee widget be shown on the advanced search page?"""
        return True

    def shouldShowComponentWidget(self):
        """Should the component widget be shown on the advanced search page?"""
        context = self.context
        return (
            (IDistribution.providedBy(context) and
             context.currentseries is not None) or
            IDistroSeries.providedBy(context) or
            ISourcePackage.providedBy(context))

    def shouldShowNoPackageWidget(self):
        """Should the widget to filter on bugs with no package be shown?

        The widget will be shown only on a distribution or
        distroseries's advanced search page.
        """
        return (IDistribution.providedBy(self.context) or
                IDistroSeries.providedBy(self.context))

    def shouldShowReporterWidget(self):
        """Should the reporter widget be shown on the advanced search page?"""
        return True

    def shouldShowReleaseCriticalPortlet(self):
        """Should the page include a portlet showing release-critical bugs
        for different series.
        """
        return (
            IDistribution.providedBy(self.context) and self.context.serieses or
            IDistroSeries.providedBy(self.context) or
            IProduct.providedBy(self.context) and self.context.serieses or
            IProductSeries.providedBy(self.context))

    def shouldShowUpstreamStatusBox(self):
        """Should the upstream status filtering widgets be shown?"""
        return not (
            IProduct.providedBy(self.context) or
            IProject.providedBy(self.context))

    def getSortLink(self, colname):
        """Return a link that can be used to sort results by colname."""
        form = self.request.form
        sortlink = ""
        if form.get("search") is None:
            # There is no search criteria to preserve.
            sortlink = "%s?search=Search&orderby=%s" % (
                str(self.request.URL), colname)
            return sortlink

        # XXX: is it not possible to get the exact request supplied and
        # just sneak a "-" in front of the orderby argument, if it
        # exists? If so, the code below could be a lot simpler.
        #       -- kiko, 2005-08-23

        # There is search criteria to preserve.
        sortlink = str(self.request.URL) + "?"
        for fieldname in form:
            fieldvalue = form.get(fieldname)
            if isinstance(fieldvalue, (list, tuple)):
                fieldvalue = [value.encode("utf-8") for value in fieldvalue]
            else:
                fieldvalue = fieldvalue.encode("utf-8")

            if fieldname != "orderby":
                sortlink += "%s&" % urllib.urlencode(
                    {fieldname : fieldvalue}, doseq=True)

        sorted, ascending = self._getSortStatus(colname)
        if sorted and ascending:
            # If we are currently ascending, revert the direction
            colname = "-" + colname

        sortlink += "orderby=%s" % colname

        return sortlink

    def getSortedColumnCSSClass(self, colname):
        """Return a class appropriate for sorted columns"""
        sorted, ascending = self._getSortStatus(colname)
        if not sorted:
            return ""
        if ascending:
            return "sorted ascending"
        return "sorted descending"

    def _getSortStatus(self, colname):
        """Finds out if the list is sorted by the column specified.

        Returns a tuple (sorted, ascending), where sorted is true if the
        list is currently sorted by the column specified, and ascending
        is true if sorted in ascending order.
        """
        current_sort_column = self.request.form.get("orderby")
        if current_sort_column is None:
            return (False, False)

        ascending = True
        sorted = True
        if current_sort_column.startswith("-"):
            ascending = False
            current_sort_column = current_sort_column[1:]

        if current_sort_column != colname:
            sorted = False

        return (sorted, ascending)

    def shouldShowTargetName(self):
        """Should the bug target name be displayed in the list of results?

        This is mainly useful for the listview.
        """
        # It doesn't make sense to show the target name when viewing product
        # bugs.
        if IProduct.providedBy(self.context):
            return False
        else:
            return True

    def shouldShowAdvancedForm(self):
        if (self.request.form.get('advanced')
            or self.form_has_errors):
            return True
        else:
            return False

    @property
    def form_has_errors(self):
        has_errors = (
            self.assignee_error or
            self.owner_error or
            self.bug_contact_error or
            self.tag_widget.error())
        return has_errors

    def validateVocabulariesAdvancedForm(self):
        """Validate person vocabularies in advanced form.

        If a vocabulary lookup fail set a custom error message.
        """
        error_message = _(
            "There's no person with the name or email address '%s'")
        try:
            getWidgetsData(self, self.schema, names=["assignee"])
        except WidgetsError:
            self.assignee_error = error_message % (
                cgi.escape(self.request.get('field.assignee')))
        try:
            getWidgetsData(self, self.schema, names=["bug_reporter"])
        except WidgetsError:
            self.owner_error = error_message % (
                cgi.escape(self.request.get('field.bug_reporter')))
        try:
            getWidgetsData(self, self.schema, names=["bug_contact"])
        except WidgetsError:
            self.bug_contact_error = error_message % (
                cgi.escape(self.request.get('field.bug_contact')))

    def _upstreamContext(self):
        """Is this page being viewed in an upstream context?

        Return the IProduct if yes, otherwise return None.
        """
        return IProduct(self.context, None)

    def _productSeriesContext(self):
        """Is this page being viewed in a product series context?

        Return the IProductSeries if yes, otherwise return None.
        """
        return IProductSeries(self.context, None)

    def _projectContext(self):
        """Is this page being viewed in a project context?

        Return the IProject if yes, otherwise return None.
        """
        return IProject(self.context, None)

    def _personContext(self):
        """Is this page being viewed in a person context?

        Return the IPerson if yes, otherwise return None.
        """
        return IPerson(self.context, None)

    def _distributionContext(self):
        """Is this page being viewed in a distribution context?

        Return the IDistribution if yes, otherwise return None.
        """
        return IDistribution(self.context, None)

    def _distroSeriesContext(self):
        """Is this page being viewed in a distroseries context?

        Return the IDistroSeries if yes, otherwise return None.
        """
        return IDistroSeries(self.context, None)

    def _sourcePackageContext(self):
        """Is this page being viewed in a [distroseries] sourcepackage context?

        Return the ISourcePackage if yes, otherwise return None.
        """
        return ISourcePackage(self.context, None)

    def _distroSourcePackageContext(self):
        """Is this page being viewed in a distribution sourcepackage context?

        Return the IDistributionSourcePackage if yes, otherwise return None.
        """
        return IDistributionSourcePackage(self.context, None)

    def getBugsFixedElsewhereInfo(self):
        """Return a dict with count and URL of bugs fixed elsewhere."""
        params = self._getDefaultSearchParams()
        params.resolved_upstream = True
        fixed_elsewhere = self.context.searchTasks(params)
        search_url = (
            "%s/+bugs?field.status_upstream=resolved_upstream" % 
                canonical_url(self.context))
        return dict(count=fixed_elsewhere.count(), url=search_url)

    def getOpenCVEBugsInfo(self):
        """Return a dict with count and URL of open bugs linked to CVEs."""
        params = self._getDefaultSearchParams()
        params.has_cve = True
        open_cve_bugs = self.context.searchTasks(params)
        search_url = (
            "%s/+bugs?field.has_cve=on" % canonical_url(self.context))
        return dict(count=open_cve_bugs.count(), url=search_url)


class BugNominationsView(BugTaskSearchListingView):
    """View for accepting/declining bug nominations."""

    def _getBatchNavigator(self, tasks):
        """See BugTaskSearchListingView."""
        batch_navigator = NominatedBugListingBatchNavigator(
            tasks, self.request, columns_to_show=self.columns_to_show,
            size=config.malone.buglist_batch_size,
            nomination_target=self.context, user=self.user)
        return batch_navigator

    def search(self):
        """Return all the nominated tasks for this series."""
        if IDistroSeries.providedBy(self.context):
            main_context = self.context.distribution
        elif IProductSeries.providedBy(self.context):
            main_context = self.context.product
        else:
            raise AssertionError(
                'Unknown nomination target: %r' % self.context)
        return BugTaskSearchListingView.search(
            self, context=main_context,
            extra_params=dict(nominated_for=self.context))


class NominationsReviewTableBatchNavigatorView(LaunchpadFormView):
    """View for displaying a list of nominated bugs."""

    def canApproveNominations(self, action=None):
        """Whether the user can approve any of the shown nominations."""
        return len(list(self.widgets)) > 0

    def setUpFields(self):
        """See LaunchpadFormView."""
        # We set up the widgets ourselves.
        self.form_fields = []

    def setUpWidgets(self):
        """See LaunchpadFormView."""
        widgets_list = [
            (True, bug_listing_item.review_action_widget)
            for bug_listing_item in self.context.getBugListingItems()
            if bug_listing_item.review_action_widget is not None]
        self.widgets = Widgets(widgets_list, len(self.prefix)+1)

    @action('Save changes', name='submit',
            condition=canApproveNominations)
    def submit_action(self, action, data):
        """Accept/Decline bug nominations."""
        accepted = declined = 0

        for name, review_action in data.items():
            if review_action == NominatedBugReviewAction.NO_CHANGE:
                continue
            field = self.widgets[name].context
            bug_nomination = field.context
            if review_action == NominatedBugReviewAction.ACCEPT:
                bug_nomination.approve(self.user)
                accepted += 1
            elif review_action == NominatedBugReviewAction.DECLINE:
                bug_nomination.decline(self.user)
                declined += 1
            else:
                raise AssertionError(
                    'Unknown NominatedBugReviewAction: %r' % (
                        review_action,))

        if accepted > 0:
            self.request.response.addInfoNotification(
                '%d nomination(s) accepted' % accepted)
        if declined > 0:
            self.request.response.addInfoNotification(
                '%d nomination(s) declined' % declined)

        self.next_url = self.request.getURL()
        query_string = self.request.get('QUERY_STRING')
        if query_string:
            self.next_url += '?%s' % query_string


class BugTargetView(LaunchpadView):
    """Used to grab bugs for a bug target; used by the latest bugs portlet"""

    def latestBugTasks(self, quantity=5):
        """Return <quantity> latest bugs reported against this target."""
        params = BugTaskSearchParams(orderby="-datecreated",
                                     omit_dupes=True,
                                     user=getUtility(ILaunchBag).user)

        tasklist = self.context.searchTasks(params)
        return tasklist[:quantity]

    def getMostRecentlyUpdatedBugTasks(self, limit=5):
        """Return the most recently updated bugtasks for this target."""
        params = BugTaskSearchParams(
            orderby="-date_last_updated", omit_dupes=True, user=self.user)
        return self.context.searchTasks(params)[:limit]



class BugTargetTextView(LaunchpadView):
    """View for simple text page showing bugs filed against a bug target."""

    def render(self):
        self.request.response.setHeader('Content-type', 'text/plain')
        tasks = self.context.searchTasks(BugTaskSearchParams(self.user))

        # We use task.bugID rather than task.bug.id here as the latter
        # would require an extra query per task.
        return u''.join('%d\n' % task.bugID for task in tasks)


def _by_targetname(bugtask):
    """Normalize the bugtask.targetname, for sorting."""
    targetname = re.sub("(upstream)", "", bugtask.targetname, re.IGNORECASE)
    return re.sub(r"\W", "", targetname)

class BugTasksAndNominationsView(LaunchpadView):
    """Browser class for rendering the bugtasks and nominations table."""

    def __init__(self, context, request):
        """Ensure we always have a bug context."""
        LaunchpadView.__init__(self, IBug(context), request)

    def getBugTasksAndNominations(self):
        """Return the IBugTasks and IBugNominations associated with this bug.

        Returns a list, sorted by targetname, with upstream tasks sorted
        before distribution tasks, and nominations sorted after
        tasks. Approved nominations are not included in the returned
        results.
        """
        bug = self.context
        bugtasks = helpers.shortlist(bug.bugtasks)

        upstream_tasks = [
            bugtask for bugtask in bugtasks
            if bugtask.product or bugtask.productseries]

        distro_tasks = [
            bugtask for bugtask in bugtasks
            if bugtask.distribution or bugtask.distroseries]

        upstream_tasks.sort(key=_by_targetname)
        distro_tasks.sort(key=_by_targetname)

        all_bugtasks = upstream_tasks + distro_tasks

        # Insert bug nominations in between the appropriate tasks.
        bugtasks_and_nominations = []
        for bugtask in all_bugtasks:
            bugtasks_and_nominations.append(bugtask)

            target = bugtask.product or bugtask.distribution
            if not target:
                continue

            bugtasks_and_nominations += [
                nomination for nomination in bug.getNominations(target)
                if (nomination.status !=
                    dbschema.BugNominationStatus.APPROVED)
                ]

        return bugtasks_and_nominations

    def currentBugTask(self):
        """Return the current IBugTask.

        'current' is determined by simply looking in the ILaunchBag utility.
        """
        return getUtility(ILaunchBag).bugtask


class BugTaskTableRowView(LaunchpadView):
    """Browser class for rendering a bugtask row on the bug page."""

    def getTaskRowCSSClass(self):
        """Return the appropriate CSS class for the row in the Affects table.
        Currently this consists solely of highlighting the current context.
        """
        bugtask = self.context
        if bugtask == getUtility(ILaunchBag).bugtask:
            return 'highlight'
        else:
            return None

    def shouldIndentTask(self):
        """Should this task be indented in the task listing on the bug page?

        Returns True or False.
        """
        bugtask = self.context
        return (IDistroSeriesBugTask.providedBy(bugtask) or
                IProductSeriesBugTask.providedBy(bugtask))

    def taskLink(self):
        """Return the proper link to the bugtask whether it's editable."""
        user = getUtility(ILaunchBag).user
        bugtask = self.context
        if check_permission('launchpad.Edit', user):
            return canonical_url(bugtask) + "/+editstatus"
        else:
            return canonical_url(bugtask) + "/+viewstatus"

    def _getSeriesTargetNameHelper(self, bugtask):
        """Return the short name of bugtask's targeted series."""
        if IDistroSeriesBugTask.providedBy(bugtask):
            return bugtask.distroseries.name.capitalize()
        elif IProductSeriesBugTask.providedBy(bugtask):
            return bugtask.productseries.name.capitalize()
        else:
            assert (
                "Expected IDistroSeriesBugTask or IProductSeriesBugTask. "
                "Got: %r" % bugtask)

    def getSeriesTargetName(self):
        """Get the series to which this task is targeted."""
        return self._getSeriesTargetNameHelper(self.context)

    def getConjoinedMasterName(self):
        """Get the conjoined master's name for displaying."""
        return self._getSeriesTargetNameHelper(self.context.conjoined_master)

    def shouldShowPackageIcon(self):
        """Should we show the package icon?
        
        The package icon should be shown only for generic distribution
        bugtasks that have a sourcepackagename.
        """
        return (
            IDistroBugTask.providedBy(self.context) and
            self.context.sourcepackagename)
        
    def shouldShowProductIcon(self):
        """Should we show the product icon?"""
        return IUpstreamBugTask.providedBy(self.context)


class BugsBugTaskSearchListingView(BugTaskSearchListingView):
    """Search all bug reports."""

    columns_to_show = ["id", "summary", "targetname", "importance", "status"]
    schema = IFrontPageBugTaskSearch
    scope_widget = CustomWidgetFactory(ProjectScopeWidget)

    def initialize(self):
        BugTaskSearchListingView.initialize(self)
        if not self._isRedirected():
            self._redirectToSearchContext()

    def _redirectToSearchContext(self):
        """Check wether a target was given and redirect to it.

        All the URL parameters will be passed on to the target's +bugs
        page.

        If the target widget contains errors, redirect to the front page
        which will handle the error.
        """
        try:
            search_target = self.scope_widget.getInputValue()
        except InputErrors:
            query_string = self.request['QUERY_STRING']
            bugs_url = "%s?%s" % (canonical_url(self.context), query_string)
            self.request.response.redirect(bugs_url)
        else:
            if search_target is not None:
                query_string = self.request['QUERY_STRING']
                search_url = "%s/+bugs?%s" % (
                    canonical_url(search_target), query_string)
                self.request.response.redirect(search_url)

    def getSearchPageHeading(self):
        return "Search all bug reports"


class BugTaskSOP(StructuralObjectPresentation):

    def getIntroHeading(self):
        return None

    def getMainHeading(self):
        bugtask = self.context
        return 'Bug #%s in %s' % (bugtask.bug.id, bugtask.targetname)

    def listChildren(self, num):
        return []

    def listAltChildren(self, num):
        return None
<|MERGE_RESOLUTION|>--- conflicted
+++ resolved
@@ -61,15 +61,9 @@
     LaunchpadView, Navigation, redirection, stepthrough)
 from canonical.launchpad.webapp.uri import URI
 from canonical.launchpad.interfaces import (
-<<<<<<< HEAD
     IBug, IBugBranchSet, BugTaskSearchParams, IBugAttachmentSet,
     IBugExternalRefSet, IBugSet, IBugTask, IBugTaskSet, IBugTaskSearch,
     IDistribution, IDistributionSourcePackage,
-=======
-    IBugBranchSet, BugTaskSearchParams, IBugAttachmentSet,
-    IBugExternalRefSet, IBugSet, IBugTask, IBugTaskSet,
-    IBugTaskSearch, IDistribution, IDistributionSourcePackage, IBug,
->>>>>>> d6587468
     IDistroBugTask, IDistroSeries, IDistroSeriesBugTask,
     IFrontPageBugTaskSearch, ILaunchBag, INullBugTask, IPerson,
     IPersonBugTaskSearch, IProduct, IProject, ISourcePackage,
