__metaclass__ = type

__all__ = [
    'CodeReviewMessageAddView',
    'CodeReviewMessageView',
    ]

from zope.interface import Interface
from zope.schema import Text

from canonical.launchpad import _
from canonical.launchpad.interfaces import ICodeReviewMessage
from canonical.launchpad.webapp import (
    action, canonical_url, LaunchpadFormView,
    LaunchpadView)


class CodeReviewMessageView(LaunchpadView):
    """Standard view of a CodeReviewMessage"""

    @property
    def reply_link(self):
        return canonical_url(self.context, view_name='+reply')


class IEditCodeReviewMessage(Interface):
<<<<<<< HEAD
=======
    subject = Text(
        title=_('Subject'), required=False, description=_(
        "This will be rendered as help text"))
>>>>>>> 699d494f

    comment = Text(
        title=_('Comment'), required=False, description=_(
        "This will be rendered as help text"))


class CodeReviewMessageAddView(LaunchpadFormView):

    schema = IEditCodeReviewMessage

    @property
    def is_reply(self):
        return ICodeReviewMessage.providedBy(self.context)

    @property
    def branch_merge_proposal(self):
        if self.is_reply:
            return self.context.branch_merge_proposal
        else:
            return self.context

    @property
    def reply_to(self):
        if self.is_reply:
            return self.context
        else:
            return None

    @action('Add')
    def add_action(self, action, data):
        """Create the comment..."""
<<<<<<< HEAD
        message = self.branch_merge_proposal.createMessage(
            self.user, '', data['comment'], parent=self.reply_to)
=======
        message = self.context.branch_merge_proposal.createMessage(
            self.user, data['subject'], data['comment'], parent=self.context)
>>>>>>> 699d494f
        self.next_url = canonical_url(message)<|MERGE_RESOLUTION|>--- conflicted
+++ resolved
@@ -24,12 +24,10 @@
 
 
 class IEditCodeReviewMessage(Interface):
-<<<<<<< HEAD
-=======
+
     subject = Text(
         title=_('Subject'), required=False, description=_(
         "This will be rendered as help text"))
->>>>>>> 699d494f
 
     comment = Text(
         title=_('Comment'), required=False, description=_(
@@ -61,11 +59,6 @@
     @action('Add')
     def add_action(self, action, data):
         """Create the comment..."""
-<<<<<<< HEAD
         message = self.branch_merge_proposal.createMessage(
-            self.user, '', data['comment'], parent=self.reply_to)
-=======
-        message = self.context.branch_merge_proposal.createMessage(
-            self.user, data['subject'], data['comment'], parent=self.context)
->>>>>>> 699d494f
+            self.user, data['subject'], data['comment'], parent=self.reply_to)
         self.next_url = canonical_url(message)