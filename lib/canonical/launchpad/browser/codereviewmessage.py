--- conflicted
+++ resolved
@@ -17,7 +17,7 @@
 
 class CodeReviewMessageView(LaunchpadView):
     """Standard view of a CodeReviewMessage"""
-<<<<<<< HEAD
+    __used_for__ = ICodeReviewMessage
 
     @property
     def reply_link(self):
@@ -48,7 +48,4 @@
         message = self.context.branch_merge_proposal.createMessage(
             self.user, data['subject'], data['comment'], data['vote'],
             self.context)
-        self.next_url = canonical_url(message)
-=======
-    __used_for__ = ICodeReviewMessage
->>>>>>> 2603aa4c
+        self.next_url = canonical_url(message)