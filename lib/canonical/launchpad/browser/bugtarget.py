--- conflicted
+++ resolved
@@ -36,12 +36,8 @@
     IBugTaskSet, ILaunchBag, IDistribution, IDistroRelease, IDistroReleaseSet,
     IProduct, IProject, IDistributionSourcePackage, NotFoundError,
     CreateBugParams, IBugAddForm, BugTaskSearchParams, ILaunchpadCelebrities,
-<<<<<<< HEAD
     IProjectBugAddForm, ITemporaryStorageManager, IMaloneApplication,
     IGeneralBugAddForm)
-=======
-    IProjectBugAddForm, ITemporaryStorageManager)
->>>>>>> 5d73518c
 from canonical.launchpad.webapp import (
     canonical_url, LaunchpadView, LaunchpadFormView, action, custom_widget,
     urlappend)
@@ -232,12 +228,9 @@
             context = distribution
         elif IProject.providedBy(context):
             context = data['product']
-<<<<<<< HEAD
         elif IMaloneApplication.providedBy(context):
             # XXX: should use data['bugtarget']
             context = self.widgets['bugtarget'].getInputValue()
-=======
->>>>>>> 5d73518c
 
         # Ensure that no package information is used, if the user
         # enters a package name but then selects "I don't know".
@@ -465,18 +458,7 @@
         title = self.getSearchText()
         if not title:
             return []
-<<<<<<< HEAD
-
         search_context = self.getSearchContext()
-=======
-        search_context = self.getMainContext()
-        if IProject.providedBy(search_context):
-            assert self.widgets['product'].hasValidInput(), (
-                "This method should be called only when we know which"
-                " product the user selected.")
-            search_context = self.widgets['product'].getInputValue()
-
->>>>>>> 5d73518c
         if IProduct.providedBy(search_context):
             context_params = {'product': search_context}
         elif IDistribution.providedBy(search_context):
@@ -564,10 +546,7 @@
     # Make inheriting the base class' actions work.
     actions = FileBugGuidedView.actions
     schema = IProjectBugAddForm
-<<<<<<< HEAD
-=======
     can_decide_security_contact = False
->>>>>>> 5d73518c
 
     field_names = ['product', 'title', 'comment']
 
@@ -588,19 +567,12 @@
     # Make inheriting the base class' actions work.
     actions = FileBugAdvancedView.actions
     schema = IProjectBugAddForm
-<<<<<<< HEAD
-=======
     can_decide_security_contact = False
->>>>>>> 5d73518c
 
     field_names = ['product', 'title', 'comment', 'security_related']
 
 
-<<<<<<< HEAD
 class FileBugInPackageView(FileBugGuidedView):
-=======
-class FileBugInPackageView(FileBugViewBase):
->>>>>>> 5d73518c
     """Browser view class for the top-level filebug-in-package page."""
     schema = IGeneralBugAddForm
     custom_widget('bugtarget', FileBugTargetWidget)
