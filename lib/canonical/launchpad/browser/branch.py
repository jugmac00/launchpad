--- conflicted
+++ resolved
@@ -202,63 +202,6 @@
 class BranchNameValidationMixin:
     """Provide name validation logic used by several branch view classes."""
 
-<<<<<<< HEAD
-    def _get_product_name(self, data):
-        """Return the submitted product name, or None for no product."""
-        if data['product'] is None:
-            return None
-        else:
-            return data['product'].name
-
-    def _get_branch_owner(self):
-        """Either self.context.owner in edit forms, or self.user in add forms.
-        """
-        raise NotImplementedError
-
-    def _find_conflicting_branch(self, owner, product_name, branch_name):
-        """Is the requested unique name already in use by another branch?
-
-        Return False if there is no conflict, or return the conflicting branch.
-
-        In edit forms, we must not report a conflict if the specified unique
-        name matches the context, that means we just have not changed the
-        unique name.
-
-        In add forms, the context is never a branch and we just need to check
-        that the requested unique name is not in use already.
-        """
-        branch = owner.getBranch(product_name, branch_name)
-        if branch is None:
-            return False
-        elif branch == self.context:
-            return False
-        else:
-            return branch
-
-    def validate_branch_name(self, data):
-        owner = self._get_branch_owner()
-        product_name = self._get_product_name(data)
-        branch_name = data.get('name')
-        if branch_name is None:
-            # No name provided. Either it is optional and it is up to some
-            # other code to find a non-conflicting name, or it is required and
-            # an error has already been reported.
-            return
-        conflicting_branch = self._find_conflicting_branch(
-            owner, product_name, branch_name)
-        if not conflicting_branch:
-            # No unique-name conflict to report
-            return
-        self.setFieldError('name',
-            "Name already in use. You are the registrant of "
-            "<a href=\"%s\">%s</a>,  the unique identifier of that branch is"
-            " \"%s\". Change the name of that branch, or use a name different"
-            " from \"%s\" for this branch."
-            % (quote(canonical_url(conflicting_branch)),
-               quote(conflicting_branch.displayname),
-               quote(conflicting_branch.unique_name),
-               quote(branch_name)))
-=======
     def validate_branch_name(self, owner, product, branch_name):
         if product is None:
             product_name = None
@@ -279,7 +222,6 @@
                    quote(branch.displayname),
                    quote(branch.unique_name),
                    quote(branch_name)))
->>>>>>> 01d9d291
 
 
 class BranchEditFormView(LaunchpadEditFormView):
@@ -314,26 +256,6 @@
             self.form_fields = self.form_fields.omit('url')
 
     def validate(self, data):
-<<<<<<< HEAD
-        self.validate_branch_name(data)
-
-    def _get_branch_owner(self):
-        return self.context.owner
-
-
-class BranchLifecycleView(BranchEditFormView):
-
-    label = "Set branch status"
-    field_names = ['lifecycle_status', 'whiteboard']
-
-
-class BranchAddView(LaunchpadFormView, BranchNameValidationMixin):
-
-    schema = IBranch
-    field_names = ['product', 'url', 'name', 'title', 'summary',
-                   'lifecycle_status', 'whiteboard', 'home_page', 'author']
-
-=======
         if 'product' in data and 'name' in data:
             self.validate_branch_name(self.context.owner,
                                       data['product'],
@@ -352,7 +274,6 @@
     field_names = ['product', 'url', 'name', 'title', 'summary',
                    'lifecycle_status', 'whiteboard', 'home_page', 'author']
 
->>>>>>> 01d9d291
     custom_widget('url', BranchUrlWidget)
     custom_widget('home_page', BranchHomePageWidget)
 
@@ -380,17 +301,10 @@
         return canonical_url(self.branch)
 
     def validate(self, data):
-<<<<<<< HEAD
-        self.validate_branch_name(data)
-
-    def _get_branch_owner(self):
-        return self.user
-=======
         if 'product' in data and 'name' in data:
             self.validate_branch_name(self.user,
                                       data['product'],
                                       data['name'])
->>>>>>> 01d9d291
 
 
 class PersonBranchAddView(BranchAddView):
@@ -404,19 +318,9 @@
 
     initial_focus_widget = 'url'
 
-<<<<<<< HEAD
-    def _get_product_name(self, data):
-        # XXX: It appears that ContextWidget gives the product id instead of a
-        # product object (bug 58369), so we need to retrieve the product
-        # directly from the context when validating the owner-product-name
-        # triplet. -- David Allouche 2006-08-30
-        unused = data
-        return self.context.name
-=======
     def validate(self, data):
         if 'name' in data:
             self.validate_branch_name(self.user, self.context, data['name'])
->>>>>>> 01d9d291
 
     @property
     def initial_values(self):
