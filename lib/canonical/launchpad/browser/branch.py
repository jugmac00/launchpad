--- conflicted
+++ resolved
@@ -8,10 +8,7 @@
     'BranchAddView',
     'BranchContextMenu',
     'BranchEditView',
-<<<<<<< HEAD
-=======
     'BranchNavigation',
->>>>>>> 46779544
     'BranchInPersonView',
     'BranchInProductView',
     'BranchPullListing',
@@ -168,13 +165,8 @@
 
 
 class BranchEditView(SQLObjectEditView):
-<<<<<<< HEAD
+
     def __init__(self, context, request):
-
-=======
-
-    def __init__(self, context, request):
->>>>>>> 46779544
         self.fieldNames = list(self.fieldNames)
         if context.url is None and 'url' in self.fieldNames:
             # This is to prevent users from converting push/import
@@ -193,19 +185,11 @@
     def create(self, name, owner, author, product, url, title,
                lifecycle_status, summary, home_page):
         """Handle a request to create a new branch for this product."""
-<<<<<<< HEAD
-        branch_set = getUtility(IBranchSet)
-        branch = branch_set.new(
-            name=name, owner=owner, author=author, product=product, url=url,
-            title=title, lifecycle_status=lifecycle_status, summary=summary,
-            home_page=home_page)
-=======
         stripped_url = url.rstrip('/')
         branch = getUtility(IBranchSet).new(
             name=name, owner=owner, author=author, product=product,
             url=stripped_url, title=title, summary=summary,
             lifecycle_status=lifecycle_status, home_page=home_page)
->>>>>>> 46779544
         self._nextURL = canonical_url(branch)
 
     def nextURL(self):
@@ -213,8 +197,6 @@
         return self._nextURL
 
 
-<<<<<<< HEAD
-=======
 class BranchUrlWidget(TextWidget):
     """Simple text line widget that ignores trailing slashes."""
 
@@ -223,7 +205,6 @@
         return value.rstrip('/')
 
 
->>>>>>> 46779544
 class BranchPullListing(LaunchpadView):
     """Listing of all the branches that the Supermirror should pull soon.
 
