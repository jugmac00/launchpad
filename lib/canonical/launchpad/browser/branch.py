--- conflicted
+++ resolved
@@ -179,16 +179,10 @@
     facet = 'branches'
     links = ['whiteboard', 'edit', 'delete_branch', 'browse_code',
              'browse_revisions',
-<<<<<<< HEAD
              'reassign', 'subscription', 'add_subscriber', 'associations',
              'register_merge', 'landing_candidates', 'link_bug',
-             'merge_queue'
+             'merge_queue', 'link_blueprint',
              ]
-=======
-             'reassign', 'subscription', 'addsubscriber', 'associations',
-             'registermerge', 'landingcandidates', 'linkbug',
-             'link_blueprint']
->>>>>>> 78db51e2
 
     def whiteboard(self):
         text = 'Edit whiteboard'
@@ -264,21 +258,19 @@
         text = 'Link to bug report'
         return Link('+linkbug', text, icon='edit')
 
-<<<<<<< HEAD
     def merge_queue(self):
         text = 'View merge queue'
         # Only enable this view if the branch is a target of some
         # branch merge proposals.
         enabled = self.context.landing_candidates.count() > 0
         return Link('+merge-queue', text, enabled=enabled)
-=======
+
     def link_blueprint(self):
         text = 'Link to blueprint'
         # Since the blueprints are only related to products, there is no
         # point showing this link if the branch is junk.
         enabled = self.context.product is not None
         return Link('+linkblueprint', text, icon='edit', enabled=enabled)
->>>>>>> 78db51e2
 
 
 class BranchView(LaunchpadView, FeedsMixin):
