--- conflicted
+++ resolved
@@ -47,19 +47,6 @@
     ProductDownloadFileMixin, SortSeriesMixin)
 from canonical.launchpad.database.sourcepackage import SourcePackage
 from canonical.launchpad.interfaces import (
-<<<<<<< HEAD
-    bazaar_identity,
-    BranchLifecycleStatus,
-    BranchLifecycleStatusFilter,
-    BranchListingSort,
-    DEFAULT_BRANCH_STATUS_IN_LISTING,
-    IBranch,
-    IBranchSet,
-    IBranchBatchNavigator,
-    IBranchListingFilter,
-    IBranchMergeProposalGetter,
-=======
->>>>>>> 9f8c546b
     IBugBranchSet,
     IProductSeriesSet,
     IRevisionSet,
