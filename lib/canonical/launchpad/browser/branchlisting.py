# Copyright 2005 Canonical Ltd.  All rights reserved.

"""Base class view for branch listings."""

__metaclass__ = type

__all__ = [
    'BranchListingView',
    'RecentlyChangedBranchesView',
    'RecentlyImportedBranchesView',
    'RecentlyRegisteredBranchesView',
    ]

from datetime import datetime

from zope.component import getUtility
from zope.interface import implements
from zope.formlib import form
from zope.schema import Choice

from canonical.config import config
from canonical.lp import decorates

from canonical.cachedproperty import cachedproperty
from canonical.launchpad.browser.branch import BranchBadges
from canonical.launchpad.interfaces import (
    BranchLifecycleStatus, BranchLifecycleStatusFilter, BranchListingSort,
    DEFAULT_BRANCH_STATUS_IN_LISTING, IBranch, IBranchSet,
    IBranchBatchNavigator, IBranchListingFilter, IBugBranchSet,
    ISpecificationBranchSet)
from canonical.launchpad.webapp import LaunchpadFormView, custom_widget
from canonical.launchpad.webapp.batching import TableBatchNavigator
from canonical.widgets import LaunchpadDropdownWidget


class BranchListingItem(BranchBadges):
    """A decorated branch.

    Some attributes that we want to display are too convoluted or expensive
    to get on the fly for each branch in the listing.  These items are
    prefetched by the view and decorate the branch.
    """
    decorates(IBranch, 'branch')

    def __init__(self, branch, last_commit, now, role, show_bug_badge,
                 show_blueprint_badge, is_dev_focus):
        BranchBadges.__init__(self, branch)
        self.last_commit = last_commit
        self.show_bug_badge = show_bug_badge
        self.show_blueprint_badge = show_blueprint_badge
        self.role = role
        self._now = now
        self.is_development_focus = is_dev_focus

    @property
    def elapsed_time(self):
        """How long since the branch's last commit."""
        return self.last_commit and (self._now - self.last_commit)

    @property
    def since_created(self):
        """How long since the branch was created."""
        # Need to make an TZ unaware date in order to subtract it.
        unaware_date = self.branch.date_created.replace(tzinfo=None)
        return self._now - unaware_date

    def isBugBadgeVisible(self):
        return self.show_bug_badge

    def isBlueprintBadgeVisible(self):
        return self.show_blueprint_badge


class BranchListingBatchNavigator(TableBatchNavigator):
    """Batch up the branch listings."""
    implements(IBranchBatchNavigator)

    def __init__(self, view):
        TableBatchNavigator.__init__(
            self, view._branches(), view.request,
            columns_to_show=view.extra_columns,
            size=config.launchpad.branchlisting_batch_size)
        self.view = view
        self.column_count = 4 + len(view.extra_columns)
        self._now = datetime.utcnow()

    @cachedproperty
    def last_commit(self):
        """Get the last commit times for the current batch."""
        return getUtility(IBranchSet).getLastCommitForBranches(
            self.currentBatch())

    @cachedproperty
    def has_bug_branch_links(self):
        """Return a set of branch ids that should show bug badges."""
        bug_branches = getUtility(IBugBranchSet).getBugBranchesForBranches(
            self.batch, self.view.user)
        result = set()
        for bug_branch in bug_branches:
            result.add(bug_branch.branch.id)
        return result

    @cachedproperty
    def has_branch_spec_links(self):
        """Return a set of branch ids that should show blueprint badges."""
        spec_branches = getUtility(
            ISpecificationBranchSet).getSpecificationBranchesForBranches(
            self.batch, self.view.user)
        result = set()
        for spec_branch in spec_branches:
            result.add(spec_branch.branch.id)
        return result

    def _createItem(self, branch):
        last_commit = self.last_commit[branch]
        show_bug_badge = branch.id in self.has_bug_branch_links
        show_blueprint_badge = branch.id in self.has_branch_spec_links
        role = self.view.roleForBranch(branch)
        is_dev_focus = branch == self.view.development_focus_branch
        return BranchListingItem(
            branch, last_commit, self._now, role, show_bug_badge,
            show_blueprint_badge, is_dev_focus)

    def branches(self):
        """Return a list of BranchListingItems."""
        return [self._createItem(branch) for branch in self.currentBatch()]

    @cachedproperty
    def multiple_pages(self):
        return self.batch.total() > self.batch.size

    @property
    def table_class(self):
        # XXX: MichaelHudson 2007-10-18 bug=153894: This means there are two
        # ways of sorting a one-page branch listing, which is a confusing and
        # incoherent.
        if self.multiple_pages:
            return "listing"
        else:
            return "listing sortable"


class BranchListingView(LaunchpadFormView):
    """A base class for views of branch listings."""
<<<<<<< HEAD
    schema = IBranchLifecycleFilter
    field_names = ['lifecycle']
    development_focus_branch = None
=======
    schema = IBranchListingFilter
    field_names = ['lifecycle', 'sort_by']
>>>>>>> 559a9999
    custom_widget('lifecycle', LaunchpadDropdownWidget)
    custom_widget('sort_by', LaunchpadDropdownWidget)
    extra_columns = []
    title_prefix = 'Bazaar'
    # no_sort_by is a sequence of items from the BranchListingSort
    # enumeration to not offer in the sort_by widget.
    no_sort_by = ()

    @property
    def page_title(self):
        return '%s branches for %s' % (
            self.title_prefix, self.context.displayname)

    @property
    def initial_values(self):
        return {
            'lifecycle': BranchLifecycleStatusFilter.CURRENT
            }

    @cachedproperty
    def selected_lifecycle_status(self):
        widget = self.widgets['lifecycle']

        if widget.hasValidInput():
            lifecycle_filter = widget.getInputValue()
        else:
            lifecycle_filter = BranchLifecycleStatusFilter.CURRENT

        if lifecycle_filter == BranchLifecycleStatusFilter.ALL:
            return None
        elif lifecycle_filter == BranchLifecycleStatusFilter.CURRENT:
            return DEFAULT_BRANCH_STATUS_IN_LISTING
        else:
            return (BranchLifecycleStatus.items[lifecycle_filter.name], )

    def branches(self):
        """All branches related to this target, sorted for display."""
        # Separate the public property from the underlying virtual method.
        return BranchListingBatchNavigator(self)

    def roleForBranch(self, branch):
        """Overridden by derived classes to display something in
        the role column if the role column is visible."""
        return None

    @property
    def no_branch_message(self):
        """This may also be overridden in derived classes to provide
        context relevant messages if there are no branches returned."""
        if self.selected_lifecycle_status is not None:
            message = (
                'There may be branches related to %s '
                'but none of them match the current filter criteria '
                'for this page. Try filtering on "Any Status".')
        else:
            message = (
                'There are no branches related to %s '
                'in Launchpad today. You can use Launchpad as a registry for '
                'Bazaar branches, and encourage broader community '
                'participation in your project using '
                'distributed version control.')
        return message % self.context.displayname

    @property
    def branch_listing_sort_values(self):
        """The enum items we should present in the 'sort_by' widget.

        Subclasses get the chance to avoid some sort options (it makes no
        sense to offer to sort the product branch listing by product name!)
        and if we're filtering to a single lifecycle status it doesn't make
        much sense to sort by lifecycle.
        """
        # This is pretty painful.
        # First we find the items which are not excluded for this view.
        vocab_items = [item for item in BranchListingSort.items.items
                       if item not in self.no_sort_by]
        # Finding the value of the lifecycle_filter widget is awkward as we do
        # this when the widgets are being set up.  We go digging in the
        # request.
        lifecycle_field = IBranchListingFilter['lifecycle']
        name = self.prefix + '.' + lifecycle_field.__name__
        form_value = self.request.form.get(name)
        if form_value is not None:
            try:
                status_filter = BranchLifecycleStatusFilter.getTermByToken(
                    form_value).value
            except LookupError:
                # We explicitly support bogus values in field.lifecycle --
                # they are treated the same as "CURRENT", which includes more
                # than one lifecycle.
                pass
            else:
                if status_filter not in (BranchLifecycleStatusFilter.ALL,
                                         BranchLifecycleStatusFilter.CURRENT):
                    vocab_items.remove(BranchListingSort.LIFECYCLE)
        return vocab_items

    @property
    def sort_by_field(self):
        """The zope.schema field for the 'sort_by' widget."""
        orig_field = IBranchListingFilter['sort_by']
        values = self.branch_listing_sort_values
        return Choice(__name__=orig_field.__name__,
                      title=orig_field.title,
                      required=True, values=values, default=values[0])

    @property
    def sort_by(self):
        """The value of the `sort_by` widget, or None if none was present."""
        widget = self.widgets['sort_by']
        if widget.hasValidInput():
            return widget.getInputValue()
        else:
            return None

    def setUpWidgets(self, context=None):
        """Set up the 'sort_by' widget with only the applicable choices."""
        fields = []
        for field_name in self.field_names:
            if field_name == 'sort_by':
                field = form.FormField(
                    self.sort_by_field,
                    custom_widget=self.custom_widgets[field_name])
            else:
                field = self.form_fields[field_name]
            fields.append(field)
        self.form_fields = form.Fields(*fields)
        super(BranchListingView, self).setUpWidgets(context)


class NoContextBranchListingView(BranchListingView):
    """A branch listing that has no associated product or person."""

    field_names = ['lifecycle']

    no_branch_message = (
        'There are no branches that match the current status filter.')
    extra_columns = ('author', 'product', 'date_created')


class RecentlyRegisteredBranchesView(NoContextBranchListingView):
    """A batched view of branches orded by registration date."""

    page_title = 'Recently registered branches'

    def _branches(self):
        """Return the branches ordered by date created."""
        return getUtility(IBranchSet).getRecentlyRegisteredBranches(
            lifecycle_statuses=self.selected_lifecycle_status,
            visible_by_user=self.user)


class RecentlyImportedBranchesView(NoContextBranchListingView):
    """A batched view of imported branches ordered by last scanned time."""

    page_title = 'Recently imported branches'
    extra_columns = ('product', 'date_created')

    def _branches(self):
        """Return imported branches ordered by last update."""
        return getUtility(IBranchSet).getRecentlyImportedBranches(
            lifecycle_statuses=self.selected_lifecycle_status,
            visible_by_user=self.user)


class RecentlyChangedBranchesView(NoContextBranchListingView):
    """A batched view of non-imported branches ordered by last scanned time."""

    page_title = 'Recently changed branches'

    def _branches(self):
        """Return non-imported branches orded by last commit."""
        return getUtility(IBranchSet).getRecentlyChangedBranches(
            lifecycle_statuses=self.selected_lifecycle_status,
            visible_by_user=self.user)<|MERGE_RESOLUTION|>--- conflicted
+++ resolved
@@ -142,14 +142,9 @@
 
 class BranchListingView(LaunchpadFormView):
     """A base class for views of branch listings."""
-<<<<<<< HEAD
-    schema = IBranchLifecycleFilter
-    field_names = ['lifecycle']
-    development_focus_branch = None
-=======
     schema = IBranchListingFilter
     field_names = ['lifecycle', 'sort_by']
->>>>>>> 559a9999
+    development_focus_branch = None
     custom_widget('lifecycle', LaunchpadDropdownWidget)
     custom_widget('sort_by', LaunchpadDropdownWidget)
     extra_columns = []
