--- conflicted
+++ resolved
@@ -84,15 +84,9 @@
     openid_request = None
 
     def __init__(self, context, request):
-<<<<<<< HEAD
-        super(OpenIdMixin, self).__init__(context, request)
-        store_factory = getUtility(ILaunchpadOpenIdStoreFactory)
-        self.server_url = get_openid_server_url()
-=======
         super(OpenIDMixin, self).__init__(context, request)
         store_factory = getUtility(ILaunchpadOpenIDStoreFactory)
-        self.server_url = allvhosts.configs['openid'].rooturl + '+openid'
->>>>>>> 70fade56
+        self.server_url = get_openid_server_url()
         self.openid_server = Server(store_factory(), self.server_url)
 
     @property
