# Copyright 2005 Canonical Ltd

__metaclass__ = type

<<<<<<< HEAD
__all__ = ['StandardShipItRequestAddView', 'ShippingRequestAdminView',
           'ShippingRequestsView', 'ShipItLoginView', 'ShipItRequestView',
           'ShipItUnauthorizedView', 'StandardShipItRequestsView',
           'ShippingRequestURL', 'StandardShipItRequestURL',
           'ShipItExportsView']
=======
__all__ = [
    'StandardShipItRequestAddView', 'ShippingRequestAdminView',
    'ShippingRequestsView', 'ShipItLoginView', 'ShipItRequestView',
    'ShipItUnauthorizedView', 'StandardShipItRequestsView',
    'ShippingRequestURL', 'StandardShipItRequestURL',
    'ShipItExportsView', 'ShipItNavigation',
    'StandardShipItRequestSetNavigation', 'ShippingRequestSetNavigation']
>>>>>>> e7692bd0

from zope.event import notify
from zope.component import getUtility
from zope.interface import implements
from zope.app.form.browser.add import AddView
from zope.app.form.utility import setUpWidgets
from zope.app.form.interfaces import IInputWidget, WidgetInputError
from zope.app.event.objectevent import ObjectCreatedEvent
from zope.app.pagetemplate.viewpagetemplatefile import ViewPageTemplateFile

from canonical.lp.z3batching import Batch
from canonical.lp.batching import BatchNavigator
from canonical.launchpad.webapp.error import SystemErrorView
from canonical.launchpad.webapp.login import LoginOrRegister
from canonical.launchpad.webapp import (
    canonical_url, Navigation, stepto)
from canonical.launchpad.mail.sendmail import simple_sendmail
from canonical.database.sqlbase import flush_database_updates
from canonical.launchpad.helpers import positiveIntOrZero, intOrZero
from canonical.launchpad.interfaces import (
    IStandardShipItRequestSet, IShippingRequestSet, ILaunchBag, IShipItCountry,
    ShippingRequestStatus, ILaunchpadCelebrities, ICanonicalUrlData,
<<<<<<< HEAD
    IShippingRunSet)
=======
    IShippingRunSet, IShipItApplication)
import canonical.launchpad.layers
>>>>>>> e7692bd0

from canonical.launchpad import _


class ShippingRequestURL:
    implements(ICanonicalUrlData)
    inside = None

    def __init__(self, context):
        self.path = '/requests/%d' % context.id
        self.context = context


class StandardShipItRequestURL:
    implements(ICanonicalUrlData)
    inside = None

    def __init__(self, context):
        self.path = '/standardoptions/%d' % context.id
        self.context = context


class ShipItUnauthorizedView(SystemErrorView):

    response_code = 403
    forbidden_page = ViewPageTemplateFile('../templates/launchpad-forbidden.pt')

    def __call__(self):
        # Users should always go to shipit.ubuntu.com and login before
        # going to any other page.
        return self.forbidden_page()


# XXX: The LoginOrRegister class is not really designed to be reused. That
# class must either be fixed to allow proper reuse or we should write a new
# class which doesn't reuses LoginOrRegister here. -- GuilhermeSalgado
# 2005-09-09
class ShipItLoginView(LoginOrRegister):
    """Process the login form and redirect the user to the request page."""

    def get_application_url(self):
        return 'https://launchpad.net'

    def process_form(self):
        if getUtility(ILaunchBag).user is not None:
            # Already logged in.
            self._redirect()
            return
        LoginOrRegister.process_form(self)
        if self.login_success():
            self._redirect()

    def _redirect(self):
        """Redirect the logged in user to the request page.

        If the logged in user is a ShipIt administrator, then he's redirected
        to the 'requests' page, where all requests are shown.
        """
        user = getUtility(ILaunchBag).user
        assert user is not None
        if user.inTeam(getUtility(ILaunchpadCelebrities).shipit_admin):
            self.request.response.redirect('requests')
        else:
            self.request.response.redirect('myrequest')


class ShipItRequestView:
    """The view for people to create/edit ShipIt requests."""

    shipping_fields = ['addressline1', 'addressline2', 'postcode', 'city',
                       'province', 'organization', 'phone', 'country',
                       'recipientdisplayname']

    # XXX: These 2 email addresses must go into launchpad.conf
    # -- GuilhermeSalgado 2005-09-01
    shipit_admins = 'info@shipit.ubuntu.com'
    from_addr = "ShipIt <noreply@ubuntu.com>"
    mail_template = """
The user %(recipientname)s (%(recipientemail)s) placed a new request in ShipIt.
This request can be seen at:
%(requesturl)s


The request details are as follows:

  X86: %(quantityx86)d
AMD64: %(quantityamd64)d
  PPC: %(quantityppc)d
Reason:
%(reason)s
"""
    def __init__(self, context, request):
        self.context = context
        self.request = request
        self.user = getUtility(ILaunchBag).user
        self.userIsShipItAdmin = False
        self.addressFormMessages = []
        self.orderFormMessages = []
        self.order = None
        self.isCustomOrder = False
        self.orderCreated = False
        self.orderChanged = False
        self.selectedOrderType = None

    def hasErrorMessages(self):
        """Return True if there are any error messages we need to display."""
        return bool(self.addressFormMessages or self.orderFormMessages)

    def standardShipItRequests(self):
        """Return all standard ShipIt Requests."""
        return getUtility(IStandardShipItRequestSet).getAll()

    def _doBasicSetup(self):
        """Do some basic setup needed to display/process the order form."""
        user = self.user
        shipit_admins = getUtility(ILaunchpadCelebrities).shipit_admin
        self.userIsShipItAdmin = user.inTeam(shipit_admins)
        if self.userIsShipItAdmin:
            # ShipIt administrators can edit any existing order or create a
            # new one in behalf of other people.
            order_id = self.request.get('order')
            if not order_id:
                # This can be a POST, and in this case the order will be a
                # hidden field in the form.
                order_id = self.request.form.get('order')
            if order_id:
                # edit a specific order
                self.order = getUtility(IShippingRequestSet).get(order_id)
            else:
                # create a new one
                self.order = None
        else:
            # Normal users can only edit their current orders or place new
            # ones.
            self.order = user.currentShipItRequest()

        setUpWidgets(self, IShipItCountry, IInputWidget,
                     initial={'country': getattr(self.order, 'country', None)})

    def _loadOrderForDisplay(self):
        assert self.order is not None
        order = self.order
        standardrequestset = getUtility(IStandardShipItRequestSet)
        standardrequest = standardrequestset.getByNumbersOfCDs(
            order.quantityx86, order.quantityamd64, order.quantityppc)
        if standardrequest is not None:
            self.selectedOrderType = standardrequest.id
            self.reason = None
        else:
            self.quantityx86 = order.quantityx86
            self.quantityamd64 = order.quantityamd64
            self.quantityppc = order.quantityppc
            self.isCustomOrder = True
            self.reason = order.reason

    def orderIsCancelledOrShipped(self):
        """Return True if self.order is not None and is cancelled or shipped."""
        if self.order is not None:
            return self.order.cancelled or self.order.shipment is not None
        return False

    def shouldShowOrderDetails(self):
        """Return True if the logged in user is not a ShipIt admin or if the
        order's recipient is a ShipIt admin.
        """
        if self.order is None:
            return True
        shipit_admins = getUtility(ILaunchpadCelebrities).shipit_admin
        return (not self.userIsShipItAdmin or
                self.order.recipient.inTeam(shipit_admins))

    def processForm(self):
        """Process the ShipIt form, if it was submitted."""
        self._doBasicSetup()
        if self.request.method != "POST":
            if self.order is not None:
                self._loadOrderForDisplay()
            return

        form = self.request.form
        if 'newrequest' in form or 'changerequest' in form:
            self._readAndValidateFormData()
            if not self.hasErrorMessages():
                if 'newrequest' in form:
                    if self.order is not None:
                        # User reloaded the page after posting a new order;
                        # when we accept multiple orders at once this will
                        # need to be changed.
                        return
                    self._createNewOrder()
                elif 'changerequest' in form:
                    assert self.order is not None
                    self._changeExistingOrder()
        elif 'cancelrequest' in form:
            assert self.order is not None
            self.order.cancel(getUtility(ILaunchBag).user)
            self.order = None

        flush_database_updates()

    def _notifyShipItAdmins(self, order):
        """Notify the shipit admins by email that there's a new request."""
        subject = ('[ShipIt] New Custom Request for %d CDs' % order.totalCDs)
        recipient = order.recipient
        headers = {'Reply-To': recipient.preferredemail.email}
        replacements = {'recipientname': order.recipientdisplayname,
                        'recipientemail': recipient.preferredemail.email,
                        'requesturl': canonical_url(order),
                        'quantityx86': order.quantityx86,
                        'quantityamd64': order.quantityamd64,
                        'quantityppc': order.quantityppc,
                        'reason': order.reason}
        message = self.mail_template % replacements
        simple_sendmail(self.from_addr, self.shipit_admins, subject, message,
                        headers)

    def _createNewOrder(self):
        """Create and return a new ShippingRequest.

        If this is a custom request, then send an email to the shipit admins
        with the details of the request.
        The attributes used to create this ShippingRequest are the ones stored
        in this object by the self._readAndValidateFormData() method.
        """
        assert self.order is None
        self.orderCreated = True
        all_fields = (self.shipping_fields + 
                      ['quantityx86', 'quantityamd64', 'quantityppc', 'reason'])
        kw = {}
        for field in all_fields:
            kw[field] = getattr(self, field)

        kw['recipient'] = self.user
        order = getUtility(IShippingRequestSet).new(**kw)
        self.order = order
        # Orders with a total of 80 CDs or less get approved automatically.
        # XXX: Ideally it should be possible to tweak this number through
        # a web interface. -- Guilherme Salgado 2005-09-27
        if (self.isCustomOrder and order.totalCDs > 80 and 
            not self.userIsShipItAdmin):
            self._notifyShipItAdmins(order)
        else:
            order.approve(
                self.quantityx86, self.quantityamd64, self.quantityppc)

        return order

    def _changeExistingOrder(self):
        """Save the order quantities and shipping details in the current order.

        This method assumes the order details are stored as attributes of
        this object. This is obtained by calling self._readAndValidateFormData.
        """
        assert self.order is not None
        self.orderChanged = True
        order = self.order

        # Save the shipping details
        for field in self.shipping_fields:
            setattr(self.order, field, getattr(self, field))

        if not self.shouldShowOrderDetails():
            # ShipIt admins can edit only the shipping address of an order
            # that wasn't created by them.
            return

        wasStandard = order.isStandardRequest()
        order.quantityx86 = self.quantityx86
        order.quantityppc = self.quantityppc
        order.quantityamd64 = self.quantityamd64
        order.reason = self.reason
        if order.totalCDs <= 80 and order.isAwaitingApproval():
            # Orders with 80 or less CDs get approved automatically.
            order.approve(
                order.quantityx86, order.quantityamd64, order.quantityppc)
        elif order.totalCDs > 80 and order.isApproved():
            order.clearApproval()
            self._notifyShipItAdmins(order)

    def _readAndValidateFormData(self):
        """Read all information provided in the form and save them as instance
        variables, in this object.
        """
        self._readAndValidateOrderDetails()
        self._readAndValidateContactDetails()

    def _readAndValidateOrderDetails(self):
        """Read the request details from the form, do any necessary validation
        and save them in the view."""
        form = self.request.form
        ordertype = form.get('ordertype')
        if ordertype == 'standard':
            self.isCustomOrder = False
            self.selectedOrderType = int(form.get('standardrequest'))
            order = getUtility(IStandardShipItRequestSet).get(
                self.selectedOrderType)
            if order is None:
                msg = _('The standard request numbers have changed since you '
                        'submitted your request; please review the new numbers '
                        'and make a new selection.')
                self.orderFormMessages.append(msg)
                return
            self.quantityx86 = order.quantityx86
            self.quantityamd64 = order.quantityamd64
            self.quantityppc = order.quantityppc
            self.reason = None
        elif ordertype == 'custom':
            self.isCustomOrder = True
            self.quantityx86 = intOrZero(form.get('quantityx86'))
            self.quantityamd64 = intOrZero(form.get('quantityamd64'))
            self.quantityppc = intOrZero(form.get('quantityppc'))

            if (self.quantityx86 < 0 or self.quantityamd64 < 0 or
                self.quantityppc < 0):
                self.orderFormMessages.append(_(
                    "You requested a negative number of CDs, which doesn't "
                    "make sense. Please correct the number below."))

            if (self.quantityx86 + self.quantityamd64 + self.quantityppc) == 0:
                self.orderFormMessages.append(_(
                    "You have requested a total of zero CDs. An order must "
                    "have at least one CD requested; please correct below."))

            self.reason = form.get('reason')
            if not self.reason:
                msg = _(("You've chosen to make a custom request. Please "
                         "provide a reason to justify it."))
                self.orderFormMessages.append(msg)

    def _readAndValidateContactDetails(self):
        """Read the contact details from the form, do any necesary validation
        and save them in the view."""
        # Mandatory fields as defined in the old shipit.
        #   - addressline1
        #   - city
        #   - zip (only if in ['US', 'GB', 'FR', 'IT', 'DE', 'NO', 'SE', 'ES'])
        validators = {'recipientdisplayname': ("Name", self._validatename),
                      'organization': ("Organization",
                                       self._validateorganization),
                      'addressline1': ("Address", self._validateaddressline1),
                      'addressline2': ("Address", self._validateaddressline2),
                      'city': ("City", self._validatecity),
                      'province': ("State", None),
                      'postcode': ("Postcode", self._validatepostcode),
                      'phone': ("Phone", self._validatephone)}
        form = self.request.form
        msg = None
        try:
            self.country = self.country_widget.getInputValue()
        except WidgetInputError:
            self.country = None
            self.addressFormMessages.append(_(
                'You must choose your country from the list below.'))
            
        for field, (field_title, validator) in validators.items():
            value = form.get(field, "")
            # Save all field values in the view so we can display them, if
            # anything goes wrong.
            setattr(self, field, value)
            try:
                value.encode('ascii')
            except UnicodeEncodeError, e:
                first_non_ascii_char = value[e.start:e.end]
                e_with_accute = u'\N{LATIN SMALL LETTER E WITH ACUTE}'
                msg = _("Sorry, but address fields containing non-ASCII "
                        "characters (such as '%s', in the %s field) aren't "
                        "accepted by our shipping company. Please change "
                        "these to ASCII equivalents. (For instance, '%s' "
                        "should be changed to 'e')"
                        % (first_non_ascii_char, field_title, e_with_accute))

            if validator is not None:
                validator(value)

        # Add the error message only once, even if there's errors in more
        # than one field.
        if msg:
            self.addressFormMessages.append(msg)

    #
    # Following are validator methods to make sure we follow the constraints
    # of the shipping companies.
    #

    def _validatename(self, value):
        """Make sure the entered name follows the mailing constraints.

        Add an error message to self.addressFormMessages if it doesn't.
        """
        if not value:
            self.addressFormMessages.append(_(
                "You must enter the recipient's name in the form."))
        elif len(value) > 20:
            self.addressFormMessages.append(_(
                "The recipient's name can't have more than 20 characters."))

    def _validatepostcode(self, value):
        """Make sure postcode follows the mailing constraints.

        Add an error message to self.addressFormMessages if it doesn't.
        """
        if self.country is not None:
            code = self.country.iso3166code2
        else:
            code = None
        if (not value and
            code in ('US', 'GB', 'FR', 'IT', 'DE', 'NO', 'SE', 'ES')):
            self.addressFormMessages.append(_(
                "Shipping to your country requires a postcode, but you didn't "
                "provide one. Please enter one below."))
        elif len(value) > 12:
            self.addressFormMessages.append(_(
                "Your postcode can't have more than 12 characters."))

    def _validatecity(self, value):
        """Make sure city follows the mailing constraints.

        Add an error message to self.addressFormMessages if it doesn't.
        """
        if not value:
            self.addressFormMessages.append(_(
                'You must enter your city in the form.'))
        elif len(value) > 30:
            self.addressFormMessages.append(_(
                "Your city name can't have more than 30 characters."))

    def _validateaddressline1(self, value):
        """Make sure addressline1 follows the mailing constraints.

        Add an error message to self.addressFormMessages if it doesn't.
        """
        if not value:
            self.addressFormMessages.append(_('You must enter an address.'))
        elif len(value) > 30:
            self.addressFormMessages.append(_(
                "Address (first line) can't have more than 30 characters. "
                "You should use the second line if your address is too long."))

    def _validateaddressline2(self, value):
        """Make sure addressline2 follows the mailing constraints.

        Add an error message to self.addressFormMessages if it doesn't.
        """
        if value and len(value) > 30:
            self.addressFormMessages.append(_(
                "Address (second line) can't have more than 30 characters. "
                "You should use the first line if your address is too long."))

    def _validatephone(self, value):
        """Make sure phone follows the mailing constraints.

        Add an error message to self.addressFormMessages if it doesn't.
        """
        if value and len(value) > 16:
            self.addressFormMessages.append(_(
                "Your phone mumber must be less than 16 characters. Leave it "
                "blank if it will not fit."))

    def _validateorganization(self, value):
        """Make sure organization follows the mailing constraints.

        Add an error message to self.addressFormMessages if it doesn't.
        """
        if value and len(value) > 30:
            self.addressFormMessages.append(_(
                "Your organization can't have more than 30 characters."))


BATCH_SIZE = 50

class ShippingRequestsView:
    """The view to list ShippingRequests that match a given criteria."""

    submitted = False
    results = None
    selectedStatus = 'pending'
    selectedType = 'custom'

    def standardShipItRequests(self):
        """Return a list with all standard ShipIt Requests."""
        return getUtility(IStandardShipItRequestSet).getAll()

    def processForm(self):
        """Process the form, if it was submitted."""
        request = self.request
        status = request.get('statusfilter')
        if not status:
            self.batchNavigator = self._getBatchNavigator([])
            return

        self.submitted = True
        self.selectedStatus = status
        if status == 'pending':
            status = ShippingRequestStatus.PENDING
        elif status == 'approved':
            status = ShippingRequestStatus.APPROVED
        elif status == 'denied':
            status = ShippingRequestStatus.DENIED
        else:
            status = ShippingRequestStatus.ALL

        requestset = getUtility(IShippingRequestSet)
        type = request.get('typefilter')
        self.selectedType = type
        if type == 'custom':
            results = requestset.searchCustomRequests(status=status)
        elif type == 'standard':
            results = requestset.searchStandardRequests(status=status)
        else:
            # Must cast self.selectedType to an int so we can compare with the
            # value of standardrequest.id in the template to see if it must be
            # the selected option or not.
            self.selectedType = int(self.selectedType)
            type = getUtility(IStandardShipItRequestSet).get(type)
            results = requestset.searchStandardRequests(
                status=status, standard_type=type)

        self.batchNavigator = self._getBatchNavigator(results)

    def _getBatchNavigator(self, list):
        start = int(self.request.get('batch_start', 0))
        batch = Batch(list=list, start=start, size=BATCH_SIZE)
        return BatchNavigator(batch=batch, request=self.request)


class StandardShipItRequestsView:
    """The view for the list of all StandardShipItRequests."""

    def processForm(self):
        if self.request.method != 'POST':
            return

        for key, value in self.request.form.items():
            if value == 'Delete':
                id = int(key)
                getUtility(IStandardShipItRequestSet).get(id).destroySelf()


class StandardShipItRequestAddView(AddView):
    """The view to add a new Standard ShipIt Request."""

    def nextURL(self):
        return '.'

    def createAndAdd(self, data):
        quantityx86 = data.get('quantityx86')
        quantityamd64 = data.get('quantityamd64')
        quantityppc = data.get('quantityppc')
        description = data.get('description')
        isdefault = data.get('isdefault')
        request = getUtility(IStandardShipItRequestSet).new(
            quantityx86, quantityamd64, quantityppc, description, isdefault)
        notify(ObjectCreatedEvent(request))


class ShippingRequestAdminView:
    """The view for ShipIt admins to approve/reject requests."""

    def contextCancelledOrShipped(self):
        """Return true if the context was cancelled or shipped."""
        return self.context.cancelled or self.context.shipment is not None

    def _getApprovedQuantities(self):
        """Return a list containing the approved quantities for each
        architecture.

        The first element is the quantity of X86 CDs approved, the second is
        for AMD64 CDs and the third is for PPC CDs.
        If the value for any of these architectures is less than zero, we'll
        return zero for that architecture.
        """
        form = self.request.form
        x86approved = positiveIntOrZero(form.get('quantityx86'))
        amd64approved = positiveIntOrZero(form.get('quantityamd64'))
        ppcapproved = positiveIntOrZero(form.get('quantityppc'))
        return [x86approved, amd64approved, ppcapproved]

    def processForm(self):
        user = getUtility(ILaunchBag).user
        context = self.context
        request = self.request
        highpriority = False
        if self.request.form.get('highpriority'):
            highpriority = True

        if 'DENY' in request:
            if not context.isDenied():
                context.deny()
                flush_database_updates()
                self._goToNextPending(previous_action='denied')
            else:
                # XXX: Must give some kind of warning in this case.
                # GuilhermeSalgado - 2005-09-02
                pass
        elif 'CHANGE' in request:
            if not context.approved:
                # XXX: Must give some kind of warning in this case.
                # GuilhermeSalgado - 2005-09-02
                return
            x86, amd64, ppc = self._getApprovedQuantities()
            context.setApprovedTotals(x86, amd64, ppc)
            context.highpriority = highpriority
            flush_database_updates()
            self._goToNextPending(previous_action='changed')
        elif 'APPROVE' in request:
            if not context.approved:
                x86, amd64, ppc = self._getApprovedQuantities()
                context.approve(x86, amd64, ppc, whoapproved=user)
                context.highpriority = highpriority
                flush_database_updates()
                self._goToNextPending(previous_action='approved')
            else:
                # XXX: Must give some kind of warning in this case.
                # GuilhermeSalgado - 2005-09-02
                pass
        else:
            # User tried to poison the form. Let's simply ignore
            pass

    def _goToNextPending(self, previous_action):
        """Redirect to the next pending request, if there's one."""
        next_order = getUtility(IShippingRequestSet).getOldestPending()
        if next_order:
            url = '%s?previous=%d&%s=1' % (canonical_url(next_order),
                                           self.context.id, previous_action)
            self.request.response.redirect(url)


class ShipItExportsView:
    """The view for the list of shipit exports."""

    def process_form(self):
        """Process the form, marking the choosen ShippingRun as 'sent for
        shipping'.
        """
        if self.request.method != 'POST':
            return

        for key, value in self.request.form.items():
            if key.isdigit() and value == 'Yes':
                shippingrun_id = int(key)
                shippingrun = getUtility(IShippingRunSet).get(shippingrun_id)
                shippingrun.sentforshipping = True
                break
        flush_database_updates()

    def sent_exports(self):
        """Return all exports that were sent to the shipping companies."""
        return getUtility(IShippingRunSet).getShipped()

    def unsent_exports(self):
        """Return all exports that weren't sent to the shipping companies."""
        return getUtility(IShippingRunSet).getUnshipped()

    def no_exports(self):
        """Return True if there's no generated exports."""
        return not (self.unsent_exports() or self.sent_exports())
<<<<<<< HEAD
=======


class ShipItNavigation(Navigation):

    usedfor = IShipItApplication
    newlayer = canonical.launchpad.layers.ShipItLayer

    @stepto('requests')
    def requests(self):
        # XXX: permission=launchpad.Admin
        return getUtility(IShippingRequestSet)

    @stepto('standardoptions')
    def standardoptions(self):
        # XXX: permission=launchpad.Admin
        return getUtility(IStandardShipItRequestSet)


class ShippingRequestSetNavigation(Navigation):

    usedfor = IShippingRequestSet

    def traverse(self, name):
        return self.context.get(name)


class StandardShipItRequestSetNavigation(Navigation):

    usedfor = IStandardShipItRequestSet

    def traverse(self, name):
        return self.context.get(name)
>>>>>>> e7692bd0
<|MERGE_RESOLUTION|>--- conflicted
+++ resolved
@@ -2,13 +2,6 @@
 
 __metaclass__ = type
 
-<<<<<<< HEAD
-__all__ = ['StandardShipItRequestAddView', 'ShippingRequestAdminView',
-           'ShippingRequestsView', 'ShipItLoginView', 'ShipItRequestView',
-           'ShipItUnauthorizedView', 'StandardShipItRequestsView',
-           'ShippingRequestURL', 'StandardShipItRequestURL',
-           'ShipItExportsView']
-=======
 __all__ = [
     'StandardShipItRequestAddView', 'ShippingRequestAdminView',
     'ShippingRequestsView', 'ShipItLoginView', 'ShipItRequestView',
@@ -16,7 +9,6 @@
     'ShippingRequestURL', 'StandardShipItRequestURL',
     'ShipItExportsView', 'ShipItNavigation',
     'StandardShipItRequestSetNavigation', 'ShippingRequestSetNavigation']
->>>>>>> e7692bd0
 
 from zope.event import notify
 from zope.component import getUtility
@@ -39,12 +31,8 @@
 from canonical.launchpad.interfaces import (
     IStandardShipItRequestSet, IShippingRequestSet, ILaunchBag, IShipItCountry,
     ShippingRequestStatus, ILaunchpadCelebrities, ICanonicalUrlData,
-<<<<<<< HEAD
-    IShippingRunSet)
-=======
     IShippingRunSet, IShipItApplication)
 import canonical.launchpad.layers
->>>>>>> e7692bd0
 
 from canonical.launchpad import _
 
@@ -398,7 +386,7 @@
             self.country = None
             self.addressFormMessages.append(_(
                 'You must choose your country from the list below.'))
-            
+
         for field, (field_title, validator) in validators.items():
             value = form.get(field, "")
             # Save all field values in the view so we can display them, if
@@ -702,8 +690,6 @@
     def no_exports(self):
         """Return True if there's no generated exports."""
         return not (self.unsent_exports() or self.sent_exports())
-<<<<<<< HEAD
-=======
 
 
 class ShipItNavigation(Navigation):
@@ -736,4 +722,3 @@
 
     def traverse(self, name):
         return self.context.get(name)
->>>>>>> e7692bd0
