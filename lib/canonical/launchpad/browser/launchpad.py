--- conflicted
+++ resolved
@@ -159,21 +159,13 @@
         # We are only interested on enabled links in non development mode.
         context_menu_links = menuapi.context
         self.contextmenuitems = sorted([
-<<<<<<< HEAD
             link for link in context_menu_links.values() if (link.enabled or
                                                              config.devmode)],
-            key=operator.attrgetter('text'))
+            key=operator.attrgetter('sort_key'))
         self.applicationmenuitems = sorted([
             link for link in menuapi.application() if (link.enabled or
                                                        config.devmode)],
-            key=operator.attrgetter('text'))
-=======
-            link for link in context_menu_links.values() if link.enabled],
             key=operator.attrgetter('sort_key'))
-        self.applicationmenuitems = sorted([
-            link for link in menuapi.application() if link.enabled],
-            key=operator.attrgetter('sort_key'))
->>>>>>> b576e1ae
 
     def render(self):
         if not self.contextmenuitems and not self.applicationmenuitems:
