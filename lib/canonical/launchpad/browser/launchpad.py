# Copyright 2004-2005 Canonical Ltd.  All rights reserved.
"""Browser code for the launchpad application."""

__metaclass__ = type
__all__ = [
    'Breadcrumbs',
    'LoginStatus',
    'MaintenanceMessage',
    'MenuBox',
    'RosettaContextMenu',
    'MaloneContextMenu',
    'LaunchpadRootNavigation',
    'MaloneApplicationNavigation',
    'SoftTimeoutView',
    'SearchProjectsView',
    ]

import cgi
import urllib
import os.path
import time
from datetime import timedelta, datetime

from zope.app.datetimeutils import parseDatetimetz, tzinfo, DateTimeError
from zope.component import getUtility
from zope.publisher.interfaces.xmlrpc import IXMLRPCRequest
from zope.security.interfaces import Unauthorized

import canonical.launchpad.layers
from canonical.config import config
from canonical.launchpad.helpers import intOrZero
from canonical.launchpad.interfaces import (
    ILaunchBag, ILaunchpadRoot, IRosettaApplication, IPillarNameSet,
    IMaloneApplication, IProductSet, IPersonSet, IDistributionSet,
    ISourcePackageNameSet, IBinaryPackageNameSet, IProjectSet,
    ILoginTokenSet, IKarmaActionSet, IPOTemplateNameSet,
    IBazaarApplication, ICodeOfConductSet, IRegistryApplication,
    ISpecificationSet, ISprintSet, ITicketSet, IBuilderSet, IBountySet,
<<<<<<< HEAD
    ILaunchpadCelebrities, IBugSet, IBugTrackerSet, ICveSet,
    ITranslationImportQueue, ITranslationGroupSet, NotFoundError)
=======
    ILaunchpadCelebrities, IBugSet, IBugTrackerSet, ICveSet, NotFoundError,
    ITranslationImportQueue, ITranslationGroupSet, IPillarNameSet)
>>>>>>> 25daffac
from canonical.launchpad.components.cal import MergedCalendar
from canonical.launchpad.webapp import (
    StandardLaunchpadFacets, ContextMenu, Link, LaunchpadView, Navigation,
    stepto, canonical_url)

# XXX SteveAlexander, 2005-09-22, this is imported here because there is no
#     general timedelta to duration format adapter available.  This should
#     be factored out into a generally available adapter for both this
#     code and for TALES namespace code to use.
#     Same for MenuAPI.
from canonical.launchpad.webapp.tales import DurationFormatterAPI, MenuAPI


class MaloneApplicationNavigation(Navigation):

    usedfor = IMaloneApplication

    newlayer = canonical.launchpad.layers.BugsLayer

    @stepto('bugs')
    def bugs(self):
        return getUtility(IBugSet)

    @stepto('bugtrackers')
    def bugtrackers(self):
        return getUtility(IBugTrackerSet)

    @stepto('cve')
    def cve(self):
        return getUtility(ICveSet)

    @stepto('distros')
    def distros(self):
        return getUtility(IDistributionSet)

    @stepto('projects')
    def projects(self):
        return getUtility(IProjectSet)

    @stepto('products')
    def products(self):
        return getUtility(IProductSet)

    def traverse(self, name):
        # Make /bugs/$bug.id, /bugs/$bug.name /malone/$bug.name and
        # /malone/$bug.id Just Work
        return getUtility(IBugSet).getByNameOrID(name)


class MenuBox(LaunchpadView):
    """View class that helps its template render the actions menu box.

    Nothing at all is rendered if there are no contextmenu items and also
    no applicationmenu items.

    If there is at least one item, the template is rendered.
    """

    usedfor = dict  # Really a TALES CONTEXTS object.

    def initialize(self):
        menuapi = MenuAPI(self.context)
        self.contextmenuitems = [
            link for link in menuapi.context() if link.enabled]
        self.applicationmenuitems = [
            link for link in menuapi.application() if link.enabled]

    def render(self):
        if not self.contextmenuitems and not self.applicationmenuitems:
            return ''
        else:
            return self.template()


class Breadcrumbs(LaunchpadView):
    """Page fragment to display the breadcrumbs text."""

    def render(self):
        """Render the breadcrumbs text.

        The breadcrumbs are taken from the request.breadcrumbs list.
        For each breadcrumb, breadcrumb.text is cgi escaped.  The last
        breadcrumb is made <strong>.
        """
        crumbs = list(self.request.breadcrumbs)
        if crumbs:
            # Discard the first breadcrumb, as we know it will be the
            # Launchpad one anyway.
            firstcrumb = crumbs.pop(0)
            assert firstcrumb.text == 'Launchpad'

        L = []
        firsturl = '/'
        firsttext = 'Launchpad'

        if not crumbs:
            L.append(
                '<li lpm:mid="root" class="item">'
                '<a href="%s">'
                '<img src="/@@/launchpad" alt="" /> %s'
                '</a>'
                '</li>'
                % (firsturl,
                   cgi.escape(firsttext)))
        else:
            L.append(
                '<li lpm:mid="root" class="item">'
                '<a href="%s">'
                '<img src="/@@/launchpad" alt="" /> %s'
                '</a>'
                '</li>'
                % (firsturl,
                   cgi.escape(firsttext)))

            #lastcrumb = crumbs.pop()

            for crumb in crumbs:
                # XXX: SteveAlexander, 2006-06-09, this is putting the
                #      full URL in as the lpm:mid.  We want just the path
                #      here instead.
                ##L.append('<li class="item" lpm:mid="%s/+menudata">'
                ##         '<a href="%s">%s</a>'
                ##         '</li>'
                ##         % (crumb.url, crumb.url, cgi.escape(crumb.text)))

                # Disable these menus for now.  To be re-enabled on the ui 1.0
                # branch.
                L.append('<li class="item">'
                         '<a href="%s">%s</a>'
                         '</li>'
                         % (crumb.url, cgi.escape(crumb.text)))

            #L.append(
            #    '<li class="item">'
            #    '<a href="%s">%s</a>'
            #    '</li>'
            #    % (lastcrumb.url, cgi.escape(lastcrumb.text)))
        return u'\n'.join(L)


class MaintenanceMessage:
    """Display a maintenance message if the control file is present and
    it contains a valid iso format time.

    The maintenance message shows the approximate time before launchpad will
    be taken offline for maintenance.

    The control file is +maintenancetime.txt in the launchpad root.

    If there is no maintenance message, an empty string is returned.

    If the maintenance time is too far in the future, then an empty string
    is returned.

    If the maintenance time is in the past, then the maintenance message says
    that Launchpad will go offline "very very soon".

    If the text in the maintenance message is poorly formatted, then an
    empty string is returned, and a warning should be logged.
    """

    timelefttext = None

    notmuchtime = timedelta(seconds=30)
    toomuchtime = timedelta(seconds=1800)  # 30 minutes

    def __call__(self):
        if os.path.exists('+maintenancetime.txt'):
            message = file('+maintenancetime.txt').read()
            try:
                maintenancetime = parseDatetimetz(message)
            except DateTimeError:
                # XXX log a warning here.
                #     SteveAlexander, 2005-09-22
                return ''
            nowtz = datetime.utcnow().replace(tzinfo=tzinfo(0))
            timeleft = maintenancetime - nowtz
            if timeleft > self.toomuchtime:
                return ''
            elif timeleft < self.notmuchtime:
                self.timelefttext = 'very very soon'
            else:
                self.timelefttext = 'in %s' % (
                    DurationFormatterAPI(timeleft).approximateduration())
            return self.index()
        return ''


class LaunchpadRootFacets(StandardLaunchpadFacets):

    usedfor = ILaunchpadRoot

    enable_only = ['overview', 'bugs', 'support', 'specifications',
                   'translations', 'branches']

    def overview(self):
        target = ''
        text = 'Overview'
        return Link(target, text)

    def translations(self):
        target = ''
        text = 'Translations'
        return Link(target, text)

    def bugs(self):
        target = ''
        text = 'Bugs'
        return Link(target, text)

    def support(self):
        target = ''
        text = 'Answers'
        summary = 'Launchpad technical support tracker.'
        return Link(target, text, summary)

    def specifications(self):
        target = ''
        text = 'Blueprints'
        summary = 'Launchpad feature specification tracker.'
        return Link(target, text, summary)

    def bounties(self):
        target = 'bounties'
        text = 'Bounties'
        summary = 'The Launchpad Universal Bounty Tracker'
        return Link(target, text, summary)

    def branches(self):
        target = ''
        text = 'Code'
        summary = 'The Code Bazaar'
        return Link(target, text, summary)

    def calendar(self):
        target = 'calendar'
        text = 'Calendar'
        return Link(target, text)


class MaloneContextMenu(ContextMenu):
    usedfor = IMaloneApplication
    links = ['cvetracker']

    def cvetracker(self):
        text = 'CVE Tracker'
        return Link('cve/', text, icon='cve')


class RosettaContextMenu(ContextMenu):
    usedfor = IRosettaApplication
    links = ['about', 'import_queue', 'translation_groups']

    def about(self):
        text = 'About Rosetta'
        rosetta_application = getUtility(IRosettaApplication)
        url = '/'.join([canonical_url(rosetta_application), '+about'])
        return Link(url, text)

    def import_queue(self):
        text = 'Import queue'
        import_queue = getUtility(ITranslationImportQueue)
        url = canonical_url(import_queue)
        return Link(url, text)

    def translation_groups(self):
        text = 'Translation groups'
        translation_group_set = getUtility(ITranslationGroupSet)
        url = canonical_url(translation_group_set)
        return Link(url, text)


class LoginStatus:

    def __init__(self, context, request):
        self.context = context
        self.request = request
        self.user = getUtility(ILaunchBag).user

    @property
    def login_shown(self):
        return (self.user is None and
                '+login' not in self.request['PATH_INFO'])

    @property
    def logged_in(self):
        return self.user is not None

    @property
    def login_url(self):
        query_string = self.request.get('QUERY_STRING', '')

        # If we have a query string, remove some things we don't want, and
        # keep it around.
        if query_string:
            query_dict = cgi.parse_qs(query_string, keep_blank_values=True)
            query_dict.pop('loggingout', None)
            query_string = urllib.urlencode(
                sorted(query_dict.items()), doseq=True)
            # If we still have a query_string after things we don't want
            # have been removed, add it onto the url.
            if query_string:
                query_string = '?' + query_string

        # The approach we're taking is to combine the application url with
        # the path_info, taking out path steps that are to do with virtual
        # hosting.  This is not exactly correct, as the application url
        # can have other path steps in it.  We're not using the feature of
        # having other path steps in the application url, so this will work
        # for us, assuming we don't need that in the future.

        # The application_url is typically like 'http://thing:port'. No
        # trailing slash.
        application_url = self.request.getApplicationURL()

        # We're going to use PATH_INFO to remove any spurious '+index' at the
        # end of the URL.  But, PATH_INFO will contain virtual hosting
        # configuration, if there is any.
        path_info = self.request['PATH_INFO']

        # Remove any virtual hosting segments.
        path_steps = []
        in_virtual_hosting_section = False
        for step in path_info.split('/'):
            if step.startswith('++vh++'):
                in_virtual_hosting_section = True
                continue
            if step == '++':
                in_virtual_hosting_section = False
                continue
            if not in_virtual_hosting_section:
                path_steps.append(step)
        path = '/'.join(path_steps)

        # Make the URL stop at the end of path_info so that we don't get
        # spurious '+index' at the end.
        full_url = '%s%s' % (application_url, path)
        if full_url.endswith('/'):
            full_url = full_url[:-1]
        logout_url_end = '/+logout'
        if full_url.endswith(logout_url_end):
            full_url = full_url[:-len(logout_url_end)]
        return '%s/+login%s' % (full_url, query_string)


class LaunchpadRootNavigation(Navigation):

    usedfor = ILaunchpadRoot

    def breadcrumb(self):
        return 'Launchpad'

    stepto_utilities = {
        'products': IProductSet,
        'people': IPersonSet,
        'distros': IDistributionSet,
        'sourcepackagenames': ISourcePackageNameSet,
        'binarypackagenames': IBinaryPackageNameSet,
        'projects': IProjectSet,
        'token': ILoginTokenSet,
        'karmaaction': IKarmaActionSet,
        'potemplatenames': IPOTemplateNameSet,
        'codeofconduct': ICodeOfConductSet,
        'bugs': IMaloneApplication,
        'registry': IRegistryApplication,
        'specs': ISpecificationSet,
        'sprints': ISprintSet,
        'support': ITicketSet,
        'translations': IRosettaApplication,
        '+builds': IBuilderSet,
        'bounties': IBountySet,
        '+code': IBazaarApplication,
        # These three have been renamed, and no redirects done, as the old
        # urls now point to the product pages.
        #'bazaar': IBazaarApplication,
        #'malone': IMaloneApplication,
        #'rosetta': IRosettaApplication,
        }

    def traverse(self, name):
        if name in self.stepto_utilities:
            return getUtility(self.stepto_utilities[name])

        # Allow traversal to ~foo for People
        if name.startswith('~'):
            person = getUtility(IPersonSet).getByName(name[1:].lower())
            return person

        # Dapper and Edgy shipped with https://launchpad.net/bazaar hard coded
        # into the Bazaar Launchpad plugin (part of Bazaar core). So in theory
        # we need to support this URL until 2011 (although I suspect the API
        # will break much sooner than that) or updates sent to
        # {dapper,edgy}-updates. Probably all irrelevant, as I suspect the
        # number of people using the plugin in edgy and dapper is 0.
        if name == 'bazaar' and IXMLRPCRequest.providedBy(self.request):
            return getUtility(IBazaarApplication)

        try:
            return getUtility(IPillarNameSet)[name.lower()]
        except NotFoundError:
            return None

    @stepto('calendar')
    def calendar(self):
        # XXX permission=launchpad.AnyPerson
        return MergedCalendar()


class SoftTimeoutView(LaunchpadView):

    def __call__(self):
        """Generate a soft timeout by sleeping enough time."""
        start_time = time.time()
        celebrities = getUtility(ILaunchpadCelebrities)
        if (self.user is None or
            not self.user.inTeam(celebrities.launchpad_developers)):
            raise Unauthorized

        self.request.response.setHeader('content-type', 'text/plain')
        soft_timeout = intOrZero(config.launchpad.soft_request_timeout)
        if soft_timeout == 0:
            return 'No soft timeout threshold is set.'

        time.sleep(soft_timeout/1000.0)
        time_to_generate_page = (time.time() - start_time) * 1000
        # In case we didn't sleep enogh time, sleep a while longer to
        # pass the soft timeout threshold.
        while time_to_generate_page < soft_timeout:
            time.sleep(0.1)
            time_to_generate_page = (time.time() - start_time) * 1000
        return (
            'Soft timeout threshold is set to %s ms. This page took'
            ' %s ms to render.' % (soft_timeout, time_to_generate_page))


class SearchProjectsView(LaunchpadView):
    """The page where people can search for Projects/Products/Distros."""

    results = None
    search_string = ""
    max_results_to_display = config.launchpad.default_batch_size

    def initialize(self):
        form = self.request.form
        self.search_string = form.get('q')
        if not self.search_string:
            return

        search_string = self.search_string.lower()
        if form.get('go') is not None:
            try:
                pillar = getUtility(IPillarNameSet)[search_string]
            except NotFoundError:
                pass
            else:
                self.request.response.redirect(canonical_url(pillar))
                # No need to do the search, since we're going to teleport the
                # user.
                return

        # We use a limit bigger than self.max_results_to_display so that we
        # know when we had too many results and we can tell the user that some
        # of them are not being displayed.
        limit = self.max_results_to_display + 1
        self.results = getUtility(IPillarNameSet).search(search_string, limit)

    def tooManyResultsFound(self):
        if len(self.results) > self.max_results_to_display:
            return True
        else:
            return False
<|MERGE_RESOLUTION|>--- conflicted
+++ resolved
@@ -36,13 +36,8 @@
     ILoginTokenSet, IKarmaActionSet, IPOTemplateNameSet,
     IBazaarApplication, ICodeOfConductSet, IRegistryApplication,
     ISpecificationSet, ISprintSet, ITicketSet, IBuilderSet, IBountySet,
-<<<<<<< HEAD
     ILaunchpadCelebrities, IBugSet, IBugTrackerSet, ICveSet,
     ITranslationImportQueue, ITranslationGroupSet, NotFoundError)
-=======
-    ILaunchpadCelebrities, IBugSet, IBugTrackerSet, ICveSet, NotFoundError,
-    ITranslationImportQueue, ITranslationGroupSet, IPillarNameSet)
->>>>>>> 25daffac
 from canonical.launchpad.components.cal import MergedCalendar
 from canonical.launchpad.webapp import (
     StandardLaunchpadFacets, ContextMenu, Link, LaunchpadView, Navigation,
