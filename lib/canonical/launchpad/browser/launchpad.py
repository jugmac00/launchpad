# Copyright 2004-2007 Canonical Ltd.  All rights reserved.
"""Browser code for the launchpad application."""

__metaclass__ = type
__all__ = [
    'AppFrontPageSearchView',
    'Breadcrumbs',
    'LoginStatus',
    'MaintenanceMessage',
    'MenuBox',
    'RosettaContextMenu',
    'MaloneContextMenu',
    'LaunchpadRootNavigation',
    'MaloneApplicationNavigation',
    'SoftTimeoutView',
    'LaunchpadRootIndexView',
    'OneZeroTemplateStatus',
    'IcingFolder',
    'StructuralHeaderPresentationView',
    'StructuralFooterPresentationView',
    'StructuralHeaderPresentation',
    'StructuralObjectPresentation',
    'ApplicationButtons',
    'DefaultShortLink',
    'BrowserWindowDimensions',
    ]

import cgi
import errno
import urllib
import os
import re
import time
from datetime import timedelta, datetime

from zope.app.datetimeutils import parseDatetimetz, tzinfo, DateTimeError
from zope.component import getUtility
from zope.interface import implements
from zope.publisher.interfaces.xmlrpc import IXMLRPCRequest
from zope.security.interfaces import Unauthorized
from zope.app.content_types import guess_content_type
from zope.app.traversing.interfaces import ITraversable
from zope.app.publisher.browser.fileresource import setCacheControl
from zope.app.datetimeutils import rfc1123_date
from zope.publisher.interfaces.browser import IBrowserPublisher
from zope.publisher.interfaces import NotFound
from zope.security.proxy import isinstance as zope_isinstance

from BeautifulSoup import BeautifulStoneSoup, Comment

import canonical.launchpad.layers
from canonical.config import config
from canonical.launchpad.helpers import intOrZero
from canonical.launchpad.interfaces import (
    IAppFrontPageSearchForm,
    IBazaarApplication,
    IBinaryPackageNameSet,
    IBountySet,
    IBugSet,
    IBugTrackerSet,
    IBuilderSet,
    ICodeImportSet,
    ICodeOfConductSet,
    ICveSet,
    IDistributionSet,
    IKarmaActionSet,
    ILanguageSet,
    ILaunchBag,
    ILaunchpadCelebrities,
    ILaunchpadRoot,
    ILaunchpadStatisticSet,
    ILoginTokenSet,
    IMaloneApplication,
    IMentoringOfferSet,
    IPersonSet,
    IPillarNameSet,
    IPOTemplateNameSet,
    IProductSet,
    IProjectSet,
    IQuestionSet,
    IRegistryApplication,
    IRosettaApplication,
    ISourcePackageNameSet,
    ISpecificationSet,
    ISprintSet,
    IStructuralObjectPresentation,
    IStructuralHeaderPresentation,
    ITranslationGroupSet,
    ITranslationImportQueue,
    NotFoundError,
    )
from canonical.launchpad.components.cal import MergedCalendar
from canonical.launchpad.webapp import (
    StandardLaunchpadFacets, ContextMenu, Link, LaunchpadView,
    LaunchpadFormView, Navigation, stepto, canonical_url, custom_widget)
from canonical.launchpad.webapp.publisher import RedirectionView
from canonical.launchpad.webapp.uri import URI
from canonical.launchpad.webapp.vhosts import allvhosts
from canonical.widgets.project import ProjectScopeWidget


# XXX SteveAlexander 2005-09-22: this is imported here because there is no
#     general timedelta to duration format adapter available.  This should
#     be factored out into a generally available adapter for both this
#     code and for TALES namespace code to use.
#     Same for MenuAPI.
from canonical.launchpad.webapp.tales import DurationFormatterAPI, MenuAPI


class MaloneApplicationNavigation(Navigation):

    usedfor = IMaloneApplication

    newlayer = canonical.launchpad.layers.BugsLayer

    @stepto('bugs')
    def bugs(self):
        return getUtility(IBugSet)

    @stepto('bugtrackers')
    def bugtrackers(self):
        return getUtility(IBugTrackerSet)

    @stepto('cve')
    def cve(self):
        return getUtility(ICveSet)

    @stepto('distros')
    def distros(self):
        return getUtility(IDistributionSet)

    @stepto('projects')
    def projects(self):
        return getUtility(IProductSet)

    @stepto('products')
    def products(self):
        return self.redirectSubTree(
            canonical_url(getUtility(IProductSet)), status=301)

    def traverse(self, name):
        # Make /bugs/$bug.id, /bugs/$bug.name /malone/$bug.name and
        # /malone/$bug.id Just Work
        return getUtility(IBugSet).getByNameOrID(name)


class MenuBox(LaunchpadView):
    """View class that helps its template render the actions menu box.

    Nothing at all is rendered if there are no contextmenu items and also
    no applicationmenu items.

    If there is at least one item, the template is rendered.
    """

    usedfor = dict  # Really a TALES CONTEXTS object.

    def initialize(self):
        menuapi = MenuAPI(self.context)
        self.contextmenuitems = [
            link for link in menuapi.context() if link.enabled]
        self.applicationmenuitems = [
            link for link in menuapi.application() if link.enabled]

    def render(self):
        if not self.contextmenuitems and not self.applicationmenuitems:
            return ''
        else:
            return self.template()


class Breadcrumbs(LaunchpadView):
    """Page fragment to display the breadcrumbs text."""

    def render(self):
        """Render the breadcrumbs text.

        The breadcrumbs are taken from the request.breadcrumbs list.
        For each breadcrumb, breadcrumb.text is cgi escaped.
        """
        crumbs = list(self.request.breadcrumbs)

        L = []
        firsttext = 'Home'
        firsturl = allvhosts.configs['mainsite'].rooturl

        L.append(
            '<li lpm:mid="root" class="item">'
            '<a href="%s" class="breadcrumb container" id="homebreadcrumb">'
            '<em><span>%s</span></em></a></li>'
            % (firsturl, cgi.escape(firsttext)))

        if crumbs:

            for crumb in crumbs:
                if crumb.has_menu:
                    menudata = ' lpm:mid="%s/+menudata"' % crumb.url
                    cssclass = 'breadcrumb container'
                else:
                    menudata = ''
                    cssclass = 'breadcrumb'
                L.append('<li class="item"%s>'
                         '<a href="%s" class="%s"><em>%s</em></a>'
                         '</li>'
                         % (menudata, crumb.url, cssclass,
                            cgi.escape(crumb.text)))

        return u'\n'.join(L)


class MaintenanceMessage:
    """Display a maintenance message if the control file is present and
    it contains a valid iso format time.

    The maintenance message shows the approximate time before launchpad will
    be taken offline for maintenance.

    The control file is +maintenancetime.txt in the launchpad root.

    If there is no maintenance message, an empty string is returned.

    If the maintenance time is too far in the future, then an empty string
    is returned.

    If the maintenance time is in the past, then the maintenance message says
    that Launchpad will go offline "very very soon".

    If the text in the maintenance message is poorly formatted, then an
    empty string is returned, and a warning should be logged.
    """

    timelefttext = None

    notmuchtime = timedelta(seconds=30)
    toomuchtime = timedelta(seconds=1800)  # 30 minutes

    def __call__(self):
        if os.path.exists('+maintenancetime.txt'):
            message = file('+maintenancetime.txt').read()
            try:
                maintenancetime = parseDatetimetz(message)
            except DateTimeError:
                # XXX SteveAlexander 2005-09-22: log a warning here.
                return ''
            nowtz = datetime.utcnow().replace(tzinfo=tzinfo(0))
            timeleft = maintenancetime - nowtz
            if timeleft > self.toomuchtime:
                return ''
            elif timeleft < self.notmuchtime:
                self.timelefttext = 'very very soon'
            else:
                self.timelefttext = 'in %s' % (
                    DurationFormatterAPI(timeleft).approximateduration())
            return self.index()
        return ''


class LaunchpadRootFacets(StandardLaunchpadFacets):

    usedfor = ILaunchpadRoot

    enable_only = ['overview', 'bugs', 'answers', 'specifications',
                   'translations', 'branches']

    def overview(self):
        target = ''
        text = 'Overview'
        return Link(target, text)

    def translations(self):
        target = ''
        text = 'Translations'
        return Link(target, text)

    def bugs(self):
        target = ''
        text = 'Bugs'
        return Link(target, text)

    def answers(self):
        target = ''
        text = 'Answers'
        summary = 'Launchpad Answer Tracker'
        return Link(target, text, summary)

    def specifications(self):
        target = ''
        text = 'Blueprints'
        summary = 'Launchpad feature specification tracker.'
        return Link(target, text, summary)

    def bounties(self):
        target = 'bounties'
        text = 'Bounties'
        summary = 'The Launchpad Universal Bounty Tracker'
        return Link(target, text, summary)

    def branches(self):
        target = ''
        text = 'Code'
        summary = 'The Code Bazaar'
        return Link(target, text, summary)

    def calendar(self):
        target = 'calendar'
        text = 'Calendar'
        return Link(target, text)


class MaloneContextMenu(ContextMenu):
    # XXX mpt 2006-03-27: No longer visible on Bugs front page.
    usedfor = IMaloneApplication
    links = ['cvetracker']

    def cvetracker(self):
        text = 'CVE tracker'
        return Link('cve/', text, icon='cve')


class RosettaContextMenu(ContextMenu):
    # XXX mpt 2006-03-27: No longer visible on Translations front page.
    usedfor = IRosettaApplication
    links = ['about', 'preferences', 'import_queue', 'translation_groups']

    def about(self):
        text = 'About Launchpad Translations'
        rosetta_application = getUtility(IRosettaApplication)
        url = '/'.join([canonical_url(rosetta_application), '+about'])
        return Link(url, text)

    def preferences(self):
        text = 'Translation preferences'
        rosetta_application = getUtility(IRosettaApplication)
        url = '/'.join([canonical_url(rosetta_application), 'prefs'])
        return Link(url, text)

    def import_queue(self):
        text = 'Import queue'
        import_queue = getUtility(ITranslationImportQueue)
        url = canonical_url(import_queue)
        return Link(url, text)

    def translation_groups(self):
        text = 'Translation groups'
        translation_group_set = getUtility(ITranslationGroupSet)
        url = canonical_url(translation_group_set)
        return Link(url, text)


class LoginStatus:

    def __init__(self, context, request):
        self.context = context
        self.request = request
        self.user = getUtility(ILaunchBag).user

    @property
    def login_shown(self):
        return (self.user is None and
                '+login' not in self.request['PATH_INFO'])

    @property
    def logged_in(self):
        return self.user is not None

    @property
    def login_url(self):
        query_string = self.request.get('QUERY_STRING', '')

        # If we have a query string, remove some things we don't want, and
        # keep it around.
        if query_string:
            query_dict = cgi.parse_qs(query_string, keep_blank_values=True)
            query_dict.pop('loggingout', None)
            query_string = urllib.urlencode(
                sorted(query_dict.items()), doseq=True)
            # If we still have a query_string after things we don't want
            # have been removed, add it onto the url.
            if query_string:
                query_string = '?' + query_string

        # The approach we're taking is to combine the application url with
        # the path_info, taking out path steps that are to do with virtual
        # hosting.  This is not exactly correct, as the application url
        # can have other path steps in it.  We're not using the feature of
        # having other path steps in the application url, so this will work
        # for us, assuming we don't need that in the future.

        # The application_url is typically like 'http://thing:port'. No
        # trailing slash.
        application_url = self.request.getApplicationURL()

        # We're going to use PATH_INFO to remove any spurious '+index' at the
        # end of the URL.  But, PATH_INFO will contain virtual hosting
        # configuration, if there is any.
        path_info = self.request['PATH_INFO']

        # Remove any virtual hosting segments.
        path_steps = []
        in_virtual_hosting_section = False
        for step in path_info.split('/'):
            if step.startswith('++vh++'):
                in_virtual_hosting_section = True
                continue
            if step == '++':
                in_virtual_hosting_section = False
                continue
            if not in_virtual_hosting_section:
                path_steps.append(step)
        path = '/'.join(path_steps)

        # Make the URL stop at the end of path_info so that we don't get
        # spurious '+index' at the end.
        full_url = '%s%s' % (application_url, path)
        if full_url.endswith('/'):
            full_url = full_url[:-1]
        logout_url_end = '/+logout'
        if full_url.endswith(logout_url_end):
            full_url = full_url[:-len(logout_url_end)]
        return '%s/+login%s' % (full_url, query_string)


class LaunchpadRootNavigation(Navigation):

    usedfor = ILaunchpadRoot

    @stepto('support')
    def redirect_support(self):
        """Redirect /support to Answers root site."""
        target_url= canonical_url(
            getUtility(ILaunchpadRoot), rootsite='answers')
        return self.redirectSubTree(target_url + 'questions', status=301)

    stepto_utilities = {
        'binarypackagenames': IBinaryPackageNameSet,
        'bounties': IBountySet,
        'bugs': IMaloneApplication,
        '+builds': IBuilderSet,
        '+code': IBazaarApplication,
        '+code-imports': ICodeImportSet,
        'codeofconduct': ICodeOfConductSet,
        'distros': IDistributionSet,
        'karmaaction': IKarmaActionSet,
        '+languages': ILanguageSet,
        '+mentoring': IMentoringOfferSet,
        'people': IPersonSet,
        'potemplatenames': IPOTemplateNameSet,
        'projects': IProductSet,
        'projectgroups': IProjectSet,
        'registry': IRegistryApplication,
        'sourcepackagenames': ISourcePackageNameSet,
        'specs': ISpecificationSet,
        'sprints': ISprintSet,
        '+statistics': ILaunchpadStatisticSet,
        'token': ILoginTokenSet,
        '+groups': ITranslationGroupSet,
        'translations': IRosettaApplication,
        'questions': IQuestionSet,
        # These three have been renamed, and no redirects done, as the old
        # urls now point to the product pages.
        #'bazaar': IBazaarApplication,
        #'malone': IMaloneApplication,
        #'rosetta': IRosettaApplication,
        }

    @stepto('products')
    def products(self):
        return self.redirectSubTree(
            canonical_url(getUtility(IProductSet)), status=301)

    def traverse(self, name):
        if name in self.stepto_utilities:
            return getUtility(self.stepto_utilities[name])

        # Allow traversal to ~foo for People
        if name.startswith('~'):
            person = getUtility(IPersonSet).getByName(name[1:].lower())
            return person

        # Dapper and Edgy shipped with https://launchpad.net/bazaar hard coded
        # into the Bazaar Launchpad plugin (part of Bazaar core). So in theory
        # we need to support this URL until 2011 (although I suspect the API
        # will break much sooner than that) or updates sent to
        # {dapper,edgy}-updates. Probably all irrelevant, as I suspect the
        # number of people using the plugin in edgy and dapper is 0.
        if name == 'bazaar' and IXMLRPCRequest.providedBy(self.request):
            return getUtility(IBazaarApplication)

        try:
            return getUtility(IPillarNameSet)[name.lower()]
        except NotFoundError:
            return None

    @stepto('calendar')
    def calendar(self):
        # XXX SteveAlexander 2005-10-06: permission=launchpad.AnyPerson
        return MergedCalendar()

    def _getBetaRedirectionView(self):
        # If the inhibit_beta_redirect cookie is set, don't redirect:
        if self.request.cookies.get('inhibit_beta_redirect', '0') == '1':
            return None

        # If we are looking at the front page, don't redirect:
        if self.request['PATH_INFO'] == '/':
            return None

        # If no redirection host is set, don't redirect.
        mainsite_host = config.launchpad.vhosts.mainsite.hostname
        redirection_host = config.launchpad.beta_testers_redirection_host
        if redirection_host is None:
            return None
        # If the hostname for our URL isn't under the main site
        # (e.g. shipit.ubuntu.com), don't redirect.
        uri = URI(self.request.getURL())
        if not uri.host.endswith(mainsite_host):
            return None

        # Only redirect if the user is a member of beta testers team,
        # don't redirect.
        user = getUtility(ILaunchBag).user
        if user is None or not user.inTeam(
            getUtility(ILaunchpadCelebrities).launchpad_beta_testers):
            return None

        # Alter the host name to point at the redirection target:
        new_host = uri.host[:-len(mainsite_host)] + redirection_host
        uri = uri.replace(host=new_host)
        # Complete the URL from the environment:
        uri = uri.replace(path=self.request['PATH_INFO'])
        query_string = self.request.get('QUERY_STRING')
        if query_string:
            uri = uri.replace(query=query_string)

        # Empty the traversal stack, since we're redirecting.
        self.request.setTraversalStack([])

        # And perform a temporary redirect.
        return RedirectionView(str(uri), self.request, status=303)

    def publishTraverse(self, request, name):
        beta_redirection_view = self._getBetaRedirectionView()
        if beta_redirection_view is not None:
            return beta_redirection_view
        return Navigation.publishTraverse(self, request, name)


class SoftTimeoutView(LaunchpadView):

    def __call__(self):
        """Generate a soft timeout by sleeping enough time."""
        start_time = time.time()
        celebrities = getUtility(ILaunchpadCelebrities)
        if (self.user is None or
            not self.user.inTeam(celebrities.launchpad_developers)):
            raise Unauthorized

        self.request.response.setHeader('content-type', 'text/plain')
        soft_timeout = intOrZero(config.launchpad.soft_request_timeout)
        if soft_timeout == 0:
            return 'No soft timeout threshold is set.'

        time.sleep(soft_timeout/1000.0)
        time_to_generate_page = (time.time() - start_time) * 1000
        # In case we didn't sleep enogh time, sleep a while longer to
        # pass the soft timeout threshold.
        while time_to_generate_page < soft_timeout:
            time.sleep(0.1)
            time_to_generate_page = (time.time() - start_time) * 1000
        return (
            'Soft timeout threshold is set to %s ms. This page took'
            ' %s ms to render.' % (soft_timeout, time_to_generate_page))


class LaunchpadRootIndexView(LaunchpadView):
    """An view for the default view of the LaunchpadRoot."""

<<<<<<< HEAD
=======
    def _getCookieParams(self):
        """Return a string containing the 'domain' and 'secure' parameters."""
        params = '; Path=/'
        # XXX: jamesh 2007-02-06:
        # This code to select the cookie domain comes from webapp/session.py
        # It should probably be factored out.
        uri = URI(self.request.getURL())
        if uri.scheme == 'https':
            params += '; Secure'
        for domain in config.launchpad.cookie_domains:
            assert not domain.startswith('.'), \
                   "domain should not start with '.'"
            dotted_domain = '.' + domain
            if (domain_match(uri.host, domain) or
                domain_match(uri.host, dotted_domain)):
                params += '; Domain=%s' % dotted_domain
                break
        return params

    def getInhibitRedirectScript(self):
        """Returns a Javascript function that inhibits redirection."""
        return '''
        function inhibit_beta_redirect() {
            var expire = new Date()
            expire.setTime(expire.getTime() + 2 * 60 * 60 * 1000)
            document.cookie = ('inhibit_beta_redirect=1%s; Expires=' +
                               expire.toGMTString())
            alert('You will not be redirected to the beta site for 2 hours');
            return false;
        }''' % self._getCookieParams()

    def getEnableRedirectScript(self):
        """Returns a Javascript function that enables beta redireciton."""
        return '''
        function enable_beta_redirect() {
            var expire = new Date()
            expire.setTime(expire.getTime() + 1000)
            document.cookie = ('inhibit_beta_redirect=0%s; Expires=' +
                               expire.toGMTString())
            alert('Redirection to the beta site has been enabled');
            return false;
        }''' % self._getCookieParams()

>>>>>>> 9f97b004
    def isRedirectInhibited(self):
        """Returns True if redirection has been inhibited."""
        return self.request.cookies.get('inhibit_beta_redirect', '0') == '1'

    def isBetaUser(self):
        """Return True if the user is in the beta testers team."""
        if config.launchpad.beta_testers_redirection_host is None:
            return False

        return self.user is not None and self.user.inTeam(
            getUtility(ILaunchpadCelebrities).launchpad_beta_testers)


class ObjectForTemplate:

    def __init__(self, **kw):
        for name, value in kw.items():
            setattr(self, name, value)


class OneZeroTemplateStatus(LaunchpadView):
    """A list showing how ready each template is for one-zero."""

    here = os.path.dirname(os.path.realpath(__file__))

    templatesdir = os.path.abspath(
            os.path.normpath(os.path.join(here, '..', 'templates'))
            )

    excluded_templates = set(['launchpad-onezerostatus.pt'])

    class PageStatus(ObjectForTemplate):
        filename = None
        status = None
        comment = ''
        helptext = ''

    valid_status_values = set(['new', 'todo', 'inprogress', 'done'])

    onezero_re = re.compile(r'\W*1-0\W+(\w+)\W+(.*)', re.DOTALL)

    def listExcludedTemplates(self):
        return sorted(self.excluded_templates)

    def initialize(self):
        self.pages = []
        self.portlets = []
        excluded = []
        filenames = [filename
                     for filename in os.listdir(self.templatesdir)
                     if filename.lower().endswith('.pt')
                        and filename not in self.excluded_templates
                     ]
        filenames.sort()
        for filename in filenames:
            data = open(os.path.join(self.templatesdir, filename)).read()
            soup = BeautifulStoneSoup(data)

            is_portlet = 'portlet' in filename

            if is_portlet:
                output_category = self.portlets
            else:
                output_category = self.pages

            num_one_zero_comments = 0
            html_comments = soup.findAll(text=lambda text:isinstance(text, Comment))
            for html_comment in html_comments:
                matchobj = self.onezero_re.match(html_comment)
                if matchobj:
                    num_one_zero_comments += 1
                    status, comment = matchobj.groups()
                    if status not in self.valid_status_values:
                        status = 'error'
                        comment = 'status not one of %s' % ', '.join(sorted(self.valid_status_values))

            if num_one_zero_comments == 0:
                is_page = soup.html is not None
                if is_page or is_portlet:
                    status = 'new'
                    comment = ''
                else:
                    excluded.append(filename)
                    continue
            elif num_one_zero_comments > 1:
                status = "error"
                comment = "There were %s one-zero comments in the document." % num_one_zero_comments

            xmlcomment = cgi.escape(comment)
            xmlcomment = xmlcomment.replace('\n', '<br />')

            helptextsoup = soup.find(attrs={'metal:fill-slot':'help'})
            if helptextsoup:
                #helptext = ''.join(unicode(t) for t in helptextsoup.findAll(recursive=False))
                helptext = unicode(helptextsoup)
            else:
                helptext = ''
            output_category.append(self.PageStatus(
                filename=filename,
                status=status,
                comment=xmlcomment,
                helptext=helptext))

        self.excluded_from_run = sorted(excluded)


class File:
    # Copied from zope.app.publisher.fileresource, which
    # unbelievably throws away the file data, and isn't
    # useful extensible.
    #
    def __init__(self, path, name):
        self.path = path

        f = open(path, 'rb')
        self.data = f.read()
        f.close()
        self.content_type, enc = guess_content_type(path, self.data)
        self.__name__ = name
        self.lmt = float(os.path.getmtime(path)) or time()
        self.lmh = rfc1123_date(self.lmt)

here = os.path.dirname(os.path.realpath(__file__))

class IcingFolder:
    """View that gives access to the files in a folder.

    The URL to the folder can start with an optional path step like
    /revNNN/ where NNN is one or more digits.  This path step will
    be ignored.  It is useful for having a different path for
    all resources being served, to ensure that we don't use cached
    files in browsers.
    """

    implements(IBrowserPublisher)

    folder = '../icing/'
    rev_part_re = re.compile('rev\d+$')

    def __init__(self, context, request):
        """Initialize with context and request."""
        self.context = context
        self.request = request
        self.names = []

    def __call__(self):
        names = list(self.names)
        if names and self.rev_part_re.match(names[0]):
            # We have a /revNNN/ path step, so remove it.
            names = names[1:]

        if not names:
            # Just the icing directory, so make this a 404.
            raise NotFound(self, '')
        elif len(names) > 1:
            # Too many path elements, so make this a 404.
            raise NotFound(self, self.names[-1])
        else:
            # Actually serve up the resource.
            [name] = names
            return self.prepareDataForServing(name)

    def prepareDataForServing(self, name):
        """Set the response headers and return the data for this resource."""
        if os.path.sep in name:
            raise ValueError(
                'os.path.sep appeared in the resource name: %s' % name)
        filename = os.path.join(here, self.folder, name)
        try:
            fileobj = File(filename, name)
        except IOError, ioerror:
            if ioerror.errno == errno.ENOENT: # No such file or directory
                raise NotFound(self, name)
            else:
                # Some other IOError that we're not expecting.
                raise

        # TODO: Set an appropriate charset too.  There may be zope code we
        #       can reuse for this.
        response = self.request.response
        response.setHeader('Content-Type', fileobj.content_type)
        response.setHeader('Last-Modified', fileobj.lmh)
        setCacheControl(response)
        return fileobj.data

    # The following two zope methods publishTraverse and browserDefault
    # allow this view class to take control of traversal from this point
    # onwards.  Traversed names just end up in self.names.

    def publishTraverse(self, request, name):
        """Traverse to the given name."""
        self.names.append(name)
        return self

    def browserDefault(self, request):
        return self, ()


class StructuralHeaderPresentationView(LaunchpadView):

    def initialize(self):
        self.headerpresentation = IStructuralHeaderPresentation(self.context)

    def getIntroHeading(self):
        return self.headerpresentation.getIntroHeading()

    def getMainHeading(self):
        return self.headerpresentation.getMainHeading()


class StructuralFooterPresentationView(LaunchpadView):

    # Object attributes used by the page template:
    #   num_lists: 0, 1 or 2
    #   children: []
    #   has_more_children: True/False
    #   alt_children: []
    #   has_more_altchildren: True/False

    def initialize(self):
        self.structuralpresentation = IStructuralObjectPresentation(
            self.context)
        sop = self.structuralpresentation

        max_alt_children_to_present = 4

        # First, see if listAltChildren returns None.  If so, we have
        # just children.  If not, we have both alt-children and children.
        alt_children = sop.listAltChildren(max_alt_children_to_present + 1)
        if alt_children is None:
            max_children_to_present = 8

            # Note that self.has_more_alt_children and self.alt_children is
            # undefined when we have no alt_children.
            # The page template needs to check num_lists is 2 before reading
            # these attributes.
        else:
            max_children_to_present = 4

            assert zope_isinstance(alt_children, list)
            self.has_more_alt_children = len(alt_children) > max_alt_children_to_present
            self.alt_children = children[:max_alt_children_to_present]

        children = sop.listChildren(max_children_to_present + 1)
        assert zope_isinstance(children, list)

        self.has_more_children = len(children) > max_children_to_present
        self.children = children[:max_children_to_present]

        if alt_children is None:
            if not children:
                self.num_lists = 0
            else:
                self.num_lists = 1
        else:
            self.num_lists = 2

class StructuralHeaderPresentation:
    """Base class for StructuralHeaderPresentation adapters."""

    implements(IStructuralHeaderPresentation)

    def __init__(self, context):
        self.context = context

    def getIntroHeading(self):
        return None

    def getMainHeading(self):
        raise NotImplementedError()


class StructuralObjectPresentation(StructuralHeaderPresentation):
    """Base class for StructuralObjectPresentation adapters."""

    implements(IStructuralObjectPresentation)

    def listChildren(self, num):
        return []

    def countChildren(self):
        raise NotImplementedError()

    def listAltChildren(self, num):
        return None

    def countAltChildren(self):
        raise NotImplementedError()


class DefaultStructuralObjectPresentation(StructuralObjectPresentation):

    def getMainHeading(self):
        if hasattr(self.context, 'title'):
            return self.context.title
        else:
            return 'no title'

    def listChildren(self, num):
        return []

    def listAltChildren(self, num):
        return None


class Button:

    def __init__(self, **kw):
        assert len(kw) == 1
        self.name = kw.keys()[0]
        self.text = kw.values()[0]
        self.replacement_dict = self.makeReplacementDict()

    def makeReplacementDict(self):
        return dict(
            url=allvhosts.configs[self.name].rooturl,
            buttonname=self.name,
            text=self.text)

    def renderActive(self):
        return (
            '<a href="%(url)s">\n'
            '  <img'
            '    width="64"'
            '    height="64"'
            '    alt="%(buttonname)s"'
            '    src="/+icing/app-%(buttonname)s-sml-active.gif"'
            '    title="%(text)s"'
            '  />\n'
            '</a>\n' % self.replacement_dict)

    def renderInactive(self):
        return (
            '<a href="%(url)s">\n'
            '  <img'
            '    width="64"'
            '    height="64"'
            '    alt="%(buttonname)s"'
            '    src="/+icing/app-%(buttonname)s-sml.gif"'
            '    title="%(text)s"'
            '  />\n'
            '</a>\n' % self.replacement_dict)

    def renderFrontPage(self):
        return (
            '<a href="%(url)s">\n'
            '  <img'
            '    width="146"'
            '    height="146"'
            '    alt="%(buttonname)s"'
            '    src="/+icing/app-%(buttonname)s.gif"'
            '    title="%(text)s"'
            '  />\n'
            '</a>\n' % self.replacement_dict)

    def renderButton(self, is_active, is_front_page):
        if (is_front_page):
            return self.renderFrontPage()
        elif is_active:
            return self.renderActive()
        else:
            return self.renderInactive()


class ProductsButton(Button):

    def makeReplacementDict(self):
        return dict(
            url='%sprojects/' % allvhosts.configs['mainsite'].rooturl,
            buttonname=self.name,
            text=self.text)


class ApplicationButtons(LaunchpadView):
    """Those buttons that you get on the index pages."""

    implements(ITraversable)

    def __init__(self, context, request):
        LaunchpadView.__init__(self, context, request)
        self.name = None

    buttons = [
        ProductsButton(register="Register your project to encourage "
            "community collaboration."),
        Button(code="Publish your code for people to merge and branch from."),
        Button(bugs="Share bug reports and fixes."),
        Button(blueprints="Track blueprints through approval and "
            "implementation."),
        Button(translations="Localize software into your favorite language."),
        Button(answers="Ask and answer questions about software.")
        ]

    def render(self):
        L = []
        for button in self.buttons:
            if self.name:
                is_active = button.name == self.name
            else:
                is_active = True
            is_front_page = self.name == 'main'
            L.append(button.renderButton(is_active, is_front_page))
        return u'\n'.join(L)

    def traverse(self, name, furtherPath):
        self.name = name
        if furtherPath:
            raise AssertionError(
                'Max of one path item after +applicationbuttons')
        return self


class DefaultShortLink(LaunchpadView):
    """Render a short link to an object.

    This is a default implementation that assumes that context.title exists
    and is what we want.

    This class can be used as a base class for simple short links by
    overriding the getLinkText() method.
    """

    def getLinkText(self):
        return self.context.title

    def render(self):
        L = []
        L.append('<a href="%s">' % canonical_url(self.context))
        L.append(cgi.escape(self.getLinkText()).replace(' ', '&nbsp;'))
        L.append('</a>')
        return u''.join(L)


class AppFrontPageSearchView(LaunchpadFormView):

    schema = IAppFrontPageSearchForm
    custom_widget('scope', ProjectScopeWidget)

    @property
    def scope_css_class(self):
        """The CSS class for used in the scope widget."""
        if self.scope_error:
            return 'error'
        else:
            return None

    @property
    def scope_error(self):
        """The error message for the scope widget."""
        return self.getWidgetError('scope')


class BrowserWindowDimensions(LaunchpadView):
    """Allow capture of browser window dimensions."""

    def render(self):
        return u'Thanks.'
<|MERGE_RESOLUTION|>--- conflicted
+++ resolved
@@ -575,52 +575,6 @@
 class LaunchpadRootIndexView(LaunchpadView):
     """An view for the default view of the LaunchpadRoot."""
 
-<<<<<<< HEAD
-=======
-    def _getCookieParams(self):
-        """Return a string containing the 'domain' and 'secure' parameters."""
-        params = '; Path=/'
-        # XXX: jamesh 2007-02-06:
-        # This code to select the cookie domain comes from webapp/session.py
-        # It should probably be factored out.
-        uri = URI(self.request.getURL())
-        if uri.scheme == 'https':
-            params += '; Secure'
-        for domain in config.launchpad.cookie_domains:
-            assert not domain.startswith('.'), \
-                   "domain should not start with '.'"
-            dotted_domain = '.' + domain
-            if (domain_match(uri.host, domain) or
-                domain_match(uri.host, dotted_domain)):
-                params += '; Domain=%s' % dotted_domain
-                break
-        return params
-
-    def getInhibitRedirectScript(self):
-        """Returns a Javascript function that inhibits redirection."""
-        return '''
-        function inhibit_beta_redirect() {
-            var expire = new Date()
-            expire.setTime(expire.getTime() + 2 * 60 * 60 * 1000)
-            document.cookie = ('inhibit_beta_redirect=1%s; Expires=' +
-                               expire.toGMTString())
-            alert('You will not be redirected to the beta site for 2 hours');
-            return false;
-        }''' % self._getCookieParams()
-
-    def getEnableRedirectScript(self):
-        """Returns a Javascript function that enables beta redireciton."""
-        return '''
-        function enable_beta_redirect() {
-            var expire = new Date()
-            expire.setTime(expire.getTime() + 1000)
-            document.cookie = ('inhibit_beta_redirect=0%s; Expires=' +
-                               expire.toGMTString())
-            alert('Redirection to the beta site has been enabled');
-            return false;
-        }''' % self._getCookieParams()
-
->>>>>>> 9f97b004
     def isRedirectInhibited(self):
         """Returns True if redirection has been inhibited."""
         return self.request.cookies.get('inhibit_beta_redirect', '0') == '1'
