--- conflicted
+++ resolved
@@ -101,48 +101,15 @@
 
 = Multiple Request Languages in Latest Questions =
 
-<<<<<<< HEAD
-The portlet that lists the latest questions on the product or
-distribution displays all the questions, whatever the user preferred
-languages. (Since this portlet is there to give an idea of activity,
-it also advertise multi-language activity. Besides this avoids
-misleading the user by showing no questions when there could be in other
-=======
-There is a portlet listing the latest support requests on the product or
-distribution (though currently this is not used on the product or
-distribution pages). It displays all the requests, whatever the user
-preferred languages. (Since this portlet is there to give an idea of
-activity, it also advertises multi-language activity. This also avoids
-misleading the user by showing no requests when there could be in other
->>>>>>> 5584cf65
-languages.)
+The portlet that lists the latest questions involving a person displays
+all the questions, whatever the user preferred languages. (Since this
+portlet is there to give an idea of activity, it also advertise
+multi-language activity. Besides this avoids misleading the user by
+showing no questions when there could be in other languages.)
 
-    >>> browser.open('http://launchpad.dev/firefox/+portlet-latesttickets')
+    >>> browser.open('http://launchpad.dev/~carlos')
     >>> portlet = find_portlet(
-<<<<<<< HEAD
-    ...    browser.contents, 'Latest Mozilla Firefox questions')
-=======
-    ...    browser.contents, 'Latest support requests')
->>>>>>> 5584cf65
-    >>> for link in portlet.fetch('a'):
-    ...    link.renderContents()
-    'Problemas de Impress\xc3\xa3o no Firefox'
-    "Newly installed plug-in doesn't seem to be used"
-    'Firefox loses focus and gets stuck'
-    'Problem showing the SVG demo on W3C site'
-    'Firefox cannot render Bank Site'
-
-The same is true for the portlet listing the latest questions involving
-a person:
-
-    >>> browser.open('http://launchpad.dev/people/carlos')
-    >>> portlet = find_portlet(
-<<<<<<< HEAD
-    ...    browser.contents,
-    ...    'Latest Carlos Perell\xc3\xb3 Mar\xc3\xadn questions')
-=======
-    ...    browser.contents, 'Latest support requests')
->>>>>>> 5584cf65
+    ...    browser.contents, 'Latest questions')
     >>> for link in portlet.fetch('a'):
     ...    link.renderContents()
     'Problema al recompilar kernel con soporte smp (doble-n\xc3\xbacleo)'