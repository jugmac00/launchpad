--- conflicted
+++ resolved
@@ -19,7 +19,6 @@
 
 Each distribution has a home page in the system.  The page will show a
 consolidated view of series and milestones of that series.
-<<<<<<< HEAD
 
 Some distributions have listings of major versions, for example Debian:
 
@@ -60,45 +59,3 @@
     >>> anon_browser.open('http://launchpad.dev/gentoo')
     >>> print find_tag_by_id(anon_browser.contents, 'sandm')
     None
-=======
-
-Some distributions have listings of major versions, for example Debian:
-
-    >>> anon_browser.open('http://launchpad.dev/debian')
-    >>> print extract_text(find_tag_by_id(anon_browser.contents, 'sandm'))
-    Series &amp; milestones
-    3.1 &#8220;Sarge&#8221; series - frozen
-    3.0 &#8220;Woody&#8221; series - current Milestones: 3.1 3.1-rc1
-    All series
-    All milestones
-
-Each series and milestone are links that take you to that
-series and milestone page.
-
-    >>> anon_browser.getLink(url='/debian/sarge').text
-    '3.1 \xe2\x80\x9cSarge\xe2\x80\x9d series'
-
-    >>> anon_browser.getLink(url='/debian/woody').text
-    '3.0 \xe2\x80\x9cWoody\xe2\x80\x9d series'
-
-    >>> anon_browser.getLink(url='/debian/+milestone/3.1').text
-    '3.1'
->>>>>>> d610333b
-
-    >>> anon_browser.getLink(url='/debian/+milestone/3.1-rc1').text
-    '3.1-rc1'
-
-There are also two links "All series" and "All milestones" that take you
-to the distribution series and milestones pages respectively.
-
-    >>> anon_browser.getLink('All series').url
-    'http://launchpad.dev/debian/+series'
-
-    >>> anon_browser.getLink('All milestones').url
-    'http://launchpad.dev/debian/+milestones'
-
-Others do not have any series so the portlet is not shown.
-
-    >>> anon_browser.open('http://launchpad.dev/gentoo')
-    >>> print find_tag_by_id(anon_browser.contents, 'sandm')
-    None
