--- conflicted
+++ resolved
@@ -185,7 +185,49 @@
   u'High'
 
 
-<<<<<<< HEAD
+== Bug subscriptions ==
+
+We can get the the collection of subscriptions to a bug.
+
+  >>> bug_one_subscriptions_url = urlsplit(
+  ...     bug_one['subscriptions_collection_link'])[2]
+  >>> subscriptions = webservice.get(bug_one_subscriptions_url).jsonBody()
+  >>> pprint(sorted(entry.items() for entry in subscriptions['entries']))
+  [[(u'self_link',
+     u'http://api.launchpad.dev/beta/bugs/1/+subscription/name12'),
+    (u'person_link', u'http://api.launchpad.dev/beta/~name12'),
+    (u'bug_link', u'http://api.launchpad.dev/beta/bugs/1'),
+    (u'resource_type_link',
+     u'http://api.launchpad.dev/beta/#BugSubscriptionEntryAdapter'),
+    (u'subscribed_by_link', u'http://api.launchpad.dev/beta/~janitor')]...]
+
+
+Each subscription can be accessed individually.
+
+  >>> subscription = webservice.get(subscriptions['entries'][0]['self_link']).jsonBody()
+  >>> pprint(sorted(subscription.items()))
+  [(u'bug_link', u'http://api.launchpad.dev/beta/bugs/1'),
+   (u'person_link', u'http://api.launchpad.dev/beta/~stevea'),
+   (u'resource_type_link', u'http://api.launchpad.dev/beta/#BugSubscriptionEntryAdapter'),
+   (u'self_link', u'http://api.launchpad.dev/beta/bugs/1/+subscription/stevea'),
+   (u'subscribed_by_link', u'http://api.launchpad.dev/beta/~janitor')]
+
+We can also create new subscriptions.
+
+    >>> new_subscription = webservice.named_post(
+    ...     bug_one['self_link'], 'subscribe',
+    ...     person='http://api.launchpad.dev/beta/~cprov').jsonBody()
+    >>> pprint(new_subscription)
+    {...u'self_link':
+        u'http://api.launchpad.dev/beta/bugs/1/+subscription/cprov'...}
+
+But we can only unsubscribe ourselves.
+
+    >>> print webservice.named_post(
+    ...     bug_one['self_link'], 'unsubscribe')
+    HTTP/1.1 200 Ok...
+
+
 == Bug Watches ==
 
 Bugs can have bug watches associated with them. Each bugwatch can also
@@ -251,47 +293,4 @@
   Content-Length: 47
   Content-Type: text/plain
   <BLANKLINE>
-  url: You tried to modify a read-only attribute.
-=======
-== Bug subscriptions ==
-
-We can get the the collection of subscriptions to a bug.
-
-  >>> bug_one_subscriptions_url = urlsplit(
-  ...     bug_one['subscriptions_collection_link'])[2]
-  >>> subscriptions = webservice.get(bug_one_subscriptions_url).jsonBody()
-  >>> pprint(sorted(entry.items() for entry in subscriptions['entries']))
-  [[(u'self_link',
-     u'http://api.launchpad.dev/beta/bugs/1/+subscription/name12'),
-    (u'person_link', u'http://api.launchpad.dev/beta/~name12'),
-    (u'bug_link', u'http://api.launchpad.dev/beta/bugs/1'),
-    (u'resource_type_link',
-     u'http://api.launchpad.dev/beta/#BugSubscriptionEntryAdapter'),
-    (u'subscribed_by_link', u'http://api.launchpad.dev/beta/~janitor')]...]
-
-
-Each subscription can be accessed individually.
-
-  >>> subscription = webservice.get(subscriptions['entries'][0]['self_link']).jsonBody()
-  >>> pprint(sorted(subscription.items()))
-  [(u'bug_link', u'http://api.launchpad.dev/beta/bugs/1'),
-   (u'person_link', u'http://api.launchpad.dev/beta/~stevea'),
-   (u'resource_type_link', u'http://api.launchpad.dev/beta/#BugSubscriptionEntryAdapter'),
-   (u'self_link', u'http://api.launchpad.dev/beta/bugs/1/+subscription/stevea'),
-   (u'subscribed_by_link', u'http://api.launchpad.dev/beta/~janitor')]
-
-We can also create new subscriptions.
-
-    >>> new_subscription = webservice.named_post(
-    ...     bug_one['self_link'], 'subscribe',
-    ...     person='http://api.launchpad.dev/beta/~cprov').jsonBody()
-    >>> pprint(new_subscription)
-    {...u'self_link':
-        u'http://api.launchpad.dev/beta/bugs/1/+subscription/cprov'...}
-
-But we can only unsubscribe ourselves.
-
-    >>> print webservice.named_post(
-    ...     bug_one['self_link'], 'unsubscribe')
-    HTTP/1.1 200 Ok...
->>>>>>> fc7cc131
+  url: You tried to modify a read-only attribute.