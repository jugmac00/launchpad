--- conflicted
+++ resolved
@@ -421,30 +421,12 @@
 
   >>> bug_tracker = webservice.get(bug_watch['bug_tracker_link']).jsonBody()
 
-<<<<<<< HEAD
-  >>> show(bug_tracker)
-  [(u'base_url', u'https://bugzilla.mozilla.org/'),
-   (u'base_url_aliases', []),
-   (u'bug_tracker_type', u'Bugzilla'),
-   (u'contact_details', u'Carrier pigeon only'),
-   (u'has_lp_plugin', None),
-   (u'name', u'mozilla.org'),
-   (u'registrant_link', u'http://.../~name12'),
-   (u'resource_type_link',
-    u'http://.../#bug_tracker'),
-   (u'self_link',
-    u'http://.../bugs/bugtrackers/mozilla.org'),
-   (u'summary',
-    u'The Mozilla.org bug tracker is the grand-daddy of bugzillas...'),
-   (u'title', u'The Mozilla.org Bug Tracker'),
-   (u'watches_collection_link',
-    u'http://.../bugs/bugtrackers/mozilla.org/watches')]
-=======
   >>> pprint_entry(bug_tracker)
   base_url: u'https://bugzilla.mozilla.org/'
   base_url_aliases: []
   bug_tracker_type: u'Bugzilla'
   contact_details: u'Carrier pigeon only'
+  has_lp_plugin: None
   name: u'mozilla.org'
   registrant_link: u'http://.../~name12'
   resource_type_link: u'http://.../#bug_tracker'
@@ -452,7 +434,6 @@
   summary: u'The Mozilla.org bug tracker is the grand-daddy of bugzillas...'
   title: u'The Mozilla.org Bug Tracker'
   watches_collection_link: u'http://.../bugs/bugtrackers/mozilla.org/watches'
->>>>>>> 7e232f76
 
 We can change various aspects of bug trackers.
 
@@ -495,30 +476,12 @@
 
   >>> bug_tracker_path = response.getHeader('Location')
   >>> bug_tracker = webservice.get(bug_tracker_path).jsonBody()
-<<<<<<< HEAD
-  >>> show(bug_tracker)
-  [(u'base_url', u'http://bugs.example.com/'),
-   (u'base_url_aliases',
-    [u'http://bugs.example.com/bugs/',
-     u'http://www.example.com/bugtracker/']),
-   (u'bug_tracker_type', u'Bugzilla'),
-   (u'contact_details', u'bob@example.com'),
-   (u'has_lp_plugin', None),
-   (u'name', u'bob'),
-   (u'registrant_link', u'http://.../~name12'),
-   (u'resource_type_link',
-    u'http://.../#bug_tracker'),
-   (u'self_link', u'http://.../bugs/bugtrackers/bob'),
-   (u'summary', u'Where Bob files his bugs.'),
-   (u'title', u"Bob's Tracker"),
-   (u'watches_collection_link',
-    u'http://.../bugs/bugtrackers/bob/watches')]
-=======
   >>> pprint_entry(bug_tracker)
   base_url: u'http://bugs.example.com/'
   base_url_aliases: [u'http://bugs.example.com/bugs/', u'http://www.example.com/bugtracker/']
   bug_tracker_type: u'Bugzilla'
   contact_details: u'bob@example.com'
+  has_lp_plugin: None
   name: u'bob'
   registrant_link: u'http://.../~name12'
   resource_type_link: u'http://.../#bug_tracker'
@@ -526,7 +489,6 @@
   summary: u'Where Bob files his bugs.'
   title: u"Bob's Tracker"
   watches_collection_link: u'http://.../bugs/bugtrackers/bob/watches'
->>>>>>> 7e232f76
 
 
 == Bug attachments ==
