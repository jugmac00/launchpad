--- conflicted
+++ resolved
@@ -136,14 +136,10 @@
   >>> import simplejson
   >>> def modify_person(person, representation, method, headers=None):
   ...     "A helper function to send a PUT or PATCH request to a person."
-<<<<<<< HEAD
-  ...     return webservice('~' + person, method,
-=======
   ...     new_headers = {'Content-type': 'application/json'}
   ...     if headers is not None:
   ...         new_headers.update(headers)
-  ...     return webservice('/beta/~' + person, method,
->>>>>>> 48f9459e
+  ...     return webservice('~' + person, method,
   ...                       simplejson.dumps(representation),
   ...                       headers)
 
