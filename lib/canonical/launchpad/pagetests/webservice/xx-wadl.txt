= Launchpad's WADL documents =

Every resource in the web service has a WADL representation that
describes the capabilities of the resource in a machine-readable
format. These documents are similar to the HTML documents that provide
human beings with links to click and forms to fill out.


== Entry resources ==

Let's get a WADL representation of a resource (in this case, a
person), and see what's inside.

    >>> wadl = webservice.get(
    ...     '/beta/~salgado', 'application/vd.sun.wadl+xml').getBody()

It's an XML document.

    >>> print wadl
    <?xml version="1.0"?>
    <wadl:application xmlns:xsi="http://www.w3.org/2001/XMLSchema-instance"
        xmlns="http://research.sun.com/wadl/2006/10"
        xmlns:wadl="http://research.sun.com/wadl/2006/10"
        xsi:schemaLocation="http://research.sun.com/wadl/2006/10/wadl.xsd">
    ...
    </wadl:application>

Let's parse it and make sure it validates against the WADL schema.

    >>> from lxml import etree
    >>> from canonical.lazr.rest.resource import WADL_SCHEMA_FILE
    >>> from canonical.lazr.xml import XMLValidator

    >>> wadl_schema = XMLValidator(WADL_SCHEMA_FILE)
    >>> wadl_schema.validate(wadl)
    True
    >>> wadl_schema.error_log
    ''

    >>> tree = etree.fromstring(wadl)

The root tag of any WADL document is called 'application'. Note the
namespaced tag name; this test will be ignoring the namespace from
this point on.

    >>> tree.tag
    '{http://research.sun.com/wadl/2006/10}application'

The <application> tag for a WADL representation of an entry contains a
single <resources> tag.

    >>> [resources] = tree
    >>> resources.tag
    '...resources'

The <resources> tag describes a set of resources rooted at the
person's URL.

    >>> resources.attrib['base']
    'http://api.launchpad.dev/beta/~salgado'

The <resources> tag contains a single <resource> tag. The WADL
description of a person describes only one resource: the person
itself.

    >>> [resource] = (resources)
    >>> resource.tag
    '...resource'
    >>> resource.attrib['path']
    ''

What are the capabilities of this resource?

    >>> resource.attrib['type']
    'http://api.launchpad.dev/beta/#PersonEntryAdapter'

Since all person resources work the same way, the capabilities of any
particular person resource are described by reference to a separate
WADL document. This document is located at the service root (/beta/),
and the part of the document that describes a person resource has the
XML id "PersonEntryAdapter". We'll look at this document later.

To summarize: the WADL representation of an entry is a very short XML
document that says "The resource at this URL is of type [foo]," where
[foo] is a reference to another WADL document.


== Collection resources ==

The WADL description of a collection looks a lot like the WADL
description of an entry. It's an <application> tag that contains a
<resources> tag that contains a <resource> tag.

    >>> wadl = webservice.get('/beta/people',
    ...                       'application/vd.sun.wadl+xml').getBody()
    >>> wadl_schema.validate(wadl)
    True
    >>> wadl_schema.error_log
    ''

    >>> tree = etree.fromstring(wadl)
    >>> tree.tag
    '...application'

    >>> [resources] = tree
    >>> resources.tag
    '...resources'
    >>> resources.attrib['base']
    'http://api.launchpad.dev/beta/people'

The <resource> tag defines the capabilities of the collection resource
by referencing another WADL document.

    >>> [resource] = resources
    >>> resource.tag
    '...resource'
    >>> resource.attrib['path']
    ''
    >>> resource.attrib['type']
    'http://api.launchpad.dev/beta/#PersonSetCollectionAdapter'


== Scoped collection resources ==

The WADL representation of a scoped collection is pretty similar to
the representation of a top-level collection.

    >>> wadl = webservice.get('/beta/~admins/members',
    ...                       'application/vd.sun.wadl+xml').getBody()
    >>> wadl_schema.validate(wadl)
    True
    >>> wadl_schema.error_log
    ''

    >>> tree = etree.fromstring(wadl)
    >>> tree.tag
    '...application'

    >>> [resources] = tree
    >>> resources.tag
    '...resources'
    >>> resources.attrib['base']
    'http://api.launchpad.dev/beta/~admins/members'

    >>> [resource] = resources
    >>> resource.attrib['path']
    ''
    >>> resource.attrib['type']
    'http://api.launchpad.dev/beta/#PersonEntryAdapter-page-resource'


== Hosted file resources ==

A hosted file resource is the web service's access point for a binary
file hosted elsewhere. Examples of hosted files include a person's
mugshot image and a project's icon.

A hosted file resource responds to GET requests by redirecting the
client to the externally hosted file. It responds to PUT or DELETE
requests by updating or deleting the underlying binary file.

The behavior laid out in the previous paragraph is also defined in the
WADL documents served by the web service itself. You can use content
negotiation to get a WADL description of any hosted file resource.

The 'salgado' user starts out with no hosted mugshot, and an ordinary
GET to the place where the mugshot would be results in a 404 error.

    >>> print webservice.get('/beta/~salgado/mugshot')
    HTTP/1.1 404 Not Found
    ...

But if the client is interested in learning how to create a mugshot at
/beta/~salgado/mugshot, it can use content negotiation to get a WADL
description of the resource-to-be.

    >>> wadl = webservice.get(
    ...     '/beta/~salgado/mugshot',
    ...     'application/vd.sun.wadl+xml').getBody()
    >>> wadl_schema.validate(wadl)
    True
    >>> wadl_schema.error_log
    ''

    >>> tree = etree.fromstring(wadl)

Just like with the WADL description of an entry or collection
resource, the WADL representation of a hosted file resource is not
much more than a reference to a big WADL file at the service root. To
find out about the capabilities of the resource-to-be, the client
needs to fetch the WADL representation of
http://api.launchpad.dev/beta/ and look for the XML element with the
ID "HostedFile".

    >>> tree.tag
    '...application'

    >>> [resources] = tree
    >>> resources.tag
    '...resources'
    >>> resources.attrib['base']
    'http://api.launchpad.dev/beta/~salgado/mugshot'

    >>> [resource] = resources
    >>> resource.tag
    '...resource'
    >>> resource.attrib['path']
    ''
    >>> resource.attrib['type']
    'http://api.launchpad.dev/beta/#HostedFile'


== The service root ==

All the WADL documents we've seen so far have been very simple,
describing a single resource and describing it by reference to another
WADL document. That other document is the WADL representation of the
service root. It describes the capabilities of every kind of resource
the service offers. It also describes the JSON representations those
resources serve, and any custom methods invokable on those
resources. It's a big document.

    >>> wadl = webservice.get(
    ...     '/beta/', 'application/vd.sun.wadl+xml').getBody()
    >>> wadl_schema.validate(wadl)
    True
    >>> wadl_schema.error_log
    ''

    >>> tree = etree.fromstring(wadl)

Like all WADL documents, the WADL representation of the service root
is rooted at an <application> tag.

    >>> tree.tag
    '...application'

As with the WADL descriptions of collection and entry resources, this
<application> tag describes the capabilities of the server root
resource. But that <application> tag also contains all the information
referenced by all the other WADL documents in the system. #PersonEntry
is here, as is #PersonSetCollectionAdapter and #ScopedCollection and
many other targets of a <resource> tag's 'resource_type' attribute. Also
located here are the descriptions of the JSON representations those
resources serve.


== Description of the service root itself ==

Let's whittle down the complexity a little by taking a look at the
description of the service root resource itself.

    >>> from lxml.etree import _Comment
    >>> children = [child for child in tree
    ...             if not isinstance(child, _Comment)]
    >>> resources, service_root_type, service_root_repr = children[:3]
    >>> # We'll deal with the rest of the children later.
    >>> other_children = children[3:]

The service root is an instance of a special resource type that
responds only to GET.

    >>> service_root_type.tag
    '...resource_type'
    >>> service_root_type.attrib['id']
    'service-root'
    >>> (doc, get) = list(service_root_type)
    >>> get.tag
    '...method'
    >>> get.attrib['name']
    'GET'

A client that makes a GET request to a resource of this type can get a
representation of type 'service-root-json', or it can get a WADL
representation. The WADL representation is the document we're looking
at right now.

    >>> [response] = get
    >>> json_repr, wadl_repr = list(response)
    >>> json_repr.attrib['href']
    '#service-root-json'
    >>> wadl_repr.attrib['mediaType']
    'application/vd.sun.wadl+xml'

The details of the 'service-root-json' representation are given
immediately afterwards:

    >>> service_root_repr.tag
    '...representation'
    >>> service_root_repr.attrib['id']
    'service-root-json'
    >>> service_root_repr.attrib['mediaType']
    'application/json'

The JSON representation contains a link for each collection resource
exposed at the top level. The WADL representation has a <param> tag
for every link in the JSON representation.

    >>> person_set_param = [
    ...     param for param in service_root_repr
    ...     if param.attrib['name'].startswith('PersonSet')][0]
    >>> person_set_param.tag
    '...param'
    >>> person_set_param.attrib['path']
    "$['PersonSetCollectionAdapter_collection_link']"
    >>> person_set_param.attrib['name']
    'PersonSetCollectionAdapter_collection_link'

This is saying that applying the JSONPath expression
'$['PersonSetCollectionAdapter_collection_link']' to the JSON document
will give you something interesting: a variable we like to call
'PersonSetCollectionAdapter_collection_link'.

What's special about this variable? Well, it's a link to another
resource. This is represented in WADL by giving the <param> tag a
child <link> tag. The <link> tag explains what sort of resource is at
the other end of the link.

    >>> [person_set_param_link] = person_set_param
    >>> person_set_param_link.tag
    '...link'
    >>> person_set_param_link.attrib['resource_type']
    'http://api.launchpad.dev/beta/#PersonSetCollectionAdapter'

A WADL client can read this and know that if it ever finds a resource
of type "service-root", it can send a GET request to that URL and get
back a JSON document. By applying the JSON expression
'["PersonSetCollectionAdapter_collection_link"]' to that document, it
will find the URL to the list of people. The list of people has the
characteristics described (in WADL format) at
http://api.launchpad.dev/beta/#PersonSetCollectionAdapter.

But where is the WADL client going to find a resource of type
"service-root" in the first place? The <resources> tag will explain
everything.

    >>> resources.tag
    '...resources'
    >>> resources.attrib['base']
    'http://api.launchpad.dev/beta/'

As with the <resources> tags shown earlier, this one contains a single
<resource> tag.

    >>> [resource] = resources
    >>> resource.tag
    '...resource'
    >>> resource.attrib['path']
    ''
    >>> resource.attrib['type']
    '#service-root'

Aha! There's a resource of type "service-root" right there at the
service root! Who would have thought?


== The rest of the document ==

Looking at the children of the <application> tag can be
overwhelming. The description of the service root resource is
relatively simple, but then there are a huge number of
<representation> and <resource_type> tags that don't have anything to
do directly with the service root: they form a description of the web
service as a whole. I'll explain the large-scale structure of the
document and then show some examples in detail.

The first few tags are <resource_type> tags which describe the
different possible kinds of top-level collections (person collections,
bug collections, and so on). We'll look at those tags first. Each type
of collection resource has one tag devoted to it in the WADL document:

1. A <resource_type> tag describing the HTTP requests a client can
   make to manipulate the collection resource. It might look like this:

   <resource_type id="BugCollection">
     <wadl:doc xmlns="http://www.w3.org/1999/xhtml/">
       A collection of bugs, as exposed through the web service.
     </wadl:doc>
     <method name="GET" id="BugCollection-get">
       <response>
         <representation href="http://api.launchpad.dev/beta/#IBugEntry-page"/>
         <representation mediaType="application/vd.sun.wadl+xml"
                         id="BugCollection-wadl"/>
       </response>
     </method>
   </resource_type>

We know we've reached the end of the collection resources when we see
a <resource_type> tag that supports the PUT method. Collections never
support PUT, so that must be an entry resource_type.

    >>> collection_resource_types = []
    >>> for index, child in enumerate(other_children):
    ...     put_method = [method for method in list(child)
    ...                   if method.tag.endswith("method")
    ...                   and method.attrib['name'] == 'PUT']
    ...     if len(put_method) > 0:
    ...         first_entry_type_index = index
    ...         break
    ...     collection_resource_types.append(child)

When we find a <resource_type> that supports PUT, we know that we've
come to the end of the collection resources and reached an entry
resource, like a person or bug. Each kind of entry resource has five
tags devoted to it in the WADL document:

1. A <resource_type> tag describing the HTTP requests a client can
   make to manipulate the entry resource. It might look like this:

   <resource_type id="MessageEntryAdapter">
     <method name="GET" id="MessageEntryAdapter-get">
       <response>
         <representation
          href="http://api.launchpad.dev/beta/#MessageEntryAdapter-full"/>
         <representation mediaType="application/vd.sun.wadl+xml"
                         id="MessageEntryAdapter-wadl"/>
       </response>
     </method>

     <method name="PUT" id="MessageEntryAdapter-put">
       <request>
         <representation
          href="http://api.launchpad.dev/beta/#MessageEntryAdapter-full"/>
       </request>
     </method>

     <method name="PATCH" id="MessageEntryAdapter-patch">
       <request>
         <representation
          href="http://api.launchpad.dev/beta/#MessageEntryAdapter-diff"/>
       </request>
    </method>
   </resource_type>

2. A <representation> tag describing the document sent to the client
   in response to a GET request for the entry, and expected from the
   client along with a PUT request. This would be the
   "#MessageEntryAdapter-full" referenced in the above WADL example.

3. A <representation> tag describing the document expected from the
   server along with a PATCH request. This would be the
   "#MessageEntryAdapter-diff" referenced in the above WADL example.

4. A <resource_type> tag describing the capabilities of a page of a
   collection that contains this kind of entry. Some entry types may
   have both a top-level collection <resource_type> and a regular
   collection page <resource_type>. They need to be declared
   separately because top-level collections can have custom
   operations, and random collection pages can't. It might look like
   this:

   <resource_type id="MessageEntryAdapter-page-resource">
     <method name="GET"
             id="MessageEntryAdapter-page-resource-get">
       <response>
         <representation href="#MessageEntryAdapter-page"/>
       </response>
     </method>
   </resource_type>

5. A <representation> tag describing the document sent to the client
   in response to a GET request for a collection. This includes
   top-level collections as well as scoped and other collections. This
   would be the "#MessageEntryAdapter-page" referenced in the above
   WADL example, and the "#IBugEntry-page" referenced in the very
   first example.

(The last <resource_type> tag is a hard-coded description of a hosted
binary file resource. Since it's hard-coded, this test doesn't deal
with it.)

This code splits the tags into 5-tuples and stores the tuples in
'entry_resource_descriptions'.

    >>> entry_resource_descriptions = []
    >>> entry_resource_types = other_children[first_entry_type_index:-1]
    >>> hosted_binary_resource_type = other_children[-1]
    >>> for index in range(0, len(entry_resource_types), 5):
    ...     entry_resource_descriptions.append(
    ...         (tuple(entry_resource_types[index:index + 5])))

Before looking at the descriptions of entry resources, we'll examine
the collection resource types.


== A collection resource type ==

First let's look at the different collection resource types defined in the
WADL file, and their representations.

    >>> sorted([type.attrib['id'] for type in collection_resource_types])
    ['MaloneApplicationCollectionAdapter', 'PersonSetCollectionAdapter']

There's one <resource_type> tag for every top-level collection on the
site. We'll be taking a close look at the resource type for the
site's collection of people.

    >>> resource_type = [type for type in collection_resource_types
    ...                   if type.attrib['id'] ==
    ...                   'PersonSetCollectionAdapter'][0]

    >>> resource_type.tag
    '...resource_type'

Any collection resource supports one standard HTTP method (GET) in
addition to any custom operations.  This particular collection
resource is the top-level list of people, and it exposes a few other
custom operations.

    >>> methods = list(resource_type)
    >>> sorted((method.attrib['name'], method.attrib['id'])
    ...        for method in methods)
    [('GET', 'PersonSetCollectionAdapter-find'),
     ('GET', 'PersonSetCollectionAdapter-findPerson'),
     ('GET', 'PersonSetCollectionAdapter-findTeam'),
     ('GET', 'PersonSetCollectionAdapter-get'),
     ('GET', 'PersonSetCollectionAdapter-getAllPersons'),
     ('GET', 'PersonSetCollectionAdapter-getAllTeams'),
     ('GET', 'PersonSetCollectionAdapter-getByEmail'),
     ('POST', 'PersonSetCollectionAdapter-newTeam')]

    >>> (find, findPerson, findTeam, get, getAllPerson, getAllTeams, 
    ...  getByEmail, newTeam) = sorted(methods, key=lambda i: i.attrib['id'])

The standard GET operation is a way of getting either a page of the
collection (see "The representation of a collection" later in this
test) or else a short WADL description of a particular collection,
like the one shown earlier in this test.

    >>> [response] = get
    >>> json_rep, wadl_rep = list(response)
    >>> json_rep.attrib['href']
    'http://api.launchpad.dev/beta/#PersonEntryAdapter-page'

    >>> wadl_rep.attrib['mediaType']
    'application/vd.sun.wadl+xml'
    >>> wadl_rep.attrib['id']
    'PersonSetCollectionAdapter-wadl'


=== Operation parameters ===

The <method> tag for a named operation will contain one or more
<parameter> tags describing the parameters the operation accepts. The
'newTeam' custom operation takes a number of parameters.

    >>> [new_team_request] = newTeam
    >>> [param.attrib['name'] for param in new_team_request]
    ['ws.op', 'display_name', 'name', 'default_membership_period',
     'team_description', 'default_renewal_period', 'subscription_policy']

The 'ws.op' parameter is present for every named operation, and has a
fixed value: the name of the operation.

    >>> ws_op = new_team_request[0]
    >>> ws_op.attrib['fixed']
    'newTeam'

The 'find' custom operation accepts one parameter in addition to
'ws.op'.

    >>> [find_request] = find
    >>> [param.attrib['name'] for param in find_request]
    ['ws.op', 'text']

    >>> ws_op = find_request[0]
    >>> ws_op.attrib['fixed']
    'find'


== An entry resource type ==

Now let's look at how the service root WADL describes entry
resources.

    >>> sorted([entry[0].attrib['id']
    ...         for entry in entry_resource_descriptions])
    ['BugEntryAdapter', 'BugTaskEntryAdapter', ...]

There's one <resource_type> tag for every kind of entry on the
site. Let's take a close look at the WADL description of a bug task.

    >>> bugtask_description = [entry for entry in entry_resource_descriptions
    ...                        if entry[0].attrib['id'] == 'BugTaskEntryAdapter'][0]

    >>> (entry_type, full_rep, diff_rep,
    ...  collection_type, collection_rep) = bugtask_description


== Entry representations ==

The definition of a bug task is contained in a <resource_type> tag and
two <representation> tags. First lets look at the two
representations. Each <representation> tag specifies what media type
it's describing. Both of these <representation> tags describe JSON
documents.

    >>> full_rep.tag
    '...representation'
    >>> full_rep.attrib['mediaType']
    'application/json'
    >>> full_rep.attrib['id']
    'BugTaskEntryAdapter-full'

    >>> diff_rep.tag
    '...representation'
    >>> diff_rep.attrib['mediaType']
    'application/json'
    >>> diff_rep.attrib['id']
    'BugTaskEntryAdapter-diff'


=== Representation parameters ===

An earlier section showed how <method> tags could contain <param> tags
describing the parameters to a custom operation. A <representation>
tag may also contain <parameter> tags that point clients to
interesting parts of the representation. Our JSON representations of
entries are hashes, and we've chosen to specify a parameter for each
key of the hash.

    >>> full_params = list(full_rep)
    >>> full_params[0].tag
    '...param'
    >>> full_rep_names = sorted([param.attrib['name']
    ...                         for param in full_params])
    >>> full_rep_names
    ['assignee_link', 'bug_link', ... 'title']

In addition to a name, each representation parameter has a 'path', a
JSONPath expression you can apply to the JSON data structure to get
the parameter's value.

    >>> sorted([param.attrib['path'] for param in full_params])
    ["$['assignee_link']", "$['bug_link']", ... "$['title']"]

So to get the assignee link out of a JSON data structure you need to
look up the element called "assignee_link".

A parameter may also have human-readable documentation: an optional
name for the parameter and an optional short description.

    >>> doc = full_params[0][0]
    >>> doc.tag
    '...doc'
    >>> doc.text
    '<strong>Status</strong>'

Some parameters are links to other resources. These parameters have a
child tag called 'link' with information about what's on the other end
of the link.

    >>> [assignee_param] = [param for param in full_params
    ...                    if param.attrib['name'] == 'assignee_link']
    >>> [assignee_link] = assignee_param
    >>> assignee_link.tag
    '...link'

The link's 'resource_type' attribute tells the client about the capabilities of
the resource at the other end of the link.

    >>> assignee_link.attrib['resource_type']
    'http://api.launchpad.dev/beta/#PersonEntryAdapter'

If the link is a link to a collection, the 'resource_type' will be a
reference to the appropriate entry page resource type (defined
below). For example, the list of a bug task's related tasks is a
collection of bug tasks.

    >>> [related_tasks] = [
    ...     param for param in full_params
    ...     if param.attrib['name'] == 'related_tasks_collection_link']
    >>> (doc, related_tasks_link) = related_tasks.getchildren()
    >>> related_tasks_link.tag
    '...link'
<<<<<<< HEAD
    >>> related_tasks_link.attrib['type']
    'http://api.launchpad.dev/beta/#BugTaskEntryAdapter-scoped-collection'
=======
    >>> related_tasks_link.attrib['resource_type']
    'http://api.launchpad.dev/beta/#BugTaskEntry-page-resource'
>>>>>>> abcda710

The full representation contains all fields, even read-only ones,
because it's describing the document you receive when you make a GET
request. You can modify such a document and send it back with PUT, so
the full representation also suffices to describe the documents you
PUT. But you can't send values for read-only fields with PATCH, so we
define a second representation for use with PATCH requests.

    >>> diff_params = list(diff_rep)
    >>> diff_params[0].tag
    '...param'
    >>> diff_rep_names = sorted([param.attrib['name']
    ...                          for param in diff_params])

    >>> 'related_tasks_collection_link' in full_rep_names
    True
    >>> 'related_tasks_collection_link' in diff_rep_names
    False

Most <param> tags don't tell the client much beyond where to find a
certain parameter, but some of our parameters take values from a
proscribed vocabulary. These parameters correspond to Choice fields
who take their vocabulary from an EnumeratedValue. For these
parameters, the server provides the client with information about the
possible values.

    >>> [status_param] = [param for param in full_params
    ...                   if param.attrib['name'] == 'status']
    >>> status_options = status_param.getchildren()
    >>> status_options[0].tag
    '...doc'
    >>> status_options[1].tag
    '...option'
    >>> sorted(status.attrib['value'] for status in status_options[1:])
    ['Confirmed', 'Fix Committed', ... "Won't Fix"]


=== The entry resource type itself ===

The 'representation' tags tell you what representations a resource
sends and receives. In this case the representations are for a
'bugtask' resource. What about the resource itself? All bug tasks are
pretty much the same, and so most of the information about a bug task
is kept in the <resource_type> tag.

    >>> entry_type.tag
    '...resource_type'

    >>> doc_and_methods = list(entry_type)
    >>> doc = doc_and_methods[0]
    >>> methods = doc_and_methods[1:]
    >>> get, put, patch, post = methods

A resource type may have some human-readable documentation:

    >>> doc.text
    'A bugtask.'

A resource type tells the client about the three standard operations
on a resource (GET, PUT, and PATCH), as well as any custom GET or POST
operations.

The name of a method is always the HTTP method used to activate
it. Different operations that use the same method are distinguished by
XML id. Here that's not a problem; we have one custom POST method
('BugTaskEntryAdapter-transitionToStatus'), plus the standard GET, PATCH, and PUT.

    >>> [method.attrib['name'] for method in methods]
    ['GET', 'PUT', 'PATCH', 'POST']

    >>> [method.attrib['id'] for method in methods]
    ['BugTaskEntryAdapter-get', 'BugTaskEntryAdapter-put',
     'BugTaskEntryAdapter-patch', 'BugTaskEntryAdapter-transitionToStatus',
     'BugTaskEntryAdapter-transitionToAssignee']


=== Standard entry operations ===

The standard GET operation defines a 'response' tag, which tells the
client that they can use content negotiation to get two different
representations of a bug task: the JSON one described above as
"BugTask-full", and a WADL document--the sort of document shown in the
very first section of this test.

    >>> [response] = get
    >>> response.tag
    '...response'
    >>> full, wadl = list(response)
    >>> full.attrib['href']
    'http://api.launchpad.dev/beta/#BugTaskEntryAdapter-full'

    >>> wadl.attrib['id']
    'BugTaskEntryAdapter-wadl'
    >>> wadl.attrib['mediaType']
    'application/vd.sun.wadl+xml'

Note that the JSON representation is just a hyperlink to the
representation defined earlier.

Similarly, the standard PUT and PATCH methods each include a 'request'
tag, which tells the client which representation it should send along
with a request.

    >>> [request] = put
    >>> request.tag
    '...request'
    >>> [representation] = request
    >>> representation.attrib['href']
    'http://api.launchpad.dev/beta/#BugTaskEntryAdapter-full'

    >>> patch[0][0].attrib['href']
    'http://api.launchpad.dev/beta/#BugTaskEntryAdapter-diff'

This is why we defined the representations separately. Now we can
link to them instead of describing them every time.


=== Custom operations ===

Custom operations may have human-readable documentation.

    >>> post[0].tag
    '...doc'
    >>> post[0].text
    "<p>An operation that modifies a bug task's status.</p>..."

Custom operations define parameters, just like representations do.

    >>> post_params = post[1]
    >>> [param.attrib['name'] for param in post_params]
    ['ws.op', 'status']

The 'ws.op' parameter is present for all custom operations. It's always
required, and fixed to a particular value.

    >>> ws_op, status = post_params
    >>> ws_op.attrib['required']
    'true'
    >>> ws_op.attrib['fixed']
    'change_status'

Depending on the operation there might be other parameters. If the
parameters of the right type, they too can be described with a list of
valid values.

    >>> sorted([value.attrib['value'] for value in list(status)])
    ['Confirmed', 'Fix Committed', ... "Won't Fix"]


== Hosted binary files ==

One interesting type of parameter not shown above is a link to a
binary file managed by the web service, such as a person's mugshot.

    >>> person_desc = [entry for entry in entry_resource_descriptions
    ...                if entry[0].attrib['id'] == 'PersonEntryAdapter'][0]
    >>> (person_entry_type, person_full_rep, person_diff_rep,
    ...  person_page_collection_type, person_collection_rep) = person_desc
    >>> mugshot_param = [param for param in person_full_rep
    ...                  if param.attrib['name'] == 'mugshot_link'][0]
    >>> doc, mugshot_link = mugshot_param
    >>> mugshot_link.attrib['resource_type']
    'http://api.launchpad.dev/beta/#HostedFile'

What can the client do to this binary file resource?

    >>> get, put, delete = list(hosted_binary_resource_type)

The client can send GET to the resource, and be redirected to a binary
file hosted externally.

    >>> get.tag
    '...method'
    >>> get.attrib['name']
    'GET'
    >>> [get_response] = get
    >>> [get_representation] = get_response
    >>> get_representation.attrib['status']
    '303'
    >>> [redirect_param] = get_representation
    >>> redirect_param.tag
    '...param'
    >>> redirect_param.attrib['style']
    'header'
    >>> redirect_param.attrib['name']
    'Location'

The client can PUT a binary file:

    >>> put.tag
    '...method'
    >>> put.attrib['name']
    'PUT'

The client can DELETE an existing file:

    >>> delete.tag
    '...method'
    >>> delete.attrib['name']
    'DELETE'


== A non-top-level collection resource type ==

We're almost done with our in-depth look at the WADL description of
bug tasks. Now we need to consider a page of bug tasks, like you'd see
from a scoped collection. There's no top-level collection of bug tasks
(only a collection of bugs), but any given bug will have a collection
of associated bug tasks, and this collection will have its own
URL. This <resource_type> describes the collection at that URL.

    >>> collection_type.tag
    '...resource_type'
<<<<<<< HEAD
    >>> scoped_collection_type.attrib['id']
    'BugTaskEntryAdapter-scoped-collection'
=======
    >>> collection_type.attrib['id']
    'BugTaskEntry-page-resource'
>>>>>>> abcda710

A top-level collection can have custom operations, but all other
collection resources only support the standard GET operation. This
includes scoped collections like the collection of tasks for a bug. It
also includes the second and subsequent pages of a top-level
collection.

    >>> [get] = collection_type
    >>> get.attrib['id']
<<<<<<< HEAD
    'BugTaskEntryAdapter-scoped-collection-get'
=======
    'BugTaskEntry-page-resource-get'
>>>>>>> abcda710

In response to the standard GET operation, collection resources will
serve a JSON representation, described immediately below.

    >>> [get_response] = get
    >>> [json_representation] = get_response
    >>> json_representation.attrib['href']
    '#BugTaskEntryAdapter-page'


== The representation of a collection ==

The representation of one type of entry (say, a person) looks very
different from the representation of another type (say, a bug), but
all collections look pretty much the same, no matter what kind of
entries they contain. In fact, a top-level collection (say, the
collection of bugs) references the same <representation> tag as a
corresponding scoped collection (say, the bugs assigned to a person)
or any other collection (say, the second page of the top-level bug
collection).

    >>> collection_rep.tag
    '...representation'
    >>> collection_rep.attrib['mediaType']
    'application/json'

All collection representations have the same five <param> tags.

    >>> params = list(collection_rep)
    >>> [param.attrib['name'] for param in params]
    ['total_size', 'start', 'next_collection_link', 'prev_collection_link',
     'entries', 'entry_links']
    >>> size, start, next, prev, entries, entry_links = params

So what's the difference between a collection of people and a
collection of bug tasks? Well, the ID is different, but that's just a
name.

    >>> collection_rep.attrib['id']
    'BugTaskEntryAdapter-page'

No, the real difference is the 'entry_links' parameter. It tells the
client that this particular collection contains links to objects of
type BugTaskEntry.

    >>> entry_links.attrib['path']
    "$['entries'][*]['self_link']"
    >>> [link] = entry_links
<<<<<<< HEAD
    >>> link.attrib['type']
    'http://api.launchpad.dev/beta/#BugTaskEntryAdapter'
=======
    >>> link.attrib['resource_type']
    'http://api.launchpad.dev/beta/#BugTaskEntry'
>>>>>>> abcda710

This tells the client that a 'collection of bug tasks' resource
contains lots of links to 'bug task' resources.

The 'next_collection_link' and 'prev_collection_link' parameters are
also links to other resources. What are these other resources? Other
pages of the same collection!

    >>> [next_type] = next
<<<<<<< HEAD
    >>> next_type.attrib['type']
    '#BugTaskEntryAdapter-page'

    >>> [prev_type] = prev
    >>> prev_type.attrib['type']
    '#BugTaskEntryAdapter-page'
=======
    >>> next_type.attrib['resource_type']
    '#BugTaskEntry-page-resource'

    >>> [prev_type] = prev
    >>> prev_type.attrib['resource_type']
    '#BugTaskEntry-page-resource'
>>>>>>> abcda710
<|MERGE_RESOLUTION|>--- conflicted
+++ resolved
@@ -673,13 +673,8 @@
     >>> (doc, related_tasks_link) = related_tasks.getchildren()
     >>> related_tasks_link.tag
     '...link'
-<<<<<<< HEAD
-    >>> related_tasks_link.attrib['type']
-    'http://api.launchpad.dev/beta/#BugTaskEntryAdapter-scoped-collection'
-=======
     >>> related_tasks_link.attrib['resource_type']
     'http://api.launchpad.dev/beta/#BugTaskEntry-page-resource'
->>>>>>> abcda710
 
 The full representation contains all fields, even read-only ones,
 because it's describing the document you receive when you make a GET
@@ -893,13 +888,8 @@
 
     >>> collection_type.tag
     '...resource_type'
-<<<<<<< HEAD
-    >>> scoped_collection_type.attrib['id']
-    'BugTaskEntryAdapter-scoped-collection'
-=======
     >>> collection_type.attrib['id']
     'BugTaskEntry-page-resource'
->>>>>>> abcda710
 
 A top-level collection can have custom operations, but all other
 collection resources only support the standard GET operation. This
@@ -909,11 +899,7 @@
 
     >>> [get] = collection_type
     >>> get.attrib['id']
-<<<<<<< HEAD
-    'BugTaskEntryAdapter-scoped-collection-get'
-=======
     'BugTaskEntry-page-resource-get'
->>>>>>> abcda710
 
 In response to the standard GET operation, collection resources will
 serve a JSON representation, described immediately below.
@@ -962,13 +948,8 @@
     >>> entry_links.attrib['path']
     "$['entries'][*]['self_link']"
     >>> [link] = entry_links
-<<<<<<< HEAD
-    >>> link.attrib['type']
-    'http://api.launchpad.dev/beta/#BugTaskEntryAdapter'
-=======
     >>> link.attrib['resource_type']
     'http://api.launchpad.dev/beta/#BugTaskEntry'
->>>>>>> abcda710
 
 This tells the client that a 'collection of bug tasks' resource
 contains lots of links to 'bug task' resources.
@@ -978,18 +959,9 @@
 pages of the same collection!
 
     >>> [next_type] = next
-<<<<<<< HEAD
-    >>> next_type.attrib['type']
-    '#BugTaskEntryAdapter-page'
-
-    >>> [prev_type] = prev
-    >>> prev_type.attrib['type']
-    '#BugTaskEntryAdapter-page'
-=======
     >>> next_type.attrib['resource_type']
     '#BugTaskEntry-page-resource'
 
     >>> [prev_type] = prev
     >>> prev_type.attrib['resource_type']
-    '#BugTaskEntry-page-resource'
->>>>>>> abcda710
+    '#BugTaskEntry-page-resource'