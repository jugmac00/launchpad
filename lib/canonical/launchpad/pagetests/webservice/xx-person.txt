= People and teams =

Since we use a single class (Person) to represent a person or a team,
representations of people and teams are supposed to have nearly the
same keys.  I say nearly because some attributes are only made available
for teams (as they're defined in the ITeam interface).

  >>> salgado = webservice.get("/beta/~salgado").jsonBody()
  >>> for key, value in sorted(salgado.items()):
  ...     print "%s: %s" % (key, value)
  confirmed_email_addresses_collection_link:
      http://.../~salgado/confirmed_email_addresses
  date_created: 2005-06-06T08:59:51.596025+00:00
  display_name: Guilherme Salgado
  hide_email_addresses: False
  homepage_content: None
  irc_nicknames_collection_link: http://.../~salgado/irc_nicknames
  is_team: False
  is_valid: True
  jabber_ids_collection_link: http://.../~salgado/jabber_ids
  karma: 0
  languages_collection_link: http://.../~salgado/languages
  mailing_list_auto_subscribe_policy: Ask me when I join a team
  member_memberships_collection_link: http://.../~salgado/member_memberships
  members_collection_link: http://.../~salgado/members
  name: salgado
  open_membership_invitations_collection_link:
      http://.../~salgado/open_membership_invitations
  preferred_email_address_link:
      http://.../~salgado/+email/guilherme.salgado@canonical.com
  self_link: http://.../~salgado
  team_memberships_collection_link: http://.../~salgado/team_memberships
  teams_indirectly_participated_in_collection_link:
      http://.../~salgado/teams_indirectly_participated_in
  teams_participated_in_collection_link:
      http://.../~salgado/teams_participated_in
  timezone: None
  visibility: Public
  wiki_names_collection_link: http://.../~salgado/wiki_names

  >>> ubuntu_team = webservice.get("/beta/~ubuntu-team").jsonBody()
  >>> for key, value in sorted(ubuntu_team.items()):
  ...     print "%s: %s" % (key, value)
  confirmed_email_addresses_collection_link:
      http://.../~ubuntu-team/confirmed_email_addresses
  date_created: 2005-06-06T08:59:51.605760+00:00
  default_membership_period: None
  default_renewal_period: None
  display_name: Ubuntu Team
  hide_email_addresses: False
  homepage_content: None
  irc_nicknames_collection_link: http://.../~ubuntu-team/irc_nicknames
  is_team: True
  is_valid: True
  jabber_ids_collection_link: http://.../~ubuntu-team/jabber_ids
  karma: 0
  languages_collection_link: http://.../~ubuntu-team/languages
  mailing_list_auto_subscribe_policy: Ask me when I join a team
  member_memberships_collection_link:
      http://.../~ubuntu-team/member_memberships
  members_collection_link: http://.../~ubuntu-team/members
  name: ubuntu-team
  open_membership_invitations_collection_link:
      http://.../~ubuntu-team/open_membership_invitations
  preferred_email_address_link:
      http://.../~ubuntu-team/+email/support@ubuntu.com
  renewal_policy: invite them to apply for renewal
  self_link: http://.../~ubuntu-team
  subscription_policy: Moderated Team
  team_description: This Team is responsible for the Ubuntu Distribution
  team_memberships_collection_link: http://.../~ubuntu-team/team_memberships
  team_owner_link: http://.../~sabdfl
  teams_indirectly_participated_in_collection_link:
      http://.../~ubuntu-team/teams_indirectly_participated_in
  teams_participated_in_collection_link:
      http://.../~ubuntu-team/teams_participated_in
  timezone: None
  visibility: Public
  wiki_names_collection_link: http://.../~ubuntu-team/wiki_names

  >>> sorted(set(ubuntu_team.keys()).difference(salgado.keys()))
  [u'default_membership_period', u'default_renewal_period',
   u'renewal_policy', u'subscription_policy', u'team_description',
   u'team_owner_link']
  
  >>> sorted(set(salgado.keys()).difference(ubuntu_team.keys()))
  []


== Links to related things ==

As seen above, many attributes of a person are actually links to other
things (or collections).


=== Email addresses ===

Apart from the link to the preferred email, there is a link to the
collection of other confirmed email addresses of that person/team.

  >>> sample_person = webservice.get("/beta/~name12").jsonBody()
  >>> print sample_person['preferred_email_address_link']
  http://api.launchpad.dev/beta/~name12/+email/test@canonical.com
  >>> emails = sample_person['confirmed_email_addresses_collection_link']
  >>> print emails
  http://api.launchpad.dev/beta/~name12/confirmed_email_addresses
  >>> print_self_link_of_entries(webservice.get(emails).jsonBody())
  http://api.launchpad.dev/beta/~name12/+email/testing@canonical.com

Email addresses are first-class objects with their own URLs and
representations, but for now their representation contain only self_link
as we haven't yet exported anything from IEmailAddress.

  >>> email = webservice.get(
  ...     sample_person['preferred_email_address_link']).jsonBody()
  >>> sorted(email)
  [u'self_link']

One can only traverse to the email addresses of the person already
traversed to, obviously.

  >>> print webservice.get("/beta/~salgado/+email/test@canonical.com")
  HTTP/1.1 404 Not Found
  ...


=== Team memberships ===

A person is linked to their team memberships.

  >>> salgado_memberships = salgado['team_memberships_collection_link']
  >>> salgado_memberships
  u'http://api.launchpad.dev/beta/~salgado/team_memberships'

Similarly, a team is linked to the team memberships of its members.

  >>> landscape_developers = webservice.get(
  ...     "/beta/~landscape-developers").jsonBody()
  >>> landscape_developers['member_memberships_collection_link']
  u'http://api.launchpad.dev/beta/~landscape-developers/member_memberships'

And to all membership invitations sent to it.

  >>> lp_team = webservice.get("/beta/~launchpad").jsonBody()
  >>> lp_invitations = lp_team['open_membership_invitations_collection_link']
  >>> lp_invitations
  u'http://api.launchpad.dev/beta/~launchpad/open_membership_invitations'

  >>> print_self_link_of_entries(webservice.get(lp_invitations).jsonBody())
  http://api.launchpad.dev/beta/~landscape-developers/+member/launchpad

Team memberships are first-class objects with their own URLs.

  >>> print_self_link_of_entries(
  ...     webservice.get(salgado_memberships).jsonBody())
  http://api.launchpad.dev/beta/~admins/+member/salgado
  http://api.launchpad.dev/beta/~landscape-developers/+member/salgado

Team memberships also have data fields.

  >>> salgado_landscape = sorted(webservice.get(
  ...     salgado_memberships).jsonBody()['entries'])[1]
  >>> sorted(salgado_landscape)
  [u'date_expires', u'date_joined',
   u'last_change_comment', u'last_changed_by_link', u'member_link',
   u'self_link', u'status', u'team_link']

Each team membership links to the person who approved the link.

  >>> salgado_landscape['last_changed_by_link']
  u'http://api.launchpad.dev/beta/~name16'

Also to the person whose membership it is.

  >>> salgado_landscape['member_link']
  u'http://api.launchpad.dev/beta/~salgado'

Also to the team in which the membership is valid.

  >>> salgado_landscape['team_link']
  u'http://api.launchpad.dev/beta/~landscape-developers'

A TeamMembership relates a person to a team, and the relationship
works both ways. You've already seen how the representation of a
person includes a link to that person's team memberships. But it's
possible to navigate from a team, to the collection of peoples'
memberships in the team.

  >>> print_self_link_of_entries(webservice.get(
  ...     "/beta/~landscape-developers/member_memberships").jsonBody())
  http://api.launchpad.dev/beta/~landscape-developers/+member/name12
  http://api.launchpad.dev/beta/~landscape-developers/+member/salgado


=== Members ===

A list of team memberships is distinct from a list of a team's
members. Members are people; memberships are TeamMemberships. You've
seen the memberships for the 'landscape-developers' team above; here
are the members.

  >>> print_self_link_of_entries(webservice.get(
  ...     "/beta/~landscape-developers/members").jsonBody())
  http://api.launchpad.dev/beta/~name12
  http://api.launchpad.dev/beta/~salgado

Here the admins:

  >>> print_self_link_of_entries(webservice.get(
  ...     "/beta/~landscape-developers/admins").jsonBody())
  http://api.launchpad.dev/beta/~name12

All participants (direct or indirect members):

  >>> print_self_link_of_entries(webservice.get(
  ...     "/beta/~landscape-developers/participants").jsonBody())
  http://api.launchpad.dev/beta/~name12
  http://api.launchpad.dev/beta/~salgado

A person/team is also linked to all teams in which they participate.

  >>> salgado['teams_participated_in_collection_link']
  u'http://api.launchpad.dev/beta/~salgado/teams_participated_in'
  >>> print_self_link_of_entries(webservice.get(
  ...     salgado['teams_participated_in_collection_link']).jsonBody())
  http://api.launchpad.dev/beta/~admins
  http://api.launchpad.dev/beta/~landscape-developers
  http://api.launchpad.dev/beta/~mailing-list-experts

And to the teams in which they're indirect members.

  >>> link = salgado['teams_indirectly_participated_in_collection_link']
  >>> link
  u'http://api.launchpad.dev/beta/~salgado/teams_indirectly_participated_in'

  >>> print_self_link_of_entries(webservice.get(link).jsonBody())
  http://api.launchpad.dev/beta/~mailing-list-experts

There are also links to proposed, invited, deactivated and expired
members.

  >>> print_self_link_of_entries(webservice.get(
  ...     "/beta/~myteam/proposed_members").jsonBody())
  http://api.launchpad.dev/beta/~no-priv

  >>> print_self_link_of_entries(webservice.get(
  ...     "/beta/~ubuntu-team/invited_members").jsonBody())
  http://api.launchpad.dev/beta/~name20

  >>> print_self_link_of_entries(webservice.get(
  ...     "/beta/~admins/deactivated_members").jsonBody())
  http://api.launchpad.dev/beta/~cprov
  http://api.launchpad.dev/beta/~ddaa
  http://api.launchpad.dev/beta/~jblack

  >>> print_self_link_of_entries(webservice.get(
  ...     "/beta/~landscape-developers/expired_members").jsonBody())
  http://api.launchpad.dev/beta/~karl


=== Wiki names ===

All wiki names associated to a person/team are also linked to that
person/team.

  >>> wikis_link = sample_person['wiki_names_collection_link']
  >>> print wikis_link
  http://api.launchpad.dev/beta/~name12/wiki_names
  >>> print_self_link_of_entries(webservice.get(wikis_link).jsonBody())
  http://api.launchpad.dev/beta/~name12/+wikiname/12

Wiki names are first-class objects with their own URLs and
representations, but for now their representation contain only self_link
as we haven't yet exported anything from IWikiName.

  >>> wiki_name = sorted(webservice.get(wikis_link).jsonBody()['entries'])[0]
  >>> sorted(wiki_name)
  [u'self_link']

One can only traverse to the WikiNames of the person already traversed
to, obviously.

  >>> print webservice.get("/beta/~salgado/+wikiname/12")
  HTTP/1.1 404 Not Found
  ...


=== Jabber IDs ===

Jabber IDs of a person are also linked.

  >>> sabdfl = webservice.get("/beta/~sabdfl").jsonBody()
  >>> jabber_ids_link = sabdfl['jabber_ids_collection_link']
  >>> print jabber_ids_link
  http://api.launchpad.dev/beta/~sabdfl/jabber_ids
  >>> print_self_link_of_entries(webservice.get(jabber_ids_link).jsonBody())
  http://api.launchpad.dev/beta/~sabdfl/+jabberid/markshuttleworth@jabber.org

Jabber IDs are first-class objects with their own URLs and
representations, but for now their representation contain only self_link
as we haven't yet exported anything from IJabberID.

  >>> jabber_id = sorted(
  ...     webservice.get(jabber_ids_link).jsonBody()['entries'])[0]
  >>> sorted(jabber_id)
  [u'self_link']

One can only traverse to the Jabber IDs of the person already traversed
to, obviously.

  >>> print webservice.get(
  ...     "/beta/~salgado/+jabberid/markshuttleworth@jabber.org")
  HTTP/1.1 404 Not Found
  ...


=== IRC nicknames ===

The same for IRC nicknames

  >>> irc_ids_link = sabdfl['irc_nicknames_collection_link']
  >>> print irc_ids_link
  http://api.launchpad.dev/beta/~sabdfl/irc_nicknames
  >>> print_self_link_of_entries(webservice.get(irc_ids_link).jsonBody())
  http://api.launchpad.dev/beta/~sabdfl/+ircnick/1

IRC IDs are first-class objects with their own URLs and representations,
but for now their representation contain only self_link as we haven't
yet exported anything from IIrcID.

  >>> irc_id = sorted(webservice.get(irc_ids_link).jsonBody()['entries'])[0]
  >>> sorted(irc_id)
  [u'self_link']

<<<<<<< HEAD

== Custom operations ==

Joining and leaving teams:

  >>> from urllib import quote
  >>> print webservice.named_post(
  ...     salgado['self_link'], 'join', {},
  ...     team=quote(ubuntu_team['self_link']))
  HTTP/1.1 200 Ok
  ...

  >>> print webservice.named_post(
  ...     salgado['self_link'], 'leave', {},
  ...     team=quote(landscape_developers['self_link']))
  HTTP/1.1 200 Ok
  ...

Adding an arbitrary member to a team:

  >>> print webservice.named_post(
  ...     ubuntu_team['self_link'], 'addMember', {},
  ...     person=quote(landscape_developers['self_link']),
  ...     comment='Just a test')
  HTTP/1.1 200 Ok
  ...

Accepting or declining a membership invitation:

  >>> print webservice.named_post(
  ...     landscape_developers['self_link'], 'acceptInvitationToBeMemberOf',
  ...     {}, team=quote(ubuntu_team['self_link']), comment='Just a test')
  HTTP/1.1 200 Ok
  ...

  >>> print webservice.named_post(
  ...     '/beta/~name20', 'declineInvitationToBeMemberOf', {},
  ...     team=quote(ubuntu_team['self_link']), comment='Just a test')
  HTTP/1.1 200 Ok
=======
One can only traverse to the IRC IDs of the person already traversed
to, obviously.

  >>> print webservice.get("/beta/~salgado/+ircnick/1")
  HTTP/1.1 404 Not Found
>>>>>>> 6ecab6ae
  ...<|MERGE_RESOLUTION|>--- conflicted
+++ resolved
@@ -332,7 +332,13 @@
   >>> sorted(irc_id)
   [u'self_link']
 
-<<<<<<< HEAD
+One can only traverse to the IRC IDs of the person already traversed
+to, obviously.
+
+  >>> print webservice.get("/beta/~salgado/+ircnick/1")
+  HTTP/1.1 404 Not Found
+  ...
+
 
 == Custom operations ==
 
@@ -372,11 +378,4 @@
   ...     '/beta/~name20', 'declineInvitationToBeMemberOf', {},
   ...     team=quote(ubuntu_team['self_link']), comment='Just a test')
   HTTP/1.1 200 Ok
-=======
-One can only traverse to the IRC IDs of the person already traversed
-to, obviously.
-
-  >>> print webservice.get("/beta/~salgado/+ircnick/1")
-  HTTP/1.1 404 Not Found
->>>>>>> 6ecab6ae
   ...