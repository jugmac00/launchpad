Check to be sure that when a gettext error occurs in a "middle" form, that's a
form that is not the first or the last one to translate with the sets of
messages for this POFile, we still detect the error and notify to our users.

  >>> browser.addHeader('Authorization', 'Basic carlos@canonical.com:test')
  >>> browser.open(
  ...     'http://launchpad.dev/ubuntu/hoary/+source/evolution/+pots/'
  ...     'evolution-2.2/es/+translate?start=10&batch=5')
  >>> browser.url
  'http://launchpad.dev/ubuntu/hoary/+source/evolution/+pots/evolution-2.2/es/+translate?start=10&batch=5'

Submit the form using a wrong format string. The msgid is using '%s' which
means it will be an string, but we are going to use '%i' which means an
integer.

  >>> browser.getControl(
<<<<<<< HEAD
  ...     name='msgset_142_es_translation_0_radiobutton').value = [
  ...         'msgset_142_es_translation_0_new']
  >>> browser.getControl(name='msgset_142_es_translation_0_new').value = (
  ...     'Migrando \xc2\xab%i\xc2\xbb')
=======
  ...     name='msgset_142_es_translation_0_new_checkbox').value = True
  >>> browser.getControl(
  ...     name='msgset_142_es_translation_0_new').value = (
  ...         'Migrando \xc2\xab%i\xc2\xbb')

We are going to add a valid translation too so we are sure that it's stored
even when there is an error in another message of the same form.

  >>> browser.getControl(
  ...     name='msgset_140_es_translation_0_new_checkbox').value = True
  >>> browser.getControl(name='msgset_140_es_translation_0_new').value = 'Foo'

And submit the form.
>>>>>>> 8d86979d

  >>> browser.getControl(name='submit_translations').click()

We remain at the same page:

  >>> browser.url
  'http://launchpad.dev/ubuntu/hoary/+source/evolution/+pots/evolution-2.2/es/+translate?start=10&batch=5'
<<<<<<< HEAD
=======

The valid translation is stored:

  >>> for tag in find_tags_by_class(
  ...     browser.contents, 'secondary translation')[1]:
  ...     print tag
  <th colspan="3">
    <label class="language-code">Current
      Spanish:
    </label>
  </th>
  <td>
    <input type="image" src="/@@/copy" title="Copy text"
           name="msgset_140_es_translation_0_copy" />
  </td>
  <td>
    <div lang="es" dir="ltr">Foo</div>
  </td>

>>>>>>> 8d86979d

And the error is noted in the page.

  >>> for tag in find_tags_by_class(browser.contents, 'error'):
  ...     print tag
  <div class="error message">There is an error in a translation you provided.
    Please correct it before continuing.</div>
  <tr class="error translation">
    <th colspan="3">
      <strong>Error in Translation:</strong>
    </th>
    <td>
    </td><td>
      <div>
<<<<<<< HEAD
        format specifications in 'msgid' and 'msgstr' for argument 1 are not the same
      </div>
    </td>
  </tr>
=======
        format specifications in 'msgid' and 'msgstr' for argument 1 are not
        the same
      </div>
    </td>
  </tr>
>>>>>>> 8d86979d
<|MERGE_RESOLUTION|>--- conflicted
+++ resolved
@@ -14,26 +14,20 @@
 integer.
 
   >>> browser.getControl(
-<<<<<<< HEAD
   ...     name='msgset_142_es_translation_0_radiobutton').value = [
   ...         'msgset_142_es_translation_0_new']
   >>> browser.getControl(name='msgset_142_es_translation_0_new').value = (
   ...     'Migrando \xc2\xab%i\xc2\xbb')
-=======
-  ...     name='msgset_142_es_translation_0_new_checkbox').value = True
-  >>> browser.getControl(
-  ...     name='msgset_142_es_translation_0_new').value = (
-  ...         'Migrando \xc2\xab%i\xc2\xbb')
 
 We are going to add a valid translation too so we are sure that it's stored
 even when there is an error in another message of the same form.
 
   >>> browser.getControl(
-  ...     name='msgset_140_es_translation_0_new_checkbox').value = True
+  ...     name='msgset_140_es_translation_0_radiobutton').value = [
+  ...         'msgset_140_es_translation_0_new']
   >>> browser.getControl(name='msgset_140_es_translation_0_new').value = 'Foo'
 
 And submit the form.
->>>>>>> 8d86979d
 
   >>> browser.getControl(name='submit_translations').click()
 
@@ -41,28 +35,12 @@
 
   >>> browser.url
   'http://launchpad.dev/ubuntu/hoary/+source/evolution/+pots/evolution-2.2/es/+translate?start=10&batch=5'
-<<<<<<< HEAD
-=======
 
 The valid translation is stored:
 
-  >>> for tag in find_tags_by_class(
-  ...     browser.contents, 'secondary translation')[1]:
-  ...     print tag
-  <th colspan="3">
-    <label class="language-code">Current
-      Spanish:
-    </label>
-  </th>
-  <td>
-    <input type="image" src="/@@/copy" title="Copy text"
-           name="msgset_140_es_translation_0_copy" />
-  </td>
-  <td>
-    <div lang="es" dir="ltr">Foo</div>
-  </td>
-
->>>>>>> 8d86979d
+  >>> print find_tag_by_id(
+  ...     browser.contents, 'msgset_140_es_translation_0').renderContents()
+  Foo
 
 And the error is noted in the page.
 
@@ -77,15 +55,7 @@
     <td>
     </td><td>
       <div>
-<<<<<<< HEAD
         format specifications in 'msgid' and 'msgstr' for argument 1 are not the same
       </div>
     </td>
-  </tr>
-=======
-        format specifications in 'msgid' and 'msgstr' for argument 1 are not
-        the same
-      </div>
-    </td>
-  </tr>
->>>>>>> 8d86979d
+  </tr>