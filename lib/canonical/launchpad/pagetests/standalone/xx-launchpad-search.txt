--- conflicted
+++ resolved
@@ -1,24 +1,15 @@
 = Searching for Projects, Products and Distributions =
 
 Launchpad provides a way for people to search across products, projects and
-<<<<<<< HEAD
-distributions. This is done at the /projects page.
-
-    >>> browser.open('http://launchpad.dev/projects')
-    >>> browser.getControl(name='text').value = 'ubuntu'
-=======
 distributions.
 
     >>> browser.open('http://launchpad.dev/')
     >>> browser.getControl(name='text').value = 'whizzbar'
->>>>>>> 2d02a519
     >>> browser.getControl('Search').click()
 
 The actual search is done at the /projects page:
 
     >>> browser.url
-<<<<<<< HEAD
-=======
     'http://launchpad.dev/projects/?text=whizzbar'
 
 And when no matches are found, we are told so:
@@ -30,7 +21,6 @@
     >>> browser.getControl(name='text').value = 'ubuntu'
     >>> browser.getControl('Search').click()
     >>> browser.url
->>>>>>> 2d02a519
     'http://launchpad.dev/projects/+index?text=ubuntu'
 
 We'll only show up to config.launchpad.default_batch_size results; if there
@@ -48,11 +38,7 @@
     were found, so we're displaying only the ones that are most relevant
     to your search terms.
     If the project you are looking for is not on the list below, please
-<<<<<<< HEAD
-    do another search with more search terms.
-=======
     do another search with more relevant search terms.
->>>>>>> 2d02a519
 
     >>> search_results = find_tag_by_id(browser.contents, 'search-results')
     >>> for tr in search_results.tbody('tr'):
@@ -63,10 +49,6 @@
     The Ubuntu Project
     Ubuntu Test
     The Evolution Groupware Application
-<<<<<<< HEAD
-    The Gnome Panel Applets
-=======
->>>>>>> 2d02a519
 
 We can follow one of these links to go straight to the
 Product/Project/Distribution.
