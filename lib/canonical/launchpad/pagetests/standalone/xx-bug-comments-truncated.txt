--- conflicted
+++ resolved
@@ -23,32 +23,16 @@
     <div style="font-family: monospace;"><p>Problem exists between chair and keyboard</p></div>
     </div>
     <div class="boardCommentBody">
-<<<<<<< HEAD
-      <p>This would be a real killer feature. If th...</p>
-      <p>
-        <a href="http://localhost/products/ubuntu-product/+bug/2/comments/1">Read
-        more...</a>
-      </p>
-=======
     <div style="font-family: monospace;"><p>This would be a real killer feature. If th...</p></div>
     <p>
-    <a href="http://localhost/products/ubuntu/+bug/2/comments/1">Read more...</a>
+    <a href="http://localhost/products/ubuntu-product/+bug/2/comments/1">Read more...</a>
     </p>
->>>>>>> 02172485
     </div>
     <div class="boardCommentBody">
-<<<<<<< HEAD
-      <p>Oddly enough the bug system seems only cap...</p>
-      <p>
-        <a href="http://localhost/products/ubuntu-product/+bug/2/comments/2">Read
-        more...</a>
-      </p>
-=======
     <div style="font-family: monospace;"><p>Oddly enough the bug system seems only cap...</p></div>
     <p>
-    <a href="http://localhost/products/ubuntu/+bug/2/comments/2">Read more...</a>
+    <a href="http://localhost/products/ubuntu-product/+bug/2/comments/2">Read more...</a>
     </p>
->>>>>>> 02172485
     </div>
 
 Let's click on the first "Read more..." link.
