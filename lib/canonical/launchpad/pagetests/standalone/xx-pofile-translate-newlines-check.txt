XXX: CarlosPerelloMarin 20060609: To validate textarea data content, we are
using BeautifulSoup because the testing infrastructure is adding
extra new line characters with text areas when you get the value with
getControl(...).value. For more information, please, read bug #47511.

  >>> from BeautifulSoup import BeautifulSoup

First, we need to define a function to see that the message we are
interested on doesn't have any translation.

  >>> def getMessageValues(content, message):
  ...     """Return english string and translation for the first message."""
  ...
  ...     translation_form_soup = BeautifulSoup(content)
  ...     translation_tbody = translation_form_soup.findAll('tbody')[1]
  ...     translation_tbody_content = translation_tbody.renderContents()
  ...     translation_table_soup = BeautifulSoup(translation_tbody_content)
  ...     tr_list = translation_table_soup.findAll('tr')
  ...     tr_english_msgid = tr_list[0]
  ...     td_ignore, td_id, td_ignore, td_msgid = (
  ...         tr_english_msgid('td'))
  ...
  ...     if message == 20:
  ...         translation_index = 4
  ...     elif message == 23:
  ...         translation_index = 2
  ...     else:
  ...         translation_index = 3
  ...
  ...     tr_translation = tr_list[translation_index]
  ...     td_ignore, td_translation = tr_translation('td')
  ...
  ...     return (td_id.renderContents(), td_msgid.renderContents(),
  ...             td_translation.renderContents())


  >>> browser.addHeader('Authorization', 'Basic carlos@canonical.com:test')
  >>> browser.open(
  ...     'http://localhost/ubuntu/hoary/+source/evolution/+pots/evolution-2.2/es/+translate?start=19&batch=1')
  >>> browser.url
<<<<<<< HEAD
  'http://localhost/distros/ubuntu/hoary/+source/evolution/+pots/evolution-2.2/es/+translate?start=19&batch=1'

We can see that the message we are interested on is not translated.

  >>> (msgid_number, msgid, translation) = getMessageValues(
  ...     browser.contents, 20)
  >>> print msgid_number
  <BLANKLINE>
      20.
      <a name="20">
    <input type="hidden" name="msgset_149" />
    </a>
  >>> print msgid
  Please select a key size in bits.  The cipher you have chosen...
  >>> print translation
  <BLANKLINE>
            (no translation yet)
  <BLANKLINE>
=======
  'http://localhost/ubuntu/hoary/+source/evolution/+pots/evolution-2.2/es/+translate?start=19&batch=1'
  >>> print browser.contents
  <!DOCTYPE html PUBLIC...
  ...<textarea style="width: 100%;" tabindex="1"
               lang="es" rows="5"
               name="msgset_149_es_translation_0"
               dir="ltr"></textarea>...
>>>>>>> 25daffac

Now, we submit some text with new lines before and after the text, the
answer should have exactly those strings.

  >>> browser.getControl(name='msgset_149_es_translation_0_new_checkbox').value = True
  >>> browser.getControl(name='msgset_149_es_translation_0_new').value = '\r\nfoo\r\n\r\n'
  >>> browser.getControl(name='submit_translations').click()
  >>> browser.url
<<<<<<< HEAD
  'http://localhost/distros/ubuntu/hoary/+source/evolution/+pots/evolution-2.2/es/+translate'
  >>> soup = BeautifulSoup(browser.contents)
  >>> soup.find(attrs={"name" : "msgset_149_es_translation_0_new"})
  <textarea ... name="msgset_149_es_translation_0_new" ...>

=======
  'http://localhost/ubuntu/hoary/+source/evolution/+pots/evolution-2.2/es/+translate'
  >>> print browser.contents
  <!DOCTYPE html PUBLIC...
  ...<textarea style="width: 100%;" tabindex="1"
               lang="es" rows="5"
               name="msgset_149_es_translation_0"
               dir="ltr">
  <BLANKLINE>
>>>>>>> 25daffac
  foo

  </textarea>

And finally, a line that does not start with a new line so we are sure we
don't get extra whitespaces. The NORMALIZE_WHITESPACE must be there, if you
change the test, to be 100% sure that the textarea content is the right one.

  >>> browser.getControl(name='msgset_149_es_translation_0_new_checkbox').value = True
  >>> browser.getControl(name='msgset_149_es_translation_0_new').value = 'foo'
  >>> browser.getControl(name='submit_translations').click()
  >>> browser.url
<<<<<<< HEAD
  'http://localhost/distros/ubuntu/hoary/+source/evolution/+pots/evolution-2.2/es/+translate'
  >>> soup = BeautifulSoup(browser.contents)
  >>> soup.find(attrs={"name" : "msgset_149_es_translation_0_new"}) #doctest: -NORMALIZE_WHITESPACE
  <textarea ... name="msgset_149_es_translation_0_new" ...>
=======
  'http://localhost/ubuntu/hoary/+source/evolution/+pots/evolution-2.2/es/+translate'
  >>> print browser.contents #doctest: -NORMALIZE_WHITESPACE
  <!DOCTYPE html PUBLIC...
              <textarea style="width: 100%;" tabindex="1"
                        lang="es" rows="5"
                        name="msgset_149_es_translation_0"
                        dir="ltr">
>>>>>>> 25daffac
  foo</textarea>

Now, Check that even though the user forgot the trailing new line char, Rosetta
adds it automatically

  >>> browser.open('http://localhost/evolution/trunk/+pots/evolution-2.2/es/+translate?start=21&batch=1')
  >>> browser.url
<<<<<<< HEAD
  'http://localhost/products/evolution/trunk/+pots/evolution-2.2/es/+translate?start=21&batch=1'
  >>> browser.getControl(name='msgset_165_es_translation_0_new_checkbox').value = True
  >>> browser.getControl(name='msgset_165_es_translation_0_new').value = '%s: la opcion \xc2\xab%s\xc2\xbb es ambigua'
=======
  'http://localhost/evolution/trunk/+pots/evolution-2.2/es/+translate?start=21&batch=1'
  >>> browser.getControl(name='msgset_165_es_translation_0').value = '%s: la opcion \xc2\xab%s\xc2\xbb es ambigua'
>>>>>>> 25daffac
  >>> browser.getControl(name='submit_translations').click()

We were redirected to the next form, the translation was accepted.

  >>> browser.url
  'http://localhost/evolution/trunk/+pots/evolution-2.2/es/+translate?start=0&batch=1'

Get previous page to check that the save translation is the right one.

  >>> browser.getLink('Last').click()
  >>> browser.url
  'http://localhost/evolution/trunk/+pots/evolution-2.2/es/+translate?start=21&batch=1'

And, as we can see, we get the trailing new line char

  >>> (msgid_number, msgid, translation) = getMessageValues(browser.contents, 23)
  >>> print msgid_number
  <BLANKLINE>
      23.
      <a name="23">
    <input type="hidden" name="msgset_165" />
    </a>
  >>> print msgid
  <code>%s</code>: option `<code>%s</code>' is ambiguous...
  <BLANKLINE>
  >>> print translation
  %s: la opcion «%s» es ambigua
  <BLANKLINE>

Now, we do the right submit, with one trailing new line...

  >>> browser.getControl(name='msgset_165_es_translation_0_new_checkbox').value = True
  >>> browser.getControl(name='msgset_165_es_translation_0_new').value = '%s: la opcion \xc2\xab%s\xc2\xbb es ambigua\r\n'
  >>> browser.getControl(name='submit_translations').click()

We were redirected to the next form, the translation was accepted.

  >>> browser.url
  'http://localhost/evolution/trunk/+pots/evolution-2.2/es/+translate?start=0&batch=1'

Get previous page to check that the save translation is the right one.

  >>> browser.getLink('Last').click()
  >>> browser.url
  'http://localhost/evolution/trunk/+pots/evolution-2.2/es/+translate?start=21&batch=1'

And, as we can see, we get the same output, just one trailing new line char

  >>> (msgid_number, msgid, translation) = getMessageValues(browser.contents, 23)
  >>> print msgid_number
  <BLANKLINE>
      23.
      <a name="23">
    <input type="hidden" name="msgset_165" />
    </a>
  >>> print msgid
  <code>%s</code>: option `<code>%s</code>' is ambiguous...
  <BLANKLINE>
  >>> print translation
  %s: la opcion «%s» es ambigua
  <BLANKLINE>

Last check, the user sends two new line chars instead of just one...

  >>> browser.getControl(name='msgset_165_es_translation_0_new_checkbox').value = True
  >>> browser.getControl(name='msgset_165_es_translation_0_new').value = '%s: la opcion \xc2\xab%s\xc2\xbb es ambigua\r\n\r\n'
  >>> browser.getControl(name='submit_translations').click()

We were redirected to the next form, the translation was accepted.

  >>> browser.url
  'http://localhost/evolution/trunk/+pots/evolution-2.2/es/+translate?start=0&batch=1'

Get previous page to check that the save translation is the right one.

  >>> browser.getLink('Last').click()
  >>> browser.url
  'http://localhost/evolution/trunk/+pots/evolution-2.2/es/+translate?start=21&batch=1'

And Rosetta comes to the rescue and stores just one!.

  >>> (msgid_number, msgid, translation) = getMessageValues(browser.contents, 23)
  >>> print msgid_number
  <BLANKLINE>
      23.
      <a name="23">
    <input type="hidden" name="msgset_165" />
    </a>
  >>> print msgid
  <code>%s</code>: option `<code>%s</code>' is ambiguous...
  <BLANKLINE>
  >>> print translation
  %s: la opcion «%s» es ambigua
  <BLANKLINE><|MERGE_RESOLUTION|>--- conflicted
+++ resolved
@@ -38,8 +38,7 @@
   >>> browser.open(
   ...     'http://localhost/ubuntu/hoary/+source/evolution/+pots/evolution-2.2/es/+translate?start=19&batch=1')
   >>> browser.url
-<<<<<<< HEAD
-  'http://localhost/distros/ubuntu/hoary/+source/evolution/+pots/evolution-2.2/es/+translate?start=19&batch=1'
+  'http://localhost/ubuntu/hoary/+source/evolution/+pots/evolution-2.2/es/+translate?start=19&batch=1'
 
 We can see that the message we are interested on is not translated.
 
@@ -57,15 +56,6 @@
   <BLANKLINE>
             (no translation yet)
   <BLANKLINE>
-=======
-  'http://localhost/ubuntu/hoary/+source/evolution/+pots/evolution-2.2/es/+translate?start=19&batch=1'
-  >>> print browser.contents
-  <!DOCTYPE html PUBLIC...
-  ...<textarea style="width: 100%;" tabindex="1"
-               lang="es" rows="5"
-               name="msgset_149_es_translation_0"
-               dir="ltr"></textarea>...
->>>>>>> 25daffac
 
 Now, we submit some text with new lines before and after the text, the
 answer should have exactly those strings.
@@ -74,22 +64,11 @@
   >>> browser.getControl(name='msgset_149_es_translation_0_new').value = '\r\nfoo\r\n\r\n'
   >>> browser.getControl(name='submit_translations').click()
   >>> browser.url
-<<<<<<< HEAD
-  'http://localhost/distros/ubuntu/hoary/+source/evolution/+pots/evolution-2.2/es/+translate'
+  'http://localhost/ubuntu/hoary/+source/evolution/+pots/evolution-2.2/es/+translate'
   >>> soup = BeautifulSoup(browser.contents)
   >>> soup.find(attrs={"name" : "msgset_149_es_translation_0_new"})
   <textarea ... name="msgset_149_es_translation_0_new" ...>
 
-=======
-  'http://localhost/ubuntu/hoary/+source/evolution/+pots/evolution-2.2/es/+translate'
-  >>> print browser.contents
-  <!DOCTYPE html PUBLIC...
-  ...<textarea style="width: 100%;" tabindex="1"
-               lang="es" rows="5"
-               name="msgset_149_es_translation_0"
-               dir="ltr">
-  <BLANKLINE>
->>>>>>> 25daffac
   foo
 
   </textarea>
@@ -102,20 +81,10 @@
   >>> browser.getControl(name='msgset_149_es_translation_0_new').value = 'foo'
   >>> browser.getControl(name='submit_translations').click()
   >>> browser.url
-<<<<<<< HEAD
-  'http://localhost/distros/ubuntu/hoary/+source/evolution/+pots/evolution-2.2/es/+translate'
+  'http://localhost/ubuntu/hoary/+source/evolution/+pots/evolution-2.2/es/+translate'
   >>> soup = BeautifulSoup(browser.contents)
   >>> soup.find(attrs={"name" : "msgset_149_es_translation_0_new"}) #doctest: -NORMALIZE_WHITESPACE
   <textarea ... name="msgset_149_es_translation_0_new" ...>
-=======
-  'http://localhost/ubuntu/hoary/+source/evolution/+pots/evolution-2.2/es/+translate'
-  >>> print browser.contents #doctest: -NORMALIZE_WHITESPACE
-  <!DOCTYPE html PUBLIC...
-              <textarea style="width: 100%;" tabindex="1"
-                        lang="es" rows="5"
-                        name="msgset_149_es_translation_0"
-                        dir="ltr">
->>>>>>> 25daffac
   foo</textarea>
 
 Now, Check that even though the user forgot the trailing new line char, Rosetta
@@ -123,14 +92,9 @@
 
   >>> browser.open('http://localhost/evolution/trunk/+pots/evolution-2.2/es/+translate?start=21&batch=1')
   >>> browser.url
-<<<<<<< HEAD
-  'http://localhost/products/evolution/trunk/+pots/evolution-2.2/es/+translate?start=21&batch=1'
+  'http://localhost/evolution/trunk/+pots/evolution-2.2/es/+translate?start=21&batch=1'
   >>> browser.getControl(name='msgset_165_es_translation_0_new_checkbox').value = True
   >>> browser.getControl(name='msgset_165_es_translation_0_new').value = '%s: la opcion \xc2\xab%s\xc2\xbb es ambigua'
-=======
-  'http://localhost/evolution/trunk/+pots/evolution-2.2/es/+translate?start=21&batch=1'
-  >>> browser.getControl(name='msgset_165_es_translation_0').value = '%s: la opcion \xc2\xab%s\xc2\xbb es ambigua'
->>>>>>> 25daffac
   >>> browser.getControl(name='submit_translations').click()
 
 We were redirected to the next form, the translation was accepted.
