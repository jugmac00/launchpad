--- conflicted
+++ resolved
@@ -54,76 +54,15 @@
   >>> browser.url
   'http://localhost:9000/products/evolution/+bug/3'
 
-But if we try to change it to a existing upstream bugtask, our validator
-enters in action.
+But if we try to change it to the target of an existing upstream bugtask,
+our validator springs into action.
 
   >>> path = '/products/evolution/+bug/3/+editstatus'
   >>> browser.open(domain + path)
   >>> browser.getControl(name='field.product').value = 'firefox'
   >>> browser.getControl('Save Changes').click()
 
-<<<<<<< HEAD
-  >>> print http(r"""
-  ... POST /products/evolution/+bug/3/+editstatus HTTP/1.1
-  ... Authorization: Basic dGVzdEBjYW5vbmljYWwuY29tOnRlc3Q=
-  ... Content-Type: multipart/form-data; boundary=---------------------------6732896103366711491579814469
-  ... 
-  ... 
-  ... -----------------------------6732896103366711491579814469
-  ... Content-Disposition: form-data; name="field.product"
-  ... 
-  ... firefox
-  ... -----------------------------6732896103366711491579814469
-  ... Content-Disposition: form-data; name="field.milestone"
-  ... 
-  ... 
-  ... -----------------------------6732896103366711491579814469
-  ... Content-Disposition: form-data; name="field.milestone-empty-marker"
-  ... 
-  ... 1
-  ... -----------------------------6732896103366711491579814469
-  ... Content-Disposition: form-data; name="field.status"
-  ... 
-  ... Unconfirmed
-  ... -----------------------------6732896103366711491579814469
-  ... Content-Disposition: form-data; name="field.status-empty-marker"
-  ... 
-  ... 1
-  ... -----------------------------6732896103366711491579814469
-  ... Content-Disposition: form-data; name="field.importance"
-  ... 
-  ... Low
-  ... -----------------------------6732896103366711491579814469
-  ... Content-Disposition: form-data; name="field.importance-empty-marker"
-  ... 
-  ... 1
-  ... -----------------------------6732896103366711491579814469
-  ... Content-Disposition: form-data; name="field.assignee"
-  ... 
-  ... 
-  ... -----------------------------6732896103366711491579814469
-  ... Content-Disposition: form-data; name="field.bugwatch"
-  ... 
-  ... 
-  ... -----------------------------6732896103366711491579814469
-  ... Content-Disposition: form-data; name="field.bugwatch-empty-marker"
-  ... 
-  ... 1
-  ... -----------------------------6732896103366711491579814469
-  ... Content-Disposition: form-data; name="FORM_SUBMIT"
-  ... 
-  ... Save Changes
-  ... -----------------------------6732896103366711491579814469--
-  ... """)
-  HTTP/1.1 200 Ok
-  ...
-  ...Please fix them and try again...
-  ...
-  ...A fix for this bug has already been requested for Mozilla Firefox...
-  ...
-=======
   >>> error_msg = (
   ...   'A fix for this bug has already been requested for Mozilla Firefox')
   >>> error_msg in browser.contents
-  True
->>>>>>> d169b297
+  True