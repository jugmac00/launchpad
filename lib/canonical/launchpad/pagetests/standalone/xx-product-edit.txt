--- conflicted
+++ resolved
@@ -10,8 +10,6 @@
       <title>Edit Upstream Details: Mozilla Firefox</title>
   ...
             <h1>Edit Upstream Product Details</h1>
-<<<<<<< HEAD
-=======
   ...
 
 We try to edit the project related to that product. First with a invalid
@@ -22,63 +20,63 @@
   ... Authorization: Basic dGVzdEBjYW5vbmljYWwuY29tOnRlc3Q=
   ... Content-Type: multipart/form-data; boundary=---------------------------72246659918172988711735173175
   ... 
-  ... -----------------------------72246659918172988711735173175
-  ... Content-Disposition: form-data; name="field.project"
-  ... 
-  ... asdasfasd
-  ... -----------------------------72246659918172988711735173175
-  ... Content-Disposition: form-data; name="field.name"
-  ... 
-  ... firefox
-  ... -----------------------------72246659918172988711735173175
-  ... Content-Disposition: form-data; name="field.displayname"
-  ... 
-  ... Mozilla Firefox
-  ... -----------------------------72246659918172988711735173175
-  ... Content-Disposition: form-data; name="field.title"
-  ... 
-  ... Mozilla Firefox
-  ... -----------------------------72246659918172988711735173175
-  ... Content-Disposition: form-data; name="field.summary"
-  ... 
-  ... The Mozilla Firefox web browser
-  ... -----------------------------72246659918172988711735173175
-  ... Content-Disposition: form-data; name="field.description"
-  ... 
-  ... The Mozilla Firefox web browser
-  ... -----------------------------72246659918172988711735173175
-  ... Content-Disposition: form-data; name="field.homepageurl"
-  ... 
-  ... 
-  ... -----------------------------72246659918172988711735173175
-  ... Content-Disposition: form-data; name="field.sourceforgeproject"
-  ... 
-  ... 
-  ... -----------------------------72246659918172988711735173175
-  ... Content-Disposition: form-data; name="field.freshmeatproject"
-  ... 
-  ... 
-  ... -----------------------------72246659918172988711735173175
-  ... Content-Disposition: form-data; name="field.wikiurl"
-  ... 
-  ... 
-  ... -----------------------------72246659918172988711735173175
-  ... Content-Disposition: form-data; name="field.screenshotsurl"
-  ... 
-  ... 
-  ... -----------------------------72246659918172988711735173175
-  ... Content-Disposition: form-data; name="field.downloadurl"
-  ... 
-  ... 
-  ... -----------------------------72246659918172988711735173175
-  ... Content-Disposition: form-data; name="field.programminglang"
-  ... 
-  ... 
-  ... -----------------------------72246659918172988711735173175
-  ... Content-Disposition: form-data; name="UPDATE_SUBMIT"
-  ... 
-  ... Change
-  ... -----------------------------72246659918172988711735173175--
+  ... -----------------------------72246659918172988711735173175
+  ... Content-Disposition: form-data; name="field.project"
+  ... 
+  ... asdasfasd
+  ... -----------------------------72246659918172988711735173175
+  ... Content-Disposition: form-data; name="field.name"
+  ... 
+  ... firefox
+  ... -----------------------------72246659918172988711735173175
+  ... Content-Disposition: form-data; name="field.displayname"
+  ... 
+  ... Mozilla Firefox
+  ... -----------------------------72246659918172988711735173175
+  ... Content-Disposition: form-data; name="field.title"
+  ... 
+  ... Mozilla Firefox
+  ... -----------------------------72246659918172988711735173175
+  ... Content-Disposition: form-data; name="field.summary"
+  ... 
+  ... The Mozilla Firefox web browser
+  ... -----------------------------72246659918172988711735173175
+  ... Content-Disposition: form-data; name="field.description"
+  ... 
+  ... The Mozilla Firefox web browser
+  ... -----------------------------72246659918172988711735173175
+  ... Content-Disposition: form-data; name="field.homepageurl"
+  ... 
+  ... 
+  ... -----------------------------72246659918172988711735173175
+  ... Content-Disposition: form-data; name="field.sourceforgeproject"
+  ... 
+  ... 
+  ... -----------------------------72246659918172988711735173175
+  ... Content-Disposition: form-data; name="field.freshmeatproject"
+  ... 
+  ... 
+  ... -----------------------------72246659918172988711735173175
+  ... Content-Disposition: form-data; name="field.wikiurl"
+  ... 
+  ... 
+  ... -----------------------------72246659918172988711735173175
+  ... Content-Disposition: form-data; name="field.screenshotsurl"
+  ... 
+  ... 
+  ... -----------------------------72246659918172988711735173175
+  ... Content-Disposition: form-data; name="field.downloadurl"
+  ... 
+  ... 
+  ... -----------------------------72246659918172988711735173175
+  ... Content-Disposition: form-data; name="field.programminglang"
+  ... 
+  ... 
+  ... -----------------------------72246659918172988711735173175
+  ... Content-Disposition: form-data; name="UPDATE_SUBMIT"
+  ... 
+  ... Change
+  ... -----------------------------72246659918172988711735173175--
   ... """)
   HTTP/1.1 200 Ok
   ...
@@ -96,63 +94,63 @@
   ... Authorization: Basic dGVzdEBjYW5vbmljYWwuY29tOnRlc3Q=
   ... Content-Type: multipart/form-data; boundary=---------------------------1660756244906766702065105631
   ... 
-  ... -----------------------------1660756244906766702065105631
-  ... Content-Disposition: form-data; name="field.project"
-  ... 
-  ... gnome
-  ... -----------------------------1660756244906766702065105631
-  ... Content-Disposition: form-data; name="field.name"
-  ... 
-  ... firefox
-  ... -----------------------------1660756244906766702065105631
-  ... Content-Disposition: form-data; name="field.displayname"
-  ... 
-  ... Mozilla Firefox
-  ... -----------------------------1660756244906766702065105631
-  ... Content-Disposition: form-data; name="field.title"
-  ... 
-  ... Mozilla Firefox
-  ... -----------------------------1660756244906766702065105631
-  ... Content-Disposition: form-data; name="field.summary"
-  ... 
-  ... The Mozilla Firefox web browser
-  ... -----------------------------1660756244906766702065105631
-  ... Content-Disposition: form-data; name="field.description"
-  ... 
-  ... The Mozilla Firefox web browser
-  ... -----------------------------1660756244906766702065105631
-  ... Content-Disposition: form-data; name="field.homepageurl"
-  ... 
-  ... 
-  ... -----------------------------1660756244906766702065105631
-  ... Content-Disposition: form-data; name="field.sourceforgeproject"
-  ... 
-  ... 
-  ... -----------------------------1660756244906766702065105631
-  ... Content-Disposition: form-data; name="field.freshmeatproject"
-  ... 
-  ... 
-  ... -----------------------------1660756244906766702065105631
-  ... Content-Disposition: form-data; name="field.wikiurl"
-  ... 
-  ... 
-  ... -----------------------------1660756244906766702065105631
-  ... Content-Disposition: form-data; name="field.screenshotsurl"
-  ... 
-  ... 
-  ... -----------------------------1660756244906766702065105631
-  ... Content-Disposition: form-data; name="field.downloadurl"
-  ... 
-  ... 
-  ... -----------------------------1660756244906766702065105631
-  ... Content-Disposition: form-data; name="field.programminglang"
-  ... 
-  ... 
-  ... -----------------------------1660756244906766702065105631
-  ... Content-Disposition: form-data; name="UPDATE_SUBMIT"
-  ... 
-  ... Change
-  ... -----------------------------1660756244906766702065105631--
+  ... -----------------------------1660756244906766702065105631
+  ... Content-Disposition: form-data; name="field.project"
+  ... 
+  ... gnome
+  ... -----------------------------1660756244906766702065105631
+  ... Content-Disposition: form-data; name="field.name"
+  ... 
+  ... firefox
+  ... -----------------------------1660756244906766702065105631
+  ... Content-Disposition: form-data; name="field.displayname"
+  ... 
+  ... Mozilla Firefox
+  ... -----------------------------1660756244906766702065105631
+  ... Content-Disposition: form-data; name="field.title"
+  ... 
+  ... Mozilla Firefox
+  ... -----------------------------1660756244906766702065105631
+  ... Content-Disposition: form-data; name="field.summary"
+  ... 
+  ... The Mozilla Firefox web browser
+  ... -----------------------------1660756244906766702065105631
+  ... Content-Disposition: form-data; name="field.description"
+  ... 
+  ... The Mozilla Firefox web browser
+  ... -----------------------------1660756244906766702065105631
+  ... Content-Disposition: form-data; name="field.homepageurl"
+  ... 
+  ... 
+  ... -----------------------------1660756244906766702065105631
+  ... Content-Disposition: form-data; name="field.sourceforgeproject"
+  ... 
+  ... 
+  ... -----------------------------1660756244906766702065105631
+  ... Content-Disposition: form-data; name="field.freshmeatproject"
+  ... 
+  ... 
+  ... -----------------------------1660756244906766702065105631
+  ... Content-Disposition: form-data; name="field.wikiurl"
+  ... 
+  ... 
+  ... -----------------------------1660756244906766702065105631
+  ... Content-Disposition: form-data; name="field.screenshotsurl"
+  ... 
+  ... 
+  ... -----------------------------1660756244906766702065105631
+  ... Content-Disposition: form-data; name="field.downloadurl"
+  ... 
+  ... 
+  ... -----------------------------1660756244906766702065105631
+  ... Content-Disposition: form-data; name="field.programminglang"
+  ... 
+  ... 
+  ... -----------------------------1660756244906766702065105631
+  ... Content-Disposition: form-data; name="UPDATE_SUBMIT"
+  ... 
+  ... Change
+  ... -----------------------------1660756244906766702065105631--
   ... """)
   HTTP/1.1 303 See Other
   ...
@@ -179,66 +177,65 @@
   ... Authorization: Basic dGVzdEBjYW5vbmljYWwuY29tOnRlc3Q=
   ... Content-Type: multipart/form-data; boundary=---------------------------1660756244906766702065105631
   ... 
-  ... -----------------------------1660756244906766702065105631
-  ... Content-Disposition: form-data; name="field.project"
-  ... 
-  ... mozilla
-  ... -----------------------------1660756244906766702065105631
-  ... Content-Disposition: form-data; name="field.name"
-  ... 
-  ... firefox
-  ... -----------------------------1660756244906766702065105631
-  ... Content-Disposition: form-data; name="field.displayname"
-  ... 
-  ... Mozilla Firefox
-  ... -----------------------------1660756244906766702065105631
-  ... Content-Disposition: form-data; name="field.title"
-  ... 
-  ... Mozilla Firefox
-  ... -----------------------------1660756244906766702065105631
-  ... Content-Disposition: form-data; name="field.summary"
-  ... 
-  ... The Mozilla Firefox web browser
-  ... -----------------------------1660756244906766702065105631
-  ... Content-Disposition: form-data; name="field.description"
-  ... 
-  ... The Mozilla Firefox web browser
-  ... -----------------------------1660756244906766702065105631
-  ... Content-Disposition: form-data; name="field.homepageurl"
-  ... 
-  ... 
-  ... -----------------------------1660756244906766702065105631
-  ... Content-Disposition: form-data; name="field.sourceforgeproject"
-  ... 
-  ... 
-  ... -----------------------------1660756244906766702065105631
-  ... Content-Disposition: form-data; name="field.freshmeatproject"
-  ... 
-  ... 
-  ... -----------------------------1660756244906766702065105631
-  ... Content-Disposition: form-data; name="field.wikiurl"
-  ... 
-  ... 
-  ... -----------------------------1660756244906766702065105631
-  ... Content-Disposition: form-data; name="field.screenshotsurl"
-  ... 
-  ... 
-  ... -----------------------------1660756244906766702065105631
-  ... Content-Disposition: form-data; name="field.downloadurl"
-  ... 
-  ... 
-  ... -----------------------------1660756244906766702065105631
-  ... Content-Disposition: form-data; name="field.programminglang"
-  ... 
-  ... 
-  ... -----------------------------1660756244906766702065105631
-  ... Content-Disposition: form-data; name="UPDATE_SUBMIT"
-  ... 
-  ... Change
-  ... -----------------------------1660756244906766702065105631--
+  ... -----------------------------1660756244906766702065105631
+  ... Content-Disposition: form-data; name="field.project"
+  ... 
+  ... mozilla
+  ... -----------------------------1660756244906766702065105631
+  ... Content-Disposition: form-data; name="field.name"
+  ... 
+  ... firefox
+  ... -----------------------------1660756244906766702065105631
+  ... Content-Disposition: form-data; name="field.displayname"
+  ... 
+  ... Mozilla Firefox
+  ... -----------------------------1660756244906766702065105631
+  ... Content-Disposition: form-data; name="field.title"
+  ... 
+  ... Mozilla Firefox
+  ... -----------------------------1660756244906766702065105631
+  ... Content-Disposition: form-data; name="field.summary"
+  ... 
+  ... The Mozilla Firefox web browser
+  ... -----------------------------1660756244906766702065105631
+  ... Content-Disposition: form-data; name="field.description"
+  ... 
+  ... The Mozilla Firefox web browser
+  ... -----------------------------1660756244906766702065105631
+  ... Content-Disposition: form-data; name="field.homepageurl"
+  ... 
+  ... 
+  ... -----------------------------1660756244906766702065105631
+  ... Content-Disposition: form-data; name="field.sourceforgeproject"
+  ... 
+  ... 
+  ... -----------------------------1660756244906766702065105631
+  ... Content-Disposition: form-data; name="field.freshmeatproject"
+  ... 
+  ... 
+  ... -----------------------------1660756244906766702065105631
+  ... Content-Disposition: form-data; name="field.wikiurl"
+  ... 
+  ... 
+  ... -----------------------------1660756244906766702065105631
+  ... Content-Disposition: form-data; name="field.screenshotsurl"
+  ... 
+  ... 
+  ... -----------------------------1660756244906766702065105631
+  ... Content-Disposition: form-data; name="field.downloadurl"
+  ... 
+  ... 
+  ... -----------------------------1660756244906766702065105631
+  ... Content-Disposition: form-data; name="field.programminglang"
+  ... 
+  ... 
+  ... -----------------------------1660756244906766702065105631
+  ... Content-Disposition: form-data; name="UPDATE_SUBMIT"
+  ... 
+  ... Change
+  ... -----------------------------1660756244906766702065105631--
   ... """)
   HTTP/1.1 303 See Other
   ...
   Location: http://localhost:9000/products/firefox
->>>>>>> 01f8c3ec
   ...