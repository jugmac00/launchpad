= Filing bugs on a Product from the front page =

On the Bugs front page there is a link to file a bug.

    >>> user_browser.open('http://bugs.launchpad.dev/')
    >>> user_browser.getLink('Report a bug').click()
    >>> user_browser.title
    'Report a bug'

Here we can select a product to file a bug on.

    >>> user_browser.getControl('Project') is not None
    True

Selecting a product that doesn't use Launchpad Bugs will produce a warning.

    >>> user_browser.getControl('Project').selected = True
    >>> user_browser.getControl(
    ...     name='field.bugtarget.product').value = 'thunderbird'
    >>> user_browser.getControl('Summary').value = 'Some harry'
    >>> user_browser.getControl('Continue').click()
    >>> for message in find_tags_by_class(user_browser.contents, 'warning'):
    ...     print extract_text(message)
    Mozilla Thunderbird does not use...
    ...
    You can refine and resubmit your bug report.

A link will be included to take the user back to the +filebug page:

    >>> user_browser.getLink('refine and resubmit').click()
    >>> user_browser.url
    'http://bugs.launchpad.dev/bugs/+filebug'

    >>> user_browser.getControl('Summary').value
    ''

If we enter an non-existent product, we get an error message.

    >>> user_browser.open('http://bugs.launchpad.dev/bugs/+filebug/')
    >>> user_browser.getControl('Project').selected = True
    >>> user_browser.getControl(
    ...     name='field.bugtarget.product').value = 'non-existant'
    >>> user_browser.getControl('Summary').value = (
    ...     'SVG causes Firefox to crash')
    >>> user_browser.getControl('Continue').click()

    >>> for message in find_tags_by_class(user_browser.contents, 'message'):
    ...     print message.renderContents()
    There is 1 error.
    There is no project named 'non-existant' registered in Launchpad

Selecting a valid product will take us to the next filebug step.

    >>> user_browser.getControl(
    ...     name='field.bugtarget.product').value = 'firefox'
    >>> user_browser.getControl('Continue').click()

    >>> from canonical.launchpad.ftests.bug import print_bugs_list
    >>> print_bugs_list(user_browser.contents, "similar-bugs")
    #6: Firefox crashes when Save As dialog for a nonexistent window is closed
    #1: Firefox does not support SVG

Entering a description and submitting the bug takes the user to the bug
page.

    >>> user_browser.getControl('Further information').value = 'Crash.'
    >>> user_browser.getControl('Submit Bug Report').click()
    >>> user_browser.url
    'http://bugs.launchpad.dev/firefox/+bug/...'
    >>> user_browser.title
    'Bug #... in Mozilla Firefox: ...SVG causes Firefox to crash...'

== Advanced filebug page ==

From the frontpage filebug page it's possible to go to the advanced
filebug page and file a bug directly.

    >>> user_browser.open('http://bugs.launchpad.dev/')
    >>> user_browser.getLink('Report a bug').click()
    >>> user_browser.getLink('complicated bug filing form').click()
    >>> user_browser.title
    'Report a bug'

    >>> user_browser.getControl('Project').selected = True
    >>> user_browser.getControl(
    ...     name='field.bugtarget.product').value = 'evolution'
    >>> user_browser.getControl('Summary').value = 'Evolution crashes'
    >>> user_browser.getControl('Further information').value = 'Crash.'
    >>> user_browser.getControl('Submit Bug Report').click()
    >>> user_browser.url
    'http://bugs.launchpad.dev/evolution/+bug/...'
    >>> user_browser.title
<<<<<<< HEAD
    'Bug #... in Evolution: ...Evolution crashes...'
=======
    'Bug #... in evolution (upstream): ...Evolution crashes...'

Once again, trying to file a bug against a product that doesn't use 
Launchpad Bugs results in an informational page being displayed.

    >>> user_browser.open('http://bugs.launchpad.dev/')
    >>> user_browser.getLink('Report a bug').click()
    >>> user_browser.getLink('complicated bug filing form').click()
    >>> user_browser.getControl('Project').selected = True
    >>> user_browser.getControl(
    ...     name='field.bugtarget.product').value = 'thunderbird'
    >>> user_browser.getControl('Summary').value = 'Thunderbird crashes'
    >>> user_browser.getControl('Further information').value = 'Crash.'
    >>> user_browser.getControl('Submit Bug Report').click()
    >>> for message in find_tags_by_class(user_browser.contents, 'warning'):
    ...     print extract_text(message)
    Mozilla Thunderbird does not use...
    ...
    You can refine and resubmit your bug report.
>>>>>>> e0785d5a
<|MERGE_RESOLUTION|>--- conflicted
+++ resolved
@@ -90,10 +90,7 @@
     >>> user_browser.url
     'http://bugs.launchpad.dev/evolution/+bug/...'
     >>> user_browser.title
-<<<<<<< HEAD
     'Bug #... in Evolution: ...Evolution crashes...'
-=======
-    'Bug #... in evolution (upstream): ...Evolution crashes...'
 
 Once again, trying to file a bug against a product that doesn't use 
 Launchpad Bugs results in an informational page being displayed.
@@ -111,5 +108,4 @@
     ...     print extract_text(message)
     Mozilla Thunderbird does not use...
     ...
-    You can refine and resubmit your bug report.
->>>>>>> e0785d5a
+    You can refine and resubmit your bug report.