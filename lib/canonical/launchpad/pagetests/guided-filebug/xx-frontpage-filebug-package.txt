= Filing bugs on a Package from the front page =

On the Bugs front page there is a link to file a bug.

    >>> user_browser.open('http://bugs.launchpad.dev/')
    >>> user_browser.getLink('Report a bug').click()
    >>> user_browser.title
    'Report a bug'

Here we can select a distribution and a package.

    >>> user_browser.getControl('Distribution') is not None
    True
    >>> user_browser.getControl('Package') is not None
    True

If we select a distribution that doesn't use Launchpad Bugs we will be
presented with a warning.

    >>> user_browser.getControl('Distribution').selected = True
    >>> user_browser.getControl(
    ...     name='field.bugtarget.distribution').value = ['debian']
    >>> user_browser.getControl(
    ...     name='field.bugtarget.package').value = 'alsa-utils'
    >>> user_browser.getControl('Summary').value = 'Alsa crashes'
    >>> user_browser.getControl('Continue').click()
    >>> for message in find_tags_by_class(user_browser.contents, 'warning'):
    ...     print extract_text(message)
    Debian does not use...
    ...
    You can refine and resubmit your bug report.

A link will be included to take the user back to the +filebug page:

    >>> user_browser.getLink('refine and resubmit').click()
    >>> user_browser.url
    'http://bugs.launchpad.dev/bugs/+filebug'

    >>> user_browser.getControl('Summary').value
    ''

If we enter an non-existant source package, we get an error message.

    >>> user_browser.open('http://bugs.launchpad.dev/')
    >>> user_browser.getLink('Report a bug').click()
    >>> user_browser.getControl('Distribution').selected = True
    >>> user_browser.getControl(
    ...     name='field.bugtarget.distribution').value = ['ubuntu']
    >>> user_browser.getControl(
    ...     name='field.bugtarget.package').value = 'non-existant'
    >>> user_browser.getControl('Summary').value = (
    ...     'SVG causes Firefox to crash')
    >>> user_browser.getControl('Continue').click()

    >>> for message in find_tags_by_class(user_browser.contents, 'message'):
    ...     print message.renderContents()
    There is 1 error.
    There is no source package name 'non-existant' published in Ubuntu

Selecting a valid package will take us to the next filebug step.

    >>> user_browser.getControl(
    ...     name='field.bugtarget.package').value = 'mozilla-firefox'
    >>> user_browser.getControl('Continue').click()

<<<<<<< HEAD
    >>> from canonical.launchpad.ftests.bug import print_bugs_list
    >>> print_bugs_list(user_browser.contents, "similar-bugs")
    #1 Firefox does not support SVG
    Open, last updated 2006-05-19
=======
    >>> for message in find_tags_by_class(user_browser.contents, 'message'):
    ...     print message.renderContents()
    No similar bugs were found.
>>>>>>> fe99e3e3

Entering a description and submitting the bug takes the user to the bug
page.

    >>> user_browser.getControl('Further information').value = 'Crash.'
    >>> user_browser.getControl('Submit Bug Report').click()
    >>> user_browser.url
    'http://bugs.launchpad.dev/ubuntu/+source/mozilla-firefox/+bug/...'
    >>> user_browser.title
    'Bug #... in mozilla-firefox (Ubuntu): ...SVG causes Firefox to crash...'

== Advanced filebug page ==

From the frontpage's filebug page it's possible to go to the advanced
filebug page and file a bug directly.

    >>> user_browser.open('http://bugs.launchpad.dev/')
    >>> user_browser.getLink('Report a bug').click()
    >>> user_browser.getLink('complicated bug filing form').click()
    >>> user_browser.title
    'Report a bug'

    >>> user_browser.getControl('Package').selected = True
    >>> user_browser.getControl(
    ...     name='field.bugtarget.distribution').value = ['ubuntu']
    >>> user_browser.getControl(
    ...     name='field.bugtarget.package').value = 'evolution'
    >>> user_browser.getControl('Summary').value = 'Evolution crashes'
    >>> user_browser.getControl('Further information').value = 'Crash.'
    >>> user_browser.getControl('Submit Bug Report').click()
    >>> user_browser.url
    'http://bugs.launchpad.dev/ubuntu/+source/evolution/+bug/...'
    >>> user_browser.title
    'Bug #... in evolution (Ubuntu): ...Evolution crashes...'

Trying to file a bug against a distribution that doesn't use 
Launchpad Bugs results in an informational page being displayed.

    >>> user_browser.open('http://bugs.launchpad.dev/')
    >>> user_browser.getLink('Report a bug').click()
    >>> user_browser.getLink('complicated bug filing form').click()
    >>> user_browser.getControl(
    ...     name='field.bugtarget.distribution').value = ['debian']
    >>> user_browser.getControl(
    ...     name='field.bugtarget.package').value = 'alsa-utils'
    >>> user_browser.getControl('Summary').value = 'Alsa crashes'
    >>> user_browser.getControl('Further information').value = 'Crash.'
    >>> user_browser.getControl('Submit Bug Report').click()
    >>> for message in find_tags_by_class(user_browser.contents, 'warning'):
    ...     print extract_text(message)
    Debian does not use...
    ...
    You can refine and resubmit your bug report.
<|MERGE_RESOLUTION|>--- conflicted
+++ resolved
@@ -63,16 +63,9 @@
     ...     name='field.bugtarget.package').value = 'mozilla-firefox'
     >>> user_browser.getControl('Continue').click()
 
-<<<<<<< HEAD
-    >>> from canonical.launchpad.ftests.bug import print_bugs_list
-    >>> print_bugs_list(user_browser.contents, "similar-bugs")
-    #1 Firefox does not support SVG
-    Open, last updated 2006-05-19
-=======
     >>> for message in find_tags_by_class(user_browser.contents, 'message'):
     ...     print message.renderContents()
     No similar bugs were found.
->>>>>>> fe99e3e3
 
 Entering a description and submitting the bug takes the user to the bug
 page.
