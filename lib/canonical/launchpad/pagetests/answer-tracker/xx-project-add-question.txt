= Asking a New Question from a Project =

Even if projects are not QuestionTargets, it is still possible to create a
question from a project.

== Register a support contact who speaks a non-English language ==

To illustrate the supported languages behavior we need to register
a non-English speaker as a support contact for thunderbird.

    >>> from zope.testbrowser.testing import Browser
    >>> daf_browser = Browser()
    >>> daf_browser.addHeader('Authorization', 'Basic daf@canonical.com:daf')
    >>> daf_browser.open('http://launchpad.dev/~daf/+editlanguages')
    >>> daf_browser.title
    "Dafydd Harries's preferred languages"
    
    >>> daf_browser.getControl('Japanese').selected == True
    True

    >>> daf_browser.open(
    ...     'http://answers.launchpad.dev/thunderbird/+support-contact')
    >>> daf_browser.title
    'Answer contact for Mozilla Thunderbird'
    
    >>> daf_browser.getControl('I want to be an answer contact for '
    ...                        'Mozilla Thunderbird').selected = True
    >>> daf_browser.getControl('Continue').click()
    >>> from BeautifulSoup import BeautifulSoup
    >>> soup = BeautifulSoup(daf_browser.contents)
    >>> print soup.first('div', 'informational message').renderContents()
    You have been added as an answer contact for Mozilla Thunderbird.

And add Japanese to Sample Person's preferred languages.

    >>> sample_browser = Browser()
    >>> sample_browser.addHeader('Authorization', 
    ...                          'Basic test@canonical.com:test')
    >>> sample_browser.open(
    ...     'http://answers.launchpad.dev/~name12/+editlanguages')
    >>> sample_browser.title 
    "Sample Person's preferred languages"
    
    >>> sample_browser.getControl('Japanese').selected = True
    >>> sample_browser.getControl('Save').click()
    >>> soup = BeautifulSoup(sample_browser.contents)
    >>> print soup.first('div', 'informational message').renderContents()
    Added Japanese to your preferred languages.
    
== Ask a questions about a product in a Project ==

The user must login to proceed:

    >>> anon_browser.open('http://answers.launchpad.dev/mozilla')
    >>> anon_browser.getLink('Ask a question').click()
    Traceback (most recent call last):
      ...
    Unauthorized...
    
    >>> sample_browser.addHeader('Authorization', 
    ...                          'Basic test@canonical.com:test')
    >>> sample_browser.open('http://answers.launchpad.dev/mozilla')
    >>> sample_browser.getLink('Ask a question').click()
    >>> print sample_browser.title
    Ask a question about a project in the Mozilla Project

The workflow is identical to the regular one, except that the user must
select one of the Project's Products.

    >>> print sample_browser.getControl('Project').displayValue
    ['Mozilla Firefox']

Like for the regular workflow, the user is shown a list of languages,
with the supported languages flagged with an asterisk. Note that only
English is flagged as default because we do not know which Product the
question is about.

    >>> print sample_browser.getControl('Language').displayOptions
    ['English (en) *', 'Japanese (ja)']
    
    >>> sample_browser.getControl('Language').value = ['en']

The user enters a short summary of his problem.

    >>> sample_browser.getControl('Summary').value = (
    ...     'Problem displaying complex SVG')
    >>> sample_browser.getControl('Continue').click()

He's shown a list of similar questions in the product selected:

    >>> similar_questions = find_tag_by_id(
    ...     sample_browser.contents, 'similar-questions')
    >>> for row in similar_questions.fetch('tr', 'noted'):
    ...     print row.a.renderContents()
    Problem showing the SVG demo on W3C site

He can see which of his preferred languages are suppported.

>>> print sample_browser.getControl('Language').displayOptions
    ['English (en) *', 'Japanese (ja)']
    
The user can still change the product against which he's asking the
question.

    >>> sample_browser.getControl('Mozilla Thunderbird').selected = True

If he empties the title, he'll get redirected to the first page.

    >>> sample_browser.getControl('Summary').value = ''
    >>> sample_browser.getControl('Add').click()

An error will inform him that the summary is missing:

    >>> from BeautifulSoup import BeautifulSoup
    >>> soup = BeautifulSoup(sample_browser.contents)
    >>> print soup.first('div', 'message').renderContents()
    You must enter a summary of your problem.

The newly selected product is still selected. He can see that this
product has support for Japanese as well as English.

    >>> print sample_browser.getControl('Language').displayOptions
    ['English (en) *', 'Japanese (ja) *']
    
when the user enters his problem again, similar questions against that 
product will be shown.

    >>> print sample_browser.getControl('Project').displayValue
    ['Mozilla Thunderbird']
    >>> sample_browser.getControl('Summary').value = (
    ...     'Problem displaying complex SVG')
    >>> sample_browser.getControl('Continue').click()

Since there are no similar questions against Thunderbird, an appropriate
message is displayed:

    >>> soup = BeautifulSoup(sample_browser.contents)
    >>> print soup.first('p').renderContents()
    There are no existing questions similar to the summary you entered.

Entering a description and clicking the 'Add' button will create the
question.

    >>> sample_browser.getControl('Description').value = (
    ... "I received an HTML message containing an inlined SVG\n"
    ... "representation of a chessboard. It didn't displayed properly.\n"
    ... "Is there a way to configure Thunderbird to display SVG properly?\n")
<<<<<<< HEAD
    >>> sample_browser.getControl('Add').click()
    >>> sample_browser.url
    '.../thunderbird/+ticket/...'
    >>> print sample_browser.title
=======
    >>> user_browser.getControl('Add').click()
    >>> user_browser.url
    '.../thunderbird/+question/...'
    >>> print user_browser.title
>>>>>>> cfd955b2
    Mozilla Thunderbird question #...Problem displaying complex...<|MERGE_RESOLUTION|>--- conflicted
+++ resolved
@@ -96,7 +96,7 @@
 
 He can see which of his preferred languages are suppported.
 
->>> print sample_browser.getControl('Language').displayOptions
+    >>> print sample_browser.getControl('Language').displayOptions
     ['English (en) *', 'Japanese (ja)']
     
 The user can still change the product against which he's asking the
@@ -145,15 +145,8 @@
     ... "I received an HTML message containing an inlined SVG\n"
     ... "representation of a chessboard. It didn't displayed properly.\n"
     ... "Is there a way to configure Thunderbird to display SVG properly?\n")
-<<<<<<< HEAD
     >>> sample_browser.getControl('Add').click()
     >>> sample_browser.url
-    '.../thunderbird/+ticket/...'
+    '.../thunderbird/+question/...'
     >>> print sample_browser.title
-=======
-    >>> user_browser.getControl('Add').click()
-    >>> user_browser.url
-    '.../thunderbird/+question/...'
-    >>> print user_browser.title
->>>>>>> cfd955b2
     Mozilla Thunderbird question #...Problem displaying complex...