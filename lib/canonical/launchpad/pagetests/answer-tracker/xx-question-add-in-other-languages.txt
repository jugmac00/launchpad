= Asking questions in languages other than English =

It is possible to ask questions in a language other than English. The
'Ask a question' page has a pop-up where the user can select the language
of the question. By default, the question language is 'English'.

    >>> user_browser.open('http://launchpad.dev/ubuntu/+questions')
    >>> user_browser.getLink('Ask a question').click()
    >>> user_browser.getControl('Language').value
    ['en']

The user may choose from any of his preferred languages and there is a
link to enable to change his preferred languages:

    >>> user_browser.getLink('Change your preferred languages').click()
    >>> print user_browser.title
    No Privileges Person's preferred languages
    >>> user_browser.url
    '.../~no-priv/+editlanguages'

The languages that are supported are displayed with an asterisk.

    >>> browser.addHeader('Authorization', 'Basic salgado@ubuntu.com:zeca')
    >>> browser.open('http://launchpad.dev/ubuntu/+addquestion')
    
    >>> browser.getControl('Language').displayOptions
    ['English (en) *', 'Portuguese (Brazil) (pt_BR)']

Although it's possible to ask questions in any of the user's preferred
languages, we need to do some checks to warn the user in case he's using
a language that is not spoken/understood by any of the context's answer
contacts.

<<<<<<< HEAD
    >>> browser.addHeader('Authorization', 'Basic salgado@ubuntu.com:zeca')
    >>> browser.open('http://launchpad.dev/ubuntu/+addquestion')

=======
>>>>>>> 41f1e0fd
    >>> browser.getControl('Language').value = ['pt_BR']
    >>> browser.getControl('Summary').value = (
    ...     'Abrir uma pagina que requer java quebra o firefox')
    >>> browser.getControl('Continue').click()

At this point we'll present any similar questions (in any language)
/and/ a warning message explaining that the chosen language is not
understood by any member of the support community.

    >>> similar_questions = find_tag_by_id(browser.contents, 'similar-questions')
    >>> for row in similar_questions.findAll('tr', 'noted'):
    ...     row.first('a').renderContents()
    'Installation of Java Runtime Environment for Mozilla'
    'Problema al recompilar kernel con soporte smp (doble-n\xc3\xbacleo)'
    'mailto: problem in webpage'

    >>> for tag in find_tags_by_class(browser.contents, 'warning message'):
    ...     print tag.renderContents()
    <strong>Portuguese (Brazil) (pt_BR)</strong> doesn't seem to be
    a language spoken by any answer contacts in this community. If you
    go ahead and ask a question in that language, no answer
    contacts will be able to read it. Currently, the languages spoken
    by at least one answer contact are: English.

The user can still use the 'Change preferred language' link to change
the list of available languages:

    >>> browser.getLink('Change your preferred languages').url
    '.../+editmylanguages'

Since we've already shown the warning, we won't try to block the user
from asking a question in the language of his choice.

    >>> browser.getControl('Language').value
    ['pt_BR']
    >>> browser.getControl('Description').value = (
    ...     u'Eu uso Ubuntu em um AMD64 e instalei o plugin java blackdown. '
    ...     u'O plugin \xe9 exibido em about:plugins e quando eu abro a '
    ...     u'pagina http://java.com/en/download/help/testvm.xml, ela '
    ...     u'carrega corretamente e mostra a minha versao do java. No '
    ...     u'entanto, mover o mouse na pagina faz com que o firefox quebre.'
    ...     ).encode('utf-8')
    >>> browser.getControl('Add').click()
    >>> browser.url
    '.../ubuntu/+question/...'
    >>> browser.title
    'Ubuntu question #...Abrir uma pagina que requer...'

    >>> from BeautifulSoup import BeautifulSoup
    >>> soup = BeautifulSoup(browser.contents)
    >>> print soup.find('b', text='Language:').next.strip()
    Portuguese (Brazil)

It's also possible that the user chose English in the first page but
then changed his mind on the second page.

    >>> from zope.testbrowser.testing import Browser
    >>> browser = Browser()
    >>> browser.addHeader('Authorization', 'Basic daf@canonical.com:daf')
    >>> browser.open('http://launchpad.dev/ubuntu/+addquestion')

    >>> browser.getControl('Language').value = ['en']
    >>> browser.getControl('Summary').value = 'some random words'
    >>> browser.getControl('Continue').click()

In this case he won't be warned, because we assume all members of the
support community can understand English.

    >>> len(find_tags_by_class(browser.contents, 'warning message'))
    0

If now he changes his mind and decides to enter the question details in
Welsh, we'll have to warn him.

    >>> browser.getControl('Language').value = ['cy']
    >>> browser.getControl('Summary').value = 'Gofyn cymorth'
    >>> browser.getControl('Description').value = (
    ...     'Ghai damweiniol gair.')
    >>> browser.getControl('Add').click()

    >>> browser.url
    'http://launchpad.dev/ubuntu/+addquestion'

    >>> for tag in find_tags_by_class(browser.contents, 'warning message'):
    ...     print tag.renderContents()
    <strong>Welsh (cy)</strong> doesn't seem to be
    a language spoken by any answer contacts in this community. If you
    go ahead and ask a question in that language, no answer
    contacts will be able to read it. Currently, the languages spoken
    by at least one answer contact are: English.

If he changes the language to another unsupported language, we will
display the warning again.

    >>> browser.getControl('Language').value = ['ja']
    >>> browser.getControl('Summary').value = (
    ...     u'\u52a9\u3051\u306e\u8981\u6c42'.encode('utf-8'))
    >>> browser.getControl('Description').value = (
    ...     u'\u3042\u308b\u4efb\u610f\u5358\u8a9e\u3002'.encode('utf-8'))
    >>> browser.getControl('Add').click()

    >>> for tag in find_tags_by_class(browser.contents, 'warning message'):
    ...     print tag.renderContents()
    <strong>Japanese (ja)</strong> doesn't seem to be
    a language spoken by any answer contacts in this community. If you
    go ahead and ask a question in that language, no answer
    contacts will be able to read it. Currently, the languages spoken
    by at least one answer contact are: English.

If even after the warning he decides to go ahead, we have to accept the
new question.

    >>> browser.getControl('Add').click()
    >>> browser.url
    '.../ubuntu/+question/...'
    >>> browser.title.decode('utf-8')
    u'Ubuntu question #...\u52a9\u3051\u306e\u8981\u6c42...'
    >>> soup = BeautifulSoup(browser.contents)
    >>> print soup.find('b', text='Language:').next.strip()
    Japanese<|MERGE_RESOLUTION|>--- conflicted
+++ resolved
@@ -31,12 +31,6 @@
 a language that is not spoken/understood by any of the context's answer
 contacts.
 
-<<<<<<< HEAD
-    >>> browser.addHeader('Authorization', 'Basic salgado@ubuntu.com:zeca')
-    >>> browser.open('http://launchpad.dev/ubuntu/+addquestion')
-
-=======
->>>>>>> 41f1e0fd
     >>> browser.getControl('Language').value = ['pt_BR']
     >>> browser.getControl('Summary').value = (
     ...     'Abrir uma pagina que requer java quebra o firefox')
