--- conflicted
+++ resolved
@@ -76,11 +76,7 @@
 on an existing question. The user can simply check the 'E-mail me future
 discussion about this question' checkbox:
 
-<<<<<<< HEAD
-    >>> user_browser.open('http://launchpad.dev/products/firefox/+question/6')
-=======
-    >>> user_browser.open('http://launchpad.dev/projects/firefox/+ticket/6')
->>>>>>> d3160652
+    >>> user_browser.open('http://launchpad.dev/firefox/+question/6')
     >>> user_browser.getControl('Message').value = (
     ...     "Try starting firefox from the command-line. Are there any "
     ...     "messages appearing?")
