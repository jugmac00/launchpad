--- conflicted
+++ resolved
@@ -1,15 +1,8 @@
 = Feeds Navigation =
 
 Feeds are served over HTTP, and are heavily cached. Pages which are not
-registered on the Feeds layer should not be served from the feeds.lp.n
-<<<<<<< HEAD
+registered on the Feeds layer should not be served from the feeds.lp.net
 subdomain. 
-=======
-subdomain.
-XXX: statik bug=150941: When this bug is fixed (in 1.1.11) this test
-should be changed to show that trying to view a page which is not
-registered on the Feeds layer returns a 404.
->>>>>>> a70000c7
 
 
 == Index of a product ==
