--- conflicted
+++ resolved
@@ -32,8 +32,7 @@
     >>> browser.open('http://feeds.launchpad.dev/bugs/+bugs.atom?'
     ...     'field.scope=all&search=Search+Bug+Reports&aaa=foo')
     >>> browser.url
-<<<<<<< HEAD
-    '...search-bugs.atom?aaa=foo&field.scope=all&search=Search+Bug+Reports'
+    '...+bugs.atom?aaa=foo&field.scope=all&search=Search+Bug+Reports'
 
 == Feeds only available on feeds.launchpad.net ==
 
@@ -73,7 +72,7 @@
     >>> verify_feed_host('/~admins/latest-bugs.atom')
     >>> verify_feed_host('/~simple-team/latest-bugs.atom')
     >>> verify_feed_host('/bugs/1/bug.atom')
-    >>> verify_feed_host('/bugs/search-bugs.atom?'
+    >>> verify_feed_host('/bugs/+bugs.atom?'
     ...        'field.searchtext=&search=Search+Bug+Reports&'
     ...        'field.scope=all&field.scope.target=')
 
@@ -84,9 +83,6 @@
     >>> verify_feed_host('/~name16/latest-bugs.html')
     >>> verify_feed_host('/~simple-team/latest-bugs.html')
     >>> verify_feed_host('/bugs/1/bug.html')
-    >>> verify_feed_host('/bugs/search-bugs.html?'
+    >>> verify_feed_host('/bugs/+bugs.html?'
     ...        'field.searchtext=&search=Search+Bug+Reports&'
-    ...        'field.scope=all&field.scope.target=')
-=======
-    '...+bugs.atom?aaa=foo&field.scope=all&search=Search+Bug+Reports'
->>>>>>> 8c82b2ff
+    ...        'field.scope=all&field.scope.target=')