--- conflicted
+++ resolved
@@ -44,23 +44,11 @@
 bug cannot be found in the messages on the duplicate bug page:
 
     >>> user_browser.open(admin_browser.url)
-<<<<<<< HEAD
-    >>> print find_tag_by_id(
-    ...     user_browser.contents, 'duplicate-of').renderContents()
-    Duplicate of bug #8
-=======
     >>> print find_tag_by_id(user_browser.contents, 'duplicate-of')
     None
->>>>>>> 1f31e546
 
 The same is true when viewing the duplicate bug anonymously:
 
     >>> anon_browser.open(admin_browser.url)
-<<<<<<< HEAD
-    >>> print find_tag_by_id(
-    ...     anon_browser.contents, 'duplicate-of').renderContents()
-    Duplicate of bug #8
-=======
     >>> print find_tag_by_id(anon_browser.contents, 'duplicate-of')
-    None
->>>>>>> 1f31e546
+    None