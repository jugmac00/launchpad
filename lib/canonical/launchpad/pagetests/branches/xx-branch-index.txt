--- conflicted
+++ resolved
@@ -166,12 +166,8 @@
     >>> browser.open(
     ...     'http://code.launchpad.dev/~name12/gnome-terminal/scanned')
     >>> print extract_text(get_branch_details_table())
-<<<<<<< HEAD
-    Project: GNOME Terminal (Unreviewed)
-    Status: New
-=======
     Project: GNOME Terminal (Unspecified)
->>>>>>> 7c70fe4e
+    Status: New
     Upload URL: Only Sample Person can upload to this branch.
       If you are Sample Person please log in for upload directions.
     Branch format: Not recorded
@@ -211,12 +207,8 @@
     >>> browser.open(
     ...     'http://code.launchpad.dev/~name12/gnome-terminal/main')
     >>> print extract_text(get_branch_details_table())
-<<<<<<< HEAD
-    Project: GNOME Terminal (Unreviewed)
+    Project: GNOME Terminal (Unspecified)
     Status: Development
-=======
-    Project: GNOME Terminal (Unspecified)
->>>>>>> 7c70fe4e
     Location: http://example.com/gnome-terminal/main
     Last mirrored: Not mirrored yet
     Next mirror: As soon as possible
@@ -319,12 +311,8 @@
     ...     'http://code.launchpad.dev/~landscape-developers/landscape/trunk')
     >>> print extract_text(find_tag_by_id(
     ...     browser.contents, 'branch-details-table'))
-<<<<<<< HEAD
-    Project: The Landscape Project (Unreviewed)
-    Status: New
-=======
     Project: The Landscape Project (Unspecified)
->>>>>>> 7c70fe4e
+    Status: New
     Get this branch:
       bzr branch lp://dev/~landscape-developers/landscape/trunk
     ...
@@ -335,12 +323,8 @@
     ...     'http://code.launchpad.dev/~name12/gnome-terminal/scanned')
     >>> print extract_text(find_tag_by_id(
     ...     browser.contents, 'branch-details-table'))
-<<<<<<< HEAD
-    Project: GNOME Terminal (Unreviewed)
-    Status: New
-=======
     Project: GNOME Terminal (Unspecified)
->>>>>>> 7c70fe4e
+    Status: New
     Get this branch: bzr branch lp://dev/~name12/gnome-terminal/scanned
     ...
 
