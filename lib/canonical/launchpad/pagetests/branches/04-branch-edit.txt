--- conflicted
+++ resolved
@@ -69,75 +69,27 @@
 To change the branch status, the +edit page is also used:
 
   >>> user_browser.open('http://launchpad.dev'
-<<<<<<< HEAD
-  ...     '/people/name12/+branch/gnome-terminal/klingon/+edit')
-=======
-  ...     '/~name12/+branch/gnome-terminal/klingon')
-  >>> user_browser.getLink('Set Branch Status').url
-  'http://launchpad.dev/~name12/+branch/gnome-terminal/klingon/+lifecycle'
->>>>>>> acfbedc3
+  ...     '/~name12/+branch/gnome-terminal/klingon/+edit')
 
 The form displays the branch current status.
 
-<<<<<<< HEAD
   >>> user_browser.getControl('Status').value
   ['Experimental']
   >>> user_browser.getControl('Whiteboard').value
   ''
-=======
-  >>> print http(r"""
-  ... GET /~name12/+branch/gnome-terminal/klingon/+lifecycle HTTP/1.1
-  ... Host: launchpad.dev
-  ... Authorization: Basic dGVzdEBjYW5vbmljYWwuY29tOnRlc3Q=
-  ... """)
-  HTTP/1.1 200 Ok
-  ...
->>>>>>> acfbedc3
 
 The user selects the new status value and enters a more complete status message
 in the 'Whiteboard':
 
-<<<<<<< HEAD
   >>> user_browser.getControl('Status').value = ['Merged'];
   >>> user_browser.getControl('Whiteboard').value = \
   ...     "The brave shall prevail. Ka'plah!"
   >>> user_browser.getControl('Change Branch').click()
-=======
-  >>> print http(r"""
-  ... POST /~name12/+branch/gnome-terminal/klingon/+lifecycle HTTP/1.1
-  ... Host: launchpad.dev
-  ... Authorization: Basic dGVzdEBjYW5vbmljYWwuY29tOnRlc3Q=
-  ... Content-Type: multipart/form-data; boundary=---------------------------5143029969841501371191119783
-  ... 
-  ... -----------------------------5143029969841501371191119783
-  ... Content-Disposition: form-data; name="field.lifecycle_status"
-  ... 
-  ... Merged
-  ... -----------------------------5143029969841501371191119783
-  ... Content-Disposition: form-data; name="field.lifecycle_status-empty-marker"
-  ... 
-  ... 1
-  ... -----------------------------5143029969841501371191119783
-  ... Content-Disposition: form-data; name="field.whiteboard"
-  ... 
-  ... The brave shall prevail. Ka'plah!
-  ... -----------------------------5143029969841501371191119783
-  ... Content-Disposition: form-data; name="field.actions.change"
-  ... 
-  ... Change Branch
-  ... -----------------------------5143029969841501371191119783--
-  ... """)
-  HTTP/1.1 303 See Other
-  Content-Length: 0
-  ...
-  Location: http://launchpad.dev/~name12/+branch/gnome-terminal/klingon
->>>>>>> acfbedc3
 
 The branch page is displayed with the new status and the whiteboard content:
 
-<<<<<<< HEAD
-  >>> user_browser.url
-  'http://launchpad.dev/people/name12/+branch/gnome-terminal/klingon'
+  >>> user_browser.url
+  'http://launchpad.dev/~name12/+branch/gnome-terminal/klingon'
   >>> contents = user_browser.contents
   >>> status_tag = find_tag_by_id(contents, 'branch-details-status-value')
   >>> print status_tag.renderContents()
@@ -149,56 +101,10 @@
 Set the branch status back to its initial state.
 
   >>> user_browser.open('http://launchpad.dev'
-  ...     '/people/name12/+branch/gnome-terminal/klingon/+edit')
+  ...     '/~name12/+branch/gnome-terminal/klingon/+edit')
   >>> user_browser.getControl('Status').value = ['Experimental'];
   >>> user_browser.getControl('Whiteboard').value = ''
   >>> user_browser.getControl('Change Branch').click()
-=======
-  >>> page = http(r"""
-  ... GET /~name12/+branch/gnome-terminal/klingon HTTP/1.1
-  ... Host: launchpad.dev
-  ... """)
-  >>> print page
-  HTTP/1.1 200 Ok
-  ...Status:...
-  ...Merged...
-  >>> print page
-  HTTP/1.1 200 Ok
-  ...Whiteboard:...
-  ...The brave shall prevail. Ka'plah!...
-
-Set the branch status back to its initial state.
-
-  >>> print http(r"""
-  ... POST /~name12/+branch/gnome-terminal/klingon/+lifecycle HTTP/1.1
-  ... Host: launchpad.dev
-  ... Authorization: Basic dGVzdEBjYW5vbmljYWwuY29tOnRlc3Q=
-  ... Content-Type: multipart/form-data; boundary=---------------------------48234340612238207421310801252
-  ... 
-  ... -----------------------------48234340612238207421310801252
-  ... Content-Disposition: form-data; name="field.lifecycle_status"
-  ... 
-  ... Experimental
-  ... -----------------------------48234340612238207421310801252
-  ... Content-Disposition: form-data; name="field.lifecycle_status-empty-marker"
-  ... 
-  ... 1
-  ... -----------------------------48234340612238207421310801252
-  ... Content-Disposition: form-data; name="field.whiteboard"
-  ... 
-  ... 
-  ... -----------------------------48234340612238207421310801252
-  ... Content-Disposition: form-data; name="field.actions.change"
-  ... 
-  ... Change Branch
-  ... -----------------------------48234340612238207421310801252--
-  ... """)
-  HTTP/1.1 303 See Other
-  Content-Length: 0
-  ...
-  Location: http://launchpad.dev/~name12/+branch/gnome-terminal/klingon
-
->>>>>>> acfbedc3
 
 == Changing branch product and name ==
 
