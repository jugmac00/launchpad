--- conflicted
+++ resolved
@@ -56,7 +56,6 @@
     ...         '~name12/gnome-terminal/main')
     >>> nopriv_browser.getControl('Whiteboard').value = (
     ...     'This is the whiteboard')
-<<<<<<< HEAD
 
 The user is asked whether the code is ready for review or not.
 
@@ -67,9 +66,10 @@
 Here we create the proposal as work in progress.
 
     >>> nopriv_browser.getControl('Work in progress').click()
-=======
+
+There is a cancel link shown with the buttons.
+
     >>> cancel = nopriv_browser.getLink('Cancel')
->>>>>>> fce2348c
     >>> nopriv_browser.getControl('Register').click()
 
 Registering the merge proposal takes the user back to the
