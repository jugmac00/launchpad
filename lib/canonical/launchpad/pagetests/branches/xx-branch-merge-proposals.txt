--- conflicted
+++ resolved
@@ -208,14 +208,8 @@
     ...     print extract_text(find_tag_by_id(
     ...         browser.contents, 'proposal-heading'))
     >>> print_summary(sample_browser)
-<<<<<<< HEAD
-    Source branch: ~sabdfl/firefox/release-0.9
-    Target branch: ~name12/firefox/main
-           Status: Needs review
-=======
     Proposed ...
     On hold for merging into lp://dev/~name12/firefox/main
->>>>>>> 1bc91ffe
 
 The summary of the revisions that are in the source branch but not
 yet in the target branch are also shown.
@@ -237,19 +231,6 @@
 The branch merge poposal can be edited by the owner of the source or
 target branches or the registrant of the merge proposal.
 
-<<<<<<< HEAD
-    >>> print_action_links(sample_browser.contents)
-    Edit details: .../+merge/.../+edit
-    Delete proposal to merge: .../+merge/.../+delete
-    Work in progress: .../+merge/.../+work-in-progress
-    Request a review: .../+merge/.../+request-review
-    Add a comment/review: .../+merge/.../+comment
-    Review proposal: .../+merge/.../+review
-    Mark as merged: .../+merge/.../+merged
-    Queue for merging: .../+merge/.../+enqueue
-    Remove from queue (disabled)
-    Resubmit proposal: .../+merge/.../+resubmit
-=======
     >>> def print_proposal_actions(contents):
     ...     actions = find_tag_by_id(contents, 'actions')
     ...     if actions:
@@ -261,7 +242,6 @@
     Mark as merged
     Queue for merging
     Resubmit proposal
->>>>>>> 1bc91ffe
 
 Someone who is not logged in, or not the one of those that can alter the
 proposal to merge get no actions.
