= Branch Merge Proposals =

Branch merge proposals are where you show the intent of merging
the code from one branch into another.

In order to test notifications, we need a subscriber for the branch.

    >>> from canonical.launchpad.ftests import login, logout
    >>> login('foo.bar@canonical.com')
    >>> from zope.component import getUtility
    >>> from canonical.launchpad.interfaces import (
    ...     BranchSubscriptionNotificationLevel,
    ...     CodeReviewNotificationLevel, IBranchSet, IPersonSet)
    >>> subscriber = getUtility(IPersonSet).getByEmail(
    ...     'foo.bar@canonical.com')
    >>> branch = getUtility(IBranchSet).getByUniqueName(
    ...     '~name12/firefox/main')
    >>> _unused = branch.subscribe(subscriber,
    ...     BranchSubscriptionNotificationLevel.NOEMAIL, None,
    ...     CodeReviewNotificationLevel.FULL)

Also subscribe to gnome-terminal, since Firefox tests are mixed with
Gnome Terminal tests.

    >>> branch = getUtility(IBranchSet).getByUniqueName(
    ...     '~name12/gnome-terminal/main')
    >>> _unused = branch.subscribe(subscriber,
    ...     BranchSubscriptionNotificationLevel.NOEMAIL, None,
    ...     CodeReviewNotificationLevel.FULL)
    >>> logout()

Any logged in user can register a merge proposal.  Registering
a merge proposal is done from the source branch, and the link
is `Propose for merging`.


== Registering a merge proposal ==

Users who are not logged on do not see the link to register.

    >>> anon_browser.open(
    ...     'http://code.launchpad.dev/~name12/gnome-terminal/klingon')
    >>> anon_browser.getLink('Propose for merging')
    Traceback (most recent call last):
    ...
    LinkNotFoundError

Logged in users can.

    >>> nopriv_browser = setupBrowser(auth="Basic no-priv@canonical.com:test")
    >>> nopriv_browser.open(
    ...     'http://code.launchpad.dev/~name12/gnome-terminal/klingon')
    >>> nopriv_browser.getLink('Propose for merging').click()
    >>> nopriv_browser.getControl(
    ...     name='field.target_branch.target_branch').value = (
    ...         '~name12/gnome-terminal/main')

There is a cancel link shown with the buttons.

    >>> cancel = nopriv_browser.getLink('Cancel')
    >>> nopriv_browser.getControl('Propose Merge').click()

Registering the merge proposal takes the user to the new merge proposal.

    >>> print nopriv_browser.url
    http://code.launchpad.dev/~name12/gnome-terminal/klingon/+merge/1

An email notification is emitted when the merge proposal is created.

    >>> from canonical.launchpad.tests.mail_helpers import pop_notifications
    >>> [notification] = pop_notifications()
    >>> print notification['Subject']
    Proposed merge of Klingon support in GNOME Terminal into
      GNOME Terminal Mainline


== Landing Targets ==

When looked at from the point of view of the source branch, the
merge proposal is considered a "landing target" with an optional
"dependent branch".  These targets hang off the branch's index page on a
"Merges" page.

    >>> def printMergeProposals(browser, id):
    ...     tag = find_tag_by_id(browser.contents, id)
    ...     if tag is None:
    ...         print tag
    ...     else:
    ...         for mp in tag.findAll(attrs={'class': 'mergeproposal'}):
    ...             print extract_text(mp)

    >>> nopriv_browser.open(
    ...     'http://code.launchpad.dev/~name12/gnome-terminal/klingon')
    >>> nopriv_browser.getLink('Merging').click()
    >>> printMergeProposals(nopriv_browser, 'landing-targets')
    ~name12/gnome-terminal/main - view proposal details
    Merge proposed by No Privileges Person
    Needs review

Since the user who registered the merge proposal is different
to the owner of the source branch, they are shown explicitly.
If the branch owner registers the merge proposal, they are not
shown.

    >>> sample_browser = setupBrowser(auth="Basic test@canonical.com:test")
    >>> sample_browser.open(
    ...     'http://code.launchpad.dev/~name12/gnome-terminal/scanned')
    >>> sample_browser.getLink('Propose for merging').click()
    >>> sample_browser.getControl(
    ...     name='field.target_branch.target_branch').value = (
    ...         '~name12/gnome-terminal/main')
    >>> cancel = sample_browser.getLink('Cancel')
    >>> sample_browser.getControl('Propose Merge').click()

    >>> sample_browser.open(
    ...     'http://code.launchpad.dev/~name12/gnome-terminal/scanned/+merges')
    >>> printMergeProposals(sample_browser, 'landing-targets')
    ~name12/gnome-terminal/main - view proposal details
    Needs review

Consume notification.

    >>> [_unused] = pop_notifications()


== Landing Candidates ==

From the point of view of the target branch, the proposals are
"landing candidates".  The most recently created merge proposals are
shown first.

    >>> browser.open(
    ...     'http://code.launchpad.dev/~name12/gnome-terminal/main')
    >>> browser.getLink('Merging').click()
    >>> printMergeProposals(browser, 'landing-candidates')
    ~name12/gnome-terminal/scanned (New) - view proposal details
      Needs review
    ~name12/gnome-terminal/klingon (Experimental) - view proposal details
      Merge proposed by No Privileges Person
      Needs review


== Viewing a proposal for merging ==

When looking at the details for a proposal to merge, three main things
are shown:
  * The proposal whiteboard
  * The revisions in the source branch that are not in the target branch
  * A details pagelet for the proposal.

Unfortunately it isn't easy creating branches on the fly and branching
and merging, so we have to settle for the sample data.

    >>> sample_browser.open(
    ...     'http://code.launchpad.dev/~sabdfl/firefox/release-0.9')
    >>> sample_browser.getLink('Propose for merging').click()
    >>> sample_browser.getControl(
    ...     name='field.target_branch.target_branch').value = (
    ...         '~name12/firefox/main')
    >>> cancel = sample_browser.getLink('Cancel')
    >>> sample_browser.getControl('Propose Merge').click()
    >>> sample_browser.open(
    ...     'http://code.launchpad.dev/~sabdfl/firefox/release-0.9/+merges')

    >>> sample_browser.getLink('view proposal details').click()
    >>> print sample_browser.title
    Proposal to merge branch

The details of the proposal shows initially the source and target
branches, and the current status.

    >>> def print_summary(browser):
    ...     print extract_text(find_tag_by_id(
    ...         browser.contents, 'proposal-summary'))
    >>> print_summary(sample_browser)
    Status: Needs review
    Proposed by: Sample Person ...
    Target branch: lp://dev/~name12/firefox/main

The summary of the revisions that are in the source branch but not
yet in the target branch are also shown.

    >>> print extract_text(find_tag_by_id(
    ...     sample_browser.contents, 'source-revisions'))
    Unmerged revisions
    1. By mark.shuttleworth on 2005-03-09
      Import of Mozilla Firefox 0.9
    >>> firefox_merge_url = sample_browser.url

Consume notification.

    >>> [_unused] = pop_notifications()


== Deleting merge proposals ==

Merge proposals can be deleted, when either abandoned or created in error.
When a merge proposal is deleted, the user is taken back to the main page
for the source_branch.

    >>> sample_browser.getLink('Delete proposal to merge').click()
    >>> cancel = sample_browser.getLink('Cancel')
    >>> sample_browser.getControl('Delete proposal').click()
    >>> print sample_browser.url
    http://code.launchpad.dev/~sabdfl/firefox/release-0.9

    >>> printMergeProposals(sample_browser, 'landing-targets')
    None


== Requesting reviews ==

You can request a review of a merge proposal.

    >>> sample_browser.open(
    ...    'http://code.launchpad.dev/~name12/gnome-terminal/klingon/+merge/1'
    ...    )
    >>> sample_browser.getLink('Request a review').click()
    >>> sample_browser.getControl('Reviewer').value = 'sabdfl'
    >>> sample_browser.getControl('Review type').value = 'first'
    >>> sample_browser.getControl('Request review').click()

This causes a notification to be sent.

    >>> [notification] = pop_notifications()

The message notifies the requested reviewer.

    >>> print notification.get_payload(decode=True)
    You have been requested to review the proposed merge of Klingon support
    in GNOME Terminal into GNOME Terminal Mainline.
    <BLANKLINE>
    -- 
    http://code.launchpad.dev/~name12/gnome-terminal/klingon/+merge/1
    You are requested to review the proposed merge of Klingon support in
    GNOME Terminal into GNOME Terminal Mainline.
    <BLANKLINE>

<<<<<<< HEAD
The status of the merge proposal is updated to "Needs review".

    >>> print_summary(sample_browser)
    Status: Needs review
    Proposed ...
    Target branch: lp://dev/~name12/gnome-terminal/main

=======
>>>>>>> 7a4d5342
Additional reviews can be requested.

    >>> sample_browser.getLink('Request another review').click()
    >>> sample_browser.getControl('Reviewer').value = 'name12'
    >>> sample_browser.getControl('Request review').click()

This sends a notification only to the requested reviewer.

    >>> [notification] = pop_notifications()
    >>> print notification.get_payload(decode=True)
    You have been requested to review the proposed merge of Klingon support
    in GNOME Terminal into GNOME Terminal Mainline.
    <BLANKLINE>
    -- 
    http://code.launchpad.dev/~name12/gnome-terminal/klingon/+merge/1
    You are requested to review the proposed merge of Klingon support in
    GNOME Terminal into GNOME Terminal Mainline.
    <BLANKLINE>

You can even re-request the same person to review, so that a new email is
sent.

    >>> sample_browser.getLink('Request another review').click()
    >>> sample_browser.getControl('Reviewer').value = 'sabdfl'
    >>> sample_browser.getControl('Review type').value = 'second'
    >>> sample_browser.getControl('Request review').click()
    >>> [notification] = pop_notifications()
    >>> print notification.get_payload(decode=True)
    You have been requested to review the proposed merge of Klingon support
    in GNOME Terminal into GNOME Terminal Mainline.
    <BLANKLINE>
    -- 
    http://code.launchpad.dev/~name12/gnome-terminal/klingon/+merge/1
    You are requested to review the proposed merge of Klingon support in
    GNOME Terminal into GNOME Terminal Mainline.
    <BLANKLINE>

Only the last request is listed, showing the last review type.

    >>> pending = find_tag_by_id(
    ...     sample_browser.contents, 'code-review-votes')
    >>> print extract_text(pending)
    Pending reviews
    Reviewer          Review type Requested by  Date
    Sample Person                 Sample Person ... ago
    Mark Shuttleworth second      Sample Person ... ago


== Marking as merged ==

When a branch has been merged into the target branch, the proposal should
be marked as merged.

Merged proposals are still listed on the source branch, but no longer shown
on the target branch.

    >>> nopriv_browser.open(
    ...     'http://code.launchpad.dev/~name12/gnome-terminal/klingon/+merges')
    >>> landing_targets = find_tag_by_id(
    ...     nopriv_browser.contents, 'landing-targets')

The edit link is shown after the branch link.

    >>> edit_link = landing_targets.fetch('a')[1]['href']
    >>> nopriv_browser.getLink(url=edit_link).click()

The edit icon at the end of the status allows the user to edit the status.

    >>> nopriv_browser.getLink('Change status').click()

If either two users were trying to mark the branch as merged at the
same time, or a resubmit occurs, the error is handled elegantly.
We set up the page here before the proposal is merged.

    >>> merge_url = nopriv_browser.url
    >>> sample_browser.open(merge_url)

When marking a proposal as merged there is an optional revision number.
If this is set then the when setting the merge proposal as merged the
system looks for the revision in the history of the target branch,
and if found uses the revision date as the merged date.  If it cannot
find one, then the current time is used as the date merged.

    >>> nopriv_browser.getControl(id='queue_status').displayValue = ['Merged']
    >>> nopriv_browser.getControl('Change Status').click()
    >>> print nopriv_browser.url
    http://code.launchpad.dev/~name12/gnome-terminal/klingon/+merge/1

A notification is also added, as well as tekt being added to merge proposal
about the proposal having been marked as merged.

    >>> for message in get_feedback_messages(nopriv_browser.contents):
    ...     print extract_text(message)
    The proposal has now been marked as merged.
    >>> tag = find_tag_by_id(nopriv_browser.contents, 'proposal-merged')
    >>> print extract_text(tag)
    The proposed merge was performed at revision 42

An email notification is also created.

    >>> [notification] = pop_notifications()
    >>> print notification['Subject']
    Proposed merge of Klingon support in GNOME Terminal into GNOME Terminal
    Mainline updated
    >>> print notification.get_payload(decode=True)
    The proposal to merge Klingon support in GNOME Terminal into GNOME
    Terminal Mainline has been updated.
    <BLANKLINE>
         Status: Needs review => Merged
    -- 
    http://code.launchpad.dev/~name12/gnome-terminal/klingon/+merge/1
    You are subscribed to branch GNOME Terminal Mainline.
    <BLANKLINE>

The source branch is still shown on the branch's merges page.

    >>> nopriv_browser.getLink(url='~name12/gnome-terminal/klingon').click()
    >>> nopriv_browser.getLink(url="+merges").click()
    >>> printMergeProposals(nopriv_browser, 'landing-targets')
    ~name12/gnome-terminal/main - view proposal details
      Merge proposed by No Privileges Person
      Merged ... ago at revision 42

Gone from the target branch.

    >>> nopriv_browser.getLink('~name12/gnome-terminal/main').click()
    >>> nopriv_browser.getLink(url="+merges").click()
    >>> printMergeProposals(nopriv_browser, 'landing-candidates')
    ~name12/gnome-terminal/scanned (New) - view proposal details
      Needs review

Now if the other browser attempts to also mark as merged, it updates the merged
proposal to the new revno.

    >>> sample_browser.getControl('Merged Revision Number').value = '42'
    >>> sample_browser.getControl('Mark as Merged').click()

    >>> for message in get_feedback_messages(sample_browser.contents):
    ...     print extract_text(message)
    The proposal's merged revision has been updated.

No email notification is triggered.

    >>> pop_notifications()
    []


== Resubmitting proposals ==

If a proposal ends up getting rejected, the proposal can be resubmitted.
Actually you can resubmit a proposal that hasn't been superseded or merged
already, but mostly you resubmit rejected proposals.  When a proposal is
resubmitted, a new proposal is registered with the same source and target
branches but with the state set to work-in-progress.

    >>> sample_browser.open(
    ...     'http://code.launchpad.dev/~name12/gnome-terminal/scanned/+merges')
    >>> sample_browser.getLink('view proposal details').click()
    >>> sample_browser.getLink('Resubmit proposal').click()
    >>> print sample_browser.title
    Resubmit proposal to merge

    >>> sample_browser.getControl('Whiteboard').value = (
    ...     'Resubmitting due to extensive changes.')
    >>> sample_browser.getControl('Resubmit').click()

Consume notifications.

    >>> [_unused, _unused] = pop_notifications()

    >>> for message in get_feedback_messages(sample_browser.contents):
    ...     print extract_text(message)
    Please update the whiteboard for the new proposal.

    >>> sample_browser.getControl('Whiteboard').value = (
    ...     'Updated work')
    >>> sample_browser.getControl('Update').click()

Consume notification.

    >>> [_unused] = pop_notifications()

The new merge proposal is created as work in progress, and there is
a link back to the superseded proposal.

    >>> print_summary(sample_browser)
    Proposed ...
    Ready for review for merging into lp://dev/~name12/gnome-terminal/main

    >>> print extract_text(find_tag_by_id(
    ...     sample_browser.contents, 'superseded-proposal'))
    This proposal supersedes a proposal from ...

    >>> import re
    >>> sample_browser.getLink(
    ...     re.compile('proposal from .*')).click()
    >>> print_summary(sample_browser)
    Proposed ...
    Superseded for merging into
    lp://dev/~name12/gnome-terminal/main

    >>> print extract_text(find_tag_by_id(
    ...      sample_browser.contents, 'branch-whiteboard-value'))
    Resubmitting due to extensive changes.

The earlier superseded proposal also has a link back to the
new proposal that supersedes it.

    >>> print extract_text(find_tag_by_id(
    ...     sample_browser.contents, 'superseded-by'))
    This proposal has been superseded by a proposal from ...
    >>> sample_browser.getLink(
    ...     re.compile('proposal from .*')).click()

    >>> print extract_text(find_tag_by_id(
    ...      sample_browser.contents, 'branch-whiteboard-value'))
    Updated work

Resubmitting proposals without changing the whiteboard emits notifications.

    >>> sample_browser.getLink('Resubmit proposal').click()
    >>> sample_browser.getControl('Resubmit').click()
    >>> notifications = pop_notifications()
    >>> len(notifications)
    2
    >>> subjects = [notification['Subject'] for notification in notifications]
    >>> # The order of notifications appears to be non-deterministic
    >>> subjects.sort()
    >>> print subjects[0]
    Proposed merge of ~name12/gnome-terminal/scanned into
      GNOME Terminal Mainline
    >>> print subjects[1]
    Proposed merge of ~name12/gnome-terminal/scanned into
       GNOME Terminal Mainline updated


== Default target branches ==

Almost all of the proposals to merge branches will be created
on feature branches where the target branch is the development
focus branch.  With that in mind, we want the default option
(when proposing a new branch to land) to target the development
focus branch.

If there is no development focus branch, then just the normal
branch widget is shown.

    # A helpful function to determine target branch widgets.
    >>> import re
    >>> def get_target_branch_widgets(browser):
    ...     main = find_main_content(browser.contents)
    ...     return main.findAll(
    ...         'input', attrs={'name': re.compile('target_branch')})

    >>> nopriv_browser.open(
    ...     'http://code.launchpad.dev/~sabdfl/firefox/release-0.8')
    >>> nopriv_browser.getLink('Propose for merging').click()
    >>> for widget in get_target_branch_widgets(nopriv_browser):
    ...     print widget
    <input type="text" ...

Test validation of errors...

The target branch is a required field, so attempting to register without
setting it gives an appropriate error.

    >>> nopriv_browser.getControl('Propose Merge').click()
    >>> for message in get_feedback_messages(nopriv_browser.contents):
    ...     print extract_text(message)
    There is 1 error.
    Required input is missing.

Invalid errors are also shown.

    >>> nopriv_browser.getControl(
    ...     name='field.target_branch.target_branch').value = (
    ...         'fooix')
    >>> nopriv_browser.getControl('Propose Merge').click()
    >>> for message in get_feedback_messages(nopriv_browser.contents):
    ...     print extract_text(message)
    There is 1 error.
    Invalid value


When a branch is set as the development focus, then a radio button
is shown.

    >>> admin_browser.open('http://launchpad.dev/firefox/trunk')
    >>> admin_browser.getLink('Link to branch').click()
    >>> admin_browser.getControl(name='field.user_branch').value = (
    ...     '~name12/firefox/main')
    >>> admin_browser.getControl('Update').click()

    # Just show the radio buttons for the branch widgets.
    >>> def print_radio_options(browser):
    ...     widgets = get_target_branch_widgets(browser)
    ...     for widget in widgets:
    ...         if widget['type'] == 'radio':
    ...             try:
    ...                 checked = widget['checked']
    ...             except KeyError:
    ...                 checked = ''
    ...             print widget['value'], checked

Also the main development focus is selected.

    >>> nopriv_browser.open(
    ...     'http://code.launchpad.dev/~sabdfl/firefox/release-0.8')
    >>> nopriv_browser.getLink('Propose for merging').click()
    >>> print_radio_options(nopriv_browser)
    ~name12/firefox/main checked
    other

If the user has also targeted a branch other than the development
focus before, then that is also shown as a radio option.

    >>> nopriv_browser.getControl('Other').click()
    >>> nopriv_browser.getControl(
    ...     name='field.target_branch.target_branch').value = (
    ...         '~sabdfl/firefox/release-0.9')
    >>> nopriv_browser.getControl('Propose Merge').click()

    >>> nopriv_browser.open(
    ...     'http://code.launchpad.dev/~sabdfl/firefox/release-0.9.2')
    >>> nopriv_browser.getLink('Propose for merging').click()
    >>> print_radio_options(nopriv_browser)
    ~name12/firefox/main checked
    ~sabdfl/firefox/release-0.9
    other


=== Merge Proposal Bug and Spec Links ===

A branch merge proposal should show the bugs fixed and/or specs implemented
in the source branch.

    >>> def print_bugs_and_specs(browser):
    ...     links = find_tag_by_id(browser.contents,
    ...         'related-bugs-and-blueprints')
    ...     if links == None:
    ...         print links
    ...     else:
    ...         print extract_text(links)

    >>> nopriv_browser.open(
    ...     'http://code.launchpad.dev/~sabdfl/firefox/release-0.9.2')
    >>> nopriv_browser.getLink('Propose for merging').click()
    >>> nopriv_browser.getControl(
    ...     name='field.target_branch.target_branch').value = (
    ...         '~sabdfl/firefox/main')
    >>> nopriv_browser.getControl('Propose Merge').click()
    >>> print_bugs_and_specs(nopriv_browser)
    Linked bug reports and blueprints
    Bug #4: Reflow problems with complex page layouts
    ...

There shouldn't be a 'Linked bug reports and blueprints' section if there are
none

    >>> nopriv_browser.open(
    ...     'http://code.launchpad.dev/~name12/gnome-terminal/scanned/+merge/5')
    >>> print_bugs_and_specs(nopriv_browser)
    None


=== Target branch edge cases ===

When the development focus branch is proposed for merging,
don't suggest that we merge it onto itself.

    >>> nopriv_browser.open(
    ...     'http://code.launchpad.dev/~name12/firefox/main')
    >>> nopriv_browser.getLink('Propose for merging').click()
    >>> print_radio_options(nopriv_browser)
    ~sabdfl/firefox/release-0.9 checked
    other

If we are looking to propose a branch that has been targeted before,
we don't show that branch as a possible target (as it is the source
branch).

    >>> nopriv_browser.open(
    ...     'http://code.launchpad.dev/~sabdfl/firefox/release-0.9')
    >>> nopriv_browser.getLink('Propose for merging').click()
    >>> print_radio_options(nopriv_browser)
    ~name12/firefox/main checked
    other


== Registering a merge, and junk branches ==

Junk branches cannot be proposed for merging.  The action option is not
shown for junk branches.

    >>> nopriv_browser.open(
    ...     'http://code.launchpad.dev/~sabdfl/+junk/testdoc')
    >>> nopriv_browser.getLink('Propose for merging').click()
    Traceback (most recent call last):
    ...
    LinkNotFoundError

Even if the user hand crafts the URL to look like a proposal to merge,
they'll get a 404.

    >>> nopriv_browser.open(
    ...     'http://code.launchpad.dev/~sabdfl/+junk/testdoc/+register-merge')
    Traceback (most recent call last):
    ...
    NotFound: ...


== Approving proposals for remote branches ==

Launchpad does not have any revision data for remote branches, so we
cannot validate that the user has entered a valid revision number for
the source branch when approving.  What we do instead is record the
stringified revision number.

    >>> # Create an interaction needed to create branches.
    >>> login('test@canonical.com')
    >>> from canonical.launchpad.testing import LaunchpadObjectFactory
    >>> factory = LaunchpadObjectFactory()
    >>> from canonical.launchpad.interfaces.branch import BranchType
    >>> eric = factory.makePerson(email='eric@example.com', password='test')
    >>> source_branch = factory.makeBranch(
    ...     branch_type=BranchType.REMOTE, owner=eric)
    >>> # In order to approve easily, make the owner of the branches the same.
    >>> target_branch = factory.makeBranch(
    ...     product=source_branch.product, owner=eric)
    >>> proposal = source_branch.addLandingTarget(eric, target_branch)
    >>> proposal_url = canonical_url(proposal)
    >>> logout()

Now use a browser with eric's credentials.

    >>> browser = setupBrowser(auth='Basic eric@example.com:test')
    >>> browser.open(proposal_url)
    >>> browser.getLink('Review proposal').click()
    >>> browser.getControl('Reviewed Revision').value = '1234'
    >>> browser.getControl('Approve').click()<|MERGE_RESOLUTION|>--- conflicted
+++ resolved
@@ -236,7 +236,6 @@
     GNOME Terminal into GNOME Terminal Mainline.
     <BLANKLINE>
 
-<<<<<<< HEAD
 The status of the merge proposal is updated to "Needs review".
 
     >>> print_summary(sample_browser)
@@ -244,8 +243,6 @@
     Proposed ...
     Target branch: lp://dev/~name12/gnome-terminal/main
 
-=======
->>>>>>> 7a4d5342
 Additional reviews can be requested.
 
     >>> sample_browser.getLink('Request another review').click()
