= Private Builds =

A build is considered private if it is a build being done in an IArchive that
is marked as private.  Private builds will not be apparent anywhere in the
UI.  There are several places where information can be presented
differently depending on whether the user is permitted to see the build
or not.  A permitted user is one who is the archive's owner, a member of
its team, a BuilddAdministrator or a Launchpad administrator.


== Builder portlet details and builder index page ==

The builder-portlet-details portlet appears on the builder +index page
and usually shows some status information (see 20-builder-index.txt).
This status information is changed to not reveal build details if a
private build is taking place.  Instead the builder is reported as NOT OK
(meaning it's unavailable).

We'll make a private archive and add a new build to it to demonstrate this.

    >>> from zope.component import getUtility
    >>> from canonical.launchpad.interfaces import (
    ...     BuildStatus, IBuilderSet, IPersonSet)
    >>> from canonical.launchpad.tests.test_publishing import (
    ...      SoyuzTestPublisher)
    >>> from canonical.launchpad.interfaces.publishing import (
    ...     PackagePublishingPocket, PackagePublishingStatus)
    >>> from canonical.launchpad.database.buildqueue import BuildQueue
    >>> from canonical.launchpad.ftests import login, logout
    >>> from canonical.database.sqlbase import flush_database_updates

    >>> login("foo.bar@canonical.com")
    >>> cprov = getUtility(IPersonSet).getByName("cprov")
    >>> cprov.archive.buildd_secret = "secret"
    >>> cprov.archive.private = True
    >>> test_publisher = SoyuzTestPublisher()
    >>> test_publisher.prepareBreezyAutotest()
    >>> private_source_pub = test_publisher.getPubSource(
    ...     status=PackagePublishingStatus.PUBLISHED,
    ...     sourcename='privacy-test',
    ...     archive=cprov.archive)
    >>> [private_build] = private_source_pub.createMissingBuilds()
    >>> frog = getUtility(IBuilderSet)['frog']
    >>> frog.builderok = True
    >>> private_build.builder = frog
    >>> private_build.buildqueue_record.builder = frog

We'll also make name12 a member of the launchpad-buildd-admins team, so we
can use him to see builds from a buildd-admin perspective.

    >>> name12 = getUtility(IPersonSet).getByName("name12")
    >>> buildd_admins = getUtility(
    ...     IPersonSet).getByName("launchpad-buildd-admins")
    >>> from canonical.launchpad.interfaces.person import (
    ...     TeamMembershipStatus)
    >>> buildd_admins.addMember(
    ...     name12, reviewer=name12, status=TeamMembershipStatus.APPROVED)

    >>> flush_database_updates()
    >>> logout()

So now we can go to frog's builder page and see what the portlet shows us.
The status shown to an anonymous user hides the fact that it's building a
private build:

    >>> anon_browser.open("http://launchpad.dev/+builds/frog")
    >>> print extract_text(
    ...     find_tag_by_id(anon_browser.contents, 'portlet-details'))
    The frog builder details
    ...
    Status Building private build
    ...

and also the main area:

    >>> print extract_text(find_main_content(anon_browser.contents))
    The frog builder
    Current status
    The frog builder
    is deactivated.
    Last updated ...


Launchpad Administrators are allowed to see the build in the portlet:

    >>> admin_browser.open("http://launchpad.dev/+builds/frog")
    >>> print extract_text(
    ...     find_tag_by_id(admin_browser.contents, 'portlet-details'))
    The frog builder details
    ...
    Status Building i386 build of privacy-test ... [cprov]
    ...

and also the main area:

    >>> print extract_text(find_main_content(admin_browser.contents))
    The frog builder
    Current status
    i386 build of privacy-test 666 in ubuntutest breezy-autotest RELEASE
    ...

Buildd Administrators are not allowed to see the build in the portlet:

    >>> name12_browser = setupBrowser(auth="Basic test@canonical.com:test")
    >>> name12_browser.open("http://launchpad.dev/+builds/frog")
    >>> print extract_text(
    ...     find_tag_by_id(name12_browser.contents, 'portlet-details'))
    The frog builder details
    ...
    Status Building private build
    ...

and also the main area:

    >>> print extract_text(find_main_content(name12_browser.contents))
    The frog builder
    Current status
    The frog builder is deactivated.
    ...

cprov is also allowed to see his own build in the portlet:

    >>> cprov_browser = setupBrowser(
    ...     auth="Basic celso.providelo@canonical.com:cprov")
    >>> cprov_browser.open("http://launchpad.dev/+builds/frog")
    >>> print extract_text(
    ...     find_tag_by_id(cprov_browser.contents, 'portlet-details'))
    The frog builder details
    ...
    Status Building i386 build of privacy-test ... [cprov]
    ...

and also the main area:

    >>> print extract_text(find_main_content(cprov_browser.contents))
    The frog builder
    Current status
    i386 build of privacy-test 666 in ubuntutest breezy-autotest RELEASE
    ...

IBuild is also wrapped in a Zope security proxy to prevent unauthorised
access.  This prevents direct access to the build URL by unauthorised
users:

    >>> anon_browser.open(
    ...     "http://launchpad.dev/~cprov/+archive/ppa/+build/%s" %
    ...     private_build.id)
    Traceback (most recent call last):
    ...
    Unauthorized...

But it is fine for authorised users:

    >>> cprov_browser.open(
    ...     "http://launchpad.dev/~cprov/+archive/ppa/+build/%s" %
    ...     private_build.id)
    >>> print cprov_browser.url
    http://launchpad.dev/~cprov/+archive/ppa/+build/...


== Builder history page ==

The builder history page (+builds/<builder>/+history) shows all the builds
that the builder has done, with filtering on a user-selected build state
(see 20-builder-index.txt).

This list does not include builds that are private if a non-privileged
user is viewing it.

The builder "bob" has lots of builds in the sample data, including some
for cprov's private archive.  We can visit bob's history page and see
what it shows a non-privileged user:

    >>> anon_browser.open("http://launchpad.dev/+builds/bob/+history")
    >>> [builds_list] = find_tags_by_class(
    ...     anon_browser.contents, 'builds_list')
    >>> print extract_text(builds_list)
    Package:
    ...
    hppa build of mozilla-firefox 0.9 in ubuntu warty RELEASE
    ...
    i386 build of cdrkit 1.0 in ubuntu warty RELEASE
    ...
    i386 build of cdrkit 1.0 in ubuntu breezy-autotest RELEASE
    ...
    i386 build of foobar 1.0 in ubuntu warty RELEASE
    ...
    i386 build of netapplet 0.99.6-1 in ubuntu warty RELEASE
    ...
    5 of 14 results
    ...

Now visit the same page as an admin we can see that there are four more
results in the total set of results with an extra "mozilla-firefox"
build at the top of the first batch.

    >>> admin_browser.open("http://launchpad.dev/+builds/bob/+history")
    >>> [builds_list] = find_tags_by_class(
    ...     admin_browser.contents, 'builds_list')
    >>> print extract_text(builds_list)
    Package:
    ...
    hppa build of mozilla-firefox 0.9 in ubuntu warty RELEASE
    ...
    hppa build of mozilla-firefox 0.9 in ubuntu warty RELEASE
    ...
    i386 build of pmount 0.1-1 in ubuntu warty RELEASE
    ...
    i386 build of cdrkit 1.0 in ubuntu breezy-autotest RELEASE
    ...
    i386 build of cdrkit 1.0 in ubuntu warty RELEASE
    ...
    5 of 17 results
    ...

If cprov browses the list he will also see his own builds in the list.

    >>> cprov_browser.open("http://launchpad.dev/+builds/bob/+history")
    >>> [builds_list] = find_tags_by_class(
    ...     cprov_browser.contents, 'builds_list')
    >>> print extract_text(builds_list)
    Package:
    ...
    hppa build of mozilla-firefox 0.9 in ubuntu warty RELEASE
    ...
    hppa build of mozilla-firefox 0.9 in ubuntu warty RELEASE
    ...
    i386 build of pmount 0.1-1 in ubuntu warty RELEASE
    ...
    i386 build of cdrkit 1.0 in ubuntu breezy-autotest RELEASE
    ...
    i386 build of cdrkit 1.0 in ubuntu warty RELEASE
    ...
    5 of 17 results
    ...

"Frog" is currently building a private build but again the unauthorised user
cannot see any of the private details.

    >>> anon_browser.open("http://launchpad.dev/+builds/frog/+history")
    >>> [builds_list] = find_tags_by_class(
    ...     anon_browser.contents, 'builds_list')
    >>> print extract_text(builds_list)
    Package:
    ...
    No build records.

    >>> print extract_text(
    ...     find_tag_by_id(anon_browser.contents, 'portlet-details'))
    The frog builder details
    ...
    Status Building private build
    ...

An authorised user will see the build however:

    >>> cprov_browser.open("http://launchpad.dev/+builds/frog/+history")
    >>> [builds_list] = find_tags_by_class(
    ...     cprov_browser.contents, 'builds_list')
    >>> print extract_text(builds_list)
    Package:
    ...
    i386 build of privacy-test 666 in ubuntutest breezy-autotest RELEASE
    ...

    >>> print extract_text(
    ...     find_tag_by_id(cprov_browser.contents, 'portlet-details'))
    The frog builder details
    ...
    Status Building i386 build of privacy-test ... [cprov]
    ...


== Build farm index page ==

The build farm index page at /+builds is described in detail at
xx-buildfarm-index.txt.  However, if a private build is running on
a builder then it is hidden as in the examples above.

An admin user can see builds even if they are private:

    >>> admin_browser.open("http://launchpad.dev/+builds")
    >>> print extract_text(find_main_content(admin_browser.contents))
    Launchpad build machines
    ...
    frog   AUTO    Building i386 build of privacy-test ... [cprov]
    ...
    bob    AUTO    Disabled
    Generated at ...

Launchpad Buildd admins cannot see private builds.

    >>> name12_browser.open("http://launchpad.dev/+builds")
    >>> print extract_text(find_main_content(name12_browser.contents))
    Launchpad build machines
    ...
    frog   AUTO    Building private build
    ...
    bob    AUTO    Disabled
    Generated at ...

cprov can see his own private build:

    >>> cprov_browser.open("http://launchpad.dev/+builds")
    >>> print extract_text(find_main_content(cprov_browser.contents))
    Launchpad build machines
    ...
    frog   AUTO    Building i386 build of privacy-test ... [cprov]
    ...
    bob    AUTO    Disabled
    Generated at ...

Anonymous users cannot see the private build:

    >>> anon_browser.open("http://launchpad.dev/+builds")
    >>> print extract_text(find_main_content(anon_browser.contents))
    Launchpad build machines
    ...
    frog   AUTO    Building private build
    ...
    bob    AUTO    Disabled
    Generated at ...


== Unembargoed builds ==

When private packages are copied to a non-private archive, the build
becomes unembargoed and is accessible by any user.

Currently, browsing to the build page is forbidden for unauthorised
users:

    >>> from zope.security.interfaces import Unauthorized
    >>> try:
    ...     anon_browser.open(
    ...         "http://launchpad.dev/~cprov/+archive/ppa/+build/%s" %
    ...         private_build.id)
    ... except Unauthorized:
    ...     print "Got expected exception"
    ... else:
    ...     print "Did not get expected exception"
    Got expected exception

    >>> browser = setupBrowser(auth="Basic no-priv@canonical.com:test")
    >>> try:
    ...     browser.open(
    ...         "http://launchpad.dev/~cprov/+archive/ppa/+build/%s" %
    ...         private_build.id)
    ... except Unauthorized:
    ...     print "Got expected exception"
    ... else:
    ...     print "Did not get expected exception"
    Got expected exception

Let's make the iceweasel package available in Warty.  First log in as
an admin to be able to manipulate the source publishing.

    >>> login("foo.bar@canonical.com")
<<<<<<< HEAD
    >>> from canonical.launchpad.webapp.adapter import (
    ...     StoreSelector, MASTER_FLAVOR)
    >>> StoreSelector.setGlobalDefaultFlavor(MASTER_FLAVOR)
=======
    >>> from canonical.launchpad.webapp.dbpolicy import MasterDatabasePolicy
    >>> from canonical.launchpad.webapp.interfaces import IStoreSelector
    >>> getUtility(IStoreSelector).push(MasterDatabasePolicy())
>>>>>>> a24880eb
    >>> from canonical.launchpad.interfaces.distribution import (
    ...     IDistributionSet)
    >>> ubuntu = getUtility(IDistributionSet)['ubuntu']
    >>> warty = ubuntu['warty']
    >>> new_pub = private_source_pub.copyTo(
    ...     warty, private_source_pub.pocket, ubuntu.main_archive)
    >>> flush_database_updates()
    >>> policy = getUtility(IStoreSelector).pop()
    >>> logout()

Now the anonymous user can see the build:

    >>> anon_browser = setupBrowser()
    >>> anon_browser.open("http://launchpad.dev/+builds")
    >>> print extract_text(find_main_content(anon_browser.contents))
    Launchpad build machines
    ...
    frog  AUTO    Building i386 build of privacy-test ... [cprov]
    ...
    bob   AUTO    Disabled
    Generated at ...

Any other logged-in user will also see the build:

    >>> browser.open("http://launchpad.dev/+builds")
    >>> print extract_text(find_main_content(browser.contents))
    Launchpad build machines
    ...
    frog   AUTO   Building i386 build of privacy-test ... [cprov]
    ...
    bob    AUTO   Disabled
    Generated at ...

Accessing the build page will now also work:

    >>> anon_browser.open(
    ...     "http://launchpad.dev/~cprov/+archive/ppa/+build/%s" %
    ...     private_build.id)
    >>> print anon_browser.title
    i386 build of privacy-test ...

    >>> browser.open(
    ...     "http://launchpad.dev/~cprov/+archive/ppa/+build/%s" %
    ...     private_build.id)
    >>> print browser.title
    i386 build of privacy-test ...<|MERGE_RESOLUTION|>--- conflicted
+++ resolved
@@ -356,15 +356,9 @@
 an admin to be able to manipulate the source publishing.
 
     >>> login("foo.bar@canonical.com")
-<<<<<<< HEAD
-    >>> from canonical.launchpad.webapp.adapter import (
-    ...     StoreSelector, MASTER_FLAVOR)
-    >>> StoreSelector.setGlobalDefaultFlavor(MASTER_FLAVOR)
-=======
     >>> from canonical.launchpad.webapp.dbpolicy import MasterDatabasePolicy
     >>> from canonical.launchpad.webapp.interfaces import IStoreSelector
     >>> getUtility(IStoreSelector).push(MasterDatabasePolicy())
->>>>>>> a24880eb
     >>> from canonical.launchpad.interfaces.distribution import (
     ...     IDistributionSet)
     >>> ubuntu = getUtility(IDistributionSet)['ubuntu']
