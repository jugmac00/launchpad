--- conflicted
+++ resolved
@@ -46,10 +46,7 @@
 in production environment):
 
   >>> anon_browser.open(
-<<<<<<< HEAD
-  ...     "http://launchpad.dev/ubuntu/breezy-autotest/+portlet-latestuploads")
-=======
-  ...     "http://launchpad.dev/ubuntutest/breezy-autotest/+latest-uploads")
->>>>>>> 0df17c0c
+  ...     "http://launchpad.dev/ubuntutest/breezy-autotest/"
+  ...     "+portlet-latestuploads")
   >>> "<ul" in anon_browser.contents
   False