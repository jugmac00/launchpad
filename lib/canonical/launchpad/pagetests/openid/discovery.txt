--- conflicted
+++ resolved
@@ -157,16 +157,7 @@
 People who are not valid Launchpad users do not have OpenID
 identifiers:
 
-<<<<<<< HEAD
-    >>> print_endpoints('http://id.launchpad.dev/456/spiv')
-=======
-    >>> print_endpoints('http://launchpad.dev/~matsubara')
-    Claimed ID: http://launchpad.dev/~matsubara
-    ----
-    No services discovered
-
-    >>> print_endpoints('http://openid.launchpad.dev/+id/matsubara_oid')
->>>>>>> 22d3abf0
+    >>> print_endpoints('http://id.launchpad.dev/456/matsubara_oid')
     Traceback (most recent call last):
       ...
     DiscoveryFailure: ...
