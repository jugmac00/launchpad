--- conflicted
+++ resolved
@@ -1,11 +1,10 @@
-<<<<<<< HEAD
 == Changing personal details ==
 
 Foo Bar wants to check if his personal information is up to date in
 Launchpad.
 
     >>> browser.addHeader('Authorization', 'Basic foo.bar@canonical.com:test')
-    >>> browser.open('http://launchpad.dev/people/name16')
+    >>> browser.open('http://launchpad.dev/~name16')
     >>> browser.getLink('Personal Details').click()
 
     >>> browser.getControl('Display Name').value
@@ -32,98 +31,19 @@
     >>> browser.getControl('Save').click()
 
     >>> browser.url
-    'http://launchpad.dev/people/foobar'
-
-We can also change a person's time
-Now we check to make sure the displayname was changed and stripped.
-
-  >>> browser.open('http://launchpad.dev/people/foobar/+edit')
-=======
-Edit the personal details (name, displayname and
-timezone) of 'name16'.
-
-Check the existing values:
-
-  >>> print http(r"""
-  ... GET /~name16/+edit HTTP/1.1
-  ... Authorization: Basic Zm9vLmJhckBjYW5vbmljYWwuY29tOnRlc3Q=
-  ... """)
-  HTTP/1.1 200 Ok
-  ...
-  ...name="field.name" ... value="name16"...
-  ...name="field.displayname" ... value="Foo Bar"...
-  ...id="field.timezone"...
-  ...selected="selected" value="Africa/Johannesburg"...
-  ...
-
-
-And now submit the form with the displayname changed and the option to hide
-email addresses selected. If we leave leading or trailing whitespace in the
-displayname it'll be stripped. 
-
-  >>> print http(r"""
-  ... POST /~name16/+edit HTTP/1.1
-  ... Authorization: Basic Zm9vLmJhckBjYW5vbmljYWwuY29tOnRlc3Q=
-  ... Content-Type: multipart/form-data; boundary=---------------------------1686168710640211894599015137
-  ... Referer: http://localhost:9000/~name16/+edit
-  ... 
-  ... -----------------------------1686168710640211894599015137
-  ... Content-Disposition: form-data; name="field.name"
-  ... 
-  ... name16
-  ... -----------------------------1686168710640211894599015137
-  ... Content-Disposition: form-data; name="field.displayname"
-  ... 
-  ...     Foo Bar2   
-  ... -----------------------------1686168710640211894599015137
-  ... Content-Disposition: form-data; name="field.hide_email_addresses.used"
-  ... 
-  ... 
-  ... -----------------------------1686168710640211894599015137
-  ... Content-Disposition: form-data; name="field.hide_email_addresses"
-  ... 
-  ... on
-  ... -----------------------------1686168710640211894599015137
-  ... Content-Disposition: form-data; name="field.timezone"
-  ... 
-  ... Africa/Johannesburg
-  ... -----------------------------1686168710640211894599015137
-  ... Content-Disposition: form-data; name="field.timezone-empty-marker"
-  ... 
-  ... 1
-  ... -----------------------------1686168710640211894599015137
-  ... Content-Disposition: form-data; name="UPDATE_SUBMIT"
-  ... 
-  ... Change
-  ... -----------------------------1686168710640211894599015137--
-  ... """)
-  HTTP/1.1 303 See Other
-  Content-Length: 0
-  ...
-  Location: http://localhost:9000/~name16
-
+    'http://launchpad.dev/~foobar'
 
 Now we check to make sure the displayname was changed and stripped.
 
-  >>> browser.addHeader('Authorization', 'Basic foo.bar@canonical.com:test')
-  >>> browser.open('http://localhost:9000/~name16/+edit')
->>>>>>> 25daffac
+  >>> browser.open('http://launchpad.dev/~foobar/+edit')
   >>> browser.getControl('Display Name').value
   'Foo Bar2'
 
 And the email addresses are not shown on Foo Bar's home page to any random
 user.
 
-<<<<<<< HEAD
-  >>> user_browser.open('http://launchpad.dev/people/foobar/')
+  >>> user_browser.open('http://launchpad.dev/~foobar')
   >>> 'foo.bar@canonical.com' in user_browser.contents
-=======
-  >>> from zope.testbrowser.testing import Browser
-  >>> browser = Browser()
-  >>> browser.addHeader('Authorization', 'Basic test@canonical.com:test')
-  >>> browser.open('http://localhost:9000/~name16/')
-  >>> 'foo.bar@canonical.com' in browser.contents
->>>>>>> 25daffac
   False
 
 He will also change his timezone and hackergotchi:
