--- conflicted
+++ resolved
@@ -17,17 +17,11 @@
     >>> for tag in table.findAll('a'):
     ...     print tag.span.renderContents()
     Andrew Bennetts
-<<<<<<< HEAD
-
-Now we'll approve 'Andrew Bennetts'.
-
-=======
     Sample Person
 
 Now we'll approve Andrew Bennetts' membership and decline Sample Person's.
 
     >>> browser.getControl(name='action_12').value = ['decline']
->>>>>>> db19e964
     >>> browser.getControl(name='action_7').value = ['approve']
     >>> browser.getControl('Submit').click()
 
@@ -36,12 +30,6 @@
 
     >>> browser.url
     'http://launchpad.dev/~ubuntu-team/+members'
-<<<<<<< HEAD
-    >>> table = find_tag_by_id(browser.contents, 'activemembers')
-    >>> table_contents = table.renderContents()
-    >>> 'Andrew Bennetts' in table_contents
-    True
-=======
     >>> print extract_text(find_tag_by_id(browser.contents, 'activemembers'))
     Name Member since Expires Status
     ...
@@ -55,7 +43,6 @@
     ...     Person.byName('name12'), Person.byName('ubuntu-team'))
     >>> membership.status.title
     'Declined'
->>>>>>> db19e964
 
 And now we see that there are no pending members left.
 
