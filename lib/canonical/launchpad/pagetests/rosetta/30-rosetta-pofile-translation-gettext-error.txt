Test to check that Rosetta is able to get translation errors.

<<<<<<< HEAD
First, we get the form we are going to submit:
=======
  >>> import canonical.launchpad
  >>> import os.path
  >>> data_file_name = os.path.join(
  ...     os.path.dirname(canonical.launchpad.__file__),
  ...     'pagetests/rosetta/30-rosetta-pofile-translation-gettext-error.data')
  >>> data = open(data_file_name)
  >>> print http(r"""
  ... POST /ubuntu/hoary/+source/evolution/+pots/evolution-2.2/es/+translate?start=20 HTTP/1.1
  ... Content-Length: 224
  ... Content-Type: application/x-www-form-urlencoded
  ... Authorization: Basic Y2FybG9zQGNhbm9uaWNhbC5jb206dGVzdA==
  ... 
  ... %s""" % data.read())
  HTTP/1.1 200 Ok
  ...
  ...Error in Translation:...
  ...format specifications in 'msgid' and 'msgstr[0]' for argument 1 are not the sameformat specifications in 'msgid' and 'msgstr[1]' for argument 1 are not the same...
  ...
>>>>>>> 25daffac

  >>> user_browser.open(
  ...    'http://launchpad.dev/distros/ubuntu/hoary/+source/evolution/+pots/evolution-2.2/es/+translate?start=20')
  >>> user_browser.url
  'http://launchpad.dev/distros/ubuntu/hoary/+source/evolution/+pots/evolution-2.2/es/+translate?start=20'

We do the changes:

<<<<<<< HEAD
  >>> user_browser.getControl(name='msgset_150_es_translation_0').value = u'Found %s invalid file.'
  >>> user_browser.getControl(name='msgset_150_es_translation_1').value = u'Found %s invalid files.'

And do the submission:

  >>> user_browser.getControl(name='submit_translations').click()

We are still in the same URL, because the system detected an error.

  >>> user_browser.url
  'http://launchpad.dev/distros/ubuntu/hoary/+source/evolution/+pots/evolution-2.2/es/+translate?start=20'

  >>> 'Error in Translation:' in user_browser.contents
  True
  >>> ('format specifications in \'msgid\' and \'msgstr[0]\' for argument 1 are not the sameformat specifications'
  ...  ' in \'msgid\' and \'msgstr[1]\' for argument 1 are not the same') in user_browser.contents
  True

Load the form again to be sure that previous submit was not saved.

  >>> user_browser.open(
  ...    'http://launchpad.dev/distros/ubuntu/hoary/+source/evolution/+pots/evolution-2.2/es/+translate?start=20')
  >>> user_browser.url
  'http://launchpad.dev/distros/ubuntu/hoary/+source/evolution/+pots/evolution-2.2/es/+translate?start=20'
  >>> print user_browser.contents
  <...
=======
  >>> print http(r"""
  ... GET /ubuntu/hoary/+source/evolution/+pots/evolution-2.2/es/+translate?start=20 HTTP/1.1
  ... Accept-Language: en-gb,en;q=0.5
  ... Authorization: Basic Y2FybG9zQGNhbm9uaWNhbC5jb206dGVzdA==
  ... """)
  HTTP/1.1 200 Ok
  ...
>>>>>>> 25daffac
                        <td>Found <code>%i</code> invalid file.</td>
  ...
                        <td>Found <code>%i</code> invalid files.</td>
  ...

                          <input type="text"
      name="msgset_150_es_translation_0" tabindex="1" />





                          <input type="text"
      name="msgset_150_es_translation_1" tabindex="1" />
  ...
                              <input type="checkbox"
      value="fuzzy" name="msgset_150_es_needsreview" tabindex="1" />
  ...<|MERGE_RESOLUTION|>--- conflicted
+++ resolved
@@ -1,36 +1,14 @@
 Test to check that Rosetta is able to get translation errors.
 
-<<<<<<< HEAD
 First, we get the form we are going to submit:
-=======
-  >>> import canonical.launchpad
-  >>> import os.path
-  >>> data_file_name = os.path.join(
-  ...     os.path.dirname(canonical.launchpad.__file__),
-  ...     'pagetests/rosetta/30-rosetta-pofile-translation-gettext-error.data')
-  >>> data = open(data_file_name)
-  >>> print http(r"""
-  ... POST /ubuntu/hoary/+source/evolution/+pots/evolution-2.2/es/+translate?start=20 HTTP/1.1
-  ... Content-Length: 224
-  ... Content-Type: application/x-www-form-urlencoded
-  ... Authorization: Basic Y2FybG9zQGNhbm9uaWNhbC5jb206dGVzdA==
-  ... 
-  ... %s""" % data.read())
-  HTTP/1.1 200 Ok
-  ...
-  ...Error in Translation:...
-  ...format specifications in 'msgid' and 'msgstr[0]' for argument 1 are not the sameformat specifications in 'msgid' and 'msgstr[1]' for argument 1 are not the same...
-  ...
->>>>>>> 25daffac
 
   >>> user_browser.open(
-  ...    'http://launchpad.dev/distros/ubuntu/hoary/+source/evolution/+pots/evolution-2.2/es/+translate?start=20')
+  ...    'http://launchpad.dev/ubuntu/hoary/+source/evolution/+pots/evolution-2.2/es/+translate?start=20')
   >>> user_browser.url
-  'http://launchpad.dev/distros/ubuntu/hoary/+source/evolution/+pots/evolution-2.2/es/+translate?start=20'
+  'http://launchpad.dev/ubuntu/hoary/+source/evolution/+pots/evolution-2.2/es/+translate?start=20'
 
 We do the changes:
 
-<<<<<<< HEAD
   >>> user_browser.getControl(name='msgset_150_es_translation_0').value = u'Found %s invalid file.'
   >>> user_browser.getControl(name='msgset_150_es_translation_1').value = u'Found %s invalid files.'
 
@@ -41,7 +19,7 @@
 We are still in the same URL, because the system detected an error.
 
   >>> user_browser.url
-  'http://launchpad.dev/distros/ubuntu/hoary/+source/evolution/+pots/evolution-2.2/es/+translate?start=20'
+  'http://launchpad.dev/ubuntu/hoary/+source/evolution/+pots/evolution-2.2/es/+translate?start=20'
 
   >>> 'Error in Translation:' in user_browser.contents
   True
@@ -52,20 +30,11 @@
 Load the form again to be sure that previous submit was not saved.
 
   >>> user_browser.open(
-  ...    'http://launchpad.dev/distros/ubuntu/hoary/+source/evolution/+pots/evolution-2.2/es/+translate?start=20')
+  ...    'http://launchpad.dev/ubuntu/hoary/+source/evolution/+pots/evolution-2.2/es/+translate?start=20')
   >>> user_browser.url
-  'http://launchpad.dev/distros/ubuntu/hoary/+source/evolution/+pots/evolution-2.2/es/+translate?start=20'
+  'http://launchpad.dev/ubuntu/hoary/+source/evolution/+pots/evolution-2.2/es/+translate?start=20'
   >>> print user_browser.contents
   <...
-=======
-  >>> print http(r"""
-  ... GET /ubuntu/hoary/+source/evolution/+pots/evolution-2.2/es/+translate?start=20 HTTP/1.1
-  ... Accept-Language: en-gb,en;q=0.5
-  ... Authorization: Basic Y2FybG9zQGNhbm9uaWNhbC5jb206dGVzdA==
-  ... """)
-  HTTP/1.1 200 Ok
-  ...
->>>>>>> 25daffac
                         <td>Found <code>%i</code> invalid file.</td>
   ...
                         <td>Found <code>%i</code> invalid files.</td>
