--- conflicted
+++ resolved
@@ -87,11 +87,7 @@
     >>> def get_tags(browser, attribute, prefix):
     ...     """Extract tag "attributes" in page that begin with "prefix"."""
     ...     import re
-<<<<<<< HEAD
-    ...     soup = find_main_content(browser.contents)
-=======
     ...     content = find_main_content(browser.contents)
->>>>>>> 0f364e7b
     ...     ids = [
     ...         tag.get(attribute)
     ...         for tag in content.findAll()
