--- conflicted
+++ resolved
@@ -1,103 +1,56 @@
-<<<<<<< HEAD
-The Translations front page
-
-  >>> browser.open('http://translations.launchpad.dev/')
-  >>> browser.url
-  'http://translations.launchpad.dev/'
-
-includes a list of translatable distribution releases,
-
-  >>> '>Translatable operating systems</h2>' in browser.contents
-  True
-  >>> '5.04' in browser.contents
-  True
-  >>> '4.10' in browser.contents
-  False
-
-products,
-
-  >>> '>Translatable projects</h2>' in browser.contents
-  True
-
-ALSA is listed in the page among featured projects:
-
-  >>> from BeautifulSoup import BeautifulSoup
-  >>> soup = BeautifulSoup(browser.contents)
-  >>> projects = soup.fetchText('Translatable projects')[0].parent.parent
-  >>> projects.find(text='ALSA utilities')
-  u'ALSA utilities'
-
-The homepage also includes a list of the user's translatable languages.
-
-  >>> preferred_languages_col = find_tags_by_class(
-  ...     browser.contents, 'three column right')[0]
-  >>> print extract_text(preferred_languages_col.findAll('h2')[0])
-  Preferred languages
-
-  >>> for language in preferred_languages_col.findAll('li'):
-  ...     print extract_text(language)
-  Afrikaans
-  Sotho, Southern
-  Xhosa
-  Zulu
-
-  >>> preferred_languages_col.findAll('a')[-1]
-  <a href="/+editmylanguages">
-  ...Change your preferred language...
-=======
 = Translations front page =
 
     >>> browser.open('http://translations.launchpad.dev/')
-    >>> browser.url
-    'http://translations.launchpad.dev/'
+    >>> print browser.title
+    Launchpad Translations
 
-The page includes a list of translatable distribution releases.
+The page includes a list of translatable distribution releases
+in the left column.
 
-    >>> '>Translatable operating systems</h2>' in browser.contents
-    True
-    >>> '5.04' in browser.contents
-    True
-    >>> '4.10' in browser.contents
-    False
+    >>> left_column = find_tags_by_class(
+    ...     browser.contents, 'three column left')[0]
+    >>> print extract_text(left_column)
+    Translatable operating systems
+    Ubuntu 5.04
 
-It also lists translatable products, ALSA is listed in the page among
-featured projects.
+The middle lists translatable products, ALSA is listed in the page
+among featured projects.
 
-    >>> '>Translatable projects</h2>' in browser.contents
-    True
+    >>> middle_column = find_tags_by_class(
+    ...     browser.contents, 'three column middle')[0]
+    >>> print extract_text(middle_column)
+    Translatable projects
+    ALSA utilities
+    The Evolution Groupware Application
+    ...
+    List all translatable projects...
 
-    >>> from BeautifulSoup import BeautifulSoup
-    >>> soup = BeautifulSoup(browser.contents)
-    >>> projects = soup.fetchText('Translatable projects')[0].parent.parent
-    >>> projects.find(text='ALSA utilities')
-    u'ALSA utilities'
+The translation front page list of the user's translatable languages.
+in the right column
 
-The Translations front page also includes a list of languages.
+    >>> right_column = find_tags_by_class(
+    ...     browser.contents, 'three column right')[0]
+    >>> print extract_text(right_column)
+    Preferred languages
+    Afrikaans
+    Sotho, Southern
+    Xhosa
+    Zulu
+    ...
+    Change your preferred language...
 
-    >>> preferred_languages_column = find_tags_by_class(
-    ...     browser.contents, 'three column right')[0]
-    >>> print preferred_languages_column
-    <...
-    ...Preferred languages...
-    <a href="/+languages/af">Afrikaans</a>
-    ...
-    <a href="/+languages/st">Sotho, Southern</a>
-    ...
-    <a href="/+languages/xh">Xhosa</a>
-    ...
-    <a href="/+languages/zu">Zulu</a>
-    ...
+    >>> right_column.findAll('a')[-1]
     <a href="/+editmylanguages">
     ...Change your preferred language...
->>>>>>> 3dc9f01a
 
-There is also an "About" page that talks about how Launchpad 
+There is also an "About" page that talks about how Launchpad
 Translations works.
 
-    >>> print http(r"""
-    ... GET /translations/+about HTTP/1.1
-    ... """)
-    HTTP/1.1 200 Ok
-    ...
-    ...gettext...
-    ...+    >>> browser.getLink('Launchpad Translations').click()
+    >>> print browser.title
+    About Launchpad Translations
+
+    >>> print extract_text(find_main_content(browser.contents))
+    About Launchpad Translations ...
+    How do I get my software translated in Launchpad?
+    ... gettext ...