--- conflicted
+++ resolved
@@ -41,34 +41,28 @@
   ... Content-Type: multipart/form-data; boundary=---------------------------6732896103366711491579814469
   ... Authorization: Basic Zm9vLmJhckBjYW5vbmljYWwuY29tOnRlc3Q=
   ... 
-  ... -----------------------------6732896103366711491579814469
-  ... Content-Disposition: form-data; name="field.product"
-  ... 
-  ... thunderbird
-  ... -----------------------------6732896103366711491579814469
-  ... Content-Disposition: form-data; name="field.bugwatch"
-  ... 
-  ... 6
-  ... -----------------------------6732896103366711491579814469
-  ... Content-Disposition: form-data; name="field.bugwatch-empty-marker"
-  ... 
-  ... 1
-  ... -----------------------------6732896103366711491579814469
-  ... Content-Disposition: form-data; name="FORM_SUBMIT"
-  ... 
-  ... Save Changes
-  ... -----------------------------6732896103366711491579814469--
+  ... -----------------------------6732896103366711491579814469
+  ... Content-Disposition: form-data; name="field.product"
+  ... 
+  ... thunderbird
+  ... -----------------------------6732896103366711491579814469
+  ... Content-Disposition: form-data; name="field.bugwatch"
+  ... 
+  ... 6
+  ... -----------------------------6732896103366711491579814469
+  ... Content-Disposition: form-data; name="field.bugwatch-empty-marker"
+  ... 
+  ... 1
+  ... -----------------------------6732896103366711491579814469
+  ... Content-Disposition: form-data; name="FORM_SUBMIT"
+  ... 
+  ... Save Changes
+  ... -----------------------------6732896103366711491579814469--
   ... """)
   HTTP/1.1 303 See Other
-<<<<<<< HEAD
-  Content-Length: ...
+  Content-Length: 0
   ...
   Location: http://.../products/thunderbird/+bug/9
-=======
-  Content-Length: 0
->>>>>>> eb2522db
-  ...
-  Location: http://.../products/firefox/+bug/1
 
 
 
