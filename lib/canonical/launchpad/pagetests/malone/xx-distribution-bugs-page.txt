--- conflicted
+++ resolved
@@ -24,24 +24,8 @@
     <p>There are currently no open bugs.</p>
     ...
 
-<<<<<<< HEAD
-== Open Bugs Statistics ==
+== CVE Bugs ==
 
-There's also some statistics about the open bugs for the distribution.
-This is displayed as a chart, which is generated using Javascript, but
-for those browsers not supporting Javascript, the statistics are displayed
-as normal text:
-
-    >>> anon_browser.open('http://bugs.launchpad.dev/ubuntu')
-    >>> stats_div = find_tag_by_id(anon_browser.contents, 'bugs-chart')
-    >>> for li_tag in stats_div.noscript.ul('li'):
-    ...     print li_tag.renderContents()
-    3 Unconfirmed bugs
-    0 Needs Info bugs
-    1 Confirmed bugs
-    0 In Progress bugs
-    0 Fix Committed bugs
-=======
 It also displays the number of open bugs associated with a CVE.
 
     >>> anon_browser.open('http://bugs.launchpad.dev/ubuntu')
@@ -62,4 +46,20 @@
     2 Blackhole Trash folder
       &mdash;
       Medium Unconfirmed
->>>>>>> ecf2e0b4
+
+== Open Bugs Statistics ==
+
+There's also some statistics about the open bugs for the distribution.
+This is displayed as a chart, which is generated using Javascript, but
+for those browsers not supporting Javascript, the statistics are displayed
+as normal text:
+
+    >>> anon_browser.open('http://bugs.launchpad.dev/ubuntu')
+    >>> stats_div = find_tag_by_id(anon_browser.contents, 'bugs-chart')
+    >>> for li_tag in stats_div.noscript.ul('li'):
+    ...     print li_tag.renderContents()
+    3 Unconfirmed bugs
+    0 Needs Info bugs
+    1 Confirmed bugs
+    0 In Progress bugs
+    0 Fix Committed bugs