--- conflicted
+++ resolved
@@ -53,43 +53,15 @@
     Unauthorized...
 
 
-<<<<<<< HEAD
-== Entering Official Tags ==
-
-=== Available Official Tags in Javascript ===
-
-The list of available official tags is present on the page as a Javascript
-variable. This list is used to initialise the tag entry widget. The list
-comprises of the official tags of all targets for which the bug has a task.
-=======
 == Official Tags on Bug Pages ==
 
 Official tags are displayed using a different style from unofficial ones.
 They are grouped together at the beginning of the list.
->>>>>>> 6b260136
 
     >>> from canonical.launchpad.ftests import login, logout
     >>> from canonical.launchpad.webapp import canonical_url
     >>> import transaction
     >>> login('foo.bar@canonical.com')
-<<<<<<< HEAD
-    >>> product1 = factory.makeProduct()
-    >>> product2 = factory.makeProduct()
-    >>> product1.official_bug_tags = [u'eenie', u'meenie']
-    >>> product2.official_bug_tags = [u'miney', u'moe']
-    >>> bug = factory.makeBug(product=product1)
-    >>> bug.addTask(target=product2, owner=factory.makePerson())
-    <BugTask at ...>
-    >>> bug_url = canonical_url(bug)
-    >>> transaction.commit()
-    >>> logout()
-
-    >>> browser.open(bug_url)
-    >>> js = find_tag_by_id(browser.contents, 'available-official-tags-js')
-    >>> print js
-    <script...>var available_official_tags =
-    ["eenie", "meenie", "miney", "moe"];</script>
-=======
     >>> gfoobar = factory.makeProduct(name='gfoobar')
     >>> gfoobar.official_bug_tags = [u'alpha', u'charlie']
     >>> gfoobar_bug = factory.makeBug(product=gfoobar)
@@ -233,4 +205,30 @@
     unofficial-tag-08   1
     unofficial-tag-09   1
     <BLANKLINE>
->>>>>>> 6b260136
+
+
+== Entering Official Tags ==
+
+=== Available Official Tags in Javascript ===
+
+The list of available official tags is present on the page as a Javascript
+variable. This list is used to initialise the tag entry widget. The list
+comprises of the official tags of all targets for which the bug has a task.
+
+    >>> login('foo.bar@canonical.com')
+    >>> product1 = factory.makeProduct()
+    >>> product2 = factory.makeProduct()
+    >>> product1.official_bug_tags = [u'eenie', u'meenie']
+    >>> product2.official_bug_tags = [u'miney', u'moe']
+    >>> bug = factory.makeBug(product=product1)
+    >>> bug.addTask(target=product2, owner=factory.makePerson())
+    <BugTask at ...>
+    >>> bug_url = canonical_url(bug)
+    >>> transaction.commit()
+    >>> logout()
+
+    >>> browser.open(bug_url)
+    >>> js = find_tag_by_id(browser.contents, 'available-official-tags-js')
+    >>> print js
+    <script...>var available_official_tags =
+    ["eenie", "meenie", "miney", "moe"];</script>
