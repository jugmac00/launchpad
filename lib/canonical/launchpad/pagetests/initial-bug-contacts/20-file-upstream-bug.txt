--- conflicted
+++ resolved
@@ -6,11 +6,7 @@
 
     >>> browser.addHeader("Authorization", "Basic mark@hbd.com:test")
 
-<<<<<<< HEAD
-    >>> browser.open("http://launchpad.dev/firefox/+filebug")
-=======
-    >>> browser.open("http://launchpad.dev/products/firefox/+filebug-advanced")
->>>>>>> 027d5b27
+    >>> browser.open("http://launchpad.dev/firefox/+filebug-advanced")
 
     >>> browser.getControl(name="field.title").value = "bugcontact test"
     >>> browser.getControl(name="field.comment").value = "a public bug"
@@ -48,11 +44,7 @@
     True
     >>> logout()
 
-<<<<<<< HEAD
-    >>> browser.open("http://launchpad.dev/firefox/+filebug")
-=======
-    >>> browser.open("http://launchpad.dev/products/firefox/+filebug-advanced")
->>>>>>> 027d5b27
+    >>> browser.open("http://launchpad.dev/firefox/+filebug-advanced")
 
     >>> browser.getControl(name="field.title").value = "bugcontact test"
     >>> browser.getControl(name="field.comment").value = "a PRIVATE bug"
