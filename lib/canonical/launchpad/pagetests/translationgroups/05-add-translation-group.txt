  >>> from canonical.launchpad.helpers import backslashreplace

Only Rosetta experts and Launchpad administrators can create translation
groups.  Unprivileged users do not have access to the group creation page.

  >>> anon_browser.open(
  ...     'http://translations.launchpad.dev/+translation-groups/+new')
  Traceback (most recent call last):
  ...
  Unauthorized...

Same for a regular, unprivileged user.

  >>> user_browser.open(
  ...     'http://translations.launchpad.dev/+translation-groups/+new')
  Traceback (most recent call last):
  ...
  Unauthorized...

OK, best we try again, with administrator rights!

  >>> admin_browser.open(
  ...     'http://translations.launchpad.dev/+translation-groups/+new')
  >>> print find_main_content(
  ...     admin_browser.contents).first('h1').renderContents()
  Add a new Translation Group

Translation group names must meet certain conditions.  For example, they may
not contain any upper-case letters.

  >>> admin_browser.getControl('Name').value='PolYglot'
  >>> admin_browser.getControl('Title').value='The PolyGlot Translation Group'
  >>> admin_browser.getControl('Summary').value = "The PolyGlots are a well organised translation group that handles the work of translating a number of Ubuntu and upstream projects. It consists of a large number of translation teams, each specialising in their own language."
  >>> admin_browser.getControl('Add').click()
  >>> for message in find_tags_by_class(admin_browser.contents, 'message'):
  ...     print message.renderContents()
  There is 1 error.
  Invalid name 'PolYglot'. Names must start with a letter or
  number and be lowercase. The characters <samp>+</samp>,
  <samp>-</samp> and <samp>.</samp> are also allowed after the
  first character.


The same request will be accepted if the group is given a saner name, such as
just "polyglot" (no upper-case letters).

  >>> admin_browser.getControl('Name').value='polyglot'
  >>> admin_browser.getControl('Add').click()
  >>> print admin_browser.url
  http://translations.launchpad.dev/+translation-groups/polyglot

After creating a translation group, the user automatically ends up a that
group's page.

  >>> admin_browser.url
  'http://translations.launchpad.dev/+translation-groups/polyglot'
  >>> admin_browser.title
  '...The PolyGlot Translation Group...'

A Rosetta administrator is also allowed to create groups.

  >>> browser.addHeader('Authorization', 'Basic jordi@ubuntu.com:test')
  >>> browser.open(
  ...     'http://translations.launchpad.dev/+translation-groups/+new')
  >>> browser.getControl('Name').value='monolingua'
  >>> browser.getControl('Title').value='Single-language Translators'
  >>> browser.getControl('Summary').value = "Since each of us only speaks one language, we work out software translations through drawings and hand signals."
  >>> browser.getControl('Add').click()
<<<<<<< HEAD
  >>> print browser.url
  http://translations.launchpad.dev/+translation-groups/monolingua
=======
  >>> browser.url
  'http://translations.launchpad.dev/translations/groups/monolingua'
>>>>>>> b4cb43c9

  >>> browser.title
  '...Single-language Translators...'

By default, when a group is created, the creator is its owner.

  >>> for t in find_tags_by_class(browser.contents, 'link'):
  ...     print t.renderContents()
  Jordi Mallach

The Rosetta administrator assigns ownership of the group to Sample Person.

  >>> browser.getLink('Reassign').click()
  >>> browser.url
  'http://translations.launchpad.dev/translations/groups/monolingua/+reassign'

  >>> browser.getControl(name='field.owner').value = 'name12'
  >>> browser.getControl('Change Registrant').click()
  >>> browser.url
  'http://translations.launchpad.dev/translations/groups/monolingua/'

The Rosetta administrator is still able to administer this group:

  >>> browser.getLink('Appoint')
  <...+appoint'>

But Sample Person is now listed as its owner:

  >>> for t in find_tags_by_class(browser.contents, 'link'):
  ...     print t.renderContents()
  Sample Person
<|MERGE_RESOLUTION|>--- conflicted
+++ resolved
@@ -66,13 +66,8 @@
   >>> browser.getControl('Title').value='Single-language Translators'
   >>> browser.getControl('Summary').value = "Since each of us only speaks one language, we work out software translations through drawings and hand signals."
   >>> browser.getControl('Add').click()
-<<<<<<< HEAD
   >>> print browser.url
   http://translations.launchpad.dev/+translation-groups/monolingua
-=======
-  >>> browser.url
-  'http://translations.launchpad.dev/translations/groups/monolingua'
->>>>>>> b4cb43c9
 
   >>> browser.title
   '...Single-language Translators...'
