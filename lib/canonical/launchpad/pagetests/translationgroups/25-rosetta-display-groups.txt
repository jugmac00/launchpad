--- conflicted
+++ resolved
@@ -1,29 +1,13 @@
-<<<<<<< HEAD
 The new groups should show up on the "Translation groups" page.
 
-  >>> browser.open('http://translations.launchpad.dev/+translation-groups')
-  >>> print browser.url
+  >>> anon_browser.open('http://translations.launchpad.dev/+translation-groups')
+  >>> print anon_browser.url
   http://translations.launchpad.dev/+translation-groups
-  >>> groups_table = find_tag_by_id(browser.contents, 'translation-groups')
+  >>> groups_table = find_tag_by_id(anon_browser.contents, 'translation-groups')
   >>> groups = groups_table.find('tbody').findAll('tr')
   >>> for group_row in groups:
   ...     group = group_row.findNext('td')
   ...     print '%s: %s' % (group.a.string, group.a['href'])
   Single-language Translators: monolingua
   The PolyGlot Translation Group: polyglot
-  Just a testing team: renamed-group
-=======
-= Translations Groups is Updated = 
-
-The new group is displayed up on the "Translation groups" page.
-
-    >>> anon_browser.open(
-    ...     'http://translations.launchpad.dev/translations/groups/')
-    >>> translation_groups = find_tag_by_id(
-    ...     anon_browser.contents, 'translation-groups')
-    >>> for row in translation_groups.find('tbody').findAll('tr'):
-    ...     print extract_text(row.find('td').renderContents())
-    Single-language Translators
-    The PolyGlot Translation Group
-    Just a testing team
->>>>>>> 8c03cfc7
+  Just a testing team: renamed-group