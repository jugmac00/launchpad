--- conflicted
+++ resolved
@@ -51,7 +51,6 @@
   ...Afrikaans...No Privileges Person...
 
   >>> browser.url
-<<<<<<< HEAD
   'http://translations.launchpad.dev/translations/groups/polyglot'
 
 Appointing a new Abkhazian translator must fail gracefully, not crash as
@@ -71,8 +70,6 @@
   ...     print message.renderContents()
   There is 1 error.
   There is already a translator for this language
-=======
-  'http://translations.launchpad.dev/translations/groups/polyglot/'
 
 Launchpad administrators, too, are allowed to manage translation group
 membership.
@@ -94,4 +91,3 @@
 
   >>> user_browser.url
   'http://translations.launchpad.dev/translations/groups/polyglot/'
->>>>>>> ff87db1b
