--- conflicted
+++ resolved
@@ -126,7 +126,6 @@
     ...     pillar = subdiv.find()
     ...     print ''.join(pillar.findAll(text=True))
     ...     print '     ', pillar.get('title')
-<<<<<<< HEAD
     &nbsp;Other-Open-Source Product (Unreviewed)
           This project&lsquo;s license has not been reviewed.
     &nbsp;Mega Money Maker (Proprietary)
@@ -153,23 +152,11 @@
     ...     print ''.join(pillar.findAll(text=True))
     ...     print '     ', pillar.get('title')
     &nbsp;Other-Open-Source Product (Proprietary)
-          This project&lsquo;s license is proprietary.
-=======
-    &nbsp;Proprietary Product (Proprietary)
-          This project&rsquo;s license is proprietary.
->>>>>>> 0a408401
     &nbsp;Mega Money Maker (Proprietary)
           This project&rsquo;s license is proprietary.
     &nbsp;Derby
           None
-<<<<<<< HEAD
     &nbsp;Redfish (Unspecified)
           This project&rsquo;s license has not been specified.
     &nbsp;Bazaar (Unspecified)
-          This project&rsquo;s license has not been specified.
-=======
-    &nbsp;Redfish (Unreviewed)
-          This project&rsquo;s license has not been reviewed.
-    &nbsp;Bazaar (Unreviewed)
-          This project&rsquo;s license has not been reviewed.
->>>>>>> 0a408401
+          This project&rsquo;s license has not been specified.