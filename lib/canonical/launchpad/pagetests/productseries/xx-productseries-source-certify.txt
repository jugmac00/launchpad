--- conflicted
+++ resolved
@@ -62,11 +62,7 @@
   >>> print find_main_content(browser.contents)
   <...
   <tr>
-<<<<<<< HEAD
-  <td><b>Import Status:</b></td>
-=======
   <th>Import status:</th>
->>>>>>> 5c767154
   <td>Processing</td>
   </tr>
   ...
