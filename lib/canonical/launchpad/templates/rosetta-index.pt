--- conflicted
+++ resolved
@@ -6,14 +6,6 @@
 >
   <body>
     <div metal:fill-slot="main">
-<<<<<<< HEAD
-      <div
-        id="applications"
-        tal:content="structure context/@@+applicationbuttons/translations"
-      />
-      <div id="mainarea" class="tab-translations">
-        <h1>Translations</h1>
-=======
       <table id="applications">
         <tbody>
           <tr>
@@ -23,7 +15,6 @@
         </tbody>
       </table>
       <div id="mainarea" class="tab-translations">
->>>>>>> 26056d66
         <div class="t">
           <div class="u">
             <div class="v">
@@ -32,36 +23,21 @@
                   <div class="y">
                     <div class="z">
                       <div id="container">
-<<<<<<< HEAD
-                        <p id="application-summary">
-                          With Launchpad you can translation Free Software
-                          into your own language.
-                        </p>
-                        <ul class="buttons">
-=======
                         <ul class="rollover buttons">
->>>>>>> 26056d66
                           <li>
                             <a href="+tour">
                               <img
                                 alt="Take a tour"
-<<<<<<< HEAD
-                                src="/+icing/but_lrg_takeatour.gif"
-=======
                                 src="/+icing/but-lrg-takeatour.gif"
->>>>>>> 26056d66
                               />
                             </a>
                           </li>
                         </ul>
-<<<<<<< HEAD
-=======
                         <p id="application-summary">
                           With Launchpad you can translate Free Software
                           into your own language.
                           <a href="/+tour">Learn more&#8230;</a>
                         </p>
->>>>>>> 26056d66
                         <div class="three column left">
 
                             <h2>Translatable operating systems</h2>
