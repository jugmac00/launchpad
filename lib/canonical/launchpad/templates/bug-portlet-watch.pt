--- conflicted
+++ resolved
@@ -17,36 +17,15 @@
                 [<span tal:content="watch/remotestatus" />]
               </tal:block>
               <small>
-                (<a tal:attributes="href string:$bug_url/watches/${watch/id}/+edit">edit</a>)
+                (<a tal:attributes="href string:$bug_url/watches/${watch/id}">edit</a>)
               </small>
             </li>
           </ul>
 
-<<<<<<< HEAD
-         <ul>
+         <ul style="text-align: right">
           <li class="add"><a href="#" tal:attributes="href
-          string:$bug_url/watches/+new">Add bug watch</a></li>
+          string:$bug_url/watches/+new">Add</a></li>
         </ul>
-=======
-          <tal:block repeat="watch context/watches">
-            <a tal:attributes="href string:$bug_url/watches/${watch/id}/">
-                <img src="/++resource++search_icon.gif" alt="" />
-                 <span tal:replace="watch/bugtracker/name" />
-                #<span tal:replace="watch/remotebug" />
-                <div class="portletDetails"
-                     tal:content="watch/remotestatus" />
-            </a>
-          </tal:block>
-
-          <div style="text-align: right;">
-            <img src="/++resource++add.gif" alt="Add">
-            <a href="#" tal:attributes="href
-            string:$bug_url/watches/+new">Add</a>
-          </div>
-
-        </div>
-
->>>>>>> 2c2ccf24
     </div>
   </div>
 </div>