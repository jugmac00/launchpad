--- conflicted
+++ resolved
@@ -56,14 +56,8 @@
         <!-- The translation form. -->
         <form method="POST" action="+translate">
           <!-- the hidden elements -->
-<<<<<<< HEAD
-          <input type="hidden" name="field.alternative_language"
-                 tal:condition="view/second_lang_code"
-                 tal:attributes="value view/second_lang_code" />
-=======
           <input tal:condition="view/second_lang_code"
                  tal:replace="structure view/alternative_language_widget/hidden" />
->>>>>>> 5d1e2f98
           <table class="listing" style="margin-top: 0.5em;">
             <thead>
               <tr class="results">
@@ -88,12 +82,7 @@
                   <input type="submit"
                          name="submit_translations"
                          value="Save &amp; Continue"
-<<<<<<< HEAD
                          style="text-align: right;" />
-=======
-                         style="text-align: right;"
-                         tabindex="1" />
->>>>>>> 5d1e2f98
                 </th>
               </tr>
             </tfoot>
