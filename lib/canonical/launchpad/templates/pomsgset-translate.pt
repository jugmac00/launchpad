<<<<<<< HEAD
<metal:suggestions define-macro="translation-suggestions">
  <tal:comment replace="nothing">
  This macro expects the following variables defined:
      :pomsgset_view: An IPOMsgSet View.
      :submissions: A list of IPOSubmission objects.
  </tal:comment>
  <tal:block condition="submissions">
    <tr class="secondary">
      <th colspan="2" style="border: inherit;">
        <label><metal:title define-slot="suggestion-title" />:</label>
      </th>
      <td class="icon left right" />
      <td>
        <tal:block condition="not:pomsgset_view/is_multi_line">
          <tal:submission repeat="submission submissions">
            <div
              tal:define="submissionlang submission/pomsgset/pofile/language"
              tal:attributes="
                lang submissionlang/dashedcode;
                dir submissionlang/abbreviated_text_dir
              "
              tal:content="submission/potranslation/translation"
              >suggestion</div>
            <div class="discreet">
              &mdash;
              <span tal:replace="submission/person/browsername">
                Foo Bar
              </span>
            </div>
          </tal:submission>
        </tal:block>
        <tal:block
          condition="pomsgset_view/is_multi_line"
          define="submission python:submissions[0]">
          <div
            tal:define="submissionlang submission/pomsgset/pofile/language"
            tal:attributes="
              lang submissionlang/dashedcode;
              dir submissionlang/abbreviated_text_dir
              "
            tal:content=
            "structure submission/potranslation/translation/fmt:text-to-html"
          >suggestion</div>
          <div class="discreet">
            &mdash;
            <span tal:replace="submission/person/browsername">Foo Bar</span>
            <tal:block
              define="submissions_remaining python:len(submissions)-1"
              condition="submissions_remaining">
              (<span tal:replace="submissions_remaining">3</span> more)
            </tal:block>
          </div>
        </tal:block>
      </td>
    </tr>
  </tal:block>
</metal:suggestions>
<metal:pomsgset define-macro="pomsgset-view">
  <tal:comment replace="nothing">
  This macro expects the following variable defined:
      :pomsgset_view: An IPOMsgSet View.
  </tal:comment>
  <tr>
    <td style="text-align: right;">
      <span tal:replace="pomsgset_view/sequence">1</span>.
      <input
        type="hidden"
        tal:attributes="
        name string:msgset_${pomsgset_view/potmsgset/id}"
        />
    </td>
    <th style="border-style: dotted; border-width: 1px 0 0;">
      <label class="language-code" tal:condition="not:pomsgset_view/is_plural">
        English:
      </label>
      <label class="language-code" tal:condition="pomsgset_view/is_plural">
        English singular:
      </label>
    </th>
    <td class="icon left right" />
    <td tal:content="structure pomsgset_view/msgid">
      The original text.
    </td>
  </tr>
  <tr class="secondary" tal:condition="pomsgset_view/is_plural">
    <th colspan="2">
      <label>English plural:</label>
    </th>
    <td class="icon left right" />
    <td tal:content="structure pomsgset_view/msgid_plural">
      plural source
    </td>
  </tr>
  <tr class="discreet secondary" tal:condition="pomsgset_view/msgid_has_tab">
    <td colspan="3" />
    <td>
      <img
        alt="Note:"
        src="/@@/info_icon.gif"
        title="This is a note to translators"
=======
<html xmlns="http://www.w3.org/1999/xhtml" xml:lang="en"
      lang="en"
      metal:use-macro="context/@@main_template/master"
      i18n:domain="launchpad">

  <body>

    <metal:leftportlets fill-slot="portlets_one">
      <div tal:replace="structure context/pofile/@@+portlet-about" />
      <div tal:replace="structure context/pofile/@@+portlet-details" />
      <div tal:replace="structure context/pofile/@@+portlet-quickhelp" />
      <div tal:replace="structure context/pofile/@@+portlet-stats" />
    </metal:leftportlets>

    <metal:rightportlets fill-slot="portlets_two">
      <div tal:replace="structure context/pofile/@@+portlet-translators" />
      <div tal:replace="structure context/pofile/@@+portlet-contributors" />
    </metal:rightportlets>

    <div metal:fill-slot="main">

      <div>You are translating</div>
      <h1>
        <tal:productseries
          condition="exists:context/pofile/potemplate/productseries/displayname"
          tal:replace="context/pofile/potemplate/productseries/displayname"
>>>>>>> 65f9c154
        />
        <tal:sourcepackage
          condition="exists:context/pofile/potemplate/sourcepackagename"
          replace="context/pofile/potemplate/sourcepackagename"
        />
        into
        <tal:language replace="context/pofile/language/englishname" />
      </h1>
      <div class="discreet">
        Template: <tal:template replace="context/pofile/title" />
      </div>

      <tal:havepluralforms condition="not: view/lacks_plural_form_information">

        <!-- Display settings. -->
        <form method="POST" style="text-align: right;" action="+translate">
          <!-- the hidden elements -->
          <label>Alt:</label>
          <tal:comment replace="nothing">
            Suggestions from this alternative language will be displayed as
            well as suggestions from the translation language. In the case
            where two languages are very similar it will often be useful to
            show the second language as a source of suggestions when
            translating into the first.
          </tal:comment>
<<<<<<< HEAD
          <tal:with-content condition="python:pomsgset_view.getTranslation(index)">
            <tal:comment tal:replace="nothing">
              The lack of indentation for tal:content is deliberate or we would
              add extra whitespaces to the textarea, which causes us to
              potentially corrupt translations.
              https://bugzilla.mozilla.org/show_bug.cgi?id=299009
            </tal:comment>
            <textarea
              style="width: 100%;"
              tal:attributes="
                name string:msgset_${pomsgset_view/potmsgset/id}_${language_code}_translation_${index};
                rows pomsgset_view/max_lines_count;
                tabindex view/tab_index;
                lang pomsgset_view/pofile/language/dashedcode;
                dir pomsgset_view/pofile/language/abbreviated_text_dir;
                ">
<tal:content replace="python:pomsgset_view.getTranslation(index)" /></textarea>
          </tal:with-content>
          <tal:without-content condition="python:not pomsgset_view.getTranslation(index)">
            <tal:comment tal:replace="nothing">
              XXX: Carlos Perello Marin 2005-05-05
              This 'python:' expression should be fixed by SteveA.
=======
>>>>>>> 65f9c154

          <tal:block replace="structure view/lang_selector" />

          <input
            type="submit" name='pofile_translation_filter' value="Change" />
        </form>

        <!-- The translation form. -->
        <form method="post" action="+translate">
          <!-- the hidden elements -->
          <input type="hidden" name="alt"
                 tal:condition="view/second_lang_code"
                 tal:attributes="value view/second_lang_code" />
          <table class="listing" style="margin-top: 0.5em;">
            <thead>
              <tr class="results">
                <td colspan="4">

                  <!-- Show which messages are displayed. -->
                  <div style="width: 50%; float: left;">
                    Item
                    <strong tal:content="view/context/potmsgset/sequence">5</strong>
                    of
                    <strong tal:content="view/context/potmsgset/potemplate/count:len">23</strong>
                  </div>

                  <!-- Paging doodads. -->
                  <div style="width: 50%; float: right; text-align: right;">

                    <tal:comment tal:replace="nothing">
                      Link to previous page and beginning, if this is not
                      the beginning page.
                    </tal:comment>

                    <span class="previous" tal:condition="not:view/is_at_beginning">
                      <a tal:attributes="href view/beginning_URL">First</a>
                        &ndash;
                      <a tal:attributes="href view/previous_URL">Previous</a>
                      <span tal:condition="not:view/is_at_end">&ndash;</span>
                    </span>

                    <tal:comment tal:replace="nothing">
                      Link to next page and end, if this is not the end page.
                    </tal:comment>

                    <!-- Offset of next page, if not at end. -->
                    <span class="next" tal:condition="not:view/is_at_end">
                      <a tal:attributes="href view/next_URL">Next</a>
                      &ndash;
                      <a tal:attributes="href view/end_URL">Last</a>
                    </span>
                  </div>
                </td>
              </tr>
            </thead>
            <tbody tal:define="pomsgset_view view">
                <metal:pomsgsetview
                  use-macro="view/@@+pomsgset-translate/pomsgset-view"
                  />
            </tbody>
            <tfoot>
              <tr>
                <th colspan="4">
                  <input type="submit"
                         name="submit_translations"
                         value="Save &amp; Continue"
                         style="text-align: right;"
                         tal:attributes="tabindex view/tab_index" />
                </th>
              </tr>
            </tfoot>
          </table>

        </form>
        <p class="discreet">
          Translation status:
          <span class="language-code"
                tal:content="context/pofile/language/englishname"
                tal:omit-tag="">Spanish</span>
          <span tal:replace="view/completeness" tal:omit-tag="">0 %</span>
        </p>
      </tal:havepluralforms>
    </div>

  </body>
</html><|MERGE_RESOLUTION|>--- conflicted
+++ resolved
@@ -1,105 +1,3 @@
-<<<<<<< HEAD
-<metal:suggestions define-macro="translation-suggestions">
-  <tal:comment replace="nothing">
-  This macro expects the following variables defined:
-      :pomsgset_view: An IPOMsgSet View.
-      :submissions: A list of IPOSubmission objects.
-  </tal:comment>
-  <tal:block condition="submissions">
-    <tr class="secondary">
-      <th colspan="2" style="border: inherit;">
-        <label><metal:title define-slot="suggestion-title" />:</label>
-      </th>
-      <td class="icon left right" />
-      <td>
-        <tal:block condition="not:pomsgset_view/is_multi_line">
-          <tal:submission repeat="submission submissions">
-            <div
-              tal:define="submissionlang submission/pomsgset/pofile/language"
-              tal:attributes="
-                lang submissionlang/dashedcode;
-                dir submissionlang/abbreviated_text_dir
-              "
-              tal:content="submission/potranslation/translation"
-              >suggestion</div>
-            <div class="discreet">
-              &mdash;
-              <span tal:replace="submission/person/browsername">
-                Foo Bar
-              </span>
-            </div>
-          </tal:submission>
-        </tal:block>
-        <tal:block
-          condition="pomsgset_view/is_multi_line"
-          define="submission python:submissions[0]">
-          <div
-            tal:define="submissionlang submission/pomsgset/pofile/language"
-            tal:attributes="
-              lang submissionlang/dashedcode;
-              dir submissionlang/abbreviated_text_dir
-              "
-            tal:content=
-            "structure submission/potranslation/translation/fmt:text-to-html"
-          >suggestion</div>
-          <div class="discreet">
-            &mdash;
-            <span tal:replace="submission/person/browsername">Foo Bar</span>
-            <tal:block
-              define="submissions_remaining python:len(submissions)-1"
-              condition="submissions_remaining">
-              (<span tal:replace="submissions_remaining">3</span> more)
-            </tal:block>
-          </div>
-        </tal:block>
-      </td>
-    </tr>
-  </tal:block>
-</metal:suggestions>
-<metal:pomsgset define-macro="pomsgset-view">
-  <tal:comment replace="nothing">
-  This macro expects the following variable defined:
-      :pomsgset_view: An IPOMsgSet View.
-  </tal:comment>
-  <tr>
-    <td style="text-align: right;">
-      <span tal:replace="pomsgset_view/sequence">1</span>.
-      <input
-        type="hidden"
-        tal:attributes="
-        name string:msgset_${pomsgset_view/potmsgset/id}"
-        />
-    </td>
-    <th style="border-style: dotted; border-width: 1px 0 0;">
-      <label class="language-code" tal:condition="not:pomsgset_view/is_plural">
-        English:
-      </label>
-      <label class="language-code" tal:condition="pomsgset_view/is_plural">
-        English singular:
-      </label>
-    </th>
-    <td class="icon left right" />
-    <td tal:content="structure pomsgset_view/msgid">
-      The original text.
-    </td>
-  </tr>
-  <tr class="secondary" tal:condition="pomsgset_view/is_plural">
-    <th colspan="2">
-      <label>English plural:</label>
-    </th>
-    <td class="icon left right" />
-    <td tal:content="structure pomsgset_view/msgid_plural">
-      plural source
-    </td>
-  </tr>
-  <tr class="discreet secondary" tal:condition="pomsgset_view/msgid_has_tab">
-    <td colspan="3" />
-    <td>
-      <img
-        alt="Note:"
-        src="/@@/info_icon.gif"
-        title="This is a note to translators"
-=======
 <html xmlns="http://www.w3.org/1999/xhtml" xml:lang="en"
       lang="en"
       metal:use-macro="context/@@main_template/master"
@@ -126,7 +24,6 @@
         <tal:productseries
           condition="exists:context/pofile/potemplate/productseries/displayname"
           tal:replace="context/pofile/potemplate/productseries/displayname"
->>>>>>> 65f9c154
         />
         <tal:sourcepackage
           condition="exists:context/pofile/potemplate/sourcepackagename"
@@ -152,31 +49,6 @@
             show the second language as a source of suggestions when
             translating into the first.
           </tal:comment>
-<<<<<<< HEAD
-          <tal:with-content condition="python:pomsgset_view.getTranslation(index)">
-            <tal:comment tal:replace="nothing">
-              The lack of indentation for tal:content is deliberate or we would
-              add extra whitespaces to the textarea, which causes us to
-              potentially corrupt translations.
-              https://bugzilla.mozilla.org/show_bug.cgi?id=299009
-            </tal:comment>
-            <textarea
-              style="width: 100%;"
-              tal:attributes="
-                name string:msgset_${pomsgset_view/potmsgset/id}_${language_code}_translation_${index};
-                rows pomsgset_view/max_lines_count;
-                tabindex view/tab_index;
-                lang pomsgset_view/pofile/language/dashedcode;
-                dir pomsgset_view/pofile/language/abbreviated_text_dir;
-                ">
-<tal:content replace="python:pomsgset_view.getTranslation(index)" /></textarea>
-          </tal:with-content>
-          <tal:without-content condition="python:not pomsgset_view.getTranslation(index)">
-            <tal:comment tal:replace="nothing">
-              XXX: Carlos Perello Marin 2005-05-05
-              This 'python:' expression should be fixed by SteveA.
-=======
->>>>>>> 65f9c154
 
           <tal:block replace="structure view/lang_selector" />
 
