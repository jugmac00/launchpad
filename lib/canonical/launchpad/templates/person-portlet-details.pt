--- conflicted
+++ resolved
@@ -31,24 +31,14 @@
       <b>Karma:</b>
       <a
         id="karma-total"
-<<<<<<< HEAD
-        tal:define="link overview_menu/karma"
-        tal:attributes="href link/url"
-=======
         tal:attributes="href overview_menu/karma/url"
->>>>>>> b2706ed0
         tal:content="context/karma">342</a><br />
 
       <tal:ubuntero condition="context/is_ubuntero"><b>Ubuntero:</b>
         <a
           id="ubuntero"
           tal:condition="context/required:launchpad.Edit"
-<<<<<<< HEAD
-          tal:define="link overview_menu/codesofconduct"
-          tal:attributes="href link/url"
-=======
           tal:attributes="href overview_menu/codesofconduct/url"
->>>>>>> b2706ed0
           >Yes</a>
          <span
            id="ubuntero"
