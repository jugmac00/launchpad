--- conflicted
+++ resolved
@@ -14,16 +14,8 @@
 >
   <input type="hidden" name="loggingout" value="1" />
   Logged in as
-<<<<<<< HEAD
-    <img src="/@@/person-mini" />&nbsp;<a
-      tal:attributes="href string:/~${request/lp:person/name}"
-      tal:content="request/lp:person/browsername"
-    >User's browser name
-    </a>
-=======
     <a tal:replace="structure request/lp:person/fmt:link"
     >User's browser name</a>
->>>>>>> 5c5ef610
     &ndash;
   <input type="submit" name="logout" value="Log Out" />
 </form>