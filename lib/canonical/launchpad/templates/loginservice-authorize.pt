<html
  xmlns="http://www.w3.org/1999/xhtml"
  xmlns:tal="http://xml.zope.org/namespaces/tal"
  xmlns:metal="http://xml.zope.org/namespaces/metal"
  xmlns:i18n="http://xml.zope.org/namespaces/i18n"
  xml:lang="en"
  lang="en"
  dir="ltr"
  metal:use-macro="context/@@main_template/master"
  i18n:domain="launchpad"
>
  <body>
    <metal:block fill-slot="auth">
<<<<<<< HEAD
      <h2>Sign in as <span tal:replace="structure view/user/fmt:displayname" />?</h2>
=======
      <h2>Sign in as <span tal:replace="view/account/displayname" />?</h2>
>>>>>>> ac6bfad8

      <form action="/+decide" method="post" accept-charset="UTF-8">
        <tal:widget replace="structure view/widgets/nonce/hidden" />

        <p class="error message"
          tal:repeat="form_wide_error view/form_wide_errors"
          tal:content="structure form_wide_error">
          Schema validation errors.
        </p>

        <div>
            <p>
              These details will be sent to
              <tal:title replace="view/rpconfig/displayname |
                                  view/openid_request/trust_root" />:
            </p>

          <ul tal:define="fields view/sreg_fields">
            <li tal:repeat="field fields"
                tal:content="python:field[1]" />
            <li tal:condition="not:fields">
              <tal:XXX condition="nothing">
               # XXX: jamesh 2007-07-03
               # This text should be friendlier
              </tal:XXX>
              <em>Only your identity URL</em>
            </li>
          </ul>
        </div>

        <div style="float: left; text-align: left; width: 25%;">
          <tal:submit replace="structure view/auth_action/render" />
        </div>
        <div style="float: right; text-align: right; text-wrap: none; width: 75%;">
          <tal:submit replace="structure view/deny_action/render" />
          <tal:submit replace="structure view/logout_action/render" />
        </div>

      </form>
    </metal:block>
  </body>
</html><|MERGE_RESOLUTION|>--- conflicted
+++ resolved
@@ -11,11 +11,7 @@
 >
   <body>
     <metal:block fill-slot="auth">
-<<<<<<< HEAD
-      <h2>Sign in as <span tal:replace="structure view/user/fmt:displayname" />?</h2>
-=======
-      <h2>Sign in as <span tal:replace="view/account/displayname" />?</h2>
->>>>>>> ac6bfad8
+      <h2>Sign in as <span tal:replace="structure view/account/fmt:displayname" />?</h2>
 
       <form action="/+decide" method="post" accept-charset="UTF-8">
         <tal:widget replace="structure view/widgets/nonce/hidden" />
