--- conflicted
+++ resolved
@@ -1,17 +1,8 @@
-<<<<<<< HEAD
-<div
-  tal:define="fbreqs context/feedbackrequests"
-  tal:condition="fbreqs"
-  class="portlet"
->
-  <h2>Feedback requests</h2>
-=======
 <tal:fbreqs define="fbreqs context/feedbackrequests">
   <div tal:condition="fbreqs" class="portlet">
     <h2>Feedback requests</h2>
 
     <div class="portletBody portletContent">
->>>>>>> 38386561
 
       <ul class="info">
         <li tal:repeat="fbreq fbreqs">
@@ -25,5 +16,6 @@
           <i>No feedback requests outstanding.</i>
         </li>
       </ul>
-
-</div>+    </div>
+  </div>
+</tal:fbreqs>