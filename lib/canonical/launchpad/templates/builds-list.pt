<div class="builds_list" tal:condition="not: view/setupBuildList">

  <tal:batch define="batch view/complete_builds">

     <form name="build_records_state" action="" method="GET">
          <label for="build_state">Show builds which are:</label>

          <select id="build_state" name="build_state" size="1">
          <option tal:repeat="option view/available_states"
                  tal:attributes="selected option/selected;
                                  value option/value"
                  tal:content="option/name" />
          </select>

          <tal:searchname condition="view/searchName">
            <label for="build_text">with names containing:</label>

            <input id="build_text" title="Package Name" size="20"
                   type="text" name="build_text"
                   tal:attributes="value view/text"/>
          </tal:searchname>

          <input type="submit" value="Update" />
     </form>

     <tal:navigation
          tal:condition="batch"
          replace="structure view/batchnav/@@+navigation-links" />

  <table class="listing" tal:condition="batch">
    <tbody>
      <tal:batch repeat="complete_build batch">
        <tal:build define="build complete_build/build">

        <tr>
          <td class="left icon">
             <tal:icon replace="structure build/fmt:icon" />
          </td>
          <td>
            <a tal:attributes="href build/fmt:url">
              <span tal:replace="build/title">NAME</span>
            </a>
          </td>
        </tr>

        <tr class="secondary" tal:condition="build/dependencies">
          <td></td>
          <td>
            Missing Dependencies
            <tal:dependencies
              content="build/dependencies"
            />
          </td>
        </tr>

        <tal:built condition="build/was_built">
        <tr class="secondary">
          <td></td>
          <td>
            Built started:
            <tal:soyuz_record condition="build/buildduration">
               <tal:calc_buildstart
                    content="build/calculated_buildstart/fmt:datetime" />
            </tal:soyuz_record>
            <tal:gina_record condition="not: build/buildduration">
                <i>not available</i>
            </tal:gina_record>
            <tal:show_builder_info condition="view/showBuilderInfo">
              by
              <a
                tal:condition="build/builder"
                tal:content="build/builder/title"
                tal:attributes="href build/builder/fmt:url"
                title="Information about this build machine"
              />
             <tal:unknown_builder condition="not: build/builder">
                <i>not available</i>
             </tal:unknown_builder>
             </tal:show_builder_info>
          </td>
        <tr class="secondary">
          <td></td>
          <td>
            Build finished:
            <tal:built_time content="build/datebuilt/fmt:datetime" />
            (<tal:time
                  content="build/buildduration/fmt:approximateduration" />
            <tal:log condition="build/buildlog">
              &mdash;
              <a tal:attributes="href build/buildlog/url">see the log</a>)
            </tal:log>
          </td>
        </tr>
        </tal:built>

        <tal:not_built condition="not: build/was_built"
                       define="bq complete_build/buildqueue_record">
        <tr class="secondary">
          <td></td>
          <tal:buildqueue condition="bq">
            <td tal:condition="not: bq/builder">
              Pending
              (<span tal:replace="bq/lastscore"
             />)
            </td>
            <td tal:condition="bq/builder">
              Build started:
              <tal:built_start content="bq/buildstart/fmt:datetime" />
              by
              <a tal:content="bq/builder/title"
                 tal:attributes="href bq/builder/fmt:url"/>
            </td>
          </tal:buildqueue>
        </tr>
        </tal:not_built>
      </tal:build>
      </tal:batch>
    </tbody>
  </table>

<<<<<<< HEAD
      <div id="empty-result" tal:condition="not: batch">
        No <tal:state condition="view/state" replace="view/state/title" />
        builds for <span tal:replace="context/title" />.
=======
      <div tal:condition="not: batch">
        No <span tal:replace="view/state/title|nothing" /> builds for <span 
            tal:replace="context/title" />.
>>>>>>> 26563016
      </div>

      <tal:navigation
           tal:condition="batch"
           replace="structure view/batchnav/@@+navigation-links" />

  </tal:batch>
</div><|MERGE_RESOLUTION|>--- conflicted
+++ resolved
@@ -23,13 +23,13 @@
           <input type="submit" value="Update" />
      </form>
 
-     <tal:navigation
-          tal:condition="batch"
-          replace="structure view/batchnav/@@+navigation-links" />
+  <tal:navigation_top
+       condition="batch"
+       replace="structure view/batchnav/@@+navigation-links" />
 
   <table class="listing" tal:condition="batch">
     <tbody>
-      <tal:batch repeat="complete_build batch">
+      <tal:batch_repeat repeat="complete_build batch">
         <tal:build define="build complete_build/build">
 
         <tr>
@@ -57,7 +57,7 @@
         <tr class="secondary">
           <td></td>
           <td>
-            Built started:
+            Build started:
             <tal:soyuz_record condition="build/buildduration">
                <tal:calc_buildstart
                     content="build/calculated_buildstart/fmt:datetime" />
@@ -114,24 +114,18 @@
         </tr>
         </tal:not_built>
       </tal:build>
-      </tal:batch>
+      </tal:batch_repeat>
     </tbody>
   </table>
 
-<<<<<<< HEAD
-      <div id="empty-result" tal:condition="not: batch">
-        No <tal:state condition="view/state" replace="view/state/title" />
-        builds for <span tal:replace="context/title" />.
-=======
-      <div tal:condition="not: batch">
-        No <span tal:replace="view/state/title|nothing" /> builds for <span 
-            tal:replace="context/title" />.
->>>>>>> 26563016
-      </div>
+  <tal:navigation_bottom
+     condition="batch"
+     replace="structure view/batchnav/@@+navigation-links" />
 
-      <tal:navigation
-           tal:condition="batch"
-           replace="structure view/batchnav/@@+navigation-links" />
+  <div id="empty-result" tal:condition="not: batch">
+     No <span tal:replace="view/state/title|nothing" /> builds for <span
+     tal:replace="context/title" />.
+  </div>
 
   </tal:batch>
 </div>