<html
  xmlns="http://www.w3.org/1999/xhtml"
  xml:lang="en" lang="en"
  metal:use-macro="context/@@main_template/master"
  i18n:domain="launchpad"
>
  <body>
    <div metal:fill-slot="main">
      <div metal:use-macro="context/@@launchpad_addform/addform">
        <div metal:fill-slot="extra_info">
          <p>
            To sign the code of conduct:
          </p>
<<<<<<< HEAD
          <ol>
            <li>
              <p>
                Choose &#8220;Download This Version&#8221; to save the code to
                your own computer.
              </p>
            </li>
            <li>
              <p>
                Open the file you saved in a text editor,
                and read it carefully to ensure you agree to it.
              </p>
            </li>
            <li>
              <p>
                If you want to, add extra spaces or blank lines between words
                in the file.
                (This helps protect against other people trying to use your signature
                for anything else.)
              </p>
            </li>
            <li>
              <p>
                In a terminal, run the command
                <code>gpg --clearsign <var>~/coc.txt</var></code>
                (or whatever filename you gave to the code).
                This will create a file with a name like
                <code><var>coc.txt.asc</var></code>.
              </p>
            </li>
            <li>
              <p>
                Open that new file,
                and copy and paste its contents into this box.
                Then click &#8220;Add&#8221;.
              </p>
            </li>
          </ol>
        </div>
        <div class="portalMessage" metal:fill-slot="extra_top"
              tal:condition="view/errors" tal:content="structure view/errors">
        </div>
=======
       </div>
        <p
          metal:fill-slot="extra_top"
          tal:condition="view/errors"
          tal:content="structure view/errors"
          class="error message"
        />
>>>>>>> 756388ef
      </div>
    </div>
  </body>
</html><|MERGE_RESOLUTION|>--- conflicted
+++ resolved
@@ -7,11 +7,16 @@
   <body>
     <div metal:fill-slot="main">
       <div metal:use-macro="context/@@launchpad_addform/addform">
+        <p
+          metal:fill-slot="extra_top"
+          tal:condition="view/errors"
+          tal:content="structure view/errors"
+          class="error message"
+        />
         <div metal:fill-slot="extra_info">
           <p>
             To sign the code of conduct:
           </p>
-<<<<<<< HEAD
           <ol>
             <li>
               <p>
@@ -54,15 +59,6 @@
         <div class="portalMessage" metal:fill-slot="extra_top"
               tal:condition="view/errors" tal:content="structure view/errors">
         </div>
-=======
-       </div>
-        <p
-          metal:fill-slot="extra_top"
-          tal:condition="view/errors"
-          tal:content="structure view/errors"
-          class="error message"
-        />
->>>>>>> 756388ef
       </div>
     </div>
   </body>
