--- conflicted
+++ resolved
@@ -28,9 +28,10 @@
     </td>
     <td style="margin: 0; padding: 0" tal:condition="not:indent_task">
       <span style="display: block; padding: 3px">
-<<<<<<< HEAD
-        <img src="/@@/package-source" tal:condition="view/shouldShowPackageIcon" />
-        <img src="/@@/product" tal:condition="view/shouldShowProductIcon" />
+        <img src="/@@/package-source" alt="package"
+             tal:condition="view/shouldShowPackageIcon" />
+        <img src="/@@/product" alt="product"
+             tal:condition="view/shouldShowProductIcon" />
         <tal:not-conjoined-task tal:condition="not: context/conjoined_master">
           <a
             tal:condition="can_edit_bugtask"
@@ -50,22 +51,6 @@
             tal:replace="context/targetname">
           evolution (Ubuntu)
         </tal:conjoined-task>
-=======
-        <img src="/@@/package-source" alt="package" tal:condition="view/shouldShowPackageIcon" />
-        <img src="/@@/product" alt="product" tal:condition="view/shouldShowProductIcon" />
-        <a
-          tal:condition="can_edit_bugtask"
-          tal:attributes="
-              href tasklink;
-              onclick string:return toggleFormVisibility(document.getElementById('${form_row_id}'))"
-          tal:content="context/targetname"
-        />
-        <a
-          tal:condition="not:can_edit_bugtask"
-          tal:attributes="href tasklink"
-          tal:content="context/targetname"
-        />
->>>>>>> 753fb561
       </span>
     </td>
 
