--- conflicted
+++ resolved
@@ -12,13 +12,8 @@
       <span tal:replace="view/sequence">1</span>.
       <input
         type="hidden"
-<<<<<<< HEAD
         tal:condition="view/form_is_writeable"
-        tal:attributes="name string:msgset_${context/potmsgset/id}"
-=======
-        tal:condition="request/lp:person"
         tal:attributes="name string:${view/html_id}"
->>>>>>> b405e71c
         />
     </div>
   </td>
@@ -377,13 +372,8 @@
         <div tal:replace="structure suggestions/@@+display" />
       </tal:suggestions>
     </tal:suggestion_block>
-<<<<<<< HEAD
-    <tr class="discreet secondary translation"
+    <tr class="secondary translation"
         tal:condition="view/form_is_writeable">
-=======
-    <tr class="secondary translation"
-        tal:condition="request/lp:person">
->>>>>>> b405e71c
       <th colspan="3">
         <label
           tal:condition="not:view/user_is_official_translator"
