--- conflicted
+++ resolved
@@ -21,13 +21,8 @@
             <th>Status</th>
           </tr>
           <tr tal:repeat="task other_occurrences">
-<<<<<<< HEAD
-            <td><a href=""
+            <td><a href="#"
                    tal:attributes="href task/fmt:url"
-=======
-            <td><a href="."
-                   tal:attributes="href task/@@absolute_url"
->>>>>>> 7216ca17
                    tal:content="task/contextname"
                    style="text-decoration: underline">Upstream Firefox</a>
             </td>
