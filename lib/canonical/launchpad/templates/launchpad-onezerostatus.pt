--- conflicted
+++ resolved
@@ -21,12 +21,9 @@
       <h1>Launchpad 1.0 page templates</h1>
     </metal:heading>
     <div metal:fill-slot="main">
-<<<<<<< HEAD
-      <h1>
-        How ready are our page templates for one-zero?
-      </h1>
+      <h2>How ready are our page templates for one-zero?</h2>
       <p>
-        This page shows all templates that contain an 'html' element,
+        This page shows all '.pt' files that contain an 'html' element,
         except:
       </p>
       <ul>
@@ -34,11 +31,7 @@
             tal:content="name"/>
       </ul>
 
-      <table class="templatestatus">
-=======
-      <h2>How ready are our page templates for one-zero?</h2>
-      <table class="listing">
->>>>>>> 630088c8
+      <table style="width: auto" class="listing">
         <thead>
           <th>Status</th>
           <th>Filename</th>
@@ -48,12 +41,8 @@
           <tr tal:repeat="page view/pages"
               tal:attributes="class page/status">
             <td tal:content="page/status" />
-<<<<<<< HEAD
+            <td tal:content="page/filename"/>
             <td tal:content="structure page/comment" />
-=======
-            <td tal:content="page/filename"/>
-            <td tal:content="page/comment" />
->>>>>>> 630088c8
           </tr>
         </tbody>
       </table>
