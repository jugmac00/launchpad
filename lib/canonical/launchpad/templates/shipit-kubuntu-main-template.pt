<metal:page define-macro="master"
            extend-macro="context/@@+shipit-macros/meta-master">
<metal:doctype define-slot="doctype"><!DOCTYPE html PUBLIC "-//W3C//DTD XHTML 1.0 Transitional//EN" "http://www.w3.org/TR/xhtml1/DTD/xhtml1-transitional.dtd"></metal:doctype>
<metal:block define-slot="top_slot" />
<html xmlns="http://www.w3.org/1999/xhtml" xml:lang="en" lang="en"
    tal:attributes="lang default_language|default;
                    xml:lang default_language|default;">

  <head>
    <metal:extra-head fill-slot="extra-head">
      <link rel="shortcut icon" href="/@@/kubuntu-favicon.png" />

      <style type="text/css" media="screen"> @import url(/@@/kubuntu-masthead2.css);</style>

      <style type="text/css">
        <!-- 
        h1, h2, h3 {
            width: 100%;
            padding-bottom: .0em;
            padding-top: 0.4em;
            margin-top: 1em;
            border-bottom: 2px solid #7597db;
        }
<<<<<<< HEAD
        label {font-weight: inherit;}
        ul {margin-bottom: 1em;}
        #body {
            margin: 1em;
        }
=======
>>>>>>> a87b5be1
        #search {
            top: 10px;
            right: 10px;
        }
        -->
      </style>

    </metal:extra-head>
  </head>

  <body>

    <div metal:fill-slot="footer" class="footer" class="inside" 
         style="background: url(/@@/kubuntu-header-bg4.png) bottom left repeat-x #fff;">
      &copy; 2004-2006 <a href="http://www.canonical.com">Canonical Ltd</a>.
      Kubuntu, ShipIt and Canonical are registered trademarks of Canonical Ltd.
      <a href="http://www.ubuntu.com/support/faq#head-7eef2db63e0a75424cdd663ee6f7b8eedcf19607"
      >Ubuntu ShipIt FAQ</a>
    </div>

  </body>

</html>
</metal:page><|MERGE_RESOLUTION|>--- conflicted
+++ resolved
@@ -21,14 +21,8 @@
             margin-top: 1em;
             border-bottom: 2px solid #7597db;
         }
-<<<<<<< HEAD
         label {font-weight: inherit;}
         ul {margin-bottom: 1em;}
-        #body {
-            margin: 1em;
-        }
-=======
->>>>>>> a87b5be1
         #search {
             top: 10px;
             right: 10px;
