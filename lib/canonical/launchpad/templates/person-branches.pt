--- conflicted
+++ resolved
@@ -16,105 +16,11 @@
 </metal:heading>
 
 <div metal:fill-slot="main"
-<<<<<<< HEAD
-     tal:define="branchviewset view/getListingItems;
-                 branchset view/branches">
-
-  <tal:branchlist condition="branchset">
-
-  <metal:branch-filter
-      metal:use-macro="context/@@branch-filtering-macros/branch-filter" />
-
-  <table class="listing sortable" id="branchtable">
-    <thead>
-      <tr>
-        <th>Name</th>
-        <th>Author</th>
-        <th>Status</th>
-        <th>Last Commit</th>
-        <th class="initial-sort">Project</th>
-        <th>Role</th>
-      </tr>
-    </thead>
-    <tbody>
-      <tr tal:repeat="branch branchviewset">
-        <td>
-        <!-- Name -->
-          <a tal:attributes="href branch/fmt:url;
-                             title branch/displayname"
-             tal:content="branch/name/fmt:shorten/30">
-               Title Goes Here!
-          </a>
-          <metal:bug-badges use-macro="context/@@branch-badges/bugbranches" />
-        </td>
-        <!-- Author -->
-        <td>
-          <a tal:condition="branch/author"
-             tal:attributes="href branch/author/fmt:url"
-             tal:content="branch/author/browsername">
-               Author
-          </a>
-        </td>
-        <!-- Status -->
-        <td>
-          <span tal:content="branch/lifecycle_status/sortkey"
-                class="sortkey">23</span>
-          <span tal:content="branch/lifecycle_status/title"
-                tal:attributes="
-                  class string:branchstatus${branch/lifecycle_status/name}">
-                  Status</span>
-        </td>
-        <!-- Last Commit -->
-        <td>
-          <span tal:condition="branch/last_commit"
-                tal:replace="branch/last_commit/fmt:datetime">
-            2007-01-01
-          </span>
-        </td>
-        <!-- Product -->
-        <td>
-          <a tal:condition="branch/product"
-             tal:attributes="href branch/product/fmt:url"
-             tal:content="branch/product/name">
-               Project
-          </a>
-        </td>
-        <!-- Role -->
-        <td tal:define="role branch/role">
-          <span class="sortkey" tal:content="role/sortkey">12</span>
-          <span tal:replace="role/title">Role of the person</span>
-        </td>
-      </tr>
-      <tr tal:condition="not: branchviewset">
-        <td colspan="6">
-          <i>There are branches registered for
-            <span tal:replace="context/name">James Jiggler</span> but none of them
-            match the current filter criteria for this page.  Try filtering on
-            "Any Status".</i>
-        </td>
-      </tr>
-    </tbody>
-  </table>
-
-  </tal:branchlist>
-  
-
-  <p tal:condition="not:branchset">
-    There are no branches related to
-    <span tal:replace="context/displayname">Steve Alexander</span>
-    in Launchpad today. You can use Launchpad as a registry for Bazaar
-    branches, and encourage broader community participation in your project
-    using distributed version control.
-  </p>
-
-</div><tal:comment condition="nothing"><!-- end main slot --></tal:comment>
-=======
      tal:define="branches view/branches">
 
   <tal:branchlisting content="structure branches/@@+branch-listing" />
 
 </div>
->>>>>>> a5e1cabc
 
 <metal:block fill-slot="help">
 
