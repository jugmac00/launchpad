--- conflicted
+++ resolved
@@ -11,7 +11,6 @@
       </th>
       <td class="icon left right" />
       <td>
-<<<<<<< HEAD
         <tal:submission repeat="submission submissions">
           <div
             tal:define="submissionlang submission/pomsgset/pofile/language"
@@ -23,82 +22,14 @@
               "structure submission/potranslation/translation/fmt:text-to-html"
             >suggestion</div>
           <div class="discreet">
-            &mdash;
+            &mdash; By
             <a tal:content="submission/person/browsername"
-               tal:attributes="href submission/person/fmt:url">Foo Bar</a>
+               tal:attributes="href submission/person/fmt:url">Foo Bar</a> on
+            <span tal:content="submission/datecreated/fmt:datetime">
+              2006-08-05 01:04 UTC
+            </span>
           </div>
         </tal:submission>
-=======
-        <tal:block condition="not:pomsgset_view/is_multi_line">
-          <tal:submission repeat="submission submissions">
-            <div
-              tal:define="submissionlang submission/pomsgset/pofile/language"
-              tal:attributes="
-                lang submissionlang/dashedcode;
-                dir submissionlang/abbreviated_text_dir
-              "
-              tal:content="submission/potranslation/translation"
-              >suggestion</div>
-            <div class="discreet">
-              &mdash; By
-              <a tal:content="submission/person/browsername"
-                 tal:attributes="href submission/person/fmt:url" >Foo</a> on
-              <span tal:content="submission/datecreated/fmt:datetime">
-                2006-08-05 01:04 UTC
-              </span>
-            </div>
-          </tal:submission>
-        </tal:block>
-        <tal:block condition="pomsgset_view/is_multi_line">
-          <tal:maxentries condition="pomsgset_view/max_entries">
-            <tal:define define="submission python:submissions[0]">
-              <div
-                tal:define="submissionlang submission/pomsgset/pofile/language"
-                tal:attributes="
-                  lang submissionlang/dashedcode;
-                  dir submissionlang/abbreviated_text_dir
-                  "
-                tal:content=
-                  "structure submission/potranslation/translation/fmt:text-to-html"
-                >suggestion</div>
-              <div class="discreet">
-                &mdash; By
-                <a tal:content="submission/person/browsername"
-                   tal:attributes="href submission/person/fmt:url" >Foo</a> on
-                <span tal:content="submission/datecreated/fmt:datetime">
-                  2006-08-05 01:04 UTC
-                </span>
-                <tal:block
-                  define="submissions_remaining python:len(submissions)-1"
-                  condition="submissions_remaining">
-                  (<span tal:replace="submissions_remaining">3</span> more)
-                </tal:block>
-              </div>
-            </tal:define>
-          </tal:maxentries>
-          <tal:maxentries condition="not:pomsgset_view/max_entries">
-            <tal:submission repeat="submission submissions">
-              <div
-                tal:define="submissionlang submission/pomsgset/pofile/language"
-                tal:attributes="
-                  lang submissionlang/dashedcode;
-                  dir submissionlang/abbreviated_text_dir
-                  "
-                tal:content=
-                  "structure submission/potranslation/translation/fmt:text-to-html"
-                >suggestion</div>
-              <div class="discreet">
-                &mdash; By
-                <a tal:content="submission/person/browsername"
-                   tal:attributes="href submission/person/fmt:url" >Foo</a> on
-                <span tal:content="submission/datecreated/fmt:datetime">
-                  2006-08-05 01:04 UTC
-                </span>
-              </div>
-            </tal:submission>
-          </tal:maxentries>
-        </tal:block>
->>>>>>> dc236179
       </td>
     </tr>
   </tal:block>
