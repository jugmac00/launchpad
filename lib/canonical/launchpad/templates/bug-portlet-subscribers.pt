<div
  xmlns:tal="http://xml.zope.org/namespaces/tal"
  xmlns:metal="http://xml.zope.org/namespaces/metal"
  xmlns:i18n="http://xml.zope.org/namespaces/i18n"
  class="portlet" id="portlet-subscribers">
  <h2>Subscribers</h2>
  <div class="portletBody"
       tal:define="direct_subscriptions context/getDirectSubscriptions;
		   from_dupes_subscriptions context/getSubscriptionsFromDuplicates;
                   also_notified_subscribers context/getAlsoNotifiedSubscribers">

    <ul class="person">
      <li tal:repeat="subscription direct_subscriptions">
        <a href="#"
           tal:content="subscription/person/browsername"
           tal:attributes="
               href subscription/person/fmt:url;
               title subscription/display_subscribed_by">
	  Dafydd Harries
	</a>
      </li>
      <li class="info" tal:condition="not: direct_subscriptions">
        <i>No subscribers</i>
      </li>
    </ul>

    <div tal:condition="from_dupes_subscriptions">
      <br />
      <b>From duplicates:</b><br />
      <ul class="person">
        <li tal:repeat="subscription from_dupes_subscriptions">
          <a href="#"
             tal:content="subscription/person/browsername"
             tal:attributes="
                 href subscription/person/fmt:url;
                 title subscription/display_subscribed_by">Dafydd Harries</a>
        </li>
      </ul>
    </div>

    <div tal:condition="also_notified_subscribers">

      <br />
      <b>Also notified:</b><br />
      <ul class="person">
        <li tal:repeat="subscriber also_notified_subscribers">
          <a href="#"
             tal:content="subscriber/browsername"
             tal:attributes="href subscriber/fmt:url">Dafydd Harries</a>
        </li>
      </ul>

    </div>

    <div>

      <br />
      <b>Subscribe:</b><br />
<<<<<<< HEAD
      <ul>
        <li tal:define="link context/menu:context/subscription"
=======
      <ul tal:define="context_menu context/menu:context">
        <li tal:define="link context_menu/subscription"
>>>>>>> 6fa5f13e
            tal:condition="link/enabled"
            tal:attributes="style python: 'list-style-image: url(/@@/' + link.icon + ')'">
          <a tal:attributes="href link/url; title link/text">
            Yourself
          </a>
        </li>
<<<<<<< HEAD
        <li tal:define="link context/menu:context/addsubscriber"
=======
        <li tal:define="link context_menu/addsubscriber"
>>>>>>> 6fa5f13e
            tal:condition="link/enabled"
            tal:attributes="style python: 'list-style-image: url(/@@/' + link.icon + ')'">
          <a tal:attributes="href link/url; title link/text">
            Someone else
          </a>
        </li>
      </ul>

    </div>
  </div>
</div><|MERGE_RESOLUTION|>--- conflicted
+++ resolved
@@ -56,24 +56,15 @@
 
       <br />
       <b>Subscribe:</b><br />
-<<<<<<< HEAD
-      <ul>
-        <li tal:define="link context/menu:context/subscription"
-=======
       <ul tal:define="context_menu context/menu:context">
         <li tal:define="link context_menu/subscription"
->>>>>>> 6fa5f13e
             tal:condition="link/enabled"
             tal:attributes="style python: 'list-style-image: url(/@@/' + link.icon + ')'">
           <a tal:attributes="href link/url; title link/text">
             Yourself
           </a>
         </li>
-<<<<<<< HEAD
-        <li tal:define="link context/menu:context/addsubscriber"
-=======
         <li tal:define="link context_menu/addsubscriber"
->>>>>>> 6fa5f13e
             tal:condition="link/enabled"
             tal:attributes="style python: 'list-style-image: url(/@@/' + link.icon + ')'">
           <a tal:attributes="href link/url; title link/text">
