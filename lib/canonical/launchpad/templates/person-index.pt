<html xmlns="http://www.w3.org/1999/xhtml" xml:lang="en"
      lang="en"
      metal:use-macro="context/@@main_template/master"
      i18n:domain="launchpad">

<head>
    <tal:block metal:fill-slot="head_epilogue">
      <tal:visible_emails condition="not: context/hide_email_addresses">
        <link rel="meta" type="application/rdf+xml" title="FOAF" href="+rdf"
              tal:condition="context/is_valid_person_or_team" />
      </tal:visible_emails>
    </tal:block>
</head>

<body>

<metal:leftportlets fill-slot="portlets_one">
  <div tal:replace="structure context/@@+portlet-emails" />
</metal:leftportlets>

<metal:rightportlets fill-slot="portlets_two">
  <div tal:replace="structure context/@@+portlet-details" />
  <div tal:replace="structure context/@@+portlet-working-on" />
  <div tal:replace="structure context/@@+portlet-latesttickets" />
</metal:rightportlets>

<div metal:fill-slot="main">

      <h1 tal:condition="not:context/isTeam"
      >Who is <tal:name replace="context/browsername">Fred</tal:name>?</h1>
      <h1 tal:condition="context/isTeam" tal:content="context/browsername" />
      <img
        tal:condition="context/gotchi"
        tal:attributes="src context/gotchi/getURL"
        style="float: right; margin: 0 0 0.5em 0.5em"
        alt=""
      />
      <tal:placeholder-shown-only-if-there-is-a-description
        condition="python: (not context.gotchi) and (context.homepage_content or context.teamdescription)"
      >
        <img
          tal:condition="not:context/isTeam"
          alt=""
          src="/@@/person-mugshot"
          style="float: right; margin: 0 0 0.5em 0.5em"
        />
        <img
          tal:condition="context/isTeam"
          alt=""
          src="/@@/team-mugshot"
          style="float: right; margin: 0 0 0.5em 0.5em"
        />
      </tal:placeholder-shown-only-if-there-is-a-description>

  <tal:homepage tal:condition="context/homepage_content"

          content="structure context/homepage_content/fmt:text-to-html"
        />
        <tal:team-description
          replace="structure context/teamdescription/fmt:text-to-html"
        />

<tal:valid-person-or-team condition="context/is_valid_person_or_team">

        <div class="left">
          <div tal:condition="not:context/isTeam" class="demo section">
            <h2>Contributions</h2>
            <table class="contributions">
              <tbody>
                <tr class="odd">
                  <th>Ubuntu</th>
                  <td><img alt="Code" src="/@@/branch" /></td>
                  <td></td>
                  <td></td>
                  <td></td>
                  <td><img alt="Answers" src="/@@/question" /></td>
                </tr>
                <tr class="even">
                  <th>Fooix the Wonder-Toaster</th>
                  <td></td>
                  <td></td>
                  <td><img alt="Blueprints" src="/@@/blueprint" /></td>
                  <td><img alt="Translations" src="/@@/translation" /></td>
                  <td><img alt="Answers" src="/@@/question" /></td>
                </tr>
              </tbody>
            </table>
          </div>
          <div tal:condition="not:context/isTeam" class="section">
            <h2>Team memberships</h2>
            <ul tal:condition="context/myactivememberships" class="team">
              <li tal:repeat="membership context/myactivememberships">
                <div>
                  <a
                    tal:attributes="href membership/team/fmt:url"
                    tal:content="membership/team/browsername"
                  >Team name</a>
                </div>
                <div
                  tal:condition="membership/team/teamdescription"
                  tal:replace="structure membership/team/teamdescription/fmt:text-to-html"
                >Team description</div>
              </li>
            </ul>

    <p tal:condition="not: context/myactivememberships">
      <span tal:replace="context/browsername">Foo Bar</span> is not an
      active member of any Launchpad teams.
    </p>

          </div>
          <div tal:condition="context/isTeam" class="demo section">
            <h2>Recently approved</h2>
          </div>
          <div tal:condition="context/isTeam" class="demo section">
            <h2>Recently applied</h2>
          </div>
        </div>
        <div class="right">
          <div class="section">
            <h2>Contact details</h2>
            <table class="summary">
              <tbody>
                <tr tal:condition="context/teamowner">
                  <th>Team owner:</th>
                  <td>
                    <a
                      tal:attributes="href context/teamowner/fmt:url"
                      tal:content="context/teamowner/browsername"
                    >sabdfl</a>
                  </td>
                </tr>

    <tr tal:condition="context/allwikis">
      <th>Wiki:</th>
      <td>
        <span tal:repeat="wiki context/allwikis">
          <a tal:content="wiki/wikiname" 
             tal:attributes="href wiki/url"
           >WikiName</a><tal:block condition="not: repeat/wiki/end">,
           </tal:block>
        </span>
      </td>
    </tr>

    <tr tal:repeat="ircnick context/ircnicknames">
      <th>IRC:</th>
      <td><code style="font-size: 120%"
                tal:content="ircnick/nickname"/>
          on network <code style="font-size: 120%"
                           tal:content="ircnick/network" />
      </td>
    </tr> 

    <tr tal:condition="context/jabberids">
      <th>Jabber:</th>
      <td>
        <tal:block repeat="jabber context/jabberids">
          <span tal:replace="jabber/jabberid"
            /><span tal:condition="not: repeat/jabber/end">,</span>
        </tal:block>
      </td>
    </tr> 

    <tr tal:condition="context/gpgkeys">
      <th>OpenPGP keys:</th>
      <td>
        <tal:block repeat="key context/gpgkeys">
          <a tal:attributes="href key/keyserverURL">
            <span tal:replace="key/keyid"
              /></a><span tal:condition="not: repeat/key/end">,</span>
        </tal:block>
      </td>
    </tr>

    <tr tal:condition="context/sshkeys">
      <th>SSH Keys:</th>
      <td>
        <a href="+sshkeys">
          <span tal:replace="context/sshkeys/count">0</span> SSH key(s)
        </a>
      </td>
    </tr>
                
              </tbody>
            </table>
          </div>
          <div tal:condition="not:context/isTeam" class="demo section">
            <h2>Working on&#8230;</h2>
            <ul class="bug">
              <li>
                <div><a href="/bugs/12">123. some bug</a></div>
                <div>
                  gnome-network-blaster (Ubuntu),
                  reported by David Prieto
                </div>
              </li>
              <li>
                <div><a href="/bugs/13">123. some other bug</a></div>
                <div>
                  gnome-network-blaster (Ubuntu),
                  reported by David Prieto
                </div>
              </li>
            </ul>
            <ul class="blueprint">
              <li><a href="">some blueprint</a></li>
              <li><a href="">some other blueprint</a></li>
            </ul>
          </div>
          <div tal:condition="context/isTeam" class="section">
            <h2>Subteam of</h2>
              <p tal:condition="not:context/getSuperTeams">

        &#8220;<span tal:replace="context/browsername"/>&#8221;
        itself is not a member of any other team.
      </p>

              <tal:block condition="context/getSuperTeams">

        <p>
          &#8220;<span tal:replace="context/browsername"/>&#8221;
          is a member of these teams:
        </p>
        <ul>
          <li tal:repeat="team context/getSuperTeams">
            <a tal:attributes="href team/fmt:url"
               tal:content="team/browsername">name</a>
          </li>
        </ul>
      </tal:block>

<<<<<<< HEAD
          </div>
        </div>
=======
  <tal:isteam condition="context/isTeam">
    <h2>Your involvement</h2>

    <p tal:condition="not: request/lp:person">
      You must <a href="+login">log in</a>
      to join or leave this team.
    </p>
    <tal:block condition="request/lp:person">
      <tal:block condition="view/userIsOwner">
        <p tal:condition="view/userIsActiveMember">
          You are the owner of this team.
        </p>
        <p tal:condition="not: view/userIsActiveMember">
          You are the owner of this team,
          but not currently an active member.
        </p>
      </tal:block>
      <tal:block condition="not: view/userIsOwner">
        <p tal:condition="view/userIsActiveMember">
          You are a member of this team.
        </p>
        <p tal:condition="not: view/userIsActiveMember">
          <tal:foo tal:condition="not: view/userIsParticipant">
            You are not a member of this team.
          </tal:foo>
          <tal:foo tal:condition="view/userIsParticipant">
            You are an indirect member of this team:
            <br />
            <a tal:attributes="href view/user/fmt:url"
               tal:content="view/user/displayname">
              Guilherme Salgado
            </a>
            <tal:path repeat="team view/findUserPathToTeam">
              -&gt;
              <a tal:attributes="href team/fmt:url"
                 tal:content="team/displayname">
                Launchpad Developers
              </a>
            </tal:path>
          </tal:foo>
        </p>
      </tal:block>
    </tal:block>
  </tal:isteam>
>>>>>>> 9613f5d0

</tal:valid-person-or-team>

<tal:invalid-person condition="not: context/is_valid_person_or_team">

  <p><span tal:replace="context/browsername" /> does not use Launchpad.
    <tal:block condition="context/creation_comment">
      This page was created on
      <span tal:replace="context/datecreated/fmt:date" />
      <tal:user-created
        condition="context/creation_rationale/enumvalue:USER_CREATED">
        by <a tal:attributes="href context/registrant/fmt:url">
        <span tal:replace="context/registrant/browsername">Foo</span></a>,
        and the reason given by that user for its creation is:
        <em tal:content="structure context/creation_comment/fmt:text-to-html">
          reason</em>
      </tal:user-created>
      <tal:not-user-created
        condition="not: context/creation_rationale/enumvalue:USER_CREATED">
        <strong tal:content="context/creation_comment" />.
      </tal:not-user-created>
    </tal:block>
    <tal:block condition="not: context/creation_comment">
      (This page was created on 
      <span tal:replace="context/datecreated/fmt:date" />.)
    </tal:block>
  </p>

  <tal:logged-in condition="request/lp:person">
    <a tal:attributes="
      href string:/people/+requestmerge?field.dupeaccount=${context/name}"
    >Hey, I'm <span tal:replace="context/browsername" /></a>
  </tal:logged-in>

  <tal:not-logged-in condition="not: request/lp:person">
    <a href="+claim">Hey, I'm <span tal:replace="context/browsername" /></a>
  </tal:not-logged-in>

</tal:invalid-person>

</div> 
</body>
</html>
<!-- 1-0 in-progress Needs table of contributions (bug 81224), list of current bugs (bug 81221) and blueprints (bug 81222), and recent members/applicants (bug 81226). --><|MERGE_RESOLUTION|>--- conflicted
+++ resolved
@@ -1,325 +1,277 @@
-<html xmlns="http://www.w3.org/1999/xhtml" xml:lang="en"
-      lang="en"
-      metal:use-macro="context/@@main_template/master"
-      i18n:domain="launchpad">
-
-<head>
-    <tal:block metal:fill-slot="head_epilogue">
-      <tal:visible_emails condition="not: context/hide_email_addresses">
-        <link rel="meta" type="application/rdf+xml" title="FOAF" href="+rdf"
-              tal:condition="context/is_valid_person_or_team" />
-      </tal:visible_emails>
-    </tal:block>
-</head>
-
-<body>
-
-<metal:leftportlets fill-slot="portlets_one">
-  <div tal:replace="structure context/@@+portlet-emails" />
-</metal:leftportlets>
-
-<metal:rightportlets fill-slot="portlets_two">
-  <div tal:replace="structure context/@@+portlet-details" />
-  <div tal:replace="structure context/@@+portlet-working-on" />
-  <div tal:replace="structure context/@@+portlet-latesttickets" />
-</metal:rightportlets>
-
-<div metal:fill-slot="main">
-
-      <h1 tal:condition="not:context/isTeam"
-      >Who is <tal:name replace="context/browsername">Fred</tal:name>?</h1>
-      <h1 tal:condition="context/isTeam" tal:content="context/browsername" />
-      <img
-        tal:condition="context/gotchi"
-        tal:attributes="src context/gotchi/getURL"
-        style="float: right; margin: 0 0 0.5em 0.5em"
-        alt=""
-      />
-      <tal:placeholder-shown-only-if-there-is-a-description
-        condition="python: (not context.gotchi) and (context.homepage_content or context.teamdescription)"
-      >
-        <img
-          tal:condition="not:context/isTeam"
-          alt=""
-          src="/@@/person-mugshot"
-          style="float: right; margin: 0 0 0.5em 0.5em"
-        />
-        <img
-          tal:condition="context/isTeam"
-          alt=""
-          src="/@@/team-mugshot"
-          style="float: right; margin: 0 0 0.5em 0.5em"
-        />
-      </tal:placeholder-shown-only-if-there-is-a-description>
-
-  <tal:homepage tal:condition="context/homepage_content"
-
-          content="structure context/homepage_content/fmt:text-to-html"
-        />
-        <tal:team-description
-          replace="structure context/teamdescription/fmt:text-to-html"
-        />
-
-<tal:valid-person-or-team condition="context/is_valid_person_or_team">
-
-        <div class="left">
-          <div tal:condition="not:context/isTeam" class="demo section">
-            <h2>Contributions</h2>
-            <table class="contributions">
-              <tbody>
-                <tr class="odd">
-                  <th>Ubuntu</th>
-                  <td><img alt="Code" src="/@@/branch" /></td>
-                  <td></td>
-                  <td></td>
-                  <td></td>
-                  <td><img alt="Answers" src="/@@/question" /></td>
-                </tr>
-                <tr class="even">
-                  <th>Fooix the Wonder-Toaster</th>
-                  <td></td>
-                  <td></td>
-                  <td><img alt="Blueprints" src="/@@/blueprint" /></td>
-                  <td><img alt="Translations" src="/@@/translation" /></td>
-                  <td><img alt="Answers" src="/@@/question" /></td>
-                </tr>
-              </tbody>
-            </table>
-          </div>
-          <div tal:condition="not:context/isTeam" class="section">
-            <h2>Team memberships</h2>
-            <ul tal:condition="context/myactivememberships" class="team">
-              <li tal:repeat="membership context/myactivememberships">
-                <div>
-                  <a
-                    tal:attributes="href membership/team/fmt:url"
-                    tal:content="membership/team/browsername"
-                  >Team name</a>
-                </div>
-                <div
-                  tal:condition="membership/team/teamdescription"
-                  tal:replace="structure membership/team/teamdescription/fmt:text-to-html"
-                >Team description</div>
-              </li>
-            </ul>
-
-    <p tal:condition="not: context/myactivememberships">
-      <span tal:replace="context/browsername">Foo Bar</span> is not an
-      active member of any Launchpad teams.
-    </p>
-
-          </div>
-          <div tal:condition="context/isTeam" class="demo section">
-            <h2>Recently approved</h2>
-          </div>
-          <div tal:condition="context/isTeam" class="demo section">
-            <h2>Recently applied</h2>
-          </div>
-        </div>
-        <div class="right">
-          <div class="section">
-            <h2>Contact details</h2>
-            <table class="summary">
-              <tbody>
-                <tr tal:condition="context/teamowner">
-                  <th>Team owner:</th>
-                  <td>
-                    <a
-                      tal:attributes="href context/teamowner/fmt:url"
-                      tal:content="context/teamowner/browsername"
-                    >sabdfl</a>
-                  </td>
-                </tr>
-
-    <tr tal:condition="context/allwikis">
-      <th>Wiki:</th>
-      <td>
-        <span tal:repeat="wiki context/allwikis">
-          <a tal:content="wiki/wikiname" 
-             tal:attributes="href wiki/url"
-           >WikiName</a><tal:block condition="not: repeat/wiki/end">,
-           </tal:block>
-        </span>
-      </td>
-    </tr>
-
-    <tr tal:repeat="ircnick context/ircnicknames">
-      <th>IRC:</th>
-      <td><code style="font-size: 120%"
-                tal:content="ircnick/nickname"/>
-          on network <code style="font-size: 120%"
-                           tal:content="ircnick/network" />
-      </td>
-    </tr> 
-
-    <tr tal:condition="context/jabberids">
-      <th>Jabber:</th>
-      <td>
-        <tal:block repeat="jabber context/jabberids">
-          <span tal:replace="jabber/jabberid"
-            /><span tal:condition="not: repeat/jabber/end">,</span>
-        </tal:block>
-      </td>
-    </tr> 
-
-    <tr tal:condition="context/gpgkeys">
-      <th>OpenPGP keys:</th>
-      <td>
-        <tal:block repeat="key context/gpgkeys">
-          <a tal:attributes="href key/keyserverURL">
-            <span tal:replace="key/keyid"
-              /></a><span tal:condition="not: repeat/key/end">,</span>
-        </tal:block>
-      </td>
-    </tr>
-
-    <tr tal:condition="context/sshkeys">
-      <th>SSH Keys:</th>
-      <td>
-        <a href="+sshkeys">
-          <span tal:replace="context/sshkeys/count">0</span> SSH key(s)
-        </a>
-      </td>
-    </tr>
-                
-              </tbody>
-            </table>
-          </div>
-          <div tal:condition="not:context/isTeam" class="demo section">
-            <h2>Working on&#8230;</h2>
-            <ul class="bug">
-              <li>
-                <div><a href="/bugs/12">123. some bug</a></div>
-                <div>
-                  gnome-network-blaster (Ubuntu),
-                  reported by David Prieto
-                </div>
-              </li>
-              <li>
-                <div><a href="/bugs/13">123. some other bug</a></div>
-                <div>
-                  gnome-network-blaster (Ubuntu),
-                  reported by David Prieto
-                </div>
-              </li>
-            </ul>
-            <ul class="blueprint">
-              <li><a href="">some blueprint</a></li>
-              <li><a href="">some other blueprint</a></li>
-            </ul>
-          </div>
-          <div tal:condition="context/isTeam" class="section">
-            <h2>Subteam of</h2>
-              <p tal:condition="not:context/getSuperTeams">
-
-        &#8220;<span tal:replace="context/browsername"/>&#8221;
-        itself is not a member of any other team.
-      </p>
-
-              <tal:block condition="context/getSuperTeams">
-
-        <p>
-          &#8220;<span tal:replace="context/browsername"/>&#8221;
-          is a member of these teams:
-        </p>
-        <ul>
-          <li tal:repeat="team context/getSuperTeams">
-            <a tal:attributes="href team/fmt:url"
-               tal:content="team/browsername">name</a>
-          </li>
-        </ul>
-      </tal:block>
-
-<<<<<<< HEAD
-          </div>
-        </div>
-=======
-  <tal:isteam condition="context/isTeam">
-    <h2>Your involvement</h2>
-
-    <p tal:condition="not: request/lp:person">
-      You must <a href="+login">log in</a>
-      to join or leave this team.
-    </p>
-    <tal:block condition="request/lp:person">
-      <tal:block condition="view/userIsOwner">
-        <p tal:condition="view/userIsActiveMember">
-          You are the owner of this team.
-        </p>
-        <p tal:condition="not: view/userIsActiveMember">
-          You are the owner of this team,
-          but not currently an active member.
-        </p>
-      </tal:block>
-      <tal:block condition="not: view/userIsOwner">
-        <p tal:condition="view/userIsActiveMember">
-          You are a member of this team.
-        </p>
-        <p tal:condition="not: view/userIsActiveMember">
-          <tal:foo tal:condition="not: view/userIsParticipant">
-            You are not a member of this team.
-          </tal:foo>
-          <tal:foo tal:condition="view/userIsParticipant">
-            You are an indirect member of this team:
-            <br />
-            <a tal:attributes="href view/user/fmt:url"
-               tal:content="view/user/displayname">
-              Guilherme Salgado
-            </a>
-            <tal:path repeat="team view/findUserPathToTeam">
-              -&gt;
-              <a tal:attributes="href team/fmt:url"
-                 tal:content="team/displayname">
-                Launchpad Developers
-              </a>
-            </tal:path>
-          </tal:foo>
-        </p>
-      </tal:block>
-    </tal:block>
-  </tal:isteam>
->>>>>>> 9613f5d0
-
-</tal:valid-person-or-team>
-
-<tal:invalid-person condition="not: context/is_valid_person_or_team">
-
-  <p><span tal:replace="context/browsername" /> does not use Launchpad.
-    <tal:block condition="context/creation_comment">
-      This page was created on
-      <span tal:replace="context/datecreated/fmt:date" />
-      <tal:user-created
-        condition="context/creation_rationale/enumvalue:USER_CREATED">
-        by <a tal:attributes="href context/registrant/fmt:url">
-        <span tal:replace="context/registrant/browsername">Foo</span></a>,
-        and the reason given by that user for its creation is:
-        <em tal:content="structure context/creation_comment/fmt:text-to-html">
-          reason</em>
-      </tal:user-created>
-      <tal:not-user-created
-        condition="not: context/creation_rationale/enumvalue:USER_CREATED">
-        <strong tal:content="context/creation_comment" />.
-      </tal:not-user-created>
-    </tal:block>
-    <tal:block condition="not: context/creation_comment">
-      (This page was created on 
-      <span tal:replace="context/datecreated/fmt:date" />.)
-    </tal:block>
-  </p>
-
-  <tal:logged-in condition="request/lp:person">
-    <a tal:attributes="
-      href string:/people/+requestmerge?field.dupeaccount=${context/name}"
-    >Hey, I'm <span tal:replace="context/browsername" /></a>
-  </tal:logged-in>
-
-  <tal:not-logged-in condition="not: request/lp:person">
-    <a href="+claim">Hey, I'm <span tal:replace="context/browsername" /></a>
-  </tal:not-logged-in>
-
-</tal:invalid-person>
-
-</div> 
-</body>
-</html>
-<!-- 1-0 in-progress Needs table of contributions (bug 81224), list of current bugs (bug 81221) and blueprints (bug 81222), and recent members/applicants (bug 81226). -->+<html xmlns="http://www.w3.org/1999/xhtml" xml:lang="en"
+      lang="en"
+      metal:use-macro="context/@@main_template/master"
+      i18n:domain="launchpad">
+
+<head>
+    <tal:block metal:fill-slot="head_epilogue">
+      <tal:visible_emails condition="not: context/hide_email_addresses">
+        <link rel="meta" type="application/rdf+xml" title="FOAF" href="+rdf"
+              tal:condition="context/is_valid_person_or_team" />
+      </tal:visible_emails>
+    </tal:block>
+</head>
+
+<body>
+
+<metal:leftportlets fill-slot="portlets_one">
+  <div tal:replace="structure context/@@+portlet-emails" />
+</metal:leftportlets>
+
+<metal:rightportlets fill-slot="portlets_two">
+  <div tal:replace="structure context/@@+portlet-details" />
+  <div tal:replace="structure context/@@+portlet-latesttickets" />
+</metal:rightportlets>
+
+<div metal:fill-slot="main">
+
+      <h1 tal:condition="not:context/isTeam"
+      >Who is <tal:name replace="context/browsername">Fred</tal:name>?</h1>
+      <h1 tal:condition="context/isTeam" tal:content="context/browsername" />
+      <img
+        tal:condition="context/gotchi"
+        tal:attributes="src context/gotchi/getURL"
+        style="float: right; margin: 0 0 0.5em 0.5em"
+        alt=""
+      />
+      <tal:placeholder-shown-only-if-there-is-a-description
+        condition="python: (not context.gotchi) and (context.homepage_content or context.teamdescription)"
+      >
+        <img
+          tal:condition="not:context/isTeam"
+          alt=""
+          src="/@@/person-mugshot"
+          style="float: right; margin: 0 0 0.5em 0.5em"
+        />
+        <img
+          tal:condition="context/isTeam"
+          alt=""
+          src="/@@/team-mugshot"
+          style="float: right; margin: 0 0 0.5em 0.5em"
+        />
+      </tal:placeholder-shown-only-if-there-is-a-description>
+
+  <tal:homepage tal:condition="context/homepage_content"
+
+          content="structure context/homepage_content/fmt:text-to-html"
+        />
+        <tal:team-description
+          replace="structure context/teamdescription/fmt:text-to-html"
+        />
+
+<tal:valid-person-or-team condition="context/is_valid_person_or_team">
+
+        <div class="left">
+          <div tal:condition="not:context/isTeam" class="demo section">
+            <h2>Contributions</h2>
+            <table class="contributions">
+              <tbody>
+                <tr class="odd">
+                  <th>Ubuntu</th>
+                  <td><img alt="Code" src="/@@/branch" /></td>
+                  <td></td>
+                  <td></td>
+                  <td></td>
+                  <td><img alt="Answers" src="/@@/question" /></td>
+                </tr>
+                <tr class="even">
+                  <th>Fooix the Wonder-Toaster</th>
+                  <td></td>
+                  <td></td>
+                  <td><img alt="Blueprints" src="/@@/blueprint" /></td>
+                  <td><img alt="Translations" src="/@@/translation" /></td>
+                  <td><img alt="Answers" src="/@@/question" /></td>
+                </tr>
+              </tbody>
+            </table>
+          </div>
+          <div tal:condition="not:context/isTeam" class="section">
+            <h2>Team memberships</h2>
+            <ul tal:condition="context/myactivememberships" class="team">
+              <li tal:repeat="membership context/myactivememberships">
+                <div>
+                  <a
+                    tal:attributes="href membership/team/fmt:url"
+                    tal:content="membership/team/browsername"
+                  >Team name</a>
+                </div>
+                <div
+                  tal:condition="membership/team/teamdescription"
+                  tal:replace="structure membership/team/teamdescription/fmt:text-to-html"
+                >Team description</div>
+              </li>
+            </ul>
+
+    <p tal:condition="not: context/myactivememberships">
+      <span tal:replace="context/browsername">Foo Bar</span> is not an
+      active member of any Launchpad teams.
+    </p>
+
+          </div>
+          <div tal:condition="context/isTeam" class="demo section">
+            <h2>Recently approved</h2>
+          </div>
+          <div tal:condition="context/isTeam" class="demo section">
+            <h2>Recently applied</h2>
+          </div>
+        </div>
+        <div class="right">
+          <div class="section">
+            <h2>Contact details</h2>
+            <table class="summary">
+              <tbody>
+                <tr tal:condition="context/teamowner">
+                  <th>Team owner:</th>
+                  <td>
+                    <a
+                      tal:attributes="href context/teamowner/fmt:url"
+                      tal:content="context/teamowner/browsername"
+                    >sabdfl</a>
+                  </td>
+                </tr>
+
+    <tr tal:condition="context/allwikis">
+      <th>Wiki:</th>
+      <td>
+        <span tal:repeat="wiki context/allwikis">
+          <a tal:content="wiki/wikiname" 
+             tal:attributes="href wiki/url"
+           >WikiName</a><tal:block condition="not: repeat/wiki/end">,
+           </tal:block>
+        </span>
+      </td>
+    </tr>
+
+    <tr tal:repeat="ircnick context/ircnicknames">
+      <th>IRC:</th>
+      <td><code style="font-size: 120%"
+                tal:content="ircnick/nickname"/>
+          on network <code style="font-size: 120%"
+                           tal:content="ircnick/network" />
+      </td>
+    </tr> 
+
+    <tr tal:condition="context/jabberids">
+      <th>Jabber:</th>
+      <td>
+        <tal:block repeat="jabber context/jabberids">
+          <span tal:replace="jabber/jabberid"
+            /><span tal:condition="not: repeat/jabber/end">,</span>
+        </tal:block>
+      </td>
+    </tr> 
+
+    <tr tal:condition="context/gpgkeys">
+      <th>OpenPGP keys:</th>
+      <td>
+        <tal:block repeat="key context/gpgkeys">
+          <a tal:attributes="href key/keyserverURL">
+            <span tal:replace="key/keyid"
+              /></a><span tal:condition="not: repeat/key/end">,</span>
+        </tal:block>
+      </td>
+    </tr>
+
+    <tr tal:condition="context/sshkeys">
+      <th>SSH Keys:</th>
+      <td>
+        <a href="+sshkeys">
+          <span tal:replace="context/sshkeys/count">0</span> SSH key(s)
+        </a>
+      </td>
+    </tr>
+                
+              </tbody>
+            </table>
+          </div>
+          <div tal:condition="not:context/isTeam" class="demo section">
+            <h2>Working on&#8230;</h2>
+            <ul class="bug">
+              <li>
+                <div><a href="/bugs/12">123. some bug</a></div>
+                <div>
+                  gnome-network-blaster (Ubuntu),
+                  reported by David Prieto
+                </div>
+              </li>
+              <li>
+                <div><a href="/bugs/13">123. some other bug</a></div>
+                <div>
+                  gnome-network-blaster (Ubuntu),
+                  reported by David Prieto
+                </div>
+              </li>
+            </ul>
+            <ul class="blueprint">
+              <li><a href="">some blueprint</a></li>
+              <li><a href="">some other blueprint</a></li>
+            </ul>
+          </div>
+          <div tal:condition="context/isTeam" class="section">
+            <h2>Subteam of</h2>
+              <p tal:condition="not:context/getSuperTeams">
+
+        &#8220;<span tal:replace="context/browsername"/>&#8221;
+        itself is not a member of any other team.
+      </p>
+
+              <tal:block condition="context/getSuperTeams">
+
+        <p>
+          &#8220;<span tal:replace="context/browsername"/>&#8221;
+          is a member of these teams:
+        </p>
+        <ul>
+          <li tal:repeat="team context/getSuperTeams">
+            <a tal:attributes="href team/fmt:url"
+               tal:content="team/browsername">name</a>
+          </li>
+        </ul>
+      </tal:block>
+
+          </div>
+        </div>
+
+</tal:valid-person-or-team>
+
+<tal:invalid-person condition="not: context/is_valid_person_or_team">
+
+  <p><span tal:replace="context/browsername" /> does not use Launchpad.
+    <tal:block condition="context/creation_comment">
+      This page was created on
+      <span tal:replace="context/datecreated/fmt:date" />
+      <tal:user-created
+        condition="context/creation_rationale/enumvalue:USER_CREATED">
+        by <a tal:attributes="href context/registrant/fmt:url">
+        <span tal:replace="context/registrant/browsername">Foo</span></a>,
+        and the reason given by that user for its creation is:
+        <em tal:content="structure context/creation_comment/fmt:text-to-html">
+          reason</em>
+      </tal:user-created>
+      <tal:not-user-created
+        condition="not: context/creation_rationale/enumvalue:USER_CREATED">
+        <strong tal:content="context/creation_comment" />.
+      </tal:not-user-created>
+    </tal:block>
+    <tal:block condition="not: context/creation_comment">
+      (This page was created on 
+      <span tal:replace="context/datecreated/fmt:date" />.)
+    </tal:block>
+  </p>
+
+  <tal:logged-in condition="request/lp:person">
+    <a tal:attributes="
+      href string:/people/+requestmerge?field.dupeaccount=${context/name}"
+    >Hey, I'm <span tal:replace="context/browsername" /></a>
+  </tal:logged-in>
+
+  <tal:not-logged-in condition="not: request/lp:person">
+    <a href="+claim">Hey, I'm <span tal:replace="context/browsername" /></a>
+  </tal:not-logged-in>
+
+</tal:invalid-person>
+
+</div> 
+</body>
+</html>
+<!-- 1-0 in-progress Needs table of contributions (bug 81224), list of current bugs (bug 81221) and blueprints (bug 81222), and recent members/applicants (bug 81226). -->