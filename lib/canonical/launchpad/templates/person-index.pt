--- conflicted
+++ resolved
@@ -36,13 +36,8 @@
     replace="structure context/teamdescription/fmt:text-to-html" />
   <tal:offer_join condition="context/isTeam">
     <a tal:condition="not: view/userIsParticipant"
-<<<<<<< HEAD
-       href="+join" title="Request to become a member of this team"
-       >&raquo; Join this team!</a>
-=======
        href="+join" title="Sign up as a member of this team"
        ><img alt="Join!" src="/+icing/but-sml-jointhisteam.gif" /></a>
->>>>>>> 2d02a519
   </tal:offer_join>
 
   <tal:valid-person-or-team condition="context/is_valid_person_or_team">
