--- conflicted
+++ resolved
@@ -73,31 +73,6 @@
     <div tal:condition="not:context/isTeam" class="section">
     <div class="portlet">
       <h2>Team memberships</h2>
-<<<<<<< HEAD
-      <ul tal:condition="context/myactivememberships" class="team">
-        <li tal:repeat="membership context/myactivememberships">
-          <div>
-            <a
-              tal:attributes="href membership/team/fmt:url"
-              tal:content="membership/team/browsername"
-            >Team name</a>
-          </div>
-          <br tal:condition="not: membership/team/teamdescription" />
-          <div
-            tal:condition="membership/team/teamdescription"
-            tal:replace="structure membership/team/teamdescription/fmt:text-to-html"
-          >Team description</div>
-        </li>
-      </ul>
-
-      <p tal:condition="not: context/myactivememberships">
-        <span tal:replace="context/browsername">Foo Bar</span> is not an
-        active member of any Launchpad teams.
-      </p>
-    </div>
-    </div>
-
-=======
       <table tal:condition="context/myactivememberships">
         <tr tal:repeat="membership context/myactivememberships">
           <td><img src="/@@/team" /></td>
@@ -127,7 +102,6 @@
     </div>
     </div>
 
->>>>>>> 18446ad9
     <tal:recent-members condition="context/isTeam">
     <div tal:condition="view/recently_approved_members" class="section">
     <div class="portlet">
@@ -244,11 +218,7 @@
       </ul>
       <div tal:condition="bugtasks">
         <a tal:attributes="href view/getURLToAssignedBugsInProgress">
-<<<<<<< HEAD
-          Show all bugs in progress 
-=======
           &raquo; Show all bugs in progress 
->>>>>>> 18446ad9
         </a>
       </div>
     </div>
@@ -354,15 +324,10 @@
   <tal:invalid-person condition="not: context/is_valid_person_or_team">
     <p><span tal:replace="context/browsername" /> does not use Launchpad.
       <tal:block condition="context/creation_comment">
-<<<<<<< HEAD
-        This page was created on
-        <span tal:replace="context/datecreated/fmt:date" />
-=======
         This page was created
         <span
           tal:attributes="title context/datecreated/fmt:datetime"
           tal:content="context/datecreated/fmt:displaydate" />
->>>>>>> 18446ad9
         <tal:user-created
           condition="context/creation_rationale/enumvalue:USER_CREATED">
           by <a tal:attributes="href context/registrant/fmt:url">
@@ -377,15 +342,10 @@
         </tal:not-user-created>
       </tal:block>
       <tal:block condition="not: context/creation_comment">
-<<<<<<< HEAD
-        (This page was created on
-        <span tal:replace="context/datecreated/fmt:date" />.)
-=======
         This page was created
         <span
           tal:attributes="title context/datecreated/fmt:datetime"
           tal:content="context/datecreated/fmt:displaydate" />.
->>>>>>> 18446ad9
       </tal:block>
     </p>
 
