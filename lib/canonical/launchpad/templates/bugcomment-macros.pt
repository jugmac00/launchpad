--- conflicted
+++ resolved
@@ -142,7 +142,7 @@
   <tal:activity-by-target repeat="activity_dict activity_list">
     <tal:target define="target activity_dict/target|nothing">
       <tr tal:condition="target">
-        <td>Changed in <tal:target content="target" />: </td>
+        <td colspan="2">Changed in <tal:target content="target" />: </td>
       </tr>
     </tal:target>
     <tr tal:repeat="activity activity_dict/activity">
@@ -172,31 +172,7 @@
     </span>
   </div>
   <div class="boardBugActivityBody">
-<<<<<<< HEAD
     <metal:activity-table
         metal:use-macro="context/@@bugcomment-macros/activity-table" />
-=======
-    <div class="bug-comment">
-      <table>
-        <tal:activity-by-target repeat="activity_dict activity_list">
-          <tal:target define="target activity_dict/target|nothing">
-            <tr tal:condition="target">
-              <td colspan="2">
-                Changed in <tal:target content="target" />:
-              </td>
-            </tr>
-          </tal:target>
-          <tr tal:repeat="activity activity_dict/activity">
-            <td style="text-align: right;">
-              <b><tal:summary replace="activity/change_summary" /></b>:
-            </td>
-            <td>
-              <tal:details replace="structure activity/change_details" />
-            </td>
-          </tr>
-        </tal:activity-by-target>
-      </table>
-    </div>
->>>>>>> c77b2440
   </div>
 </div>