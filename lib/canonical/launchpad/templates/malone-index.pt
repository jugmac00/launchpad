<html xmlns="http://www.w3.org/1999/xhtml" xml:lang="en"
    lang="en"
    metal:use-macro="context/@@malone_template/master"
    i18n:domain="malone">

<body>

<metal:leftportlets fill-slot="portlets_one">
    <div tal:replace="structure context/@@+portlet-about" />
    <div tal:replace="structure context/@@+portlet-stats" />
</metal:leftportlets>

<metal:rightportlets fill-slot="portlets_two">
    <div tal:replace="structure context/@@+portlet-bugtrackers" />
</metal:rightportlets>

<div metal:fill-slot="main">

<<<<<<< HEAD
    <h1>Welcome to Malone</h1>
    <p class="discreet">
        Malone is a system for reporting bugs in software. Please choose a link
        below to get started.
    </p>

    <h2>Bugs on Packages</h2>
    <ul>
        <li tal:replace="nothing">
            <!-- XXX: Brad Bollenbach, 2004-12-16: Find a place to put this. -->
            <a href="+about">About Malone</a>
        </li>
        <li>
            <a href="bugs/+package">File a Bug on a Package</a> - report a bug
            on something that you installed with apt, rpm, emerge or something
            similar. <b>If you're not sure, start here.</b>
        </li>
        <li>
            <!-- XXX ubuntu is hardcoded -->
            <a href="distros/ubuntu">View Ubuntu Bugs</a> - view bugs
            filed in Ubuntu, the best distribution ever.
        </li>
        <li>
            <a href="distros">View Bugs in other Distributions</a> - view bugs filed on
            packages in distributions.
        </li>
    </ul>
    <h2>Bugs on Products</h2>
    <ul>
        <form method="get" action="products">
          <li>
            <input type="hidden" name="exact_name" value="1">
            Jump to bugs in product: <input type="text" name="text" size="20">
          </li>
        </form>
        <li>
            <a href="products">Locate Product and View Bugs</a> -
            locate a product to view or file bugs
        </li>
    </ul>
    <h2>Quick Links</h2>
    <ul>
        <form method="get" action="bugs" name="goto">
          <li>
            Go to bug report #<input type="text" name="id" size="5" />
          </li>
        </form>
        <script>
        <!-- 
            document.forms['goto'].id.focus();
        //-->
        </script>
        <li>
            <a href="assigned">My Bug Reports</a> - retrieve reports on
            bugs assigned to yourself
        </li>
    </ul>
=======
  <h1>Welcome to Malone!</h1>
  <p class="discreet">
    Malone is a system for reporting bugs in software. Please choose a link
    below to get started.
  </p>

  <ul>
    <li>
      <a href="bugs/+package">File a Bug on a Package</a> - report a bug
      on something that you installed with apt, rpm, emerge or something
      similar. <b>If you're not sure, start here.</b>
    </li>
    <li>
      <a href="products">File a Bug on a Product</a> - report a bug
      on something that you installed manually.
    </li>
    <li>
      <a href="distros">View Distribution Bugs</a> - view bugs filed on
      specific distributions and releases of distributions
    </li>
    <li>
      <a href="assigned">Assigned Bug Reports</a> - retrieve reports on
      bugs assigned to a specific person
    </li>
  </ul>
>>>>>>> 7216ca17

</div>
</body>
</html><|MERGE_RESOLUTION|>--- conflicted
+++ resolved
@@ -16,7 +16,6 @@
 
 <div metal:fill-slot="main">
 
-<<<<<<< HEAD
     <h1>Welcome to Malone</h1>
     <p class="discreet">
         Malone is a system for reporting bugs in software. Please choose a link
@@ -25,23 +24,19 @@
 
     <h2>Bugs on Packages</h2>
     <ul>
-        <li tal:replace="nothing">
-            <!-- XXX: Brad Bollenbach, 2004-12-16: Find a place to put this. -->
-            <a href="+about">About Malone</a>
-        </li>
         <li>
             <a href="bugs/+package">File a Bug on a Package</a> - report a bug
             on something that you installed with apt, rpm, emerge or something
             similar. <b>If you're not sure, start here.</b>
         </li>
         <li>
-            <!-- XXX ubuntu is hardcoded -->
+            <!-- XXX kiko 2005-07-05 ubuntu is hardcoded -->
             <a href="distros/ubuntu">View Ubuntu Bugs</a> - view bugs
-            filed in Ubuntu, the best distribution ever.
+            filed in the Ubuntu distribution.
         </li>
         <li>
-            <a href="distros">View Bugs in other Distributions</a> - view bugs filed on
-            packages in distributions.
+            <a href="distros">View Bugs in other Distributions</a> -
+            view bugs filed on packages in distributions.
         </li>
     </ul>
     <h2>Bugs on Products</h2>
@@ -70,38 +65,11 @@
         //-->
         </script>
         <li>
-            <a href="assigned">My Bug Reports</a> - retrieve reports on
-            bugs assigned to yourself
+            <a href="assigned">Assigned Bug Reports</a> - retrieve reports on
+            bugs assigned to yourself (or others)
         </li>
     </ul>
-=======
-  <h1>Welcome to Malone!</h1>
-  <p class="discreet">
-    Malone is a system for reporting bugs in software. Please choose a link
-    below to get started.
-  </p>
-
-  <ul>
-    <li>
-      <a href="bugs/+package">File a Bug on a Package</a> - report a bug
-      on something that you installed with apt, rpm, emerge or something
-      similar. <b>If you're not sure, start here.</b>
-    </li>
-    <li>
-      <a href="products">File a Bug on a Product</a> - report a bug
-      on something that you installed manually.
-    </li>
-    <li>
-      <a href="distros">View Distribution Bugs</a> - view bugs filed on
-      specific distributions and releases of distributions
-    </li>
-    <li>
-      <a href="assigned">Assigned Bug Reports</a> - retrieve reports on
-      bugs assigned to a specific person
-    </li>
-  </ul>
->>>>>>> 7216ca17
-
+    
 </div>
 </body>
 </html>