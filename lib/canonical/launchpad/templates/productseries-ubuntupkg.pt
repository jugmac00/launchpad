<html xmlns="http://www.w3.org/1999/xhtml"
    xml:lang="en"
    lang="en"
    metal:use-macro="context/@@main_template/master"
    i18n:domain="launchpad">

<body>


<metal:rightportlets fill-slot="portlets_one">
    <div tal:replace="structure context/@@+portlet-packages" />
</metal:rightportlets>

<metal:rightportlets fill-slot="portlets_two">
    <div tal:replace="structure context/@@+portlet-source" />
</metal:rightportlets>

<div metal:fill-slot="main">

<<<<<<< HEAD
<div tal:condition="view/setCurrentUbuntuPackage" />

    <h1>Ubuntu packaging</h1>
=======
    <h1>Ubuntu Packaging</h1>
>>>>>>> f140ffa9

    <p class="documentDescription">
      This page allows you to link this branch of <span
      tal:replace="context/product/displayname">product</span> with the
      relevant Ubuntu package.
    </p>

    <p class="portalMessage"
       tal:condition="not:request/lp:person">
       Please log in to edit the mapping from this product branch to its
       Ubuntu package.
    </p>

    <form method="POST"
          tal:condition="request/lp:person"
          tal:attributes="action request/getURL">

      <fieldset>

        <legend>Package in Ubuntu,
          <span tal:replace="view/curr_ubuntu_release/title">
            The Hoary Hedgehog Release
          </span></legend>

        <div class="field">

          <label>Source package</label>

          <span class="fieldRequired">(Required)</span>

            <div class="formHelp">
              The name of the SOURCE package in the current release of
              Ubuntu (Version <span
              tal:replace="view/curr_ubuntu_release/version">4.10</span>,
              <span tal:replace="view/curr_ubuntu_release/title">
                The Hoary Hedgehog Release
              </span>). it is very important to link exactly the right
              branch to the relevant Ubuntu package, to ensure that bugs,
              patches and translations are correctly shared. Please do not
              link the "HEAD" or "MAIN" or "TRUNK" branch to an Ubuntu
              package unless you are absolutely certain that the package is
              actually based on HEAD.
            </div>

          <input type="text" name="ubuntupkg" size="30"
                 value="" tal:attributes="value view/curr_ubuntu_pkgname" />

          <input type="submit" name="set_ubuntu_pkg" value="Update">

        </div>

      </fieldset>

    </form>

    <tal:block condition="view/ubuntu_history">
      <h2>Complete history of Ubuntu packages</h2>

      <p>Below we list all of the known links between Ubuntu and this branch
      of <span tal:replace="context/product/displayname">mozilla
      firefox</span>:</p>

      <table class="listing">
        <thead>
          <tr>
            <th>Date</th>
            <th>Ubuntu Release</th>
            <th>Package</th>
            <th>By</th>
          </tr>
        </thead>
        <tbody>
          <tr tal:repeat="packaging view/ubuntu_history">
            <td tal:content="packaging/datecreated/fmt:date">13-05-2004</td>
            <td tal:content="packaging/distrorelease/name">hoary</td>
            <td tal:content="packaging/sourcepackagename/name">evolution</td>
            <td><span tal:condition="packaging/owner"
                      tal:replace="packaging/owner/browsername">sabdfl
                </span></td>
          </tr>
        </tbody>
      </table>

    </tal:block>

</div>

</body>
</html><|MERGE_RESOLUTION|>--- conflicted
+++ resolved
@@ -17,13 +17,7 @@
 
 <div metal:fill-slot="main">
 
-<<<<<<< HEAD
-<div tal:condition="view/setCurrentUbuntuPackage" />
-
     <h1>Ubuntu packaging</h1>
-=======
-    <h1>Ubuntu Packaging</h1>
->>>>>>> f140ffa9
 
     <p class="documentDescription">
       This page allows you to link this branch of <span
