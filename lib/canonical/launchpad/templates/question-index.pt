<html xmlns="http://www.w3.org/1999/xhtml"
      xmlns:tal="http://xml.zope.org/namespaces/tal"
      xmlns:metal="http://xml.zope.org/namespaces/metal"
      xmlns:i18n="http://xml.zope.org/namespaces/i18n"
      xml:lang="en"
      lang="en"
      dir="ltr"
      metal:use-macro="context/@@main_template/master"
      i18n:domain="launchpad"
      tal:attributes="xml:lang view/lang; lang view/lang; dir view/lang"
>
  <head>
    <style metal:fill-slot="head_epilogue"
           type="text/css" media="screen">
  div.confirmBox {
    margin: 0;
    padding-right: 0.5em;
    padding-bottom: 0.5em;
    text-align: right;
    font-size: smaller;
  }
    </style>
  </head>
  <body>
    <metal:heading fill-slot="pageheading">
      <div xml:lang="en" lang="en" dir="ltr">
        <img alt="Open" title="Open" src="/@@/question"
          tal:attributes="alt context/status/title;
                          title context/status/title;" />
        <span class="questionstatusOPEN"
          tal:attributes="class string:questionstatus${context/status/name}"
          tal:content="context/status/title">Open</span>
        Question #<span tal:replace="context/id">4</span>,
        asked
        <span
          tal:attributes="title context/datecreated/fmt:datetime"
          tal:content="context/datecreated/fmt:displaydate">2005-10-05</span>
        by
        <a
          tal:attributes="href context/owner/fmt:url"
          tal:content="context/owner/browsername">Foo Bar</a>
      </div>
      <h1 tal:content="context/title">Bar doesn't work</h1>
    </metal:heading>

    <metal:leftportlets fill-slot="portlets_one">
      <div tal:condition="context/reopenings"
           tal:replace="structure context/@@+portlet-reopenings" />
      <div tal:replace="structure context/@@+portlet-subscribers" />
      <div tal:replace="structure context/target/@@+portlet-details" />
    </metal:leftportlets>

    <metal:rightportlets fill-slot="portlets_two">
      <div tal:replace="structure context/@@+portlet-details" />
      <div tal:replace="structure context/@@+portlet-bugs" />
    </metal:rightportlets>

    <div metal:fill-slot="main">

      <table class="listing" xml:lang="en" lang="en" dir="ltr"
        tal:condition="context/whiteboard">
        <tbody>
          <tr>
            <td><b>Whiteboard:</b></td>
            <td tal:content="context/whiteboard">
              whiteboard contents
            </td>
          </tr>
        </tbody>
      </table>

      <div
        class="report" 
        tal:content="structure context/description/fmt:text-to-html" 
        />

      <tal:message repeat="message context/messages">
        <div tal:replace="structure message/@@+display" />
      </tal:message>

<<<<<<< HEAD
  <h2>Can you help with this problem?</h2>

  <p>
    Provide an answer of your own, or ask 
    <span tal:replace="context/owner/browsername"></span>
    for more information if necessary.
  </p>

  <tal:workflowActions condition="view/hasActions">
    <div metal:use-macro="context/@@launchpad_form/form">
      <metal:no-heading fill-slot="heading" />
      <tal:comment replace="nothing">
        We control here the order of the action buttons and we omit
        the confirmation action which is rendered using the QuestionMessage
        view.
      </tal:comment>
      <div class="actions" metal:fill-slot="buttons">
        <div>
          <input tal:replace="structure view/comment_action/render" />
          <input tal:replace="structure view/answer_action/render" />
          <input tal:replace="structure view/selfanswer_action/render" />
          <input tal:replace="structure view/requestinfo_action/render" />
          <input tal:replace="structure view/giveinfo_action/render" />
          <input tal:replace="structure view/reopen_action/render" />
=======
      <div xml:lang="en" lang="en" dir="ltr" tal:condition="view/hasActions">
        <div
          metal:use-macro="context/@@launchpad_form/form">
          <metal:no-heading fill-slot="heading" />
          <tal:comment replace="nothing">
            We control here the order of the action buttons and we omit
            the confirmation action which is rendered using the 
            QuestionMessage view.
          </tal:comment>
          <div class="actions" metal:fill-slot="buttons">
            <div>
              <input tal:replace="structure view/comment_action/render" />
              <input tal:replace="structure view/answer_action/render" />
              <input tal:replace="structure view/selfanswer_action/render" />
              <input tal:replace="structure view/requestinfo_action/render" />
              <input tal:replace="structure view/giveinfo_action/render" />
              <input tal:replace="structure view/reopen_action/render" />
            </div>
            <p tal:condition="view/selfanswer_action/render">
              To confirm an answer, use the 
              <strong>'This Solved My Problem'</strong> button located at the 
              bottom of the answer.
            </p>
          </div>
>>>>>>> 559af137
        </div>
      </div>

      <tal:not-logged-in condition="not: request/lp:person">
        <div align="center" xml:lang="en" lang="en" dir="ltr">
          To post a message you must <a href="+login">log in</a>.
        </div>
      </tal:not-logged-in>
    </div>
<<<<<<< HEAD
  </tal:workflowActions>

  <tal:not-logged-in condition="not: request/lp:person">
    <div align="center">
      To post a message you must <a href="+login">log in</a>.
    </div>
  </tal:not-logged-in>
  
  <div id="ask-your-own-question">
    <h2>Got a question of your own?</h2>

    <p>For best results,
      <a href="+addquestion"
        tal:attributes="href view/new_question_url">ask your own question
        separately</a>.
    </p>
  </div>
</div>
=======
>>>>>>> 559af137

    <metal:help fill-slot="help">
      <p>The question and the following discussion is displayed on this
        page.
      </p>
      <p>If you are the person who posted that question, consult the
        <a href="https://help.launchpad.net/GettingSupportInLaunchpad">Getting
        Support in Launchpad</a> document for help on how to follow-up on
        your question.
      </p>
      <p>If you want to help the user, consult the
        <a href="https://help.launchpad.net/ProvidingSupportThroughLaunchpad">
          Providing Support Through Launchpad</a> document.
      </p>
    </metal:help>
  </body>
</html>
<|MERGE_RESOLUTION|>--- conflicted
+++ resolved
@@ -78,87 +78,60 @@
         <div tal:replace="structure message/@@+display" />
       </tal:message>
 
-<<<<<<< HEAD
-  <h2>Can you help with this problem?</h2>
+      <div xml:lang="en" lang="en" dir="ltr">
+        <h2>
+          Can you help with this problem?
+        </h2>
 
-  <p>
-    Provide an answer of your own, or ask 
-    <span tal:replace="context/owner/browsername"></span>
-    for more information if necessary.
-  </p>
+        <p>
+          Provide an answer of your own, or ask 
+          <span tal:replace="context/owner/browsername"></span>
+          for more information if necessary.
+        </p>
+        
+        <div tal:condition="view/hasActions">
+          <div metal:use-macro="context/@@launchpad_form/form">
+            <metal:no-heading fill-slot="heading" />
+            <tal:comment replace="nothing">
+              We control here the order of the action buttons and we omit
+              the confirmation action which is rendered using the 
+              QuestionMessage view.
+            </tal:comment>
+            <div class="actions" metal:fill-slot="buttons">
+              <div>
+                <input tal:replace="structure view/comment_action/render" />
+                <input tal:replace="structure view/answer_action/render" />
+                <input tal:replace="structure view/selfanswer_action/render" />
+                <input tal:replace="structure view/requestinfo_action/render" />
+                <input tal:replace="structure view/giveinfo_action/render" />
+                <input tal:replace="structure view/reopen_action/render" />
+              </div>
+              <p tal:condition="view/selfanswer_action/render">
+                To confirm an answer, use the 
+                <strong>'This Solved My Problem'</strong> button located at
+                the bottom of the answer.
+              </p>
+            </div>
+          </div>
+        </div>
 
-  <tal:workflowActions condition="view/hasActions">
-    <div metal:use-macro="context/@@launchpad_form/form">
-      <metal:no-heading fill-slot="heading" />
-      <tal:comment replace="nothing">
-        We control here the order of the action buttons and we omit
-        the confirmation action which is rendered using the QuestionMessage
-        view.
-      </tal:comment>
-      <div class="actions" metal:fill-slot="buttons">
-        <div>
-          <input tal:replace="structure view/comment_action/render" />
-          <input tal:replace="structure view/answer_action/render" />
-          <input tal:replace="structure view/selfanswer_action/render" />
-          <input tal:replace="structure view/requestinfo_action/render" />
-          <input tal:replace="structure view/giveinfo_action/render" />
-          <input tal:replace="structure view/reopen_action/render" />
-=======
-      <div xml:lang="en" lang="en" dir="ltr" tal:condition="view/hasActions">
-        <div
-          metal:use-macro="context/@@launchpad_form/form">
-          <metal:no-heading fill-slot="heading" />
-          <tal:comment replace="nothing">
-            We control here the order of the action buttons and we omit
-            the confirmation action which is rendered using the 
-            QuestionMessage view.
-          </tal:comment>
-          <div class="actions" metal:fill-slot="buttons">
-            <div>
-              <input tal:replace="structure view/comment_action/render" />
-              <input tal:replace="structure view/answer_action/render" />
-              <input tal:replace="structure view/selfanswer_action/render" />
-              <input tal:replace="structure view/requestinfo_action/render" />
-              <input tal:replace="structure view/giveinfo_action/render" />
-              <input tal:replace="structure view/reopen_action/render" />
-            </div>
-            <p tal:condition="view/selfanswer_action/render">
-              To confirm an answer, use the 
-              <strong>'This Solved My Problem'</strong> button located at the 
-              bottom of the answer.
-            </p>
+        <tal:not-logged-in condition="not: request/lp:person">
+          <div align="center">
+            To post a message you must <a href="+login">log in</a>.
           </div>
->>>>>>> 559af137
-        </div>
+        </tal:not-logged-in>
       </div>
 
-      <tal:not-logged-in condition="not: request/lp:person">
-        <div align="center" xml:lang="en" lang="en" dir="ltr">
-          To post a message you must <a href="+login">log in</a>.
-        </div>
-      </tal:not-logged-in>
+      <div id="ask-your-own-question" xml:lang="en" lang="en" dir="ltr">
+        <h2>Got a question of your own?</h2>
+
+        <p>For best results,
+          <a href="+addquestion"
+            tal:attributes="href view/new_question_url">ask your own question
+            separately</a>.
+        </p>
+      </div>
     </div>
-<<<<<<< HEAD
-  </tal:workflowActions>
-
-  <tal:not-logged-in condition="not: request/lp:person">
-    <div align="center">
-      To post a message you must <a href="+login">log in</a>.
-    </div>
-  </tal:not-logged-in>
-  
-  <div id="ask-your-own-question">
-    <h2>Got a question of your own?</h2>
-
-    <p>For best results,
-      <a href="+addquestion"
-        tal:attributes="href view/new_question_url">ask your own question
-        separately</a>.
-    </p>
-  </div>
-</div>
-=======
->>>>>>> 559af137
 
     <metal:help fill-slot="help">
       <p>The question and the following discussion is displayed on this
