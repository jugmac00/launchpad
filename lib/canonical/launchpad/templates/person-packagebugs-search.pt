<tal:layout define="columns1 default">
<html xmlns="http://www.w3.org/1999/xhtml" xml:lang="en"
      lang="en"
      metal:use-macro="context/@@main_template/master"
<<<<<<< HEAD
      i18n:domain="malone"
>
  <body>

  <div metal:fill-slot="main">
    <div id="portal-column-content" style="margin-left: 0; width: 74%;">
      <h1>Bug reports by package</h1>
=======
      i18n:domain="launchpad">

<body>
  <div metal:fill-slot="main">
    <div style="margin-left: 0; width: 74%; float: left">
      <h2 class="lpcontext"
          tal:content="string:${context/displayname}'s package bug reports">
        Sample Person package bug reports
      </h2>
>>>>>>> c2bfc22f
      <strong>
        <small tal:content="view/current_package/displayname">
          mozilla-firefox (Ubuntu)
        </small>
      </strong>
      <div tal:define="batch_navigator view/search">
        <form method="GET" name="search" action="">
          <tal:widget content="structure view/distribution_widget/hidden" />
          <tal:widget content="structure view/sourcepackagename_widget/hidden" />
          <input type="text" name="field.searchtext" size="40"
                 tal:attributes="value python:request.form.get('field.searchtext', '')" />
          <input type="submit" name="search" value="Search" />
          <span class="discreet">(Advanced search coming soon)</span>
        </form>
        <script>
          <!--
              document.forms["search"].elements['field.searchtext'].focus();
            -->
        </script>
<<<<<<< HEAD
        <div>
          <small tal:content="structure batch_navigator/@@+navigation-links" />
        </div>
        <table class="listing">
          <thead>
          <tr>
            <th width="8%">ID</th>
            <th width="60%">Summary</th>
            <th widtrh="16%">Importance</th>
            <th width="16%">Status</th>
          </tr>
          </thead>
          <tbody>
          <tr tal:repeat="bugtask batch_navigator/batch">
            <td tal:content="bugtask/bug/id">42</td>
            <td>
              <a href="#"
                 tal:content="bugtask/bug/title"
                 tal:attributes="href bugtask/fmt:url">
                drop-down list in search bar disappears when using blah blah blah
              </a>
            </td>
            <td tal:content="bugtask/severity/title">Critical</td>
            <td tal:content="bugtask/status/title">Confirmed</td>
          </tr>
          </tbody>
        </table>
        <div style="margin-bottom: 5px">
          <small tal:content="structure batch_navigator/@@+navigation-links" />
        </div>
=======
        <br />
        <tal:buglisting content="structure batch_navigator/@@+table-view" />
>>>>>>> c2bfc22f
      </div>
    </div>
    <div id="portal-column-two">
      <metal:macro use-macro="context/@@main_template/action-menu" />
      <div tal:content="structure context/@@+portlet-otherpackages" />
    </div>
    <div class="visualClear">&nbsp;</div>
  </div>
</body>
</html>
</tal:layout><|MERGE_RESOLUTION|>--- conflicted
+++ resolved
@@ -2,25 +2,12 @@
 <html xmlns="http://www.w3.org/1999/xhtml" xml:lang="en"
       lang="en"
       metal:use-macro="context/@@main_template/master"
-<<<<<<< HEAD
       i18n:domain="malone"
 >
   <body>
-
-  <div metal:fill-slot="main">
-    <div id="portal-column-content" style="margin-left: 0; width: 74%;">
-      <h1>Bug reports by package</h1>
-=======
-      i18n:domain="launchpad">
-
-<body>
   <div metal:fill-slot="main">
     <div style="margin-left: 0; width: 74%; float: left">
-      <h2 class="lpcontext"
-          tal:content="string:${context/displayname}'s package bug reports">
-        Sample Person package bug reports
-      </h2>
->>>>>>> c2bfc22f
+      <h1>Bug reports by package</h1>
       <strong>
         <small tal:content="view/current_package/displayname">
           mozilla-firefox (Ubuntu)
@@ -30,7 +17,7 @@
         <form method="GET" name="search" action="">
           <tal:widget content="structure view/distribution_widget/hidden" />
           <tal:widget content="structure view/sourcepackagename_widget/hidden" />
-          <input type="text" name="field.searchtext" size="40"
+          <input type="text" name="field.searchtext" size="20"
                  tal:attributes="value python:request.form.get('field.searchtext', '')" />
           <input type="submit" name="search" value="Search" />
           <span class="discreet">(Advanced search coming soon)</span>
@@ -40,41 +27,7 @@
               document.forms["search"].elements['field.searchtext'].focus();
             -->
         </script>
-<<<<<<< HEAD
-        <div>
-          <small tal:content="structure batch_navigator/@@+navigation-links" />
-        </div>
-        <table class="listing">
-          <thead>
-          <tr>
-            <th width="8%">ID</th>
-            <th width="60%">Summary</th>
-            <th widtrh="16%">Importance</th>
-            <th width="16%">Status</th>
-          </tr>
-          </thead>
-          <tbody>
-          <tr tal:repeat="bugtask batch_navigator/batch">
-            <td tal:content="bugtask/bug/id">42</td>
-            <td>
-              <a href="#"
-                 tal:content="bugtask/bug/title"
-                 tal:attributes="href bugtask/fmt:url">
-                drop-down list in search bar disappears when using blah blah blah
-              </a>
-            </td>
-            <td tal:content="bugtask/severity/title">Critical</td>
-            <td tal:content="bugtask/status/title">Confirmed</td>
-          </tr>
-          </tbody>
-        </table>
-        <div style="margin-bottom: 5px">
-          <small tal:content="structure batch_navigator/@@+navigation-links" />
-        </div>
-=======
-        <br />
         <tal:buglisting content="structure batch_navigator/@@+table-view" />
->>>>>>> c2bfc22f
       </div>
     </div>
     <div id="portal-column-two">
