--- conflicted
+++ resolved
@@ -12,33 +12,19 @@
 
 <div metal:fill-slot="main">
 
-<<<<<<< HEAD
-  <h1>Package upstream link</h1>
+  <h2>Upstream links for <span tal:replace="context/displayname">foobar in
+  hoary</span></h2>
 
   <p>
-    Launchpad needs accurate information about the link between <span
-    tal:replace="context/title">apache in ubuntu hoary</span> and
-    its &#8220;upstream&#8221;, so that bugs, translations, and patches can be
-    shared easily between distribution and project maintainers.
+    Links from distribution packages to upstream product series let
+    distribution and upstream maintainers share bugs, patches, and translations
+    efficiently.
   </p>
-=======
-  <h2>Upstream links for <span tal:replace="context/displayname">foobar in
-  hoary</span></h2>
->>>>>>> 1c26e930
-
-  <p>Links from distribution packages to upstream product series let
-    distribution and upstream maintainers share bugs, patches, and translations
-    efficiently.</p>
 
   <p class="informational message" tal:condition="not: context/productseries">
-<<<<<<< HEAD
-    Launchpad does not know the upstream project series for this package.
-    If you know the correct details, please enter them carefully.
-=======
-    Launchpad doesn&#8217;t know which product and series this package
+    Launchpad doesn&#8217;t know which project and series this package
     belongs to.
     If you can, please <a href="+edit-packaging">let us know</a>.
->>>>>>> 1c26e930
   </p>
 
   <table class="listing"
@@ -51,7 +37,7 @@
       <tr>
         <th>Distribution</th>
         <th>Release</th>
-        <th>Upstream Product Series</th>
+        <th>Upstream Project Series</th>
       </tr>
     </thead>
 
