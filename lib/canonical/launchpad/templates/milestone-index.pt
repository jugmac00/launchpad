--- conflicted
+++ resolved
@@ -150,23 +150,11 @@
 
   </tal:has_bugtasks>
 
-<<<<<<< HEAD
-  <tal:neither_bugs_nor_specs condition="not: view/has_bugs_or_specs">
-    <h2>No blueprints or bugs targeted</h2>
-    <p>
-      You do not have any feature specifications or bug tasks targeted
-      to this milestone. For any given specification or bug task, you
-      can target it to a milestone to keep a handy listing of things you
-      want to get done in that milestone.
-    </p>
-  </tal:neither_bugs_nor_specs>
-=======
   <tal:has_bugs_or_specs condition="not: view/has_bugs_or_specs">
    There are no feature specifications or bug tasks targeted to this
    milestone.  Specifications and bug tasks can be targeted to a
    milestone in order to keep a handy listing of project objectives.
   </tal:has_bugs_or_specs>
->>>>>>> ff7cc82a
 
 </div> 
 </body>
