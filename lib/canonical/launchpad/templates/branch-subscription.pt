<html
    xmlns="http://www.w3.org/1999/xhtml"
    xml:lang="en"
    lang="en"
    metal:use-macro="context/@@main_template/master"
    i18n:domain="launchpad"
>
  <body>
    <metal:heading fill-slot="pageheading">
<<<<<<< HEAD
      <h1>
=======
      <h1 tal:condition="view/user_is_subscribed">
        Unsubscribe from &ldquo;<tal:branch replace="context/displayname" />&rdquo;
      </h1>
      <h1 tal:condition="not: view/user_is_subscribed">
>>>>>>> 1ad3a029
        Subscribe to &ldquo;<tal:branch replace="context/displayname" />&rdquo;
      </h1>
    </metal:heading>

<metal:leftportlets fill-slot="portlets_one">
  <div tal:replace="structure context/@@+portlet-details" />
  <div tal:replace="structure context/@@+portlet-subscribers" />
</metal:leftportlets>

<div metal:fill-slot="main">

<tal:not_subscribed condition="not: view/user_is_subscribed">

  <div metal:use-macro="context/@@launchpad_form/form" >
    <metal:extra fill-slot="extra_info">
      <p class="documentDescription">
        If you subscribe to a branch it will show up on your
        personal pages.
      </p>
    </metal:extra>
  </div>

</tal:not_subscribed>

<tal:subscribed condition="view/user_is_subscribed">

  <tal:comment condition="nothing">
    This occurs if the user is hacking the URLs, 
    and should never be linked to from a valid page.

    It could occur from a stale page as well if the user
    is using a tabbed browser and hasn't refreshed the page.
  </tal:comment>


  <p class="documentDescription">
    You are already subscribed to this branch
  </p>

</tal:subscribed>

</div>

</body>
</html>
<!-- 1-0 done --><|MERGE_RESOLUTION|>--- conflicted
+++ resolved
@@ -7,14 +7,7 @@
 >
   <body>
     <metal:heading fill-slot="pageheading">
-<<<<<<< HEAD
       <h1>
-=======
-      <h1 tal:condition="view/user_is_subscribed">
-        Unsubscribe from &ldquo;<tal:branch replace="context/displayname" />&rdquo;
-      </h1>
-      <h1 tal:condition="not: view/user_is_subscribed">
->>>>>>> 1ad3a029
         Subscribe to &ldquo;<tal:branch replace="context/displayname" />&rdquo;
       </h1>
     </metal:heading>
