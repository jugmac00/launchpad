<tal:comment condition="nothing">
  Indicates if no templates are registered for this object, and
  redirects to the mailing lists in case that is incorrect.
</tal:comment>

<tal:content define="potemplates context/currentpotemplates">

  <tal:block condition="not: potemplates">

    <h2 i18n:translate="">No translatable templates available</h2>

    <p i18n:translate=""><span tal:replace="context/displayname" />
    does not have any strings to be translated through Rosetta. If
    you think this is incorrect, please send an email to
    <a href="mailto:rosetta-users@lists.ubuntu.com">the Rosetta
    mailing list</a> or file a bug in our
    <a href="/products/rosetta/+bugs">bug
    tracking system</a> so we can look into the problem. Thanks.
    </p>
  </tal:block>

  <tal:block condition="context/currentpotemplates">

    <tal:block tal:condition="python:len(potemplates) > 5">
      <!-- Listing of MANY templates -->

      <p>
        These templates can be translated using Rosetta.
      </p>

      <table class="listing">
        <thead>
          <tr>
            <th>template name and title</th>
          </tr>
        </thead>
        <tbody>
          <tr tal:repeat="potemplate context/currentpotemplates"
              tal:attributes="onclick
                 string:window.location='${potemplate/fmt:url}'">
            <td><a tal:attributes="href potemplate/fmt:url"
                   tal:content="potemplate/name">name</a>: 
                <span tal:replace="potemplate/title">title</span>
            </td>
          </tr>
        </tbody>
      </table>

    </tal:block>

    <tal:listing tal:condition="python:len(potemplates) <= 5">
      <!-- Listing of FEW templates -->

      <div tal:condition="not: view/languages">
        <ul>
          <li tal:repeat="potemplate context/currentpotemplates">
            <a tal:attributes="href potemplate/fmt:url"
              tal:content="potemplate/title">template</a>
          </li>
        </ul>
      </div>

      <div tal:condition="view/languages"
           tal:repeat="potemplate context/currentpotemplates"
           tal:omit-tag=""> <!-- PO Template Details -->

        <h2><span tal:replace="potemplate/title">Template Title</span></h2>

        <p tal:content="potemplate/description">
          Template description
        </p>

        <div tal:replace="structure potemplate/@@+preferred-chart" />

        <div align="right">
          [ <a tal:condition="request/lp:person" 
               tal:attributes="href string:${request/lp:person/fmt:url}/+editlanguages">
              Choose Preferred Languages...
            </a> 
<<<<<<< HEAD
            <a tal:condition="not: request/lp:person"
              href="/people/+editlanguages">Choose Preferred Languages...</a>
=======
            <a tal:condition="not: request/lp:person" 
               tal:attributes="href string:${request/URL}/+login">
              Login to Choose Preferred Languages...
            </a> 
>>>>>>> 75ca3a74
            &mdash;
            <a tal:attributes="href potemplate/fmt:url">
              View Template &amp; All Languages...</a> 
          ]
        </div>

      </div>

      <div tal:replace="structure context/@@+rosetta-status-legend" />

    </tal:listing>

  </tal:block>

</tal:content><|MERGE_RESOLUTION|>--- conflicted
+++ resolved
@@ -77,15 +77,10 @@
                tal:attributes="href string:${request/lp:person/fmt:url}/+editlanguages">
               Choose Preferred Languages...
             </a> 
-<<<<<<< HEAD
-            <a tal:condition="not: request/lp:person"
-              href="/people/+editlanguages">Choose Preferred Languages...</a>
-=======
             <a tal:condition="not: request/lp:person" 
                tal:attributes="href string:${request/URL}/+login">
               Login to Choose Preferred Languages...
             </a> 
->>>>>>> 75ca3a74
             &mdash;
             <a tal:attributes="href potemplate/fmt:url">
               View Template &amp; All Languages...</a> 
