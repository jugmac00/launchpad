--- conflicted
+++ resolved
@@ -23,7 +23,6 @@
         method="post"
         enctype="multipart/form-data">
 
-<<<<<<< HEAD
   <div tal:condition="view/packagename_widget|nothing"
        style="margin-top: 1em">
     <label tal:attributes="for view/packagename_widget/name">
@@ -57,12 +56,6 @@
     </label>
     <div tal:content="structure view/comment_widget" />
   </div>
-=======
-          <p metal:fill-slot="extra_info">
-            Before reporting a bug, please ensure it hasn&#8217;t
-            been <a tal:attributes="href string:${context/fmt:url}/+bugs">reported already</a>.
-          </p>
->>>>>>> f8580785
 
   <div style="margin-top: 1em">
     <span tal:content="structure view/security_related_widget" />
