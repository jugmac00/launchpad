<html xmlns="http://www.w3.org/1999/xhtml" xml:lang="en"
    lang="en"
    metal:use-macro="context/@@main_template/master"
    xmlns:i18n="http://xml.zope.org/namespaces/i18n"
    i18n:domain="rosetta"
>
<body>

<metal:leftportlets fill-slot="portlets_one">
  <div tal:replace="structure context/distribution/@@+portlet-details" />
</metal:leftportlets>

<metal:rightportlets fill-slot="portlets_two">
  <div tal:replace="structure context/@@+portlet-preflangs" />
  <div tal:replace="structure context/@@+portlet-aboutlangs" />
  <div tal:replace="structure context/@@+portlet-details" />
</metal:rightportlets>

<metal:heading fill-slot="pageheading">
  <h3 tal:content="context/title">Hoary Hedgehog</h3>
  <h1 i18n:translate="">Translation status by language</h1>
</metal:heading>

<div metal:fill-slot="main">

  <div tal:replace="structure context/@@+langchart" />
  <div tal:replace="structure context/@@+rosetta-status-legend" />

  <ul>
    <li class="edit">
      <a tal:condition="request/lp:person"
         tal:attributes="href string:${request/lp:person/fmt:url}/+editlanguages">
        Customize displayed languages
      </a>

<<<<<<< HEAD
      <a tal:condition="not: request/lp:person" href="/people/+editlanguages">
        Customize displayed languages
=======
      <a tal:condition="not: request/lp:person"
         tal:attributes="href string:${request/URL}/+login">
        Login to customize displayed languages
>>>>>>> 75ca3a74
      </a>
    </li>
  </ul>

</div>
</body>
</html>
<|MERGE_RESOLUTION|>--- conflicted
+++ resolved
@@ -33,14 +33,9 @@
         Customize displayed languages
       </a>
 
-<<<<<<< HEAD
-      <a tal:condition="not: request/lp:person" href="/people/+editlanguages">
-        Customize displayed languages
-=======
       <a tal:condition="not: request/lp:person"
          tal:attributes="href string:${request/URL}/+login">
         Login to customize displayed languages
->>>>>>> 75ca3a74
       </a>
     </li>
   </ul>
