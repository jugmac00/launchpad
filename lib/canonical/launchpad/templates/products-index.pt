<html metal:use-macro="view/macro:page/pillarindex" i18n:domain="launchpad">
  <body>
    <h1 metal:fill-slot="heading">Projects in Launchpad</h1>

<metal:rightportlets fill-slot="portlets_two">
  <div class="portlet">
    <h2>About these projects</h2>
    <div class="portletBody portletContent">
      <img src="/@@/info" />
      There are <span tal:replace="context/count_all">5</span>
      projects registered in Launchpad, of which
      <span tal:replace="context/count_buggy">5</span> have bugs reported,
      <span tal:replace="context/count_translatable">5</span> 
      have translations,
      <span tal:replace="context/count_featureful">5</span> have
      feature specifications registered,
      and <span tal:replace="context/count_reviewed">5</span>
      have been reviewed.
    </div>
  </div>
</metal:rightportlets>

<div metal:fill-slot="main">

<<<<<<< HEAD
  <h1 tal:condition="not: view/search_string">Is your project in Launchpad?</h1>
  <h1 tal:condition="view/search_string">
    Projects matching
    &#8220;<tal:string replace="view/search_string" />&#8221;
  </h1>

  <div align="center">
    <form class="central" method="get">
  
=======
    <form class="central" method="get">
>>>>>>> 2d02a519
      <input size="30" name="text" tal:attributes="value view/search_string" />
      <input tal:condition="view/searchrequested"
        type="submit"
        value="Search again"
        />
      <input tal:condition="not: view/searchrequested"
        type="submit"
        value="Search projects"
        />
    </form>

  <tal:searching condition="view/searchrequested">

    <p id="empty-search-string" tal:condition="not: view/search_string">
      Enter one or more words related to the project you want to find.
    </p>

    <tal:non-empty-search-string condition="view/search_string">
      <p tal:condition="view/tooManyResultsFound"
           class="informational message">
        More than <span tal:replace="view/max_results_to_display" /> projects
        were found, so we're displaying only the ones that are most relevant
        to your search terms.
        If the project you are looking for is not on the list below, please
<<<<<<< HEAD
        do another search with more search terms.  
      </p>

=======
        do another search with more relevant search terms.  
      </p>

      <p>
        <span tal:replace="view/matches">3</span>
        <span tal:condition="python: view.matches == 1">project found</span>
        <span tal:condition="python: view.matches != 1">projects found</span>
        matching &#8220;<tal:string replace="view/search_string" />&#8221;
        <span tal:condition="view/tooManyResultsFound">,
          showing the most relevant
          <span tal:replace="view/max_results_to_display" />
        </span>
      </p>
>>>>>>> 2d02a519

      <table
        tal:condition="view/matches"
        tal:define="results view/searchresults"
<<<<<<< HEAD
        class="listing"
=======
>>>>>>> 2d02a519
        id="search-results"
        >
        <tbody>
          <tr tal:repeat="pillar results" tal:replace="structure pillar/@@+listing-simple">
          </tr>
        </tbody>
      </table>

<<<<<<< HEAD
      <p tal:condition="not: view/searchresults">
=======
      <p class="error" id="application-summary"
         tal:condition="not: view/searchresults">
>>>>>>> 2d02a519
        No projects matching
        &#8220;<span tal:replace="view/search_string">moz</span>&#8221;
        were found.
      </p>

      <h2>Haven&#8217;t found your project?</h2>

      <p id="application-summary">
        If the project you are looking for isn't here, go ahead and register
        it yourself!
      </p>

      <ul class="rollover buttons">
        <li>
          <a href="/projects/+new">
            <img
              alt="Register a project"
              src="/+icing/but-lrg-registerproj.gif"
            />
          </a>
        </li>
      </ul>

<<<<<<< HEAD
=======

      <h2>Why register?</h2>

      <p id="application-summary">
        Launchpad is designed to make it much easier to collaborate with
        other free software projects. Registering a project here will mean
        that you, and others, can collaborate efficiently on work related
        to that project.
      </p>

>>>>>>> 2d02a519
    </tal:non-empty-search-string>

  </tal:searching>
  <tal:no_search condition="not: view/searchrequested">

    <p id="application-summary">
      Launchpad is designed to make it much easier to collaborate with
      other free software projects. Registering a project here will mean
      that you, and others, can collaborate efficiently on work related
      to that project.
    </p>

    <div class="left">

      <div class="portlet">

        <h2>Latest teams registered</h2>

        <table>
          <tbody>
            <tr tal:repeat="team context/people/latest_teams">
              <td tal:content="structure team/image:icon" />
              <td><a tal:content="team/displayname"
                     tal:attributes="href team/fmt:url">A-Team</a>
                  registered
                  <span tal:attributes="title team/datecreated/fmt:datetime"
                        tal:content="team/datecreated/fmt:approximatedate">
                    2007-09-17
                  </span>
              </td>
            </tr>
          </tbody>
        </table>

      </div>

    </div>

    <div class="right">

      <div class="portlet">
        <h2>Latest projects registered</h2>
          <table>
            <tr tal:repeat="product context/latest">
              <td tal:content="structure product/image:icon" />
              <td>
              <a
                tal:attributes="href product/fmt:url"
                tal:content="product/displayname"
                /> registered
              <tal:date replace="product/datecreated/fmt:approximatedate" />
            </tr>
          </table>
      </div>
    </div>
  </tal:no_search>

</div>
</body>
</html><|MERGE_RESOLUTION|>--- conflicted
+++ resolved
@@ -22,19 +22,7 @@
 
 <div metal:fill-slot="main">
 
-<<<<<<< HEAD
-  <h1 tal:condition="not: view/search_string">Is your project in Launchpad?</h1>
-  <h1 tal:condition="view/search_string">
-    Projects matching
-    &#8220;<tal:string replace="view/search_string" />&#8221;
-  </h1>
-
-  <div align="center">
     <form class="central" method="get">
-  
-=======
-    <form class="central" method="get">
->>>>>>> 2d02a519
       <input size="30" name="text" tal:attributes="value view/search_string" />
       <input tal:condition="view/searchrequested"
         type="submit"
@@ -59,11 +47,6 @@
         were found, so we're displaying only the ones that are most relevant
         to your search terms.
         If the project you are looking for is not on the list below, please
-<<<<<<< HEAD
-        do another search with more search terms.  
-      </p>
-
-=======
         do another search with more relevant search terms.  
       </p>
 
@@ -77,15 +60,10 @@
           <span tal:replace="view/max_results_to_display" />
         </span>
       </p>
->>>>>>> 2d02a519
 
       <table
         tal:condition="view/matches"
         tal:define="results view/searchresults"
-<<<<<<< HEAD
-        class="listing"
-=======
->>>>>>> 2d02a519
         id="search-results"
         >
         <tbody>
@@ -94,12 +72,8 @@
         </tbody>
       </table>
 
-<<<<<<< HEAD
-      <p tal:condition="not: view/searchresults">
-=======
       <p class="error" id="application-summary"
          tal:condition="not: view/searchresults">
->>>>>>> 2d02a519
         No projects matching
         &#8220;<span tal:replace="view/search_string">moz</span>&#8221;
         were found.
@@ -123,8 +97,6 @@
         </li>
       </ul>
 
-<<<<<<< HEAD
-=======
 
       <h2>Why register?</h2>
 
@@ -135,7 +107,6 @@
         to that project.
       </p>
 
->>>>>>> 2d02a519
     </tal:non-empty-search-string>
 
   </tal:searching>
