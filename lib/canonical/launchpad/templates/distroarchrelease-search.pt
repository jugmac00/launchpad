--- conflicted
+++ resolved
@@ -19,15 +19,6 @@
 
 <div metal:fill-slot="main">
 
-<<<<<<< HEAD
-  <h1>Binary package search</h1>
-
-  <form name="search" method="GET">
-
-    <label for="name">Find binary packages in
-    <span tal:replace="context/title" />:
-    <div>
-=======
       <form name="search" method="GET">
 
         <div>
@@ -35,7 +26,6 @@
           <span tal:replace="context/title" />
           matching:
         <div>
->>>>>>> 46779544
       <input type="text"
         name="text"
         size="35"
