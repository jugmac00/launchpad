--- conflicted
+++ resolved
@@ -25,19 +25,11 @@
           />
     </metal:portlets>
 
-<<<<<<< HEAD
-    <div metal:fill-slot="main">
-      <div style="clear: both">
-        <div style="float: right; width: 65%; text-align: right">
-          <tal:activitylog
-              define="link context/menu:context/activitylog"
-=======
     <div metal:fill-slot="main" tal:define="context_menu context/menu:context">
       <div style="clear: both">
         <div style="float: right; width: 65%; text-align: right">
           <tal:activitylog
               define="link context_menu/activitylog"
->>>>>>> 6fa5f13e
               condition="link/enabled"
               replace="structure link/render" />
           &mdash;
@@ -141,42 +133,26 @@
         <tr>
           <td style="text-align: left; width: 33%;">
             <tal:markduplicate
-<<<<<<< HEAD
-                define="link context/menu:context/markduplicate"
-=======
                 define="link context_menu/markduplicate"
->>>>>>> 6fa5f13e
                 condition="link/enabled"
                 replace="structure link/render" />
           </td>
 
           <td style="text-align: center; width: 34%;">
             <tal:visibility
-<<<<<<< HEAD
-                define="link context/menu:context/visibility"
-=======
                 define="link context_menu/visibility"
->>>>>>> 6fa5f13e
                 condition="link/enabled"
                 replace="structure link/render" />
           </td>
 
           <td style="text-align: right; width: 33%;">
             <tal:createquestion
-<<<<<<< HEAD
-                define="link context/menu:context/createquestion"
-=======
                 define="link context_menu/createquestion"
->>>>>>> 6fa5f13e
                 condition="link/enabled"
                 replace="structure link/render" />
 
             <tal:removequestion
-<<<<<<< HEAD
-                define="link context/menu:context/removequestion"
-=======
                 define="link context_menu/removequestion"
->>>>>>> 6fa5f13e
                 condition="link/enabled"
                 replace="structure link/render" />
           </td>
@@ -214,11 +190,7 @@
 
           <div style="width: 45%: text-align: right; float: right;">
             <tal:editdescription
-<<<<<<< HEAD
-                define="link context/menu:context/editdescription"
-=======
                 define="link context_menu/editdescription"
->>>>>>> 6fa5f13e
                 condition="link/enabled"
                 replace="structure link/render" />
           </div>
@@ -270,11 +242,7 @@
 
       <p>
         <tal:addbranch
-<<<<<<< HEAD
-            define="link context/menu:context/addbranch"
-=======
             define="link context_menu/addbranch"
->>>>>>> 6fa5f13e
             condition="link/enabled"
             replace="structure link/render" />
       </p>
@@ -293,19 +261,11 @@
 
       <p>
         <tal:linktocve
-<<<<<<< HEAD
-            define="link context/menu:context/linktocve"
-            condition="link/enabled"
-            replace="structure link/render" />
-        <tal:unlinkcve
-            define="link context/menu:context/unlinkcve"
-=======
             define="link context_menu/linktocve"
             condition="link/enabled"
             replace="structure link/render" />
         <tal:unlinkcve
             define="link context_menu/unlinkcve"
->>>>>>> 6fa5f13e
             condition="link/enabled"
             replace="structure link/render" />
       </p>
@@ -327,11 +287,7 @@
           </div>
         </tal:block>
       </tal:mentors>
-<<<<<<< HEAD
-      <div tal:define="link context/menu:context/offermentoring"
-=======
       <div tal:define="link context_menu/offermentoring"
->>>>>>> 6fa5f13e
            tal:condition="link/enabled"
            class="action">
         <img class="inlineLinkIcon" src="/@@/add" alt=""/><a tal:attributes="href link/url">Offer to mentor someone fixing this bug</a>
