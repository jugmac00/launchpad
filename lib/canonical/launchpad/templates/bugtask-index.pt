--- conflicted
+++ resolved
@@ -27,12 +27,6 @@
       <div>
         <tal:icon replace="structure context/fmt:icon" />
         Bug #<tal:bug replace="context/bug/id">3252543</tal:bug>,
-<<<<<<< HEAD
-        first reported by
-        <a tal:attributes="href context/bug/owner/fmt:url"
-           tal:content="context/bug/owner/browsername">Foo Bar</a>
-        on <tal:date content="context/bug/datecreated/fmt:date" />
-=======
         first reported
         <span
           tal:attributes="title context/bug/datecreated/fmt:datetime"
@@ -40,7 +34,6 @@
         by
         <a tal:attributes="href context/bug/owner/fmt:url"
            tal:content="context/bug/owner/browsername">Foo Bar</a>
->>>>>>> 995ed94d
       </div>
       <h1 tal:content="context/bug/title">Foo doesn't work</h1>
 
