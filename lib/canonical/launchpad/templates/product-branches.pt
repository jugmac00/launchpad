<html xmlns="http://www.w3.org/1999/xhtml" xml:lang="en"
      lang="en"
      metal:use-macro="context/@@main_template_2col/master"
      i18n:domain="launchpad">

<body>

<metal:leftportlets fill-slot="portlets_one">
</metal:leftportlets>

<metal:rightportlets fill-slot="portlets_two">
</metal:rightportlets>

<metal:heading fill-slot="pageheading">
  <h3 tal:content="context/title">Mozilla Firefox</h3>
  <h1>Bazaar branches</h1>
</metal:heading>

<div metal:fill-slot="main"
     tal:define="branchviewset view/visible_branches;
                 branchset view/branches">

  <tal:branchlist condition="branchset">

  <metal:branch-filter
      metal:use-macro="context/@@branch-filtering-macros/branch-filter" />

  <table class="listing sortable" id="branchtable">
    <thead>
      <tr>
        <th>Name</th>
        <th>Author</th>
        <th class="initial-sort">Status</th>
        <th>Last Commit</th>
      </tr>
    </thead>
    <tbody>
      <tr tal:repeat="branch branchviewset">
        <!-- Name -->
        <td>
<<<<<<< HEAD
          <a tal:attributes="href branch/fmt:url"
             tal:content="branch/displayname/fmt:shorten/50">Title Goes Here!</a>

          <!-- BugBranch badges -->
          <tal:bugbranch repeat="bug python:view.branch_bugs.get(branch.id, [])">
            <tal:visible condition="bug/required:launchpad.View">
              <a tal:attributes="href bug/fmt:url;
                                 title string:Bug ${bug/id} - ${bug/title}">
                <img src="/@@/bug" />
              </a>
                 
            </tal:visible>
          </tal:bugbranch>

=======
          <a tal:attributes="href branch/fmt:url;
                             title branch/displayname"
             tal:content="branch/name/fmt:shorten/30">
               Name
          </a>
>>>>>>> 7117cffd
        </td>
        <!-- Author -->
        <td>
          <a tal:condition="branch/author"
             tal:attributes="href branch/author/fmt:url"
             tal:content="branch/author/browsername">
               Author
          </a>
        </td>
        <!-- Status -->
        <td>
          <span tal:content="branch/lifecycle_status/sortkey"
                class="sortkey">23</span>
          <span tal:content="branch/lifecycle_status/title"
                tal:attributes="
                  class string:branchstatus${branch/lifecycle_status/name}">
                  Status</span>
        </td>
        <!-- Last Commit -->
        <td tal:define="last_commit python:view.last_commit[branch]">
          <span tal:condition="last_commit"
                tal:replace="last_commit/fmt:datetime">
            2007-01-01
          </span>
        </td>
      </tr>
      <tr tal:condition="not:branchviewset">
        <td colspan="4">
          <i>There are branches registered for
            <span tal:replace="context/name">firefox</span> but none of them
            match the current filter criteria for this page.  Try filtering on
            "Any Status".</i>
        </td>
      </tr>
    </tbody>
  </table>

  </tal:branchlist>

  <p tal:condition="not:branchset">
    There are no branches registered for
    <span tal:replace="context/displayname">Firefox</span> in Launchpad
    today. We recommend you visit
    <a href="http://www.bazaar-vcs.org">www.bazaar-vcs.org</a> for more
    information about how you can use the Bazaar revision control system to
    improve community participation in this product.
  </p>

</div><tal:comment condition="nothing"><!-- end main slot --></tal:comment>

<metal:block fill-slot="help">

  <p>Launchpad is integrated with the <a
    href="http://bazaar-vcs.org/">Bazaar</a> version control system. (<a
    href="http://bazaar-vcs.org/WhyUseBzr">Why use Bazaar?</a>).</p>

  <p>This page lists all the branches that are associated to a product. There,
     you can see what code contributions are being worked on or proposed for
     inclusion in this product.</p>

  <p>Although it is possible for a branch not to be associated to any product,
    we recommend against using this feature: such branches are harder to
    locate. Associating your branches to the right product makes it easier for
    other developers to locate your contributions.</p>

  <p>From this page you can:</p>

  <ul>
    <li>Browse to every listed branch.</li>

    <li>See this listing in a more detailed format.</li>

    <li>Register a new mirror branch associated to this product.</li>
  </ul>

  <tal:comment condition="nothing"><!-- XXX: Move this generic documentation to
    help.launchpad.net, and put a pointer here. Rewrite this help to be be
    context sensitive and more example-based. - David Allouche 2006-12-05
    --></tal:comment>

  <p>To create an <em>upload</em> branch, that is a branch hosted on Launchpad,
    as opposed to a <em>mirror</em> branch:</p>

  <ul>
    <li>Register a SSH key from your person&rsquo;s page. Click on your name at
      the top of any Launchpad page when logged in to go to your person's
      page.</li>

    <li>Use the <code>bzr push</code> command to create the branch.</li>
  </ul>

  <p>The push location must be of the form:
    <code>sftp://<i>login</i><wbr></wbr>@bazaar.launchpad.net/<wbr></wbr>~<i>registrant</i>/<wbr></wbr><i>product</i>/<wbr></wbr><i>branch</i></code></p>

  <ul>
    <li><i>login</i> is your Launchpad person name: the last part of the URL of
      your person's page. Launchpad uses it to check the SSH key you are
      authenticating with.</li>

    <li><i>registrant</i> is your Launchpad person name, or the name of a team
       you belong to. Use a team name to create a branch to which other people
       can upload.</li>

    <li><i>product</i> is the name of the Launchpad product to register this
       branch on. The uploaded branch will appear in the listings for this
       product.</li>

    <li><i>name</i> must be unique for a given registrant and product.</li>
  </ul>

</metal:block><tal:comment condition="nothing"><!-- end help slot --></tal:comment>

</body>
</html><|MERGE_RESOLUTION|>--- conflicted
+++ resolved
@@ -38,10 +38,11 @@
       <tr tal:repeat="branch branchviewset">
         <!-- Name -->
         <td>
-<<<<<<< HEAD
-          <a tal:attributes="href branch/fmt:url"
-             tal:content="branch/displayname/fmt:shorten/50">Title Goes Here!</a>
-
+          <a tal:attributes="href branch/fmt:url;
+                             title branch/displayname"
+             tal:content="branch/name/fmt:shorten/30">
+               Name
+          </a>
           <!-- BugBranch badges -->
           <tal:bugbranch repeat="bug python:view.branch_bugs.get(branch.id, [])">
             <tal:visible condition="bug/required:launchpad.View">
@@ -53,13 +54,6 @@
             </tal:visible>
           </tal:bugbranch>
 
-=======
-          <a tal:attributes="href branch/fmt:url;
-                             title branch/displayname"
-             tal:content="branch/name/fmt:shorten/30">
-               Name
-          </a>
->>>>>>> 7117cffd
         </td>
         <!-- Author -->
         <td>
