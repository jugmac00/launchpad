<tal:layout define="columns1 default">
<html xmlns="http://www.w3.org/1999/xhtml" xml:lang="en"
    lang="en"
    metal:use-macro="context/@@main_template/master"
    i18n:domain="bazaar"
>
  <body>
    <div metal:fill-slot="main">
      <table id="applications">
        <tbody>
          <tr>
            <th><h1>Code in branches</h1></th>
            <td tal:content="structure context/@@+applicationbuttons/code" />
          </tr>
        </tbody>
      </table>
      <div id="mainarea" class="tab-code">
        <div class="t">
          <div class="u">
            <div class="v">
              <div class="w">
                <div class="x">
                  <div class="y">
                    <div class="z">
                      <div id="container">
                        <ul class="rollover buttons">
                          <li>
                            <a href="/+tour">
                              <img
                                alt="Take a tour"
                                src="/+icing/but-lrg-takeatour.gif"
                              />
                            </a>
                          </li>
                          <li>
                            <a href="/people/+me/+addbranch">
                              <img
                                alt="Register a branch"
                                src="/+icing/but-lrg-registerabranch.gif"
                              />
                            </a>
                          </li>
                          <li>
                            <a href="/+import">
                              <img
                                alt="Import your project"
                                src="/+icing/but-lrg-importyourproject.gif"
                              />
                            </a>
                          </li>
                        </ul>
                        <p id="application-summary">
                          Launchpad lets you track branches of any
<<<<<<< HEAD
                          <a href="/products">project</a> that
=======
                          <a href="/+project-cloud">project</a> that
>>>>>>> 995ed94d
                          uses the <a href="http://bazaar-vcs.org/">Bazaar</a>
                          version control system &mdash; and can convert many
                          <abbr>CVS</abbr> and <abbr>SVN</abbr> projects,
                          so you can use Bazaar with those too.
                          <a href="/+tour">Learn more&#8230;</a>
                        </p>
                        <form class="central" action="/products/+index" method="get">
                          <input
                            id="text"
                            type="text"
                            name="text"
                            size="50"
                          />
                          <input
                            type="submit"
                            value="Find a Project"
                          />
                        </form>
                        <div class="columns">
                          <div class="three column left">
                            <h2>Recent imports</h2>
                            <ul class="branch">
                              <li tal:repeat="
                                      branch view/recently_imported_branches">
                                <a tal:attributes="href branch/fmt:url"
                                   tal:content="branch/displayname/fmt:shorten/40">
                                Title Goes Here!</a>
                              </li>
                            </ul>
                          </div>
                          <div class="three column middle">
                            <h2>Recently registered</h2>
                            <ul class="branch">
                              <li tal:repeat="branch view/recently_registered_branches">
                                <a tal:attributes="href branch/fmt:url"
                                   tal:content="branch/displayname/fmt:shorten/40">
                                Title Goes Here!</a>
                              </li>
                            </ul>
                          </div>
                          <div class="three column right">
                            <h2>Recently changed</h2>
                            <ul class="branch">
                              <li tal:repeat="branch view/recently_changed_branches">
                                <a tal:attributes="href branch/fmt:url"
                                   tal:content="branch/displayname/fmt:shorten/40">
                                Title Goes Here!</a>
                              </li>
                            </ul>
                          </div>
                        </div>
                        <div class="clear"></div>
                        <div id="application-footer">
                          <div>
                            <strong tal:content="view/branch_count">123</strong>
                            branches registered in
                            <a href="/+project-cloud">
                            <strong tal:content="view/product_count">1234</strong>
                            projects
                            </a>
                          </div>
                          <div>
                            <strong tal:content="view/import_count">123</strong>
                            imported branches
                          </div>
                          <div>
                            <strong tal:content="view/branches_with_bugs_count">12</strong>
                            branches associated with bug reports
                          </div>
                        </div>
                      </div>
                    </div>
                  </div>
                </div>
              </div>
            </div>
          </div>
        </div>
      </div><!--mainarea-->
    </div><!--main-->
    <div metal:fill-slot="help">
      <p>
        Launchpad is integrated with the
        <a href="http://bazaar-vcs.org/">Bazaar</a> version control system.
        (<a href="http://bazaar-vcs.org/WhyUseBzr">Why use Bazaar?</a>)
      </p>
      <p>
        To register a branch so other people can find it,
        go to the page of the project the branch belongs to,
        and click &ldquo;Register Bazaar Branch&rdquo;.
        Launchpad will automatically maintain a mirror of the branch.
      </p>
      <p>
        You can register a branch on behalf someone else from that
        person&rsquo;s page,
        or by setting the author field when registering a branch on a project.
        (The URL of the branch mirror is based on the nickname of
        the registrant, not the author.)
      </p>
      <p>
        If the project you are working on uses CVS or Subversion, Launchpad can
        produce a Bazaar branch that is synchronised daily with the HEAD or
        trunk of the project, so you can use Bazaar to manage your own changes
        even if the project leaders do not.
        To set up a VCS import, edit the source details of the trunk release
        series of the project.
      </p>
      <p>
        Launchpad also provides hosting for Bazaar branches.
        First, you need to register a SSH key from your person's page. Click on
        your name at the top of any Launchpad page when logged in to go to your
        person's page.
        To create a hosted branch, use the <code>bzr push</code> command. The
        destination URL must be of the form:
      </p>
      <blockquote>
        <code>sftp://<var>user</var>@bazaar.<wbr></wbr>launchpad.net/<wbr></wbr>~<var>registrant</var>/<wbr></wbr><var>project</var>/<wbr></wbr><var>branch</var></code>
      </blockquote>
      <p>
        where <var>user</var> is your short name in Launchpad
        (omitted if it is the same as your system login or is specified in
        <code>ssh</code> configuration),
        <var>registrant</var> is your short name in Launchpad
        (which can be a team name for a shared branch),
        <var>project</var> is the Launchpad project the branch belongs to,
        and <var>name</var> is the short name of the branch
        (if you are uploading your main development branch,
        <code>devel</code> is a good generic name).
      </p>
      <p>
        For example, if your Launchpad user name were <code>john</code>, and
        you wanted to upload a personal branch of the <code>froboize</code>
        project, you could use the following command:
      </p>
      <blockquote>
        bzr push sftp://john<wbr></wbr>@bazaar.launchpad.net/<wbr></wbr>~john/<wbr></wbr>froboize/<wbr></wbr>devel
      </blockquote>
      <p>
        To create a shared branch to which multiple people can commit and push,
        as with CVS or Subversion, use the name of a team you belong to as the
        <i>registrant</i>. All the members of that team will be able to edit the
        branch details and to push to that branch.
      </p>
    </div>
  </body>
</html>
</tal:layout>
<!-- 1-0 done --><|MERGE_RESOLUTION|>--- conflicted
+++ resolved
@@ -51,18 +51,14 @@
                         </ul>
                         <p id="application-summary">
                           Launchpad lets you track branches of any
-<<<<<<< HEAD
-                          <a href="/products">project</a> that
-=======
                           <a href="/+project-cloud">project</a> that
->>>>>>> 995ed94d
                           uses the <a href="http://bazaar-vcs.org/">Bazaar</a>
                           version control system &mdash; and can convert many
                           <abbr>CVS</abbr> and <abbr>SVN</abbr> projects,
                           so you can use Bazaar with those too.
                           <a href="/+tour">Learn more&#8230;</a>
                         </p>
-                        <form class="central" action="/products/+index" method="get">
+                        <form class="central" action="/products" method="get">
                           <input
                             id="text"
                             type="text"
