--- conflicted
+++ resolved
@@ -10,29 +10,22 @@
 <li tal:condition="not: context/enabled"
     style="display:none;">
   <strong
-    tal:attributes="class string:menu-link-${context/name}-disabled;"><tal:link-text
-    replace="structure context/escapedtext">Disabled text</tal:link-text>
+      tal:attributes="class string:menu-link-${context/name}-disabled;"><tal:link-text
+      replace="structure context/escapedtext">Disabled text</tal:link-text>
   (disabled)
-<<<<<<< HEAD
-</strong><tal:link-enabled
-    xmlns:tal="http://xml.zope.org/namespaces/tal"
-    condition="context/enabled"><a
-    href=""
-    class=""
-    title=""
-=======
   </strong>
 </li>
 <li tal:condition="context/enabled">
-  <a
->>>>>>> 3de7d248
-    tal:condition="context/linked"
-    tal:attributes="href context/url;
-                    title context/summary;
-                    class string:menu-link-${context/name};"
-    tal:content="structure context/escapedtext">link text</a><strong
-    tal:condition="not: context/linked"
-    tal:attributes="class string:menu-link-${context/name};"
-    tal:content="structure context/escapedtext">Unlinked text</strong>
+  <a href=""
+     class=""
+     title=""
+     tal:condition="context/linked"
+     tal:attributes="href context/url;
+		     title context/summary;
+		     class string:menu-link-${context/name};"
+     tal:content="structure context/escapedtext">link text</a><strong
+     tal:condition="not: context/linked"
+     tal:attributes="class string:menu-link-${context/name};"
+     tal:content="structure context/escapedtext">Unlinked text</strong>
 </li>
 </tal:block>