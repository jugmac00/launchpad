
<tr class="noted"
    tal:attributes="title context/description/fmt:shorten/320">
  <td class="icon left">
    <img alt="" src="/@@/question" />
  </td>
  <td>
<<<<<<< HEAD
    <a
      tal:attributes="
        href context/fmt:url;
        class string:${context/status/title}
      "
      tal:content="context/title"
      style="font-weight: bold;"
    />
    (<span tal:replace="context/status/title">Approved</span>)
  </td>
</tr>
<tr class="note">
  <td class="lesser">
    posted <span tal:replace="context/datecreated/fmt:date">2005-10-05</span> by
    <img src="/@@/user" />
    <a
      tal:attributes="href string:${context/owner/fmt:url}/+questions"
      tal:content="context/owner/browsername"
    >Foo Bar
    </a><tal:assignee condition="context/assignee">,
    assigned to
    <img src="/@@/user" />
    <a
      tal:attributes="href string:${context/assignee/fmt:url}/+questions"
      tal:content="context/assignee/browsername"
    >Foo Bar</a></tal:assignee><tal:answerer condition="context/answerer">,
    answered by
    <img src="/@@/user" />
    <a
      tal:attributes="href string:${context/answerer/fmt:url}/+questions"
      tal:content="context/answerer/browsername">Foo Bar
    </a>
    </tal:answerer>
    in
    <span tal:replace="context/target/title">SmegConf</span>
    (<span tal:replace="context/priority/title">High</span>)
=======
    <div>
      <a
        tal:attributes="
          href context/fmt:url;
          class string:${context/status/title}
        "
        tal:content="context/title"
      />
      (<span tal:replace="context/status/title">Approved</span>)
    </div>
    <div class="lesser">
      posted
      <span
        tal:attributes="title context/datecreated/fmt:datetime"
        tal:replace="context/datecreated/fmt:displaydate">2005-10-05</span>
      by
      <a tal:replace="structure context/owner/fmt:link"
         >Foo Bar</a><tal:assignee condition="context/assignee">,
      assigned to
      <a tal:replace="structure context/assignee/fmt:link"
         >Foo Bar</a></tal:assignee><tal:answerer condition="context/answerer">,
      answered by
      <a tal:replace="structure context/answerer/fmt:link">Foo Bar</a>
      </tal:answerer>
      in
      <span tal:replace="context/target/title">SmegConf</span>
      (<span tal:replace="context/priority/title">High</span>)
    </div>
>>>>>>> d3160652
  </td>
</tr><|MERGE_RESOLUTION|>--- conflicted
+++ resolved
@@ -5,44 +5,6 @@
     <img alt="" src="/@@/question" />
   </td>
   <td>
-<<<<<<< HEAD
-    <a
-      tal:attributes="
-        href context/fmt:url;
-        class string:${context/status/title}
-      "
-      tal:content="context/title"
-      style="font-weight: bold;"
-    />
-    (<span tal:replace="context/status/title">Approved</span>)
-  </td>
-</tr>
-<tr class="note">
-  <td class="lesser">
-    posted <span tal:replace="context/datecreated/fmt:date">2005-10-05</span> by
-    <img src="/@@/user" />
-    <a
-      tal:attributes="href string:${context/owner/fmt:url}/+questions"
-      tal:content="context/owner/browsername"
-    >Foo Bar
-    </a><tal:assignee condition="context/assignee">,
-    assigned to
-    <img src="/@@/user" />
-    <a
-      tal:attributes="href string:${context/assignee/fmt:url}/+questions"
-      tal:content="context/assignee/browsername"
-    >Foo Bar</a></tal:assignee><tal:answerer condition="context/answerer">,
-    answered by
-    <img src="/@@/user" />
-    <a
-      tal:attributes="href string:${context/answerer/fmt:url}/+questions"
-      tal:content="context/answerer/browsername">Foo Bar
-    </a>
-    </tal:answerer>
-    in
-    <span tal:replace="context/target/title">SmegConf</span>
-    (<span tal:replace="context/priority/title">High</span>)
-=======
     <div>
       <a
         tal:attributes="
@@ -71,6 +33,5 @@
       <span tal:replace="context/target/title">SmegConf</span>
       (<span tal:replace="context/priority/title">High</span>)
     </div>
->>>>>>> d3160652
   </td>
 </tr>