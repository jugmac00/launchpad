<tal:root
  xmlns:tal="http://xml.zope.org/namespaces/tal"
  xmlns:metal="http://xml.zope.org/namespaces/metal"
  xmlns:i18n="http://xml.zope.org/namespaces/i18n"
  omit-tag="">
<tal:do-this-first tal:content="view/process_form" />
<html
  metal:use-macro="view/macro:page/locationless"
>
  <head metal:fill-slot="head_epilogue">
    <meta name="robots" content="noindex" />
  </head>
  <body>
    <tal:comment condition="nothing">
      This page handles cases in this order:
      1.  already logged in and shouldn't be here
      2.  just logged in successfully
      3.  just applied for registration successfully
      4.  might want to log in
          4a. didn't try to log in last time
          4b. just tried to log in and failed
      5.  might want to register
          5a. didn't try to register last time
          5b. just tried to register and failed.
      The usual case is 4 + 5.

      See also launchpad-restictedlogin.pt, which also uses
      these numbers in comments.
    </tal:comment>
    <div class="top-portlet" metal:fill-slot="main">

      <!-- 1. already logged in and shouldn't be here: -->
      <tal:block condition="request/lp:person">

        <!-- 2. just logged in successfully: -->
        <p tal:condition="view/login_success">
          You are now logged in as <strong
          tal:content="request/lp:person/displayname">Person Name</strong>.
        </p>

        <tal:block condition="not: view/login_success">
          <h1>You&#8217;re already logged in</h1>
          <p>
            You are already logged in as
            <strong tal:content="request/lp:person/displayname">person
            name</strong>.  If this is not you, please
            <a href="/+logout">log out now</a>.
          </p>
        </tal:block>
      </tal:block>

      <tal:block condition="not: request/lp:person">

        <tal:block condition="not: view/login_success">

          <!-- 3. just registered successfully: -->
          <tal:registered condition="view/registration_success">
            <h1>Registration mail sent</h1>
            <p id="address">
              Instructions on completing your registration have been sent to
              <strong><code tal:content="view/email"
                >email@domain.com</code></strong>.
            </p>
            <p>
              If you don&rsquo;t receive the instructions within a few
              minutes, it might be because:
            </p>
            <ul>
              <li>
                <p>
                  Your mail provider uses &ldquo;greylisting&rdquo; to reduce
                  spam. If so, you&rsquo;ll need to wait an hour or two
                  for the message to arrive.
                </p>
              </li>
              <li>
                <p>
                  Your mail provider mistakenly blocks messages from Launchpad.
                  Try signing up using a service like
                  <a href="http://gmail.com/">Gmail</a> or
                  <a href="http://mail.yahoo.com/">Yahoo Mail</a>.
                  If that works, complain to your usual mail provider.
                </p>
              </li>
              <li>
                <p>
                  If neither of those work, Launchpad might be broken somehow.
                  Let us know by sending a message to
                  <a href="mailto:feedback@launchpad.net"
                     >feedback@launchpad.net</a>.
                </p>
              </li>
            </ul>
          </tal:registered>

          <tal:block condition="not: view/registration_success">
            <!-- 4a. didn't try to log in last time: -->
            <h1 tal:condition="not: view/login_error">
              Already registered?
            </h1>
            <!-- 4b. just tried to log in and failed: -->
            <div tal:condition="view/login_error">
              <h1>Your login was unsuccessful</h1>
              <p class="error message" tal:content="structure view/login_error" />
            </div>
            <!-- 4. might want to log in: -->
            <p>
              To log in, enter your e-mail address
              and Launchpad password.
            </p>
            <form name="login" method="POST">
              <table>
                <tr>
                  <th>
                    <label for="email">E-mail address:</label>
                  </th>
                  <td>
                    <input type="text"
                      name="loginpage_email"
                      id="email"
                      size="30"
                      tal:attributes="value request/email | nothing"
                    />
                    <script>
                    <!--
                        document.forms['login'].loginpage_email.focus();
                    //-->
                    </script>
                  </td>
                </tr>
                <tr>
                  <th><label for="password">Password:</label></th>
                  <td>
                    <input
                      type="password"
                      id="password"
                      name="loginpage_password"
                    />
                  </td>
                </tr>
                <tr>
                  <th></th>
                  <td>
                    <div>
                      <input
                        type="submit"
                        name="loginpage_submit_login"
                        value="Log In" />
                      [<a href="/+forgottenpassword">Forgotten your password?</a>]
                    </div>
                  </td>
                </tr>
              </table>
              <!-- Preserve extra query parameters as hidden fields. -->
              <tal:replacement tal:replace="structure view/preserve_query" />
            </form>
            <p><strong>Note:</strong> You must enable cookies in your browser
              to log into or register for Launchpad.</p>
            <!-- 5a. didn't try to register last time: -->
            <h1 tal:condition="not: view/registration_error">
              Not registered yet?
            </h1>
            <!-- 5b. just tried to register and failed: -->
            <tal:block condition="view/registration_error">
              <h1>Your registration was unsuccessful</h1>
              <p class="error message"
                 tal:content="structure view/registration_error" />
            </tal:block>
            <!-- 5. might want to register: -->
            <p>
              Creating your Launchpad account is easy. Here's what to do:</p>

<<<<<<< HEAD
              <ol class="subordinate">
                 <li>Make sure cookies are enabled in your browser.</li>
                 <li>Enter your e-mail address and answer our random question
                 so we know that you're human.
                 </li>
                 <li>Follow the URL in the confirmation e-mail that Launchpad sends and you're done!</li>
             </ol>
=======
            <ol class="subordinate">
                <li>Make sure cookies are enabled in your browser.</li>
                <li>Enter your e-mail address and answer our random question
                    so we know that you're human.
                </li>
                <li>Follow the URL in the confirmation e-mail that Launchpad sends and you're done!</li>
            </ol>
>>>>>>> c3ccaa6b



            <form name="join" method="POST">
              <input type="hidden" name="redirection_url"
                     tal:condition="not: request/form/redirection_url|nothing"
                     tal:attributes="value view/getRedirectionURL" />
              <input type="hidden"
                     tal:attributes="name view/captcha_hash;
                                     value view/get_captcha_hash" />
              <table>
                <tr>
                  <th>
                    <label for="registeremail">E-mail address:</label>
                  </th>
                  <td>
                    <input type="text" size="30" name="loginpage_email"
                      id="registeremail"
                      tal:attributes="value view/email|nothing"
                    />
                  </td>
                </tr>
                <tr>
                  <th>
                    <label>Random question:</label>
                  </th>
                  <td>
                    <span id="problem" tal:content="view/captcha_problem" />
                    <input type="text" size="5"
                           id="captcha_submission" value=""
                           tal:attributes="name view/captcha_submission"
                    />
                  </td>
                </tr>
                <tr>
                  <th></th>
                  <td>
                    <input
                      type="submit"
                      name="loginpage_submit_registration"
                      value="Register" />
                  </td>
                </tr>
              </table>
              <p><strong>Note:</strong> We will never disclose, share or sell your
              personal information, nor send you e-mail not
              directly related to Launchpad.</p>
              <!-- Preserve extra query parameters as hidden fields. -->
              <tal:replacement tal:replace="structure view/preserve_query" />
            </form>
          </tal:block>
        </tal:block>
      </tal:block>
    </div>
  </body>
</html>
</tal:root><|MERGE_RESOLUTION|>--- conflicted
+++ resolved
@@ -170,15 +170,6 @@
             <p>
               Creating your Launchpad account is easy. Here's what to do:</p>
 
-<<<<<<< HEAD
-              <ol class="subordinate">
-                 <li>Make sure cookies are enabled in your browser.</li>
-                 <li>Enter your e-mail address and answer our random question
-                 so we know that you're human.
-                 </li>
-                 <li>Follow the URL in the confirmation e-mail that Launchpad sends and you're done!</li>
-             </ol>
-=======
             <ol class="subordinate">
                 <li>Make sure cookies are enabled in your browser.</li>
                 <li>Enter your e-mail address and answer our random question
@@ -186,7 +177,6 @@
                 </li>
                 <li>Follow the URL in the confirmation e-mail that Launchpad sends and you're done!</li>
             </ol>
->>>>>>> c3ccaa6b
 
 
 
