--- conflicted
+++ resolved
@@ -301,14 +301,12 @@
     def getBranchesToScan():
         """Return an iterator for the branches that need to be scanned."""
 
-<<<<<<< HEAD
     def getBranchSummaryByProduct():
         """Return a list of simple summary objects."""
-=======
+
     def getLastCommitForBranches(branches):
         """Return a map of branch to last commit time."""
 
->>>>>>> ec0bdbdb
 
 class IBranchLifecycleFilter(Interface):
     """A helper interface to render lifecycle filter choice."""
