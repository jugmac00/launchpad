--- conflicted
+++ resolved
@@ -322,7 +322,6 @@
     def getBranchesToScan():
         """Return an iterator for the branches that need to be scanned."""
 
-<<<<<<< HEAD
     def getRecentlyChangedBranches(branch_count):
         """Return a list of branches that have been recently updated.
 
@@ -345,10 +344,9 @@
 
     def getLastCommitForBranches(branches):
         """Return a map of branch to last commit time."""
-=======
+
     def getBranchesForOwners(people):
         """Return the branches that are owned by the people specified."""
->>>>>>> 692e4f9b
 
 
 class IBranchLifecycleFilter(Interface):
