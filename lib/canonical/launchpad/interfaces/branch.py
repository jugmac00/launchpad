# Copyright 2005 Canonical Ltd.  All rights reserved.
# pylint: disable-msg=E0211,E0213

"""Branch interfaces."""

__metaclass__ = type

__all__ = [
    'BranchCreationException',
    'BranchCreationForbidden',
    'BranchCreationNoTeamOwnedJunkBranches',
    'BranchCreatorNotMemberOfOwnerTeam',
    'BranchCreatorNotOwner',
    'BranchLifecycleStatus',
    'BranchLifecycleStatusFilter',
    'BranchListingSort',
    'BranchType',
    'BranchTypeError',
    'BRANCH_NAME_VALIDATION_ERROR_MESSAGE',
    'CannotDeleteBranch',
    'DEFAULT_BRANCH_STATUS_IN_LISTING',
    'IBranch',
    'IBranchSet',
    'IBranchDelta',
    'IBranchBatchNavigator',
    'IBranchListingFilter',
    'MAXIMUM_MIRROR_FAILURES',
    'MIRROR_TIME_INCREMENT',
    'UICreatableBranchType',
    'UnknownBranchTypeError'
    ]

from datetime import timedelta
import re
from zope.interface import Interface, Attribute

from zope.component import getUtility
from zope.schema import Bool, Int, Choice, Text, TextLine, Datetime

from canonical.config import config

from canonical.launchpad import _
from canonical.launchpad.fields import (
    PublicPersonChoice, Summary, Title, URIField, Whiteboard)
from canonical.launchpad.validators import LaunchpadValidationError
from canonical.launchpad.interfaces import IHasOwner
from canonical.launchpad.webapp.interfaces import ITableBatchNavigator
from canonical.lazr import (
    DBEnumeratedType, DBItem, EnumeratedType, Item, use_template)


class BranchLifecycleStatus(DBEnumeratedType):
    """Branch Lifecycle Status

    This indicates the status of the branch, as part of an overall
    "lifecycle". The idea is to indicate to other people how mature this
    branch is, or whether or not the code in the branch has been deprecated.
    Essentially, this tells us what the author of the branch thinks of the
    code in the branch.
    """

    NEW = DBItem(1, """
        New

        This branch has just been created.
        """)

    EXPERIMENTAL = DBItem(10, """
        Experimental

        This branch contains code that is considered experimental. It is
        still under active development and should not be merged into
        production infrastructure.
        """)

    DEVELOPMENT = DBItem(30, """
        Development

        This branch contains substantial work that is shaping up nicely, but
        is not yet ready for merging or production use. The work is
        incomplete, or untested.
        """)

    MATURE = DBItem(50, """
        Mature

        The developer considers this code mature. That means that it
        completely addresses the issues it is supposed to, that it is tested,
        and that it has been found to be stable enough for the developer to
        recommend it to others for inclusion in their work.
        """)

    MERGED = DBItem(70, """
        Merged

        This code has successfully been merged into its target branch(es),
        and no further development is anticipated on the branch.
        """)

    ABANDONED = DBItem(80, """
        Abandoned

        This branch contains work which the author has abandoned, likely
        because it did not prove fruitful.
        """)


class BranchType(DBEnumeratedType):
    """Branch Type

    The type of a branch determins the branch interaction with a number
    of other subsystems.
    """

    HOSTED = DBItem(1, """
        Hosted

        Launchpad is the primary location of this branch.
        """)

    MIRRORED = DBItem(2, """
        Mirrored

        Primarily hosted elsewhere and is periodically mirrored
        from the external location into Launchpad.
        """)

    IMPORTED = DBItem(3, """
        Imported

        Branches that have been converted from some other revision
        control system into bzr and are made available through Launchpad.
        """)

    REMOTE = DBItem(4, """
        Remote

        Registered in Launchpad with an external location,
        but is not to be mirrored, nor available through Launchpad.
        """)


class UICreatableBranchType(EnumeratedType):
    """The types of branches that can be created through the web UI."""
    use_template(BranchType, exclude='IMPORTED')


DEFAULT_BRANCH_STATUS_IN_LISTING = (
    BranchLifecycleStatus.NEW,
    BranchLifecycleStatus.EXPERIMENTAL,
    BranchLifecycleStatus.DEVELOPMENT,
    BranchLifecycleStatus.MATURE)


# The maximum number of failures before we disable mirroring.
MAXIMUM_MIRROR_FAILURES = 5

# How frequently we mirror branches.
MIRROR_TIME_INCREMENT = timedelta(hours=6)


class BranchCreationException(Exception):
    """Base class for branch creation exceptions."""


class CannotDeleteBranch(Exception):
    """The branch cannot be deleted at this time."""


class UnknownBranchTypeError(Exception):
    """Raised when the user specifies an unrecognized branch type."""


class BranchCreationForbidden(BranchCreationException):
    """A Branch visibility policy forbids branch creation.

    The exception is raised if the policy for the product does not allow
    the creator of the branch to create a branch for that product.
    """


class BranchCreatorNotMemberOfOwnerTeam(BranchCreationException):
    """Branch creator is not a member of the owner team.

    Raised when a user is attempting to create a branch and set the owner of
    the branch to a team that they are not a member of.
    """


class BranchCreationNoTeamOwnedJunkBranches(BranchCreationException):
    """We forbid the creation of team-owned +junk branches.

    Raised when a user is attempting to create a team-owned +junk branch.
    """


class BranchCreatorNotOwner(BranchCreationException):
    """A user cannot create a branch belonging to another user.

    Raised when a user is attempting to create a branch and set the owner of
    the branch to another user.
    """


class BranchTypeError(Exception):
    """An operation cannot be performed for a particular branch type.

    Some branch operations are only valid for certain types of branches.  The
    BranchTypeError exception is raised if one of these operations is called
    with a branch of the wrong type.
    """


class BranchURIField(URIField):

    def _validate(self, value):
        # import here to avoid circular import
        from canonical.launchpad.webapp import canonical_url
        from canonical.launchpad.webapp.uri import URI

        super(BranchURIField, self)._validate(value)

        # XXX thumper 2007-06-12:
        # Move this validation code into IBranchSet so it can be
        # reused in the XMLRPC code, and the Authserver.
        # This also means we could get rid of the imports above.

        # URIField has already established that we have a valid URI
        uri = URI(value)
        supermirror_root = URI(config.codehosting.supermirror_root)
        launchpad_domain = config.launchpad.vhosts.mainsite.hostname
        if uri.underDomain(launchpad_domain):
            message = _(
                "For Launchpad to mirror a branch, the original branch "
                "cannot be on <code>%s</code>." % launchpad_domain)
            raise LaunchpadValidationError(message)

        if IBranch.providedBy(self.context) and self.context.url == str(uri):
            return # url was not changed

        if uri.path == '/':
            message = _(
                "URLs for branches cannot point to the root of a site.")
            raise LaunchpadValidationError(message)

        branch = getUtility(IBranchSet).getByUrl(str(uri))
        if branch is not None:
            message = _(
                "The bzr branch <a href=\"%s\">%s</a> is already registered "
                "with this URL.")
            raise LaunchpadValidationError(
                message, canonical_url(branch), branch.displayname)


BRANCH_NAME_VALIDATION_ERROR_MESSAGE = _(
    "Branch names must start with a number or letter.  The characters +, -, "
    "_, . and @ are also allowed after the first character.")


# This is a copy of the pattern in database/schema/trusted.sql.  Don't
# change this without changing that.
valid_branch_name_pattern = re.compile(r"^(?i)[a-z0-9][a-z0-9+\.\-@_]*\Z")


def valid_branch_name(name):
    """Return True if the name is valid as a branch name, otherwise False.

    The rules for what is a valid branch name are described in
    BRANCH_NAME_VALIDATION_ERROR_MESSAGE.
    """
    if valid_branch_name_pattern.match(name):
        return True
    return False


def branch_name_validator(name):
    """Return True if the name is valid, or raise a LaunchpadValidationError.
    """
    if not valid_branch_name(name):
        raise LaunchpadValidationError(
            _("Invalid branch name '%s'. %s"), name,
            BRANCH_NAME_VALIDATION_ERROR_MESSAGE)
    return True


class IBranchBatchNavigator(ITableBatchNavigator):
    """A marker interface for registering the appropriate branch listings."""


class IBranch(IHasOwner):
    """A Bazaar branch."""

    id = Int(title=_('ID'), readonly=True, required=True)

    # XXX: TimPenhey 2007-08-31
    # The vocabulary set for branch_type is only used for the creation
    # of branches through the automatically generated forms, and doesn't
    # actually represent the complete range of real values that branch_type
    # may actually hold.  Import branches are not created in the same
    # way as Hosted, Mirrored or Remote branches.
    # There are two option:
    #   1) define a separate schema to use in the UI (sledgehammer solution)
    #   2) work out some way to specify a restricted vocabulary in the view
    # Personally I'd like a LAZR way to do number 2.
    branch_type = Choice(
        title=_("Branch Type"), required=True,
        vocabulary=UICreatableBranchType)

    name = TextLine(
        title=_('Name'), required=True, description=_("Keep very "
        "short, unique, and descriptive, because it will be used in URLs. "
        "Examples: main, devel, release-1.0, gnome-vfs."),
        constraint=branch_name_validator)
    title = Title(
        title=_('Title'), required=False, description=_("Describe the "
        "branch as clearly as possible in up to 70 characters. This "
        "title is displayed in every branch list or report."))
    summary = Summary(
        title=_('Summary'), required=False, description=_("A "
        "single-paragraph description of the branch. This will be "
        "displayed on the branch page."))
    url = BranchURIField(
        title=_('Branch URL'), required=False,
        allowed_schemes=['http', 'https', 'ftp', 'sftp', 'bzr+ssh'],
        allow_userinfo=False,
        allow_query=False,
        allow_fragment=False,
        trailing_slash=False,
        description=_("This is the external location where the Bazaar "
                      "branch is hosted."))

    whiteboard = Whiteboard(title=_('Whiteboard'), required=False,
        description=_('Notes on the current status of the branch.'))
    mirror_status_message = Text(
        title=_('The last message we got when mirroring this branch '
                'into supermirror.'), required=False, readonly=False)

    private = Bool(
        title=_("Keep branch confidential"), required=False,
        description=_("Make this branch visible only to its subscribers."),
        default=False)

    # People attributes
<<<<<<< HEAD
    owner = PublicPersonChoice(
        title=_('Owner'), required=True,
        vocabulary='ValidOwner',
        description=_("Branch owner, either a valid Person or Team."))
    author = PublicPersonChoice(
=======
    registrant = Attribute("The user that registered the branch.")
    owner = Choice(
        title=_('Owner'), required=True,
        vocabulary='PersonActiveMembershipPlusSelf',
        description=_("Either yourself or a team you are a member of. "
                      "This controls who can modify the branch."))
    author = Choice(
>>>>>>> 4866565a
        title=_('Author'), required=False, vocabulary='ValidPersonOrTeam',
        description=_("The author of the branch. Leave blank if the author "
                      "does not have a Launchpad account."))
    reviewer = PublicPersonChoice(
        title=_('Reviewer'), required=False, vocabulary='ValidPersonOrTeam',
        description=_("The reviewer of a branch is the person or team that "
                      "is responsible for authorising code to be merged."))

    code_reviewer = Attribute(
        "The reviewer if set, otherwise the owner of the branch.")

    # Product attributes
    product = Choice(
        title=_('Project'), required=False, vocabulary='Product',
        description=_("The project this branch belongs to."))
    product_name = Attribute("The name of the project, or '+junk'.")

    # Display attributes
    unique_name = Attribute(
        "Unique name of the branch, including the owner and project names.")
    displayname = Attribute(
        "The branch title if provided, or the unique_name.")
    sort_key = Attribute(
        "Key for sorting branches for display.")


    # Home page attributes
    home_page = URIField(
        title=_('Web Page'), required=False,
        allowed_schemes=['http', 'https', 'ftp'],
        allow_userinfo=False,
        description=_("The URL of a web page describing the branch, "
                      "if there is such a page."))

    # Stats and status attributes
    lifecycle_status = Choice(
        title=_('Status'), vocabulary=BranchLifecycleStatus,
        default=BranchLifecycleStatus.NEW)

    # Mirroring attributes
    last_mirrored = Datetime(
        title=_("Last time this branch was successfully mirrored."),
        required=False)
    last_mirrored_id = Text(
        title=_("Last mirrored revision ID"), required=False,
        description=_("The head revision ID of the branch when last "
                      "successfully mirrored."))
    last_mirror_attempt = Datetime(
        title=_("Last time a mirror of this branch was attempted."),
        required=False)
    mirror_failures = Attribute(
        "Number of failed mirror attempts since the last successful mirror.")
    pull_disabled = Bool(
        title=_("Do not try to pull this branch anymore."),
        description=_("Disable periodic pulling of this branch by Launchpad. "
                      "That will prevent connection attempts to the branch "
                      "URL. Use this if the branch is no longer available."))
    next_mirror_time = Datetime(
        title=_("If this value is more recent than the last mirror attempt, "
                "then the branch will be mirrored on the next mirror run."),
        required=False)

    # Scanning attributes
    last_scanned = Datetime(
        title=_("Last time this branch was successfully scanned."),
        required=False)
    last_scanned_id = Text(
        title=_("Last scanned revision ID"), required=False,
        description=_("The head revision ID of the branch when last "
                      "successfully scanned."))
    revision_count = Int(
        title=_("Revision count"),
        description=_("The number of revisions in the branch")
        )

    warehouse_url = Attribute(
        "URL for accessing the branch by ID. "
        "This is for in-datacentre services only and allows such services to "
        "be unaffected during branch renames. "
        "See doc/bazaar for more information about the branch warehouse.")

    # Bug attributes
    bug_branches = Attribute(
        "The bug-branch link objects that link this branch to bugs. ")

    related_bugs = Attribute(
        "The bugs related to this branch, likely branches on which "
        "some work has been done to fix this bug.")

    related_bug_tasks = Attribute(
        "For each related_bug, the bug task reported against this branch's "
        "product or the first bug task (in case where there is no task "
        "reported against the branch's product).")

    # Specification attributes
    spec_links = Attribute("Specifications linked to this branch")

    # Joins
    revision_history = Attribute(
        """The sequence of BranchRevision for the mainline of that branch.

        They are ordered with the most recent revision first, and the list
        only contains those in the "leftmost tree", or in other words
        the revisions that match the revision history from bzrlib for this
        branch.
        """)
    subscriptions = Attribute(
        "BranchSubscriptions associated to this branch.")
    subscribers = Attribute("Persons subscribed to this branch.")

    date_created = Datetime(
        title=_('Date Created'), required=True, readonly=True)
    date_last_modified = Datetime(
        title=_('Date Last Modified'), required=True, readonly=False)

    def latest_revisions(quantity=10):
        """A specific number of the latest revisions in that branch."""

    landing_targets = Attribute(
        "The BranchMergeProposals where this branch is the source branch.")
    landing_candidates = Attribute(
        "The BranchMergeProposals where this branch is the target branch. "
        "Only active merge proposals are returned (those that have not yet "
        "been merged).")
    dependent_branches = Attribute(
        "The BranchMergeProposals where this branch is the dependent branch. "
        "Only active merge proposals are returned (those that have not yet "
        "been merged).")
    def addLandingTarget(registrant, target_branch, dependent_branch=None,
                         whiteboard=None, date_created=None):
        """Create a new BranchMergeProposal with this branch as the source.

        Both the target_branch and the dependent_branch, if it is there,
        must be branches of the same project as the source branch.

        Branches without associated projects, junk branches, cannot
        specify landing targets.

        :param registrant: The person who is adding the landing target.
        :param target_branch: Must be another branch, and different to self.
        :param dependent_branch: Optional but if it is not None, it must be
            another branch.
        :param whiteboard: Optional.  Just text, notes or instructions
            pertinant to the landing such as testing notes.
        :param date_created: Used to specify the date_created value of the
            merge request.
        """

    def revisions_since(timestamp):
        """Revisions in the history that are more recent than timestamp."""

    code_is_browseable = Attribute(
        "Is the code in this branch accessable through codebrowse?")

    def getBzrUploadURL(person=None):
        """Return the URL for this person to push to the branch.

        If user is None a placeholder is used for the username if
        one is required.
        """

    def getBzrDownloadURL(person=None):
        """Return the URL for this person to branch the branch.

        If the branch is public, the anonymous http location is used,
        otherwise the url uses the smartserver.

        If user is None a placeholder is used for the username if
        one is required.
        """

    def canBeDeleted():
        """Can this branch be deleted in its current state.

        A branch is considered deletable if it has no revisions, is not
        linked to any bugs, specs, productseries, or code imports, and
        has no subscribers.
        """

    def associatedProductSeries():
        """Return the product series that this branch is associated with.

        A branch may be associated with a product series as either a
        user_branch or import_branch.  Also a branch can be associated
        with more than one product series as a user_branch.
        """

    # subscription-related methods
    def subscribe(person, notification_level, max_diff_lines):
        """Subscribe this person to the branch.

        :return: new or existing BranchSubscription."""

    def getSubscription(person):
        """Return the BranchSubscription for this person."""

    def hasSubscription(person):
        """Is this person subscribed to the branch?"""

    def unsubscribe(person):
        """Remove the person's subscription to this branch."""

    def getBranchRevision(sequence):
        """Get the `BranchRevision` for the given sequence number.

        If no such `BranchRevision` exists, None is returned.
        """

    def getBranchRevisionByRevisionId(revision_id):
        """Get the `BranchRevision for the given revision id.

        If no such `BranchRevision` exists, None is returned.
        """

    def createBranchRevision(sequence, revision):
        """Create a new `BranchRevision` for this branch."""

    def getTipRevision():
        """Return the `Revision` associated with the `last_scanned_id`.

        Will return None if last_scanned_id is None, or if the id
        is not found (as in a ghost revision).
        """

    def updateScannedDetails(revision_id, revision_count):
        """Updates attributes associated with the scanning of the branch.

        A single entry point that is called solely from the branch scanner
        script.
        """

    def getNotificationRecipients():
        """Return a complete INotificationRecipientSet instance.

        The INotificationRecipientSet instance contains the subscribers
        and their subscriptions.
        """

    def getScannerData():
        """Retrieve the full ancestry of a branch for the branch scanner.

        The branch scanner script is the only place where we need to retrieve
        all the BranchRevision rows for a branch. Since the ancestry of some
        branches is into the tens of thousands we don't want to materialise
        BranchRevision instances for each of these.

        :return: tuple of three items.
            1. Ancestry set of bzr revision-ids.
            2. History list of bzr revision-ids. Similar to the result of
               bzrlib.Branch.revision_history().
            3. Dictionnary mapping bzr bzr revision-ids to the database ids of
               the corresponding BranchRevision rows for this branch.
        """

    def getPullURL():
        """Return the URL used to pull the branch into the mirror area."""

    def requestMirror():
        """Request that this branch be mirrored on the next run of the branch
        puller.
        """

    def startMirroring():
        """Signal that this branch is being mirrored."""

    def mirrorComplete(last_revision_id):
        """Signal that a mirror attempt has completed successfully.

        :param last_revision_id: The revision ID of the tip of the mirrored
            branch.
        """

    def mirrorFailed(reason):
        """Signal that a mirror attempt failed.

        :param reason: An error message that will be displayed on the branch
            detail page.
        """


class IBranchSet(Interface):
    """Interface representing the set of branches."""

    def __getitem__(branch_id):
        """Return the branch with the given id.

        Raise NotFoundError if there is no such branch.
        """

    def __iter__():
        """Return an iterator that will go through all branches."""

    def count():
        """Return the number of branches in the database.

        Only counts public branches.
        """

    def countBranchesWithAssociatedBugs():
        """Return the number of branches that have bugs associated.

        Only counts public branches.
        """

    def get(branch_id, default=None):
        """Return the branch with the given id.

        Return the default value if there is no such branch.
        """

    def new(branch_type, name, creator, owner, product, url, title=None,
            lifecycle_status=BranchLifecycleStatus.NEW, author=None,
            summary=None, home_page=None, whiteboard=None, date_created=None):
        """Create a new branch.

        Raises BranchCreationForbidden if the creator is not allowed
        to create a branch for the specified product.

        If product is None (indicating a +junk branch) then the owner must not
        be a team, except for the special case of the ~vcs-imports celebrity.
        """

    def delete(branch):
        """Delete the specified branch."""

    def getByUniqueName(unique_name, default=None):
        """Find a branch by its ~owner/product/name unique name.

        Return the default value if no match was found.
        """

    def getByUrl(url, default=None):
        """Find a branch by URL.

        Either from the external specified in Branch.url, or from the
        supermirror URL on http://bazaar.launchpad.net/.

        Return the default value if no match was found.
        """

    def getBranchesToScan():
        """Return an iterator for the branches that need to be scanned."""

    def getProductDevelopmentBranches(products):
        """Return branches that are associated with the products dev series.

        The branches will be either the import branches if imported, or
        the user branches if native.
        """

    def getActiveUserBranchSummaryForProducts(products):
        """Return the branch count and last commit time for the products.

        Only active branches are counted (i.e. not Merged or Abandoned),
        and only non import branches are counted.
        """

    def getRecentlyChangedBranches(
        branch_count=None,
        lifecycle_statuses=DEFAULT_BRANCH_STATUS_IN_LISTING,
        visible_by_user=None):
        """Return a result set of branches that have been recently updated.

        Only HOSTED and MIRRORED branches are returned in the result set.

        If branch_count is specified, the result set will contain at most
        branch_count items.

        If lifecycle_statuses evaluates to False then branches
        of any lifecycle_status are returned, otherwise only branches
        with a lifecycle_status of one of the lifecycle_statuses
        are returned.

        :param visible_by_user: If a person is not supplied, only public
            branches are returned.  If a person is supplied both public
            branches, and the private branches that the person is entitled to
            see are returned.  Private branches are only visible to the owner
            and subscribers of the branch, and to LP admins.
        :type visible_by_user: `IPerson` or None
        """

    def getRecentlyImportedBranches(
        branch_count=None,
        lifecycle_statuses=DEFAULT_BRANCH_STATUS_IN_LISTING,
        visible_by_user=None):
        """Return a result set of branches that have been recently imported.

        The result set only contains IMPORTED branches.

        If branch_count is specified, the result set will contain at most
        branch_count items.

        If lifecycle_statuses evaluates to False then branches
        of any lifecycle_status are returned, otherwise only branches
        with a lifecycle_status of one of the lifecycle_statuses
        are returned.

        :param visible_by_user: If a person is not supplied, only public
            branches are returned.  If a person is supplied both public
            branches, and the private branches that the person is entitled to
            see are returned.  Private branches are only visible to the owner
            and subscribers of the branch, and to LP admins.
        :type visible_by_user: `IPerson` or None
        """

    def getRecentlyRegisteredBranches(
        branch_count=None,
        lifecycle_statuses=DEFAULT_BRANCH_STATUS_IN_LISTING,
        visible_by_user=None):
        """Return a result set of branches that have been recently registered.

        If branch_count is specified, the result set will contain at most
        branch_count items.

        If lifecycle_statuses evaluates to False then branches
        of any lifecycle_status are returned, otherwise only branches
        with a lifecycle_status of one of the lifecycle_statuses
        are returned.

        :param visible_by_user: If a person is not supplied, only public
            branches are returned.  If a person is supplied both public
            branches, and the private branches that the person is entitled to
            see are returned.  Private branches are only visible to the owner
            and subscribers of the branch, and to LP admins.
        :type visible_by_user: `IPerson` or None
        """

    def getLastCommitForBranches(branches):
        """Return a map of branch to last commit time."""

    def getBranchesForOwners(people):
        """Return the branches that are owned by the people specified."""

    def getBranchesForPerson(
        person, lifecycle_statuses=DEFAULT_BRANCH_STATUS_IN_LISTING,
        visible_by_user=None, sort_by=None, hide_dormant=False):
        """Branches associated with person with appropriate lifecycle.

        XXX: thumper 2007-03-23:
        The intent here is to just show interesting branches for the
        person.
        Following a chat with lifeless we'd like this to be listed and
        ordered by interest and last activity where activity is defined
        as linking a bug or spec, changing the status of said link,
        updating ui attributes of the branch, committing code to the
        branch.
        Branches of most interest to a person are their subscribed
        branches, and the branches that they have registered and authored.

        All branches that are either registered or authored by person
        are shown, as well as their subscribed branches.

        If lifecycle_statuses evaluates to False then branches
        of any lifecycle_status are returned, otherwise only branches
        with a lifecycle_status of one of the lifecycle_statuses
        are returned.

        :param visible_by_user: If a person is not supplied, only public
            branches are returned.  If a person is supplied both public
            branches, and the private branches that the person is entitled to
            see are returned.  Private branches are only visible to the owner
            and subscribers of the branch, and to LP admins.
        :type visible_by_user: `IPerson` or None
        :param sort_by: What to sort the returned branches by.
        :type sort_by: A value from the `BranchListingSort` enumeration or
            None.
        :param hide_dormant: A flag to indicate whether or not to show
            dormant branches.  A branch is dormant if it has not had any
            activity for a significant period of time.  The dormant time
            frame is specified in `config.launchpad.branch_dormant_days`.
        :type hide_dormant: Boolean.
        """

    def getBranchesAuthoredByPerson(
        person, lifecycle_statuses=DEFAULT_BRANCH_STATUS_IN_LISTING,
        visible_by_user=None, sort_by=None, hide_dormant=False):
        """Branches authored by person with appropriate lifecycle.

        Only branches that are authored by the person are returned.

        If lifecycle_statuses evaluates to False then branches
        of any lifecycle_status are returned, otherwise only branches
        with a lifecycle_status of one of the lifecycle_statuses
        are returned.

        :param visible_by_user: If a person is not supplied, only public
            branches are returned.  If a person is supplied both public
            branches, and the private branches that the person is entitled to
            see are returned.  Private branches are only visible to the owner
            and subscribers of the branch, and to LP admins.
        :type visible_by_user: `IPerson` or None
        :param sort_by: What to sort the returned branches by.
        :type sort_by: A value from the `BranchListingSort` enumeration or
            None.
        :param hide_dormant: A flag to indicate whether or not to show
            dormant branches.  A branch is dormant if it has not had any
            activity for a significant period of time.  The dormant time
            frame is specified in `config.launchpad.branch_dormant_days`.
        :type hide_dormant: Boolean.
        """

    def getBranchesRegisteredByPerson(
        person, lifecycle_statuses=DEFAULT_BRANCH_STATUS_IN_LISTING,
        visible_by_user=None, sort_by=None, hide_dormant=False):
        """Branches registered by person with appropriate lifecycle.

        Only branches registered by the person but *NOT* authored by
        the person are returned.

        If lifecycle_statuses evaluates to False then branches
        of any lifecycle_status are returned, otherwise only branches
        with a lifecycle_status of one of the lifecycle_statuses
        are returned.

        :param visible_by_user: If a person is not supplied, only public
            branches are returned.  If a person is supplied both public
            branches, and the private branches that the person is entitled to
            see are returned.  Private branches are only visible to the owner
            and subscribers of the branch, and to LP admins.
        :type visible_by_user: `IPerson` or None
        :param sort_by: What to sort the returned branches by.
        :type sort_by: A value from the `BranchListingSort` enumeration or
            None.
        :param hide_dormant: A flag to indicate whether or not to show
            dormant branches.  A branch is dormant if it has not had any
            activity for a significant period of time.  The dormant time
            frame is specified in `config.launchpad.branch_dormant_days`.
        :type hide_dormant: Boolean.
        """

    def getBranchesSubscribedByPerson(
        person, lifecycle_statuses=DEFAULT_BRANCH_STATUS_IN_LISTING,
        visible_by_user=None, sort_by=None, hide_dormant=False):
        """Branches subscribed by person with appropriate lifecycle.

        All branches where the person has subscribed to the branch
        are returned.

        If lifecycle_statuses evaluates to False then branches
        of any lifecycle_status are returned, otherwise only branches
        with a lifecycle_status of one of the lifecycle_statuses
        are returned.

        :param visible_by_user: If a person is not supplied, only public
            branches are returned.  If a person is supplied both public
            branches, and the private branches that the person is entitled to
            see are returned.  Private branches are only visible to the owner
            and subscribers of the branch, and to LP admins.
        :type visible_by_user: `IPerson` or None
        :param sort_by: What to sort the returned branches by.
        :type sort_by: A value from the `BranchListingSort` enumeration or
            None.
        :param hide_dormant: A flag to indicate whether or not to show
            dormant branches.  A branch is dormant if it has not had any
            activity for a significant period of time.  The dormant time
            frame is specified in `config.launchpad.branch_dormant_days`.
        :type hide_dormant: Boolean.
        """

    def getBranchesForProduct(
        product, lifecycle_statuses=DEFAULT_BRANCH_STATUS_IN_LISTING,
        visible_by_user=None, sort_by=None, hide_dormant=False):
        """Branches associated with product with appropriate lifecycle.

        If lifecycle_statuses evaluates to False then branches
        of any lifecycle_status are returned, otherwise only branches
        with a lifecycle_status of one of the lifecycle_statuses
        are returned.

        :param visible_by_user: If a person is not supplied, only public
            branches are returned.  If a person is supplied both public
            branches, and the private branches that the person is entitled to
            see are returned.  Private branches are only visible to the owner
            and subscribers of the branch, and to LP admins.
        :type visible_by_user: `IPerson` or None
        :param sort_by: What to sort the returned branches by.
        :type sort_by: A value from the `BranchListingSort` enumeration or
            None.
        :param hide_dormant: A flag to indicate whether or not to show
            dormant branches.  A branch is dormant if it has not had any
            activity for a significant period of time.  The dormant time
            frame is specified in `config.launchpad.branch_dormant_days`.
        :type hide_dormant: Boolean.
        """

    def getBranchesForProject(
        project, lifecycle_statuses=DEFAULT_BRANCH_STATUS_IN_LISTING,
        visible_by_user=None, sort_by=None, hide_dormant=False):
        """Branches associated with project with appropriate lifecycle.

        If lifecycle_statuses evaluates to False then branches
        of any lifecycle_status are returned, otherwise only branches
        with a lifecycle_status of one of the lifecycle_statuses
        are returned.

        :param visible_by_user: If a person is not supplied, only public
            branches are returned.  If a person is supplied both public
            branches, and the private branches that the person is entitled to
            see are returned.  Private branches are only visible to the owner
            and subscribers of the branch, and to LP admins.
        :type visible_by_user: `IPerson` or None
        :param sort_by: What to sort the returned branches by.
        :type sort_by: A value from the `BranchListingSort` enumeration or
            None.
        :param hide_dormant: A flag to indicate whether or not to show
            dormant branches.  A branch is dormant if it has not had any
            activity for a significant period of time.  The dormant time
            frame is specified in `config.launchpad.branch_dormant_days`.
        :type hide_dormanty Boolean.
        """

    def getHostedBranchesForPerson(person):
        """Return the hosted branches that the given person can write to."""

    def getLatestBranchesForProduct(product, quantity, visible_by_user=None):
        """Return the most recently created branches for the product.

        At most `quantity` branches are returned. Branches that have been
        merged or abandoned don't appear in the results -- only branches that
        match `DEFAULT_BRANCH_STATUS_IN_LISTING`.

        :param visible_by_user: If a person is not supplied, only public
            branches are returned.  If a person is supplied both public
            branches, and the private branches that the person is entitled to
            see are returned.  Private branches are only visible to the owner
            and subscribers of the branch, and to LP admins.
        :type visible_by_user: `IPerson` or None
        """

    def getBranchesWithRecentRevisionsForProduct(product, quantity,
                                                 visible_by_user=None):
        """Return the product's branches that have the most recent revisions.

        :param quantity: At most `quantity` branches are returned.
        :type quantity: int
        :param visible_by_user: If a person is not supplied, only public
            branches are returned.  If a person is supplied both public
            branches, and the private branches that the person is entitled to
            see are returned.  Private branches are only visible to the owner
            and subscribers of the branch, and to LP admins.
        :type visible_by_user: `IPerson` or None
        """

    def getPullQueue(branch_type):
        """Return a queue of branches to mirror using the puller.

        :param branch_type: A value from the `BranchType` enum.
        """

    def getTargetBranchesForUsersMergeProposals(user, product):
        """Return a sequence of branches the user has targetted before."""


class IBranchDelta(Interface):
    """The quantitative changes made to a branch that was edited or altered.
    """

    branch = Attribute("The IBranch, after it's been edited.")
    user = Attribute("The IPerson that did the editing.")

    # fields on the branch itself, we provide just the new changed value
    name = Attribute("Old and new names or None.")
    title = Attribute("Old and new branch titles or None.")
    summary = Attribute("The branch summary or None.")
    url = Attribute("Old and new branch URLs or None.")
    whiteboard = Attribute("The branch whiteboard or None.")
    lifecycle_status = Attribute("Old and new lifecycle status, or None.")
    revision_count = Attribute("Old and new revision counts, or None.")
    last_scanned_id = Attribute("The revision id of the tip revision.")


# XXX: TimPenhey 2007-07-23 bug=66950: The enumerations and interface
# to do with branch listing/filtering/ordering are used only in
# browser/branchlisting.py.

class BranchLifecycleStatusFilter(EnumeratedType):
    """Branch Lifecycle Status Filter

    Used to populate the branch lifecycle status filter widget.
    UI only.
    """
    use_template(BranchLifecycleStatus)

    sort_order = (
        'CURRENT', 'ALL', 'NEW', 'EXPERIMENTAL', 'DEVELOPMENT', 'MATURE',
        'MERGED', 'ABANDONED')

    CURRENT = Item("""
        Any active status

        Show the currently active branches.
        """)

    ALL = Item("""
        Any status

        Show all the branches.
        """)


class BranchListingSort(EnumeratedType):
    """Choices for how to sort branch listings."""

    # XXX: MichaelHudson 2007-10-17 bug=153891: We allow sorting on quantities
    # that are not visible in the listing!

    PRODUCT = Item("""
        by project name

        Sort branches by name of the project the branch is for.
        """)

    LIFECYCLE = Item("""
        by lifecycle status

        Sort branches by the lifecycle status.
        """)

    AUTHOR = Item("""
        by author name

        Sort branches by the display name of the author.
        """)

    NAME = Item("""
        by branch name

        Sort branches by the display name of the registrant.
        """)

    REGISTRANT = Item("""
        by registrant name

        Sort branches by the display name of the registrant.
        """)

    MOST_RECENTLY_CHANGED_FIRST = Item("""
        most recently changed first

        Sort branches from the most recently to the least recently
        changed.
        """)

    LEAST_RECENTLY_CHANGED_FIRST = Item("""
        least recently changed first

        Sort branches from the least recently to the most recently
        changed.
        """)

    NEWEST_FIRST = Item("""
        newest first

        Sort branches from newest to oldest.
        """)

    OLDEST_FIRST = Item("""
        oldest first

        Sort branches from oldest to newest.
        """)


class IBranchListingFilter(Interface):
    """The schema for the branch listing filtering/ordering form."""

    # Stats and status attributes
    lifecycle = Choice(
        title=_('Lifecycle Filter'), vocabulary=BranchLifecycleStatusFilter,
        default=BranchLifecycleStatusFilter.CURRENT,
        description=_(
        "The author's assessment of the branch's maturity. "
        " Mature: recommend for production use."
        " Development: useful work that is expected to be merged eventually."
        " Experimental: not recommended for merging yet, and maybe ever."
        " Merged: integrated into mainline, of historical interest only."
        " Abandoned: no longer considered relevant by the author."
        " New: unspecified maturity."))

    sort_by = Choice(
        title=_('ordered by'), vocabulary=BranchListingSort,
        default=BranchListingSort.LIFECYCLE)

    hide_dormant = Bool(
        title=_("Hide dormant branches"),
        description=_("Hide dormant branches"))<|MERGE_RESOLUTION|>--- conflicted
+++ resolved
@@ -341,21 +341,13 @@
         default=False)
 
     # People attributes
-<<<<<<< HEAD
+    registrant = Attribute("The user that registered the branch.")
     owner = PublicPersonChoice(
-        title=_('Owner'), required=True,
-        vocabulary='ValidOwner',
-        description=_("Branch owner, either a valid Person or Team."))
-    author = PublicPersonChoice(
-=======
-    registrant = Attribute("The user that registered the branch.")
-    owner = Choice(
         title=_('Owner'), required=True,
         vocabulary='PersonActiveMembershipPlusSelf',
         description=_("Either yourself or a team you are a member of. "
                       "This controls who can modify the branch."))
-    author = Choice(
->>>>>>> 4866565a
+    author = PublicPersonChoice(
         title=_('Author'), required=False, vocabulary='ValidPersonOrTeam',
         description=_("The author of the branch. Leave blank if the author "
                       "does not have a Launchpad account."))
