--- conflicted
+++ resolved
@@ -66,13 +66,9 @@
         default_image_resource='/@@/distribution',
         description=_(
             "A small image of exactly 14x14 pixels and at most 5kb in size, "
-<<<<<<< HEAD
-            "that can be used to identify this distribution in listings."))
-=======
             "that can be used to identify this distribution. The icon will "
             "be displayed everywhere we list the distribution and link "
             "to it."))
->>>>>>> 2d02a519
     logo = LogoImageUpload(
         title=_("Logo"), required=False,
         default_image_resource='/@@/distribution-logo',
