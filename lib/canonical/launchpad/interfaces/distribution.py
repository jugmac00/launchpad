# Copyright 2004-2005 Canonical Ltd.  All rights reserved.

"""Interfaces including and related to IDistribution."""

__metaclass__ = type

__all__ = [
    'IDistribution',
    'IDistributionSet',
    ]

from zope.schema import Choice, Int, TextLine, Bool
from zope.interface import Interface, Attribute

from canonical.launchpad import _
from canonical.launchpad.fields import Title, Summary, Description
from canonical.launchpad.interfaces.karma import IKarmaContext
from canonical.launchpad.interfaces import (
<<<<<<< HEAD
    IHasOwner, IBugTarget, ISpecificationTarget, IHasSecurityContact)
from canonical.launchpad import _


class IDistribution(IHasOwner, IBugTarget, ISpecificationTarget,
                    IHasSecurityContact):
=======
    IHasOwner, IHasDrivers, IBugTarget, ISpecificationTarget,
    IHasSecurityContact, ITicketTarget, PillarNameField)
from canonical.launchpad.validators.name import name_validator


class DistributionNameField(PillarNameField):

    @property
    def _content_iface(self):
        return IDistribution


class IDistribution(IHasDrivers, IHasOwner, IBugTarget, ISpecificationTarget,
                    IHasSecurityContact, ITicketTarget, IKarmaContext):
>>>>>>> fbd7d7e5
    """An operating system distribution."""

    id = Attribute("The distro's unique number.")
    name = DistributionNameField(
        title=_("Name"),
        constraint=name_validator,
        description=_("The distro's name."), required=True)
    displayname = TextLine(
        title=_("Display Name"),
        description=_("The displayable name of the distribution."),
        required=True)
    title = Title(
        title=_("Title"),
        description=_("The distro's title."), required=True)
    summary = Summary(
        title=_("Summary"),
        description=_(
            "The distribution summary. A short paragraph "
            "describing the goals and highlights of the distro."),
        required=True)
    description = Description(
        title=_("Description"),
        description=_("The distro's description."),
        required=True)
    domainname = TextLine(
        title=_("Domain name"),
        description=_("The distro's domain name."), required=True)
    translationgroup = Choice(
        title = _("Translation group"),
        description = _("The translation group for this distribution. This group "
            "is made up of a set of translators for all the languages "
            "approved by the group manager. These translators then have "
            "permission to edit the groups translation files, based on the "
            "permission system selected below."),
        required=False,
        vocabulary='TranslationGroup')
    translationpermission = Choice(
        title=_("Translation Permission System"),
        description=_("The permissions this group requires for "
            "translators. If 'Open', then anybody can edit translations "
            "in any language. If 'Reviewed', then anybody can make "
            "suggestions but only the designated translators can edit "
            "or confirm translations. And if 'Closed' then only the "
            "designated translation group will be able to touch the "
            "translation files at all."),
        required=True,
        vocabulary='TranslationPermission')
    owner = Int(
        title=_("Owner"),
        description=_("The distro's owner."), required=True)
    bugcontact = Choice(
        title=_("Bug Contact"),
        description=_(
            "The person or team who will receive all bugmail for this "
            "distribution"),
        required=False, vocabulary='ValidPersonOrTeam')
    driver = Choice(
        title=_("Driver"),
        description=_(
            "The person or team responsible for decisions about features "
            "and bugs that will be targeted for any release in this "
            "distribution. Note that you can also specify a driver "
            "on each release who's permissions will be limited to that "
            "specific release."),
        required=False, vocabulary='ValidPersonOrTeam')
    drivers = Attribute(
        "Presents the distro driver as a list for consistency with "
        "IProduct.drivers where the list might include a project driver.")
    members = Choice(
        title=_("Members"),
        description=_("The distro's members team."), required=True,
        vocabulary='ValidPersonOrTeam')
    mirror_admin = Choice(
        title=_("Mirror Administrator"),
        description=_("The person or team that has the rights to administer "
                      "this distribution's mirrors"),
        required=True, vocabulary='ValidPersonOrTeam')
    lucilleconfig = TextLine(
        title=_("Lucille Config"),
        description=_("The Lucille Config."), required=False)
    archive_mirrors = Attribute(
        "All enabled and official ARCHIVE mirrors of this Distribution.")
    release_mirrors = Attribute(
        "All enabled and official RELEASE mirrors of this Distribution.")
    disabled_mirrors = Attribute("All disabled mirrors of this Distribution.")
    unofficial_mirrors = Attribute(
        "All unofficial mirrors of this Distribution.")
    releases = Attribute("DistroReleases inside this Distributions")
    bounties = Attribute(_("The bounties that are related to this distro."))
    bugCounter = Attribute("The distro bug counter")
    milestones = Attribute(_(
        "The release milestones associated with this distribution. "
        "Release milestones are primarily used by the QA team to assign "
        "specific bugs for fixing by specific milestones."))
    source_package_caches = Attribute("The set of all source package "
        "info caches for this distribution.")
    is_read_only = Attribute(
        "True if this distro is just monitored by Launchpad, rather than "
        "allowing you to use Launchpad to actually modify the distro.")
    upload_sender = TextLine(
        title=_("Uploader sender"),
        description=_("The default upload processor sender name."),
        required=False
        )
    upload_admin = Choice(
        title=_("Upload Manager"),
        description=_("The distribution upload admin."),
        required=False, vocabulary='ValidPersonOrTeam')
    uploaders = Attribute(_(
        "DistroComponentUploader records associated with this distribution."))
    official_malone = Bool(title=_('Uses Malone Officially'),
        required=True, description=_('Check this box to indicate that '
        'this distribution officially uses Malone for bug tracking.'))
    official_rosetta = Bool(title=_('Uses Rosetta Officially'),
        required=True, description=_('Check this box to indicate that '
        'this distribution officially uses Rosetta for translation.'))

    # properties
    currentrelease = Attribute(
        "The current development release of this distribution. Note that "
        "all maintainerships refer to the current release. When people ask "
        "about the state of packages in the distribution, we should "
        "interpret that query in the context of the currentrelease.")

    open_cve_bugtasks = Attribute(
        "Any bugtasks on this distribution that are for bugs with "
        "CVE references, and are still open.")

    resolved_cve_bugtasks = Attribute(
        "Any bugtasks on this distribution that are for bugs with "
        "CVE references, and are resolved.")

    full_functionality = Attribute(
        "Whether or not we enable the full functionality of Launchpad for "
        "this distribution. Currently only Ubuntu and some derivatives "
        "get the full functionality of LP")

    translation_focus = Choice(
        title=_("Translation Focus"),
        description=_(
            "The DistroRelease that should get the translation effort focus."
            ),
        required=False,
        vocabulary='FilteredDistroReleaseVocabulary')

    def traverse(name):
        """Traverse the distribution. Check for special names, and return
        appropriately, otherwise use __getitem__"""

    def __getitem__(name):
        """Returns a DistroRelease that matches name, or raises and
        exception if none exists."""

    def __iter__():
        """Iterate over the distribution releases for this distribution."""

    def getDevelopmentReleases():
        """Return the DistroReleases which are marked as in development."""

    def getRelease(name_or_version):
        """Return the distribution release with the name or version
        given.
        """

    def getMirrorByName(name):
        """Return the mirror with the given name for this distribution or None
        if it's not found.
        """

    def newMirror(owner, speed, country, content, pulse_type, displayname=None,
                  description=None, http_base_url=None, ftp_base_url=None,
                  rsync_base_url=None, file_list=None, pulse_source=None,
                  official_candidate=False, enabled=False):
        """Create a new DistributionMirror for this distribution."""

    def getMilestone(name):
        """Return a milestone with the given name for this distribution, or
        None.
        """

    def getSourcePackage(name):
        """Return a DistributionSourcePackage with the given name for this
        distribution, or None.
        """

    def getSourcePackageRelease(sourcepackagerelease):
        """Returns an IDistributionSourcePackageRelease

        Receives a sourcepackagerelease.
        """

    def ensureRelatedBounty(bounty):
        """Ensure that the bounty is linked to this distribution. Return
        None.
        """

    def getDistroReleaseAndPocket(distroreleasename):
        """Return a (distrorelease,pocket) tuple which is the given textual
        distroreleasename in this distribution."""

    def removeOldCacheItems():
        """Delete any cache records that are no longer needed for this
        distribution, perhaps because all of the binary packages have been
        removed from the archives.
        """

    def updateCompleteSourcePackageCache():
        """Update the source package cache, for all source packages in the
        distribution.
        """

    def updateSourcePackageCache(name):
        """Update the cached source package details that are stored in
        DistributionSourcePackageDetailsCache, for the source package with
        name given as 'name'.
        """

    def searchSourcePackages(text):
        """Search for source packages that correspond to the given text.
        Returns a list of DistributionSourcePackage objects, in order of
        matching.
        """

    def getFileByName(filename, source=True, binary=True):
        """Find and return a LibraryFileAlias for the filename supplied.

        The file returned will be one of those published in the distribution.

        If searching both source and binary, and the file is found in the
        source packages it'll return that over a file for a binary package.

        At least one of source and binary must be true.

        Raises NotFoundError if it fails to find the named file.
        """

    def guessPackageNames(pkgname):
        """Try and locate source and binary package name objects that
        are related to the provided name --  which could be either a
        source or a binary package name. Returns a tuple of
        (sourcepackagename, binarypackagename) based on the current
        publishing status of these binary / source packages. Raises
        NotFoundError if it fails to find any package published with
        that name in the distribution.
        """


class IDistributionSet(Interface):
    """Interface for DistrosSet"""

    title = Attribute('Title')

    def __iter__():
        """Iterate over distributions."""

    def __getitem__(name):
        """Retrieve a distribution by name"""

    def count():
        """Return the number of distributions in the system."""

    def get(distributionid):
        """Return the IDistribution with the given distributionid."""

    def getByName(distroname):
        """Return the IDistribution with the given name or None."""

    def new(name, displayname, title, description, summary, domainname,
            members, owner):
        """Creaste a new distribution."""
<|MERGE_RESOLUTION|>--- conflicted
+++ resolved
@@ -16,14 +16,6 @@
 from canonical.launchpad.fields import Title, Summary, Description
 from canonical.launchpad.interfaces.karma import IKarmaContext
 from canonical.launchpad.interfaces import (
-<<<<<<< HEAD
-    IHasOwner, IBugTarget, ISpecificationTarget, IHasSecurityContact)
-from canonical.launchpad import _
-
-
-class IDistribution(IHasOwner, IBugTarget, ISpecificationTarget,
-                    IHasSecurityContact):
-=======
     IHasOwner, IHasDrivers, IBugTarget, ISpecificationTarget,
     IHasSecurityContact, ITicketTarget, PillarNameField)
 from canonical.launchpad.validators.name import name_validator
@@ -37,8 +29,7 @@
 
 
 class IDistribution(IHasDrivers, IHasOwner, IBugTarget, ISpecificationTarget,
-                    IHasSecurityContact, ITicketTarget, IKarmaContext):
->>>>>>> fbd7d7e5
+                    IHasSecurityContact, IKarmaContext):
     """An operating system distribution."""
 
     id = Attribute("The distro's unique number.")
