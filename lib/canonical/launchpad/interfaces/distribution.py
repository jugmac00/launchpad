# Copyright 2004-2005 Canonical Ltd.  All rights reserved.

"""Interfaces including and related to IDistribution."""

__metaclass__ = type

__all__ = [
    'IDistribution',
    'IDistributionSet',
    ]

from zope.schema import Choice, Int, Text, TextLine, Bool
from zope.interface import Interface, Attribute

from canonical.launchpad import _
from canonical.launchpad.fields import Title, Summary, Description
from canonical.launchpad.interfaces.karma import IKarmaContext
from canonical.launchpad.interfaces.mentoringoffer import IHasMentoringOffers
from canonical.launchpad.interfaces import (
    IHasAppointedDriver, IHasOwner, IHasDrivers, IBugTarget,
    ISpecificationTarget, IHasSecurityContact, PillarNameField)
from canonical.launchpad.interfaces.sprint import IHasSprints
from canonical.launchpad.validators.name import name_validator
from canonical.launchpad.fields import (
    LargeImageUpload, BaseImageUpload, SmallImageUpload)


class DistributionNameField(PillarNameField):

    @property
    def _content_iface(self):
        return IDistribution


class IDistribution(IHasAppointedDriver, IHasDrivers, IHasOwner, IBugTarget,
<<<<<<< HEAD
                    ISpecificationTarget, IHasSecurityContact, IKarmaContext,
                    IHasMentoringOffers):
=======
                    ISpecificationTarget, IHasSecurityContact,
                    IKarmaContext, IHasSprints):
>>>>>>> 8886cd46
    """An operating system distribution."""

    id = Attribute("The distro's unique number.")
    name = DistributionNameField(
        title=_("Name"),
        constraint=name_validator,
        description=_("The distro's name."), required=True)
    displayname = TextLine(
        title=_("Display Name"),
        description=_("The displayable name of the distribution."),
        required=True)
    title = Title(
        title=_("Title"),
        description=_("The distro's title."), required=True)
    summary = Summary(
        title=_("Summary"),
        description=_(
            "The distribution summary. A short paragraph "
            "describing the goals and highlights of the distro."),
        required=True)
    homepage_content = Text(
        title=_("Homepage Content"), required=False,
        description=_(
            "The content of this distribution's home page. Edit this and it "
            "will be displayed for all the world to see. It is NOT a wiki "
            "so you cannot undo changes."))
    emblem = SmallImageUpload(
        title=_("Emblem"), required=False,
        description=_(
            "A small image, max 16x16 pixels and 25k in file size, that can "
            "be used to refer to this distribution."))
    # This field should not be used on forms, so we use a BaseImageUpload here
    # only for documentation purposes.
    gotchi_heading = BaseImageUpload(
        title=_("Heading icon"), required=False,
        description=_(
            "An image, maximum 64x64 pixels, that will be displayed on "
            "the header of all pages related to this distribution. It should "
            "be no bigger than 50k in size."))
    gotchi = LargeImageUpload(
        title=_("Icon"), required=False,
        description=_(
            "An image, maximum 170x170 pixels, that will be displayed on "
            "this distribution's home page. It should be no bigger than 100k "
            "in size. "))
    description = Description(
        title=_("Description"),
        description=_("The distro's description."),
        required=True)
    domainname = TextLine(
        title=_("Domain name"),
        description=_("The distro's domain name."), required=True)
    translationgroup = Choice(
        title = _("Translation group"),
        description = _("The translation group for this distribution. This group "
            "is made up of a set of translators for all the languages "
            "approved by the group manager. These translators then have "
            "permission to edit the groups translation files, based on the "
            "permission system selected below."),
        required=False,
        vocabulary='TranslationGroup')
    translationpermission = Choice(
        title=_("Translation Permission System"),
        description=_("The permissions this group requires for "
            "translators. If 'Open', then anybody can edit translations "
            "in any language. If 'Reviewed', then anybody can make "
            "suggestions but only the designated translators can edit "
            "or confirm translations. And if 'Closed' then only the "
            "designated translation group will be able to touch the "
            "translation files at all."),
        required=True,
        vocabulary='TranslationPermission')
    owner = Int(
        title=_("Owner"),
        description=_("The distro's owner."), required=True)
    bugcontact = Choice(
        title=_("Bug Contact"),
        description=_(
            "The person or team who will receive all bugmail for this "
            "distribution"),
        required=False, vocabulary='ValidPersonOrTeam')
    driver = Choice(
        title=_("Driver"),
        description=_(
            "The person or team responsible for decisions about features "
            "and bugs that will be targeted for any release in this "
            "distribution. Note that you can also specify a driver "
            "on each release who's permissions will be limited to that "
            "specific release."),
        required=False, vocabulary='ValidPersonOrTeam')
    drivers = Attribute(
        "Presents the distro driver as a list for consistency with "
        "IProduct.drivers where the list might include a project driver.")
    members = Choice(
        title=_("Members"),
        description=_("The distro's members team."), required=True,
        vocabulary='ValidPersonOrTeam')
    mirror_admin = Choice(
        title=_("Mirror Administrator"),
        description=_("The person or team that has the rights to administer "
                      "this distribution's mirrors"),
        required=True, vocabulary='ValidPersonOrTeam')
    lucilleconfig = TextLine(
        title=_("Lucille Config"),
        description=_("The Lucille Config."), required=False)
    archive_mirrors = Attribute(
        "All enabled and official ARCHIVE mirrors of this Distribution.")
    release_mirrors = Attribute(
        "All enabled and official RELEASE mirrors of this Distribution.")
    disabled_mirrors = Attribute(
        "All disabled and official mirrors of this Distribution.")
    unofficial_mirrors = Attribute(
        "All unofficial mirrors of this Distribution.")
    releases = Attribute("DistroReleases inside this Distributions")
    bounties = Attribute(_("The bounties that are related to this distro."))
    bugCounter = Attribute("The distro bug counter")
    milestones = Attribute(_(
        "The release milestones associated with this distribution. "
        "Release milestones are primarily used by the QA team to assign "
        "specific bugs for fixing by specific milestones."))
    source_package_caches = Attribute("The set of all source package "
        "info caches for this distribution.")
    is_read_only = Attribute(
        "True if this distro is just monitored by Launchpad, rather than "
        "allowing you to use Launchpad to actually modify the distro.")
    upload_sender = TextLine(
        title=_("Uploader sender"),
        description=_("The default upload processor sender name."),
        required=False
        )
    upload_admin = Choice(
        title=_("Upload Manager"),
        description=_("The distribution upload admin."),
        required=False, vocabulary='ValidPersonOrTeam')
    uploaders = Attribute(_(
        "DistroComponentUploader records associated with this distribution."))
    official_malone = Bool(title=_('Uses Malone Officially'),
        required=True, description=_('Check this box to indicate that '
        'this distribution officially uses Malone for bug tracking.'))
    official_rosetta = Bool(title=_('Uses Rosetta Officially'),
        required=True, description=_('Check this box to indicate that '
        'this distribution officially uses Rosetta for translation.'))

    # properties
    currentrelease = Attribute(
        "The current development release of this distribution. Note that "
        "all maintainerships refer to the current release. When people ask "
        "about the state of packages in the distribution, we should "
        "interpret that query in the context of the currentrelease.")

    full_functionality = Attribute(
        "Whether or not we enable the full functionality of Launchpad for "
        "this distribution. Currently only Ubuntu and some derivatives "
        "get the full functionality of LP")

    translation_focus = Choice(
        title=_("Translation Focus"),
        description=_(
            "The DistroRelease that should get the translation effort focus."
            ),
        required=False,
        vocabulary='FilteredDistroReleaseVocabulary')

    def traverse(name):
        """Traverse the distribution. Check for special names, and return
        appropriately, otherwise use __getitem__"""

    def __getitem__(name):
        """Returns a DistroRelease that matches name, or raises and
        exception if none exists."""

    def __iter__():
        """Iterate over the distribution releases for this distribution."""

    def getDevelopmentReleases():
        """Return the DistroReleases which are marked as in development."""

    def getRelease(name_or_version):
        """Return the distribution release with the name or version
        given.
        """

    def getMirrorByName(name):
        """Return the mirror with the given name for this distribution or None
        if it's not found.
        """

    def newMirror(owner, speed, country, content, displayname=None,
                  description=None, http_base_url=None, ftp_base_url=None,
                  rsync_base_url=None, enabled=False,
                  official_candidate=False):
        """Create a new DistributionMirror for this distribution.
        
        At least one of http_base_url or ftp_base_url must be provided in
        order to create a mirror.
        """

    def getMilestone(name):
        """Return a milestone with the given name for this distribution, or
        None.
        """

    def getSourcePackage(name):
        """Return a DistributionSourcePackage with the given name for this
        distribution, or None.
        """

    def getSourcePackageRelease(sourcepackagerelease):
        """Returns an IDistributionSourcePackageRelease

        Receives a sourcepackagerelease.
        """

    def ensureRelatedBounty(bounty):
        """Ensure that the bounty is linked to this distribution. Return
        None.
        """

    def getDistroReleaseAndPocket(distroreleasename):
        """Return a (distrorelease,pocket) tuple which is the given textual
        distroreleasename in this distribution."""

    def removeOldCacheItems(log):
        """Delete any cache records for removed packages."""

    def updateCompleteSourcePackageCache(log, ztm):
        """Update the source package cache.

        Consider every non-REMOVED sourcepackage.
        'log' is required an only prints debug level information.
        'ztm' is required for partial commits, every chunk of 50 updates
        are committed.
        """

    def updateSourcePackageCache(log, sourcepackagename):
        """Update cached source package details.

        Update cache details for a given ISourcePackageName, including
        generated binarypackage names, summary and description fti.
        'log' is required and only prints debug level information.
        """

    def searchSourcePackages(text):
        """Search for source packages that correspond to the given text.
        Returns a list of DistributionSourcePackage objects, in order of
        matching.
        """

    def getFileByName(filename, source=True, binary=True):
        """Find and return a LibraryFileAlias for the filename supplied.

        The file returned will be one of those published in the distribution.

        If searching both source and binary, and the file is found in the
        source packages it'll return that over a file for a binary package.

        At least one of source and binary must be true.

        Raises NotFoundError if it fails to find the named file.
        """

    def guessPackageNames(pkgname):
        """Try and locate source and binary package name objects that
        are related to the provided name --  which could be either a
        source or a binary package name. Returns a tuple of
        (sourcepackagename, binarypackagename) based on the current
        publishing status of these binary / source packages. Raises
        NotFoundError if it fails to find any package published with
        that name in the distribution.
        """


class IDistributionSet(Interface):
    """Interface for DistrosSet"""

    title = Attribute('Title')

    def __iter__():
        """Iterate over distributions."""

    def __getitem__(name):
        """Retrieve a distribution by name"""

    def count():
        """Return the number of distributions in the system."""

    def get(distributionid):
        """Return the IDistribution with the given distributionid."""

    def getByName(distroname):
        """Return the IDistribution with the given name or None."""

    def new(name, displayname, title, description, summary, domainname,
            members, owner, gotchi, gotchi_heading, emblem):
        """Creaste a new distribution."""
<|MERGE_RESOLUTION|>--- conflicted
+++ resolved
@@ -33,13 +33,8 @@
 
 
 class IDistribution(IHasAppointedDriver, IHasDrivers, IHasOwner, IBugTarget,
-<<<<<<< HEAD
-                    ISpecificationTarget, IHasSecurityContact, IKarmaContext,
-                    IHasMentoringOffers):
-=======
                     ISpecificationTarget, IHasSecurityContact,
-                    IKarmaContext, IHasSprints):
->>>>>>> 8886cd46
+                    IKarmaContext, IHasMentoringOffers, IHasSprints):
     """An operating system distribution."""
 
     id = Attribute("The distro's unique number.")
