# Copyright 2007, 2008 Canonical Ltd.  All rights reserved.
# pylint: disable-msg=E0211,E0213

"""Interfaces related to the hardware database."""

__metaclass__ = type

__all__ = [
    'HWBus',
    'HWMainClass',
    'HWSubClass',
    'HWSubmissionFormat',
    'HWSubmissionKeyNotUnique',
    'HWSubmissionProcessingStatus',
    'IHWDBApplication',
    'IHWDevice',
    'IHWDeviceClass',
    'IHWDeviceClassSet',
    'IHWDeviceDriverLink',
    'IHWDeviceDriverLinkSet',
    'IHWDeviceNameVariant',
    'IHWDeviceNameVariantSet',
    'IHWDeviceSet',
    'IHWDriver',
    'IHWDriverSet',
    'IHWSubmission',
    'IHWSubmissionBug',
    'IHWSubmissionBugSet',
    'IHWSubmissionForm',
    'IHWSubmissionSet',
    'IHWSubmissionDevice',
    'IHWSubmissionDeviceSet',
    'IHWSystemFingerprint',
    'IHWSystemFingerprintSet',
    'IHWVendorID',
    'IHWVendorIDSet',
    'IHWVendorName',
    'IHWVendorNameSet',
    ]

from zope.component import getUtility
from zope.interface import Interface, Attribute
from zope.schema import (
    ASCIILine, Bool, Bytes, Choice, Datetime, Int, TextLine)

from canonical.launchpad import _
from canonical.launchpad.interfaces.distribution import IDistribution
from canonical.launchpad.interfaces.person import IPerson
from canonical.launchpad.interfaces.product import License
from canonical.launchpad.validators import LaunchpadValidationError
from canonical.launchpad.validators.name import valid_name
from canonical.launchpad.validators.email import valid_email
from canonical.launchpad.webapp.interfaces import ILaunchpadApplication

from canonical.lazr import DBEnumeratedType, DBItem
<<<<<<< HEAD
from canonical.lazr.fields import Reference
=======
from canonical.lazr.fields import CollectionField, Reference
>>>>>>> af0859af
from canonical.lazr.interfaces.rest import ITopLevelEntryLink
from canonical.lazr.rest.declarations import (
    export_as_webservice_entry, export_read_operation, exported,
    operation_parameters, operation_returns_collection_of)


def validate_new_submission_key(submission_key):
    """Check, if submission_key already exists in HWDBSubmission."""
    if not valid_name(submission_key):
        raise LaunchpadValidationError(
            'Submission key can contain only lowercase alphanumerics.')
    submission_set = getUtility(IHWSubmissionSet)
    if submission_set.submissionIdExists(submission_key):
        raise LaunchpadValidationError(
            'Submission key already exists.')
    return True

def validate_email_address(emailaddress):
    """Validate an email address.

    Returns True for valid addresses, else raises LaunchpadValidationError.
    The latter allows convenient error handling by LaunchpadFormView.
    """
    if not valid_email(emailaddress):
        raise LaunchpadValidationError(
            'Invalid email address')
    return True

class HWSubmissionKeyNotUnique(Exception):
    """Prevent two or more submission with identical submission_key."""


class HWSubmissionProcessingStatus(DBEnumeratedType):
    """The status of a submission to the hardware database."""

    INVALID = DBItem(0, """
        Invalid submission

        The submitted data could not be parsed.
        """)

    SUBMITTED = DBItem(1, """
        Submitted

        The submitted data has not yet been processed.
        """)

    PROCESSED = DBItem(2, """
        Processed

        The submitted data has been processed.
        """)

class HWSubmissionFormat(DBEnumeratedType):
    """The format version of the submitted data."""

    VERSION_1 = DBItem(1, "Version 1")


class IHWSubmission(Interface):
    """Raw submission data for the hardware database.

    See doc/hwdb.txt for details about the attributes.
    """
    export_as_webservice_entry()

    date_created = exported(
        Datetime(
            title=_(u'Date Created'), required=True, readonly=True))
    date_submitted = exported(
        Datetime(
            title=_(u'Date Submitted'), required=True, readonly=True))
    format = exported(
        Choice(
            title=_(u'Format Version'), required=True,
            vocabulary=HWSubmissionFormat, readonly=True))
    status = exported(
        Choice(
            title=_(u'Submission Status'), required=True,
            vocabulary=HWSubmissionProcessingStatus, readonly=True))
    private = exported(
        Bool(
            title=_(u'Private Submission'), required=True))
    contactable = exported(
        Bool(
<<<<<<< HEAD
            title=_(u'Contactable'), required=True))
=======
            title=_(u'Contactable'), required=True, readonly=True))
>>>>>>> af0859af
    submission_key = exported(
        TextLine(
            title=_(u'Unique Submission ID'), required=True, readonly=True))
    owner = exported(
        Reference(
            IPerson, title=_(u"The owner of this submission"), readonly=True))
    distroarchseries = Attribute(
        _(u'The DistroArchSeries'))
    raw_submission = exported(
        Bytes(title=_(u'The raw submission data'), required=True,
              readonly=True))
    system_fingerprint = Attribute(
        _(u'The system this submmission was made on'))
    raw_emailaddress = TextLine(
        title=_('Email address'), required=True)

    devices = exported(
        CollectionField(
            title=_(u"The HWSubmissionDevice records for this submission."),
            value_type=Reference(schema=Interface)))


class IHWSubmissionForm(Interface):
    """The schema used to build the HW submission form."""

    date_created = Datetime(
        title=_(u'Date Created'), required=True)
    format = Choice(
        title=_(u'Format Version'), required=True,
        vocabulary=HWSubmissionFormat)
    private = Bool(
        title=_(u'Private Submission'), required=True)
    contactable = Bool(
        title=_(u'Contactable'), required=True)
    submission_key = ASCIILine(
        title=_(u'Unique Submission Key'), required=True,
        constraint=validate_new_submission_key)
    emailaddress = TextLine(
            title=_(u'Email address'), required=True,
            constraint=validate_email_address)
    distribution = TextLine(
        title=_(u'Distribution'), required=True)
    distroseries = TextLine(
        title=_(u'Distribution Release'), required=True)
    architecture = TextLine(
        title=_(u'Processor Architecture'), required=True)
    system = TextLine(
        title=_(u'System name'), required=True)
    submission_data = Bytes(
        title=_(u'Submission data'), required=True)


class IHWSubmissionSet(Interface):
    """The set of HWDBSubmissions."""

    def createSubmission(date_created, format, private, contactable,
                         submission_key, emailaddress, distroarchseries,
                         raw_submission, filename, filesize, system):
        """Store submitted raw hardware information in a Librarian file.

        If a submission with an identical submission_key already exists,
        an HWSubmissionKeyNotUnique exception is raised."""

    def getBySubmissionKey(submission_key, user=None):
        """Return the submission with the given submission key, or None.

        If a submission is marked as private, it is only returned if
        user == HWSubmission.owner, of if user is an admin.
        """

    def getByFingerprintName(name, user=None):
        """Return the submissions for the given system fingerprint string.

        If a submission is marked as private, it is only returned if
        user == HWSubmission.owner, or if user is an admin.
        """

    def getByOwner(owner, user=None):
        """Return the submissions for the given person.

        If a submission is marked as private, it is only returned if
        user == HWSubmission.owner, or if user is an admin.
        """

    def submissionIdExists(submission_key):
        """Return True, if a record with ths ID exists, else return False."""

    def setOwnership(email):
        """Set the owner of a submission.

        If the email address given as the "ownership label" of a submission
        is not known in Launchpad at submission time, the field
        HWSubmission.owner is None. This method sets HWSubmission.owner
        to a Person record, when the given email address is verified.
        """

    def getByStatus(status, user=None):
        """Return the submissions with the given status.

        :param status: A status as enumerated in
            `HWSubmissionProcessingStatus`.
        :param user: The `IPerson` running the query.
        :return: The submissions having the given status.

        If no user is specified, only public submissions are returned.
        If a regular user is specified, public submissions and private
        submissions owned by the user are returned.
        For admins and for the janitor, all submissions with the given
        status are returned.
        """

    def search(user=None, device=None, driver=None, distribution=None,
               architecture=None):
        """Return the submissions matiching the given parmeters.

        :param user: The `IPerson` running the query. Private submissions
            are returned only if the person running the query is the
            owner or an admin.
        :param device: Limit results to submissions containing this
            `IHWDevice`.
        :param driver: Limit results to submissions containing devices
            that use this `IHWDriver`.
        :param distribution: Limit results to submissions made for
            this `IDistribution`.
        :param architecture: Limit results to submissions made for
            a specific architecture.
        """


class IHWSystemFingerprint(Interface):
    """Identifiers of a computer system."""

    fingerprint = Attribute(u'A unique identifier of a system')


class IHWSystemFingerprintSet(Interface):
    """The set of HWSystemFingerprints."""

    def getByName(fingerprint):
        """Lookup an IHWSystemFingerprint by its value.

        Return None, if a fingerprint `fingerprint` does not exist."""

    def createFingerprint(fingerprint):
        """Create an entry in the fingerprint list.

        Return the new entry."""

class IHWDriver(Interface):
    """Information about a device driver."""
    export_as_webservice_entry()

    id = exported(
        Int(title=u'Driver ID', required=True, readonly=True))

    package_name = exported(
        TextLine(
            title=u'Package Name', required=False,
            description=_("The name of the package written without spaces in "
                          "lowercase letters and numbers."),
            default=u''))

    name = exported(
        TextLine(
            title=u'Driver Name', required=True,
            description=_("The name of the driver written without spaces in "
                          "lowercase letters and numbers.")))

    license = exported(
        Choice(
            title=u'License of the Driver', required=False,
            vocabulary=License))


class IHWDriverSet(Interface):
    """The set of device drivers."""

    def create(package_name, name, license):
        """Create a new IHWDriver instance.

        :param package_name: The name of the packages containing the driver.
        :param name: The name of the driver.
        :param license: The license of the driver.
        :return: The new IHWDriver instance.
        """

    def getByPackageAndName(package_name, name):
        """Return an IHWDriver instance for the given parameters.

        :param package_name: The name of the packages containing the driver.
        :param name: The name of the driver.
        :return: An IHWDriver instance or None, if no record exists for
            the given parameters.
        """

    def getOrCreate(package_name, name, license=None):
        """Return an IHWDriver instance or create one.

        :param package_name: The name of the packages containing the driver.
        :param name: The name of the driver.
        :param license: The license of the driver.
        :return: An IHWDriver instance or None, if no record exists for
            the given parameters.
        """

    def search(package_name=None, name=None):
        """Return the drivers matching the given parameters.

        :param package_name: The name of the packages containing the driver.
            If package_name is not given or None, the result set is
            not limited to a specific package name.
            If package_name == '', those records are returned where
            record.package_name == '' or record.package_name is None.
            Otherwise only records matching the given name are returned.
        :param name: The name of the driver.
            If name is not given or None, the result set is not limited to
            a specific driver name.
            Otherwise only records matching the given name are returned.
        :return: A sequence of IHWDriver instances.
        """

    def getByID(self, id):
        """Return an IHWDriver record with the given database ID.

        :param id: The database ID.
        :return: An IHWDriver instance.
        """


# Identification of a hardware device.
#
# In theory, a tuple (bus, vendor ID, product ID) should identify
# a device unambiguously. In practice, there are several cases where
# this tuple can identify more than one device:
#
# - A USB chip or chipset may be used in different devices.
#   A real world example:
#     - Plustek sold different scanner models with the USB ID
#       0x7b3/0x0017. Some of these scanners have for example a
#       different maximum scan size.
#
# Hence we identify a device by tuple (bus, vendor ID, product ID,
# variant). In the example above, we might use (HWBus.USB, '0x7b3',
# '0x0017', 'OpticPro UT12') and (HWBus.USB, '0x7b3', '0x0017',
# 'OpticPro UT16')

class HWBus(DBEnumeratedType):
    """The bus that connects a device to a computer."""

    SYSTEM = DBItem(0, 'System')

    PCI = DBItem(1, 'PCI')

    USB = DBItem(2, 'USB')

    IEEE1394 = DBItem(3, 'IEEE1394')

    SCSI = DBItem(4, 'SCSI')

    PARALLEL = DBItem(5, 'Parallel Port')

    SERIAL = DBItem(6, 'Serial port')

    IDE = DBItem(7, 'IDE')

    ATA = DBItem(8, 'ATA')

    FLOPPY = DBItem(9, 'Floppy')

    IPI = DBItem(10, 'IPI')

    SATA = DBItem(11, 'SATA')

    SAS = DBItem(12, 'SAS')

    PCCARD = DBItem(13, 'PC Card (32 bit)')

    PCMCIA = DBItem(14, 'PCMCIA (16 bit)')


class HWMainClass(HWBus):
    """The device classes.

    This enumeration describes the capabilities of a device.
    """

    NETWORK = DBItem(10000, 'Network')

    STORAGE = DBItem(11000, 'Storage')

    DISPLAY = DBItem(12000, 'Display')

    VIDEO = DBItem(13000, 'Video')

    AUDIO = DBItem(14000, 'Audio')

    MODEM = DBItem(15000, 'Modem')

    INPUT = DBItem(16000, 'Input') # keyboard, mouse tetc.

    PRINTER = DBItem(17000, 'Printer')

    SCANNER = DBItem(18000, 'Scanner')


class HWSubClass(DBEnumeratedType):
    """The device subclasses.

    This enumeration gives more details for the "coarse" device class
    specified by HWDeviceClass.
    """
    NETWORK_ETHERNET = DBItem(10001, 'Ethernet')

    STORAGE_HARDDISK = DBItem(11001, 'Hard Disk')

    STORAGE_FLASH = DBItem(11002, 'Flash Memory')

    STORAGE_FLOPPY = DBItem(11003, 'Floppy')

    STORAGE_CDROM = DBItem(11004, 'CDROM Drive')

    STORAGE_CDWRITER = DBItem(11005, 'CD Writer')

    STORAGE_DVD = DBItem(11006, 'DVD Drive')

    STORAGE_DVDWRITER = DBItem(11007, 'DVD Writer')

    PRINTER_INKJET = DBItem(17001, 'Inkjet Printer')

    PRINTER_LASER = DBItem(17002, 'Laser Printer')

    PRINTER_MATRIX = DBItem(17003, 'Matrix Printer')

    SCANNER_FLATBED = DBItem(18001, 'Flatbed Scanner')

    SCANNER_ADF = DBItem(18002, 'Scanner with Automatic Document Feeder')

    SCANNER_TRANSPARENCY = DBItem(18003, 'Scanner for Transparent Documents')


class IHWVendorName(Interface):
    """A list of vendor names."""
    name = TextLine(title=u'Vendor Name', required=True)


class IHWVendorNameSet(Interface):
    """The set of vendor names."""
    def create(name):
        """Create and return a new vendor name.

        :return: A new IHWVendorName instance.

        An IntegrityError is raised, if the name already exists.
        """

    def getByName(name):
        """Return the IHWVendorName record for the given name.

        :param name: The vendor name.
        :return: An IHWVendorName instance where IHWVendorName.name==name
            or None, if no such instance exists.
        """


class IHWVendorID(Interface):
    """A list of vendor IDs for different busses associated with vendor names.
    """
    bus = Choice(
        title=u'The bus that connects a device to a computer',
        required=True, vocabulary=HWBus)

    vendor_id_for_bus = TextLine(title=u'Vendor ID', required=True)

    vendor_name = Attribute('Vendor Name')


class IHWVendorIDSet(Interface):
    """The set of vendor IDs."""
    def create(bus, vendor_id, name):
        """Create a vendor ID.

        :param bus: the HWBus instance for this bus.
        :param vendor_id: a string containing the bus ID. Numeric IDs
            are represented as a hexadecimal string, prepended by '0x'.
        :param name: The IHWVendorName instance with the vendor name.
        :return: A new IHWVendorID instance.
        """

    def getByBusAndVendorID(bus, vendor_id):
        """Return an IHWVendorID instance for the given bus and vendor_id.

        :param bus: An HWBus instance.
        :param vendor_id: A string containing the vendor ID. Numeric IDs
            must be represented as a hexadecimal string, prepended by '0x'.
        :return: The found IHWVendorID instance or None, if no instance
            for the given bus and vendor ID exists.
        """


VENDOR_ID_DESCRIPTION = u"""Allowed values of the vendor ID depend on the
bus of the device.

Vendor IDs of PCI, PCCard and USB devices are hexadecimal string
representations of 16 bit integers in the format '0x01ab': The prefix
'0x', followed by exactly 4 digits; where a digit is one of the
characters 0..9, a..f. The characters A..F are not allowed.

SCSI vendor IDs are strings with exactly 8 characters. Shorter names are
right-padded with space (0x20) characters.

IDs for other buses may be arbitrary strings.
"""

PRODUCT_ID_DESCRIPTION = u"""Allowed values of the product ID depend on the
bus of the device.

Product IDs of PCI, PCCard and USB devices are hexadecimal string
representations of 16 bit integers in the format '0x01ab': The prefix
'0x', followed by exactly 4 digits; where a digit is one of the
characters 0..9, a..f. The characters A..F are not allowed.

SCSI product IDs are strings with exactly 16 characters. Shorter names are
right-padded with space (0x20) characters.

IDs for other buses may be arbitrary strings.
"""


class IHWDevice(Interface):
    """Core information to identify a device."""
    export_as_webservice_entry()

    id = exported(
        Int(title=u'Device ID', required=True, readonly=True))

    bus_vendor = Attribute(u'Ths bus and vendor of the device')

    bus_product_id = exported(
        TextLine(title=u'The product identifier of the device',
                 required=True, description=PRODUCT_ID_DESCRIPTION))

    variant = exported(
        TextLine(title=u'A string that distiguishes different '
                        'devices with identical vendor/product IDs',
                 required=True))

    name = exported(
        TextLine(title=u'The human readable name of the device.',
                 required=True))

    submissions = Int(title=u'The number of submissions with the device',
                      required=True)

    bus = exported(
        Choice(title=u'The bus of the device.', vocabulary=HWBus,
               readonly=True))

    vendor_id = exported(
        TextLine(title=u'The vendor iD.', readonly=True,
                 description=VENDOR_ID_DESCRIPTION))

    vendor_name = exported(
        TextLine(title=u'The vendor name.', readonly=True))

    @operation_parameters(
        driver=Reference(
            IHWDriver,
            title=u'A driver used for this device in a submission',
            description=
                u'If specified, the result set is limited to sumbissions '
                'made for the given distribution, distroseries or '
                'distroarchseries.',
            required=False),
        distribution=Reference(
            IDistribution,
            title=u'A Distribution',
            description=
                u'If specified, the result set is limited to sumbissions '
                'made for the given distribution.',
            required=False),
        architecture = TextLine(
            title=u'A processor architecture',
            description=
                u'If specified, the result set is limited to sumbissions '
                'made for the given architecture.',
            required=False))
    @operation_returns_collection_of(IHWSubmission)
    @export_read_operation()
    def getSubmissions(driver=None, distribution=None, architecture=None):
        """List all submissions which mention this device.

        :param driver: Limit results to devices that use the given
            `IHWDriver`.
        :param distribution: Limit results to submissions for this
            `IDistribution`.
        :param architecture: Limit results to submissions for this
            architecture.

        Only submissions matching all given criteria are returned.
        """


class IHWDeviceSet(Interface):
    """The set of devices."""

    def create(bus, vendor_id, product_id, product_name, variant=None):
        """Create a new device entry.

        :param bus: A bus name as enumerated in HWBus.
        :param vendor_id: The vendor ID for the bus.
        :param product_id: The product ID.
        :param product_name: The human readable product name.
        :param variant: A string that allows to distinguish different devices
                        with identical product/vendor IDs.
        :return: A new IHWDevice instance.
        """

    def getByDeviceID(bus, vendor_id, product_id, variant=None):
        """Return an IHWDevice record.

        :param bus: The bus name of the device as enumerated in HWBus.
        :param vendor_id: The vendor ID of the device.
        :param product_id: The product ID of the device.
        :param variant: A string that allows to distinguish different devices
                        with identical product/vendor IDs.
        :return: An IHWDevice instance.
        """

    def getOrCreate(bus, vendor_id, product_id, product_name, variant=None):
        """Return an IHWDevice record or create one.

        :param bus: The bus name of the device as enumerated in HWBus.
        :param vendor_id: The vendor ID of the device.
        :param product_id: The product ID of the device.
        :param product_name: The human readable product name.
        :param variant: A string that allows to distinguish different devices
                        with identical product/vendor IDs.
        :return: An IHWDevice instance.

        Return an existing IHWDevice record matching the given
        parameters or create a new one, if no existing record
        matches.
        """

    def getByID(self, id):
        """Return an IHWDevice record with the given database ID.

        :param id: The database ID.
        :return: An IHWDevice instance.
        """

    def search(bus, vendor_id, product_id=None):
        """Return HWDevice records matching the given parameters.

        :param vendor_id: The vendor ID of the device.
        :param product_id: The product ID of the device.
        :return: A sequence of IHWDevice instances.
        """


class IHWDeviceClass(Interface):
    """The capabilities of a device."""
    device = Attribute(u'The Device')
    main_class = Choice(
        title=u'The main class of this device', required=True,
        readonly=True, vocabulary=HWMainClass)
    sub_class = Choice(
        title=u'The sub class of this device', required=False,
        readonly=True, vocabulary=HWSubClass)


class IHWDeviceClassSet(Interface):
    """The set of device capabilities."""

    def create(device, main_class, sub_class=None):
        """Create a new IHWDevice record.

        :param device: The device described by the new record.
        :param main_class: A HWMainClass instance.
        :param sub_class: A HWSubClass instance.
        :return: An IHWDeviceClass instance.
        """

class IHWDeviceNameVariant(Interface):
    """Variants of a device name.

    We identify devices by (bus, vendor_id, product_id[, variant]),
    but many OEM products are sold by different vendors under different
    names. Users might want to look up device data by giving the
    vendor and product name as seen in a store; this table provides
    the "alias names" required for such a lookup.
    """
    vendor_name = Attribute(u'Vendor Name')

    product_name = TextLine(title=u'Product Name', required=True)

    device = Attribute(u'The device which has this name')

    submissions = Int(
        title=u'The number of submissions with this name variant',
        required=True)


class IHWDeviceNameVariantSet(Interface):
    """The set of device name variants."""

    def create(device, vendor_name, product_name):
        """Create a new IHWDeviceNameVariant instance.

        :param device: An IHWDevice instance.
        :param vendor_name: The alternative vendor name for the device.
        :param product_name: The alternative product name for the device.
        :return: The new IHWDeviceNameVariant.
        """


class IHWDeviceDriverLink(Interface):
    """Link a device with a driver."""

    device = Attribute(u'The Device.')

    driver = Attribute(u'The Driver.')


class IHWDeviceDriverLinkSet(Interface):
    """The set of device driver links."""

    def create(device, driver):
        """Create a new IHWDeviceDriver instance.

        :param device: The IHWDevice instance to be linked.
        :param driver: The IHWDriver instance to be linked.
        :return: The new IHWDeviceDriver instance.
        """

    def getByDeviceAndDriver(device, driver):
        """Return an IHWDeviceDriver instance.

        :param device: An IHWDevice instance.
        :param driver: An IHWDriver instance.
        :return: The IHWDeviceDriver instance matching the given
            parameters or None, if no existing instance matches.
        """
    def getOrCreate(device, driver):
        """Return an IHWDeviceDriverLink record or create one.

        :param device: The IHWDevice instance to be linked.
        :param driver: The IHWDriver instance to be linked.
        :return: An IHWDeviceDriverLink instance.

        Return an existing IHWDeviceDriverLink record matching te given
        parameters or create a new one, if no exitsing record
        matches.
        """


class IHWSubmissionDevice(Interface):
    """Link a submission to a IHWDeviceDriver row."""
    export_as_webservice_entry()

    id = exported(
        Int(title=u'HWSubmissionDevice ID', required=True, readonly=True))

    device_driver_link = Attribute(u'A device and driver appearing in a '
                                    'submission.')

    submission = Attribute(u'The submission the device and driver are '
                            'mentioned in.')

    parent = exported(
        # This is a reference to IHWSubmissionDevice itself, but we can
        # access the class only when the class has been defined.
        Reference(Interface, required=True))

    hal_device_id = exported(
        Int(
            title=u'The ID of the HAL node of this device in the submitted '
                'data',
            required=True))

    device = exported(
        Reference(
            IHWDevice,
            title=u'The device'))

    driver = exported(
        Reference(
            IHWDriver,
            title=u'The driver used for this device in this submission'))


# Fix cyclic references.
IHWSubmissionDevice['parent'].schema = IHWSubmissionDevice
IHWSubmission['devices'].value_type.schema = IHWSubmissionDevice


class IHWSubmissionDeviceSet(Interface):
    """The set of IHWSubmissionDevices."""

    def create(device_driver_link, submission, parent):
        """Create a new IHWSubmissionDevice instance.

        :param device_driver_link: An IHWDeviceDriverLink instance.
        :param submission: The submission the device/driver combination
            is mentioned in.
        :param parent: The parent of this device in the device tree in
            the submission.
        :return: The new IHWSubmissionDevice instance.
        """

    def getDevices(submission):
        """Return the IHWSubmissionDevice records of a submission

        :return: A sequence of IHWSubmissionDevice records.
        :param submission: An IHWSubmission instance.
        """

    def get(id):
        """Return an IHWSubmissionDevice record with the given database ID.

        :param id: The database ID.
        :return: An IHWSubmissionDevice instance.
        """


class IHWSubmissionBug(Interface):
    """Link a HWDB submission to a bug."""

    submission = Attribute(u'The HWDB submission referenced in a bug '
                              'report.')

    bug = Attribute(u'The bug the HWDB submission is referenced in.')


class IHWSubmissionBugSet(Interface):
    """The set of IHWSubmissionBugs."""

    def create(hwsubmission, bug):
        """Create a new IHWSubmissionBug instance.

        :return: The new IHWSubmissionBug instance.
        :param hwsubmission: An IHWSubmission instance.
        :param bug: An IBug instance.
        """

class IHWDBApplication(ILaunchpadApplication, ITopLevelEntryLink):
    """Hardware database application application root."""

    export_as_webservice_entry('hwdb')

    @operation_parameters(
        bus=Choice(
            title=u'The device bus', vocabulary=HWBus, required=True),
        vendor_id=TextLine(
            title=u'The vendor ID', required=True,
            description=VENDOR_ID_DESCRIPTION),
        product_id=TextLine(
            title=u'The product ID', required=False,
            description=PRODUCT_ID_DESCRIPTION))
    @operation_returns_collection_of(IHWDevice)
    @export_read_operation()
    def devices(bus, vendor_id, product_id=None):
        """Return the set of devices."""

    @operation_parameters(
        package_name=TextLine(
            title=u'The name of the package containing the driver.',
            required=False,
            description=
                u'If package_name is omitted, all driver records '
                'returned, optionally limited to those matching the '
                'parameter name. If package_name is '' (empty string), '
                'those records are returned where package_name is '' or '
                'None.'),
        name=TextLine(
            title=u'The name of the driver.', required=False,
            description=
                u'If name is omitted, all driver records are '
                'returned, optionally limited to those matching the '
                'parameter package_name.'))
    @operation_returns_collection_of(IHWDriver)
    @export_read_operation()
    def drivers(package_name=None, name=None):
        """Return the set of drivers."""

<|MERGE_RESOLUTION|>--- conflicted
+++ resolved
@@ -53,11 +53,7 @@
 from canonical.launchpad.webapp.interfaces import ILaunchpadApplication
 
 from canonical.lazr import DBEnumeratedType, DBItem
-<<<<<<< HEAD
-from canonical.lazr.fields import Reference
-=======
 from canonical.lazr.fields import CollectionField, Reference
->>>>>>> af0859af
 from canonical.lazr.interfaces.rest import ITopLevelEntryLink
 from canonical.lazr.rest.declarations import (
     export_as_webservice_entry, export_read_operation, exported,
@@ -143,11 +139,7 @@
             title=_(u'Private Submission'), required=True))
     contactable = exported(
         Bool(
-<<<<<<< HEAD
-            title=_(u'Contactable'), required=True))
-=======
             title=_(u'Contactable'), required=True, readonly=True))
->>>>>>> af0859af
     submission_key = exported(
         TextLine(
             title=_(u'Unique Submission ID'), required=True, readonly=True))
@@ -168,6 +160,7 @@
         CollectionField(
             title=_(u"The HWSubmissionDevice records for this submission."),
             value_type=Reference(schema=Interface)))
+
 
 
 class IHWSubmissionForm(Interface):
