--- conflicted
+++ resolved
@@ -165,19 +165,15 @@
         Return the message sets using 'slice' or all of them if slice is None.
         """
 
-<<<<<<< HEAD
-    def getPOTMsgSetWithNewSuggestions(slice=None):
+    def getPOTMsgSetWithNewSuggestions():
         """Get pot message sets with suggestions submitted after last review.
-
-        'slice' is a slice object that selects a subset of POTMsgSets.
-        Return the message sets using 'slice' or all of them if slice is None.
-=======
+        """
+
     def getPOTMsgSetChangedInLaunchpad():
         """Get pot message sets changed through Launchpad in this PO file.
 
         'Changed in Launchpad' are only those which were translated when
         initially imported, but then got overridden in Launchpad.
->>>>>>> c438dd0f
         """
 
     def getPOTMsgSetWithErrors(slice=None):
