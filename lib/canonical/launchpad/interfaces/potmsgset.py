# Copyright 2004-2007 Canonical Ltd.  All rights reserved.

<<<<<<< HEAD
=======
from zope.interface import Interface, Attribute
from zope.schema import Text, Object
from canonical.launchpad import _
from canonical.launchpad.interfaces import IPOMsgID

>>>>>>> 408f76d3
__metaclass__ = type

__all__ = [
    'IPOTMsgSet',
    'BrokenTextError',
    ]

from zope.interface import Interface, Attribute
from zope.schema import Object, Text

from canonical.launchpad import _
from canonical.launchpad.interfaces.pomsgid import IPOMsgID


class BrokenTextError(ValueError):
    """Exception raised when we detect values on a text that aren't valid."""

class IPOTMsgSet(Interface):
    """A collection of message IDs."""

    id = Attribute("""An identifier for this POTMsgSet""")
<<<<<<< HEAD
    context = Text(
        title=_(
            "String used to disambiguate messages with identical msgids."),
        readonly=True, required=False)
=======
    context = Attribute(
        "String used to disambiguate messages with identical msgids.")
>>>>>>> 408f76d3

    msgid_singular = Object(
        title=_("The singular msgid for this message."),
        description=_("""
            A message ID along with the context uniquely identifies the
            template message.
            """), readonly=True, required=True, schema=IPOMsgID)

    msgid_plural = Object(
<<<<<<< HEAD
        title=_("The plural msgid for this message."),
        description=_("""
            Provides a plural msgid for the message. If it's not a plural
            form message, this value should be None.
            """), readonly=True, required=False, schema=IPOMsgID)
=======
        title=u"The plural msgid for this message.",
        description=(u"Provides a plural msgid for the message. "
                     u"If it's not a plural form message, this value"
                     u"should be None."),
        required=True,
        readonly=True,
        schema=IPOMsgID)
>>>>>>> 408f76d3

    sequence = Attribute("The ordering of this set within its file.")

    potemplate = Attribute("The template this set is associated with.")

    commenttext = Attribute("The manual comments this set has.")

    filereferences = Attribute("The files where this set appears.")

    sourcecomment = Attribute("The source code comments this set has.")

    flagscomment = Attribute("The flags this set has.")

    singular_text = Text(
        title=_("The singular text for this message."), readonly=True)

    plural_text = Text(
        title=_("The plural text for this message or None."), readonly=True)

    def getTranslationMessages(language_code):
        """Return all the translation messages for this IPOTMsgSet.

        :param language_code: language we want translations for.
        """

    def getDummyTranslationMessages(language):
        """Return an iterator containing a single DummyTranslationMessage.

        :param language: language we want a dummy translations for.

        We should not already have a TranslationMessage for this language.
        """

    def getCurrentTranslationMessage(language):
        """Returns a TranslationMessage marked as being currently used."""

    def getImportedTranslationMessage(language):
        """Returns a TranslationMessage as imported from the package."""

    def getLocalTranslationMessages(language):
        """Return all the local unused translation messages for this IPOTMsgSet.

        :param language: language we want translations for.
        """

    def getExternalTranslationMessages(language):
        """Get TranslationMessages for the same msgid in different templates.
        """

    def hasTranslationChangedInLaunchpad(language):
        """Whether an imported translation differs from the current one.

        :param language: language for which translations we are asking about.

        There has to be an imported translation: if there isn't, this is
        not a 'changed' translation, just a 'new' translation in Launchpad."""

    def updateTranslation(pofile, submitter, new_translations, is_fuzzy,
                          is_imported, lock_timestamp, ignore_errors=False,
                          force_edition_rights=False):
        """Update or create a translation message using `new_translations`.

        :param pofile: a `POFile` to add `new_translations` to.
        :param submitter: author of the translations.
        :param new_translations: a dictionary of plural forms, with the
            integer plural form number as the key and the translation as the
            value.
        :param is_fuzzy: Whether the translations are fuzzy.
        :param is_imported: indicates whether this update is imported from a
            packaged po file.
        :param lock_timestamp: The timestamp when we checked the values we
            want to update.
        :param ignore_errors: A flag that controls whether the translations
            should be stored even when an error is detected.
        :param force_edition_rights: A flag that 'forces' handling this
            submission as coming from an editor, even if `submitter` is not.

        If there is an error with the translations and ignore_errors is not
        True or it's not a fuzzy submit, raises gettextpo.error
        """

    def flags():
        """Return a list of flags on this set."""

    def applySanityFixes(unicode_text):
        """Return 'unicode_text' or None after doing some sanitization.

        The text is checked against the msgid using the following filters:

          self.convertDotToSpace
          self.normalizeWhitespaces
          self.normalizeNewLines

        If the resulting string after these operations is an empty string,
        it returns None.

        :param unicode_text: A unicode text that needs to be checked.
        """

    def convertDotToSpace(unicode_text):
        """Return 'unicode_text' with the u'\u2022' char exchanged with a
        normal space.

        If the self.singular_text contains that character, 'unicode_text' is
        returned without changes as it's a valid char instead of our way to
        represent a normal space to the user.
        """

    def normalizeWhitespaces(unicode_text):
        """Return 'unicode_text' with the same trailing and leading whitespaces
        that self.singular_text has.

        If 'unicode_text' has only whitespaces but self.singular_text has other
        characters, the empty string (u'') is returned to note it as an
        untranslated string.
        """

    def normalizeNewLines(unicode_text):
        """Return 'unicode_text' with new lines chars in sync with the msgid."""


    hide_translations_from_anonymous = Attribute(
        """Whether the translations for this message should be hidden.

        Messages that are likely to contain email addresses
        are shown only to logged-in users, and not to anonymous users.
        """)

    is_translation_credit = Attribute(
        """Whether this is a message set for crediting translators.""")

    def makeHTMLId(suffix=None):
        """Unique name for this `POTMsgSet` for use in HTML element ids.

        The name is an underscore-separated sequence of:
         * the string 'msgset'
         * unpadded, numerical `id`
         * optional caller-supplied suffix.

        :param suffix: an optional suffix to be appended.  Must be suitable
            for use in HTML element ids.
        """<|MERGE_RESOLUTION|>--- conflicted
+++ resolved
@@ -1,13 +1,10 @@
 # Copyright 2004-2007 Canonical Ltd.  All rights reserved.
 
-<<<<<<< HEAD
-=======
 from zope.interface import Interface, Attribute
-from zope.schema import Text, Object
+from zope.schema import Object, Text
+
 from canonical.launchpad import _
 from canonical.launchpad.interfaces import IPOMsgID
-
->>>>>>> 408f76d3
 __metaclass__ = type
 
 __all__ = [
@@ -29,15 +26,11 @@
     """A collection of message IDs."""
 
     id = Attribute("""An identifier for this POTMsgSet""")
-<<<<<<< HEAD
+
     context = Text(
         title=_(
             "String used to disambiguate messages with identical msgids."),
         readonly=True, required=False)
-=======
-    context = Attribute(
-        "String used to disambiguate messages with identical msgids.")
->>>>>>> 408f76d3
 
     msgid_singular = Object(
         title=_("The singular msgid for this message."),
@@ -47,21 +40,11 @@
             """), readonly=True, required=True, schema=IPOMsgID)
 
     msgid_plural = Object(
-<<<<<<< HEAD
         title=_("The plural msgid for this message."),
         description=_("""
             Provides a plural msgid for the message. If it's not a plural
             form message, this value should be None.
             """), readonly=True, required=False, schema=IPOMsgID)
-=======
-        title=u"The plural msgid for this message.",
-        description=(u"Provides a plural msgid for the message. "
-                     u"If it's not a plural form message, this value"
-                     u"should be None."),
-        required=True,
-        readonly=True,
-        schema=IPOMsgID)
->>>>>>> 408f76d3
 
     sequence = Attribute("The ordering of this set within its file.")
 
