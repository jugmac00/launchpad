--- conflicted
+++ resolved
@@ -141,62 +141,6 @@
         """
 
 
-<<<<<<< HEAD
-class IBugTarget(Interface):
-    """An entity on which a bug can be reported.
-
-    Examples include an IDistribution, an IDistroRelease and an
-    IProduct.
-    """
-    def searchTasks(search_params):
-        """Search the IBugTasks reported on this entity.
-
-        :search_params: a BugTaskSearchParams object
-
-        Return an iterable of matching results.
-
-        Note: milestone is currently ignored for all IBugTargets
-        except IProduct.
-        """
-
-    def createBug(owner, title, comment, private=False):
-        """Create a new bug on this target.
-
-        :title: The title of the bug, as a string.
-        :comment: The initial comment/default description.
-        :private: Is this a private bug? A boolean value.
-        """
-
-    bugtasks = Attribute("A list of BugTasks for this target.")
-    open_bugtasks = Attribute("A list of Open BugTasks for this target.")
-    inprogress_bugtasks = Attribute("A list of In Progress BugTasks for this target.")
-    critical_bugtasks = Attribute("A list of Critical BugTasks for this target.")
-    unconfirmed_bugtasks = Attribute("A list of Unconfirmed BugTasks for this target.")
-    unassigned_bugtasks = Attribute("A list of Unassigned BugTasks for this target.")
-
-
-class BugDistroReleaseTargetDetails:
-    """The details of a bug targeted to a specific IDistroRelease.
-
-    The following attributes are provided:
-
-    :release: The IDistroRelease.
-    :istargeted: Is there a fix targeted to this release?
-    :sourcepackage: The sourcepackage to which the fix would be targeted.
-    :assignee: An IPerson, or None if no assignee.
-    :status: A BugTaskStatus dbschema item, or None, if release is not targeted.
-    """
-    def __init__(self, release, istargeted=False, sourcepackage=None,
-                 assignee=None, status=None):
-        self.release = release
-        self.istargeted = istargeted
-        self.sourcepackage = sourcepackage
-        self.assignee = assignee
-        self.status = status
-
-
-=======
->>>>>>> 77fead84
 class IBugDelta(Interface):
     """The quantitative change made to a bug that was edited."""
 
