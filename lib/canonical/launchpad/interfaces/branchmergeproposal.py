--- conflicted
+++ resolved
@@ -86,7 +86,6 @@
         target branch for some reason.
         """)
 
-<<<<<<< HEAD
     QUEUED = DBItem(7, """
         Queued
 
@@ -94,7 +93,6 @@
         target branch.
         """)
 
-=======
     SUPERCEDED = DBItem(10, """
         Superceded
 
@@ -108,7 +106,6 @@
     BranchMergeProposalStatus.SUPERCEDED,
     )
 
->>>>>>> cd1d9f3f
 
 class IBranchMergeProposal(Interface):
     """Branch merge proposals show intent of landing one branch on another."""
