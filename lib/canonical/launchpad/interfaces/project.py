# Copyright 2004-2007 Canonical Ltd.  All rights reserved.
# pylint: disable-msg=E0211,E0213

"""Project-related interfaces for Launchpad."""

__metaclass__ = type

__all__ = [
    'IProject',
    'IProjectSeries',
    'IProjectSet',
    ]

from zope.interface import Interface, Attribute
from zope.schema import Bool, Choice, Int, Object, Text, TextLine

from canonical.launchpad import _
from canonical.launchpad.fields import Summary, Title, URIField
from canonical.launchpad.interfaces.branchvisibilitypolicy import (
    IHasBranchVisibilityPolicy)
from canonical.launchpad.interfaces.bugtarget import IBugTarget
from canonical.launchpad.interfaces.karma import IKarmaContext
from canonical.launchpad.interfaces.launchpad import (
    IHasAppointedDriver, IHasDrivers, IHasIcon, IHasLogo, IHasMugshot,
    IHasOwner, ILaunchpadContainer)
from canonical.launchpad.interfaces.mentoringoffer import IHasMentoringOffers
from canonical.launchpad.interfaces.milestone import IHasMilestones
from canonical.launchpad.interfaces.announcement import IMakesAnnouncements
from canonical.launchpad.interfaces.pillar import IPillar
from canonical.launchpad.interfaces.specificationtarget import (
    IHasSpecifications)
from canonical.launchpad.interfaces.sprint import IHasSprints
from canonical.launchpad.interfaces.translationgroup import (
    IHasTranslationGroup)
from canonical.launchpad.validators.name import name_validator
from canonical.launchpad.fields import (
    IconImageUpload, LogoImageUpload, MugshotImageUpload, PillarNameField)

from canonical.lazr.rest.declarations import (
    export_as_webservice_entry, exported)


class ProjectNameField(PillarNameField):

    @property
    def _content_iface(self):
        return IProject


class IProject(IBugTarget, IHasAppointedDriver, IHasDrivers,
               IHasBranchVisibilityPolicy, IHasIcon, IHasLogo,
<<<<<<< HEAD
               IHasMentoringOffers, IHasMilestones, IHasMugshot, IHasOwner,
               IHasSpecifications, IHasSprints, IHasTranslationGroup,
               IMakesAnnouncements, IKarmaContext, IPillar):
=======
               IHasMentoringOffers, IHasMilestones, IHasMugshot,
               IHasOwner, IHasSpecifications, IHasSprints,
               IHasTranslationGroup, IMakesAnnouncements,
               IKarmaContext, IPillar, ILaunchpadContainer):
>>>>>>> 7c74bf19
    """A Project."""
    export_as_webservice_entry()

    id = Int(title=_('ID'), readonly=True)

    owner = Choice(
        title=_('Owner'),
        required=True,
        vocabulary='ValidOwner',
        description=_("""Project group owner, it can either a valid
            Person or Team inside Launchpad context."""))

    name = exported(
        ProjectNameField(
            title=_('Name'),
            required=True,
            description=_(
                """A unique name, used in URLs, identifying the project
                group.  All lowercase, no special characters.
                Examples: apache, mozilla, gimp."""),
            constraint=name_validator))

    displayname = TextLine(
        title=_('Display Name'),
        description=_("""Appropriately capitalised,
            and typically ending in "Project".
            Examples: the Apache Project, the Mozilla Project,
            the Gimp Project."""))

    title = Title(
        title=_('Title'),
        description=_("""The full name of the project group,
            which can contain spaces, special characters etc."""))

    summary = Summary(
        title=_('Project Group Summary'),
        description=_(
            """A brief (one-paragraph) summary of the project group."""))

    description = Text(
        title=_('Description'),
        description=_("""A detailed description of the project group,
            including details like when it was founded,
            how many contributors there are,
            and how it is organised and coordinated."""))

    datecreated = TextLine(
        title=_('Date Created'),
        description=_(
            """The date this project group was created in Launchpad."""))

    driver = Choice(
        title=_("Driver"),
        description=_(
            "This is a project group-wide appointment, think carefully here! "
            "This person or team will be able to set feature goals and "
            "approve bug targeting and backporting for ANY series in "
            "ANY project in this group. You can also appoint drivers "
            "at the level of a specific project or series. So you may "
            "just want to leave this space blank, and instead let the "
            "individual projects and series have drivers."),
        required=False, vocabulary='ValidPersonOrTeam')

    homepageurl = URIField(
        title=_('Homepage URL'),
        required=False,
        allowed_schemes=['http', 'https', 'ftp'], allow_userinfo=False,
        description=_(
            """The project group home page. Please include the http://"""))

    wikiurl = URIField(
        title=_('Wiki URL'),
        required=False,
        allowed_schemes=['http', 'https', 'ftp'], allow_userinfo=False,
        description=_("""The URL of this project group's wiki, if it has one.
            Please include the http://"""))

    lastdoap = TextLine(
        title=_('Last-parsed RDF fragment'),
        description=_("""The last RDF fragment for this
           entity that we received and parsed, or
           generated."""),
        required=False)

    sourceforgeproject = TextLine(
        title=_("SourceForge Project Name"),
        description=_("""The SourceForge project name for this project group,
            if it is in sourceforge."""),
        required=False)

    freshmeatproject = TextLine(
        title=_("Freshmeat Project Name"),
        description=_("""The Freshmeat project name for this project group,
            if it is in freshmeat."""),
        required=False)

    homepage_content = Text(
        title=_("Homepage Content"), required=False,
        description=_(
            "The content of this project group's home page. Edit this and it "
            "will be displayed for all the world to see. It is NOT a wiki "
            "so you cannot undo changes."))

    icon = IconImageUpload(
        title=_("Icon"), required=False,
        default_image_resource='/@@/project',
        description=_(
            "A small image of exactly 14x14 pixels and at most 5kb in size, "
            "that can be used to identify this project group. The icon will "
            "be displayed in Launchpad everywhere that we link to this "
            "project group. For example in listings or tables of active "
	    "project groups."))

    logo = LogoImageUpload(
        title=_("Logo"), required=False,
        default_image_resource='/@@/project-logo',
        description=_(
            "An image of exactly 64x64 pixels that will be displayed in "
            "the heading of all pages related to this project group. It "
            "should be no bigger than 50kb in size."))

    mugshot = MugshotImageUpload(
        title=_("Brand"), required=False,
        default_image_resource='/@@/project-mugshot',
        description=_(
            "A large image of exactly 192x192 pixels, that will be displayed "
            "on this project group's home page in Launchpad. It should be no "
            "bigger than 100kb in size. "))

    reviewed = Bool(title=_('Reviewed'), required=False,
        description=_("Whether or not this project group has been reviewed."))

    bounties = Attribute(
        _("The bounties that are related to this project group."))

    bugtracker = Choice(title=_('Bug Tracker'), required=False,
        vocabulary='BugTracker',
        description=_(
	    "The bug tracker the products in this project group use."))

    products = Attribute(
        _("An iterator over the active Products for this project group."))

    def getProduct(name):
        """Get a product with name `name`."""

    def ensureRelatedBounty(bounty):
        """Ensure that the bounty is linked to this project group.

        Return None.
        """

    def translatables():
        """Return an iterator over products that have resources translatables.

        It also should have IProduct.official_rosetta flag set.
        """

    def hasProducts():
        """Returns True if a project has products associated with it, False
        otherwise.
        """

    def getSeries(series_name):
        """Return a ProjectSeries object with name `series_name`."""


# Interfaces for set

class IProjectSet(Interface):
    """The collection of projects."""

    title = Attribute('Title')

    def __iter__():
        """Return an iterator over all the projects."""

    def __getitem__(name):
        """Get a project by its name."""

    def get(projectid):
        """Get a project by its id.

        If the project can't be found a NotFoundError will be raised.
        """

    def getByName(name, default=None, ignore_inactive=False):
        """Return the project with the given name, ignoring inactive projects
        if ignore_inactive is True.

        Return the default value if there is no such project.
        """

    def new(name, displayname, title, homepageurl, summary, description,
            owner, mugshot=None, logo=None, icon=None):
        """Create and return a project with the given arguments."""

    def count_all():
        """Return the total number of projects registered in Launchpad."""

    def search(text=None, soyuz=None,
                     rosetta=None, malone=None,
                     bazaar=None,
                     search_products=True):
        """Search through the Registry database for projects that match the
        query terms. text is a piece of text in the title / summary /
        description fields of project (and possibly product). soyuz,
        bazaar, malone etc are hints as to whether the search should
        be limited to projects that are active in those Launchpad
        applications."""

    def forReview():
        """Return a list of Projects which need review, or which have
        products that needs review."""

    def forSyncReview():
        """Return a list of projects that have productseries ready to
        import which need review."""

class IProjectSeries(IHasSpecifications, IHasAppointedDriver, IHasIcon,
                     IHasOwner):
    """Interface for ProjectSeries.

    This class provides the specifications related to a "virtual project
    series", i.e., to those specifactions that are assigned to a series
    of a product which is part of this project.
    """
    name = TextLine(title=u'The name of the product series.',
                    required=True, readonly=True,
                    constraint=name_validator)

    displayname = TextLine(title=u'Alias for name.',
                           required=True, readonly=True,
                           constraint=name_validator)

    title = TextLine(title=u'The title for this project series.',
                     required=True, readonly=True)

    project = Object(schema=IProject,
                     title=u"The project this series belongs to",
                     required=True, readonly=True)<|MERGE_RESOLUTION|>--- conflicted
+++ resolved
@@ -49,16 +49,10 @@
 
 class IProject(IBugTarget, IHasAppointedDriver, IHasDrivers,
                IHasBranchVisibilityPolicy, IHasIcon, IHasLogo,
-<<<<<<< HEAD
-               IHasMentoringOffers, IHasMilestones, IHasMugshot, IHasOwner,
-               IHasSpecifications, IHasSprints, IHasTranslationGroup,
-               IMakesAnnouncements, IKarmaContext, IPillar):
-=======
                IHasMentoringOffers, IHasMilestones, IHasMugshot,
                IHasOwner, IHasSpecifications, IHasSprints,
                IHasTranslationGroup, IMakesAnnouncements,
                IKarmaContext, IPillar, ILaunchpadContainer):
->>>>>>> 7c74bf19
     """A Project."""
     export_as_webservice_entry()
 
