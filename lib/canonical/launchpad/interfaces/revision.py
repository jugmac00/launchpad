# Copyright 2005 Canonical Ltd.  All rights reserved.
# pylint: disable-msg=E0211,E0213

"""Revision interfaces."""

__metaclass__ = type
__all__ = [
    'IRevision', 'IRevisionAuthor', 'IRevisionParent', 'IRevisionProperty',
    'IRevisionSet']

from zope.interface import Interface, Attribute
from zope.schema import Bool, Datetime, Int, Text, TextLine

from canonical.launchpad import _
from canonical.launchpad.fields import PublicPersonChoice


class IRevision(Interface):
    """Bazaar revision."""

    id = Int(title=_('The database revision ID'))

    date_created = Datetime(
        title=_("Date Created"), required=True, readonly=True)
    log_body = Attribute("The revision log message.")
    revision_author = Attribute("The revision author identifier.")
    gpgkey = Attribute("The OpenPGP key used to sign the revision.")
    revision_id = Attribute("The globally unique revision identifier.")
    revision_date = Datetime(
        title=_("The date the revision was committed."),
        required=True, readonly=True)
    karma_allocated = Bool(
        title=_("Has karma been allocated for this revision?"),
        required=True, readonly=True, default=False)
    parents = Attribute("The RevisionParents for this revision.")
    parent_ids = Attribute("The revision_ids of the parent Revisions.")
    properties = Attribute("The `RevisionProperty`s for this revision.")

    def getProperties():
        """Return the revision properties as a dict."""

    def allocateKarma(branch):
        """Allocate karma to the revision_author for this revision."""

    def getBranch(allow_private=False):
        """Return a branch associated with this revision.

        The chances are that there will be many branches with any revision
        that has landed on the trunk branch.  A branch owned by the revision
        author is chosen over a branch not owned by the author.  A branch with
        the revision in the history is chosen over a branch that just has the
<<<<<<< HEAD
        revision in the ancestry, and a branch with the revision earlier in
        the history is chosen over one with a later history.

        :param allow_private: Should private branches be returned?
=======
        revision in the ancestry.

        :return: A `Branch` or None if an appropriate branch cannot be found.
>>>>>>> bb263fdf
        """


class IRevisionAuthor(Interface):
    """Committer of a Bazaar revision."""

    name = TextLine(title=_("Revision Author Name"), required=True)
    name_without_email = Attribute(
        "Revision author name without email address.")
    email = Attribute("The email address extracted from the author text.")
    person = PublicPersonChoice(title=_('Author'), required=False,
        readonly=False, vocabulary='ValidPersonOrTeam')

    def linkToLaunchpadPerson():
        """Attempt to link the revision author to a Launchpad `Person`.

        This method looks to see if the `email` address used in the
        text of `RevisionAuthor.name` has been validated against a
        `Person`.

        :return: True if a valid link is made.
        """


class IRevisionParent(Interface):
    """The association between a revision and its parent revisions."""

    revision = Attribute("The child revision.")
    sequence = Attribute("The order of the parent of that revision.")
    parent_id = Attribute("The revision_id of the parent revision.")


class IRevisionProperty(Interface):
    """A property on a Bazaar revision."""

    revision = Attribute("The revision which has this property.")
    name = TextLine(title=_("The name of the property."), required=True)
    value = Text(title=_("The value of the property."), required=True)


class IRevisionSet(Interface):
    """The set of all revisions."""

    def getByRevisionId(revision_id):
        """Find a revision by revision_id.

        None if the revision is not known.
        """

    def new(revision_id, log_body, revision_date, revision_author,
            parent_ids, properties):
        """Create a new Revision with the given revision ID."""

    def checkNewVerifiedEmail(email):
        """See if this email address has been used to commit revisions.

        If it has, then associate the RevisionAuthor with the Launchpad person
        who owns this email address.
        """

    def getTipRevisionsForBranches(branches):
        """Get the tip branch revisions for the specified branches.

        The revision_authors are prejoined in to reduce the number of
        database queries issued.

        :return: ResultSet containing `Revision` or None if no matching
            revisions found.
        """

    def getRecentRevisionsForProduct(product, days):
        """Get the revisions for product created within so many days.

        In order to get the time the revision was actually created, the time
        extracted from the revision properties is used.  While this may not
        be 100% accurate, it is much more accurate than using date created.
        """

    def getPublicRevisionsForPerson(person):
        """Get the public revisions for the person or team specified.

        :return: ResultSet containing all revisions that are in a public
            branch somewhere where the person is the revision author, or
            the revision author is in the team.  The results are ordered
            with the most recent revision_date first.
        """<|MERGE_RESOLUTION|>--- conflicted
+++ resolved
@@ -49,16 +49,10 @@
         that has landed on the trunk branch.  A branch owned by the revision
         author is chosen over a branch not owned by the author.  A branch with
         the revision in the history is chosen over a branch that just has the
-<<<<<<< HEAD
-        revision in the ancestry, and a branch with the revision earlier in
-        the history is chosen over one with a later history.
+        revision in the ancestry.
 
         :param allow_private: Should private branches be returned?
-=======
-        revision in the ancestry.
-
         :return: A `Branch` or None if an appropriate branch cannot be found.
->>>>>>> bb263fdf
         """
 
 
