# Copyright 2004-2005 Canonical Ltd.  All rights reserved.

"""Bug task interfaces."""

__metaclass__ = type

__all__ = [
    'IBugTask',
    'INullBugTask',
    'IBugTaskSearch',
    'IAddBugTaskForm',
    'IPersonBugTaskSearch',
    'IBugTaskDelta',
    'IUpstreamBugTask',
    'IDistroBugTask',
    'IDistroReleaseBugTask',
    'ISelectResultsSlicable',
    'IBugTaskSet',
    'BugTaskSearchParams',
    'UNRESOLVED_BUGTASK_STATUSES',
    'RESOLVED_BUGTASK_STATUSES']

from zope.interface import Interface, Attribute
from zope.schema import (
    Bool, Choice, Datetime, Int, Text, TextLine, List)

from sqlos.interfaces import ISelectResults

from canonical.lp import dbschema
from canonical.launchpad import _
from canonical.launchpad.interfaces.bugattachment import IBugAttachment
from canonical.launchpad.interfaces.bugwatch import IBugWatch
from canonical.launchpad.interfaces.component import IComponent
from canonical.launchpad.interfaces.launchpad import IHasDateCreated, IHasBug
from canonical.launchpad.interfaces.sourcepackage import ISourcePackage


# XXX: Brad Bollenbach, 2005-12-02: In theory, NEEDSINFO belongs in
# UNRESOLVED_BUGTASK_STATUSES, but the semantics of our current reports would
# break if it were added to the list below. See
# <https://launchpad.net/malone/bugs/5320>
# XXX: matsubara, 2006-02-02: I added the NEEDSINFO as a short-term solution
# to bug https://launchpad.net/products/malone/+bug/4201
UNRESOLVED_BUGTASK_STATUSES = (
    dbschema.BugTaskStatus.UNCONFIRMED,
    dbschema.BugTaskStatus.CONFIRMED,
    dbschema.BugTaskStatus.INPROGRESS,
    dbschema.BugTaskStatus.NEEDSINFO,
    dbschema.BugTaskStatus.FIXCOMMITTED)

RESOLVED_BUGTASK_STATUSES = (
    dbschema.BugTaskStatus.FIXRELEASED,
    dbschema.BugTaskStatus.REJECTED)

class IBugTask(IHasDateCreated, IHasBug):
    """A bug needing fixing in a particular product or package."""

    id = Int(title=_("Bug Task #"))
    bug = Int(title=_("Bug #"))
    product = Choice(title=_('Product'), required=False, vocabulary='Product')
    sourcepackagename = Choice(
        title=_("Source Package Name"), required=False,
        vocabulary='SourcePackageName')
    distribution = Choice(
        title=_("Distribution"), required=False, vocabulary='Distribution')
    distrorelease = Choice(
        title=_("Distribution Release"), required=False,
        vocabulary='DistroRelease')
    milestone = Choice(
        title=_('Milestone'), required=False, vocabulary='Milestone')
    # XXX: the status, severity and priority's vocabularies do not
    # contain an UNKNOWN item in bugtasks that aren't linked to a remote
    # bugwatch; this would be better described in a separate interface,
    # but adding a marker interface during initialization is expensive,
    # and adding it post-initialization is not trivial.
    #   -- kiko, 2006-03-23
    status = Choice(
        title=_('Status'), vocabulary='BugTaskStatus',
        default=dbschema.BugTaskStatus.UNCONFIRMED)
    priority = Choice(
        title=_('Priority'), vocabulary='BugTaskPriority', required=False)
<<<<<<< HEAD
    importance = Choice(
        title=_('Importance'), vocabulary='BugTaskImportance',
        default=dbschema.BugTaskImportance.UNTRIAGED)
=======
    severity = Choice(
        title=_('Severity'), vocabulary='BugTaskSeverity',
        default=dbschema.BugTaskSeverity.NORMAL)
    statusexplanation = Text(
        title=_("Status notes (optional)"), required=False)
>>>>>>> 46779544
    assignee = Choice(
        title=_('Assigned to'), required=False, vocabulary='ValidAssignee')
    binarypackagename = Choice(
        title=_('Binary PackageName'), required=False,
        vocabulary='BinaryPackageName')
    bugwatch = Choice(title=_("Remote Bug Details"), required=False,
        vocabulary='BugWatch', description=_("Select the bug watch that "
        "represents this task in the relevant bug tracker. If none of the "
        "bug watches represents this particular bug task, leave it as "
        "(None). Linking the remote bug watch with the task in "
        "this way means that a change in the remote bug status will change "
        "the status of this bug task in Malone."))
    dateassigned = Datetime(
        title=_("Date Assigned"),
        description=_("The date on which this task was assigned to someone."))
    datecreated = Datetime(
        title=_("Date Created"),
        description=_("The date on which this task was created."))
    age = Datetime(
        title=_("Age"),
        description=_(
            "The age of this task, expressed as the length of time between "
            "datecreated and now."))
    owner = Int()
    target = Attribute("The software in which this bug should be fixed")
    target_uses_malone = Bool(title=_("Whether the bugtask's target uses Malone "
                              "officially"))
    targetname = Attribute("The short, descriptive name of the target")
    title = Attribute("The title of the bug related to this bugtask")
    related_tasks = Attribute("IBugTasks related to this one, namely other "
                              "IBugTasks on the same IBug.")
    statusdisplayhtml = Attribute(
        "A HTML representation of the status. This field produces "
        "its value from the status, assignee and milestone values.")
    statuselsewhere = Attribute(
        "A human-readable representation of the status of this IBugTask's bug "
        "in the other contexts in which it's reported.")

    def setStatusFromDebbugs(status):
        """Set the Malone BugTask status on the basis of a debbugs status.
        This maps from the debbugs status values ('done', 'open',
        'forwarded') to the Malone status values, and returns the relevant
        Malone status.
        """

    def setImportanceFromDebbugs(severity):
        """Set the Malone BugTask importance on the basis of a debbugs
        severity.  This maps from the debbugs severity values ('normal',
        'important', 'critical', 'serious', 'minor', 'wishlist', 'grave') to
        the Malone importance values, and returns the relevant Malone importance.
        """

    def updateTargetNameCache():
        """Update the targetnamecache field in the database.

        This method is meant to be called when an IBugTask is created or
        modified and will also be called from the update_stats.py cron script
        to ensure that the targetnamecache is properly updated when, for
        example, an IDistribution is renamed.
        """

    def asEmailHeaderValue():
        """Return a value suitable for an email header value for this bugtask.

        The return value is a single line of arbitrary length, so header folding
        should be done by the callsite, as needed.

        For an upstream task, this value might look like:

          product=firefox; status=New; priority=None; assignee=None;

        See doc/bugmail-headers.txt for a complete explanation and more
        examples.
        """


class INullBugTask(IBugTask):
    """A marker interface for an IBugTask that doesn't exist in a context.

    An INullBugTask is useful when wanting to view a bug in a context
    where that bug hasn't yet been reported. This might happen, for
    example, when searching to see if a bug you want to report has
    already been filed and finding matching reports that don't yet
    have tasks reported in your context.
    """


class IBugTaskSearch(Interface):
    """The schema used by a bug task search form.

    Note that this is slightly different than simply IBugTask because
    some of the field types are different (e.g. it makes sense for
    status to be a Choice on a bug task edit form, but it makes sense
    for status to be a List field on a search form, where more than
    one value can be selected.)
    """
    searchtext = TextLine(title=_("Bug ID or text:"), required=False)
    status = List(
        title=_('Status'),
        value_type=IBugTask['status'],
        default=list(UNRESOLVED_BUGTASK_STATUSES),
        required=False)
<<<<<<< HEAD
    importance = List(
        title=_('Importance:'),
        value_type=IBugTask['importance'],
=======
    severity = List(
        title=_('Severity'),
        value_type=IBugTask['severity'],
>>>>>>> 46779544
        required=False)
    priority = List(
        title=_('Priority'),
        value_type=IBugTask['priority'],
        required=False)
    assignee = Choice(
        title=_('Assignee'), vocabulary='ValidAssignee', required=False)
    owner = Choice(
        title=_('Reporter'), vocabulary='ValidAssignee', required=False)
    omit_dupes = Bool(
        title=_('Omit duplicate bugs'), required=False,
        default=True)
    statusexplanation = TextLine(
        title=_("Status notes"), required=False)
    has_patch = Bool(
        title=_('Show only bugs with patches available'), required=False,
        default=False)
    has_no_package = Bool(
        title=_('Exclude bugs with packages specified'),
        required=False, default=False)
    milestone_assignment = Choice(
        title=_('Target'), vocabulary="Milestone", required=False)
    milestone = List(
        title=_('Target'), value_type=IBugTask['milestone'], required=False)
    component = List(
        title=_('Component'), value_type=IComponent['name'], required=False)

class IPersonBugTaskSearch(IBugTaskSearch):
    """The schema used by the bug task search form of a person."""
    sourcepackagename = Choice(
        title=_("Source Package Name"), required=False,
        description=_("The source package in which the bug occurs. "
        "Leave blank if you are not sure."),
        vocabulary='SourcePackageName')
    distribution = Choice(
        title=_("Distribution"), required=False, vocabulary='Distribution')


class IBugTaskDelta(Interface):
    """The change made to a bug task (e.g. in an edit screen).

    If product is not None, both sourcepackagename and binarypackagename must
    be None.

    Likewise, if sourcepackagename and/or binarypackagename is not
    None, product must be None.
    """
    bugtask = Attribute("The modified IBugTask.")
    product = Attribute(
        """The change made to the IProduct of this task.

        The value is a dict like {'old' : IProduct, 'new' : IProduct},
        or None, if no product change was made.
        """)
    sourcepackagename = Attribute(
        """The change made to the ISourcePackageName of this task.

        The value is a dict with the keys
        {'old' : ISourcePackageName, 'new' : ISourcePackageName},
        or None, if no change was made to the sourcepackagename.
        """)
    binarypackagename = Attribute(
        """The change made to the IBinaryPackageName of this task.

        The value is a dict like
        {'old' : IBinaryPackageName, 'new' : IBinaryPackageName},
        or None, if no change was made to the binarypackagename.
        """)
    target = Attribute(
        """The change made to the IMilestone for this task.

        The value is a dict like {'old' : IMilestone, 'new' : IMilestone},
        or None, if no change was made to the target.
        """)
    status = Attribute(
        """The change made to the status for this task.

        The value is a dict like
        {'old' : BugTaskStatus.FOO, 'new' : BugTaskStatus.BAR}, or None,
        if no change was made to the status.
        """)
    priority = Attribute(
        """The change made to the priority for this task.

        The value is a dict like
        {'old' : BugTaskPriority.FOO, 'new' : BugTaskPriority.BAR}, or None,
        if no change was made to the priority.
        """)
    importance = Attribute(
        """The change made to the importance of this task.

        The value is a dict like
        {'old' : BugTaskImportance.FOO, 'new' : BugTaskImportance.BAR}, or None,
        if no change was made to the importance.
        """)
    assignee = Attribute(
        """The change made to the assignee of this task.

        The value is a dict like {'old' : IPerson, 'new' : IPerson}, or None,
        if no change was made to the assignee.
        """)
    statusexplanation = Attribute("The new value of the status notes.")


class IUpstreamBugTask(IBugTask):
    """A description of a bug needing fixing in a particular product."""
    product = Choice(title=_('Product'), required=True, vocabulary='Product')


class IDistroBugTask(IBugTask):
    """A description of a bug needing fixing in a particular package."""
    sourcepackagename = Choice(
        title=_("Source Package Name"), required=False,
        description=_("The source package in which the bug occurs. "
        "Leave blank if you are not sure."),
        vocabulary='SourcePackageName')
    binarypackagename = Choice(
        title=_('Binary PackageName'), required=False,
        vocabulary='BinaryPackageName')
    distribution = Choice(
        title=_("Distribution"), required=True, vocabulary='Distribution')


class IDistroReleaseBugTask(IBugTask):
    """A description of a bug needing fixing in a particular realease."""
    sourcepackagename = Choice(
        title=_("Source Package Name"), required=True,
        vocabulary='SourcePackageName')
    binarypackagename = Choice(
        title=_('Binary PackageName'), required=False,
        vocabulary='BinaryPackageName')
    distrorelease = Choice(
        title=_("Distribution Release"), required=True,
        vocabulary='DistroRelease')


# XXX: Brad Bollenbach, 2005-02-03: This interface should be removed
# when spiv pushes a fix upstream for the bug that makes this hackery
# necessary:
#
#     https://launchpad.ubuntu.com/malone/bugs/121
class ISelectResultsSlicable(ISelectResults):
    def __getslice__(i, j):
        """Called to implement evaluation of self[i:j]."""


class BugTaskSearchParams:
    """Encapsulates search parameters for BugTask.search()

    Details:

      user is an object that provides IPerson, and represents the
      person performing the query (which is important to know for, for
      example, privacy-aware results.) If user is None, the search
      will be filtered to only consider public bugs.

      product, distribution and distrorelease (IBugTargets) should /not/
      be supplied to BugTaskSearchParams; instead, IBugTarget's
      searchTasks() method should be invoked with a single search_params
      argument.

      Keyword arguments should always be used. The argument passing
      semantics are as follows:

        * BugTaskSearchParams(arg='foo', user=bar): Match all IBugTasks
          where IBugTask.arg == 'foo' for user bar.

        * BugTaskSearchParams(arg=any('foo', 'bar')): Match all
          IBugTasks where IBugTask.arg == 'foo' or IBugTask.arg ==
          'bar'. In this case, no user was passed, so all private bugs
          are excluded from the search results.

        * BugTaskSearchParams(arg1='foo', arg2='bar'): Match all
          IBugTasks where IBugTask.arg1 == 'foo' and IBugTask.arg2 ==
          'bar'

    The set will be ordered primarily by the column specified in orderby,
    and then by bugtask id.

    For a more thorough treatment, check out:

        lib/canonical/launchpad/doc/bugtask.txt
    """

    product = None
    distribution = None
    distrorelease = None
    def __init__(self, user, bug=None, searchtext=None, status=None,
                 priority=None, importance=None, milestone=None,
                 assignee=None, sourcepackagename=None,
                 binarypackagename=None, owner=None,
                 statusexplanation=None, attachmenttype=None,
                 orderby=None, omit_dupes=False, subscriber=None,
                 component=None):
        self.bug = bug
        self.searchtext = searchtext
        self.status = status
        self.priority = priority
        self.importance = importance
        self.milestone = milestone
        self.assignee = assignee
        self.sourcepackagename = sourcepackagename
        self.binarypackagename = binarypackagename
        self.owner = owner
        self.statusexplanation = statusexplanation
        self.attachmenttype = attachmenttype
        self.user = user
        self.orderby = orderby
        self.omit_dupes = omit_dupes
        self.subscriber = subscriber
        self.component = component

        self._has_context = False

    def setProduct(self, product):
        """Set the upstream context on which to filter the search."""
        assert not self._has_context
        self.product = product
        self._has_context = True

    def setDistribution(self, distribution):
        """Set the distribution context on which to filter the search."""
        assert not self._has_context
        self.distribution = distribution
        self._has_context = True

    def setDistributionRelease(self, distrorelease):
        """Set the distrorelease context on which to filter the search."""
        assert not self._has_context
        self.distrorelease = distrorelease
        self._has_context = True

    def setSourcePackage(self, sourcepackage):
        """Set the sourcepackage context on which to filter the search."""
        assert not self._has_context
        if ISourcePackage.providedBy(sourcepackage):
            # This is a sourcepackage in a distro release.
            self.distrorelease = sourcepackage.distrorelease
        else:
            # This is a sourcepackage in a distribution.
            self.distribution = sourcepackage.distribution
        self.sourcepackagename = sourcepackage.sourcepackagename
        self._has_context = True


class IBugTaskSet(Interface):

    title = Attribute('Title')

    def __getitem__(task_id):
        """Get an IBugTask."""

    def __iter__():
        """Iterate through IBugTasks for a given bug."""

    def get(task_id):
        """Retrieve a BugTask with the given id.

        Raise a zope.exceptions.NotFoundError if there is no IBugTask
        matching the given id. Raise a zope.security.interfaces.Unauthorized
        if the user doesn't have the permission to view this bug.
        """

    def search(params):
        """Return a set of IBugTasks.

        Note: only use this method of BugTaskSet if you want to query
        tasks across multiple IBugTargets; otherwise, use the
        IBugTarget's searchTasks() method.
        
        search() returns the tasks that satisfy the query specified in
        the BugTaskSearchParams argument supplied.
        """

    def createTask(bug, product=None, distribution=None, distrorelease=None,
                   sourcepackagename=None, binarypackagename=None, status=None,
                   priority=None, importance=None, assignee=None, owner=None,
                   milestone=None):
        """Create a bug task on a bug and return it.

        If the bug is public, bug contacts will be automatically
        subscribed.

        Exactly one of product, distribution or distrorelease must be provided.
        """

    def maintainedBugTasks(person, minimportance=None, minpriority=None,
                           showclosed=None, orderby=None, user=None):
        """Return all bug tasks assigned to a package/product maintained by
        :person:.

        By default, closed (FIXCOMMITTED, REJECTED) tasks are not
        returned. If you want closed tasks too, just pass
        showclosed=True.

        If minimportance is not None, return only the bug tasks with importance 
        greater than minimportance. The same is valid for minpriority/priority.

        If you want the results ordered, you have to explicitly specify an
        <orderBy>. Otherwise the order used is not predictable.
        <orderBy> can be either a string with the column name you want to sort
        or a list of column names as strings.

        The <user> parameter is necessary to make sure we don't return any
        bugtask of a private bug for which the user is not subscribed. If
        <user> is None, no private bugtasks will be returned.
        """


class IAddBugTaskForm(Interface):
    """Form for adding an upstream bugtask."""
    product = IUpstreamBugTask['product']
    distribution = IDistroBugTask['distribution']
    sourcepackagename = IDistroBugTask['sourcepackagename']
    bugtracker = Choice(
        title=_('Remote Bug Tracker'), required=False, vocabulary='BugTracker',
        description=_("The bug tracker in which the remote bug is found. "
            "Choose from the list. You can register additional bug trackers "
            "from the Malone home page."))
    remotebug = TextLine(
        title=_('Remote Bug'), required=False, description=_(
            "The bug number of this bug in the remote bug tracker."))

<|MERGE_RESOLUTION|>--- conflicted
+++ resolved
@@ -79,17 +79,11 @@
         default=dbschema.BugTaskStatus.UNCONFIRMED)
     priority = Choice(
         title=_('Priority'), vocabulary='BugTaskPriority', required=False)
-<<<<<<< HEAD
     importance = Choice(
         title=_('Importance'), vocabulary='BugTaskImportance',
         default=dbschema.BugTaskImportance.UNTRIAGED)
-=======
-    severity = Choice(
-        title=_('Severity'), vocabulary='BugTaskSeverity',
-        default=dbschema.BugTaskSeverity.NORMAL)
     statusexplanation = Text(
         title=_("Status notes (optional)"), required=False)
->>>>>>> 46779544
     assignee = Choice(
         title=_('Assigned to'), required=False, vocabulary='ValidAssignee')
     binarypackagename = Choice(
@@ -192,15 +186,9 @@
         value_type=IBugTask['status'],
         default=list(UNRESOLVED_BUGTASK_STATUSES),
         required=False)
-<<<<<<< HEAD
     importance = List(
-        title=_('Importance:'),
+        title=_('Importance'),
         value_type=IBugTask['importance'],
-=======
-    severity = List(
-        title=_('Severity'),
-        value_type=IBugTask['severity'],
->>>>>>> 46779544
         required=False)
     priority = List(
         title=_('Priority'),
