# Copyright 2004-2007 Canonical Ltd.  All rights reserved.
# pylint: disable-msg=E0211,E0213

"""Person interfaces."""

__metaclass__ = type

__all__ = [
    'AccountStatus',
    'IAdminPeopleMergeSchema',
    'IAdminTeamMergeSchema',
    'IHasStanding',
    'INACTIVE_ACCOUNT_STATUSES',
    'INewPerson',
    'INewPersonForm',
    'InvalidName',
    'IObjectReassignment',
    'IPerson',
    'IPersonAdminWriteRestricted',
    'IPersonChangePassword',
    'IPersonClaim',
    'IPersonEditRestricted',
    'IPersonPublic',
    'IPersonSet',
    'IPersonViewRestricted',
    'IRequestPeopleMerge',
    'ITeam',
    'ITeamContactAddressForm',
    'ITeamCreation',
    'ITeamReassignment',
    'JoinNotAllowed',
    'NameAlreadyTaken',
    'PersonCreationRationale',
    'PersonVisibility',
    'PersonalStanding',
    'TeamContactMethod',
    'TeamMembershipRenewalPolicy',
    'TeamSubscriptionPolicy',
    ]


from zope.formlib.form import NoInputData
from zope.schema import Bool, Choice, Datetime, Int, Text, TextLine
from zope.interface import Attribute, Interface
from zope.interface.exceptions import Invalid
from zope.interface.interface import invariant
from zope.component import getUtility

from canonical.lazr import DBEnumeratedType, DBItem, EnumeratedType, Item
from canonical.lazr.rest.declarations import (
   collection_default_content, export_collection)

from canonical.launchpad import _

from canonical.launchpad.fields import (
    BlacklistableContentNameField, IconImageUpload, LogoImageUpload,
    MugshotImageUpload, PasswordField, PublicPersonChoice, StrippedTextLine)
from canonical.launchpad.validators.name import name_validator
from canonical.launchpad.interfaces.mentoringoffer import (
    IHasMentoringOffers)
from canonical.launchpad.interfaces.specificationtarget import (
    IHasSpecifications)
from canonical.launchpad.interfaces.launchpad import (
    IHasIcon, IHasLogo, IHasMugshot)
from canonical.launchpad.interfaces.questioncollection import (
    IQuestionCollection, QUESTION_STATUS_DEFAULT_SEARCH)
from canonical.launchpad.interfaces.teammembership import TeamMembershipStatus
from canonical.launchpad.interfaces.validation import (
    validate_new_team_email, validate_new_person_email)


class AccountStatus(DBEnumeratedType):
    """The status of a Launchpad account."""

    NOACCOUNT = DBItem(10, """
        No Launchpad account

        There's no Launchpad account for this Person record.
        """)

    ACTIVE = DBItem(20, """
        Active Launchpad account

        There's an active Launchpad account associated with this Person.
        """)

    DEACTIVATED = DBItem(30, """
        Deactivated Launchpad account

        The account associated with this Person has been deactivated by the
        Person himself.
        """)

    SUSPENDED = DBItem(40, """
        Suspended Launchpad account

        The account associated with this Person has been suspended by a
        Launchpad admin.
        """)


INACTIVE_ACCOUNT_STATUSES = [
    AccountStatus.DEACTIVATED, AccountStatus.SUSPENDED]


class PersonalStanding(DBEnumeratedType):
    """A person's standing.

    Standing is currently (just) used to determine whether a person's posts to
    a mailing list require first-post moderation or not.  Any person with good
    or excellent standing may post directly to the mailing list without
    moderation.  Any person with unknown or poor standing must have their
    first-posts moderated.
    """

    UNKNOWN = DBItem(0, """
        Unknown standing

        Nothing about this person's standing is known.
        """)

    POOR = DBItem(100, """
        Poor standing

        This person has poor standing.
        """)

    GOOD = DBItem(200, """
        Good standing

        This person has good standing and may post to a mailing list without
        being subject to first-post moderation rules.
        """)

    EXCELLENT = DBItem(300, """
        Excellent standing

        This person has excellent standing and may post to a mailing list
        without being subject to first-post moderation rules.
        """)


class PersonCreationRationale(DBEnumeratedType):
    """The rationale for the creation of a given person.

    Launchpad automatically creates user accounts under certain
    circumstances. The owners of these accounts may discover Launchpad
    at a later date and wonder why Launchpad knows about them, so we
    need to make it clear why a certain account was automatically created.
    """

    UNKNOWN = DBItem(1, """
        Unknown

        The reason for the creation of this person is unknown.
        """)

    BUGIMPORT = DBItem(2, """
        Existing user in another bugtracker from which we imported bugs.

        A bugzilla import or sf.net import, for instance. The bugtracker from
        which we were importing should be described in
        Person.creation_comment.
        """)

    SOURCEPACKAGEIMPORT = DBItem(3, """
        This person was mentioned in a source package we imported.

        When gina imports source packages, it has to create Person entries for
        the email addresses that are listed as maintainer and/or uploader of
        the package, in case they don't exist in Launchpad.
        """)

    POFILEIMPORT = DBItem(4, """
        This person was mentioned in a POFile imported into Rosetta.

        When importing POFiles into Rosetta, we need to give credit for the
        translations on that POFile to its last translator, which may not
        exist in Launchpad, so we'd need to create it.
        """)

    KEYRINGTRUSTANALYZER = DBItem(5, """
        Created by the keyring trust analyzer.

        The keyring trust analyzer is responsible for scanning GPG keys
        belonging to the strongly connected set and assign all email addresses
        registered on those keys to the people representing their owners in
        Launchpad. If any of these people doesn't exist, it creates them.
        """)

    FROMEMAILMESSAGE = DBItem(6, """
        Created when parsing an email message.

        Sometimes we parse email messages and want to associate them with the
        sender, which may not have a Launchpad account. In that case we need
        to create a Person entry to associate with the email.
        """)

    SOURCEPACKAGEUPLOAD = DBItem(7, """
        This person was mentioned in a source package uploaded.

        Some uploaded packages may be uploaded with a maintainer that is not
        registered in Launchpad, and in these cases, soyuz may decide to
        create the new Person instead of complaining.
        """)

    OWNER_CREATED_LAUNCHPAD = DBItem(8, """
        Created by the owner himself, coming from Launchpad.

        Somebody was navigating through Launchpad and at some point decided to
        create an account.
        """)

    OWNER_CREATED_SHIPIT = DBItem(9, """
        Created by the owner himself, coming from Shipit.

        Somebody went to one of the shipit sites to request Ubuntu CDs and was
        directed to Launchpad to create an account.
        """)

    OWNER_CREATED_UBUNTU_WIKI = DBItem(10, """
        Created by the owner himself, coming from the Ubuntu wiki.

        Somebody went to the Ubuntu wiki and was directed to Launchpad to
        create an account.
        """)

    USER_CREATED = DBItem(11, """
        Created by a user to represent a person which does not use Launchpad.

        A user wanted to reference a person which is not a Launchpad user, so
        he created this "placeholder" profile.
        """)

    OWNER_CREATED_UBUNTU_SHOP = DBItem(12, """
        Created by the owner himself, coming from the Ubuntu Shop.

        Somebody went to the Ubuntu Shop and was directed to Launchpad to
        create an account.
        """)

    OWNER_CREATED_UNKNOWN_TRUSTROOT = DBItem(13, """
        Created by the owner himself, coming from unknown OpenID consumer.

        Somebody went to an OpenID consumer we don't know about and was
        directed to Launchpad to create an account.
        """)

    OWNER_SUBMITTED_HARDWARE_TEST = DBItem(14, """
        Created by a submission to the hardware database.

        Somebody without a Launchpad account made a submission to the
        hardware database.
        """)

    BUGWATCH = DBItem(15, """
        Created by the updating of a bug watch.

        A watch was made against a remote bug that the user submitted or
        commented on.
        """)

class TeamMembershipRenewalPolicy(DBEnumeratedType):
    """TeamMembership Renewal Policy.

    How Team Memberships can be renewed on a given team.
    """

    NONE = DBItem(10, """
        invite them to apply for renewal

        Memberships can be renewed only by team administrators or by going
        through the normal workflow for joining the team.
        """)

    ONDEMAND = DBItem(20, """
        invite them to renew their own membership

        Memberships can be renewed by the members themselves a few days before
        it expires. After it expires the member has to go through the normal
        workflow for joining the team.
        """)

    AUTOMATIC = DBItem(30, """
        renew their membership automatically, also notifying the admins

        Memberships are automatically renewed when they expire and a note is
        sent to the member and to team admins.
        """)


class TeamSubscriptionPolicy(DBEnumeratedType):
    """Team Subscription Policies

    The policies that apply to a team and specify how new subscriptions must
    be handled. More information can be found in the TeamMembershipPolicies
    spec.
    """

    MODERATED = DBItem(1, """
        Moderated Team

        All subscriptions for this team are subject to approval by one of
        the team's administrators.
        """)

    OPEN = DBItem(2, """
        Open Team

        Any user can join and no approval is required.
        """)

    RESTRICTED = DBItem(3, """
        Restricted Team

        New members can only be added by one of the team's administrators.
        """)


class PersonVisibility(DBEnumeratedType):
    """The visibility level of person or team objects.

    Currently, only teams can have their visibility set to something
    besides PUBLIC.
    """

    PUBLIC = DBItem(1, """
        Public

        Everyone can view all the attributes of this person.
        """)

    PRIVATE_MEMBERSHIP = DBItem(20, """
        Private Membership

        Only launchpad admins and team members can view the
        membership list for this team.
        """)


class PersonNameField(BlacklistableContentNameField):
    """A Person's name, which is unique."""

    errormessage = _("%s is already in use by another person or team.")

    @property
    def _content_iface(self):
        """Return the interface this field belongs to."""
        return IPerson

    def _getByName(self, name):
        """Return a Person by looking up his name."""
        return getUtility(IPersonSet).getByName(name, ignore_merged=False)


class IPersonChangePassword(Interface):
    """The schema used by Person +changepassword form."""

    currentpassword = PasswordField(
        title=_('Current password'), required=True, readonly=False)

    password = PasswordField(
        title=_('New password'), required=True, readonly=False)


class IPersonClaim(Interface):
    """The schema used by IPerson's +claim form."""

    emailaddress = TextLine(title=_('Email address'), required=True)


class INewPerson(Interface):
    """The schema used by IPersonSet's +newperson form."""

    emailaddress = StrippedTextLine(
        title=_('Email address'), required=True,
        constraint=validate_new_person_email)
    displayname = StrippedTextLine(title=_('Display name'), required=True)
    creation_comment = Text(
        title=_('Creation reason'), required=True,
        description=_("The reason why you're creating this profile."))


# This has to be defined here to avoid circular import problems.
class IHasStanding(Interface):
    """An object that can have personal standing."""

    personal_standing = Choice(
        title=_('Personal standing'),
        required=True,
        vocabulary=PersonalStanding,
        description=_('The standing of a person for non-member mailing list '
                      'posting privileges.'))

    personal_standing_reason = Text(
        title=_('Reason for personal standing'),
        required=False,
        description=_("The reason the person's standing is what it is."))


class IPersonPublic(IHasSpecifications, IHasMentoringOffers,
                    IQuestionCollection, IHasLogo, IHasMugshot, IHasIcon):
    """Public attributes for a Person."""

    id = Int(
            title=_('ID'), required=True, readonly=True,
            )
    name = PersonNameField(
            title=_('Name'), required=True, readonly=False,
            constraint=name_validator,
            description=_(
                "A short unique name, beginning with a lower-case "
                "letter or number, and containing only letters, "
                "numbers, dots, hyphens, or plus signs.")
            )
    displayname = StrippedTextLine(
            title=_('Display Name'), required=True, readonly=False,
            description=_("Your name as you would like it displayed "
            "throughout Launchpad. Most people use their full name "
            "here.")
            )
    password = PasswordField(
        title=_('Password'), required=True, readonly=False)
    karma = Int(
            title=_('Karma'), readonly=False,
            description=_('The cached total karma for this person.')
            )
    homepage_content = Text(
        title=_("Homepage Content"), required=False,
        description=_(
            "The content of your home page. Edit this and it will be "
            "displayed for all the world to see."))
    # NB at this stage we do not allow individual people to have their own
    # icon, only teams get that. People can however have a logo and mugshot
    # The icon is only used for teams; that's why we use /@@/team as the
    # default image resource.
    icon = IconImageUpload(
        title=_("Icon"), required=False,
        default_image_resource='/@@/team',
        description=_(
            "A small image of exactly 14x14 pixels and at most 5kb in size, "
            "that can be used to identify this team. The icon will be "
            "displayed whenever the team name is listed - for example "
            "in listings of bugs or on a person's membership table."))
    logo = LogoImageUpload(
        title=_("Logo"), required=False,
        default_image_resource='/@@/person-logo',
        description=_(
            "An image of exactly 64x64 pixels that will be displayed in "
            "the heading of all pages related to you. Traditionally this "
            "is a logo, a small picture or a personal mascot. It should be "
            "no bigger than 50kb in size."))
    mugshot = MugshotImageUpload(
        title=_("Mugshot"), required=False,
        default_image_resource='/@@/person-mugshot',
        description=_(
            "A large image of exactly 192x192 pixels, that will be displayed "
            "on your home page in Launchpad. Traditionally this is a great "
            "big picture of your grinning face. Make the most of it! It "
            "should be no bigger than 100kb in size. "))
    addressline1 = TextLine(
            title=_('Address'), required=True, readonly=False,
            description=_('Your address (Line 1)')
            )
    addressline2 = TextLine(
            title=_('Address'), required=False, readonly=False,
            description=_('Your address (Line 2)')
            )
    city = TextLine(
            title=_('City'), required=True, readonly=False,
            description=_('The City/Town/Village/etc to where the CDs should '
                          'be shipped.')
            )
    province = TextLine(
            title=_('Province'), required=True, readonly=False,
            description=_('The State/Province/etc to where the CDs should '
                          'be shipped.')
            )
    country = Choice(
            title=_('Country'), required=True, readonly=False,
            vocabulary='CountryName',
            description=_('The Country to where the CDs should be shipped.')
            )
    postcode = TextLine(
            title=_('Postcode'), required=True, readonly=False,
            description=_('The Postcode to where the CDs should be shipped.')
            )
    phone = TextLine(
            title=_('Phone'), required=True, readonly=False,
            description=_('[(+CountryCode) number] e.g. (+55) 16 33619445')
            )
    organization = TextLine(
            title=_('Organization'), required=False, readonly=False,
            description=_('The Organization requesting the CDs')
            )
    languages = Attribute(_('List of languages known by this person'))
    translatable_languages = Attribute(
        _('Languages this person knows, apart from English'))

    hide_email_addresses = Bool(
        title=_("Hide my email addresses from other Launchpad users"),
        required=False, default=False)
    # this is not a date of birth, it is the date the person record was
    # created in this db
    datecreated = Datetime(
        title=_('Date Created'), required=True, readonly=True)
    creation_rationale = Choice(
        title=_("Rationale for this entry's creation"), required=False,
        readonly=False, values=PersonCreationRationale.items)
    creation_comment = TextLine(
        title=_("Comment for this entry's creation"),
        description=_(
            "This comment may be displayed verbatim in a web page, so it "
            "has to follow some structural constraints, that is, it must "
            "be of the form: 'when %(action_details)s' (e.g 'when the "
            "foo package was imported into Ubuntu Breezy'). The only "
            "exception to this is when we allow users to create Launchpad "
            "profiles through the /people/+newperson page."),
        required=False, readonly=False)
    # XXX Guilherme Salgado 2006-11-10:
    # We can't use a Choice field here because we don't have a vocabulary
    # which contains valid people but not teams, and we don't really need one
    # appart from here.
    registrant = Attribute('The user who created this profile.')
    # bounty relations
    ownedBounties = Attribute('Bounties issued by this person.')
    reviewerBounties = Attribute('Bounties reviewed by this person.')
    claimedBounties = Attribute('Bounties claimed by this person.')
    subscribedBounties = Attribute(
        'Bounties to which this person subscribes.')

    oauth_access_tokens = Attribute(_("Non-expired access tokens"))

    sshkeys = Attribute(_('List of SSH keys'))

    timezone = Choice(
        title=_('Timezone'), required=True, readonly=False,
        description=_('The timezone of where you live.'),
        vocabulary='TimezoneName')

    openid_identifier = TextLine(
            title=_("Key used to generate opaque OpenID identities."),
            readonly=True, required=False,
            )

    account_status = Choice(
        title=_("The status of this person's account"), required=False,
        readonly=False, vocabulary=AccountStatus)

    account_status_comment = Text(
        title=_("Why are you deactivating your account?"), required=False,
        readonly=False)

    # Properties of the Person object.
    karma_category_caches = Attribute(
        'The caches of karma scores, by karma category.')
    is_valid_person = Bool(
        title=_("This is an active user and not a team."), readonly=True)
    is_valid_person_or_team = Bool(
        title=_("This is an active user or a team."), readonly=True)
    is_openid_enabled = Bool(
        title=_("This user can use Launchpad as an OpenID provider."),
        readonly=True)
    is_ubuntero = Bool(title=_("Ubuntero Flag"), readonly=True)
    activesignatures = Attribute("Retrieve own Active CoC Signatures.")
    inactivesignatures = Attribute("Retrieve own Inactive CoC Signatures.")
    signedcocs = Attribute("List of Signed Code Of Conduct")
    gpgkeys = Attribute("List of valid OpenPGP keys ordered by ID")
    pendinggpgkeys = Attribute("Set of fingerprints pending confirmation")
    inactivegpgkeys = Attribute(
        "List of inactive OpenPGP keys in LP Context, ordered by ID")
    ubuntuwiki = Attribute("The Ubuntu WikiName of this Person.")
    otherwikis = Attribute(
        "All WikiNames of this Person that are not the Ubuntu one.")
    allwikis = Attribute("All WikiNames of this Person.")
    ircnicknames = Attribute("List of IRC nicknames of this Person.")
    jabberids = Attribute("List of Jabber IDs of this Person.")
    branches = Attribute(
        "All branches related to this persion. They might be registered, "
        "authored or subscribed by this person.")
    authored_branches = Attribute("The branches whose author is this person.")
    registered_branches = Attribute(
        "The branches whose owner is this person and which either have no"
        "author or an author different from this person.")
    subscribed_branches = Attribute(
        "Branches to which this person " "subscribes.")
    myactivememberships = Attribute(
        "List of TeamMembership objects for Teams this Person is an active "
        "member of.")
    open_membership_invitations = Attribute(
        "All TeamMemberships which represent an invitation (to join a team) "
        "sent to this person.")
    teams_participated_in = Attribute(
        "Iterable of all Teams that this person is active in, recursive")
    teams_indirectly_participated_in = Attribute(
        "Iterable of all the teams in which this person is and indirect "
        "member.")
    teams_with_icons = Attribute(
        "Iterable of all Teams that this person is active in that have "
        "icons")
    guessedemails = Attribute(
        "List of emails with status NEW. These email addresses probably "
        "came from a gina or POFileImporter run.")
    validatedemails = Attribute("Emails with status VALIDATED")
    unvalidatedemails = Attribute(
        "Emails this person added in Launchpad but are not yet validated.")
    specifications = Attribute(
        "Any specifications related to this person, either because the are "
        "a subscriber, or an assignee, or a drafter, or the creator. "
        "Sorted newest-first.")
    approver_specs = Attribute(
        "Specifications this person is supposed to approve in due "
        "course, newest first.")
    assigned_specs = Attribute(
        "Specifications assigned to this person, sorted newest first.")
    assigned_specs_in_progress = Attribute(
        "Specifications assigned to this person whose implementation is "
        "started but not yet completed, sorted newest first.")
    drafted_specs = Attribute(
        "Specifications being drafted by this person, sorted newest first.")
    created_specs = Attribute(
        "Specifications created by this person, sorted newest first.")
    feedback_specs = Attribute(
        "Specifications on which this person has been asked to provide "
        "feedback, sorted newest first.")
    subscribed_specs = Attribute(
        "Specifications this person has subscribed to, sorted newest first.")
    team_mentorships = Attribute(
        "All the offers of mentoring which are relevant to this team.")
    teamowner = PublicPersonChoice(
        title=_('Team Owner'), required=False, readonly=False,
        vocabulary='ValidTeamOwner')
    teamownerID = Int(title=_("The Team Owner's ID or None"), required=False,
                      readonly=True)
    teamdescription = Text(
        title=_('Team Description'), required=False, readonly=False,
        description=_('Use plain text; URLs will be linkified'))

    preferredemail = TextLine(
        title=_("Preferred Email Address"),
        description=_("The preferred email address for this person. The one "
                      "we'll use to communicate with them."),
        readonly=True)

    safe_email_or_blank = TextLine(
        title=_("Safe email for display"),
        description=_("The person's preferred email if they have"
                      "one and do not choose to hide it. Otherwise"
                      "the empty string."),
        readonly=True)

    preferredemail_sha1 = TextLine(
        title=_("SHA-1 Hash of Preferred Email"),
        description=_("The SHA-1 hash of the preferred email address and "
                      "a mailto: prefix as a hexadecimal string. This is "
                      "used as a key by FOAF RDF spec"),
        readonly=True)

    verbose_bugnotifications = Bool(
        title=_("Include bug descriptions when sending me bug notifications"),
        required=False, default=True)

    defaultmembershipperiod = Int(
        title=_('Subscription period'), required=False,
        description=_(
            "Number of days a new subscription lasts before expiring. "
            "You can customize the length of an individual subscription when "
            "approving it. Leave this empty or set to 0 for subscriptions to "
            "never expire."))

    defaultrenewalperiod = Int(
        title=_('Renewal period'),
        required=False,
        description=_(
            "Number of days a subscription lasts after being renewed. "
            "You can customize the lengths of individual renewals, but this "
            "is what's used for auto-renewed and user-renewed memberships."))

    defaultexpirationdate = Attribute(
        "The date, according to team's default values, in which a newly "
        "approved membership will expire.")

    defaultrenewedexpirationdate = Attribute(
        "The date, according to team's default values, in "
        "which a just-renewed membership will expire.")

    subscriptionpolicy = Choice(
        title=_('Subscription Policy'),
        required=True, vocabulary=TeamSubscriptionPolicy,
        default=TeamSubscriptionPolicy.MODERATED,
        description=_(
            "'Moderated' means all subscriptions must be approved. 'Open' "
            "means any user can join without approval. 'Restricted' means "
            "new members can be added only by a team administrator."))

    renewal_policy = Choice(
        title=_(
            "When someone's membership is about to expire, "
            "notify them and"),
        required=True, vocabulary=TeamMembershipRenewalPolicy,
        default=TeamMembershipRenewalPolicy.NONE)

    merged = Int(
        title=_('Merged Into'), required=False, readonly=True,
        description=_(
            "When a Person is merged into another Person, this attribute "
            "is set on the Person referencing the destination Person. If "
            "this is set to None, then this Person has not been merged "
            "into another and is still valid"))

    translation_history = Attribute(
        "The set of POFileTranslator objects that represent work done "
        "by this translator.")

    translation_groups = Attribute(
        "The set of TranslationGroup objects this person is a member of.")

    # title is required for the Launchpad Page Layout main template
    title = Attribute('Person Page Title')

    is_trusted_on_shipit = Bool(
        title=_('Is this a trusted person on shipit?'))
    unique_displayname = TextLine(
        title=_('Return a string of the form $displayname ($name).'))
    browsername = Attribute(
        'Return a textual name suitable for display in a browser.')

    archive = Attribute(
        "The Archive owned by this person, his PPA.")

    entitlements = Attribute("List of Entitlements for this person or team.")

    structural_subscriptions = Attribute(
        "The structural subscriptions for this person.")

    visibility_consistency_warning = Attribute(
        "Warning that a private team may leak membership info.")

    @invariant
    def personCannotHaveIcon(person):
        """Only Persons can have icons."""
        # XXX Guilherme Salgado 2007-05-28:
        # This invariant is busted! The person parameter provided to this
        # method will always be an instance of zope.formlib.form.FormData
        # containing only the values of the fields included in the POSTed
        # form. IOW, person.inTeam() will raise a NoInputData just like
        # person.teamowner would as it's not present in most of the
        # person-related forms.
        if person.icon is not None and not person.isTeam():
            raise Invalid('Only teams can have an icon.')

    @invariant
    def defaultRenewalPeriodIsRequiredForSomeTeams(person):
        """Teams may specify a default renewal period.

        The team renewal period cannot be less than 1 day, and when the
        renewal policy is is 'On Demand' or 'Automatic', it cannot be None.
        """
        # The person arg is a zope.formlib.form.FormData instance.
        # Instead of checking 'not person.isTeam()' or 'person.teamowner',
        # we check for a field in the schema to identify this as a team.
        try:
            renewal_policy = person.renewal_policy
        except NoInputData:
            # This is not a team.
            return

        renewal_period = person.defaultrenewalperiod
        automatic, ondemand = [TeamMembershipRenewalPolicy.AUTOMATIC,
                               TeamMembershipRenewalPolicy.ONDEMAND]
        cannot_be_none = renewal_policy in [automatic, ondemand]
        if ((renewal_period is None and cannot_be_none)
            or (renewal_period is not None and renewal_period <= 0)):
            raise Invalid(
                'You must specify a default renewal period greater than 0.')

    def convertToTeam(team_owner):
        """Convert this person into a team owned by the given team_owner.

        Also adds the given team owner as an administrator of the team.

        Only Person entries whose account_status is NOACCOUNT and which are
        not teams can be converted into teams.
        """

    def getActiveMemberships():
        """Return all active TeamMembership objects of this team.

        Active TeamMemberships are the ones with the ADMIN or APPROVED status.

        The results are ordered using Person.sortingColumns.
        """

    def getInvitedMemberships():
        """Return all TeamMemberships of this team with the INVITED status.

        The results are ordered using Person.sortingColumns.
        """

    def getInactiveMemberships():
        """Return all inactive TeamMemberships of this team.

        Inactive memberships are the ones with status EXPIRED or DEACTIVATED.

        The results are ordered using Person.sortingColumns.
        """

    def getProposedMemberships():
        """Return all TeamMemberships of this team with the PROPOSED status.

        The results are ordered using Person.sortingColumns.
        """

    def getBugContactPackages():
        """Return a list of packages for which this person is a bug contact.

        Returns a list of IDistributionSourcePackage's, ordered alphabetically
        (A to Z) by name.
        """

    def getBugContactOpenBugCounts(user):
        """Return open bug counts for this bug contact's packages.

            :user: The user doing the search. Private bugs that this
                   user doesn't have access to won't be included in the
                   count.

        Returns a list of dictionaries, where each dict contains:

            'package': The package the bugs are open on.
            'open': The number of open bugs.
            'open_critical': The number of open critical bugs.
            'open_unassigned': The number of open unassigned bugs.
            'open_inprogress': The number of open bugs that ar In Progress.
        """

    def setContactAddress(email):
        """Set the given email address as this team's contact address.

        This method must be used only for teams.
        """

    def setPreferredEmail(email):
        """Set the given email address as this person's preferred one.

        This method must be used only for people, not teams.
        """

    def getBranch(product_name, branch_name):
        """The branch associated to this person and product with this name.

        The product_name may be None.
        """

    def findPathToTeam(team):
        """Return the teams that cause this person to be a participant of the
        given team.

        If there is more than one path leading this person to the given team,
        only the one with the oldest teams is returned.

        This method must not be called if this person is not an indirect
        member of the given team.
        """

    def isTeam():
        """True if this Person is actually a Team, otherwise False."""

    # XXX BarryWarsaw 29-Nov-2007 I'd prefer for this to be an Object() with a
    # schema of IMailingList, but setting that up correctly causes a circular
    # import error with interfaces.mailinglists that is too difficult to
    # unfunge for this one attribute.
    mailing_list = Attribute(
        _("The team's mailing list, if it has one, otherwise None."))

    def getProjectsAndCategoriesContributedTo(limit=10):
        """Return a list of dicts with projects and the contributions made
        by this person on that project.

        The list is limited to the :limit: projects this person is most
        active.

        The dictionaries containing the following keys:
            - project:    The project, which is either an IProduct or an
                          IDistribution.
            - categories: A dictionary mapping KarmaCategory titles to
                          the icons which represent that category.
        """

    def getOwnedOrDrivenPillars():
        """Return Distribution, Project Groups and Projects that this person
        owns or drives.
        """

    def assignKarma(action_name, product=None, distribution=None,
                    sourcepackagename=None):
        """Assign karma for the action named <action_name> to this person.

        This karma will be associated with the given product or distribution.
        If a distribution is given, then product must be None and an optional
        sourcepackagename may also be given. If a product is given, then
        distribution and sourcepackagename must be None.
        """

    def latestKarma(quantity=25):
        """Return the latest karma actions for this person.

        Return no more than the number given as quantity.
        """

    def iterTopProjectsContributedTo(limit=10):
        """Iterate over the top projects contributed to.

        Iterate no more than the given limit.
        """

    def inTeam(team):
        """Return True if this person is a member or the owner of <team>.

        This method is meant to be called by objects which implement either
        IPerson or ITeam, and it will return True when you ask if a Person is
        a member of himself (i.e. person1.inTeam(person1)).

        <team> can be the id of a team, an SQLObject representing the
        ITeam, or the name of the team.
        """

    def clearInTeamCache():
        """Clears the person's inTeam cache.

        To be used when membership changes are enacted. Only meant to be
        used between TeamMembership and Person objects.
        """

    def lastShippedRequest():
        """Return this person's last shipped request, or None."""

    def pastShipItRequests():
        """Return the requests made by this person that can't be changed
        anymore.

        Any request that is cancelled, denied or sent for shipping can't be
        changed.
        """

    def shippedShipItRequestsOfCurrentSeries():
        """Return all requests made by this person that were sent to the
        shipping company already.

        This only includes requests for CDs of
        ShipItConstants.current_distroseries.
        """

    def currentShipItRequest():
        """Return this person's unshipped ShipIt request, if there's one.

        Return None otherwise.
        """

    def searchTasks(search_params, *args):
        """Search IBugTasks with the given search parameters.

        :search_params: a BugTaskSearchParams object
        :args: any number of BugTaskSearchParams objects

        If more than one BugTaskSearchParams is given, return the union of
        IBugTasks which match any of them.

        Return an iterable of matching results.
        """

    def getLatestMaintainedPackages():
        """Return `SourcePackageRelease`s maintained by this person.

        This method will only include the latest source package release
        for each source package name, distribution series combination.
        """

    def getLatestUploadedButNotMaintainedPackages():
        """Return `SourcePackageRelease`s created by this person but
        not maintained by him.

        This method will only include the latest source package release
        for each source package name, distribution series combination.
        """

    def getLatestUploadedPPAPackages():
        """Return `SourcePackageRelease`s uploaded by this person to any PPA.

        This method will only include the latest source package release
        for each source package name, distribution series combination.
        """

    def isUploader(distribution):
        """Return whether this person is an uploader for distribution.

        Returns True if this person is an uploader for distribution, or
        False otherwise.
        """

    def validateAndEnsurePreferredEmail(email):
        """Ensure this person has a preferred email.

        If this person doesn't have a preferred email, <email> will be set as
        this person's preferred one. Otherwise it'll be set as VALIDATED and
        this person will keep their old preferred email.

        This method is meant to be the only one to change the status of an
        email address, but as we all know the real world is far from ideal
        and we have to deal with this in one more place, which is the case
        when people explicitly want to change their preferred email address.
        On that case, though, all we have to do is use
        person.setPreferredEmail().
        """

    def hasParticipationEntryFor(team):
        """Return True when this person is a member of the given team.

        The person's membership may be direct or indirect.
        """

    def getAdministratedTeams():
        """Return the teams that this person/team is an administrator of.

        This includes teams for which the person is the owner, a direct
        member with admin privilege, or member of a team with such
        privileges.
        """

    def getTeamAdminsEmailAddresses():
        """Return a set containing the email addresses of all administrators
        of this team.
        """

    def getSubTeams():
        """Return all subteams of this team.

        A subteam is any team that is (either directly or indirectly) a
        member of this team. As an example, let's say we have this hierarchy
        of teams:

        Rosetta Translators
            Rosetta pt Translators
                Rosetta pt_BR Translators

        In this case, both 'Rosetta pt Translators' and 'Rosetta pt_BR
        Translators' are subteams of the 'Rosetta Translators' team, and all
        members of both subteams are considered members of "Rosetta
        Translators".
        """

    def getSuperTeams():
        """Return all superteams of this team.

        A superteam is any team that this team is a member of. For example,
        let's say we have this hierarchy of teams, and we are the
        "Rosetta pt_BR Translators":

        Rosetta Translators
            Rosetta pt Translators
                Rosetta pt_BR Translators

        In this case, we will return both 'Rosetta pt Translators' and
        'Rosetta Translators', because we are member of both of them.
        """

    def getLatestApprovedMembershipsForPerson(limit=5):
        """Return the <limit> latest approved membrships for this person."""

    def addLanguage(language):
        """Add a language to this person's preferences.

        :language: An object providing ILanguage.

        If the given language is already present, and IntegrityError will be
        raised. This will be fixed soon; here's the discussion on this topic:
        https://launchpad.ubuntu.com/malone/bugs/1317.
        """

    def removeLanguage(language):
        """Remove a language from this person's preferences.

        :language: An object providing ILanguage.

        If the given language is not present, nothing  will happen.
        """

    def getDirectAnswerQuestionTargets():
        """Return a list of IQuestionTargets that a person is subscribed to.

        This will return IQuestionTargets that the person is registered as an
        answer contact because he subscribed himself.
        """

    def getTeamAnswerQuestionTargets():
        """Return a list of IQuestionTargets that are indirect subscriptions.

        This will return IQuestionTargets that the person or team is
        registered as an answer contact because of his membership in a team.
        """

    def searchQuestions(search_text=None,
                        status=QUESTION_STATUS_DEFAULT_SEARCH,
                        language=None, sort=None, participation=None,
                        needs_attention=None):
        """Search the person's questions.

        See IQuestionCollection for the description of the standard search
        parameters.

        :participation: A list of QuestionParticipation that defines the set
        of relationship to questions that will be searched. If None or an
        empty sequence, all relationships are considered.

        :needs_attention: If this flag is true, only questions needing
        attention from the person will be included. Questions needing
        attention are those owned by the person in the ANSWERED or NEEDSINFO
        state, as well as, those not owned by the person but on which the
        person requested for more information or gave an answer and that are
        back in the OPEN state.
        """

    def isBugContributor(user):
        """Is the person a contributer to bugs in Launchpad?

        Return True if the user has any bugs assigned to him, either
        directly or by team participation.

        :user: The user doing the search. Private bugs that this
        user doesn't have access to won't be included in the
        count.
        """

    def isBugContributorInTarget(user, target):
        """Is the person a contributor to bugs in `target`?

        Return True if the user has any bugs assigned to him in the
        context of a specific target, either directly or by team
        participation.

        :user: The user doing the search. Private bugs that this
        user doesn't have access to won't be included in the
        count.

        :target: An object providing `IBugTarget` to search within.
        """


class IPersonViewRestricted(Interface):
    """IPerson attributes that require launchpad.View permission."""

    active_member_count = Attribute(
        "The number of real people who are members of this team.")
    activemembers = Attribute("List of members with ADMIN or APPROVED status")
    adminmembers = Attribute("List of members with ADMIN status")
    all_member_count = Attribute(
        "The total number of real people who are members of this team, "
        "including subteams.")
    allmembers = Attribute(
        "List of all direct and indirect people and teams who, one way or "
        "another, are a part of this team. If you want a method to check if "
        "a given person is a member of a team, you should probably look at "
        "IPerson.inTeam().")
    approvedmembers = Attribute("List of members with APPROVED status")
    deactivated_member_count = Attribute("Number of deactivated members")
    deactivatedmembers = Attribute("List of members with DEACTIVATED status")
    expired_member_count = Attribute("Number of EXPIRED members.")
    expiredmembers = Attribute("List of members with EXPIRED status")
    inactivemembers = Attribute(
        "List of members with EXPIRED or DEACTIVATED status")
    inactive_member_count = Attribute("Number of inactive members")
    invited_members = Attribute("List of members with INVITED status")
    invited_member_count = Attribute("Number of members with INVITED status")
    pendingmembers = Attribute(
        "List of members with INVITED or PROPOSED status")
    proposedmembers = Attribute("List of members with PROPOSED status")
    proposed_member_count = Attribute("Number of PROPOSED members")

    def getDirectAdministrators():
        """Return this team's administrators.

         This includes all direct members with admin rights and also
         the team owner. Note that some other persons/teams might have admin
         privilege by virtue of being a member of a team with admin rights.
        """

    def getMembersByStatus(status, orderby=None):
        """Return the people whose membership on this team match :status:.

        If no orderby is provided, Person.sortingColumns is used.
        """


class IPersonEditRestricted(Interface):
    """IPerson attributes that require launchpad.Edit permission."""

    def join(team, requester=None):
        """Join the given team if its subscriptionpolicy is not RESTRICTED.

        Join the given team according to the policies and defaults of that
        team:
        - If the team subscriptionpolicy is OPEN, the user is added as
          an APPROVED member with a NULL TeamMembership.reviewer.
        - If the team subscriptionpolicy is MODERATED, the user is added as
          a PROPOSED member and one of the team's administrators have to
          approve the membership.

        :param requester: The person who requested the membership on behalf of
        a team or None when a person requests the membership for himself.
        """

    def leave(team):
        """Leave the given team.

        If there's a membership entry for this person on the given team and
        its status is either APPROVED or ADMIN, we change the status to
        DEACTIVATED and remove the relevant entries in teamparticipation.

        Teams cannot call this method because they're not allowed to
        login and thus can't 'leave' another team. Instead, they have their
        subscription deactivated (using the setMembershipData() method) by
        a team administrator.
        """

    def setMembershipData(person, status, reviewer, expires=None,
                          comment=None):
        """Set the attributes of the person's membership on this team.

        Set the status, dateexpires, reviewer and comment, where reviewer is
        the user responsible for this status change and comment is the comment
        left by the reviewer for the change.

        This method will ensure that we only allow the status transitions
        specified in the TeamMembership spec. It's also responsible for
        filling/cleaning the TeamParticipation table when the transition
        requires it.
        """

    def addMember(person, reviewer, status=TeamMembershipStatus.APPROVED,
                  comment=None, force_team_add=False):
        """Add the given person as a member of this team.

        If the given person is already a member of this team we'll simply
        change its membership status. Otherwise a new TeamMembership is
        created with the given status.

        If the person is actually a team and force_team_add is False, the
        team will actually be invited to join this one. Otherwise the team
        is added as if it were a person.

        The given status must be either Approved, Proposed or Admin.

        The reviewer is the user who made the given person a member of this
        team.
        """

    def deactivateAllMembers(comment, reviewer):
        """Deactivate all the members of this team."""

    def acceptInvitationToBeMemberOf(team, comment):
        """Accept an invitation to become a member of the given team.

        There must be a TeamMembership for this person and the given team with
        the INVITED status. The status of this TeamMembership will be changed
        to APPROVED.
        """

    def declineInvitationToBeMemberOf(team, comment):
        """Decline an invitation to become a member of the given team.

        There must be a TeamMembership for this person and the given team with
        the INVITED status. The status of this TeamMembership will be changed
        to INVITATION_DECLINED.
        """

    def renewTeamMembership(team):
        """Renew the TeamMembership for this person on the given team.

        The given team's renewal policy must be ONDEMAND and the membership
        must be active (APPROVED or ADMIN) and set to expire in less than
        DAYS_BEFORE_EXPIRATION_WARNING_IS_SENT days.
        """


class IPersonAdminWriteRestricted(Interface):
    """IPerson attributes that require launchpad.Admin permission to set."""

    visibility = Choice(
        title=_("Visibility"),
        description=_(
            "Public visibility is standard, and Private Membership"
            " means that a team's members are hidden."),
        required=True, vocabulary=PersonVisibility,
        default=PersonVisibility.PUBLIC)


class IPerson(IPersonPublic, IPersonViewRestricted, IPersonEditRestricted,
              IPersonAdminWriteRestricted, IHasStanding):
    """A Person."""


class INewPersonForm(IPerson):
    """Interface used to create new Launchpad accounts.

    The only change with `IPerson` is a customised Password field.
    """

    password = PasswordField(
        title=_('Create password'), required=True, readonly=False)


class ITeam(IPerson, IHasIcon):
    """ITeam extends IPerson.

    The teamowner should never be None.
    """

    # Logo and Mugshot are here so that they can have a description on a
    # Team which is different to the description they have on a Person.
    logo = LogoImageUpload(
        title=_("Logo"), required=False,
        default_image_resource='/@@/team-logo',
        description=_(
            "An image of exactly 64x64 pixels that will be displayed in "
            "the heading of all pages related to the team. Traditionally "
            "this is a logo, a small picture or a personal mascot. It "
            "should be no bigger than 50kb in size."))
    mugshot = MugshotImageUpload(
        title=_("Mugshot"), required=False,
        default_image_resource='/@@/team-mugshot',
        description=_(
            "A large image of exactly 192x192 pixels, that will be displayed "
            "on the team page in Launchpad. It "
            "should be no bigger than 100kb in size. "))
    displayname = StrippedTextLine(
            title=_('Display Name'), required=True, readonly=False,
            description=_(
                "This team's name as you would like it displayed throughout "
                "Launchpad."))


class IPersonSet(Interface):
    """The set of Persons."""
    export_collection()

    title = Attribute('Title')

    def topPeople():
        """Return the top 5 people by Karma score in the Launchpad."""

    def createPersonAndEmail(
            email, rationale, comment=None, name=None, displayname=None,
            password=None, passwordEncrypted=False,
            hide_email_addresses=False, registrant=None):
        """Create and return an `IPerson` and `IEmailAddress`.

        The newly created EmailAddress will have a status of NEW and will be
        linked to the newly created Person.

        If the given name is None, we generate a unique nickname from the
        email address given.

        :param email: The email address, as text.
        :param rationale: An item of `PersonCreationRationale` to be used as
            the person's creation_rationale.
        :param comment: A comment explaining why the person record was
            created (usually used by scripts which create them automatically).
            Must be of the following form: "when %(action_details)s"
            (e.g. "when the foo package was imported into Ubuntu Breezy").
        :param name: The person's name.
        :param displayname: The person's displayname.
        :param password: The person's password.
        :param passwordEncrypted: Whether or not the given password is
            encrypted.
        :param registrant: The user who created this person, if any.
        :param hide_email_addresses: Whether or not Launchpad should hide the
            person's email addresses from other users.
        :raises InvalidName: When the given name is not valid.
        :raises InvalidEmailAddress: When the given email is not valid.
        :raises NameAlreadyTaken: When the given name is already in use.
        :raises EmailAddressAlreadyTaken: When the given email is already in
            use.
        :raises NicknameGenerationError: When no name is provided and we can't
            generate a nickname from the given email address.
        """

    def ensurePerson(email, displayname, rationale, comment=None,
                     registrant=None):
        """Make sure that there is a person in the database with the given
        email address. If necessary, create the person, using the
        displayname given.

        The comment must be of the following form: "when %(action_details)s"
        (e.g. "when the foo package was imported into Ubuntu Breezy").

        XXX sabdfl 2005-06-14: this should be extended to be similar or
        identical to the other person creation argument lists, so we can
        call it and create a full person if needed. Email would remain the
        deciding factor, we would not try and guess if someone existed based
        on the displayname or other arguments.
        """

    def newTeam(teamowner, name, displayname, teamdescription=None,
                subscriptionpolicy=TeamSubscriptionPolicy.MODERATED,
                defaultmembershipperiod=None, defaultrenewalperiod=None):
        """Create and return a new Team with given arguments."""

    def get(personid):
        """Return the person with the given id or None if it's not found."""

    def getByEmail(email):
        """Return the person with the given email address.

        Return None if there is no person with the given email address.
        """

    def getByName(name, ignore_merged=True):
        """Return the person with the given name, ignoring merged persons if
        ignore_merged is True.

        Return None if there is no person with the given name.
        """

    def getByOpenIdIdentifier(openid_identity):
        """Return the person with the given OpenID identifier, or None."""

    def getAllTeams(orderBy=None):
        """Return all Teams, ignoring the merged ones.

        <orderBy> can be either a string with the column name you want to sort
        or a list of column names as strings.
        If no orderBy is specified the results will be ordered using the
        default ordering specified in Person._defaultOrder.
        """

    def getPOFileContributors(pofile):
        """Return people that have contributed to the specified POFile."""

    def getPOFileContributorsByDistroSeries(distroseries, language):
        """Return people who translated strings in distroseries to language.

        The people that translated only IPOTemplate objects that are not
        current will not appear in the returned list.
        """

    def getAllPersons(orderBy=None):
        """Return all Persons, ignoring the merged ones.

        <orderBy> can be either a string with the column name you want to sort
        or a list of column names as strings.
        If no orderBy is specified the results will be ordered using the
        default ordering specified in Person._defaultOrder.
        """

    def getAllValidPersons(orderBy=None):
        """Return all valid persons, but not teams.

        A valid person is any person with a preferred email address.

        <orderBy> can be either a string with the column name you want to sort
        or a list of column names as strings.
        If no orderBy is specified the results will be ordered using the
        default ordering specified in Person._defaultOrder.
        """

    def updateStatistics(ztm):
        """Update statistics caches and commit."""

    def peopleCount():
        """Return the number of non-merged persons in the database as
           of the last statistics update.
        """

    def teamsCount():
        """Return the number of teams in the database as of the last
           statistics update.
        """

    @collection_default_content
    def find(text="", orderBy=None):
        """Return all non-merged Persons and Teams whose name, displayname or
        email address match <text>.

        <orderBy> can be either a string with the column name you want to sort
        or a list of column names as strings.
        If no orderBy is specified the results will be ordered using the
        default ordering specified in Person._defaultOrder.

        While we don't have Full Text Indexes in the emailaddress table, we'll
        be trying to match the text only against the beginning of an email
        address.
        """

    def findPerson(text="", orderBy=None, exclude_inactive_accounts=True):
        """Return all non-merged Persons with at least one email address whose
        name, displayname or email address match <text>.

        If text is an empty string, all persons with at least one email
        address will be returned.

        <orderBy> can be either a string with the column name you want to sort
        or a list of column names as strings.
        If no orderBy is specified the results will be ordered using the
        default ordering specified in Person._defaultOrder.

        If exclude_inactive_accounts is True, any accounts whose
        account_status is any of INACTIVE_ACCOUNT_STATUSES will not be in the
        returned set.

        While we don't have Full Text Indexes in the emailaddress table, we'll
        be trying to match the text only against the beginning of an email
        address.
        """

    def findTeam(text, orderBy=None):
        """Return all Teams whose name, displayname or email address
        match <text>.

        <orderBy> can be either a string with the column name you want to sort
        or a list of column names as strings.
        If no orderBy is specified the results will be ordered using the
        default ordering specified in Person._defaultOrder.

        While we don't have Full Text Indexes in the emailaddress table, we'll
        be trying to match the text only against the beginning of an email
        address.
        """

    def getUbunteros(orderBy=None):
        """Return a set of person with valid Ubuntero flag.

        <orderBy> can be either a string with the column name you want to sort
        or a list of column names as strings.
        If no orderBy is specified the results will be ordered using the
        default ordering specified in Person._defaultOrder.
        """

    def latest_teams(limit=5):
        """Return the latest teams registered, up to the limit specified."""

    def merge(from_person, to_person, deactivate_members=False, user=None):
        """Merge a person/team into another.

        The old person/team (from_person) will be left as an atavism.

        When merging two person entries, from_person can't have email
        addresses associated with.

        When merging teams, from_person must have no IMailingLists
        associated with and no active members. If it has active members,
        though, it's possible to have them deactivated before the merge by
        passing deactivate_members=True. In that case the user who's
        performing the merge must be provided as well.

        We are not yet game to delete the `from_person` entry from the
        database yet. We will let it roll for a while and see what cruft
        develops. -- StuartBishop 20050812
        """

    def getTranslatorsByLanguage(language):
        """Return the list of translators for the given language.

        :arg language: ILanguage object for which we want to get the
            translators.

        Return None if there is no translator.
        """

<<<<<<< HEAD
    def getValidPersons(self, persons):
        """Get all the Persons that are valid.

        This method is more effective than looking at
        Person.is_valid_person_or_team, since it avoids issuing one DB
        query per person. It queries the ValidPersonOrTeamCache table,
        issuing one query for all the person records. This makes the
        method useful for filling the ORM cache, so that checks to
        .is_valid_person won't issue any DB queries.

        XXX: This method exists mainly to fill the ORM cache for
             ValidPersonOrTeamCache. It would be better to add a column
             to the Person table. If we do that, this method can go
             away. Bug 221901. -- Bjorn Tillenius, 2008-04-25
=======
    def getSubscribersForTargets(targets, recipients=None):
        """Return the set of subscribers for `targets`.

        :param targets: The sequence of targets for which to get the
                        subscribers.
        :param recipients: An optional instance of
                           `BugNotificationRecipients`.
                           If present, all found subscribers will be
                           added to it.
>>>>>>> 20fbf347
        """


class IRequestPeopleMerge(Interface):
    """This schema is used only because we want a very specific vocabulary."""

    dupeaccount = Choice(
        title=_('Duplicated Account'), required=True,
        vocabulary='PersonAccountToMerge',
        description=_("The duplicated account you found in Launchpad"))


class IAdminPeopleMergeSchema(Interface):
    """The schema used by the admin merge people page."""

    dupe_person = Choice(
        title=_('Duplicated Person'), required=True,
        vocabulary='PersonAccountToMerge',
        description=_("The duplicated person found in Launchpad."))

    target_person = Choice(
        title=_('Target Person'), required=True,
        vocabulary='PersonAccountToMerge',
        description=_("The person to be merged on."))


class IAdminTeamMergeSchema(Interface):
    """The schema used by the admin merge teams page."""

    dupe_person = Choice(
        title=_('Duplicated Team'), required=True, vocabulary='ValidTeam',
        description=_("The duplicated team found in Launchpad."))

    target_person = Choice(
        title=_('Target Team'), required=True, vocabulary='ValidTeam',
        description=_("The team to be merged on."))


class IObjectReassignment(Interface):
    """The schema used by the object reassignment page."""

    owner = PublicPersonChoice(title=_('Owner'), vocabulary='ValidOwner', 
                               required=True)


class ITeamReassignment(Interface):
    """The schema used by the team reassignment page."""

    owner = PublicPersonChoice(
        title=_('Owner'), vocabulary='ValidTeamOwner', required=True)


class ITeamCreation(ITeam):
    """An interface to be used by the team creation form.

    We need this special interface so we can allow people to specify a contact
    email address for a team upon its creation.
    """

    contactemail = TextLine(
        title=_("Contact Email Address"), required=False, readonly=False,
        description=_(
            "This is the email address we'll send all notifications to this "
            "team. If no contact address is chosen, notifications directed "
            "to this team will be sent to all team members. After finishing "
            "the team creation, a new message will be sent to this address "
            "with instructions on how to finish its registration."),
        constraint=validate_new_team_email)


class TeamContactMethod(EnumeratedType):
    """The method used by Launchpad to contact a given team."""

    HOSTED_LIST = Item("""
        The Launchpad mailing list for this team

        Notifications directed to this team are sent to its Launchpad-hosted
        mailing list.
        """)

    NONE = Item("""
        Each member individually

        Notifications directed to this team will be sent to each of its
        members.
        """)

    EXTERNAL_ADDRESS = Item("""
        Another e-mail address

        Notifications directed to this team are sent to the contact address
        specified.
        """)


class ITeamContactAddressForm(Interface):

    contact_address = TextLine(
        title=_("Contact Email Address"), required=False, readonly=False)

    contact_method = Choice(
        title=_("How do people contact these team's members?"),
        required=True, vocabulary=TeamContactMethod)


class JoinNotAllowed(Exception):
    """User is not allowed to join a given team."""


class InvalidName(Exception):
    """The name given for a person is not valid."""


class NameAlreadyTaken(Exception):
    """The name given for a person is already in use by other person."""<|MERGE_RESOLUTION|>--- conflicted
+++ resolved
@@ -1566,7 +1566,6 @@
         Return None if there is no translator.
         """
 
-<<<<<<< HEAD
     def getValidPersons(self, persons):
         """Get all the Persons that are valid.
 
@@ -1581,7 +1580,8 @@
              ValidPersonOrTeamCache. It would be better to add a column
              to the Person table. If we do that, this method can go
              away. Bug 221901. -- Bjorn Tillenius, 2008-04-25
-=======
+        """
+
     def getSubscribersForTargets(targets, recipients=None):
         """Return the set of subscribers for `targets`.
 
@@ -1591,7 +1591,6 @@
                            `BugNotificationRecipients`.
                            If present, all found subscribers will be
                            added to it.
->>>>>>> 20fbf347
         """
 
 
