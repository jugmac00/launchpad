# Copyright 2004-2005 Canonical Ltd.  All rights reserved.

"""Person interfaces."""

__metaclass__ = type

__all__ = [
    'IPerson',
    'ITeam',
    'IPersonSet',
    'IEmailAddress',
    'IEmailAddressSet',
    'IRequestPeopleMerge',
    'IAdminRequestPeopleMerge',
    'IObjectReassignment',
    'ITeamReassignment',
    'ITeamCreation',
    'EmailAddressAlreadyTaken'
    ]


from zope.schema import (
    Choice, Datetime, Int, Text, TextLine, Password, Bytes, Bool)
from zope.interface import Interface, Attribute
from zope.component import getUtility

from canonical.launchpad import _
from canonical.launchpad.fields import ContentNameField, StrippingTextLine 
from canonical.launchpad.validators.name import name_validator
from canonical.launchpad.interfaces.specificationtarget import (
    IHasSpecifications)
from canonical.launchpad.interfaces.validation import (
    valid_emblem, valid_hackergotchi, valid_unregistered_email)

from canonical.lp.dbschema import (
    TeamSubscriptionPolicy, TeamMembershipStatus, EmailAddressStatus)


class EmailAddressAlreadyTaken(Exception):
    """The email address is already registered in Launchpad."""


class PersonNameField(ContentNameField):
    
    errormessage = _("%s is already in use by another person/team.")

    @property
    def _content_iface(self):
        return IPerson

    def _getByName(self, name):
        return getUtility(IPersonSet).getByName(name, ignore_merged=False)


class IPerson(IHasSpecifications):
    """A Person."""

    id = Int(
            title=_('ID'), required=True, readonly=True,
            )
    name = PersonNameField(
            title=_('Name'), required=True, readonly=False,
            constraint=name_validator,
            description=_(
                "A short unique name, beginning with a lower-case "
                "letter or number, and containing only letters, "
                "numbers, dots, hyphens, or plus signs.")
            )
    displayname = StrippingTextLine(
            title=_('Display Name'), required=True, readonly=False,
            description=_("Your name as you would like it displayed "
            "throughout Launchpad. Most people use their full name "
            "here.")
            )
    givenname = TextLine(
            title=_('Given Name'), required=False, readonly=False,
            description=_("Your first name or given name, such as "
                "Mark, or Richard, or Joanna.")
            )
    familyname = TextLine(
            title=_('Family Name'), required=False, readonly=False,
            description=_("Your family name, the name "
                "you acquire from your parents.")
            )
    password = Password(
            title=_('Password'), required=True, readonly=False,
            description=_("The password you will use to access "
                "Launchpad services. ")
            )
    karma = Int(
            title=_('Karma'), readonly=False,
            description=_('The cached total karma for this person.')
            )
    homepage_content = Text(title=_("Homepage Content"), required=False,
        description=_("The content of your home page. Edit this and it "
        "will be displayed for all the world to see. It is NOT a wiki "
        "so you cannot undo changes."))
    emblem = Bytes(
        title=_("Emblem"), required=False, description=_("A small image, "
        "max 16x16 pixels and 8k in file size, that can be used to refer "
        "to this team."),
        constraint=valid_emblem)
    hackergotchi = Bytes(
        title=_("Hackergotchi"), required=False, description=_("An image, "
        "maximum 150x150 pixels, that will be displayed on your home page. "
        "It should be no bigger than 50k in size. "
        "Traditionally this is a great big grinning image of your mug. "
        "Make the most of it."),
        constraint=valid_hackergotchi)

    addressline1 = TextLine(
            title=_('Address'), required=True, readonly=False,
            description=_('Your address (Line 1)')
            )
    addressline2 = TextLine(
            title=_('Address'), required=False, readonly=False,
            description=_('Your address (Line 2)')
            )
    city = TextLine(
            title=_('City'), required=True, readonly=False,
            description=_('The City/Town/Village/etc to where the CDs should '
                          'be shipped.')
            )
    province = TextLine(
            title=_('Province'), required=True, readonly=False,
            description=_('The State/Province/etc to where the CDs should '
                          'be shipped.')
            )
    country = Choice(
            title=_('Country'), required=True, readonly=False,
            vocabulary='CountryName',
            description=_('The Country to where the CDs should be shipped.')
            )
    postcode = TextLine(
            title=_('Postcode'), required=True, readonly=False,
            description=_('The Postcode to where the CDs should be shipped.')
            )
    phone = TextLine(
            title=_('Phone'), required=True, readonly=False,
            description=_('[(+CountryCode) number] e.g. (+55) 16 33619445')
            )
    organization = TextLine(
            title=_('Organization'), required=False, readonly=False,
            description=_('The Organization requesting the CDs')
            )
    languages = Attribute(_('List of languages known by this person'))

    hide_email_addresses = Bool(
        title=_("Hide my email addresses from other Launchpad users"),
        required=False, default=False)
    # this is not a date of birth, it is the date the person record was
    # created in this db
    datecreated = Datetime(
        title=_('Date Created'), required=True, readonly=True)

    # bounty relations
    ownedBounties = Attribute('Bounties issued by this person.')
    reviewerBounties = Attribute('Bounties reviewed by this person.')
    claimedBounties = Attribute('Bounties claimed by this person.')
    subscribedBounties = Attribute('Bounties to which this person subscribes.')

    sshkeys = Attribute(_('List of SSH keys'))

    timezone = Choice(
            title=_('Timezone'), required=True, readonly=False,
            description=_('The timezone of where you live.'),
            vocabulary='TimezoneName')

    # Properties of the Person object.
    karma_category_caches = Attribute('The caches of karma scores, by '
        'karma category.')
    is_ubuntero = Attribute("Ubuntero Flag")
    activesignatures = Attribute("Retrieve own Active CoC Signatures.")
    inactivesignatures = Attribute("Retrieve own Inactive CoC Signatures.")
    signedcocs = Attribute("List of Signed Code Of Conduct")
    gpgkeys = Attribute("List of valid OpenPGP keys ordered by ID")
    pendinggpgkeys = Attribute("Set of fingerprints pending confirmation")
    inactivegpgkeys = Attribute("List of inactive OpenPGP keys in LP Context, "
                                "ordered by ID")
    ubuntuwiki = Attribute("The Ubuntu WikiName of this Person.")
    otherwikis = Attribute(
        "All WikiNames of this Person that are not the Ubuntu one.")
    allwikis = Attribute("All WikiNames of this Person.")
    ircnicknames = Attribute("List of IRC nicknames of this Person.")
    jabberids = Attribute("List of Jabber IDs of this Person.")
    branches = Attribute("All branches related to this persion. "
        "They might be registered, authored or subscribed by this person.")
    authored_branches = Attribute("The branches whose author is this person.")
    registered_branches = Attribute(
        "The branches whose owner is this person and which either have no"
        "author or an author different from this person.")
    subscribed_branches = Attribute("Branches to which this person "
        "subscribes.")
    activities = Attribute("Karma")
    myactivememberships = Attribute(
        "List of TeamMembership objects for Teams this Person is an active "
        "member of.")
    activememberships = Attribute(
        "List of TeamMembership objects for people who are active members "
        "in this team.")
    guessedemails = Attribute("List of emails with status NEW. These email "
        "addresses probably came from a gina or POFileImporter run.")
    validatedemails = Attribute("Emails with status VALIDATED")
    unvalidatedemails = Attribute("Emails this person added in Launchpad "
        "but are not yet validated.")
    allmembers = Attribute("List of all direct and indirect people and "
        "teams who, one way or another, are a part of this team. If you "
        "want a method to check if a given person is a member of a team, "
        "you should probably look at IPerson.inTeam().")
    activemembers = Attribute("List of members with ADMIN or APPROVED status")
    active_member_count = Attribute("The number of real people who are "
        "members of this team.")
    all_member_count = Attribute("The total number of real people who are "
        "members of this team, including subteams.")
    administrators = Attribute("List of members with ADMIN status")
    expiredmembers = Attribute("List of members with EXPIRED status")
    approvedmembers = Attribute("List of members with APPROVED status")
    proposedmembers = Attribute("List of members with PROPOSED status")
    declinedmembers = Attribute("List of members with DECLINED status")
    inactivemembers = Attribute(("List of members with EXPIRED or "
                                 "DEACTIVATED status"))
    deactivatedmembers = Attribute("List of members with DEACTIVATED status")
    specifications = Attribute("Any specifications related to this "
        "person, either because the are a subscriber, or an assignee, or "
        "a drafter, or the creator. Sorted newest-first.")
    approver_specs = Attribute("Specifications that this person is "
        "supposed to approve in due course, newest first.")
    assigned_specs = Attribute("Specifications that are assigned to "
        "this person, sorted newest first.")
    drafted_specs = Attribute("Specifications that are being drafted by "
        "this person, sorted newest first.")
    created_specs = Attribute("Specifications that were created by "
        "this person, sorted newest first.")
    feedback_specs = Attribute("Specifications on which this person "
        "has been asked to provide feedback, sorted newest first.")
    subscribed_specs = Attribute("Specifications to which this person "
        "has subscribed, sorted newest first.")
    tickets = Attribute("Any support requests related to this person. "
        "They might be created, or assigned, or answered by, or "
        "subscribed to by this person.")
    assigned_tickets = Attribute("Tickets assigned to this person.")
    created_tickets = Attribute("Tickets created by this person.")
    answered_tickets = Attribute("Tickets answered by this person.")
    subscribed_tickets = Attribute("Tickets to which this person "
        "subscribes.")
    teamowner = Choice(title=_('Team Owner'), required=False, readonly=False,
                       vocabulary='ValidTeamOwner')
    teamownerID = Int(title=_("The Team Owner's ID or None"), required=False,
                      readonly=True)
    teamdescription = Text(title=_('Team Description'), required=False,
                           readonly=False)

    preferredemail = TextLine(
            title=_("Preferred Email Address"), description=_(
                "The preferred email address for this person. The one "
                "we'll use to communicate with them."), readonly=True)

    preferredemail_sha1 = TextLine(title=_("SHA-1 Hash of Preferred Email"),
            description=_("The SHA-1 hash of the preferred email address as "
                "a hexadecimal string. This is used as a key by FOAF RDF "
                "spec"), readonly=True)

    defaultmembershipperiod = Int(
            title=_('Number of days a subscription lasts'), required=False,
            description=_(
                "The number of days a new subscription lasts "
                "before expiring. You can customize the length "
                "of an individual subscription when approving it. "
                "A value of 0 means subscriptions never expire.")
                )

    defaultrenewalperiod = Int(
            title=_('Number of days a renewed subscription lasts'),
            required=False,
            description=_(
                "The number of days a subscription lasts after "
                "being renewed. You can customize the lengths of "
                "individual renewals. A value of 0 means "
                "renewals last as long as new memberships.")
                )

    defaultexpirationdate = Attribute(
            "The date, according to team's default values, in which a newly "
            "approved membership will expire.")

    defaultrenewedexpirationdate = Attribute(
            "The date, according to team's default values, in "
            "which a just-renewed membership will expire.")

    subscriptionpolicy = Choice(
            title=_('Subscription Policy'),
            required=True, vocabulary='TeamSubscriptionPolicy',
            default=TeamSubscriptionPolicy.MODERATED,
            description=_(
                "'Moderated' means all subscriptions must be "
                "approved. 'Open' means any user can join "
                "without approval. 'Restricted' means new "
                "members can be added only by a team "
                "administrator.")
            )

    merged = Int(title=_('Merged Into'), required=False, readonly=True,
            description=_(
                "When a Person is merged into another Person, this attribute "
                "is set on the Person referencing the destination Person. If "
                "this is set to None, then this Person has not been merged "
                "into another and is still valid")
                )

    touched_pofiles = Attribute("The set of pofiles which the person has "
        "worked on in some way.")

    # title is required for the Launchpad Page Layout main template
    title = Attribute('Person Page Title')

    browsername = Attribute(
        'Return a textual name suitable for display in a browser.')

<<<<<<< HEAD
    def getBugContactPackages():
        """Return a list of packages for which this person is a bug contact.

        Returns a list of IDistributionSourcePackage's, ordered alphabetically
        (A to Z) by name.
        """
=======
    def setPreferredEmail(email):
        """Set the given email address as this person's preferred one."""
>>>>>>> 88443b4c

    def getBranch(product_name, branch_name):
        """The branch associated to this person and product with this name.

        The product_name may be None.
        """

    def isTeam():
        """True if this Person is actually a Team, otherwise False."""

    def assignKarma(action_name):
        """Assign karma for the action named <action_name> to this person."""

    def latestKarma(quantity=25):
        """Return the latest karma actions for this person, up to the number
        given as quantity."""

    def inTeam(team):
        """Return True if this person is a member or the owner of <team>.

        This method is meant to be called by objects which implement either
        IPerson or ITeam, and it will return True when you ask if a Person is
        a member of himself (i.e. person1.inTeam(person1)).
        """

    def pastShipItRequests():
        """Return the requests made by this person that can't be changed
        anymore.
        
        Any request that is cancelled, denied or sent for shipping can't be
        changed.
        """

    def shippedShipItRequests():
        """Return all requests placed by this person that were sent to the
        shipping company already.
        """

    def currentShipItRequest():
        """Return this person's unshipped ShipIt request, if there's one.
        
        Return None otherwise.
        """

    def searchTasks(search_params):
        """Search IBugTasks with the given search parameters.

        :search_params: a BugTaskSearchParams object

        Return an iterable of matching results.
        """

    def maintainedPackages():
        """Return all SourcePackageReleases maintained by this person."""

    def uploadedButNotMaintainedPackages(self):
        """Return all SourcePackageReleases created by this person but not
        maintained by him.
        """

    def validateAndEnsurePreferredEmail(email):
        """Ensure this person has a preferred email.

        If this person doesn't have a preferred email, <email> will be set as
        this person's preferred one. Otherwise it'll be set as VALIDATED and
        this person will keep its old preferred email. This is why this method
        can't be called with person's preferred email as argument.

        This method is meant to be the only one to change the status of an
        email address, but as we all know the real world is far from ideal and
        we have to deal with this in one more place, which is the case when
        people explicitly want to change their preferred email address. On
        that case, though, all we have to do is assign the new preferred email
        to person.preferredemail.
        """

    def hasMembershipEntryFor(team):
        """Tell if this person is a direct member of the given team."""

    def hasParticipationEntryFor(team):
        """Tell if this person is a direct/indirect member of the given team."""

    def join(team):
        """Join the given team if its subscriptionpolicy is not RESTRICTED.

        Join the given team according to the policies and defaults of that
        team:
        - If the team subscriptionpolicy is OPEN, the user is added as
          an APPROVED member with a NULL TeamMembership.reviewer.
        - If the team subscriptionpolicy is MODERATED, the user is added as
          a PROPOSED member and one of the team's administrators have to
          approve the membership.

        This method returns True if this person was added as a member of
        <team> or False if that wasn't possible.

        Teams cannot call this method because they're not allowed to
        login and thus can't 'join' another team. Instead, they're added
        as a member (using the addMember() method) by a team administrator.
        """

    def leave(team):
        """Leave the given team.

        If there's a membership entry for this person on the given team and
        its status is either APPROVED or ADMIN, we change the status to
        DEACTIVATED and remove the relevant entries in teamparticipation.

        Teams cannot call this method because they're not allowed to
        login and thus can't 'leave' another team. Instead, they have their
        subscription deactivated (using the setMembershipStatus() method) by
        a team administrator.
        """

    def addMember(person, status=TeamMembershipStatus.APPROVED, reviewer=None,
                  comment=None):
        """Add person as a member of this team.

        Make sure status is either APPROVED or PROPOSED and add a
        TeamMembership entry for this person with the given status, reviewer,
        and reviewer comment. This method is also responsible for filling
        the TeamParticipation table in case the status is APPROVED.
        """

    def setMembershipStatus(person, status, expires=None, reviewer=None,
                            comment=None):
        """Set the status of the person's membership on this team.

        Also set all other attributes of TeamMembership, which are <comment>,
        <reviewer> and <dateexpires>. This method will ensure that we only
        allow the status transitions specified in the TeamMembership spec.
        It's also responsible for filling/cleaning the TeamParticipation
        table when the transition requires it and setting the expiration
        date, reviewer and reviewercomment.
        """

    def getSubTeams():
        """Return all subteams of this team.

        A subteam is any team that is (either directly or indirectly) a
        member of this team. As an example, let's say we have this hierarchy
        of teams:

        Rosetta Translators
            Rosetta pt Translators
                Rosetta pt_BR Translators

        In this case, both 'Rosetta pt Translators' and 'Rosetta pt_BR
        Translators' are subteams of the 'Rosetta Translators' team, and all
        members of both subteams are considered members of "Rosetta
        Translators".
        """

    def getSuperTeams():
        """Return all superteams of this team.

        A superteam is any team that this team is a member of. For example,
        let's say we have this hierarchy of teams, and we are the
        "Rosetta pt_BR Translators":

        Rosetta Translators
            Rosetta pt Translators
                Rosetta pt_BR Translators

        In this case, we will return both 'Rosetta pt Translators' and
        'Rosetta Translators', because we are member of both of them.
        """

    def addLanguage(language):
        """Add a language to this person's preferences.

        :language: An object providing ILanguage.

        If the given language is already present, and IntegrityError will be
        raised. This will be fixed soon; here's the discussion on this topic:
        https://launchpad.ubuntu.com/malone/bugs/1317.
        """

    def removeLanguage(language):
        """Remove a language from this person's preferences.

        :language: An object providing ILanguage.

        If the given language is not present, nothing  will happen.
        """


class ITeam(IPerson):
    """ITeam extends IPerson.

    The teamowner should never be None.
    """


class IPersonSet(Interface):
    """The set of Persons."""

    title = Attribute('Title')

    def topPeople():
        """Return the top 5 people by Karma score in the Launchpad."""

    def createPersonAndEmail(email, name=None, displayname=None, givenname=None,
            familyname=None, password=None, passwordEncrypted=False):
        """Create a new Person and an EmailAddress for that Person.

        Return the newly created Person and EmailAddress if everything went
        fine or a (None, None) tuple otherwise.

        Generate a unique nickname from the email address provided, create a
        Person with that nickname and then create an EmailAddress (with status
        NEW) for the new Person.
        """

    def ensurePerson(email, displayname):
        """Make sure that there is a person in the database with the given
        email address. If necessary, create the person, using the
        displayname given.

        XXX sabdfl 14/06/05 this should be extended to be similar or
        identical to the other person creation argument lists, so we can
        call it and create a full person if needed. Email would remain the
        deciding factor, we would not try and guess if someone existed based
        on the displayname or other arguments.
        """

    def newTeam(teamowner, name, displayname, teamdescription=None,
                subscriptionpolicy=TeamSubscriptionPolicy.MODERATED,
                defaultmembershipperiod=None, defaultrenewalperiod=None):
        """Create and return a new Team with given arguments."""

    def get(personid, default=None):
        """Return the person with the given id.

        Return the default value if there is no such person.
        """

    def getByEmail(email, default=None):
        """Return the person with the given email address.

        Return the default value if there is no such person.
        """

    def getByName(name, default=None, ignore_merged=True):
        """Return the person with the given name, ignoring merged persons if
        ignore_merged is True.

        Return the default value if there is no such person.
        """

    def getAllTeams(orderBy=None):
        """Return all Teams.

        <orderBy> can be either a string with the column name you want to sort
        or a list of column names as strings.
        If no orderBy is specified the results will be ordered using the
        default ordering specified in Person._defaultOrder.
        """

    def getAllPersons(orderBy=None):
        """Return all Persons, ignoring the merged ones.

        <orderBy> can be either a string with the column name you want to sort
        or a list of column names as strings.
        If no orderBy is specified the results will be ordered using the
        default ordering specified in Person._defaultOrder.
        """

    def getAllValidPersons(orderBy=None):
        """Return all valid persons, but not teams.

        A valid person is any person with a preferred email address.

        <orderBy> can be either a string with the column name you want to sort
        or a list of column names as strings.
        If no orderBy is specified the results will be ordered using the
        default ordering specified in Person._defaultOrder.
        """

    def peopleCount():
        """Return the number of non-merged persons in the database."""

    def teamsCount():
        """Return the number of teams in the database."""

    def find(text, orderBy=None):
        """Return all non-merged Persons and Teams whose name, displayname,
        givenname, familyname or email address match <text>.

        <orderBy> can be either a string with the column name you want to sort
        or a list of column names as strings.
        If no orderBy is specified the results will be ordered using the
        default ordering specified in Person._defaultOrder.

        While we don't have Full Text Indexes in the emailaddress table, we'll
        be trying to match the text only against the beginning of an email
        address.
        """

    def findPerson(text="", orderBy=None):
        """Return all non-merged Persons with at least one email address whose
        name, displayname, givenname, familyname or email address match <text>.

        If text is an empty string, all persons with at least one email
        address will be returned.

        <orderBy> can be either a string with the column name you want to sort
        or a list of column names as strings.
        If no orderBy is specified the results will be ordered using the
        default ordering specified in Person._defaultOrder.

        While we don't have Full Text Indexes in the emailaddress table, we'll
        be trying to match the text only against the beginning of an email
        address.
        """

    def findTeam(text, orderBy=None):
        """Return all Teams whose name, displayname, givenname, familyname or
        email address match <text>.

        <orderBy> can be either a string with the column name you want to sort
        or a list of column names as strings.
        If no orderBy is specified the results will be ordered using the
        default ordering specified in Person._defaultOrder.

        While we don't have Full Text Indexes in the emailaddress table, we'll
        be trying to match the text only against the beginning of an email
        address.
        """

    def getUbunteros(orderBy=None):
        """Return a set of person with valid Ubuntero flag.
        
        <orderBy> can be either a string with the column name you want to sort
        or a list of column names as strings.
        If no orderBy is specified the results will be ordered using the
        default ordering specified in Person._defaultOrder.
        """

    def merge(from_person, to_person):
        """Merge a person into another."""


class IEmailAddress(Interface):
    """The object that stores the IPerson's emails."""

    id = Int(title=_('ID'), required=True, readonly=True)
    email = Text(title=_('Email Address'), required=True, readonly=False)
    status = Int(title=_('Email Address Status'), required=True, readonly=False)
    person = Int(title=_('Person'), required=True, readonly=False)
    statusname = Attribute("StatusName")

    def destroySelf():
        """Delete this email from the database."""

    def syncUpdate():
        """Write updates made on this object to the database.

        This should be used when you can't wait until the transaction is
        committed to have some updates actually written to the database.
        """


class IEmailAddressSet(Interface):
    """The set of EmailAddresses."""

    def new(email, personID, status=EmailAddressStatus.NEW):
        """Create a new EmailAddress with the given email, pointing to person.

        Also make sure that the given status is an item of
        dbschema.EmailAddressStatus.
        """

    def get(emailid, default=None):
        """Return the email address with the given id.

        Return the default value if there is no such email address.
        """

    def getByPerson(person):
        """Return all email addresses for the given person."""

    def getByEmail(email, default=None):
        """Return the EmailAddress object for the given email.

        Return the default value if there is no such email address.
        """


class IRequestPeopleMerge(Interface):
    """This schema is used only because we want a very specific vocabulary."""

    dupeaccount = Choice(
        title=_('Duplicated Account'), required=True,
        vocabulary='PersonAccountToMerge',
        description=_("The duplicated account you found in Launchpad"))


class IAdminRequestPeopleMerge(Interface):
    """The schema used by admin merge accounts page."""

    dupe_account = Choice(
        title=_('Duplicated Account'), required=True,
        vocabulary='PersonAccountToMerge',
        description=_("The duplicated account found in Launchpad"))

    target_account = Choice(
        title=_('Account'), required=True,
        vocabulary='PersonAccountToMerge',
        description=_("The account to be merged on"))
                        

class IObjectReassignment(Interface):
    """The schema used by the object reassignment page."""

    owner = Choice(title=_('Owner'), vocabulary='ValidOwner', required=True)


class ITeamReassignment(Interface):
    """The schema used by the team reassignment page."""

    owner = Choice(title=_('Owner'), vocabulary='ValidTeamOwner', required=True)


class ITeamCreation(ITeam):
    """An interface to be used by the team creation form.

    We need this special interface so we can allow people to specify a contact
    email address for a team upon its creation.
    """

    contactemail = TextLine(
        title=_("Contact Email Address"), required=False, readonly=False,
        description=_(
            "This is the email address we'll send all notifications to this "
            "team. If no contact address is chosen, notifications directed to "
            "this team will be sent to all team members. After finishing the "
            "team creation, a new message will be sent to this address with "
            "instructions on how to finish its registration."),
        constraint=valid_unregistered_email)
<|MERGE_RESOLUTION|>--- conflicted
+++ resolved
@@ -316,17 +316,15 @@
     browsername = Attribute(
         'Return a textual name suitable for display in a browser.')
 
-<<<<<<< HEAD
     def getBugContactPackages():
         """Return a list of packages for which this person is a bug contact.
 
         Returns a list of IDistributionSourcePackage's, ordered alphabetically
         (A to Z) by name.
         """
-=======
+
     def setPreferredEmail(email):
         """Set the given email address as this person's preferred one."""
->>>>>>> 88443b4c
 
     def getBranch(product_name, branch_name):
         """The branch associated to this person and product with this name.
