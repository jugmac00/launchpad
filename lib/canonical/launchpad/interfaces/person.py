# Copyright 2004-2005 Canonical Ltd.  All rights reserved.

"""Person interfaces."""

__metaclass__ = type

__all__ = [
    'IPerson',
    'ITeam',
    'IPersonSet',
    'IRequestPeopleMerge',
    'IAdminRequestPeopleMerge',
    'IObjectReassignment',
    'ITeamReassignment',
    'ITeamCreation',
    'IPersonChangePassword',
    'IPersonClaim',
    'INewPerson',
    ]


from zope.schema import (
    Bool, Bytes, Choice, Datetime, Int, Text, TextLine)
from zope.interface import Interface, Attribute
from zope.component import getUtility

from canonical.launchpad import _
from canonical.launchpad.fields import (
    BlacklistableContentNameField, PasswordField, StrippedTextLine)
from canonical.launchpad.validators.name import name_validator
from canonical.launchpad.interfaces.specificationtarget import (
    IHasSpecifications)
from canonical.launchpad.interfaces.tickettarget import (
    TICKET_STATUS_DEFAULT_SEARCH)
from canonical.launchpad.interfaces.validation import (
    valid_emblem, valid_hackergotchi, validate_new_team_email,
    validate_new_person_email)

from canonical.lp.dbschema import (
    TeamSubscriptionPolicy, TeamMembershipStatus, PersonCreationRationale)


class PersonNameField(BlacklistableContentNameField):

    errormessage = _("%s is already in use by another person or team.")

    @property
    def _content_iface(self):
        return IPerson

    def _getByName(self, name):
        return getUtility(IPersonSet).getByName(name, ignore_merged=False)


class IPersonChangePassword(Interface):
    """The schema used by Person +changepassword form."""

    currentpassword = PasswordField(
            title=_('Current password'), required=True, readonly=False,
            description=_("The password you use to log into Launchpad.")
            )

    password = PasswordField(
            title=_('New Password'), required=True, readonly=False,
            description=_("Enter the same password in each field.")
            )


class IPersonClaim(Interface):
    """The schema used by IPerson's +claim form."""

    emailaddress = TextLine(title=_('Email address'), required=True)


class INewPerson(Interface):
    """The schema used by IPersonSet's +newperson form."""

    emailaddress = StrippedTextLine(
        title=_('Email address'), required=True,
        constraint=validate_new_person_email)
    displayname = StrippedTextLine(title=_('Display name'), required=True)
    creation_comment = Text(
        title=_('Creation reason'), required=True,
        description=_("The reason why you're creating this profile."))


class IPerson(IHasSpecifications):
    """A Person."""

    id = Int(
            title=_('ID'), required=True, readonly=True,
            )
    name = PersonNameField(
            title=_('Name'), required=True, readonly=False,
            constraint=name_validator,
            description=_(
                "A short unique name, beginning with a lower-case "
                "letter or number, and containing only letters, "
                "numbers, dots, hyphens, or plus signs.")
            )
    displayname = StrippedTextLine(
            title=_('Display Name'), required=True, readonly=False,
            description=_("Your name as you would like it displayed "
            "throughout Launchpad. Most people use their full name "
            "here.")
            )
    password = PasswordField(
            title=_('Password'), required=True, readonly=False,
            description=_("Enter the same password in each field.")
            )
    karma = Int(
            title=_('Karma'), readonly=False,
            description=_('The cached total karma for this person.')
            )
    homepage_content = Text(title=_("Homepage Content"), required=False,
        description=_("The content of your home page. Edit this and it "
        "will be displayed for all the world to see. It is NOT a wiki "
        "so you cannot undo changes."))
    emblem = Bytes(
        title=_("Emblem"), required=False, description=_("A small image, "
        "max 16x16 pixels and 8k in file size, that can be used to refer "
        "to this team."),
        constraint=valid_emblem)
    hackergotchi = Bytes(
        title=_("Hackergotchi"), required=False, description=_("An image, "
        "maximum 150x150 pixels, that will be displayed on your home page. "
        "It should be no bigger than 50k in size. "
        "Traditionally this is a great big grinning image of your mug. "
        "Make the most of it."),
        constraint=valid_hackergotchi)

    addressline1 = TextLine(
            title=_('Address'), required=True, readonly=False,
            description=_('Your address (Line 1)')
            )
    addressline2 = TextLine(
            title=_('Address'), required=False, readonly=False,
            description=_('Your address (Line 2)')
            )
    city = TextLine(
            title=_('City'), required=True, readonly=False,
            description=_('The City/Town/Village/etc to where the CDs should '
                          'be shipped.')
            )
    province = TextLine(
            title=_('Province'), required=True, readonly=False,
            description=_('The State/Province/etc to where the CDs should '
                          'be shipped.')
            )
    country = Choice(
            title=_('Country'), required=True, readonly=False,
            vocabulary='CountryName',
            description=_('The Country to where the CDs should be shipped.')
            )
    postcode = TextLine(
            title=_('Postcode'), required=True, readonly=False,
            description=_('The Postcode to where the CDs should be shipped.')
            )
    phone = TextLine(
            title=_('Phone'), required=True, readonly=False,
            description=_('[(+CountryCode) number] e.g. (+55) 16 33619445')
            )
    organization = TextLine(
            title=_('Organization'), required=False, readonly=False,
            description=_('The Organization requesting the CDs')
            )
    languages = Attribute(_('List of languages known by this person'))

    hide_email_addresses = Bool(
        title=_("Hide my email addresses from other Launchpad users"),
        required=False, default=False)
    # this is not a date of birth, it is the date the person record was
    # created in this db
    datecreated = Datetime(
        title=_('Date Created'), required=True, readonly=True)
    creation_rationale = Choice(
        title=_("Rationale for this entry's creation"), required=False,
        readonly=False, values=PersonCreationRationale.items)
    creation_comment = TextLine(
        title=_("Comment for this entry's creation"),
        description=_(
            "This comment may be displayed verbatim in a web page, so it "
            "has to follow some structural constraints, that is, it must "
            "be of the form: 'when %(action_details)s' (e.g 'when the "
            "foo package was imported into Ubuntu Breezy'). The only "
            "exception to this is when we allow users to create Launchpad "
            "profiles through the /people/+newperson page."),
        required=False, readonly=False)
    # XXX: We can't use a Choice field here because we don't have a vocabulary
    # which contains valid people but not teams, and we don't really need one
    # appart from here. -- Guilherme Salgado, 2006-11-10
    registrant = Attribute('The user who created this profile.')
    # bounty relations
    ownedBounties = Attribute('Bounties issued by this person.')
    reviewerBounties = Attribute('Bounties reviewed by this person.')
    claimedBounties = Attribute('Bounties claimed by this person.')
    subscribedBounties = Attribute('Bounties to which this person subscribes.')

    sshkeys = Attribute(_('List of SSH keys'))

    timezone = Choice(
        title=_('Timezone'), required=True, readonly=False,
        description=_('The timezone of where you live.'),
        vocabulary='TimezoneName')

    # Properties of the Person object.
    karma_category_caches = Attribute(
        'The caches of karma scores, by ' 'karma category.')
    is_valid_person = Bool(
        title=_("This is an active user and not a team."), readonly=True)
    is_valid_person_or_team = Bool(
        title=_("This is an active user or a team."), readonly=True)
    is_ubuntero = Bool(title=_("Ubuntero Flag"), readonly=True)
    activesignatures = Attribute("Retrieve own Active CoC Signatures.")
    inactivesignatures = Attribute("Retrieve own Inactive CoC Signatures.")
    signedcocs = Attribute("List of Signed Code Of Conduct")
    gpgkeys = Attribute("List of valid OpenPGP keys ordered by ID")
    pendinggpgkeys = Attribute("Set of fingerprints pending confirmation")
    inactivegpgkeys = Attribute(
        "List of inactive OpenPGP keys in LP Context, ordered by ID")
    ubuntuwiki = Attribute("The Ubuntu WikiName of this Person.")
    otherwikis = Attribute(
        "All WikiNames of this Person that are not the Ubuntu one.")
    allwikis = Attribute("All WikiNames of this Person.")
    ircnicknames = Attribute("List of IRC nicknames of this Person.")
    jabberids = Attribute("List of Jabber IDs of this Person.")
    branches = Attribute(
        "All branches related to this persion. They might be registered, "
        "authored or subscribed by this person.")
    authored_branches = Attribute("The branches whose author is this person.")
    registered_branches = Attribute(
        "The branches whose owner is this person and which either have no"
        "author or an author different from this person.")
    subscribed_branches = Attribute(
        "Branches to which this person " "subscribes.")
    activities = Attribute("Karma")
    myactivememberships = Attribute(
        "List of TeamMembership objects for Teams this Person is an active "
        "member of.")
    activememberships = Attribute(
        "List of TeamMembership objects for people who are active members "
        "in this team.")
    teams_participated_in = Attribute(
        "Iterable of all Teams that this person is active in, recursive")
    guessedemails = Attribute(
        "List of emails with status NEW. These email addresses probably "
        "came from a gina or POFileImporter run.")
    validatedemails = Attribute("Emails with status VALIDATED")
    unvalidatedemails = Attribute(
        "Emails this person added in Launchpad but are not yet validated.")
    allmembers = Attribute(
        "List of all direct and indirect people and teams who, one way or "
        "another, are a part of this team. If you want a method to check if "
        "a given person is a member of a team, you should probably look at "
        "IPerson.inTeam().")
    activemembers = Attribute("List of members with ADMIN or APPROVED status")
    active_member_count = Attribute(
        "The number of real people who are members of this team.")
    all_member_count = Attribute(
        "The total number of real people who are members of this team, "
        "including subteams.")
    administrators = Attribute("List of members with ADMIN status")
    expiredmembers = Attribute("List of members with EXPIRED status")
    approvedmembers = Attribute("List of members with APPROVED status")
    proposedmembers = Attribute("List of members with PROPOSED status")
    declinedmembers = Attribute("List of members with DECLINED status")
    inactivemembers = Attribute(
        "List of members with EXPIRED or DEACTIVATED status")
    deactivatedmembers = Attribute("List of members with DEACTIVATED status")
    specifications = Attribute(
        "Any specifications related to this person, either because the are "
        "a subscriber, or an assignee, or a drafter, or the creator. "
        "Sorted newest-first.")
    approver_specs = Attribute(
        "Specifications this person is supposed to approve in due "
        "course, newest first.")
    assigned_specs = Attribute(
        "Specifications assigned to this person, sorted newest first.")
    drafted_specs = Attribute(
        "Specifications being drafted by this person, sorted newest first.")
    created_specs = Attribute(
        "Specifications created by this person, sorted newest first.")
    feedback_specs = Attribute(
        "Specifications on which this person has been asked to provide "
        "feedback, sorted newest first.")
    subscribed_specs = Attribute(
        "Specifications this person has subscribed to, sorted newest first.")
    teamowner = Choice(title=_('Team Owner'), required=False, readonly=False,
                       vocabulary='ValidTeamOwner')
    teamownerID = Int(title=_("The Team Owner's ID or None"), required=False,
                      readonly=True)
    teamdescription = Text(title=_('Team Description'), required=False,
                           readonly=False)

    preferredemail = TextLine(
        title=_("Preferred Email Address"),
        description=_("The preferred email address for this person. The one "
                      "we'll use to communicate with them."),
        readonly=True)

    preferredemail_sha1 = TextLine(
        title=_("SHA-1 Hash of Preferred Email"),
        description=_("The SHA-1 hash of the preferred email address and "
                      "a mailto: prefix as a hexadecimal string. This is "
                      "used as a key by FOAF RDF spec"),
        readonly=True)

    defaultmembershipperiod = Int(
        title=_('Number of days a subscription lasts'), required=False,
        description=_(
            "The number of days a new subscription lasts before expiring. "
            "You can customize the length of an individual subscription when "
            "approving it. A value of 0 means subscriptions never expire."))

    defaultrenewalperiod = Int(
        title=_('Number of days a renewed subscription lasts'),
        required=False,
        description=_(
            "The number of days a subscription lasts after "
            "being renewed. You can customize the lengths of "
            "individual renewals. A value of 0 means "
            "renewals last as long as new memberships."))

    defaultexpirationdate = Attribute(
        "The date, according to team's default values, in which a newly "
        "approved membership will expire.")

    defaultrenewedexpirationdate = Attribute(
        "The date, according to team's default values, in "
        "which a just-renewed membership will expire.")

    subscriptionpolicy = Choice(
        title=_('Subscription Policy'),
        required=True, vocabulary='TeamSubscriptionPolicy',
        default=TeamSubscriptionPolicy.MODERATED,
        description=_(
            "'Moderated' means all subscriptions must be approved. 'Open' "
            "means any user can join without approval. 'Restricted' means "
            "new members can be added only by a team administrator."))

    merged = Int(
        title=_('Merged Into'), required=False, readonly=True,
        description=_(
            "When a Person is merged into another Person, this attribute "
            "is set on the Person referencing the destination Person. If "
            "this is set to None, then this Person has not been merged "
            "into another and is still valid"))

    translation_history = Attribute(
        "The set of POFileTranslator objects that represent work done "
        "by this translator.")

    translation_groups = Attribute(
        "The set of TranslationGroup objects this person is a member of.")

    # title is required for the Launchpad Page Layout main template
    title = Attribute('Person Page Title')

    browsername = Attribute(
        'Return a textual name suitable for display in a browser.')

    personal_package_archives = Attribute(
        "The personal package archives owned by this person.")

    def getBugContactPackages():
        """Return a list of packages for which this person is a bug contact.

        Returns a list of IDistributionSourcePackage's, ordered alphabetically
        (A to Z) by name.
        """

    def setPreferredEmail(email):
        """Set the given email address as this person's preferred one."""

    def getBranch(product_name, branch_name):
        """The branch associated to this person and product with this name.

        The product_name may be None.
        """

    def isTeam():
        """True if this Person is actually a Team, otherwise False."""

    def assignKarma(action_name, product=None, distribution=None,
                    sourcepackagename=None):
        """Assign karma for the action named <action_name> to this person.

        This karma will be associated with the given product or distribution.
        If a distribution is given, then product must be None and an optional
        sourcepackagename may also be given. If a product is given, then
        distribution and sourcepackagename must be None.
        """

    def latestKarma(quantity=25):
        """Return the latest karma actions for this person, up to the number
        given as quantity."""

    def inTeam(team):
        """Return True if this person is a member or the owner of <team>.

        This method is meant to be called by objects which implement either
        IPerson or ITeam, and it will return True when you ask if a Person is
        a member of himself (i.e. person1.inTeam(person1)).
        """

    def lastShippedRequest():
        """Return this person's last shipped request, or None."""

    def pastShipItRequests():
        """Return the requests made by this person that can't be changed
        anymore.

        Any request that is cancelled, denied or sent for shipping can't be
        changed.
        """

    def shippedShipItRequestsOfCurrentRelease():
        """Return all requests made by this person that were sent to the
        shipping company already.

        This only includes requests for CDs of
        ShipItConstants.current_distrorelease.
        """

    def currentShipItRequest():
        """Return this person's unshipped ShipIt request, if there's one.

        Return None otherwise.
        """

    def searchTasks(search_params):
        """Search IBugTasks with the given search parameters.

        :search_params: a BugTaskSearchParams object

        Return an iterable of matching results.
        """

    def latestMaintainedPackages():
        """Return SourcePackageReleases maintained by this person.

        This method will only include the latest source package release
        for each source package name, distribution release combination.
        """

    def latestUploadedButNotMaintainedPackages():
        """Return SourcePackageReleases created by this person but
        not maintained by him.

        This method will only include the latest source package release
        for each source package name, distribution release combination.
        """

    def validateAndEnsurePreferredEmail(email):
        """Ensure this person has a preferred email.

        If this person doesn't have a preferred email, <email> will be set as
        this person's preferred one. Otherwise it'll be set as VALIDATED and
        this person will keep their old preferred email.

        This method is meant to be the only one to change the status of an
        email address, but as we all know the real world is far from ideal and
        we have to deal with this in one more place, which is the case when
        people explicitly want to change their preferred email address. On
        that case, though, all we have to do is use person.setPreferredEmail().
        """

    def hasMembershipEntryFor(team):
        """Tell if this person is a direct member of the given team."""

    def hasParticipationEntryFor(team):
        """Tell if this person is a direct/indirect member of the given team."""

    def join(team):
        """Join the given team if its subscriptionpolicy is not RESTRICTED.

        Join the given team according to the policies and defaults of that
        team:
        - If the team subscriptionpolicy is OPEN, the user is added as
          an APPROVED member with a NULL TeamMembership.reviewer.
        - If the team subscriptionpolicy is MODERATED, the user is added as
          a PROPOSED member and one of the team's administrators have to
          approve the membership.

        This method returns True if this person was added as a member of
        <team> or False if that wasn't possible.

        Teams cannot call this method because they're not allowed to
        login and thus can't 'join' another team. Instead, they're added
        as a member (using the addMember() method) by a team administrator.
        """

    def leave(team):
        """Leave the given team.

        If there's a membership entry for this person on the given team and
        its status is either APPROVED or ADMIN, we change the status to
        DEACTIVATED and remove the relevant entries in teamparticipation.

        Teams cannot call this method because they're not allowed to
        login and thus can't 'leave' another team. Instead, they have their
        subscription deactivated (using the setMembershipStatus() method) by
        a team administrator.
        """

    def addMember(person, status=TeamMembershipStatus.APPROVED, reviewer=None,
                  comment=None):
        """Add person as a member of this team.

        Make sure status is either APPROVED or PROPOSED and add a
        TeamMembership entry for this person with the given status, reviewer,
        and reviewer comment. This method is also responsible for filling
        the TeamParticipation table in case the status is APPROVED.
        """

    def setMembershipStatus(person, status, expires=None, reviewer=None,
                            comment=None):
        """Set the status of the person's membership on this team.

        Also set all other attributes of TeamMembership, which are <comment>,
        <reviewer> and <dateexpires>. This method will ensure that we only
        allow the status transitions specified in the TeamMembership spec.
        It's also responsible for filling/cleaning the TeamParticipation
        table when the transition requires it and setting the expiration
        date, reviewer and reviewercomment.
        """

    def getTeamAdminsEmailAddresses():
        """Return a set containing the email addresses of all administrators
        of this team.
        """

    def getSubTeams():
        """Return all subteams of this team.

        A subteam is any team that is (either directly or indirectly) a
        member of this team. As an example, let's say we have this hierarchy
        of teams:

        Rosetta Translators
            Rosetta pt Translators
                Rosetta pt_BR Translators

        In this case, both 'Rosetta pt Translators' and 'Rosetta pt_BR
        Translators' are subteams of the 'Rosetta Translators' team, and all
        members of both subteams are considered members of "Rosetta
        Translators".
        """

    def getSuperTeams():
        """Return all superteams of this team.

        A superteam is any team that this team is a member of. For example,
        let's say we have this hierarchy of teams, and we are the
        "Rosetta pt_BR Translators":

        Rosetta Translators
            Rosetta pt Translators
                Rosetta pt_BR Translators

        In this case, we will return both 'Rosetta pt Translators' and
        'Rosetta Translators', because we are member of both of them.
        """

    def addLanguage(language):
        """Add a language to this person's preferences.

        :language: An object providing ILanguage.

        If the given language is already present, and IntegrityError will be
        raised. This will be fixed soon; here's the discussion on this topic:
        https://launchpad.ubuntu.com/malone/bugs/1317.
        """

    def removeLanguage(language):
        """Remove a language from this person's preferences.

        :language: An object providing ILanguage.

        If the given language is not present, nothing  will happen.
        """

    def getSupportedLanguages():
        """Return a set containing the languages in which support is provided.

        For a person, this is equal to the list of known languages.
        For a team that doesn't have any explicit known languages set, this
        will be equal to union of all the languages known by its members.
        """

    def searchTickets(search_text=None, status=TICKET_STATUS_DEFAULT_SEARCH,
                      language=None, participation=None, sort=None):
        """Search the person's tickets.

        :search_text: A string that is matched against the ticket
        title and description. If None, the search_text is not included as
        a filter criteria.

        :status: A sequence of TicketStatus Items. If None or an empty
        sequence, the status is not included as a filter criteria.

        :language: An ILanguage or a sequence of ILanguage objects to match
        against the ticket's language. If None or an empty sequence,
        the language is not included as a filter criteria.

        :participation: A list of TicketParticipation that defines the set
        of relationship to tickets that will be searched. If None or an empty
        sequence, all relationships are considered.

        :sort:  An attribute of TicketSort. If None, a default value is used.
        When there is a search_text value, the default is to sort by RELEVANCY,
        otherwise results are sorted NEWEST_FIRST.

        """

<<<<<<< HEAD
    def archiveWithTag(tag):
        """Return the archive owned by this person with the given tag."""
=======
    def getTicketLanguages():
        """Return a set of ILanguage used by the tickets in which this person "
        is involved.
        """
>>>>>>> 73c339ff


class ITeam(IPerson):
    """ITeam extends IPerson.

    The teamowner should never be None.
    """


class IPersonSet(Interface):
    """The set of Persons."""

    title = Attribute('Title')

    def topPeople():
        """Return the top 5 people by Karma score in the Launchpad."""

    def createPersonAndEmail(
            email, rationale, comment=None, name=None, displayname=None,
            password=None, passwordEncrypted=False,
            hide_email_addresses=False, registrant=None):
        """Create a new Person and an EmailAddress with the given email.

        The comment must be of the following form: "when %(action_details)s"
        (e.g. "when the foo package was imported into Ubuntu Breezy").

        Return the newly created Person and EmailAddress if everything went
        fine or a (None, None) tuple otherwise.

        Generate a unique nickname from the email address provided, create a
        Person with that nickname and then create an EmailAddress (with status
        NEW) for the new Person.
        """

    def ensurePerson(email, displayname, rationale, comment=None,
                     registrant=None):
        """Make sure that there is a person in the database with the given
        email address. If necessary, create the person, using the
        displayname given.

        The comment must be of the following form: "when %(action_details)s"
        (e.g. "when the foo package was imported into Ubuntu Breezy").

        XXX sabdfl 14/06/05 this should be extended to be similar or
        identical to the other person creation argument lists, so we can
        call it and create a full person if needed. Email would remain the
        deciding factor, we would not try and guess if someone existed based
        on the displayname or other arguments.
        """

    def newTeam(teamowner, name, displayname, teamdescription=None,
                subscriptionpolicy=TeamSubscriptionPolicy.MODERATED,
                defaultmembershipperiod=None, defaultrenewalperiod=None):
        """Create and return a new Team with given arguments."""

    def get(personid):
        """Return the person with the given id or None if it's not found."""

    def getByEmail(email):
        """Return the person with the given email address.

        Return None if there is no person with the given email address.
        """

    def getByName(name, ignore_merged=True):
        """Return the person with the given name, ignoring merged persons if
        ignore_merged is True.

        Return None if there is no person with the given name.
        """

    def getAllTeams(orderBy=None):
        """Return all Teams.

        <orderBy> can be either a string with the column name you want to sort
        or a list of column names as strings.
        If no orderBy is specified the results will be ordered using the
        default ordering specified in Person._defaultOrder.
        """

    def getPOFileContributors(pofile):
        """Return people that have contributed to the specified POFile."""

    def getPOFileContributorsByDistroRelease(self, distrorelease, language):
        """Return people who translated strings in distroRelease to language."""

    def getAllPersons(orderBy=None):
        """Return all Persons, ignoring the merged ones.

        <orderBy> can be either a string with the column name you want to sort
        or a list of column names as strings.
        If no orderBy is specified the results will be ordered using the
        default ordering specified in Person._defaultOrder.
        """

    def getAllValidPersons(orderBy=None):
        """Return all valid persons, but not teams.

        A valid person is any person with a preferred email address.

        <orderBy> can be either a string with the column name you want to sort
        or a list of column names as strings.
        If no orderBy is specified the results will be ordered using the
        default ordering specified in Person._defaultOrder.
        """

    def updateStatistics(ztm):
        """Update statistics caches and commit."""

    def peopleCount():
        """Return the number of non-merged persons in the database as
           of the last statistics update.
        """

    def teamsCount():
        """Return the number of teams in the database as of the last
           statistics update.
        """

    def find(text, orderBy=None):
        """Return all non-merged Persons and Teams whose name, displayname or
        email address match <text>.

        <orderBy> can be either a string with the column name you want to sort
        or a list of column names as strings.
        If no orderBy is specified the results will be ordered using the
        default ordering specified in Person._defaultOrder.

        While we don't have Full Text Indexes in the emailaddress table, we'll
        be trying to match the text only against the beginning of an email
        address.
        """

    def findPerson(text="", orderBy=None):
        """Return all non-merged Persons with at least one email address whose
        name, displayname or email address match <text>.

        If text is an empty string, all persons with at least one email
        address will be returned.

        <orderBy> can be either a string with the column name you want to sort
        or a list of column names as strings.
        If no orderBy is specified the results will be ordered using the
        default ordering specified in Person._defaultOrder.

        While we don't have Full Text Indexes in the emailaddress table, we'll
        be trying to match the text only against the beginning of an email
        address.
        """

    def findTeam(text, orderBy=None):
        """Return all Teams whose name, displayname or email address
        match <text>.

        <orderBy> can be either a string with the column name you want to sort
        or a list of column names as strings.
        If no orderBy is specified the results will be ordered using the
        default ordering specified in Person._defaultOrder.

        While we don't have Full Text Indexes in the emailaddress table, we'll
        be trying to match the text only against the beginning of an email
        address.
        """

    def getUbunteros(orderBy=None):
        """Return a set of person with valid Ubuntero flag.

        <orderBy> can be either a string with the column name you want to sort
        or a list of column names as strings.
        If no orderBy is specified the results will be ordered using the
        default ordering specified in Person._defaultOrder.
        """

    def merge(from_person, to_person):
        """Merge a person into another."""


class IRequestPeopleMerge(Interface):
    """This schema is used only because we want a very specific vocabulary."""

    dupeaccount = Choice(
        title=_('Duplicated Account'), required=True,
        vocabulary='PersonAccountToMerge',
        description=_("The duplicated account you found in Launchpad"))


class IAdminRequestPeopleMerge(Interface):
    """The schema used by admin merge accounts page."""

    dupe_account = Choice(
        title=_('Duplicated Account'), required=True,
        vocabulary='PersonAccountToMerge',
        description=_("The duplicated account found in Launchpad"))

    target_account = Choice(
        title=_('Account'), required=True,
        vocabulary='PersonAccountToMerge',
        description=_("The account to be merged on"))


class IObjectReassignment(Interface):
    """The schema used by the object reassignment page."""

    owner = Choice(title=_('Owner'), vocabulary='ValidOwner', required=True)


class ITeamReassignment(Interface):
    """The schema used by the team reassignment page."""

    owner = Choice(title=_('Owner'), vocabulary='ValidTeamOwner', required=True)


class ITeamCreation(ITeam):
    """An interface to be used by the team creation form.

    We need this special interface so we can allow people to specify a contact
    email address for a team upon its creation.
    """

    contactemail = TextLine(
        title=_("Contact Email Address"), required=False, readonly=False,
        description=_(
            "This is the email address we'll send all notifications to this "
            "team. If no contact address is chosen, notifications directed to "
            "this team will be sent to all team members. After finishing the "
            "team creation, a new message will be sent to this address with "
            "instructions on how to finish its registration."),
        constraint=validate_new_team_email)
<|MERGE_RESOLUTION|>--- conflicted
+++ resolved
@@ -613,15 +613,13 @@
 
         """
 
-<<<<<<< HEAD
     def archiveWithTag(tag):
         """Return the archive owned by this person with the given tag."""
-=======
+
     def getTicketLanguages():
         """Return a set of ILanguage used by the tickets in which this person "
         is involved.
         """
->>>>>>> 73c339ff
 
 
 class ITeam(IPerson):
