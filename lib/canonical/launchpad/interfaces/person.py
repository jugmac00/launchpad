--- conflicted
+++ resolved
@@ -18,10 +18,7 @@
     'IPersonChangePassword',
     'IPersonClaim',
     'IPersonEditRestricted',
-<<<<<<< HEAD
-=======
     'IPersonEntry',
->>>>>>> fa8408a5
     'IPersonPublic',
     'IPersonSet',
     'IPersonViewRestricted',
@@ -388,6 +385,23 @@
         description=_("The reason why you're creating this profile."))
 
 
+# This has to be defined here to avoid circular import problems.
+class IHasStanding(Interface):
+    """An object that can have personal standing."""
+
+    personal_standing = Choice(
+        title=_('Personal standing'),
+        required=True,
+        vocabulary=PersonalStanding,
+        description=_('The standing of a person for non-member mailing list '
+                      'posting privileges.'))
+
+    personal_standing_reason = Text(
+        title=_('Reason for personal standing'),
+        required=False,
+        description=_("The reason the person's standing is what it is."))
+
+
 class IPersonPublic(IHasSpecifications, IHasMentoringOffers,
                     IQuestionCollection, IHasLogo, IHasMugshot, IHasIcon):
     """Public attributes for a Person."""
@@ -403,36 +417,6 @@
                 "letter or number, and containing only letters, "
                 "numbers, dots, hyphens, or plus signs.")
             )
-<<<<<<< HEAD
-=======
-
-
-# This has to be defined here to avoid circular import problems.
-class IHasStanding(Interface):
-    """An object that can have personal standing."""
-
-    personal_standing = Choice(
-        title=_('Personal standing'),
-        required=True,
-        vocabulary=PersonalStanding,
-        description=_('The standing of a person for non-member mailing list '
-                      'posting privileges.'))
-
-    personal_standing_reason = Text(
-        title=_('Reason for personal standing'),
-        required=False,
-        description=_("The reason the person's standing is what it is."))
-
-
-class IPersonPublic(IHasSpecifications, IHasMentoringOffers,
-                    IQuestionCollection, IHasLogo, IHasMugshot, IHasIcon):
-    """Public attributes for a Person."""
-
-    id = Int(
-            title=_('ID'), required=True, readonly=True,
-            )
-    name = make_person_name_field()
->>>>>>> fa8408a5
     displayname = StrippedTextLine(
             title=_('Display Name'), required=True, readonly=False,
             description=_("Your name as you would like it displayed "
