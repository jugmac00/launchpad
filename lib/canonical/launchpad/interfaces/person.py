--- conflicted
+++ resolved
@@ -201,10 +201,6 @@
     allwikis = Attribute("All WikiNames of this Person.")
     ircnicknames = Attribute("List of IRC nicknames of this Person.")
     jabberids = Attribute("List of Jabber IDs of this Person.")
-<<<<<<< HEAD
-    branches = Attribute("The branches for a person.")
-=======
-    packages = Attribute("A Selection of SourcePackageReleases")
     branches = Attribute("All branches related to this persion. "
         "They might be registered, authored or subscribed by this person.")
     authored_branches = Attribute("The branches whose author is this person.")
@@ -213,8 +209,6 @@
         "author or an author different from this person.")
     subscribed_branches = Attribute("Branches to which this person "
         "subscribes.")
-    maintainerships = Attribute("This person's Maintainerships")
->>>>>>> be9f725f
     activities = Attribute("Karma")
     myactivememberships = Attribute(
         "List of TeamMembership objects for Teams this Person is an active "
