# Copyright 2006 Canonical Ltd.  All rights reserved.
# pylint: disable-msg=E0211,E0213

"""Archive interfaces."""

__metaclass__ = type

__all__ = [
    'ArchivePurpose',
    'IArchive',
    'IPPAActivateForm',
    'IArchiveSet',
    ]

from zope.interface import Interface, Attribute
from zope.schema import Bool, Choice, Int, Text

from canonical.launchpad import _
from canonical.launchpad.interfaces import IHasOwner
from canonical.lazr import DBEnumeratedType, DBItem


class IArchive(IHasOwner):
    """An Archive interface"""

    id = Attribute("The archive ID.")

    owner = Choice(
        title=_('Owner'), required=True, vocabulary='ValidOwner',
        description=_("""The PPA owner."""))

    description = Text(
        title=_("PPA contents description"), required=False,
        description=_("A short description of contents of this PPA."))

    enabled = Bool(
        title=_("Enabled"), required=False,
        description=_("Whether the PPA is enabled or not."))

    authorized_size = Int(
        title=_("Authorized PPA size "), required=False,
<<<<<<< HEAD
        max=(2**30)-1,
        description=_("Maximum size, in bytes, allowed for this PPA."))
=======
        description=_("Maximum size, in MiB, allowed for this PPA."))
>>>>>>> 36f8cfdd

    whiteboard = Text(
        title=_("Whiteboard"), required=False,
        description=_("Administrator comments."))

    purpose = Int(
        title=_("Purpose of archive."), required=True, readonly=True,
        )

    distribution = Attribute(
        "The distribution that uses or is used by this archive.")

    archive_url = Attribute("External archive URL.")

    title = Attribute("Archive Title.")

    series_with_sources = Attribute(
        "DistroSeries to which this archive has published sources")
    number_of_sources = Attribute(
        'The number of sources published in the context archive.')
    number_of_binaries = Attribute(
        'The number of binaries published in the context archive.')
    sources_size = Attribute(
        'The size of sources published in the context archive.')
    binaries_size = Attribute(
        'The size of binaries published in the context archive.')
    estimated_size = Attribute('Estimated archive size.')

    def getPubConfig():
        """Return an overridden Publisher Configuration instance.

        The original publisher configuration based on the distribution is
        modified according local context, it basically fixes the archive
        paths to cope with non-primary and PPA archives publication workflow.
        """

    def getPublishedSources(name=None, version=None, status=None,
                            distroseries=None, pocket=None,
                            exact_match=False):
        """All `ISourcePackagePublishingHistory` target to this archive.

        :param: name: source name filter (exact match or SQL LIKE controlled
                      by 'exact_match' argument).
        :param: version: source version filter (always exact match).
        :param: status: `PackagePublishingStatus` filter, can be a list.
        :param: distroseries: `IDistroSeries` filter.
        :param: pocket: `PackagePublishingPocket` filter.
        :param: exact_match: either or not filter source names by exact
                             matching.

        :return: SelectResults containing `ISourcePackagePublishingHistory`.
        """

    def getPublishedOnDiskBinaries(name=None, version=None, status=None,
                                   distroarchseries=None, exact_match=False):
        """Unique `IBinaryPackagePublishingHistory` target to this archive.

        In spite of getAllPublishedBinaries method, this method only returns
        distinct binary publications inside this Archive, i.e, it excludes
        architecture-independent publication for other architetures than the
        nominatedarchindep. In few words it represents the binary files
        published in the archive disk pool.

        :param: name: binary name filter (exact match or SQL LIKE controlled
                      by 'exact_match' argument).
        :param: version: binary version filter (always exact match).
        :param: status: `PackagePublishingStatus` filter, can be a list.
        :param: distroarchseries: `IDistroArchSeries` filter, can be a list.
        :param: pocket: `PackagePublishingPocket` filter.
        :param: exact_match: either or not filter source names by exact
                             matching.

        :return: SelectResults containing `IBinaryPackagePublishingHistory`.
        """

    def getAllPublishedBinaries(name=None, version=None, status=None,
                                distroarchseries=None, exact_match=False):
        """All `IBinaryPackagePublishingHistory` target to this archive.

        See getUniquePublishedBinaries for further information.

        :param: name: binary name filter (exact match or SQL LIKE controlled
                      by 'exact_match' argument).
        :param: version: binary version filter (always exact match).
        :param: status: `PackagePublishingStatus` filter, can be a list.
        :param: distroarchseries: `IDistroArchSeries` filter, can be a list.
        :param: pocket: `PackagePublishingPocket` filter.
        :param: exact_match: either or not filter source names by exact
                             matching.

        :return: SelectResults containing `IBinaryPackagePublishingHistory`.
        """

    def allowUpdatesToReleasePocket():
        """Return whether the archive allows publishing to the release pocket.

        If a distroseries is stable, normally release pocket publishings are
        not allowed.  However some archive types allow this.

        :return: True or False
        """

class IPPAActivateForm(Interface):
    """Schema used to activate PPAs."""

    description = Text(
        title=_("PPA contents description"), required=False,
        description=_(
        "A short description of this PPA. URLs are allowed and will "
        "be rendered as links."))

    accepted = Bool(
        title=_("I have read and accepted the PPA Terms of Service."),
        required=True, default=False)


class IArchiveSet(Interface):
    """Interface for ArchiveSet"""

    title = Attribute('Title')

    def new(distribution=None, purpose=None, owner=None, description=None):
        """Create a new archive.

        If purpose is ArchivePurpose.PPA, owner must be set.
        """

    def ensure(owner, distribution, purpose, description):
        """Ensure the owner has a valid archive."""

    def get(archive_id):
        """Return the IArchive with the given archive_id."""

    def getPPAByDistributionAndOwnerName(distribution, name):
        """Return a single PPA the given (distribution, name) pair."""

    def getByDistroPurpose(distribution, purpose):
        """Return the IArchive with the given distribution and purpose."""

    def __iter__():
        """Iterates over existent archives, including the main_archives."""

class ArchivePurpose(DBEnumeratedType):
    """The purpose, or type, of an archive.

    A distribution can be associated with different archives and this
    schema item enumerates the different archive types and their purpose.
    For example, old distro releases may need to be obsoleted so their
    archive would be OBSOLETE_ARCHIVE.
    """

    PRIMARY = DBItem(1, """
        Primary Archive

        This is the primary Ubuntu archive.
        """)

    PPA = DBItem(2, """
        PPA Archive

        This is a Personal Package Archive.
        """)

    EMBARGOED = DBItem(3, """
        Embargoed Archive

        This is the archive for embargoed packages.
        """)

    PARTNER = DBItem(4, """
        Partner Archive

        This is the archive for partner packages.
        """)

    OBSOLETE = DBItem(5, """
        Obsolete Archive

        This is the archive for obsolete packages.
        """)
<|MERGE_RESOLUTION|>--- conflicted
+++ resolved
@@ -39,12 +39,8 @@
 
     authorized_size = Int(
         title=_("Authorized PPA size "), required=False,
-<<<<<<< HEAD
         max=(2**30)-1,
-        description=_("Maximum size, in bytes, allowed for this PPA."))
-=======
         description=_("Maximum size, in MiB, allowed for this PPA."))
->>>>>>> 36f8cfdd
 
     whiteboard = Text(
         title=_("Whiteboard"), required=False,
