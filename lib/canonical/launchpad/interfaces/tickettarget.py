# Copyright 2005 Canonical Ltd.  All rights reserved.

"""Interfaces for things which have Tickets."""

__metaclass__ = type

__all__ = [
    'ITicketTarget',
    'IManageSupportContacts',
    'TICKET_STATUS_DEFAULT_SEARCH',
    'get_supported_languages',
    ]

from zope.component import getUtility
from zope.interface import Interface
from zope.schema import Bool, Choice, List

from canonical.launchpad import _
from canonical.launchpad.interfaces.language import ILanguageSet
from canonical.lp.dbschema import TicketStatus


TICKET_STATUS_DEFAULT_SEARCH = (TicketStatus.OPEN, TicketStatus.ANSWERED)


<<<<<<< HEAD
def get_supported_languages(ticket_target):
    assert ITicketTarget.providedBy(ticket_target)
    langs = set()
    for contact in ticket_target.support_contacts:
        for lang in contact.languages:
            # Ignore english and all its variants since we assume english is
            # supported (and thus we'll include it later) and we don't want to
            # confuse people by displayng a bunch of entries named English.
            if not lang.code.startswith('en'):
                langs.add(lang)
    langs.add(getUtility(ILanguageSet)['en'])
    return langs


class ITicketTarget(IHasTickets):
=======
class ITicketTarget(Interface):
>>>>>>> b813597f
    """An object that can have a new ticket created for  it."""

    def newTicket(owner, title, description, language, datecreated=None):
        """Create a new support request, or trouble ticket.

         A new ticket is created with status OPEN.

        The owner and all of the target support contacts will be subscribed
        to the ticket.

        :owner: An IPerson.
        :title: A string.
        :description: A string.
        :language: An ILanguage.
        :datecreated:  A datetime object that will be used for the datecreated
                attribute. Defaults to canonical.database.constants.UTC_NOW.
        """

    def getTicket(ticket_id):
        """Return the ticket number, if it is applicable to this target.

        :ticket_id: A ticket id.

        If there is no such ticket number for this target, return None
        """

    def searchTickets(search_text=None, status=TICKET_STATUS_DEFAULT_SEARCH,
<<<<<<< HEAD
                      sort=None, languages=None):
=======
                      owner=None, sort=None):
>>>>>>> b813597f
        """Search the object's tickets.

        :search_text: A string that is matched against the ticket
        title and description. If None, the search_text is not included as
        a filter criteria.

        :status: A sequence of TicketStatus Items. If None or an empty
        sequence, the status is not included as a filter criteria.

        :owner: The IPerson that created the ticket.

        :sort:  An attribute of TicketSort. If None, a default value is used.
        When there is a search_text value, the default is to sort by RELEVANCY,
        otherwise results are sorted NEWEST_FIRST.

<<<<<<< HEAD
        :languages: A sequence of Language objects to match against the
        ticket's language. If None or an empty sequence, the language is not
        included as a filter criteria.
=======
>>>>>>> b813597f
        """

    def findSimilarTickets(title):
        """Return tickets similar to title.

        Return a list of ticket similar to the title provided. These tickets
        should be found using a fuzzy search. The list should be ordered
        from the most similar ticket to the least similar ticket.

        :title: A phrase
        """

    def addSupportContact(person):
        """Adds a new support contact.

        :person: An IPerson.

        Returns True if the person was added, False if he already was a
        support contact.
        """

    def removeSupportContact(person):
        """Removes a support contact.

        :person: An IPerson.

        Returns True if the person was removed, False if he isn't a
        support contact.
        """

    def getSupportedLanguages():
        """Return the set of languages spoken by at least one of this object's
        support contacts.

        A support contact is considered to speak a given language if that
        language is listed as one of his preferred languages.
        """

    support_contacts = List(
        title=_("Support Contacts"),
        description=_(
            "Persons that will be automatically subscribed to new support"
            " requests."),
        value_type=Choice(vocabulary="ValidPersonOrTeam"))


class IManageSupportContacts(Interface):
    """Schema for managing support contacts."""

    want_to_be_support_contact = Bool(
        title=_("Subscribe me automatically to new suppport request"),
        required=False)
    support_contact_teams = List(
        title=_("Team support contacts"),
        value_type=Choice(vocabulary="PersonActiveMembership"),
        required=False)<|MERGE_RESOLUTION|>--- conflicted
+++ resolved
@@ -23,7 +23,6 @@
 TICKET_STATUS_DEFAULT_SEARCH = (TicketStatus.OPEN, TicketStatus.ANSWERED)
 
 
-<<<<<<< HEAD
 def get_supported_languages(ticket_target):
     assert ITicketTarget.providedBy(ticket_target)
     langs = set()
@@ -38,10 +37,7 @@
     return langs
 
 
-class ITicketTarget(IHasTickets):
-=======
 class ITicketTarget(Interface):
->>>>>>> b813597f
     """An object that can have a new ticket created for  it."""
 
     def newTicket(owner, title, description, language, datecreated=None):
@@ -69,11 +65,7 @@
         """
 
     def searchTickets(search_text=None, status=TICKET_STATUS_DEFAULT_SEARCH,
-<<<<<<< HEAD
-                      sort=None, languages=None):
-=======
-                      owner=None, sort=None):
->>>>>>> b813597f
+                      owner=None, sort=None, languages=None):
         """Search the object's tickets.
 
         :search_text: A string that is matched against the ticket
@@ -89,12 +81,9 @@
         When there is a search_text value, the default is to sort by RELEVANCY,
         otherwise results are sorted NEWEST_FIRST.
 
-<<<<<<< HEAD
         :languages: A sequence of Language objects to match against the
         ticket's language. If None or an empty sequence, the language is not
         included as a filter criteria.
-=======
->>>>>>> b813597f
         """
 
     def findSimilarTickets(title):
