--- conflicted
+++ resolved
@@ -87,12 +87,6 @@
     is_resolved = Attribute("Whether the ticket is resolved.")
     # joins
     subscriptions = Attribute('The set of subscriptions to this ticket.')
-<<<<<<< HEAD
-    bugs = Field(title=_('Bugs related to this ticket'), readonly=True)
-=======
-    specifications = Attribute("Specifications related to this support "
-        "request.")
->>>>>>> c87b8102
     reopenings = Attribute("Records of times when this was reopened.")
 
     # workflow
