# Copyright 2005 Canonical Ltd.  All rights reserved.

"""Interfaces for a Support Request ("Ticket")."""

__metaclass__ = type

__all__ = [
    'InvalidTicketStateError',
    'ITicket',
    'ITicketAddMessageForm',
    'ITicketChangeStatusForm',
    'ITicketSet',
    ]

from zope.interface import Interface, Attribute
from zope.schema import (
     Bool, Choice, Datetime,  Int, List, Object, Text, TextLine)

from canonical.launchpad import _
<<<<<<< HEAD
from canonical.launchpad.interfaces import IHasOwner, IMessageTarget
=======
from canonical.launchpad.interfaces import IHasOwner
>>>>>>> dd698650
from canonical.launchpad.interfaces.ticketmessage import ITicketMessage
from canonical.launchpad.interfaces.tickettarget import (
        TICKET_STATUS_DEFAULT_SEARCH)
from canonical.lp.dbschema import TicketStatus, TicketPriority

<<<<<<< HEAD
=======

>>>>>>> dd698650

class InvalidTicketStateError(Exception):
    """Error raised when the ticket is in an invalid state.

    Error raised when a workflow action cannot be executed because the
    ticket is in an invalid state.
    """


class ITicket(IHasOwner):
    """A single support request, or trouble ticket."""

    id = Int(title=_('Ticket Number'), required=True, readonly=True,
        description=_("The ticket or tracking number for this support "
        "request."))
    title = TextLine(
        title=_('Summary'), required=True, description=_(
        "A one-line summary of the issue or problem."))
    description = Text(
        title=_('Description'), required=True, description=_(
        "Include as much detail as possible: what "
        u"you\N{right single quotation mark}re trying to achieve, what steps "
        "you take, what happens, and what you think should happen instead."))
    status = Choice(
        title=_('Status'), vocabulary='TicketStatus',
        default=TicketStatus.OPEN, readonly=True)
    priority = Choice(
        title=_('Priority'), vocabulary='TicketPriority',
        default=TicketPriority.NORMAL)
    # XXX flacoste 2006/10/28 It should be more precise to define a new
    # vocabulary that excludes the English variants.
    language = Choice(
        title=_('Language'), vocabulary='LanguageVocabulary',
        description=_('The language in which this request is written.'))
    owner = Choice(title=_('Owner'), required=True, readonly=True,
        vocabulary='ValidPersonOrTeam')
    assignee = Choice(title=_('Assignee'), required=False,
        description=_("The person responsible for helping to resolve the "
        "support request."),
        vocabulary='ValidPersonOrTeam')
    answerer = Choice(title=_('Answered By'), required=False,
        description=_("The person who last provided a response intended to "
        "resolve the support request."),
        vocabulary='ValidPersonOrTeam')
    answer = Object(title=_('Answer'), required=False,
        description=_("The TicketMessage that contains the answer confirmed "
            "by the owner as providing a solution to his problem."),
            schema=ITicketMessage)
    datecreated = Datetime(
        title=_('Date Created'), required=True, readonly=True)
    datedue = Datetime(
        title=_('Date Due'), required=False, default=None,
        description=_("The date by which we should have resolved this support "
        "request."))
    datelastquery = Datetime(title=_("Date Last Queried"), required=True,
        description=_("The date on which we last heard from the "
        "customer (owner)."))
    datelastresponse = Datetime(title=_("Date last Responded"),
        required=False,
        description=_("The date on which we last communicated "
        "with the customer. The combination of datelastquery and "
        "datelastresponse tells us in whose court the ball is."))
    dateanswered = Datetime(title=_("Date Answered"), required=False,
        description=_(
            "The date on which the ticket owner confirmed that the ticket is "
            "Solved."))
    product = Choice(title=_('Upstream Product'), required=False,
        vocabulary='Product', description=_('Select the upstream product '
        'with which you need support.'))
    distribution = Choice(title=_('Distribution'), required=False,
        vocabulary='Distribution', description=_('Select '
        'the distribution for which you need support.'))
    sourcepackagename = Choice(title=_('Source Package'), required=False,
        vocabulary='SourcePackageName', description=_('The source package '
        'in the distribution which contains the software with which you '
        'are experiencing difficulties.'))
    whiteboard = Text(title=_('Status Whiteboard'), required=False,
        description=_('Up-to-date notes on the status of the request.'))
    # other attributes
    target = Attribute('The ITicketTarget that is associated to this ticket.')

    # joins
    subscriptions = Attribute('The set of subscriptions to this ticket.')
    reopenings = Attribute("Records of times when this was reopened.")
    messages = List(
        title=_("Messages"),
        description=_(
            "The list of messages that were exchanged as part of this support"
            " request, sorted from first to last."),
        value_type=Object(schema=ITicketMessage),
        required=True, default=[], readonly=True)

    # Workflow methods
    def setStatus(user, new_status, comment, datecreated=None):
        """Change the status of this ticket.

        Set the ticket's status to new_status and add an ITicketMessage
        with action SETSTATUS.

        Only the ticket target owner or admin can change the status using
        this method.

        An InvalidTicketStateError is raised when this method is called
        with new_status equals to the current ticket status.

        Return the created ITicketMessage.

        This method should fire an ISQLObjectCreatedEvent for the created
        ITicketMessage and an ISQLObjectModifiedEvent for the ticket.

        :user: The IPerson making the change.
        :new_status: The new TicketStatus
        :comment: A string or IMessage containing an explanation for the
                  change.
        :datecreated: Date for the message. Defaults to the current time.
        """

    can_request_info = Attribute(
        'Whether the ticket is in a state where a user can request more '
        'information from the ticket owner.')

    def requestInfo(user, question, datecreated=None):
        """Request more information from the ticket owner.

        Add an ITicketMessage with action REQUESTINFO containing the question.
        The ticket's status is changed to NEEDSINFO, and the
        datelastresponse attribute is updated to the message creation date.

        The user requesting more information cannot be the ticket's owner.
        This workflow method should only be called when the ticket status is
        OPEN or NEEDSINFO. An InvalidTicketStateError is raised otherwise.

        It can also be called when the ticket is in the ANSWERED state, but
        in that case, the status will stay unchanged.

        Return the created ITicketMessage.

        This method should fire an ISQLObjectCreatedEvent for the created
        ITicketMessage and an ISQLObjectModifiedEvent for the ticket.

        :user: IPerson requesting for the information.
        :question: A string or IMessage containing the question.
        :datecreated: Date for the answer. Defaults to the current time.
        """

    can_give_info = Attribute(
        'Whether the ticket is in a state where the ticket owner can '
        'give more information on the ticket owner.')

    def giveInfo(reply, datecreated=None):
        """Reply to the information request.

        Add an ITicketMessage with action GIVEINFO. The ticket status is
        changed to OPEN, the datelastquery attribute is updated to the
        message creation time.

        This method should only be called on behalf of the ticket owner when
        the ticket is in the OPEN or NEEDSINFO state. An
        InvalidTicketStateError is raised otherwise.

        Return the created ITicketMessage.

        This method should fire an ISQLObjectCreatedEvent for the created
        ITicketMessage and an ISQLObjectModifiedEvent for the ticket.

        :reply: A string or IMessage containing the new information.
        :datecreated: Date for the message. Defaults to the current time.
        """

    can_give_answer = Attribute(
        'Whether the ticket is in a state a user can provide an answer on '
        'the ticket.')

    def giveAnswer(user, answer, datecreated=None):
        """Give an answer to this ticket.

        If the user is not the ticket's owner, add an ITicketMessage with
        action ANSWER containing an answer for the support request. This
        changes the ticket's status to ANSWERED and updates the
        datelastresponse attribute to the message's creation date.

        When the ticket owner answers the ticket, add an ITicketMessage with
        action CONFIRM. The ticket status is changed to SOLVED, the answerer
        attribute is updated to contain the ticket owner, the answer attribute
        will be updated to point at the new message, the datelastresponse and
        dateanswered attributes are updated to the message creation date.

        This workflow method should only be called when the ticket status is
        one of OPEN, ANSWERED or NEEDSINFO. An InvalidTicketStateError is
        raised otherwise.

        Return the created ITicketMessage.

        This method should fire an ISQLObjectCreatedEvent for the created
        ITicketMessage and an ISQLObjectModifiedEvent for the ticket.

        :user: IPerson giving the answer.
        :answer: A string or IMessage containing the answer.
        :datecreated: Date for the message. Defaults to the current time.
        """

    can_confirm_answer = Attribute(
        'Whether the ticket is in a state where the ticket owner to confirm '
        'that an answer solved his problem.')

    def confirmAnswer(comment, answer=None, datecreated=None):
        """Confirm that a solution to the support request was found.

        Add an ITicketMessage with action CONFIRM. The ticket status is
        changed to SOLVED. If the answer parameter is not None, it is recorded
        in the answer attribute and the answerer attribute is set to that
        message's owner. The datelastresponse and dateanswered attributes are
        updated to the message creation date.

        This workflow method should only be called on behalf of the ticket
        owner, when the ticket status is ANSWERED, or when the status is
        OPEN or NEEDSINFO but an answer was already provided. An
        InvalidTicketStateError is raised otherwise.

        Return the created ITicketMessage.

        This method should fire an ISQLObjectCreatedEvent for the created
        ITicketMessage and an ISQLObjectModifiedEvent for the ticket.

       :comment: A string or IMessage containing a comment.
        :answer: The ITicketMessage that contain the answer to the support
                 request. It must be one of the ITicketMessage of this ticket.
        :datecreated: Date for the message. Defaults to the current time.
        """

    def canReject(user):
        """Test if a user can reject the ticket.

        Return true only if user is a support contact for the ticket target,
        the ticket target owner or part of the administration team.
        """

    def reject(user, comment, datecreated=None):
        """Mark this ticket as INVALID.

        Add an ITicketMessage with action REJECT. The ticket status is changed
        to INVALID. The created message is set as the ticket answer and its
        owner as the ticket answerer. The datelastresponse and dateanswered
        are updated to the message creation.

        Only support contacts for the ticket target, the target owner or a
        member of the admin team can reject a request. All tickets can be
        rejected.

        Return the created ITicketMessage.

        This method should fire an ISQLObjectCreatedEvent for the created
        ITicketMessage and an ISQLObjectModifiedEvent for the ticket.

        :user: The user rejecting the request.
        :comment: A string or IMessage containing an explanation of the
                  rejection.
        :datecreated: Date for the message. Defaults to the current time.
        """

    def expireTicket(user, comment, datecreated=None):
        """Mark a ticket as EXPIRED.

        Add an ITicketMessage with action EXPIRE. This changes the ticket
        status to EXPIRED and update the datelastresponse attribute to the new
        message creation date.

        This workflow method should only be called when the ticket status is
        one of OPEN or NEEDSINFO. An InvalidTicketStateError is raised
        otherwise.

        Return the created ITicketMessage.

        (Not this method is named expireTicket and not expire because of
        conflicts with SQLObject.)

        This method should fire an ISQLObjectCreatedEvent for the created
        ITicketMessage and an ISQLObjectModifiedEvent for the ticket.

        :user: IPerson expiring the request.
        :comment: A string or IMessage containing an explanation for the
                  expiration.
        :datecreated: Date for the message. Defaults to the current time.
        """

    can_reopen = Attribute(
        'Whether the ticket state is a state where the ticket owner could '
        'reopen it.')

    def reopen(comment, datecreated=None):
        """Reopen a ticket that was ANSWERED, EXPIRED or SOLVED.

        Add an ITicketMessage with action REOPEN. This changes the ticket
        status to OPEN and update the datelastquery attribute to the new
        message creation date. When the ticket was in the SOLVED state, this
        method should reset the dateanswered, answerer and answer attributes.

        This workflow method should only be called on behalf of the ticket
        owner, when the ticket status is in one of ANSWERED, EXPIRED or
        SOLVED. An InvalidTicketStateError is raised otherwise.

        Return the created ITicketMessage.

        This method should fire an ISQLObjectCreatedEvent for the created
        ITicketMessage and an ISQLObjectModifiedEvent for the ticket.

        :comment: A string or IMessage containing more information about the
                  request.
        :datecreated: Date for the message. Defaults to the current time.
        """

    def addComment(user, comment, datecreated=None):
        """Add a comment on the ticket.

        Create an ITicketMessage with action COMMENT. It leaves the ticket
        status unchanged.

        This method should fire an ISQLObjectCreatedEvent for the created
        ITicketMessage and an ISQLObjectModifiedEvent for the ticket.

        :user: The IPerson making the comment.
        :comment: A string or IMessage containing the comment.
        :datecreated: Date for the message. Defaults to the current time.
        """

    # subscription-related methods
    def subscribe(person):
        """Subscribe this person to the ticket."""

    def isSubscribed(person):
        """Return a boolean indicating whether the person is subscribed."""

    def unsubscribe(person):
        """Remove the person's subscription to this ticket."""

    def getSubscribers():
        """Return a list of Person that should be notified of changes to this
        ticket. That is the union of getDirectSubscribers() and
        getIndirectSubscribers().
        """

    def getDirectSubscribers():
        """Return the set of persons who are subscribed to this ticket."""

    def getIndirectSubscribers():
        """Return the set of persons who are implicitely subscribed to this
        ticket. That will be include the support contacts for the ticket's
        target as well as the ticket's assignee.
        """


class ITicketSet(Interface):
    """A container for tickets."""

    title = Attribute('Title')

    def get(ticket_id, default=None):
        """Return the ticket with the given id.

        Return :default: if no such ticket exists.
        """

    def findExpiredTickets(days_before_expiration):
        """Return the tickets that are expired.

        This should return all the tickets in the Open or Needs information
        state that didn't receive any new comments in the last
        <days_before_expiration> days.
        """

    def searchTickets(search_text=None, status=TICKET_STATUS_DEFAULT_SEARCH,
                      sort=None):
        """Search tickets in any context.

        :search_text: A string that is matched against the ticket
        title and description. If None, the search_text is not included as
        a filter criteria.

        :status: A sequence of TicketStatus Items. If None or an empty
        sequence, the status is not included as a filter criteria.

        :sort:  An attribute of TicketSort. If None, a default value is used.
        When there is a search_text value, the default is to sort by RELEVANCY,
        otherwise results are sorted NEWEST_FIRST.
        """


# These schemas are only used by browser/ticket.py and should really live
# there. See Bug #66950.

class ITicketAddMessageForm(Interface):
    """Form schema for adding a message to a ticket.

    This will usually includes a status change as well.
    """

    message = Text(title=_('Message'), required=False)


class ITicketChangeStatusForm(Interface):
    """Form schema for changing the status of a ticket."""

    status = Choice(
        title=_('Status'), description=_('Select the new ticket status.'),
        vocabulary='TicketStatus', required=True)

    message = Text(
        title=_('Message'),
        description=_('Enter an explanation for the status change'),
        required=True)<|MERGE_RESOLUTION|>--- conflicted
+++ resolved
@@ -17,20 +17,13 @@
      Bool, Choice, Datetime,  Int, List, Object, Text, TextLine)
 
 from canonical.launchpad import _
-<<<<<<< HEAD
-from canonical.launchpad.interfaces import IHasOwner, IMessageTarget
-=======
 from canonical.launchpad.interfaces import IHasOwner
->>>>>>> dd698650
 from canonical.launchpad.interfaces.ticketmessage import ITicketMessage
 from canonical.launchpad.interfaces.tickettarget import (
         TICKET_STATUS_DEFAULT_SEARCH)
 from canonical.lp.dbschema import TicketStatus, TicketPriority
 
-<<<<<<< HEAD
-=======
-
->>>>>>> dd698650
+
 
 class InvalidTicketStateError(Exception):
     """Error raised when the ticket is in an invalid state.
