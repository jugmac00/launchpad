--- conflicted
+++ resolved
@@ -11,11 +11,8 @@
     'valid_hackergotchi',
     'valid_unregistered_email',
     'validate_distribution_mirror_schema',
-<<<<<<< HEAD
     'valid_distributionmirror_file_list',
-=======
-    'valid_distrotask'
->>>>>>> da5f6239
+    'valid_distrotask',
     ]
 
 import urllib
