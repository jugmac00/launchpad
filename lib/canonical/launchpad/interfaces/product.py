# Copyright 2004-2005 Canonical Ltd.  All rights reserved.

"""Interfaces including and related to IProduct."""

__metaclass__ = type

__all__ = [
    'IProduct',
    'IProductSet',
    ]

from zope.schema import Bool, Choice, Int, Text, TextLine
from zope.interface import Interface, Attribute

from canonical.launchpad import _
from canonical.launchpad.fields import Description, Summary, Title
from canonical.launchpad.interfaces import (
<<<<<<< HEAD
    IHasOwner, IBugTarget, ISpecificationTarget, IHasSecurityContact)
=======
    IHasOwner, IHasDrivers, IBugTarget, ISpecificationTarget, ITicketTarget,
    IHasSecurityContact, IKarmaContext, PillarNameField)
>>>>>>> fbd7d7e5
from canonical.launchpad.validators.name import name_validator
from canonical.launchpad.interfaces.validation import valid_webref


class ProductNameField(PillarNameField):

    @property
    def _content_iface(self):
        return IProduct


<<<<<<< HEAD
class IProduct(IHasOwner, IBugTarget, ISpecificationTarget,
               IHasSecurityContact):
=======
class IProduct(IHasDrivers, IHasOwner, IBugTarget, ISpecificationTarget,
               IHasSecurityContact, ITicketTarget, IKarmaContext):
>>>>>>> fbd7d7e5
    """A Product.

    The Launchpad Registry describes the open source world as Projects and
    Products. Each Project may be responsible for several Products.
    For example, the Mozilla Project has Firefox, Thunderbird and The
    Mozilla App Suite as Products, among others.
    """

    # XXX Mark Shuttleworth comments: lets get rid of ID's in interfaces
    # unless we really need them. BradB says he can remove the need for them
    # in SQLObject soon. 12/10/04
    id = Int(title=_('The Product ID'))

    project = Choice(
        title=_('Project'),
        required=False,
        vocabulary='Project',
        description=_("""Optional project. In Launchpad, a "Project" is a
            group that produces several related products. For example, the
            Mozilla Project produces Firefox, Thunderbird and Gecko. This
            information is used to group those products in a coherent way.
            If you make this product part of a group, the group preferences
            and decisions around bug tracking, translation and security
            policy will apply to this product."""))

    owner = Choice(
        title=_('Owner'),
        required=True,
        vocabulary='ValidOwner',
        description=_("""Product owner, it can either a valid Person or Team
            inside Launchpad context."""))

    bugcontact = Choice(
        title=_("Bug Contact"),
        description=_(
            "The person or team who will receive all bugmail for this "
            "product"),
        required=False, vocabulary='ValidPersonOrTeam')

    driver = Choice(
        title=_("Driver"),
        description=_(
            "This person or team will be able to set feature goals for "
            "and approve bug targeting or backporting for ANY major series "
            "in this product. You might want to leave this blank and just "
            "appoint a team for each specific series, rather than having "
            "one product team that does it all."),
        required=False, vocabulary='ValidPersonOrTeam')
    drivers = Attribute(
        "Presents the drivers of this product as a list. A list is "
        "required because there might be a product driver and a project "
        "driver.")

    name = ProductNameField(
        title=_('Name'),
        constraint=name_validator,
        description=_("""At least one lowercase letter or number, followed by
            letters, dots, hyphens or plusses.
            Keep this name short, as it is used in URLs."""))

    displayname = TextLine(
        title=_('Display Name'),
        description=_("""The name of the product as it would appear in a paragraph."""))

    title = Title(
        title=_('Title'),
        description=_("""The product title. Should be just a few words."""))

    summary = Summary(
        title=_('Summary'),
        description=_("""The summary should be a single short paragraph."""))

    description = Description(
        title=_('Description'),
        required=False,
        description=_("""Optional detailed product description, which may
            be several paragraphs of text and include URL's to useful
            information giving the product highlights and details. It will be
            displayed as an extension of the summary, so don't repeat
            yourself if you provide a description!"""))

    datecreated = TextLine(
        title=_('Date Created'),
        description=_("""The date this product was created in Launchpad."""))

    homepageurl = TextLine(
        title=_('Homepage URL'),
        required=False,
        constraint=valid_webref,
        description=_("""The product home page. Please include
            the http://"""))

    wikiurl = TextLine(
        title=_('Wiki URL'),
        required=False,
        constraint=valid_webref,
        description=_("""The full URL of this product's wiki, if it has one.
            Please include the http://"""))

    screenshotsurl = TextLine(
        title=_('Screenshots URL'),
        required=False,
        constraint=valid_webref,
        description=_("""The full URL for screenshots of this product,
            if available. Please include the http://"""))

    downloadurl = TextLine(
        title=_('Download URL'),
        description=_("""The full URL where downloads for this product
            are located, if available. Please include the http://"""),
        constraint=valid_webref,
        required=False)

    programminglang = TextLine(
        title=_('Programming Language'),
        required=False,
        description=_("""A comma delimited list of programming
            languages used to produce this product."""))

    sourceforgeproject = TextLine(title=_('Sourceforge Project'),
        required=False,
        description=_("""The SourceForge project name for
            this product, if it is in sourceforge."""))

    freshmeatproject = TextLine(title=_('Freshmeat Project'),
        required=False, description=_("""The Freshmeat project name for
            this product, if it is in freshmeat."""))

    translationgroup = Choice(
        title = _("Translation group"),
        description = _("The translation group for this product. This group "
            "is made up of a set of translators for all the languages "
            "approved by the group manager. These translators then have "
            "permission to edit the groups translation files, based on the "
            "permission system selected below."),
        required=False,
        vocabulary='TranslationGroup')

    translationpermission = Choice(
        title=_("Translation Permission System"),
        description=_("The permissions this group requires for "
            "translators. If 'Open', then anybody can edit translations "
            "in any language. If 'Reviewed', then anybody can make "
            "suggestions but only the designated translators can edit "
            "or confirm translations. And if 'Closed' then only the "
            "designated translation group will be able to touch the "
            "translation files at all."),
        required=True,
        vocabulary='TranslationPermission')

    autoupdate = Bool(title=_('Automatic update'),
        description=_("""Whether or not this product's attributes are
        updated automatically."""))

    active = Bool(title=_('Active'), description=_("""Whether or not
        this product is considered active."""))

    reviewed = Bool(title=_('Reviewed'), description=_("""Whether or not
        this product has been reviewed."""))

    official_malone = Bool(title=_('Uses Malone Officially'),
        required=True, description=_('Check this box to indicate that '
        'this application officially uses Malone for bug tracking '
        'upstream. This will remove the caution from the product page.'
        ))

    official_rosetta = Bool(title=_('Uses Rosetta Officially'),
        required=True, description=_('Check this box to indicate that '
        'this application officially uses Rosetta for upstream '
        'translation. This will remove the caution from the '
        'pages for this product in Launchpad.'))

    sourcepackages = Attribute(_("List of distribution packages for this \
        product"))

    serieslist = Attribute(_("""An iterator over the ProductSeries for this
        product"""))

    name_with_project = Attribute(_("Returns the product name prefixed "
        "by the project name, if a project is associated with this "
        "product; otherwise, simply returns the product name."))

    releases = Attribute(_("""An iterator over the ProductReleases for this
        product."""))

    branches = Attribute(_("""An iterator over the Bazaar branches that are
    related to this product."""))

    milestones = Attribute(_(
        """The release milestones associated with this product, useful in
        particular to the maintainer, for organizing which bugs will be fixed
        when."""))

    bounties = Attribute(_("The bounties that are related to this product."))

    translatable_packages = Attribute(
        "A list of the source packages for this product that can be "
        "translated sorted by distrorelease.name and sourcepackage.name.")

    translatable_series = Attribute(
        "A list of the series of this product for which we have translation "
        "templates.")

    primary_translatable = Attribute(
        "The best guess we have for what new translators will want to "
        "translate for a given product: the latest series for which we have "
        "templates, and failing that, an Ubuntu package.")

    translationgroups = Attribute("The list of applicable translation "
        "groups for a product. There can be several: one from the product, "
        "and potentially one from the project, too.")

    aggregatetranslationpermission = Attribute("The translation permission "
        "that applies to translations in this product, based on the "
        "permissions that apply to the product as well as its project.")

    # XXX: shouldn't this be validated with valid_webref?
    #   -- kiko, 2005-10-11
    releaseroot = Text(title=_("The URL of the root directory for the product "
        "used when the series doesn't supply one."))

    def getLatestBranches(quantity=5):
        """Latest <quantity> branches registered for this product."""

    def getPackage(distrorelease):
        """Return a package in that distrorelease for this product."""

    def getMilestone(name):
        """Return a milestone with the given name for this product, or
        None.
        """

    def newSeries(owner, name, summary):
        """Creates a new ProductSeries for this product."""

    def getSeries(name):
        """Returns the series for this product that has the name given, or
        None."""

    def getRelease(version):
        """Returns the release for this product that has the version
        given."""

    def packagedInDistros():
        """Returns the distributions this product has been packaged in."""

    def ensureRelatedBounty(bounty):
        """Ensure that the bounty is linked to this product. Return None.
        """

    def newBranch(name, title, url, home_page, lifecycle_status, summary,
                  whiteboard):
        """Create a new Branch for this product."""


class IProductSet(Interface):
    """The collection of products."""

    title = Attribute("""The set of Products registered in the Launchpad""")

    def __iter__():
        """Return an iterator over all the products."""

    def __getitem__(name):
        """Get a product by its name."""

    def get(productid):
        """Get a product by its id.

        If the product can't be found a NotFoundError will be
        raised.
        """

    def getByName(name, default=None, ignore_inactive=False):
        """Return the product with the given name, ignoring inactive products
        if ignore_inactive is True.

        Return the default value if there is no such product.
        """

    def createProduct(owner, name, displayname, title, summary,
                      description, project=None, homepageurl=None,
                      screenshotsurl=None, wikiurl=None,
                      downloadurl=None, freshmeatproject=None,
                      sourceforgeproject=None):
        """Create and Return a brand new Product."""

    def forReview():
        """Return an iterator over products that need to be reviewed."""

    def search(text=None, soyuz=None,
               rosetta=None, malone=None,
               bazaar=None):
        """Search through the Registry database for products that match the
        query terms. text is a piece of text in the title / summary /
        description fields of product. soyuz, bazaar, malone etc are
        hints as to whether the search should be limited to products
        that are active in those Launchpad applications."""

    def latest(quantity=5):
        """Return the latest products registered in the Launchpad."""

    def translatables():
        """Return an iterator over products that have resources translatables.
        """

    def count_all():
        """Return a count of the total number of products registered in
        Launchpad."""

    def count_translatable():
        """Return a count of the number of products that have
        upstream-oriented translations configured in Rosetta."""

    def count_bounties():
        """Return a number of products that have bounties registered in the
        Launchpad for them."""

    def count_buggy():
        """Return the number of products that have bugs associated with them
        in Malone."""

    def count_featureful():
        """Return the number of products that have specs associated with
        them in Blueprint."""

    def count_reviewed():
        """return a count of the number of products in the Launchpad that
        are both active and reviewed."""
<|MERGE_RESOLUTION|>--- conflicted
+++ resolved
@@ -15,12 +15,8 @@
 from canonical.launchpad import _
 from canonical.launchpad.fields import Description, Summary, Title
 from canonical.launchpad.interfaces import (
-<<<<<<< HEAD
-    IHasOwner, IBugTarget, ISpecificationTarget, IHasSecurityContact)
-=======
-    IHasOwner, IHasDrivers, IBugTarget, ISpecificationTarget, ITicketTarget,
+    IHasOwner, IHasDrivers, IBugTarget, ISpecificationTarget,
     IHasSecurityContact, IKarmaContext, PillarNameField)
->>>>>>> fbd7d7e5
 from canonical.launchpad.validators.name import name_validator
 from canonical.launchpad.interfaces.validation import valid_webref
 
@@ -32,13 +28,8 @@
         return IProduct
 
 
-<<<<<<< HEAD
-class IProduct(IHasOwner, IBugTarget, ISpecificationTarget,
-               IHasSecurityContact):
-=======
 class IProduct(IHasDrivers, IHasOwner, IBugTarget, ISpecificationTarget,
-               IHasSecurityContact, ITicketTarget, IKarmaContext):
->>>>>>> fbd7d7e5
+               IHasSecurityContact, IKarmaContext):
     """A Product.
 
     The Launchpad Registry describes the open source world as Projects and
