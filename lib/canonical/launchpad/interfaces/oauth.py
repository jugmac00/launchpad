# Copyright 2009 Canonical Ltd.  This software is licensed under the
# GNU Affero General Public License version 3 (see the file LICENSE).

# pylint: disable-msg=E0211,E0213

"""OAuth interfaces."""

__metaclass__ = type

__all__ = [
    'OAUTH_REALM',
    'OAUTH_CHALLENGE',
    'IOAuthAccessToken',
    'IOAuthConsumer',
    'IOAuthConsumerSet',
    'IOAuthNonce',
    'IOAuthRequestToken',
    'IOAuthRequestTokenSet',
    'IOAuthSignedRequest',
    'NonceAlreadyUsed',
    'TimestampOrderingError',
    'ClockSkew',
    ]

from zope.interface import (
    Attribute,
    Interface,
    )
from zope.schema import (
    Bool,
    Choice,
    Datetime,
    Object,
    TextLine,
    )

from canonical.launchpad import _
from canonical.launchpad.webapp.interfaces import (
    AccessLevel,
    OAuthPermission,
    )
from lp.registry.interfaces.person import IPerson

# The challenge included in responses with a 401 status.
OAUTH_REALM = 'https://api.launchpad.net'
OAUTH_CHALLENGE = 'OAuth realm="%s"' % OAUTH_REALM


class IOAuthConsumer(Interface):
    """An application which acts on behalf of a Launchpad user."""

    date_created = Datetime(
        title=_('Date created'), required=True, readonly=True)
    disabled = Bool(
        title=_('Disabled?'), required=False, readonly=False,
        description=_('Disabled consumers are not allowed to access any '
                      'protected resources.'))
    key = TextLine(
        title=_('Key'), required=True, readonly=True,
        description=_('The unique key which identifies a consumer. It is '
                      'included by the consumer in each request made.'))
    secret = TextLine(
        title=_('Secret'), required=False, readonly=False,
        description=_('The secret which, if not empty, should be used by the '
                      'consumer to sign its requests.'))

    is_integrated_desktop = Attribute(
        """This attribute is true if the consumer corresponds to a
        user account on a personal computer or similar device.""")

    integrated_desktop_name = Attribute(
        """If the consumer corresponds to a user account on a personal
        computer or similar device, this is the self-reported name of
        the computer. If the consumer is a specific web or desktop
        application, this is None.""")

    integrated_desktop_type = Attribute(
        """If the consumer corresponds to a user account on a personal
        computer or similar device, this is the self-reported type of
        that computer (usually the operating system plus the word
        "desktop"). If the consumer is a specific web or desktop
        application, this is None.""")

    def newRequestToken():
        """Return a new `IOAuthRequestToken` with a random key and secret.

        The other attributes of the token are supposed to be set whenever the
        user logs into Launchpad and grants (or not) access to this consumer.
        """

    def getAccessToken(key):
        """Return the `IOAuthAccessToken` with the given key.

        If the token with the given key does not exist or is associated with
        another consumer, return None.
        """

    def getRequestToken(key):
        """Return the `IOAuthRequestToken` with the given key.

        If the token with the given key does not exist or is associated with
        another consumer, return None.
        """


class IOAuthConsumerSet(Interface):
    """The set of OAuth consumers."""

    def new(key, secret=''):
        """Return the newly created consumer.

        You must make sure the given `key` is not already in use by another
        consumer before trying to create a new one.

        The `secret` defaults to an empty string because most consumers will
        be open source desktop applications for which it wouldn't be actually
        secret.

        :param key: The unique key which will be associated with the new
            consumer.
        :param secret: A secret which should be used by the consumer to sign
            its requests.
        """

    def getByKey(key):
        """Return the consumer with the given key.

        If there's no consumer with the given key, return None.

        :param key: The unique key associated with a consumer.
        """


class IOAuthToken(Interface):
    """Base class for `IOAuthRequestToken` and `IOAuthAccessToken`.

    This class contains the commonalities of the two token classes we actually
    care about and shall not be used on its own.
    """

    consumer = Object(
        schema=IOAuthConsumer, title=_('The consumer.'),
        description=_("The consumer which will access Launchpad on the "
                      "user's behalf."))
    person = Object(
        schema=IPerson, title=_('Person'), required=False, readonly=False,
        description=_('The user on whose behalf the consumer is accessing.'))
    key = TextLine(
        title=_('Key'), required=True, readonly=True,
        description=_('The key used to identify this token.  It is included '
                      'by the consumer in each request.'))
    secret = TextLine(
        title=_('Secret'), required=True, readonly=True,
        description=_('The secret associated with this token.  It is used '
                      'by the consumer to sign its requests.'))
    product = Choice(title=_('Project'), required=False, vocabulary='Product')
    project = Choice(
        title=_('Project'), required=False, vocabulary='ProjectGroup')
    sourcepackagename = Choice(
        title=_("Package"), required=False, vocabulary='SourcePackageName')
    distribution = Choice(
        title=_("Distribution"), required=False, vocabulary='Distribution')
    context = Attribute("FIXME")

    is_expired = Bool(
        title=_("Whether or not this token has expired."),
        required=False, readonly=True,
        description=_("A token may only be usable for a limited time, "
                      "after which it will expire."))


class IOAuthAccessToken(IOAuthToken):
    """A token used by a consumer to access protected resources in LP.

    It's created automatically once a user logs in and grants access to a
    consumer.  The consumer then exchanges an `IOAuthRequestToken` for it.
    """

    permission = Choice(
        title=_('Access level'), required=True, readonly=False,
        vocabulary=AccessLevel,
        description=_('The level of access given to the application acting '
                      'on your behalf.'))

    date_created = Datetime(
        title=_('Date created'), required=True, readonly=True,
        description=_('The date some request token was exchanged for '
                      'this token.'))

    date_expires = Datetime(
        title=_('Date expires'), required=False, readonly=False,
        description=_('From this date onwards this token can not be used '
                      'by the consumer to access protected resources.'))

    def checkNonceAndTimestamp(nonce, timestamp):
        """Verify the nonce and timestamp.

        - Ensure the nonce hasn't been used with the same timestamp.
        - Ensure this is a first access, or this timestamp is no older than
          last timestamp minus `TIMESTAMP_ACCEPTANCE_WINDOW`.
        - Ensure this timestamp is within +/- `TIMESTAMP_SKEW_WINDOW` of the
          server's concept of now.

        :raises NonceAlreadyUsed: If the nonce has been used before with the
            same timestamp.
        :raises TimestampOrderingError: If the timestamp is older than the
            last timestamp minus `TIMESTAMP_ACCEPTANCE_WINDOW`.
        :raises ClockSkew: If the timestamp is not within
            +/- `TIMESTAMP_SKEW_WINDOW` of now.

        If the nonce has never been used together with this token and
        timestamp before, we store it in the database with the given timestamp
        and associated with this token.
        """


class IOAuthRequestToken(IOAuthToken):
    """A token used by a consumer to ask the user to authenticate on LP.

    After the user has authenticated and granted access to that consumer, the
    request token is exchanged for an access token and is then destroyed.
    """

    permission = Choice(
        title=_('Permission'), required=True, readonly=False,
        vocabulary=OAuthPermission,
        description=_('The permission you give to the application which may '
                      'act on your behalf.'))
    date_created = Datetime(
        title=_('Date created'), required=True, readonly=True,
        description=_('The date the token was created. The request token '
                      'will be good for a limited time after this date.'))

    date_expires = Datetime(
        title=_('Date expires'), required=False, readonly=False,
        description=_('The expiration date for the permission you give to '
                      'the application which may act on your behalf.'))
<<<<<<< HEAD
    
=======

>>>>>>> d9eb9568
    date_reviewed = Datetime(
        title=_('Date reviewed'), required=True, readonly=True,
        description=_('The date in which the user authorized (or not) the '
                      'consumer to access his protected resources on '
                      'Launchpad.'))

    is_reviewed = Bool(
        title=_('Has this token been reviewed?'),
        required=False, readonly=True,
        description=_('A reviewed request token can only be exchanged for an '
                      'access token (in case the user granted access).'))

    def review(user, permission, context=None):
        """Grant `permission` as `user` to this token's consumer.

        :param context: An IProduct, IProjectGroup, IDistribution or
            IDistributionSourcePackage in which the permission is valid. If
            None, the permission will be valid everywhere.

        Set this token's person, permission and date_reviewed.  This will also
        cause this token to be marked as used, meaning it can only be
        exchanged for an access token with the same permission, consumer and
        person.
        """

    def createAccessToken():
        """Create an `IOAuthAccessToken` identical to this request token.

        After the access token is created, this one is deleted as it can't be
        used anymore.

        You must not attempt to create an access token if the request token
        hasn't been reviewed or if its permission is UNAUTHORIZED.
        """


class IOAuthRequestTokenSet(Interface):
    """The set of `IOAuthRequestToken`s."""

    def getByKey(key):
        """Return the IOAuthRequestToken with the given key.

        If it doesn't exist, return None.
        """


class IOAuthNonce(Interface):
    """The unique (nonce,timestamp) for requests using a given access token.

    The nonce value (which is unique for all requests with that timestamp)
    is generated by the consumer and included, together with the timestamp,
    in each request made.  It's used to prevent replay attacks.
    """

    request_timestamp = Datetime(
        title=_('Date issued'), required=True, readonly=True)
    access_token = Object(schema=IOAuthAccessToken, title=_('The token'))
    nonce = TextLine(title=_('Nonce'), required=True, readonly=True)


class IOAuthSignedRequest(Interface):
    """Marker interface for a request signed with OAuth credentials."""


# Note that these three exceptions are converted to Unauthorized (equating to
# 401 status) in webapp/servers.py, WebServicePublication.getPrincipal.

class NonceAlreadyUsed(Exception):
    """Nonce has been used together with same token but another timestamp."""

class TimestampOrderingError(Exception):
    """Timestamp is too old, compared to the last request."""

class ClockSkew(Exception):
    """Timestamp is too far off from server's clock."""<|MERGE_RESOLUTION|>--- conflicted
+++ resolved
@@ -235,11 +235,7 @@
         title=_('Date expires'), required=False, readonly=False,
         description=_('The expiration date for the permission you give to '
                       'the application which may act on your behalf.'))
-<<<<<<< HEAD
-    
-=======
-
->>>>>>> d9eb9568
+
     date_reviewed = Datetime(
         title=_('Date reviewed'), required=True, readonly=True,
         description=_('The date in which the user authorized (or not) the '
