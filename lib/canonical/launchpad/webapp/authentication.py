# Copyright 2004 Canonical Ltd.  All rights reserved.

__metaclass__ = type

__all__ = [
    'check_oauth_signature',
    'get_oauth_authorization',
    'LaunchpadLoginSource',
    'LaunchpadPrincipal',
    'PlacelessAuthUtility',
    'SSHADigestEncryptor',
    ]

import binascii
import random
import sha

from contrib.oauth import OAuthRequest

from zope.interface import implements
from zope.component import getUtility
from zope.event import notify

from zope.security.proxy import removeSecurityProxy

from zope.app.session.interfaces import ISession
from zope.app.security.interfaces import ILoginPassword
from zope.app.security.principalregistry import UnauthenticatedPrincipal

from canonical.config import config
from canonical.launchpad.interfaces import (
    IPersonSet, IPasswordEncryptor, OAUTH_CHALLENGE)
from canonical.launchpad.webapp.interfaces import (
    AccessLevel, BasicAuthLoggedInEvent, CookieAuthPrincipalIdentifiedEvent,
    ILaunchpadPrincipal, IPlacelessAuthUtility, IPlacelessLoginSource)


class PlacelessAuthUtility:
    """An authentication service which holds no state aside from its
    ZCML configuration, implemented as a utility.
    """
    implements(IPlacelessAuthUtility)

    def __init__(self):
        self.nobody = UnauthenticatedPrincipal(
            'Anonymous', 'Anonymous', 'Anonymous User')
        self.nobody.__parent__ = self

    def _authenticateUsingBasicAuth(self, credentials, request):
        login = credentials.getLogin()
        if login is not None:
            login_src = getUtility(IPlacelessLoginSource)
            principal = login_src.getPrincipalByLogin(login)
            if principal is not None:
                person = getUtility(IPersonSet).get(principal.id)
                if person.is_valid_person:
                    password = credentials.getPassword()
                    if principal.validate(password):
                        request.setPrincipal(principal)
                        # We send a LoggedInEvent here, when the
                        # cookie auth below sends a PrincipalIdentified,
                        # as the login form is never visited for BasicAuth.
                        # This we treat each request as a separate
                        # login/logout.
                        notify(BasicAuthLoggedInEvent(
                            request, login, principal
                            ))
                        return principal

    def _authenticateUsingCookieAuth(self, request):
        session = ISession(request)
        authdata = session['launchpad.authenticateduser']
        if authdata.get('personid') is None:
            return None
        else:
            personid = authdata['personid']
            login_src = getUtility(IPlacelessLoginSource)
            # Note, not notifying a LoggedInEvent here as for session-based
            # auth the login occurs when the login form is submitted, not
            # on each request.
            principal = login_src.getPrincipal(personid)
            if principal is None:
                # XXX Stuart Bishop 2006-05-26 bug=33427:
                # User is authenticated in session, but principal is not"
                # available in login source. This happens when account has
                # become invalid for some reason, such as being merged.
                return None
            elif getUtility(IPersonSet).get(principal.id).is_valid_person:
                request.setPrincipal(principal)
                login = authdata['login']
                assert login, 'login is %s!' % repr(login)
                notify(CookieAuthPrincipalIdentifiedEvent(
                    principal, request, login
                    ))
                return principal
            else:
                return None

    def authenticate(self, request):
        """See IAuthenticationService."""
        # To avoid confusion (hopefully), basic auth trumps cookie auth
        # totally, and all the time.  If there is any basic auth at all,
        # then cookie auth won't even be considered.

        # XXX daniels 2004-12-14: allow authentication scheme to be put into
        #     a view; for now, use basic auth by specifying ILoginPassword.
        credentials = ILoginPassword(request, None)
        if credentials is not None and credentials.getLogin() is not None:
            return self._authenticateUsingBasicAuth(credentials, request)
        else:
            # Hack to make us not even think of using a session if there
            # isn't already a cookie in the request, or one waiting to be
            # set in the response.
            cookie_name = config.launchpad_session.cookie
            if (request.cookies.get(cookie_name) is not None or
                request.response.getCookie(cookie_name) is not None):
                return self._authenticateUsingCookieAuth(request)
            else:
                return None

    def unauthenticatedPrincipal(self):
        """See IAuthenticationService."""
        return self.nobody

    def unauthorized(self, id, request):
        """See IAuthenticationService."""
        a = ILoginPassword(request)
        # TODO maybe configure the realm from zconfigure.
        a.needLogin(realm="launchpad")

    def getPrincipal(self, id):
        """See IAuthenticationService."""
        utility = getUtility(IPlacelessLoginSource)
        return utility.getPrincipal(id)

    def getPrincipals(self, name):
        """See IAuthenticationService."""
        utility = getUtility(IPlacelessLoginSource)
        return utility.getPrincipals(name)

    def getPrincipalByLogin(self, login):
        """See IAuthenticationService."""
        utility = getUtility(IPlacelessLoginSource)
        return utility.getPrincipalByLogin(login)


class SSHADigestEncryptor:
    """SSHA is a modification of the SHA digest scheme with a salt
    starting at byte 20 of the base64-encoded string.
    """
    implements(IPasswordEncryptor)

    # Source: http://developer.netscape.com/docs/technote/ldap/pass_sha.html

    saltLength = 20

    def generate_salt(self):
        # Salt can be any length, but not more than about 37 characters
        # because of limitations of the binascii module.
        # All 256 characters are available.
        salt = ''
        for n in range(self.saltLength):
            salt += chr(random.randrange(256))
        return salt

    def encrypt(self, plaintext, salt=None):
        plaintext = str(plaintext)
        if salt is None:
            salt = self.generate_salt()
        v = binascii.b2a_base64(sha.new(plaintext + salt).digest() + salt)
        return v[:-1]

    def validate(self, plaintext, encrypted):
        encrypted = str(encrypted)
        plaintext = str(plaintext)
        try:
            ref = binascii.a2b_base64(encrypted)
        except binascii.Error:
            # Not valid base64.
            return False
        salt = ref[20:]
        v = binascii.b2a_base64(
            sha.new(plaintext + salt).digest() + salt)[:-1]
        pw1 = (v or '').strip()
        pw2 = (encrypted or '').strip()
        return pw1 == pw2


class LaunchpadLoginSource:
    """A login source that uses the launchpad SQL database to look up
    principal information.
    """
    implements(IPlacelessLoginSource)

    def getPrincipal(self, id, access_level=AccessLevel.WRITE_PRIVATE):
        """Return an `ILaunchpadPrincipal` for the person with the given id.

        Return None if there is no person with the given id.

<<<<<<< HEAD
        The access_level is also stored in the principal for further
        permission checking, if needed.
=======
        The `access_level` can be used for further restricting the capability
        of the principal.  By default, no further restriction is added.
>>>>>>> df20c294

        Note that we currently need to be able to retrieve principals for
        invalid People, as the login machinery needs the principal to
        validate the password against so it may then email a validation
        request to the user and inform them it has done so.
        """
        person = getUtility(IPersonSet).get(id)
        if person is not None:
            return self._principalForPerson(person, access_level)
        else:
            return None

    def getPrincipals(self, name):
        raise NotImplementedError

    def getPrincipalByLogin(
            self, login, access_level=AccessLevel.WRITE_PRIVATE):
        """Return a principal based on the person with the email address
        signified by "login".

        Return None if there is no person with the given email address.

<<<<<<< HEAD
        The access_level is also stored in the principal for further
        permission checking, if needed.
=======
        The `access_level` can be used for further restricting the capability
        of the principal.  By default, no further restriction is added.
>>>>>>> df20c294

        Note that we currently need to be able to retrieve principals for
        invalid People, as the login machinery needs the principal to
        validate the password against so it may then email a validation
        request to the user and inform them it has done so.
        """
        person = getUtility(IPersonSet).getByEmail(login)
        if person is not None:
            return self._principalForPerson(person, access_level)
        else:
            return None

    def _principalForPerson(self, person, access_level):
        person = removeSecurityProxy(person)
        principal = LaunchpadPrincipal(
            person.id, person.browsername, person.displayname,
            person.password, access_level=access_level)
        principal.__parent__ = self
        return principal


# Fake a containment hierarchy because Zope3 is on crack.
authService = PlacelessAuthUtility()
loginSource = LaunchpadLoginSource()
loginSource.__parent__ = authService


class LaunchpadPrincipal:

    implements(ILaunchpadPrincipal)

    def __init__(self, id, title, description, pwd=None,
                 access_level=AccessLevel.WRITE_PRIVATE):
        self.id = id
        self.title = title
        self.description = description
        self.access_level = access_level
        self.__pwd = pwd

    def getLogin(self):
        return self.title

    def validate(self, pw):
        encryptor = getUtility(IPasswordEncryptor)
        pw1 = (pw or '').strip()
        pw2 = (self.__pwd or '').strip()
        return encryptor.validate(pw1, pw2)

def get_oauth_authorization(request):
    """Retrieve OAuth authorization information from a request.

    The authorization information may be in the Authorization header,
    or it might be in the query string or entity-body.

    :return: a dictionary of authorization information.
    """
    header = request._auth
    if header is not None and header.startswith("OAuth "):
        return OAuthRequest._split_header(header)
    else:
        return request.form


def check_oauth_signature(request, consumer, token):
    """Check that the given OAuth request is correctly signed.

    If the signature is incorrect or its method is not supported, set the
    appropriate status in the request's response and return False.
    """
    authorization = get_oauth_authorization(request)

    if authorization.get('oauth_signature_method') != 'PLAINTEXT':
        # XXX: 2008-03-04, salgado: Only the PLAINTEXT method is supported
        # now. Others will be implemented later.
        request.response.setStatus(400)
        return False

    if token is not None:
        token_secret = token.secret
    else:
        token_secret = ''
    expected_signature = "&".join([consumer.secret, token_secret])
    if expected_signature != authorization.get('oauth_signature'):
        request.unauthorized(OAUTH_CHALLENGE)
        return False

    return True<|MERGE_RESOLUTION|>--- conflicted
+++ resolved
@@ -197,13 +197,8 @@
 
         Return None if there is no person with the given id.
 
-<<<<<<< HEAD
-        The access_level is also stored in the principal for further
-        permission checking, if needed.
-=======
         The `access_level` can be used for further restricting the capability
         of the principal.  By default, no further restriction is added.
->>>>>>> df20c294
 
         Note that we currently need to be able to retrieve principals for
         invalid People, as the login machinery needs the principal to
@@ -226,13 +221,8 @@
 
         Return None if there is no person with the given email address.
 
-<<<<<<< HEAD
-        The access_level is also stored in the principal for further
-        permission checking, if needed.
-=======
         The `access_level` can be used for further restricting the capability
         of the principal.  By default, no further restriction is added.
->>>>>>> df20c294
 
         Note that we currently need to be able to retrieve principals for
         invalid People, as the login machinery needs the principal to
