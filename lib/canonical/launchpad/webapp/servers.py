# Copyright 2009 Canonical Ltd.  This software is licensed under the
# GNU Affero General Public License version 3 (see the file LICENSE).

# pylint: disable-msg=W0231,E1002

"""Definition of the internet servers that Launchpad uses."""

__metaclass__ = type

import cgi
from datetime import datetime
import threading
import xmlrpclib

from lazr.restful.interfaces import (
    IWebServiceConfiguration,
    IWebServiceVersion,
    )
from lazr.restful.publisher import (
    WebServicePublicationMixin,
    WebServiceRequestTraversal,
    )
from lazr.uri import URI
import pytz
import transaction
from transaction.interfaces import ISynchronizer
from zc.zservertracelog.tracelog import Server as ZServerTracelogServer
from zope.app.form.browser.itemswidgets import MultiDataHelper
from zope.app.form.browser.widget import SimpleInputWidget
from zope.app.publication.httpfactory import HTTPPublicationRequestFactory
from zope.app.publication.interfaces import IRequestPublicationFactory
from zope.app.publication.requestpublicationregistry import (
    factoryRegistry as publisher_factory_registry,
    )
from zope.app.server import wsgi
from zope.app.wsgi import WSGIPublisherApplication
from zope.component import getUtility
from zope.interface import (
    alsoProvides,
    implements,
    )
from zope.publisher.browser import (
    BrowserRequest,
    BrowserResponse,
    TestRequest,
    )
from zope.publisher.interfaces import NotFound
from zope.publisher.xmlrpc import (
    XMLRPCRequest,
    XMLRPCResponse,
    )
from zope.security.interfaces import (
    IParticipation,
    Unauthorized,
    )
from zope.security.proxy import (
    isinstance as zope_isinstance,
    removeSecurityProxy,
    )
from zope.server.http.commonaccesslogger import CommonAccessLogger
from zope.server.http.wsgihttpserver import PMDBWSGIHTTPServer
from zope.session.interfaces import ISession

from canonical.cachedproperty import cachedproperty
from canonical.config import config
<<<<<<< HEAD

from canonical.lazr.interfaces.feed import IFeed
from lazr.restful.interfaces import (
    ICollectionResource, IWebServiceConfiguration, IWebServiceVersion)
from lazr.restful.publisher import (
    WebServicePublicationMixin, WebServiceRequestTraversal)

from lp.app.errors import UnexpectedFormData
from lp.testopenid.interfaces.server import ITestOpenIDApplication
=======
>>>>>>> f49b9764
from canonical.launchpad.interfaces.launchpad import (
    IFeedsApplication,
    IPrivateApplication,
    IWebServiceApplication,
    )
from canonical.launchpad.interfaces.oauth import (
    ClockSkew,
    IOAuthConsumerSet,
    IOAuthSignedRequest,
    NonceAlreadyUsed,
    TimestampOrderingError,
    )
import canonical.launchpad.layers
from canonical.launchpad.webapp.adapter import (
    get_request_duration,
    RequestExpired,
    )
from canonical.launchpad.webapp.authentication import (
    check_oauth_signature,
    get_oauth_authorization,
    )
from canonical.launchpad.webapp.authorization import (
    LAUNCHPAD_SECURITY_POLICY_CACHE_KEY,
    )
from canonical.launchpad.webapp.errorlog import ErrorReportRequest
from canonical.launchpad.webapp.interfaces import (
    IAPIDocRoot,
    IBasicLaunchpadRequest,
    IBrowserFormNG,
    ILaunchpadBrowserApplicationRequest,
    ILaunchpadProtocolError,
    INotificationRequest,
    INotificationResponse,
    IPlacelessAuthUtility,
    IPlacelessLoginSource,
    OAuthPermission,
    )
from canonical.launchpad.webapp.notifications import (
    NotificationList,
    NotificationRequest,
    NotificationResponse,
    )
from canonical.launchpad.webapp.opstats import OpStats
from canonical.launchpad.webapp.publication import LaunchpadBrowserPublication
from canonical.launchpad.webapp.publisher import (
    get_current_browser_request,
    RedirectionView,
    )
from canonical.launchpad.webapp.vhosts import allvhosts
from canonical.lazr.interfaces.feed import IFeed
from canonical.lazr.timeout import set_default_timeout_function
from lp.app.errors import UnexpectedFormData
from lp.services.features.flags import NullFeatureController
from lp.testopenid.interfaces.server import ITestOpenIDApplication


class StepsToGo:
    """

    >>> class FakeRequest:
    ...     def __init__(self, traversed, stack):
    ...         self._traversed_names = traversed
    ...         self.stack = stack
    ...     def getTraversalStack(self):
    ...         return self.stack
    ...     def setTraversalStack(self, stack):
    ...         self.stack = stack

    >>> request = FakeRequest([], ['baz', 'bar', 'foo'])
    >>> stepstogo = StepsToGo(request)
    >>> stepstogo.startswith()
    True
    >>> stepstogo.startswith('foo')
    True
    >>> stepstogo.startswith('foo', 'bar')
    True
    >>> stepstogo.startswith('foo', 'baz')
    False
    >>> len(stepstogo)
    3
    >>> print stepstogo.consume()
    foo
    >>> request._traversed_names
    ['foo']
    >>> request.stack
    ['baz', 'bar']
    >>> print stepstogo.consume()
    bar
    >>> bool(stepstogo)
    True
    >>> print stepstogo.consume()
    baz
    >>> print stepstogo.consume()
    None
    >>> bool(stepstogo)
    False

    >>> request = FakeRequest([], ['baz', 'bar', 'foo'])
    >>> list(StepsToGo(request))
    ['foo', 'bar', 'baz']

    """

    @property
    def _stack(self):
        return self.request.getTraversalStack()

    def __init__(self, request):
        self.request = request

    def __iter__(self):
        return self

    def consume(self):
        """Remove the next path step and return it.

        Returns None if there are no path steps left.
        """
        stack = self.request.getTraversalStack()
        try:
            nextstep = stack.pop()
        except IndexError:
            return None
        self.request._traversed_names.append(nextstep)
        self.request.setTraversalStack(stack)
        return nextstep

    def next(self):
        value = self.consume()
        if value is None:
            raise StopIteration
        return value

    def startswith(self, *args):
        """Return whether the steps to go start with the names given."""
        if not args:
            return True
        return self._stack[-len(args):] == list(reversed(args))

    def __len__(self):
        return len(self._stack)

    def __nonzero__(self):
        return bool(self._stack)


class ApplicationServerSettingRequestFactory:
    """Create a request and call its setApplicationServer method.

    Due to the factory-fanatical design of this part of Zope3, we need
    to have a kind of proxying factory here so that we can create an
    appropriate request and call its setApplicationServer method before it
    is used.
    """

    def __init__(self, requestfactory, host, protocol, port):
        self.requestfactory = requestfactory
        self.host = host
        self.protocol = protocol
        self.port = port

    def __call__(self, body_instream, environ, response=None):
        """Equivalent to the request's __init__ method."""
        # Make sure that HTTPS variable is set so that request.getURL() is
        # sane
        if self.protocol == 'https':
            environ['HTTPS'] = 'on'
        request = self.requestfactory(body_instream, environ, response)
        request.setApplicationServer(self.host, self.protocol, self.port)
        return request


class VirtualHostRequestPublicationFactory:
    """An `IRequestPublicationFactory` handling request to a Launchpad vhost.

    This factory will accepts requests to a particular Launchpad virtual host
    that matches a particular port and set of HTTP methods.
    """
    implements(IRequestPublicationFactory)

    default_methods = ['GET', 'HEAD', 'POST']

    def __init__(self, vhost_name, request_factory, publication_factory,
                 port=None, methods=None, handle_default_host=False):
        """Creates a new factory.

        :param vhost_name: The config section defining the virtual host
             handled by this factory.
        :param request_factory: The request factory to use for this virtual
             host's requests.
        :param publication_factory: The publication factory to use for this
            virtual host's requests.
        :param port: The port which is handled by this factory. If
            this is None, this factory will handle requests that
            originate on any port.
        :param methods: A sequence of HTTP methods that this factory handles.
        :param handle_default_host: Whether or not this factory is
            capable of handling requests that specify no hostname.
        """

        self.vhost_name = vhost_name
        self.request_factory = request_factory
        self.publication_factory = publication_factory
        self.port = port
        if methods is None:
            methods = self.default_methods
        self.methods = methods
        self.handle_default_host = handle_default_host

        self.vhost_config = allvhosts.configs[self.vhost_name]
        self.all_hostnames = set(self.vhost_config.althostnames
                                 + [self.vhost_config.hostname])
        self._thread_local = threading.local()
        self._thread_local.environment = None

    def canHandle(self, environment):
        """See `IRequestPublicationFactory`.

        Returns true if the HTTP host and port of the incoming request
        match the ones this factory is equipped to handle.
        """
        # We look at the wsgi environment to get the port this request
        # is coming in over.  The port number can be in one of two
        # places; either it's on the SERVER_PORT environment variable
        # or, as is the case with the test suite, it's on the
        # HTTP_HOST variable after a colon.
        # The former takes precedence, the port from the host variable is
        # only checked because the test suite doesn't set SERVER_PORT.
        host = environment.get('HTTP_HOST', '')
        port = environment.get('SERVER_PORT')
        if ":" in host:
            assert len(host.split(':')) == 2, (
                "Having a ':' in the host name isn't allowed.")
            host, new_port = host.split(':')
            if port is None:
                port = new_port

        if host == '':
            if not self.handle_default_host:
                return False
        elif host not in self.all_hostnames:
            return False
        else:
            # This factory handles this host.
            pass

        if self.port is not None:
            if port is not None:
                try:
                    port = int(port)
                except (ValueError):
                    port = None
            if self.port != port:
                return False

        self._thread_local.environment = environment
        self._thread_local.host = host
        return True

    def __call__(self):
        """See `IRequestPublicationFactory`.

        We know that this factory is the right one for the given host
        and port. But there might be something else wrong with the
        request.  For instance, it might have the wrong HTTP method.
        """
        environment = self._thread_local.environment
        if environment is None:
            raise AssertionError('This factory declined the request.')

        root_url = URI(self.vhost_config.rooturl)

        real_request_factory, publication_factory = (
            self.checkRequest(environment))

        if not real_request_factory:
            real_request_factory, publication_factory = (
                self.getRequestAndPublicationFactories(environment))

        host = environment.get('HTTP_HOST', '').split(':')[0]
        if host in ['', 'localhost']:
            # Sometimes requests come in to the default or local host.
            # If we set the application server for these requests,
            # they'll be handled as launchpad.net requests, and
            # responses will go out containing launchpad.net URLs.
            # That's a little unelegant, so we don't set the application
            # server for these requests.
            request_factory = real_request_factory
        else:
            request_factory = ApplicationServerSettingRequestFactory(
                real_request_factory,
                root_url.host,
                root_url.scheme,
                root_url.port)

        self._thread_local.environment = None
        return (request_factory, publication_factory)

    def getRequestAndPublicationFactories(self, environment):
        """Return the request and publication factories to use.

        You can override this method if the request and publication can
        vary based on the environment.
        """
        return self.request_factory, self.publication_factory

    def getAcceptableMethods(self, environment):
        """Return the HTTP methods acceptable in this particular environment.
        """
        return self.methods

    def checkRequest(self, environment):
        """Makes sure that the incoming HTTP request is of an expected type.

        This is different from canHandle() because we know the request
        went to the right place. It's just that it might be an invalid
        request for this handler.

        :return: An appropriate ProtocolErrorPublicationFactory if the
            HTTP request doesn't comply with the expected protocol. If
            the request does comply, (None, None).
        """
        method = environment.get('REQUEST_METHOD')

        if method in self.getAcceptableMethods(environment):
            factories = (None, None)
        else:
            request_factory = ProtocolErrorRequest
            publication_factory = ProtocolErrorPublicationFactory(
                405, headers={'Allow': " ".join(self.methods)})
            factories = (request_factory, publication_factory)

        return factories


class XMLRPCRequestPublicationFactory(VirtualHostRequestPublicationFactory):
    """A VirtualHostRequestPublicationFactory for XML-RPC.

    This factory only accepts XML-RPC method calls.
    """

    def __init__(self, vhost_name, request_factory, publication_factory,
                 port=None):
        super(XMLRPCRequestPublicationFactory, self).__init__(
            vhost_name, request_factory, publication_factory, port, ['POST'])

    def checkRequest(self, environment):
        """See `VirtualHostRequestPublicationFactory`.

        Accept only requests where the MIME type is text/xml.
        """
        request_factory, publication_factory = (
            super(XMLRPCRequestPublicationFactory, self).checkRequest(
                environment))
        if request_factory is None:
            mime_type = environment.get('CONTENT_TYPE')
            if mime_type != 'text/xml':
                request_factory = ProtocolErrorRequest
                # 415 - Unsupported Media Type
                publication_factory = ProtocolErrorPublicationFactory(415)
        return request_factory, publication_factory


class WebServiceRequestPublicationFactory(
    VirtualHostRequestPublicationFactory):
    """A VirtualHostRequestPublicationFactory for requests against
    resources published through a web service.
    """

    default_methods = [
        'GET', 'HEAD', 'POST', 'PATCH', 'PUT', 'DELETE', 'OPTIONS']

    def __init__(self, vhost_name, request_factory, publication_factory,
                 port=None):
        """This factory accepts requests that use all five major HTTP methods.
        """
        super(WebServiceRequestPublicationFactory, self).__init__(
            vhost_name, request_factory, publication_factory, port)


class VHostWebServiceRequestPublicationFactory(
    VirtualHostRequestPublicationFactory):
    """An `IRequestPublicationFactory` handling requests to vhosts.

    It also handles requests to the launchpad web service, if the
    request's path points to a web service resource.
    """

    def getAcceptableMethods(self, environment):
        """See `VirtualHostRequestPublicationFactory`.

        If this is a request for a webservice path, returns the appropriate
        methods.
        """
        if self.isWebServicePath(environment.get('PATH_INFO', '')):
            return WebServiceRequestPublicationFactory.default_methods
        else:
            return super(
                VHostWebServiceRequestPublicationFactory,
                self).getAcceptableMethods(environment)

    def getRequestAndPublicationFactories(self, environment):
        """See `VirtualHostRequestPublicationFactory`.

        If this is a request for a webservice path, returns the appropriate
        factories.
        """
        if self.isWebServicePath(environment.get('PATH_INFO', '')):
            return WebServiceClientRequest, WebServicePublication
        else:
            return super(
                VHostWebServiceRequestPublicationFactory,
                self).getRequestAndPublicationFactories(environment)

    def isWebServicePath(self, path):
        """Does the path refer to a web service resource?"""
        # Add a trailing slash, if it is missing.
        if not path.endswith('/'):
            path = path + '/'
        ws_config = getUtility(IWebServiceConfiguration)
        return path.startswith('/%s/' % ws_config.path_override)


class NotFoundRequestPublicationFactory:
    """An IRequestPublicationFactory which always yields a 404."""

    def canHandle(self, environment):
        """See `IRequestPublicationFactory`."""
        return True

    def __call__(self):
        """See `IRequestPublicationFactory`.

        Unlike other publication factories, this one doesn't wrap its
        request factory in an ApplicationServerSettingRequestFactory.
        That's because it's only triggered when there's no valid hostname.
        """
        return (ProtocolErrorRequest, ProtocolErrorPublicationFactory(404))


def get_query_string_params(request):
    """Return a dict of the decoded query string params for a request.

    The parameter values will be decoded as unicodes, exactly as
    `BrowserRequest` would do to build the request form.

    Defined here so that it can be used in both BasicLaunchpadRequest and
    the LaunchpadTestRequest (which doesn't inherit from
    BasicLaunchpadRequest).
    """
    query_string = request.get('QUERY_STRING', '')

    # Just in case QUERY_STRING is in the environment explicitly as
    # None (Some tests seem to do this, but not sure if it can ever
    # happen outside of tests.)
    if query_string is None:
        query_string = ''

    parsed_qs = cgi.parse_qs(query_string, keep_blank_values=True)
    # Use BrowserRequest._decode() for decoding the received parameters.
    decoded_qs = {}
    for key, values in parsed_qs.iteritems():
        decoded_qs[key] = [
            request._decode(value) for value in values]
    return decoded_qs


class BasicLaunchpadRequest:
    """Mixin request class to provide stepstogo."""

    implements(IBasicLaunchpadRequest)

    def __init__(self, body_instream, environ, response=None):
        self.traversed_objects = []
        self._wsgi_keys = set()
        self.needs_datepicker_iframe = False
        self.needs_datetimepicker_iframe = False
        self.needs_json = False
        self.needs_gmap2 = False
        super(BasicLaunchpadRequest, self).__init__(
            body_instream, environ, response)

        # Our response always vary based on authentication.
        self.response.setHeader('Vary', 'Cookie, Authorization')

    @property
    def stepstogo(self):
        return StepsToGo(self)

    def retry(self):
        """See IPublisherRequest."""
        new_request = super(BasicLaunchpadRequest, self).retry()
        # Propagate the list of keys we have set in the WSGI environment.
        new_request._wsgi_keys = self._wsgi_keys
        return new_request

    def getNearest(self, *some_interfaces):
        """See ILaunchpadBrowserApplicationRequest.getNearest()"""
        for context in reversed(self.traversed_objects):
            for iface in some_interfaces:
                if iface.providedBy(context):
                    return context, iface
        return None, None

    def setInWSGIEnvironment(self, key, value):
        """Set a key-value pair in the WSGI environment of this request.

        Raises KeyError if the key is already present in the environment
        but not set with setInWSGIEnvironment().
        """
        # This method expects the BasicLaunchpadRequest mixin to be used
        # with a base that provides self._orig_env.
        if key not in self._wsgi_keys and key in self._orig_env:
            raise KeyError("'%s' already present in wsgi environment." % key)
        self._orig_env[key] = value
        self._wsgi_keys.add(key)

    @cachedproperty
    def query_string_params(self):
        """See ILaunchpadBrowserApplicationRequest."""
        return get_query_string_params(self)


class LaunchpadBrowserRequestMixin:
    """A mixin for classes that share some method implementations."""

    def getRootURL(self, rootsite):
        """See IBasicLaunchpadRequest."""
        if rootsite is not None:
            assert rootsite in allvhosts.configs, (
                "rootsite is %s.  Must be in %r." % (
                    rootsite, sorted(allvhosts.configs.keys())))
            root_url = allvhosts.configs[rootsite].rooturl
        else:
            root_url = self.getApplicationURL() + '/'
        return root_url


class LaunchpadBrowserRequest(BasicLaunchpadRequest, BrowserRequest,
                              NotificationRequest, ErrorReportRequest,
                              LaunchpadBrowserRequestMixin):
    """Integration of launchpad mixin request classes to make an uber
    launchpad request class.
    """

    implements(
        ILaunchpadBrowserApplicationRequest, ISynchronizer,
        canonical.launchpad.layers.LaunchpadLayer)

    retry_max_count = 5    # How many times we're willing to retry

    def __init__(self, body_instream, environ, response=None):
        BasicLaunchpadRequest.__init__(self, body_instream, environ, response)
        transaction.manager.registerSynch(self)

    def _createResponse(self):
        """As per zope.publisher.browser.BrowserRequest._createResponse"""
        return LaunchpadBrowserResponse()

    def isRedirectInhibited(self):
        """Returns True if edge redirection has been inhibited."""
        return self.cookies.get('inhibit_beta_redirect', '0') == '1'

    @cachedproperty
    def form_ng(self):
        """See ILaunchpadBrowserApplicationRequest."""
        return BrowserFormNG(self.form)

    def setPrincipal(self, principal):
        self.clearSecurityPolicyCache()
        BrowserRequest.setPrincipal(self, principal)

    def clearSecurityPolicyCache(self):
        if LAUNCHPAD_SECURITY_POLICY_CACHE_KEY in self.annotations:
            del self.annotations[LAUNCHPAD_SECURITY_POLICY_CACHE_KEY]

    def beforeCompletion(self, transaction):
        """See `ISynchronizer`."""
        pass

    def afterCompletion(self, transaction):
        """See `ISynchronizer`.

        We clear the cache of security policy results on commit, as objects
        will be refetched from the database and the security checks may result
        in different answers.
        """
        self.clearSecurityPolicyCache()

    def newTransaction(self, transaction):
        """See `ISynchronizer`."""
        pass


class BrowserFormNG:
    """Wrapper that provides IBrowserFormNG around a regular form dict."""

    implements(IBrowserFormNG)

    def __init__(self, form):
        """Create a new BrowserFormNG that wraps a dict containing form data.
        """
        self.form = form

    def __contains__(self, name):
        """See IBrowserFormNG."""
        return name in self.form

    def __iter__(self):
        """See IBrowserFormNG."""
        return iter(self.form)

    def getOne(self, name, default=None):
        """See IBrowserFormNG."""
        value = self.form.get(name, default)
        if zope_isinstance(value, (list, tuple)):
            raise UnexpectedFormData(
                'Expected only one value form field %s: %s' % (name, value))
        return value

    def getAll(self, name, default=None):
        """See IBrowserFormNG."""
        # We don't want a mutable as a default parameter, so we use None as a
        # marker.
        if default is None:
            default = []
        else:
            assert zope_isinstance(default, list), (
                "default should be a list: %s" % default)
        value = self.form.get(name, default)
        if not zope_isinstance(value, list):
            value = [value]
        return value


def web_service_request_to_browser_request(webservice_request):
    """Convert a given webservice request into a webapp one.

    Simply overrides 'SERVER_URL' to the 'mainsite', preserving headers and
    body.
    """
    body = webservice_request.bodyStream.getCacheStream().read()
    environ = dict(webservice_request.environment)
    environ['SERVER_URL'] = allvhosts.configs['mainsite'].rooturl
    return LaunchpadBrowserRequest(body, environ)


class Zope3WidgetsUseIBrowserFormNGMonkeyPatch:
    """Make Zope3 widgets use IBrowserFormNG.

    Replace the SimpleInputWidget._getFormInput method with one using
    `IBrowserFormNG`.
    """

    installed = False

    @classmethod
    def install(cls):
        """Install the monkey patch."""
        assert not cls.installed, "Monkey patch is already installed."

        def _getFormInput_single(self):
            """Return the submitted form value.

            :raises UnexpectedFormData: If more than one value is submitted.
            """
            return self.request.form_ng.getOne(self.name)

        def _getFormInput_multi(self):
            """Return the submitted form values.
            """
            return self.request.form_ng.getAll(self.name)

        # Save the original method and replace it with fixed ones.
        # We don't save MultiDataHelper._getFormInput because it doesn't
        # override the one in SimpleInputWidget.
        cls._original__getFormInput = SimpleInputWidget._getFormInput
        SimpleInputWidget._getFormInput = _getFormInput_single
        MultiDataHelper._getFormInput = _getFormInput_multi
        cls.installed = True

    @classmethod
    def uninstall(cls):
        """Uninstall the monkey patch."""
        assert cls.installed, "Monkey patch is not installed."

        # Restore saved method.
        SimpleInputWidget._getFormInput = cls._original__getFormInput
        del MultiDataHelper._getFormInput
        cls.installed = False


Zope3WidgetsUseIBrowserFormNGMonkeyPatch.install()


class LaunchpadBrowserResponse(NotificationResponse, BrowserResponse):

    # Note that NotificationResponse defines a 'redirect' method which
    # needs to override the 'redirect' method in BrowserResponse
    def __init__(self, header_output=None, http_transaction=None):
        super(LaunchpadBrowserResponse, self).__init__()

    def redirect(self, location, status=None, trusted=True,
                 temporary_if_possible=False):
        """Do a redirect.

        Unlike Zope's BrowserResponse.redirect(), consider all redirects to be
        trusted. Otherwise we'd have to change all callsites that redirect
        from lp.net to vhost.lp.net to pass trusted=True.

        If temporary_if_possible is True, then do a temporary redirect
        if this is a HEAD or GET, otherwise do a 303.

        See RFC 2616.

        The interface doesn't say that redirect returns anything.
        However, Zope's implementation does return the location given.  This
        is largely useless, as it is just the location given which is often
        relative.  So we won't return anything.
        """
        if temporary_if_possible:
            assert status is None, (
                "Do not set 'status' if also setting "
                "'temporary_if_possible'.")
            method = self._request.method
            if method == 'GET' or method == 'HEAD':
                status = 307
            else:
                status = 303
        super(LaunchpadBrowserResponse, self).redirect(
            unicode(location).encode('UTF-8'), status=status, trusted=trusted)


def adaptResponseToSession(response):
    """Adapt LaunchpadBrowserResponse to ISession"""
    return ISession(response._request)


def adaptRequestToResponse(request):
    """Adapt LaunchpadBrowserRequest to LaunchpadBrowserResponse"""
    return request.response


class LaunchpadTestRequest(TestRequest, ErrorReportRequest,
                           LaunchpadBrowserRequestMixin):
    """Mock request for use in unit and functional tests.

    >>> request = LaunchpadTestRequest(SERVER_URL='http://127.0.0.1/foo/bar')

    This class subclasses TestRequest - the standard Mock request object
    used in unit tests

    >>> isinstance(request, TestRequest)
    True

    It provides LaunchpadLayer and adds a mock INotificationRequest
    implementation.

    >>> canonical.launchpad.layers.LaunchpadLayer.providedBy(request)
    True
    >>> INotificationRequest.providedBy(request)
    True
    >>> request.uuid == request.response.uuid
    True
    >>> request.notifications is request.response.notifications
    True

    It also provides the form_ng attribute that is available from
    LaunchpadBrowserRequest.

    >>> from zope.interface.verify import verifyObject
    >>> verifyObject(IBrowserFormNG, request.form_ng)
    True

    It also provides the query_string_params dict that is available from
    LaunchpadBrowserRequest.

    >>> request = LaunchpadTestRequest(SERVER_URL='http://127.0.0.1/foo/bar',
    ...     QUERY_STRING='a=1&b=2&c=3')
    >>> request.charsets = ['utf-8']
    >>> request.query_string_params == {'a': ['1'], 'b': ['2'], 'c': ['3']}
    True

    It also provides the  hooks for popup calendar iframes:

    >>> request.needs_datetimepicker_iframe
    False
    >>> request.needs_datepicker_iframe
    False

    And for JSON and GMap2:

    >>> request.needs_json
    False
    >>> request.needs_gmap2
    False

    """
    implements(INotificationRequest, IBasicLaunchpadRequest, IParticipation,
               canonical.launchpad.layers.LaunchpadLayer)
    # These two attributes satisfy IParticipation.
    principal = None
    interaction = None

    def __init__(self, body_instream=None, environ=None, form=None,
                 skin=None, outstream=None, method='GET', **kw):
        super(LaunchpadTestRequest, self).__init__(
            body_instream=body_instream, environ=environ, form=form,
            skin=skin, outstream=outstream, REQUEST_METHOD=method, **kw)
        self.traversed_objects = []
        self.needs_datepicker_iframe = False
        self.needs_datetimepicker_iframe = False
        self.needs_json = False
        self.needs_gmap2 = False
        # stub out the FeatureController that would normally be provided by
        # the publication mechanism
        self.features = NullFeatureController()

    @property
    def uuid(self):
        return self.response.uuid

    @property
    def notifications(self):
        """See INotificationRequest."""
        return self.response.notifications

    @property
    def stepstogo(self):
        """See IBasicLaunchpadRequest."""
        return StepsToGo(self)

    def getNearest(self, *some_interfaces):
        """See IBasicLaunchpadRequest."""
        return None, None

    def setInWSGIEnvironment(self, key, value):
        """See IBasicLaunchpadRequest."""
        self._orig_env[key] = value

    def _createResponse(self):
        """As per zope.publisher.browser.BrowserRequest._createResponse"""
        return LaunchpadTestResponse()

    @property
    def form_ng(self):
        """See ILaunchpadBrowserApplicationRequest."""
        return BrowserFormNG(self.form)

    @property
    def query_string_params(self):
        """See ILaunchpadBrowserApplicationRequest."""
        return get_query_string_params(self)

    def setPrincipal(self, principal):
        """See `IPublicationRequest`."""
        self.principal = principal


class LaunchpadTestResponse(LaunchpadBrowserResponse):
    """Mock response for use in unit and functional tests.

    >>> request = LaunchpadTestRequest()
    >>> response = request.response
    >>> isinstance(response, LaunchpadTestResponse)
    True
    >>> INotificationResponse.providedBy(response)
    True

    >>> response.addWarningNotification('Warning Notification')
    >>> request.notifications[0].message
    u'Warning Notification'
    """
    implements(INotificationResponse)

    uuid = 'LaunchpadTestResponse'

    _notifications = None

    @property
    def notifications(self):
        if self._notifications is None:
            self._notifications = NotificationList()
        return self._notifications


class DebugLayerRequestFactory(HTTPPublicationRequestFactory):
    """RequestFactory that sets the DebugLayer on a request."""

    def __call__(self, input_stream, env, output_stream=None):
        """See zope.app.publication.interfaces.IPublicationRequestFactory"""
        assert output_stream is None, 'output_stream is deprecated in Z3.2'

        # Mark the request with the 'canonical.launchpad.layers.debug' layer
        request = HTTPPublicationRequestFactory.__call__(
            self, input_stream, env)
        canonical.launchpad.layers.setFirstLayer(
            request, canonical.launchpad.layers.DebugLayer)
        return request


class LaunchpadAccessLogger(CommonAccessLogger):

    def log(self, task):
        """Receives a completed task and logs it in launchpad log format.

        task IP address
        X_FORWARDED_FOR
        HOST
        datetime task started
        request string  (1st line of request)
        response status
        response bytes written
        number of sql statements
        request duration
        number of ticks during traversal
        number of ticks during publication
        launchpad user id
        launchpad page id
        REFERER
        USER_AGENT

        """
        request_headers = task.request_data.headers
        cgi_env = task.getCGIEnvironment()

        x_forwarded_for = request_headers.get('X_FORWARDED_FOR', '')
        host = request_headers.get('HOST', '')
        start_time = self.log_date_string(task.start_time)
        first_line = task.request_data.first_line
        status = task.status
        bytes_written = task.bytes_written
        userid = cgi_env.get('launchpad.userid', '')
        pageid = cgi_env.get('launchpad.pageid', '')
        sql_statements = cgi_env.get('launchpad.sqlstatements', 0)
        request_duration = cgi_env.get('launchpad.requestduration', 0)
        traversal_ticks = cgi_env.get('launchpad.traversalticks', 0)
        publication_ticks = cgi_env.get('launchpad.publicationticks', 0)
        referer = request_headers.get('REFERER', '')
        user_agent = request_headers.get('USER_AGENT', '')

        log_template = (' - "%s" "%s" [%s] "%s" %s %d %d %s %s '
                        '%s "%s" "%s" "%s" "%s"\n')
        self.output.logRequest(
            task.channel.addr[0],
            log_template % (
                x_forwarded_for,
                host,
                start_time,
                first_line,
                status,
                bytes_written,
                sql_statements,
                request_duration,
                traversal_ticks,
                publication_ticks,
                userid,
                pageid,
                referer,
                user_agent,
                )
           )


http = wsgi.ServerType(
    ZServerTracelogServer, # subclass of WSGIHTTPServer
    WSGIPublisherApplication,
    LaunchpadAccessLogger,
    8080,
    True)

pmhttp = wsgi.ServerType(
    PMDBWSGIHTTPServer,
    WSGIPublisherApplication,
    LaunchpadAccessLogger,
    8081,
    True)

debughttp = wsgi.ServerType(
    ZServerTracelogServer, # subclass of WSGIHTTPServer
    WSGIPublisherApplication,
    LaunchpadAccessLogger,
    8082,
    True,
    requestFactory=DebugLayerRequestFactory)

privatexmlrpc = wsgi.ServerType(
    ZServerTracelogServer, # subclass of WSGIHTTPServer
    WSGIPublisherApplication,
    LaunchpadAccessLogger,
    8080,
    True)


# ---- mainsite

class MainLaunchpadPublication(LaunchpadBrowserPublication):
    """The publication used for the main Launchpad site."""


class AccountPrincipalMixin:
    """Mixin for publication that works with person-less accounts."""

    def getPrincipal(self, request):
        """Return the authenticated principal for this request.

        This is only necessary because, unlike in LaunchpadBrowserPublication,
        here we want principals representing personless accounts to be
        returned, so that personless accounts can use our OpenID server.
        """
        auth_utility = getUtility(IPlacelessAuthUtility)
        principal = auth_utility.authenticate(request)
        if principal is None:
            principal = auth_utility.unauthenticatedPrincipal()
            assert principal is not None, "Missing unauthenticated principal."
        return principal


# ---- feeds

class FeedsPublication(LaunchpadBrowserPublication):
    """The publication used for Launchpad feed requests."""

    root_object_interface = IFeedsApplication

    def traverseName(self, request, ob, name):
        """Override traverseName to restrict urls on feeds.launchpad.net.

        Feeds.lp.net should only serve classes that implement the IFeed
        interface or redirect to some other url.
        """
        # LaunchpadImageFolder is imported here to avoid an import loop.
        from canonical.launchpad.browser.launchpad import LaunchpadImageFolder
        result = super(FeedsPublication, self).traverseName(request, ob, name)
        if len(request.stepstogo) == 0:
            # The url has been fully traversed. Now we can check that
            # the result is a feed, an image, or a redirection.
            naked_result = removeSecurityProxy(result)
            if (IFeed.providedBy(result) or
                isinstance(naked_result, LaunchpadImageFolder) or
                getattr(naked_result, 'status', None) == 301):
                return result
            else:
                raise NotFound(self, '', request)
        else:
            # There are still url segments to traverse.
            return result

    def getPrincipal(self, request):
        """For feeds always return the anonymous user."""
        auth_utility = getUtility(IPlacelessAuthUtility)
        return auth_utility.unauthenticatedPrincipal()


class FeedsBrowserRequest(LaunchpadBrowserRequest):
    """Request type for a launchpad feed."""
    implements(canonical.launchpad.layers.FeedsLayer)


# ---- apidoc

class APIDocBrowserRequest(LaunchpadBrowserRequest):
    implements(canonical.launchpad.layers.APIDocLayer)


class APIDocBrowserPublication(LaunchpadBrowserPublication):
    root_object_interface = IAPIDocRoot


# ---- testopenid

class TestOpenIDBrowserRequest(LaunchpadBrowserRequest):
    implements(canonical.launchpad.layers.TestOpenIDLayer)


class TestOpenIDBrowserPublication(LaunchpadBrowserPublication):
    root_object_interface = ITestOpenIDApplication


# ---- web service

class WebServicePublication(WebServicePublicationMixin,
                            LaunchpadBrowserPublication):
    """The publication used for Launchpad web service requests."""

    root_object_interface = IWebServiceApplication

    def constructPageID(self, view, context):
        """Add the web service named operation (if any) to the page ID."""
        pageid = super(WebServicePublication, self).constructPageID(
            view, context)
        if ICollectionResource.providedBy(view):
            collection_identifier = view.type_url.split('/')[-1]
            if collection_identifier:
                pageid += ':' + collection_identifier
        op = (view.request.get('ws.op')
            or view.request.query_string_params.get('ws.op'))
        if op:
            pageid += ':' + op
        return pageid

    def getApplication(self, request):
        """See `zope.publisher.interfaces.IPublication`.

        Always use the web service application to serve web service
        resources, no matter what application is normally used to serve
        the underlying objects.
        """
        return getUtility(IWebServiceApplication)

    def getResource(self, request, ob):
        """Return the resource that can publish the object ob.

        This is done at the end of traversal.  If the published object
        supports the ICollection, or IEntry interface we wrap it into the
        appropriate resource.
        """
        if zope_isinstance(ob, RedirectionView):
            # A redirection should be served as is.
            return ob
        else:
            return super(WebServicePublication, self).getResource(request, ob)

    def finishReadOnlyRequest(self, txn):
        """Commit the transaction so that created OAuthNonces are stored."""
        # Transaction commits usually need to be aware of the possibility of
        # a doomed transaction.  We do not expect that this code will
        # encounter doomed transactions.  If it does, this will need to be
        # revisited.
        txn.commit()

    def getPrincipal(self, request):
        """See `LaunchpadBrowserPublication`.

        Web service requests are authenticated using OAuth, except for the
        one made using (presumably) JavaScript on the /api override path.
        """
        # Use the regular HTTP authentication, when the request is not
        # on the API virtual host but comes through the path_override on
        # the other regular virtual hosts.
        request_path = request.get('PATH_INFO', '')
        web_service_config = getUtility(IWebServiceConfiguration)
        if request_path.startswith("/%s" % web_service_config.path_override):
            return super(WebServicePublication, self).getPrincipal(request)

        # Fetch OAuth authorization information from the request.
        form = get_oauth_authorization(request)

        consumer_key = form.get('oauth_consumer_key')
        consumers = getUtility(IOAuthConsumerSet)
        consumer = consumers.getByKey(consumer_key)
        token_key = form.get('oauth_token')
        anonymous_request = (token_key == '')

        if consumer_key is None:
            # Either the client's OAuth implementation is broken, or
            # the user is trying to make an unauthenticated request
            # using wget or another OAuth-ignorant application.
            # Try to retrieve a consumer based on the User-Agent
            # header.
            anonymous_request = True
            consumer_key = request.getHeader('User-Agent', '')
            if consumer_key == '':
                raise Unauthorized(
                    'Anonymous requests must provide a User-Agent.')
            consumer = consumers.getByKey(consumer_key)

        if consumer is None:
            if anonymous_request:
                # This is the first time anyone has tried to make an
                # anonymous request using this consumer name (or user
                # agent). Dynamically create the consumer.
                #
                # In the normal website this wouldn't be possible
                # because GET requests have their transactions rolled
                # back. But webservice requests always have their
                # transactions committed so that we can keep track of
                # the OAuth nonces and prevent replay attacks.
                if consumer_key == '' or consumer_key is None:
                    raise Unauthorized("No consumer key specified.")
                consumer = consumers.new(consumer_key, '')
            else:
                # An unknown consumer can never make a non-anonymous
                # request, because access tokens are registered with a
                # specific, known consumer.
                raise Unauthorized('Unknown consumer (%s).' % consumer_key)
        if anonymous_request:
            # Skip the OAuth verification step and let the user access the
            # web service as an unauthenticated user.
            #
            # XXX leonardr 2009-12-15 bug=496964: Ideally we'd be
            # auto-creating a token for the anonymous user the first
            # time, passing it through the OAuth verification step,
            # and using it on all subsequent anonymous requests.
            alsoProvides(request, IOAuthSignedRequest)
            auth_utility = getUtility(IPlacelessAuthUtility)
            return auth_utility.unauthenticatedPrincipal()
        token = consumer.getAccessToken(token_key)
        if token is None:
            raise Unauthorized('Unknown access token (%s).' % token_key)
        nonce = form.get('oauth_nonce')
        timestamp = form.get('oauth_timestamp')
        try:
            token.checkNonceAndTimestamp(nonce, timestamp)
        except (NonceAlreadyUsed, TimestampOrderingError, ClockSkew), e:
            raise Unauthorized('Invalid nonce/timestamp: %s' % e)
        now = datetime.now(pytz.timezone('UTC'))
        if token.permission == OAuthPermission.UNAUTHORIZED:
            raise Unauthorized('Unauthorized token (%s).' % token.key)
        elif token.date_expires is not None and token.date_expires <= now:
            raise Unauthorized('Expired token (%s).' % token.key)
        elif not check_oauth_signature(request, consumer, token):
            raise Unauthorized('Invalid signature.')
        else:
            # Everything is fine, let's return the principal.
            pass
        alsoProvides(request, IOAuthSignedRequest)
        principal = getUtility(IPlacelessLoginSource).getPrincipal(
            token.person.account.id, access_level=token.permission,
            scope=token.context)

        return principal


class WebServiceClientRequest(WebServiceRequestTraversal,
                              LaunchpadBrowserRequest):
    """Request type for a resource published through the web service."""
    implements(canonical.launchpad.layers.WebServiceLayer)

    def __init__(self, body_instream, environ, response=None):
        super(WebServiceClientRequest, self).__init__(
            body_instream, environ, response)
        # Web service requests use content negotiation, so we put
        # 'Accept' in the Vary header. They don't use cookies, so
        # there's no point in putting 'Cookie' in the Vary header, and
        # putting 'Authorization' in the Vary header totally destroys
        # caching because every web service request contains a
        # distinct OAuth nonce in its Authorization header.
        #
        # Because 'Authorization' is not in the Vary header, a client
        # that reuses a single cache for different OAuth credentials
        # could conceivably leak private information to an
        # unprivileged user via the cache. This won't happen for the
        # web service root resource because the service root is the
        # same for everybody. It won't happen for entry resources
        # because if two users have a different representation of an
        # entry, the ETag will also be different and a conditional
        # request will fail.
        #
        # Once lazr.restful starts setting caching directives other
        # than ETag, we may have to revisit this.
        self.response.setHeader('Vary', 'Accept')

    def getRootURL(self, rootsite):
        """See IBasicLaunchpadRequest."""
        # When browsing the web service, we want URLs to point back at the web
        # service, so we basically ignore rootsite.
        return self.getApplicationURL() + '/'


class WebServiceTestRequest(WebServiceRequestTraversal, LaunchpadTestRequest):
    """Test request for the webservice.

    It provides the WebServiceLayer and supports the getResource()
    web publication hook.
    """
    implements(canonical.launchpad.layers.WebServiceLayer)

    def __init__(self, body_instream=None, environ=None, version=None, **kw):
        test_environ = {
            'SERVER_URL': 'http://api.launchpad.dev',
            'HTTP_HOST': 'api.launchpad.dev',
            }
        if environ is not None:
            test_environ.update(environ)
        super(WebServiceTestRequest, self).__init__(
            body_instream=body_instream, environ=test_environ, **kw)
        if version is None:
            version = getUtility(IWebServiceConfiguration).active_versions[-1]
        self.version = version
        version_marker = getUtility(IWebServiceVersion, name=version)
        alsoProvides(self, version_marker)


# ---- xmlrpc

class PublicXMLRPCPublication(LaunchpadBrowserPublication):
    """The publication used for public XML-RPC requests."""

    def handleException(self, object, request, exc_info, retry_allowed=True):
        LaunchpadBrowserPublication.handleException(
                self, object, request, exc_info, retry_allowed)
        OpStats.stats['xml-rpc faults'] += 1

    def endRequest(self, request, object):
        OpStats.stats['xml-rpc requests'] += 1
        return LaunchpadBrowserPublication.endRequest(self, request, object)


class PublicXMLRPCRequest(BasicLaunchpadRequest, XMLRPCRequest,
                          ErrorReportRequest, LaunchpadBrowserRequestMixin):
    """Request type for doing public XML-RPC in Launchpad."""

    def _createResponse(self):
        return PublicXMLRPCResponse()


class PublicXMLRPCResponse(XMLRPCResponse):
    """Response type for doing public XML-RPC in Launchpad."""

    def handleException(self, exc_info):
        # If we don't have a proper xmlrpclib.Fault, and we have
        # logged an OOPS, create a Fault that reports the OOPS ID to
        # the user.
        exc_value = exc_info[1]
        if not isinstance(exc_value, xmlrpclib.Fault):
            request = get_current_browser_request()
            if request is not None and request.oopsid is not None:
                exc_info = (xmlrpclib.Fault,
                            xmlrpclib.Fault(-1, request.oopsid),
                            None)
        XMLRPCResponse.handleException(self, exc_info)


class PrivateXMLRPCPublication(PublicXMLRPCPublication):
    """The publication used for private XML-RPC requests."""

    root_object_interface = IPrivateApplication

    def traverseName(self, request, ob, name):
        """Traverse to an end point or let normal traversal do its thing."""
        assert isinstance(request, PrivateXMLRPCRequest), (
            'Not a private XML-RPC request')
        missing = object()
        end_point = getattr(ob, name, missing)
        if end_point is missing:
            return super(PrivateXMLRPCPublication, self).traverseName(
                request, ob, name)
        return end_point


class PrivateXMLRPCRequest(PublicXMLRPCRequest):
    """Request type for doing private XML-RPC in Launchpad."""
    # For now, the same as public requests.


# ---- Protocol errors

class ProtocolErrorRequest(LaunchpadBrowserRequest):
    """An HTTP request that happened to result in an HTTP error."""

    def traverse(self, object):
        """It's already been determined that there's an error. Return None."""
        return None


class ProtocolErrorPublicationFactory:
    """This class publishes error messages in response to protocol errors."""

    def __init__(self, status, headers=None):
        """Store the headers and status for turning into a parameterized
        publication.
        """
        if not headers:
            headers = {}
        self.status = status
        self.headers = headers

    def __call__(self, db):
        """Create a parameterized publication object."""
        return ProtocolErrorPublication(self.status, self.headers)


class ProtocolErrorPublication(LaunchpadBrowserPublication):
    """Publication used for requests that turn out to be protocol errors."""

    def __init__(self, status, headers):
        """Prepare to construct a ProtocolErrorException

        :param status: The HTTP status to send
        :param headers: Any HTTP headers that should be sent.
        """
        super(ProtocolErrorPublication, self).__init__(None)
        self.status = status
        self.headers = headers

    def callObject(self, request, object):
        """Raise an approprate exception for this protocol error."""
        if self.status == 404:
            raise NotFound(self, '', request)
        else:
            raise ProtocolErrorException(self.status, self.headers)


class ProtocolErrorException(Exception):
    """An exception for requests that turn out to be protocol errors."""
    implements(ILaunchpadProtocolError)

    def __init__(self, status, headers):
        """Store status and headers for rendering in the HTTP response."""
        Exception.__init__(self)
        self.status = status
        self.headers = headers

    def __str__(self):
        """A protocol error can be well-represented by its HTTP status code.
        """
        return "Protocol error: %s" % self.status


def launchpad_default_timeout():
    """Return the time before the request should be expired."""
    timeout = config.database.db_statement_timeout
    if timeout is None:
        return None
    left = timeout - get_request_duration()
    if left < 0:
        raise RequestExpired('request expired.')
    return left


def set_launchpad_default_timeout(event):
    """Set the LAZR default timeout function."""
    set_default_timeout_function(launchpad_default_timeout)


def register_launchpad_request_publication_factories():
    """Register our factories with the Zope3 publisher.

    DEATH TO ZCML!
    """
    VHRP = VirtualHostRequestPublicationFactory
    VWSHRP = VHostWebServiceRequestPublicationFactory

    factories = [
        VWSHRP('mainsite', LaunchpadBrowserRequest, MainLaunchpadPublication,
               handle_default_host=True),
        VHRP('feeds', FeedsBrowserRequest, FeedsPublication),
        WebServiceRequestPublicationFactory(
            'api', WebServiceClientRequest, WebServicePublication),
        XMLRPCRequestPublicationFactory(
            'xmlrpc', PublicXMLRPCRequest, PublicXMLRPCPublication),
        ]

    if config.launchpad.enable_test_openid_provider:
        factories.append(VHRP('testopenid', TestOpenIDBrowserRequest,
                              TestOpenIDBrowserPublication))

    if config.devmode:
        factories.append(
            VHRP('apidoc', APIDocBrowserRequest, APIDocBrowserPublication))

    # We may also have a private XML-RPC server.
    private_port = None
    for server in config.servers:
        if server.type == 'PrivateXMLRPC':
            ip, private_port = server.address
            break

    if private_port is not None:
        factories.append(XMLRPCRequestPublicationFactory(
            'xmlrpc_private', PrivateXMLRPCRequest,
            PrivateXMLRPCPublication, port=private_port))

    # Register those factories, in priority order corresponding to
    # their order in the list. This means picking a large number for
    # the first factory and giving each subsequent factory the next
    # lower number. We need to leave one space left over for the
    # catch-all handler defined below, so we start at
    # len(factories)+1.
    for priority, factory in enumerate(factories):
        publisher_factory_registry.register(
            "*", "*", factory.vhost_name, len(factories)-priority+1, factory)

    # Register a catch-all "not found" handler at the lowest priority.
    publisher_factory_registry.register(
        "*", "*", "*", 0, NotFoundRequestPublicationFactory())

register_launchpad_request_publication_factories()<|MERGE_RESOLUTION|>--- conflicted
+++ resolved
@@ -13,6 +13,7 @@
 import xmlrpclib
 
 from lazr.restful.interfaces import (
+    ICollectionResource,
     IWebServiceConfiguration,
     IWebServiceVersion,
     )
@@ -63,18 +64,6 @@
 
 from canonical.cachedproperty import cachedproperty
 from canonical.config import config
-<<<<<<< HEAD
-
-from canonical.lazr.interfaces.feed import IFeed
-from lazr.restful.interfaces import (
-    ICollectionResource, IWebServiceConfiguration, IWebServiceVersion)
-from lazr.restful.publisher import (
-    WebServicePublicationMixin, WebServiceRequestTraversal)
-
-from lp.app.errors import UnexpectedFormData
-from lp.testopenid.interfaces.server import ITestOpenIDApplication
-=======
->>>>>>> f49b9764
 from canonical.launchpad.interfaces.launchpad import (
     IFeedsApplication,
     IPrivateApplication,
