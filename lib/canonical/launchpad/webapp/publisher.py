# Copyright 2009-2011 Canonical Ltd.  This software is licensed under the
# GNU Affero General Public License version 3 (see the file LICENSE).

"""Publisher of objects as web pages.

"""

__metaclass__ = type
__all__ = [
    'LaunchpadContainer',
    'LaunchpadView',
    'LaunchpadXMLRPCView',
    'canonical_name',
    'canonical_url',
    'canonical_url_iterator',
    'get_current_browser_request',
    'nearest',
    'Navigation',
    'rootObject',
    'stepthrough',
    'redirection',
    'stepto',
    'RedirectionView',
    'RenamedView',
    'UserAttributeCache',
    ]

import httplib

from lazr.restful import (
    EntryResource,
    ResourceJSONEncoder,
    )
from lazr.restful.declarations import error_status
from lazr.restful.interfaces import IJSONRequestCache
from lazr.restful.tales import WebLayerAPI
from lazr.restful.utils import get_current_browser_request
import simplejson
from zope.app import zapi
from zope.app.publisher.interfaces.xmlrpc import IXMLRPCView
from zope.app.publisher.xmlrpc import IMethodPublisher
from zope.component import (
    getUtility,
    queryMultiAdapter,
    )
from zope.component.interfaces import ComponentLookupError
from zope.interface import (
    directlyProvides,
    implements,
    )
from zope.interface.advice import addClassAdvisor
from zope.publisher.interfaces import NotFound
from zope.publisher.interfaces.browser import (
    IBrowserPublisher,
    IDefaultBrowserLayer,
    )
from zope.security.checker import (
    NamesChecker,
    ProxyFactory,
    )
from zope.traversing.browser.interfaces import IAbsoluteURL

from canonical.launchpad.layers import (
    LaunchpadLayer,
    setFirstLayer,
    WebServiceLayer,
    )
from canonical.launchpad.webapp.interfaces import (
    ICanonicalUrlData,
    ILaunchBag,
    ILaunchpadApplication,
    ILaunchpadContainer,
    ILaunchpadRoot,
    IOpenLaunchBag,
    IStructuredString,
    NoCanonicalUrl,
    )
from canonical.launchpad.webapp.url import urlappend
from canonical.launchpad.webapp.vhosts import allvhosts
from lp.app.errors import NotFoundError
from lp.services.encoding import is_ascii_only
from lp.services.features import (
    defaultFlagValue,
    getFeatureFlag,
    )
from lp.services.utils import obfuscate_structure

# Monkeypatch NotFound to always avoid generating OOPS
# from NotFound in web service calls.
error_status(httplib.NOT_FOUND)(NotFound)


class DecoratorAdvisor:
    """Base class for a function decorator that adds class advice.

    The advice stores information in a magic attribute in the class's dict.
    The magic attribute's value is a dict, which contains names and functions
    that were set in the function decorators.
    """

    magic_class_attribute = None

    def __init__(self, name):
        self.name = name

    def __call__(self, fn):
        self.fn = fn
        addClassAdvisor(self.advise)
        return fn

    def getValueToStore(self):
        return self.fn

    def advise(self, cls):
        assert self.magic_class_attribute is not None, (
            'You must provide the magic_class_attribute to use')
        D = cls.__dict__.get(self.magic_class_attribute)
        if D is None:
            D = {}
            setattr(cls, self.magic_class_attribute, D)
        D[self.name] = self.getValueToStore()
        return cls


class stepthrough(DecoratorAdvisor):
    """Add the decorated method to stepthrough traversals for a class.

    A stepthrough method must take single argument that's the path segment for
    the object that it's returning. A common pattern is something like:

      @stepthrough('+foo')
      def traverse_foo(self, name):
          return getUtility(IFooSet).getByName(name)

    which looks up an object in IFooSet called 'name', allowing a URL
    traversal that looks like:

      launchpad.net/.../+foo/name

    See also doc/navigation.txt.

    This uses Zope's class advisor stuff to make sure that the path segment
    passed to `stepthrough` is handled by the decorated method.

    That is::
      cls.__stepthrough_traversals__[argument] = decorated
    """

    magic_class_attribute = '__stepthrough_traversals__'


class stepto(DecoratorAdvisor):
    """Add the decorated method to stepto traversals for a class.

    A stepto method must take no arguments and return an object for the URL at
    that point.

      @stepto('+foo')
      def traverse_foo(self):
          return getUtility(IFoo)

    which looks up an object for '+foo', allowing a URL traversal that looks
    like:

      launchpad.net/.../+foo

    See also doc/navigation.txt.

    This uses Zope's class advisor stuff to make sure that the path segment
    passed to `stepto` is handled by the decorated method.

    That is::
      cls.__stepto_traversals__[argument] = decorated
    """

    magic_class_attribute = '__stepto_traversals__'


class redirection:
    """A redirection is used for two related purposes.

    It is a class advisor in its two argument form or as a descriptor.
    It says what name is mapped to where.

    It is an object returned from a traversal method in its one argument
    form.  It says that the result of such traversal is a redirect.

    You can use the keyword argument 'status' to change the status code
    from the default of 303 (assuming http/1.1).
    """

    def __init__(self, arg1, arg2=None, status=None):
        if arg2 is None:
            self.fromname = None
            self.toname = arg1
        else:
            self.fromname = arg1
            self.toname = lambda self: arg2
            addClassAdvisor(self.advise)
        self.status = status

    def __call__(self, fn):
        # We are being used as a descriptor.
        assert self.fromname is None, (
            "redirection() can not be used as a descriptor in its "
            "two argument form")

        self.fromname = self.toname
        self.toname = fn
        addClassAdvisor(self.advise)

        return fn

    def advise(self, cls):
        redirections = cls.__dict__.get('__redirections__')
        if redirections is None:
            redirections = {}
            setattr(cls, '__redirections__', redirections)
        redirections[self.fromname] = (self.toname, self.status)
        return cls


class UserAttributeCache:
    """Mix in to provide self.user, cached."""

    _no_user = object()
    _user = _no_user
    _account = _no_user

    @property
    def account(self):
        if self._account is self._no_user:
            self._account = getUtility(ILaunchBag).account
        return self._account

    @property
    def user(self):
        """The logged-in Person, or None if there is no one logged in."""
        if self._user is self._no_user:
            self._user = getUtility(ILaunchBag).user
        return self._user


class LaunchpadView(UserAttributeCache):
    """Base class for views in Launchpad.

    Available attributes and methods are:

    - context
    - request
    - initialize() <-- subclass this for specific initialization
    - template     <-- the template set from zcml, otherwise not present
    - user         <-- currently logged-in user
    - render()     <-- used to render the page.  override this if you have
                       many templates not set via zcml, or you want to do
                       rendering from Python.
    - publishTraverse() <-- override this to support traversing-through.
    """

    def __init__(self, context, request):
        self.context = context
        self.request = request
        self._error_message = None
        self._info_message = None
        # FakeRequest does not have all properties required by the
        # IJSONRequestCache adapter.
        if isinstance(request, FakeRequest):
            return
        # Some tests create views without providing any request
        # object at all; other tests run without the component
        # infrastructure.
        try:
            cache = IJSONRequestCache(self.request).objects
        except TypeError, error:
            if error.args[0] == 'Could not adapt':
                return
        # Several view objects may be created for one page request:
        # One view for the main context and template, and other views
        # for macros included in the main template.
        related_features = cache.setdefault('related_features', {})
        related_features.update(self.related_feature_info)

    def initialize(self):
        """Override this in subclasses.

        Default implementation does nothing.
        """
        pass

    @property
    def page_description(self):
        """Return a string containing a description of the context.

        Typically this is the contents of the most-descriptive text attribute
        of the context, by default its 'description' attribute if there is
        one.

        This will be inserted into the HTML meta description, and may
        eventually end up in search engine summary results, or when a link to
        the page is shared elsewhere.

        This may be specialized by view subclasses.

        Do not write eg "This is a page about...", just directly describe the
        object on the page.
        """
        return getattr(self.context, 'description', None)

    @property
    def template(self):
        """The page's template, if configured in zcml."""
        return self.index

    def render(self):
        """Return the body of the response.

        If the mime type of request.response starts with text/, then
        the result of this method is encoded to the charset of
        request.response. If there is no charset, it is encoded to
        utf8. Otherwise, the result of this method is treated as bytes.

        XXX: Steve Alexander says this is a convenient lie. That is, its
        not quite right, but good enough for most uses.
        """
        return self.template()

    def _isRedirected(self):
        """Return True if a redirect was requested.

        Check if the response status is one of 301, 302, 303 or 307.
        """
        return self.request.response.getStatus() in [301, 302, 303, 307]

    def __call__(self):
        self.initialize()
        if self._isRedirected():
            # Don't render the page on redirects.
            return u''
        else:
            return self.render()

    def _getErrorMessage(self):
        """Property getter for `error_message`."""
        return self._error_message

    def _setErrorMessage(self, error_message):
        """Property setter for `error_message`.

        Enforces `error_message` values that are either None or
        implement IStructuredString.
        """
        if error_message != self._error_message:
            if (error_message is None or
                IStructuredString.providedBy(error_message)):
                # The supplied value is of a compatible type,
                # assign it to property backing variable.
                self._error_message = error_message
            else:
                raise ValueError(
                    '%s is not a valid value for error_message, only '
                    'None and IStructuredString are allowed.' %
                    type(error_message))

    error_message = property(_getErrorMessage, _setErrorMessage)

    def _getInfoMessage(self):
        """Property getter for `info_message`."""
        return self._info_message

    def _setInfoMessage(self, info_message):
        """Property setter for `info_message`.

        Enforces `info_message` values that are either None or
        implement IStructuredString.
        """
        if info_message != self._info_message:
            if (info_message is None or
                IStructuredString.providedBy(info_message)):
                # The supplied value is of a compatible type,
                # assign it to property backing variable.
                self._info_message = info_message
            else:
                raise ValueError(
                    '%s is not a valid value for info_message, only '
                    'None and IStructuredString are allowed.' %
                    type(info_message))

    info_message = property(_getInfoMessage, _setInfoMessage)

    def getCacheJSON(self):
        cache = dict(IJSONRequestCache(self.request).objects)
        if WebLayerAPI(self.context).is_entry:
            cache['context'] = self.context
        if self.user is None:
            cache = obfuscate_structure(cache)
        return simplejson.dumps(
            cache, cls=ResourceJSONEncoder,
            media_type=EntryResource.JSON_TYPE)

    def publishTraverse(self, request, name):
        """See IBrowserPublisher."""
        # By default, a LaunchpadView cannot be traversed through.
        # Those that can be must override this method.
        raise NotFound(self, name, request=request)

<<<<<<< HEAD
=======
    @property
    def recommended_canonical_url(self):
        """Canonical URL to be recommended in metadata.

        Used to generate <link rel="canonical"> to hint that pages
        with different URLs are actually (at least almost) functionally
        and semantically identical.

        See http://www.google.com/support/webmasters/bin/\
            answer.py?answer=139394
        "Canonical is a long word that means my preferred or my
        primary."

        Google (at least) will primarily, but not absolutely certainly,
        treat these pages as duplicates, so don't use this if there's any
        real chance the user would want to specifically find one of the
        non-duplicate pages.

        Most views won't need this.
        """
        return None

>>>>>>> 23ee7b26
    # Names of feature flags which affect a view.
    related_features = ()

    @property
    def related_feature_info(self):
        """Related feature flags that are active for this context and scope.
<<<<<<< HEAD

        This property describes all features marked as related_features in the
        view.  is_beta means that the value is not the default value.

=======

        This property describes all features marked as related_features in the
        view.  is_beta means that the value is not the default value.

>>>>>>> 23ee7b26
        Return a dict of flags keyed by flag_name, with title and url as given
        by the flag's description.  Value is the value in the current scope,
        and is_beta is true if this is not the default value.
        """
        # Avoid circular imports.
        from lp.services.features.flags import flag_info

        beta_info = {}
        for (flag_name, value_domain, documentation, default_behavior, title,
             url) in flag_info:
            if flag_name not in self.related_features:
                continue
            value = getFeatureFlag(flag_name)
            beta_info[flag_name] = {
                'is_beta': (defaultFlagValue(flag_name) != value),
                'title': title,
                'url': url,
                'value': value,
            }
        return beta_info


class LaunchpadXMLRPCView(UserAttributeCache):
    """Base class for writing XMLRPC view code."""

    implements(IXMLRPCView, IMethodPublisher)

    def __init__(self, context, request):
        self.context = context
        self.request = request


class LaunchpadRootUrlData:
    """ICanonicalUrlData for the ILaunchpadRoot object."""

    implements(ICanonicalUrlData)

    path = ''
    inside = None
    rootsite = None

    def __init__(self, context):
        self.context = context


def canonical_urldata_iterator(obj):
    """Iterate over the urldata for the object and each of its canonical url
    parents.

    Raises NoCanonicalUrl if canonical url data is not available.
    """
    current_object = obj
    urldata = None
    # The while loop is to proceed the first time around because we're
    # on the initial object, and subsequent times, because there is an object
    # inside.
    while current_object is obj or urldata.inside is not None:
        urldata = ICanonicalUrlData(current_object, None)
        if urldata is None:
            raise NoCanonicalUrl(obj, current_object)
        yield urldata
        current_object = urldata.inside


def canonical_url_iterator(obj):
    """Iterate over the object and each of its canonical url parents.

    Raises NoCanonicalUrl if a canonical url is not available.
    """
    yield obj
    for urldata in canonical_urldata_iterator(obj):
        if urldata.inside is not None:
            yield urldata.inside


class CanonicalAbsoluteURL:
    """A bridge between Zope's IAbsoluteURL and Launchpad's canonical_url.

    We don't implement the whole interface; only what's needed to
    make absoluteURL() succceed.
    """
    implements(IAbsoluteURL)

    def __init__(self, context, request):
        """Initialize with respect to a context and request."""
        self.context = context
        self.request = request

    def __unicode__(self):
        """Returns the URL as a unicode string."""
        raise NotImplementedError()

    def __str__(self):
        """Returns an ASCII string with all unicode characters url quoted."""
        return canonical_url(self.context, self.request)

    def __repr__(self):
        """Get a string representation """
        raise NotImplementedError()

    __call__ = __str__


def layer_for_rootsite(rootsite):
    """Return the registered layer for the specified rootsite.

    'code' -> lp.code.publisher.CodeLayer
    'translations' -> lp.translations.publisher.TranslationsLayer
    et al.

    The layer is defined in ZCML using a named utility with the name of the
    rootsite, and providing IDefaultBrowserLayer.  If there is no utility
    defined with the specified name, then LaunchpadLayer is returned.
    """
    try:
        return getUtility(IDefaultBrowserLayer, rootsite)
    except ComponentLookupError:
        return LaunchpadLayer


class FakeRequest:
    """Used solely to provide a layer for the view check in canonical_url."""

    form_ng = None


def canonical_url(
    obj, request=None, rootsite=None, path_only_if_possible=False,
    view_name=None, force_local_path=False):
    """Return the canonical URL string for the object.

    If the canonical url configuration for the given object binds it to a
    particular root site, then we use that root URL.

    (There is an assumption here that traversal works the same way on
     different sites.  When that isn't so, we need to specify the url
     in full in the canonical url configuration.  We may want to
     register canonical url configuration *for* particular sites in the
     future, to allow more flexibility for traversal.
     I foresee a refactoring where we'll combine the concepts of
     sites, layers, URLs and so on.)

    Otherwise, we attempt to take the protocol, host and port from
    the request.  If a request is not provided, but a web-request is in
    progress, the protocol, host and port are taken from the current request.

    :param request: The web request; if not provided, canonical_url attempts
        to guess at the current request, using the protocol, host, and port
        taken from the root_url given in launchpad.conf.
    :param path_only_if_possible: If the protocol and hostname can be omitted
        for the current request, return a url containing only the path.
    :param view_name: Provide the canonical url for the specified view,
        rather than the default view.
    :param force_local_path: Strip off the site no matter what.
    :raises: NoCanonicalUrl if a canonical url is not available.
    """
    urlparts = [urldata.path
                for urldata in canonical_urldata_iterator(obj)
                if urldata.path]

    if rootsite is None:
        obj_urldata = ICanonicalUrlData(obj, None)
        if obj_urldata is None:
            raise NoCanonicalUrl(obj, obj)
        rootsite = obj_urldata.rootsite

    # The request is needed when there's no rootsite specified.
    if request is None:
        # Look for a request from the interaction.
        current_request = get_current_browser_request()
        if current_request is not None:
            if WebServiceLayer.providedBy(current_request):
                from canonical.launchpad.webapp.publication import (
                    LaunchpadBrowserPublication)
                from canonical.launchpad.webapp.servers import (
                    LaunchpadBrowserRequest)
                current_request = LaunchpadBrowserRequest(
                    current_request.bodyStream.getCacheStream(),
                    dict(current_request.environment))
                current_request.setPublication(
                    LaunchpadBrowserPublication(None))
                current_request.setVirtualHostRoot(names=[])
                main_root_url = current_request.getRootURL(
                    'mainsite')
                current_request._app_server = main_root_url.rstrip('/')

            request = current_request

    if view_name is not None:
        # Make sure that the view is registered for the site requested.
        fake_request = FakeRequest()
        directlyProvides(fake_request, layer_for_rootsite(rootsite))
        # Look first for a view.
        if queryMultiAdapter((obj, fake_request), name=view_name) is None:
            # Look if this is a special name defined by Navigation.
            navigation = queryMultiAdapter(
                (obj, fake_request), IBrowserPublisher)
            if isinstance(navigation, Navigation):
                all_names = navigation.all_traversal_and_redirection_names
            else:
                all_names = []
            if view_name not in all_names:
                raise AssertionError(
                    'Name "%s" is not registered as a view or navigation '
                    'step for "%s" on "%s".' % (
                        view_name, obj.__class__.__name__, rootsite))
        urlparts.insert(0, view_name)

    if request is None:
        # Yes this really does need to be here, as rootsite can be None, and
        # we don't want to make the getRootURL from the request break.
        if rootsite is None:
            rootsite = 'mainsite'
        root_url = allvhosts.configs[rootsite].rooturl
    else:
        root_url = request.getRootURL(rootsite)

    path = u'/'.join(reversed(urlparts))
    if ((path_only_if_possible and
         request is not None and
         root_url.startswith(request.getApplicationURL()))
        or force_local_path):
        return unicode('/' + path)
    return unicode(root_url + path)


def canonical_name(name):
    """Return the canonical form of a name used in a URL.

    This helps us to deal with common mistypings of URLs.
    Currently only accounts for uppercase letters.

    >>> canonical_name('ubuntu')
    'ubuntu'
    >>> canonical_name('UbUntU')
    'ubuntu'

    """
    return name.lower()


def nearest(obj, *interfaces):
    """Return the nearest object up the canonical url chain that provides
    one of the interfaces given.

    The object returned might be the object given as an argument, if that
    object provides one of the given interfaces.

    Return None is no suitable object is found or if there is no canonical_url
    defined for the object.
    """
    try:
        for current_obj in canonical_url_iterator(obj):
            for interface in interfaces:
                if interface.providedBy(current_obj):
                    return current_obj
        return None
    except NoCanonicalUrl:
        return None


class RootObject:
    implements(ILaunchpadApplication, ILaunchpadRoot)


rootObject = ProxyFactory(RootObject(), NamesChecker(["__class__"]))


class LaunchpadContainer:
    implements(ILaunchpadContainer)

    def __init__(self, context):
        self.context = context

    def isWithin(self, scope):
        """Is this object within the given scope?

        By default all objects are only within itself.  More specific adapters
        must override this and implement the logic they want.
        """
        return self.context == scope


class Navigation:
    """Base class for writing browser navigation components.

    Note that the canonical_url part of Navigation is used outside of
    the browser context.
    """
    implements(IBrowserPublisher)

    def __init__(self, context, request=None):
        """Initialize with context and maybe with a request."""
        self.context = context
        self.request = request

    # Set this if you want to set a new layer before doing any traversal.
    newlayer = None

    def traverse(self, name):
        """Override this method to handle traversal.

        Raise NotFoundError if the name cannot be traversed.
        """
        raise NotFoundError(name)

    def redirectSubTree(self, target, status=301):
        """Redirect the subtree to the given target URL."""
        while True:
            nextstep = self.request.stepstogo.consume()
            if nextstep is None:
                break
            target = urlappend(target, nextstep)

        query_string = self.request.get('QUERY_STRING')
        if query_string:
            target = target + '?' + query_string

        return RedirectionView(target, self.request, status)

    # The next methods are for use by the Zope machinery.
    def publishTraverse(self, request, name):
        """Shim, to set objects in the launchbag when traversing them.

        This needs moving into the publication component, once it has been
        refactored.
        """
        # Launchpad only produces ascii URLs.  If the name is not ascii, we
        # can say nothing is found here.
        if not is_ascii_only(name):
            raise NotFound(self.context, name)
        nextobj = self._publishTraverse(request, name)
        getUtility(IOpenLaunchBag).add(nextobj)
        return nextobj

    def _combined_class_info(self, attrname):
        """Walk the class's __mro__ looking for attributes with the given
        name in class dicts.  Combine the values of these attributes into
        a single dict.  Return it.
        """
        combined_info = {}
        # Note that we want to give info from more specific classes priority
        # over info from less specific classes.  We can do this by walking
        # the __mro__ backwards, and using dict.update(...)
        for cls in reversed(type(self).__mro__):
            value = cls.__dict__.get(attrname)
            if value is not None:
                combined_info.update(value)
        return combined_info

    def _handle_next_object(self, nextobj, request, name):
        """Do the right thing with the outcome of traversal.

        If we have a redirection object, then redirect accordingly.

        If we have None, issue a NotFound error.

        Otherwise, return the object.
        """
        # Avoid circular imports.
        if nextobj is None:
            raise NotFound(self.context, name)
        elif isinstance(nextobj, redirection):
            return RedirectionView(
                nextobj.toname, request, status=nextobj.status)
        else:
            return nextobj

    @property
    def all_traversal_and_redirection_names(self):
        """Return the names of all the traversals and redirections defined."""
        all_names = set()
        all_names.update(self.stepto_traversals.keys())
        all_names.update(self.stepthrough_traversals.keys())
        all_names.update(self.redirections.keys())
        return list(all_names)

    @property
    def stepto_traversals(self):
        """Return a dictionary containing all the stepto names defined."""
        return self._combined_class_info('__stepto_traversals__')

    @property
    def stepthrough_traversals(self):
        """Return a dictionary containing all the stepthrough names defined.
        """
        return self._combined_class_info('__stepthrough_traversals__')

    @property
    def redirections(self):
        """Return a dictionary containing all the redirections names defined.
        """
        return self._combined_class_info('__redirections__')

    def _publishTraverse(self, request, name):
        """Traverse, like zope wants."""

        # First, set a new layer if there is one.  This is important to do
        # first so that if there's an error, we get the error page for
        # this request.
        if self.newlayer is not None:
            setFirstLayer(request, self.newlayer)

        # Next, see if we're being asked to stepto somewhere.
        stepto_traversals = self.stepto_traversals
        if stepto_traversals is not None:
            if name in stepto_traversals:
                handler = stepto_traversals[name]
                try:
                    nextobj = handler(self)
                except NotFoundError:
                    nextobj = None
                return self._handle_next_object(nextobj, request, name)

        # Next, see if we have at least two path steps in total to traverse;
        # that is, the current name and one on the request's traversal stack.
        # If so, see if the name is in the namespace_traversals, and if so,
        # dispatch to the appropriate function.  We can optimise by changing
        # the order of these checks around a bit.
        namespace_traversals = self.stepthrough_traversals
        if namespace_traversals is not None:
            if name in namespace_traversals:
                stepstogo = request.stepstogo
                if stepstogo:
                    nextstep = stepstogo.consume()
                    handler = namespace_traversals[name]
                    try:
                        nextobj = handler(self, nextstep)
                    except NotFoundError:
                        nextobj = None
                    return self._handle_next_object(nextobj, request,
                        nextstep)

        # Next, look up views on the context object.  If a view exists,
        # use it.
        view = zapi.queryMultiAdapter((self.context, request), name=name)
        if view is not None:
            return view

        # Next, look up redirections.  Note that registered views take
        # priority over redirections, because you can always make your
        # view redirect, but you can't make your redirection 'view'.
        redirections = self.redirections
        if redirections is not None:
            if name in redirections:
                urlto, status = redirections[name]
                return RedirectionView(urlto(self), request, status=status)

        # Finally, use the self.traverse() method.  This can return
        # an object to be traversed, or raise NotFoundError.  It must not
        # return None.
        try:
            nextobj = self.traverse(name)
        except NotFoundError:
            nextobj = None
        return self._handle_next_object(nextobj, request, name)

    def browserDefault(self, request):
        view_name = zapi.getDefaultViewName(self.context, request)
        return self.context, (view_name, )


class RedirectionView:
    implements(IBrowserPublisher)

    def __init__(self, target, request, status=None):
        self.target = target
        self.request = request
        self.status = status

    def __call__(self):
        self.request.response.redirect(self.target, status=self.status)
        return u''

    def browserDefault(self, request):
        return self, ()


class RenamedView:
    """Redirect permanently to the new name of the view.

    This view should be used when pages are renamed.

    :param new_name: the new page name.
    :param rootsite: (optional) the virtual host to redirect to,
            e.g. 'answers'.
    """
    implements(IBrowserPublisher)

    def __init__(self, context, request, new_name, rootsite=None):
        self.context = context
        self.request = request
        self.new_name = new_name
        self.rootsite = rootsite

    def __call__(self):
        context_url = canonical_url(self.context, rootsite=self.rootsite)
        # Prevents double slashes on the root object.
        if context_url.endswith('/'):
            target_url = "%s%s" % (context_url, self.new_name)
        else:
            target_url = "%s/%s" % (context_url, self.new_name)

        query_string = self.request.get('QUERY_STRING', '')
        if query_string:
            target_url += '?' + query_string

        self.request.response.redirect(target_url, status=301)

        return u''

    def publishTraverse(self, request, name):
        """See zope.publisher.interfaces.browser.IBrowserPublisher."""
        raise NotFound(self.context, name)

    def browserDefault(self, request):
        """See zope.publisher.interfaces.browser.IBrowserPublisher."""
        return self, ()<|MERGE_RESOLUTION|>--- conflicted
+++ resolved
@@ -403,8 +403,6 @@
         # Those that can be must override this method.
         raise NotFound(self, name, request=request)
 
-<<<<<<< HEAD
-=======
     @property
     def recommended_canonical_url(self):
         """Canonical URL to be recommended in metadata.
@@ -427,24 +425,16 @@
         """
         return None
 
->>>>>>> 23ee7b26
     # Names of feature flags which affect a view.
     related_features = ()
 
     @property
     def related_feature_info(self):
         """Related feature flags that are active for this context and scope.
-<<<<<<< HEAD
 
         This property describes all features marked as related_features in the
         view.  is_beta means that the value is not the default value.
 
-=======
-
-        This property describes all features marked as related_features in the
-        view.  is_beta means that the value is not the default value.
-
->>>>>>> 23ee7b26
         Return a dict of flags keyed by flag_name, with title and url as given
         by the flag's description.  Value is the value in the current scope,
         and is_beta is true if this is not the default value.
