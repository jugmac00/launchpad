--- conflicted
+++ resolved
@@ -439,22 +439,7 @@
         maybe_block_offsite_form_post(request)
 
 
-<<<<<<< HEAD
 class TestUnicodePath(TestCaseWithFactory):
-
-    layer = DatabaseFunctionalLayer
-
-    def test_non_ascii_url(self):
-        # The only oops should be a NotFound.
-        browser = self.getUserBrowser()
-        self.assertRaises(
-            NotFound,
-            browser.open,
-            'http://launchpad.dev/%ED%B4%B5')
-        self.assertEqual(1, len(self.oopses))
-        self.assertEqual('NotFound', self.oopses[0].type)
-=======
-class TestEncodedReferer(TestCaseWithFactory):
 
     layer = DatabaseFunctionalLayer
 
@@ -470,7 +455,16 @@
         self.assertEqual('NotFound', self.oopses[0].type)
 
 
-def test_suite():
-    suite = unittest.TestLoader().loadTestsFromName(__name__)
-    return suite
->>>>>>> c24250fe
+class TestEncodedReferer(TestCaseWithFactory):
+
+    layer = DatabaseFunctionalLayer
+
+    def test_non_ascii_url(self):
+        # The only oops should be a NotFound.
+        browser = self.getUserBrowser()
+        self.assertRaises(
+            NotFound,
+            browser.open,
+            'http://launchpad.dev/%ED%B4%B5')
+        self.assertEqual(1, len(self.oopses))
+        self.assertEqual('NotFound', self.oopses[0].type)