--- conflicted
+++ resolved
@@ -23,13 +23,6 @@
 
 from zope.component import getUtility
 
-<<<<<<< HEAD
-=======
-from canonical.config import config
-from canonical.database.interfaces import IRequestExpired
-from canonical.database.sqlbase import cursor, ISOLATION_LEVEL_AUTOCOMMIT
-from canonical.launchpad.webapp.interfaces import ILaunchpadDatabaseAdapter
->>>>>>> f97ada08
 from canonical.launchpad.webapp.opstats import OpStats
 from canonical.config import config, dbconfig
 
@@ -60,240 +53,6 @@
         ConnectionWrapper.dirty = False
 
 
-<<<<<<< HEAD
-=======
-# ---- Reconnecting database adapter
-
-def _wasDisconnected(msg):
-    """Check if the given exception message indicates a database disconnect.
-
-    The message will either be a string, or a dictionary mapping
-    cursors to string messages.
-    """
-    # XXX: James Henstridge 2007-05-14:
-    # This function needs to check exception messages in order to do
-    # its job.  Hopefully we can clean this up when switching to
-    # psycopg2, since it exposes the Postgres error codes through its
-    # exceptions.
-    if isinstance(msg, basestring):
-        if (msg.startswith('server closed the connection unexpectedly') or
-            msg.startswith('could not connect to server') or
-            msg.startswith('no connection to the server')):
-            return True
-    elif isinstance(msg, dict):
-        # Some errors from the connection have a cursor => message
-        # dictionary as a value.
-        for value in msg.itervalues():
-            if _wasDisconnected(value):
-                return True
-    return False
-
-
-class RetryPsycopgIntegrityError(psycopg.IntegrityError, Retry):
-    """Act like a psycopg IntegrityError, but also inherit from Retry
-    so the Zope3 publishing machinery will retry requests if it is
-    raised, as per Bug 31755.
-    """
-    def __init__(self, exc_info):
-        Retry.__init__(self, exc_info)
-        integrity_error = exc_info[1]
-        psycopg.IntegrityError.__init__(self, *integrity_error.args)
-
-
-class DisconnectionError(Exception):
-    """Attempt was made to access the database after a disconnection."""
-
-
-class ReconnectingConnection:
-    """A Python DB-API connection class that handles disconnects."""
-
-    _connection = None
-    _is_dead = False
-    _generation = 0
-
-    def __init__(self, connection_factory):
-        self._connection_factory = connection_factory
-        self._ensureConnected()
-
-    def _ensureConnected(self):
-        """Ensure that we are connected to the database.
-
-        If the connection is marked as dead, or if we can't reconnect,
-        then raise DisconnectionError.
-
-        If we need to reconnect, the connection generation number is
-        incremented.
-        """
-        if self._is_dead:
-            raise DisconnectionError('Already disconnected')
-        if self._connection is not None:
-            return
-        try:
-            self._connection = self._connection_factory()
-            self._generation += 1
-        except psycopg.OperationalError, exc:
-            self._handleDisconnection(exc)
-
-    def _handleDisconnection(self, exc):
-        """Note that we were disconnected from the database.
-
-        This resets the internal _connection attribute, and marks the
-        connection as dead.  Further attempts to use this connection
-        before a rollback() will not result in reconnection.
-
-        This function should be called from an exception handler.
-        """
-        self._is_dead = True
-        self._connection = None
-        raise DisconnectionError(str(exc))
-
-    def _checkDisconnect(self, _function, *args, **kwargs):
-        """Call a function, checking for database disconnections."""
-        try:
-            return _function(*args, **kwargs)
-        except psycopg.IntegrityError:
-            # Fix Bug 31755. There are unavoidable race conditions
-            # when handling form submissions (unless we require tables
-            # to be locked, which would kill performance). To fix
-            # this, if we get an IntegrityError from a constraints
-            # violation we ask Zope to retry the request. This will be
-            # fairly harmless when database constraints are triggered
-            # due to insufficient form validation. When the request is
-            # retried, the form validation code will again get a
-            # chance to detect if database constraints will be
-            # violated and display a suitable error message.
-            raise RetryPsycopgIntegrityError(sys.exc_info())
-        except psycopg.Error, exc:
-            if exc.args and _wasDisconnected(exc.args[0]):
-                self._handleDisconnection(exc)
-            else:
-                raise
-
-    def __getattr__(self, name):
-        if name.startswith('_'):
-            raise AttributeError(name)
-        self._ensureConnected()
-        return getattr(self._connection, name)
-
-    def commit(self):
-        self._ensureConnected()
-        self._checkDisconnect(self._connection.commit)
-
-    def rollback(self):
-        """Rollback the database connection.
-
-        If this results in a disconnection error, we ignore it and set
-        the connection to None so it gets reconnected next time.
-        """
-        if self._connection is not None:
-            try:
-                self._connection.rollback()
-            except psycopg.Error, exc:
-                if exc.args and _wasDisconnected(exc.args[0]):
-                    self._connection = None
-                else:
-                    raise
-        self._is_dead = False
-
-    def cursor(self):
-        return ReconnectingCursor(self)
-
-
-def _handle_disconnections(function_name):
-    """Helper routine for generating wrappers that check for disconnection."""
-    def func(self, *args, **kwargs):
-        self._ensureCursor()
-        return self.connection._checkDisconnect(
-            getattr(self._cursor, function_name), *args, **kwargs)
-    func.__name__ = function_name
-    return func
-
-
-class ReconnectingCursor:
-    """A Python DB-API cursor class that handles disconnects."""
-
-    _generation = None
-    _cursor = None
-
-    def __init__(self, connection):
-        self.connection = connection
-        self._ensureCursor()
-
-    def _ensureCursor(self):
-        self.connection._ensureConnected()
-        # If the cursor and connection generation numbers do not
-        # match, then our cursor belongs to a previous (disconnected)
-        # connection.
-        if self._generation != self.connection._generation:
-            self._cursor = None
-        if self._cursor is None:
-            self._cursor = self.connection._checkDisconnect(
-                self.connection._connection.cursor)
-            self._generation = self.connection._generation
-
-    def __getattr__(self, name):
-        if name.startswith('_'):
-            raise AttributeError(name)
-        self._ensureCursor()
-        return getattr(self._cursor, name)
-
-    execute = _handle_disconnections('execute')
-    executemany = _handle_disconnections('executemany')
-    fetchone = _handle_disconnections('fetchone')
-    fetchmany = _handle_disconnections('fetchmany')
-    fetchall = _handle_disconnections('fetchall')
-
-
-class ReconnectingPsycopgConnection(PsycopgConnection):
-    """A PsycopgConnection subclass that joins the Zope transaction
-    when cursor() is called.
-    """
-
-    def cursor(self):
-        """See IZopeConnection"""
-        self.registerForTxn()
-        return super(ReconnectingPsycopgConnection, self).cursor()
-
-
-class ReconnectingDatabaseAdapter(PsycopgAdapter):
-    """A Postgres database adapter that can reconnect to the database."""
-
-    Connection = ReconnectingConnection
-
-    def connect(self):
-        if not self.isConnected():
-            try:
-                self._v_connection = ReconnectingPsycopgConnection(
-                    self.Connection(self._connection_factory), self)
-            except psycopg.Error, error:
-                raise DatabaseException(str(error))
-
-
-# ---- Session database adapter
-
-class SessionDatabaseAdapter(ReconnectingDatabaseAdapter):
-    """A subclass of ReconnectionDatabaseAdapter that stores its
-    connection information in the central launchpad configuration.
-    """
-
-    def __init__(self, dsn=None):
-        """Ignore dsn"""
-        super(SessionDatabaseAdapter, self).__init__(
-            'dbi://%(dbuser)s:@%(dbhost)s/%(dbname)s' % dict(
-                dbuser=config.launchpad_session.dbuser,
-                dbhost=config.launchpad_session.dbhost or '',
-                dbname=config.launchpad_session.dbname))
-
-    def _connection_factory(self):
-        flags = _get_dirty_commit_flags()
-        connection = super(SessionDatabaseAdapter, self)._connection_factory()
-        connection.set_isolation_level(ISOLATION_LEVEL_AUTOCOMMIT)
-        connection.cursor().execute("SET client_encoding TO UTF8")
-        _reset_dirty_commit_flags(*flags)
-        return connection
-
-
->>>>>>> f97ada08
 _local = threading.local()
 
 def set_request_started(starttime=None):
@@ -400,46 +159,10 @@
     return _check_expired(config.database.soft_request_timeout)
 
 
-<<<<<<< HEAD
 # ---- Prevent database access in the main thread of the app server
 
 class StormAccessFromMainThread(Exception):
     """The main thread must not access the database via Storm.
-=======
-def reset_hard_timeout(execute_func):
-    """Reset the statement_timeout to remaining wallclock time."""
-    timeout = config.database.db_statement_timeout
-    if timeout is None:
-        return # No timeout - nothing to do
-
-    global _local
-
-    start_time = getattr(_local, 'request_start_time', None)
-    if start_time is None:
-        return # Not in a request - nothing to do
-
-    now = time()
-    remaining_ms = (timeout - int((now - start_time) * 1000))
-
-    if remaining_ms <= 0:
-        return # Already timed out - nothing to do
-
-    # Only reset the statement timeout once in this many milliseconds
-    # to avoid too many database round trips.
-    precision = config.database.db_statement_timeout_precision
-
-    current_statement_timeout = getattr(
-            _local, 'current_statement_timeout', None)
-    if (current_statement_timeout is None
-            or current_statement_timeout - remaining_ms > precision):
-        execute_func("SET statement_timeout TO %d" % remaining_ms)
-        _local.current_statement_timeout = remaining_ms
-
-
-class RequestExpired(RuntimeError):
-    """Request has timed out."""
-    implements(IRequestExpired)
->>>>>>> f97ada08
 
     Occurs only if the appserver is running. Other code, such as the test
     suite, can do what it likes.
@@ -498,36 +221,11 @@
 
 class LaunchpadSessionDatabase(Postgres):
 
-<<<<<<< HEAD
     def raw_connect(self):
         self._dsn = 'dbname=%s user=%s' % (config.launchpad.session.dbname,
                                            config.launchpad.session.dbuser)
         if config.launchpad.session.dbhost:
             self._dsn += ' host=%s' % config.launchpad.session.dbhost
-=======
-class LaunchpadDatabaseAdapter(ReconnectingDatabaseAdapter):
-    """A subclass of ReconnectingDatabaseAdapter that performs some
-    additional connection setup.
-    """
-    implements(ILaunchpadDatabaseAdapter)
-
-    Connection = LaunchpadConnection
-
-    def __init__(self, dsn=None):
-        """Ignore dsn"""
-        super(LaunchpadDatabaseAdapter, self).__init__('dbi://')
-        self._local = threading.local()
-
-    def _connection_factory(self):
-        """Override method provided by PsycopgAdapter to pull
-        connection settings from the config file
-        """
-        self.setDSN('dbi://%s@%s/%s' % (
-            self.getUser(),
-            config.database.dbhost or '',
-            config.database.dbname
-            ))
->>>>>>> f97ada08
 
         flags = _get_dirty_commit_flags()
         raw_connection = super(LaunchpadSessionDatabase, self).raw_connect()
@@ -537,15 +235,8 @@
         return raw_connection
 
 
-<<<<<<< HEAD
 register_scheme('launchpad', LaunchpadDatabase)
 register_scheme('launchpad-session', LaunchpadSessionDatabase)
-=======
-    def getUser(self):
-        """Return the dbuser used by this connection."""
-        return getattr(self._local, 'dbuser', None) or config.launchpad.dbuser
-
->>>>>>> f97ada08
 
 
 class LaunchpadTimeoutTracer(PostgresTimeoutTracer):
