--- conflicted
+++ resolved
@@ -122,434 +122,6 @@
         factory="canonical.launchpad.webapp.publisher.LaunchpadContainer"
         />
 
-<<<<<<< HEAD
-    <!-- TALES namespaces. -->
-
-    <!-- TALES lp: namespace (should be deprecated) -->
-    <adapter
-        for="zope.publisher.interfaces.IApplicationRequest"
-        provides="zope.traversing.interfaces.IPathAdapter"
-        factory="canonical.launchpad.webapp.tales.RequestAPI"
-        name="lp"
-        />
-
-    <!-- TALES enum-value: namespace -->
-    <adapter
-        for="lazr.enum.BaseItem"
-        provides="zope.traversing.interfaces.IPathAdapter"
-        factory="canonical.launchpad.webapp.tales.EnumValueAPI"
-        name="enumvalue"
-        />
-
-    <!-- TALES menu: namespace -->
-    <adapter
-        for="*"
-        provides="zope.traversing.interfaces.IPathAdapter"
-        factory="canonical.launchpad.webapp.tales.MenuAPI"
-        name="menu"
-        />
-
-    <!-- TALES count: namespace -->
-    <adapter
-        for="*"
-        provides="zope.traversing.interfaces.IPathAdapter"
-        factory="canonical.launchpad.webapp.tales.CountAPI"
-        name="count"
-        />
-
-    <!-- TALES macro: namespace -->
-    <adapter
-        for="*"
-        provides="zope.traversing.interfaces.IPathAdapter"
-        factory="canonical.launchpad.webapp.tales.PageMacroDispatcher"
-        name="macro"
-        />
-
-    <!-- TALES htmlform: namespace -->
-    <adapter
-        for="zope.publisher.interfaces.browser.IBrowserApplicationRequest"
-        provides="zope.traversing.interfaces.IPathAdapter"
-        factory="canonical.launchpad.webapp.tales.HTMLFormAPI"
-        name="htmlform"
-        />
-
-    <!-- TALES image: namespace -->
-    <adapter
-        for="*"
-        provides="zope.traversing.interfaces.IPathAdapter"
-        factory="canonical.launchpad.webapp.tales.ObjectImageDisplayAPI"
-        name="image"
-        />
-
-    <adapter
-        for="canonical.launchpad.interfaces.IKarmaCategory"
-        provides="zope.traversing.interfaces.IPathAdapter"
-        factory="canonical.launchpad.webapp.tales.KarmaCategoryImageDisplayAPI"
-        name="image"
-        />
-
-    <adapter
-        for="canonical.launchpad.interfaces.IQuestion"
-        provides="zope.traversing.interfaces.IPathAdapter"
-        factory="canonical.launchpad.webapp.tales.QuestionImageDisplayAPI"
-        name="image"
-        />
-
-    <adapter
-        for="canonical.launchpad.interfaces.IBugTask"
-        provides="zope.traversing.interfaces.IPathAdapter"
-        factory="canonical.launchpad.webapp.tales.BugTaskImageDisplayAPI"
-        name="image"
-        />
-
-    <adapter
-        for="lp.bugs.browser.bugtask.BugTaskListingItem"
-        provides="zope.traversing.interfaces.IPathAdapter"
-        factory="canonical.launchpad.webapp.tales.BugTaskListingItemImageDisplayAPI"
-        name="image"
-        />
-
-    <adapter
-        for="canonical.launchpad.interfaces.IMilestone"
-        provides="zope.traversing.interfaces.IPathAdapter"
-        factory="canonical.launchpad.webapp.tales.MilestoneImageDisplayAPI"
-        name="image"
-        />
-
-    <adapter
-        for="lp.soyuz.interfaces.binarypackagebuild.IBinaryPackageBuild"
-        provides="zope.traversing.interfaces.IPathAdapter"
-        factory="canonical.launchpad.webapp.tales.BuildImageDisplayAPI"
-        name="image"
-        />
-
-    <adapter
-        for="lp.soyuz.interfaces.archive.IArchive"
-        provides="zope.traversing.interfaces.IPathAdapter"
-        factory="canonical.launchpad.webapp.tales.ArchiveImageDisplayAPI"
-        name="image"
-        />
-
-    <adapter
-        for="canonical.launchpad.interfaces.ISpecification"
-        provides="zope.traversing.interfaces.IPathAdapter"
-        factory="canonical.launchpad.webapp.tales.SpecificationImageDisplayAPI"
-        name="image"
-        />
-
-    <!-- TALES badges: namespace -->
-
-    <adapter
-        for="*"
-        provides="zope.traversing.interfaces.IPathAdapter"
-        factory="canonical.launchpad.webapp.tales.BadgeDisplayAPI"
-        name="badges"
-        />
-
-    <!-- TALES fmt: namespace -->
-
-    <!-- The next directive is registered for all dicts, but we really only
-         want it to apply to the page template's CONTEXTS dict.
-      -->
-    <adapter
-        for="canonical.launchpad.interfaces.IPPA"
-        provides="zope.traversing.interfaces.IPathAdapter"
-        factory="canonical.launchpad.webapp.tales.PPAFormatterAPI"
-        name="fmt"
-        />
-
-    <adapter
-        for="dict"
-        provides="zope.traversing.interfaces.IPathAdapter"
-        factory="canonical.launchpad.webapp.tales.PageTemplateContextsAPI"
-        name="fmt"
-        />
-
-    <adapter
-        for="int"
-        provides="zope.traversing.interfaces.IPathAdapter"
-        factory="canonical.launchpad.webapp.tales.DBSchemaAPI"
-        name="lp"
-        />
-
-    <adapter
-        for="datetime.datetime"
-        provides="zope.traversing.interfaces.IPathAdapter"
-        factory="canonical.launchpad.webapp.tales.DateTimeFormatterAPI"
-        name="fmt"
-        />
-
-    <adapter
-        for="datetime.timedelta"
-        provides="zope.traversing.interfaces.IPathAdapter"
-        factory="canonical.launchpad.webapp.tales.DurationFormatterAPI"
-        name="fmt"
-        />
-
-    <adapter
-        for="int"
-        provides="zope.traversing.interfaces.IPathAdapter"
-        factory="canonical.launchpad.webapp.tales.NumberFormatterAPI"
-        name="fmt"
-        />
-
-    <adapter
-        for="long"
-        provides="zope.traversing.interfaces.IPathAdapter"
-        factory="canonical.launchpad.webapp.tales.NumberFormatterAPI"
-        name="fmt"
-        />
-
-    <adapter
-        for="float"
-        provides="zope.traversing.interfaces.IPathAdapter"
-        factory="canonical.launchpad.webapp.tales.NumberFormatterAPI"
-        name="fmt"
-        />
-
-    <adapter
-        for="types.NoneType"
-        provides="zope.traversing.interfaces.IPathAdapter"
-        factory="canonical.launchpad.webapp.tales.NoneFormatter"
-        name="fmt"
-        />
-
-    <adapter
-        for="*"
-        provides="zope.traversing.interfaces.IPathAdapter"
-        factory="canonical.launchpad.webapp.tales.ObjectFormatterAPI"
-        name="fmt"
-        />
-
-    <adapter
-        for="canonical.launchpad.interfaces.IPerson"
-        provides="zope.traversing.interfaces.IPathAdapter"
-        factory="canonical.launchpad.webapp.tales.PersonFormatterAPI"
-        name="fmt"
-        />
-
-    <adapter
-        for="canonical.launchpad.interfaces.ITeam"
-        provides="zope.traversing.interfaces.IPathAdapter"
-        factory="canonical.launchpad.webapp.tales.TeamFormatterAPI"
-        name="fmt"
-        />
-
-    <adapter
-        for="canonical.launchpad.interfaces.IProduct"
-        provides="zope.traversing.interfaces.IPathAdapter"
-        factory="canonical.launchpad.webapp.tales.PillarFormatterAPI"
-        name="fmt"
-        />
-
-    <adapter
-        for="canonical.launchpad.interfaces.IProjectGroup"
-        provides="zope.traversing.interfaces.IPathAdapter"
-        factory="canonical.launchpad.webapp.tales.PillarFormatterAPI"
-        name="fmt"
-        />
-
-    <adapter
-        for="canonical.launchpad.interfaces.IDistribution"
-        provides="zope.traversing.interfaces.IPathAdapter"
-        factory="canonical.launchpad.webapp.tales.PillarFormatterAPI"
-        name="fmt"
-        />
-
-    <adapter
-        for="lp.registry.interfaces.distroseries.IDistroSeries"
-        provides="zope.traversing.interfaces.IPathAdapter"
-        factory="canonical.launchpad.webapp.tales.DistroSeriesFormatterAPI"
-        name="fmt"
-        />
-
-    <adapter
-        for="canonical.launchpad.interfaces.IBug"
-        provides="zope.traversing.interfaces.IPathAdapter"
-        factory="canonical.launchpad.webapp.tales.BugFormatterAPI"
-        name="fmt"
-        />
-
-    <adapter
-        for="lp.code.interfaces.branch.IBranch"
-        provides="zope.traversing.interfaces.IPathAdapter"
-        factory="canonical.launchpad.webapp.tales.BranchFormatterAPI"
-        name="fmt"
-        />
-
-    <adapter
-        for="canonical.launchpad.interfaces.IBugBranch"
-        provides="zope.traversing.interfaces.IPathAdapter"
-        factory="canonical.launchpad.webapp.tales.BugBranchFormatterAPI"
-        name="fmt"
-        />
-
-    <adapter
-        for="canonical.launchpad.interfaces.IBugTask"
-        provides="zope.traversing.interfaces.IPathAdapter"
-        factory="canonical.launchpad.webapp.tales.BugTaskFormatterAPI"
-        name="fmt"
-        />
-
-    <adapter
-        for="lp.code.interfaces.branchsubscription.IBranchSubscription"
-        provides="zope.traversing.interfaces.IPathAdapter"
-        factory="canonical.launchpad.webapp.tales.BranchSubscriptionFormatterAPI"
-        name="fmt"
-        />
-
-    <adapter
-        for="lp.code.interfaces.branchmergeproposal.IBranchMergeProposal"
-        provides="zope.traversing.interfaces.IPathAdapter"
-        factory="canonical.launchpad.webapp.tales.BranchMergeProposalFormatterAPI"
-        name="fmt"
-        />
-
-    <adapter
-        for="lp.code.interfaces.seriessourcepackagebranch.ISeriesSourcePackageBranch"
-        provides="zope.traversing.interfaces.IPathAdapter"
-        factory="canonical.launchpad.webapp.tales.SeriesSourcePackageBranchFormatter"
-        name="fmt"
-        />
-
-    <adapter
-        for="lp.code.interfaces.codeimport.ICodeImport"
-        provides="zope.traversing.interfaces.IPathAdapter"
-        factory="canonical.launchpad.webapp.tales.CodeImportFormatterAPI"
-        name="fmt"
-        />
-
-    <adapter
-        for="lp.buildmaster.interfaces.packagebuild.IPackageBuild"
-        provides="zope.traversing.interfaces.IPathAdapter"
-        factory="canonical.launchpad.webapp.tales.PackageBuildFormatterAPI"
-        name="fmt"
-        />
-
-    <adapter
-        for="lp.code.interfaces.codeimportmachine.ICodeImportMachine"
-        provides="zope.traversing.interfaces.IPathAdapter"
-        factory="canonical.launchpad.webapp.tales.CodeImportMachineFormatterAPI"
-        name="fmt"
-        />
-
-    <adapter
-        for="canonical.launchpad.interfaces.IMilestone"
-        provides="zope.traversing.interfaces.IPathAdapter"
-        factory="canonical.launchpad.webapp.tales.MilestoneFormatterAPI"
-        name="fmt"
-        />
-    <adapter
-        for="canonical.launchpad.interfaces.IProductRelease"
-        provides="zope.traversing.interfaces.IPathAdapter"
-        factory="canonical.launchpad.webapp.tales.ProductReleaseFormatterAPI"
-        name="fmt"
-        />
-    <adapter
-        for="lp.registry.interfaces.productrelease.IProductReleaseFile"
-        provides="zope.traversing.interfaces.IPathAdapter"
-        factory="canonical.launchpad.webapp.tales.ProductReleaseFileFormatterAPI"
-        name="fmt"
-        />
-    <adapter
-        for="canonical.launchpad.interfaces.IProductSeries"
-        provides="zope.traversing.interfaces.IPathAdapter"
-        factory="canonical.launchpad.webapp.tales.ProductSeriesFormatterAPI"
-        name="fmt"
-        />
-    <adapter
-        for="canonical.launchpad.interfaces.IQuestion"
-        provides="zope.traversing.interfaces.IPathAdapter"
-        factory="canonical.launchpad.webapp.tales.QuestionFormatterAPI"
-        name="fmt"
-        />
-    <adapter
-        for="lp.code.interfaces.sourcepackagerecipe.ISourcePackageRecipe"
-        provides="zope.traversing.interfaces.IPathAdapter"
-        factory="canonical.launchpad.webapp.tales.SourcePackageRecipeFormatterAPI"
-        name="fmt"
-        />
-    <adapter
-        for="lp.code.interfaces.sourcepackagerecipebuild.ISourcePackageRecipeBuild"
-        provides="zope.traversing.interfaces.IPathAdapter"
-        factory="canonical.launchpad.webapp.tales.SourcePackageRecipeBuildFormatterAPI"
-        name="fmt"
-        />
-    <adapter
-        for="canonical.launchpad.interfaces.ISpecification"
-        provides="zope.traversing.interfaces.IPathAdapter"
-        factory="canonical.launchpad.webapp.tales.SpecificationFormatterAPI"
-        name="fmt"
-        />
-    <adapter
-        for="canonical.launchpad.interfaces.ISpecificationBranch"
-        provides="zope.traversing.interfaces.IPathAdapter"
-        factory="canonical.launchpad.webapp.tales.SpecificationBranchFormatterAPI"
-        name="fmt"
-        />
-    <adapter
-        for="lp.code.interfaces.codereviewcomment.ICodeReviewComment"
-        provides="zope.traversing.interfaces.IPathAdapter"
-        factory="canonical.launchpad.webapp.tales.CodeReviewCommentFormatterAPI"
-        name="fmt"
-        />
-    <adapter
-        for="lp.soyuz.interfaces.sourcepackagerelease.ISourcePackageRelease"
-        provides="zope.traversing.interfaces.IPathAdapter"
-        factory="canonical.launchpad.webapp.tales.SourcePackageReleaseFormatterAPI"
-        name="fmt"
-        />
-    <adapter
-        for="canonical.launchpad.interfaces.IBugTracker"
-        provides="zope.traversing.interfaces.IPathAdapter"
-        factory="canonical.launchpad.webapp.tales.BugTrackerFormatterAPI"
-        name="fmt"
-        />
-    <adapter
-        for="canonical.launchpad.interfaces.IBugWatch"
-        provides="zope.traversing.interfaces.IPathAdapter"
-        factory="canonical.launchpad.webapp.tales.BugWatchFormatterAPI"
-        name="fmt"
-        />
-    <adapter
-        for="canonical.launchpad.webapp.interfaces.ILink"
-        provides="zope.traversing.interfaces.IPathAdapter"
-        factory="canonical.launchpad.webapp.tales.LinkFormatterAPI"
-        name="fmt"
-        />
-    <adapter
-        for="lp.translations.interfaces.translationgroup.ITranslationGroup"
-        provides="zope.traversing.interfaces.IPathAdapter"
-        factory="canonical.launchpad.webapp.tales.TranslationGroupFormatterAPI"
-        name="fmt"
-        />
-    <adapter
-        for="lp.services.worlddata.interfaces.language.ILanguage"
-        provides="zope.traversing.interfaces.IPathAdapter"
-        factory="canonical.launchpad.webapp.tales.LanguageFormatterAPI"
-        name="fmt"
-        />
-    <adapter
-        for="lp.translations.interfaces.pofile.IPOFile"
-        provides="zope.traversing.interfaces.IPathAdapter"
-        factory="canonical.launchpad.webapp.tales.POFileFormatterAPI"
-        name="fmt"
-        />
-    <adapter
-        for="lp.soyuz.interfaces.packagediff.IPackageDiff"
-        provides="zope.traversing.interfaces.IPathAdapter"
-        factory="canonical.launchpad.webapp.tales.PackageDiffFormatterAPI"
-        name="fmt"
-        />
-    <adapter
-        for="*"
-        provides="zope.traversing.interfaces.IPathAdapter"
-        factory="canonical.launchpad.webapp.tales.PermissionRequiredQuery"
-        name="required"
-        />
-
-=======
->>>>>>> 553fda3a
     <!-- Authentication. -->
     <utility
         component="canonical.launchpad.webapp.authentication.authService"
