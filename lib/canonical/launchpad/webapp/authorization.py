--- conflicted
+++ resolved
@@ -32,9 +32,6 @@
 class LaunchpadSecurityPolicy(ParanoidSecurityPolicy):
     classProvides(ISecurityPolicy)
 
-<<<<<<< HEAD
-    @block_implicit_flushes
-=======
     def _checkRequiredAccessLevel(self, principal, permission, object):
         """Check that the principal has the level of access required.
 
@@ -78,7 +75,7 @@
             pass
         return True
 
->>>>>>> f97ada08
+    @block_implicit_flushes
     def checkPermission(self, permission, object):
         """Check the permission, object, user against the launchpad
         authorization policy.
