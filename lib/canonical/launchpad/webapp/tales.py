# Copyright 2004 Canonical Ltd.  All rights reserved.
# pylint: disable-msg=W0613,E0201,R0911
#
"""Implementation of the lp: htmlform: fmt: namespaces in TALES.

"""
__metaclass__ = type

import bisect
import cgi
from email.Utils import formatdate
import math
import os.path
import re
import rfc822
from xml.sax.saxutils import unescape as xml_unescape

from zope.interface import Interface, Attribute, implements
from zope.component import getUtility, queryAdapter
from zope.app import zapi
from zope.publisher.interfaces import IApplicationRequest
from zope.publisher.interfaces.browser import IBrowserApplicationRequest
from zope.app.traversing.interfaces import ITraversable
from zope.security.interfaces import Unauthorized
from zope.security.proxy import isinstance as zope_isinstance

from canonical.config import config
from canonical.launchpad.interfaces import (
<<<<<<< HEAD
    IPerson, ILaunchBag, IFacetMenu, IApplicationMenu, IContextMenu,
    NoCanonicalUrl, IBugSet, NotFoundError, IBug, IBugAttachment,
    IBugExternalRef)
=======
    IPerson, IBugSet, NotFoundError
    )
from canonical.launchpad.webapp.interfaces import (
    IFacetMenu, IApplicationMenu, IContextMenu, NoCanonicalUrl, ILaunchBag
    )
>>>>>>> 692e4f9b
import canonical.launchpad.pagetitles
from canonical.lp import dbschema
from canonical.launchpad.webapp import canonical_url, nearest_menu
from canonical.launchpad.webapp.uri import URI
from canonical.launchpad.webapp.publisher import get_current_browser_request
from canonical.launchpad.webapp.authorization import check_permission


class TraversalError(NotFoundError):
    """XXX Remove this when we upgrade to a more recent Zope x3"""
    # Steve Alexander, Tue Dec 14 13:07:38 UTC 2004


class MenuAPI:
    """Namespace to give access to the facet menus.

       CONTEXTS/menu:facet       gives the facet menu of the nearest object
                                 along the canonical url chain that has an
                                 IFacetMenu adapter.

    """

    def __init__(self, context):
        if zope_isinstance(context, dict):
            # We have what is probably a CONTEXTS dict.
            # We get the context out of here, and use that for self.context.
            # We also want to see if the view has a __launchpad_facetname__
            # attribute.
            self._context = context['context']
            view = context['view']
            self._request = context['request']
            self._selectedfacetname = getattr(
                view, '__launchpad_facetname__', None)
        else:
            self._context = context
            self._request = get_current_browser_request()
            self._selectedfacetname = None

    def _nearest_menu(self, menutype):
        try:
            return nearest_menu(self._context, menutype)
        except NoCanonicalUrl:
            return None

    def _requesturi(self):
        request = self._request
        if request is None:
            return None
        requesturiobj = URI(request.getURL())
        # If the default view name is being used, we will want the url
        # without the default view name.
        defaultviewname = zapi.getDefaultViewName(self._context, request)
        if requesturiobj.path.rstrip('/').endswith(defaultviewname):
            requesturiobj = URI(request.getURL(1))
        query = request.get('QUERY_STRING')
        if query:
            requesturiobj = requesturiobj.replace(query=query)
        return requesturiobj

    def facet(self):
        menu = self._nearest_menu(IFacetMenu)
        if menu is None:
            return []
        else:
            menu.request = self._request
            return list(menu.iterlinks(
                requesturi=self._requesturi(),
                selectedfacetname=self._selectedfacetname))

    def selectedfacetname(self):
        if self._selectedfacetname is None:
            return 'unknown'
        else:
            return self._selectedfacetname

    def application(self):
        selectedfacetname = self._selectedfacetname
        if selectedfacetname is None:
            # No facet menu is selected.  So, return empty list.
            return []
        menu = queryAdapter(self._context, IApplicationMenu, selectedfacetname)
        if menu is None:
            return []
        else:
            menu.request = self._request
            return list(menu.iterlinks(requesturi=self._requesturi()))

    def context(self):
        menu = IContextMenu(self._context, None)
        if menu is None:
            return  []
        else:
            menu.request = self._request
            return list(menu.iterlinks(requesturi=self._requesturi()))


class CountAPI:
    """Namespace to provide counting-related functions, such as length.

    This is available for all objects.  Individual operations may fail for
    objects that do not support them.
    """
    def __init__(self, context):
        self._context = context

    def len(self):
        """somelist/count:len  gives you an int that is len(somelist)."""
        return len(self._context)


class EnumValueAPI:
    """Namespace to test whether a DBSchema Item has a particular value.

    The value is given in the next path step.

        tal:condition="somevalue/enumvalue:BISCUITS"

    Registered for canonical.lp.dbschema.Item.
    """
    implements(ITraversable)

    def __init__(self, item):
        self.item = item

    def traverse(self, name, furtherPath):
        if self.item.name == name:
            return True
        else:
            # Check whether this was an allowed value for this dbschema.
            schema_items = self.item.schema_items
            try:
                schema_items[name]
            except KeyError:
                raise TraversalError(
                    'The %s dbschema does not have a value %s.' %
                    (self.item.schema_name, name))
            return False


class HTMLFormAPI:
    """HTML form helper API, available as request/htmlform:.

    Use like:

        request/htmlform:fieldname/selected/literalvalue

        if request.form[fieldname] == literalvalue:
            return "selected"
        else:
            return None

    """
    implements(ITraversable)
    __used_for__ = IBrowserApplicationRequest

    def __init__(self, request):
        self.form = request.form

    def traverse(self, name, furtherPath):
        if len(furtherPath) == 1:
            operation = furtherPath.pop()
            return HTMLFormOperation(self.form.get(name), operation)
        else:
            operation = furtherPath.pop()
            value = furtherPath.pop()
            if htmlmatch(self.form.get(name), value):
                return operation
            else:
                return None

def htmlmatch(formvalue, value):
    value = str(value)
    if isinstance(formvalue, list):
        return value in formvalue
    else:
        return formvalue == value

class HTMLFormOperation:

    implements(ITraversable)

    def __init__(self, formvalue, operation):
        self.formvalue = formvalue
        self.operation = operation

    def traverse(self, name, furtherPath):
        if htmlmatch(self.formvalue, name):
            return self.operation
        else:
            return None


class IRequestAPI(Interface):
    """Launchpad lp:... API available for an IApplicationRequest."""

    person = Attribute("The IPerson for the request's principal.")


class RequestAPI:
    """Adapter from IApplicationRequest to IRequestAPI."""
    implements(IRequestAPI)

    __used_for__ = IApplicationRequest

    def __init__(self, request):
        self.request = request

    def person(self):
        return IPerson(self.request.principal, None)
    person = property(person)


class DBSchemaAPI:
    """Adapter from integers to things that can extract information from
    DBSchemas.
    """
    implements(ITraversable)

    _all = {}
    for name in dbschema.__all__:
        schema = getattr(dbschema, name)
        if (schema is not dbschema.DBSchema and
            issubclass(schema, dbschema.DBSchema)):
            _all[name] = schema

    def __init__(self, number):
        self._number = number

    def traverse(self, name, furtherPath):
        if name in self._all:
            return self._all[name].items[self._number].title
        else:
            raise TraversalError(name)


class NoneFormatter:
    """Adapter from None to various string formats.

    In general, these will return an empty string.  They are provided for ease
    of handling NULL values from the database, which become None values for
    attributes in content classes.
    """
    implements(ITraversable)

    allowed_names = set([
        'nl_to_br',
        'nice_pre',
        'breadcrumbs',
        'break-long-words',
        'date',
        'time',
        'datetime',
        'rfc822utcdatetime',
        'exactduration',
        'approximateduration',
        'pagetitle',
        'text-to-html',
        'url',
        'icon'
        ])

    def __init__(self, context):
        self.context = context

    def traverse(self, name, furtherPath):
        if name == 'shorten':
            if len(furtherPath) == 0:
                raise TraversalError(
                    "you need to traverse a number after fmt:shorten")
            maxlength = int(furtherPath.pop())
            # XXX: why is maxlength not used here at all?
            #       - kiko, 2005-08-24
            return ''
        elif name in self.allowed_names:
            return ''
        else:
            raise TraversalError, name


class ObjectFormatterAPI:
    """Adapter from any object to a formatted string.

    Used for fmt:url.
    """

    def __init__(self, context):
        self._context = context

    def url(self):
        request = get_current_browser_request()
        return canonical_url(self._context, request)


class BugTaskFormatterAPI(ObjectFormatterAPI):
    """Adapter for IBugTask objects to a formatted string.

    Used for fmt:icon.
    """

    def icon(self):
        """Return the appropriate <img> tag for the bugtask icon.

        The icon displayed is calculated based on the IBugTask.importance.
        """
        image_template = '<img alt="%s" title="%s" src="%s" />'

        if self._context.importance:
            importance = self._context.importance.title.lower()
            alt = "(%s)" % importance
            title = importance.capitalize()
            if importance not in ("undecided", "wishlist"):
                # The other status names do not make a lot of sense on
                # their own, so tack on a noun here.
                title += " importance"
            src = "/@@/bug-%s" % importance
        else:
            alt = ""
            title = ""
            src = "/@@/bug"

        icon = image_template % (alt, title, src)

        if self._context.bug.private:
            icon += image_template % ("", "Private", "/@@/locked")

        return icon


class MilestoneFormatterAPI(ObjectFormatterAPI):
    """Adapter for IMilestone objects to a formatted string.

    Used for fmt:icon.
    """

    def icon(self):
        """Return the appropriate <img> tag for the milestone icon."""
        return '<img alt="" src="/@@/milestone" />'


class BuildFormatterAPI(ObjectFormatterAPI):
    """Adapter for IBuild objects to a formatted string.

    Used for fmt:icon.
    """
    def icon(self):
        """Return the appropriate <img> tag for the build icon."""
        image_template = '<img alt="%s" title="%s" src="%s" />'

        icon_map = {
            dbschema.BuildStatus.NEEDSBUILD: "/@@/build-needed",
            dbschema.BuildStatus.FULLYBUILT: "/@@/build-success",
            dbschema.BuildStatus.FAILEDTOBUILD: "/@@/build-failure",
            dbschema.BuildStatus.MANUALDEPWAIT: "/@@/build-depwait",
            dbschema.BuildStatus.CHROOTWAIT: "/@@/build-chrootwait",
            # XXX cprov 20060321: proper icons
            dbschema.BuildStatus.SUPERSEDED: "/@@/topic",
            dbschema.BuildStatus.BUILDING: "/@@/progress",
            }

        alt = '[%s]' % self._context.buildstate.name
        title = self._context.buildstate.name
        source = icon_map[self._context.buildstate]

        return image_template % (alt, title, source)


class NumberFormatterAPI:
    """Adapter for converting numbers to formatted strings."""

    def __init__(self, number):
        assert not float(number) < 0, "Expected a non-negative number."
        self._number = number

    def bytes(self):
        """Render number as byte contractions according to IEC60027-2."""
        # See http://en.wikipedia.org/wiki/Binary_prefixes#Specific_units_of_IEC_60027-2_A.2
        # Note that there is a zope.app.size.byteDisplay() function, but
        # it really limited and doesn't work well enough for us here.
        n = int(self._number)
        if n == 1:
            # Handle the singular case.
            return "1 byte"
        if n == 0:
            # To avoid math.log(0, X) blowing up.
            return "0 bytes"
        suffixes = ["KiB", "MiB", "GiB", "TiB", "PiB", "EiB", "ZiB", "YiB"]
        exponent = int(math.log(n, 1024))
        exponent = min(len(suffixes), exponent)
        if exponent < 1:
            # If this is less than 1 KiB, no need for rounding.
            return "%s bytes" % n
        return "%.1f %s" % (n / 1024.0 ** exponent, suffixes[exponent - 1])


class DateTimeFormatterAPI:
    """Adapter from datetime objects to a formatted string."""

    def __init__(self, datetimeobject):
        self._datetime = datetimeobject

    def time(self):
        if self._datetime.tzinfo:
            value = self._datetime.astimezone(getUtility(ILaunchBag).timezone)
            return value.strftime('%T %Z')
        else:
            return self._datetime.strftime('%T')

    def date(self):
        value = self._datetime
        if value.tzinfo:
            value = value.astimezone(getUtility(ILaunchBag).timezone)
        return value.strftime('%Y-%m-%d')

    def datetime(self):
        return "%s %s" % (self.date(), self.time())

    def rfc822utcdatetime(self):
        return formatdate(
            rfc822.mktime_tz(self._datetime.utctimetuple() + (0,)))


class DurationFormatterAPI:
    """Adapter from timedelta objects to a formatted string."""

    def __init__(self, duration):
        self._duration = duration

    def exactduration(self):
        """Format timedeltas as "v days, w hours, x minutes, y.z seconds"."""
        parts = []
        minutes, seconds = divmod(self._duration.seconds, 60)
        hours, minutes = divmod(minutes, 60)
        seconds = seconds + (float(self._duration.microseconds) / 10**6)
        if self._duration.days > 0:
            if self._duration.days == 1:
                parts.append('%d day' % self._duration.days)
            else:
                parts.append('%d days' % self._duration.days)
        if parts or hours > 0:
            if hours == 1:
                parts.append('%d hour' % hours)
            else:
                parts.append('%d hours' % hours)
        if parts or minutes > 0:
            if minutes == 1:
                parts.append('%d minute' % minutes)
            else:
                parts.append('%d minutes' % minutes)
        if parts or seconds > 0:
            parts.append('%0.1f seconds' % seconds)

        return ', '.join(parts)

    def approximateduration(self):
        """Return a nicely-formatted approximate duration.

        E.g. 'an hour', 'three minutes', '1 hour 10 minutes' and so
        forth.

        See https://launchpad.canonical.com/PresentingLengthsOfTime.
        """
        # NOTE: There are quite a few "magic numbers" in this
        # implementation; they are generally just figures pulled
        # directly out of the PresentingLengthsOfTime spec, and so
        # it's not particularly easy to give each and every number of
        # a useful name. It's also unlikely that these numbers will be
        # changed.

        # Calculate the total number of seconds in the duration,
        # including the decimal part.
        seconds = self._duration.days * (3600 * 24)
        seconds += self._duration.seconds
        seconds += (float(self._duration.microseconds) / 10**6)

        # First we'll try to calculate an approximate number of
        # seconds up to a minute. We'll start by defining a sorted
        # list of (boundary, display value) tuples.  We want to show
        # the display value corresponding to the lowest boundary that
        # 'seconds' is less than, if one exists.
        representation_in_seconds = (
            (1.5, '1 second'),
            (2.5, '2 seconds'),
            (3.5, '3 seconds'),
            (4.5, '4 seconds'),
            (7.5, '5 seconds'),
            (12.5, '10 seconds'),
            (17.5, '15 seconds'),
            (22.5, '20 seconds'),
            (27.5, '25 seconds'),
            (35, '30 seconds'),
            (45, '40 seconds'),
            (55, '50 seconds'),
            (90, 'a minute'),
        )

        # Break representation_in_seconds into two pieces, to simplify
        # finding the correct display value, through the use of the
        # built-in bisect module.
        second_boundaries, display_values = zip(*representation_in_seconds)

        # Is seconds small enough that we can produce a representation
        # in seconds (up to 'a minute'?)
        if seconds < second_boundaries[-1]:
            # Use the built-in bisection algorithm to locate the index
            # of the item which "seconds" sorts after.
            matching_element_index = bisect.bisect(second_boundaries, seconds)

            # Return the corresponding display value.
            return display_values[matching_element_index]

        # More than a minute, approximately; our calculation strategy
        # changes. From this point forward, we may also need a
        # "verbal" representation of the number. (We never need a
        # verbal representation of "1", because we tend to special
        # case the number 1 for various approximations, and we usually
        # use a word like "an", instead of "one", e.g. "an hour")
        number_name = {
            2: 'two', 3: 'three', 4: 'four', 5: 'five',
            6: 'six', 7: 'seven', 8: 'eight', 9: 'nine',
            10: 'ten'}

        # Convert seconds into minutes, and round it.
        minutes, remaining_seconds = divmod(seconds, 60)
        minutes += remaining_seconds / 60.0
        minutes = int(round(minutes))

        if minutes <= 59:
            number_as_text = number_name.get(minutes, str(minutes))
            return number_as_text + " minutes"

        # Is the duration less than an hour and 5 minutes?
        if seconds < (60 + 5) * 60:
            return "an hour"

        # Next phase: try and calculate an approximate duration
        # greater than one hour, but fewer than ten hours, to a 10
        # minute granularity.
        hours, remaining_seconds = divmod(seconds, 3600)
        ten_minute_chunks = int(round(remaining_seconds / 600.0))
        minutes = ten_minute_chunks * 10
        hours += (minutes / 60)
        minutes %= 60
        if hours < 10:
            if minutes:
                # If there is a minutes portion to display, the number
                # of hours is always shown as a digit.
                if hours == 1:
                    return "1 hour %s minutes" % minutes
                else:
                    return "%d hours %s minutes" % (hours, minutes)
            else:
                number_as_text = number_name.get(hours, str(hours))
                return "%s hours" % number_as_text

        # Is the duration less than ten and a half hours?
        if seconds < (10.5 * 3600):
            return 'ten hours'

        # Try to calculate the approximate number of hours, to a
        # maximum of 47.
        hours = int(round(seconds / 3600.0))
        if hours <= 47:
            return "%d hours" % hours

        # Is the duration fewer than two and a half days?
        if seconds < (2.5 * 24 * 3600):
            return 'two days'

        # Try to approximate to day granularity, up to a maximum of 13
        # days.
        days = int(round(seconds / (24 * 3600)))
        if days <= 13:
            return "%s days" % number_name.get(days, str(days))

        # Is the duration fewer than two and a half weeks?
        if seconds < (2.5 * 7 * 24 * 3600):
            return 'two weeks'

        # If we've made it this far, we'll calculate the duration to a
        # granularity of weeks, once and for all.
        weeks = int(round(seconds / (7 * 24 * 3600.0)))
        return "%s weeks" % number_name.get(weeks, str(weeks))


def clean_path_segments(request):
    """Returns list of path segments, excluding system-related segments."""
    proto_host_port = request.getApplicationURL()
    clean_url = request.getURL()
    clean_path = clean_url[len(proto_host_port):]
    clean_path_split = clean_path.split('/')
    return clean_path_split


class PageTemplateContextsAPI:
    """Adapter from page tempate's CONTEXTS object to fmt:pagetitle.

    This is registered to be used for the dict type.
    """

    implements(ITraversable)

    def __init__(self, contextdict):
        self.contextdict = contextdict

    def traverse(self, name, furtherPath):
        if name == 'pagetitle':
            return self.pagetitle()
        else:
            raise TraversalError(name)

    def pagetitle(self):
        """Return the string title for the page template CONTEXTS dict.

        Take the simple filename without extension from
        self.contextdict['template'].filename, replace any hyphens with
        underscores, and use this to look up a string, unicode or
        function in the module canonical.launchpad.pagetitles.

        If no suitable object is found in canonical.launchpad.pagetitles, emit a
        warning that this page has no title, and return the default page title.
        """
        template = self.contextdict['template']
        filename = os.path.basename(template.filename)
        name, ext = os.path.splitext(filename)
        name = name.replace('-', '_')
        titleobj = getattr(canonical.launchpad.pagetitles, name, None)
        if titleobj is None:
            # sabdfl 25/0805 page titles are now mandatory hence the assert
            raise AssertionError(
                 "No page title in canonical.launchpad.pagetitles "
                 "for %s" % name)
        elif isinstance(titleobj, basestring):
            return titleobj
        else:
            context = self.contextdict['context']
            view = self.contextdict['view']
            title = titleobj(context, view)
            if title is None:
                return canonical.launchpad.pagetitles.DEFAULT_LAUNCHPAD_TITLE
            else:
                return title


def split_paragraphs(text):
    """Split text into paragraphs.

    This function yields lists of strings that represent lines of text
    in each paragraph.

    Paragraphs are split by one or more blank lines.
    """
    paragraph = []
    for line in text.splitlines():
        line = line.rstrip()

        # blank lines split paragraphs
        if not line:
            if paragraph:
                yield paragraph
            paragraph = []
            continue

        paragraph.append(line)

    if paragraph:
        yield paragraph


def re_substitute(pattern, replace_match, replace_nomatch, string):
    """Transform a string, replacing matched and non-matched sections.

     :param patter: a regular expression
     :param replace_match: a function used to transform matches
     :param replace_nomatch: a function used to transform non-matched text
     :param string: the string to transform

    This function behaves similarly to re.sub() when a function is
    passed as the second argument, except that the non-matching
    portions of the string can be transformed by a second function.
    """
    if replace_match is None:
        replace_match = lambda match: match.group()
    if replace_nomatch is None:
        replace_nomatch = lambda text: text
    parts = []
    position = 0
    for match in re.finditer(pattern, string):
        if match.start() != position:
            parts.append(replace_nomatch(string[position:match.start()]))
        parts.append(replace_match(match))
        position = match.end()
    remainder = string[position:]
    if remainder:
        parts.append(replace_nomatch(remainder))
    return ''.join(parts)


def next_word_chunk(word, pos, minlen, maxlen):
    """Return the next chunk of the word of length between minlen and maxlen.

    Shorter word chunks are preferred, preferably ending in a non
    alphanumeric character.  The index of the end of the chunk is also
    returned.

    This function treats HTML entities in the string as single
    characters.  The string should not include HTML tags.
    """
    nchars = 0
    endpos = pos
    while endpos < len(word):
        # advance by one character
        if word[endpos] == '&':
            # make sure we grab the entity as a whole
            semicolon = word.find(';', endpos)
            assert semicolon >= 0, 'badly formed entity: %r' % word[endpos:]
            endpos = semicolon + 1
        else:
            endpos += 1
        nchars += 1
        if nchars >= maxlen:
            # stop if we've reached the maximum chunk size
            break
        if nchars >= minlen and not word[endpos-1].isalnum():
            # stop if we've reached the minimum chunk size and the last
            # character wasn't alphanumeric.
            break
    return word[pos:endpos], endpos


def add_word_breaks(word):
    """Insert manual word breaks into a string.

    The word may be entity escaped, but is not expected to contain
    any HTML tags.

    Breaks are inserted at least every 7 to 15 characters,
    preferably after puctuation.
    """
    broken = []
    pos = 0
    while pos < len(word):
        chunk, pos = next_word_chunk(word, pos, 7, 15)
        broken.append(chunk)
    return '<wbr></wbr>'.join(broken)


break_text_pat = re.compile(r'''
  (?P<tag>
    <[^>]*>
  ) |
  (?P<longword>
    (?<![^\s<>])(?:[^\s<>&]|&[^;]*;){20,}
  )
''', re.VERBOSE)

def break_long_words(text):
    """Add word breaks to long words in a run of text.

    The text may contain entity references or HTML tags.
    """
    def replace(match):
        if match.group('tag'):
            return match.group()
        elif match.group('longword'):
            return add_word_breaks(match.group())
        else:
            raise AssertionError('text matched but neither named group found')
    return break_text_pat.sub(replace, text)


class FormattersAPI:
    """Adapter from strings to HTML formatted text."""

    implements(ITraversable)

    def __init__(self, stringtoformat):
        self._stringtoformat = stringtoformat

    def nl_to_br(self):
        """Quote HTML characters, then replace newlines with <br /> tags."""
        return cgi.escape(self._stringtoformat).replace('\n','<br />\n')

    def break_long_words(self):
        """Add manual word breaks to long words."""
        return break_long_words(cgi.escape(self._stringtoformat))

    @staticmethod
    def _substitute_matchgroup_for_spaces(match):
        """Return a string made up of '&nbsp;' for each character in the
        first match group.

        Used when replacing leading spaces with nbsps.

        There must be only one match group.
        """
        groups = match.groups()
        assert len(groups) == 1
        return '&nbsp;' * len(groups[0])

    @staticmethod
    def _linkify_substitution(match):
        if match.group('bug') is not None:
            bugnum = match.group('bugnum')
            # XXX, Brad Bollenbach, 2006-04-10: Use a hardcoded url so
            # we still have a link for bugs that don't exist.
            url = '/bugs/%s' % bugnum
            # The text will have already been cgi escaped.
            text = match.group('bug')
            bugset = getUtility(IBugSet)
            try:
                bug = bugset.get(bugnum)
            except NotFoundError:
                title = "No such bug"
            else:
                try:
                    title = bug.title
                except Unauthorized:
                    title = "private bug"
            title = cgi.escape(title, quote=True)
            return '<a href="%s" title="%s">%s</a>' % (url, title, text)
        elif match.group('url') is not None:
            # The text will already have been cgi escaped.  We temporarily
            # unescape it so that we can strip common trailing characters
            # that aren't part of the URL.
            url = xml_unescape(match.group('url'))
            match = FormattersAPI._re_url_trailers.search(url)
            if match:
                trailers = match.group(1)
                url = url[:-len(trailers)]
            else:
                trailers = ''
            return '<a rel="nofollow" href="%s">%s</a>%s' % (
                cgi.escape(url, quote=True),
                add_word_breaks(cgi.escape(url)),
                cgi.escape(trailers))
        elif match.group('oops') is not None:
            text = match.group('oops')

            if not getUtility(ILaunchBag).developer:
                return text

            root_url = config.launchpad.oops_root_url

            if not root_url.endswith('/'):
                root_url += '/'

            url = root_url + match.group('oopscode')
            return '<a rel="nofollow" href="%s">%s</a>' % (url, text)
        else:
            raise AssertionError("Unknown pattern matched.")

    # match whitespace at the beginning of a line
    _re_leadingspace = re.compile(r'^(\s+)')

    # From RFC 3986 ABNF for URIs:
    #
    #   URI           = scheme ":" hier-part [ "?" query ] [ "#" fragment ]
    #   hier-part     = "//" authority path-abempty
    #                 / path-absolute
    #                 / path-rootless
    #                 / path-empty
    #
    #   authority     = [ userinfo "@" ] host [ ":" port ]
    #   userinfo      = *( unreserved / pct-encoded / sub-delims / ":" )
    #   host          = IP-literal / IPv4address / reg-name
    #   reg-name      = *( unreserved / pct-encoded / sub-delims )
    #   port          = *DIGIT
    #
    #   path-abempty  = *( "/" segment )
    #   path-absolute = "/" [ segment-nz *( "/" segment ) ]
    #   path-rootless = segment-nz *( "/" segment )
    #   path-empty    = 0<pchar>
    #
    #   segment       = *pchar
    #   segment-nz    = 1*pchar
    #   pchar         = unreserved / pct-encoded / sub-delims / ":" / "@"
    #
    #   query         = *( pchar / "/" / "?" )
    #   fragment      = *( pchar / "/" / "?" )
    #
    #   unreserved    = ALPHA / DIGIT / "-" / "." / "_" / "~"
    #   pct-encoded   = "%" HEXDIG HEXDIG
    #   sub-delims    = "!" / "$" / "&" / "'" / "(" / ")"
    #                 / "*" / "+" / "," / ";" / "="
    #
    # We only match a set of known scheme names too.  We don't handle
    # IP-literal either.
    #
    # We will simplify "unreserved / pct-encoded / sub-delims" as the
    # following regular expression:
    #   [-a-zA-Z0-9._~%!$&'()*+,;=]
    #
    # We also require that the path-rootless form not begin with a
    # colon to avoid matching strings like "http::foo" (to avoid bug
    # #40255).
    #
    # The path-empty pattern is not matched either, due to false
    # positives.
    #
    # Some allowed URI punctuation characters will be trimmed if they
    # appear at the end of the URI since they may be incidental in the
    # flow of the text.

    # Match urls or bugs or oopses.
    _re_linkify = re.compile(r'''
      (?P<url>
        \b
        (?:about|gopher|http|https|sftp|news|ftp|mailto|file|irc|jabber)
        :
        (?:
          (?:
            # "//" authority path-abempty
            //
            (?: # userinfo
              [%(unreserved)s:]*
              @
            )?
            (?: # host
              \d+\.\d+\.\d+\.\d+ |
              [%(unreserved)s]*
            )
            (?: # port
              : \d*
            )?
            (?: / [%(unreserved)s:@]* )*
          ) | (?:
            # path-absolute
            /
            (?: [%(unreserved)s:@]+
                (?: / [%(unreserved)s:@]* )* )?
          ) | (?:
            # path-rootless
            [%(unreserved)s@]
            [%(unreserved)s:@]*
            (?: / [%(unreserved)s:@]* )*
          )
        )
        (?: # query
          \?
          [%(unreserved)s:@/\?]*
        )?
        (?: # fragment
          \#
          [%(unreserved)s:@/\?]*
        )?          
      ) |
      (?P<bug>
        \bbug(?:\s|<br\s*/>)*(?:\#|report|number\.?|num\.?|no\.?)?(?:\s|<br\s*/>)*
        0*(?P<bugnum>\d+)
      ) |
      (?P<oops>
        \boops\s*-?\s*
        (?P<oopscode> \d* [a-z]+ \d+)
      )
    ''' % {'unreserved': "-a-zA-Z0-9._~%!$&'()*+,;="},
                             re.IGNORECASE | re.VERBOSE)

    # a pattern to match common trailing punctuation for URLs that we
    # don't want to include in the link.
    _re_url_trailers = re.compile(r'([,.?:);>]+)$')

    def text_to_html(self):
        """Quote text according to DisplayingParagraphsOfText."""
        # This is based on the algorithm in the
        # DisplayingParagraphsOfText spec, but is a little more
        # complicated.

        # 1. Blank lines are used to detect paragraph boundaries.
        # 2. Two lines are considered to be part of the same logical line
        #    only if the first is between 60 and 80 characters and the
        #    second does not begin with white space.
        # 3. Use <br /> to split logical lines within a paragraph.

        output = []
        first_para = True
        for para in split_paragraphs(self._stringtoformat):
            if not first_para:
                output.append('\n')
            first_para = False
            output.append('<p>')
            first_line = True
            for line in para:
                if not first_line:
                    output.append('<br />\n')
                first_line = False
                # escape ampersands, etc in text
                line = cgi.escape(line)
                # convert leading space in logical line to non-breaking space
                line = self._re_leadingspace.sub(
                    self._substitute_matchgroup_for_spaces, line)
                output.append(line)
            output.append('</p>')

        text = ''.join(output)

        # Linkify the text.
        text = re_substitute(self._re_linkify, self._linkify_substitution,
                             break_long_words, text)

        return text

    def nice_pre(self):
        """<pre>, except the browser knows it is allowed to break long lines

        Note that CSS will eventually have a property to specify this
        behaviour, but we want this now. To do this we need to use the mozilla
        specific -moz-pre-wrap value of the white-space property. We try to
        fall back for IE by using the IE specific word-wrap property.

        TODO: Test IE compatibility. StuartBishop 20041118
        TODO: This should probably just live in the stylesheet if this
            CSS implementation is good enough. StuartBishop 20041118
        """
        if not self._stringtoformat:
            return self._stringtoformat
        else:
            return ('<pre style="'
                    'white-space: -moz-pre-wrap;'
                    'white-space: -o-pre-wrap;'
                    'word-wrap: break-word;'
                    '">%s</pre>'
                    % cgi.escape(self._stringtoformat)
                    )

    def shorten(self, maxlength):
        """Use like tal:content="context/foo/fmt:shorten/60"."""
        if len(self._stringtoformat) > maxlength:
            return '%s...' % self._stringtoformat[:maxlength-3]
        else:
            return self._stringtoformat

    def traverse(self, name, furtherPath):
        if name == 'nl_to_br':
            return self.nl_to_br()
        elif name == 'break-long-words':
            return self.break_long_words()
        elif name == 'text-to-html':
            return self.text_to_html()
        elif name == 'nice_pre':
            return self.nice_pre()
        elif name == 'shorten':
            if len(furtherPath) == 0:
                raise TraversalError(
                    "you need to traverse a number after fmt:shorten")
            maxlength = int(furtherPath.pop())
            return self.shorten(maxlength)
        else:
            raise TraversalError(name)


class PermissionRequiredQuery:
    """Check if the logged in user has a given permission on a given object.

    Example usage::
        tal:condition="person/required:launchpad.Edit"
    """

    implements(ITraversable)

    def __init__(self, context):
        self.context = context

    def traverse(self, name, furtherPath):
        if len(furtherPath) > 0:
            raise TraversalError(
                    "There should be no further path segments after "
                    "required:permission")
        return check_permission(name, self.context)


class GotoStructuralObject:
    """lp:structuralobject

    Returns None when there is no structural object.
    """

    def __init__(self, context_dict):
        self.context = context_dict['context']
        self.view = context_dict['view']

    @property
    def structuralobject(self):
        if (IBug.providedBy(self.context) or
            IBugAttachment.providedBy(self.context) or
            IBugExternalRef.providedBy(self.context)):
            use_context = self.view.current_bugtask
        else:
            use_context = self.context
        # The structural object is the nearest object with a facet menu.
        try:
            facetmenu = nearest_menu(use_context, IFacetMenu)
        except NoCanonicalUrl:
            return None
        return facetmenu.context
<|MERGE_RESOLUTION|>--- conflicted
+++ resolved
@@ -26,17 +26,12 @@
 
 from canonical.config import config
 from canonical.launchpad.interfaces import (
-<<<<<<< HEAD
-    IPerson, ILaunchBag, IFacetMenu, IApplicationMenu, IContextMenu,
-    NoCanonicalUrl, IBugSet, NotFoundError, IBug, IBugAttachment,
-    IBugExternalRef)
-=======
-    IPerson, IBugSet, NotFoundError
+    IPerson, ILaunchBag, IBugSet, NotFoundError, IBug, IBugAttachment,
+    IBugExternalRef
     )
 from canonical.launchpad.webapp.interfaces import (
     IFacetMenu, IApplicationMenu, IContextMenu, NoCanonicalUrl, ILaunchBag
     )
->>>>>>> 692e4f9b
 import canonical.launchpad.pagetitles
 from canonical.lp import dbschema
 from canonical.launchpad.webapp import canonical_url, nearest_menu
