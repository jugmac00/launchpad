# Copyright 2004-2007 Canonical Ltd.  All rights reserved.
# pylint: disable-msg=C0103,W0613,R0911
#
"""Implementation of the lp: htmlform: fmt: namespaces in TALES."""

__metaclass__ = type

import bisect
import cgi
from email.Utils import formatdate
import math
import os.path
import re
import rfc822
from xml.sax.saxutils import unescape as xml_unescape
from datetime import datetime, timedelta

from zope.interface import Interface, Attribute, implements
from zope.component import getUtility, queryAdapter
from zope.app import zapi
from zope.publisher.browser import BrowserView
from zope.publisher.interfaces import IApplicationRequest
from zope.publisher.interfaces.browser import IBrowserApplicationRequest
from zope.traversing.interfaces import ITraversable, IPathAdapter
from zope.app.pagetemplate.viewpagetemplatefile import ViewPageTemplateFile
from zope.security.interfaces import Unauthorized
from zope.security.proxy import isinstance as zope_isinstance

import pytz

from canonical.config import config
from canonical.launchpad import _
from canonical.launchpad.interfaces import (
    BuildStatus, IBug, IBugSet, IDistribution, IFAQSet, IHasIcon, IHasLogo,
    IHasMugshot, IPerson, IPersonSet, IProduct, IProject, ISprint,
    LicenseStatus, NotFoundError)
from canonical.launchpad.webapp.interfaces import (
    IApplicationMenu, IContextMenu, IFacetMenu, ILaunchBag, INavigationMenu,
    IPrimaryContext, NoCanonicalUrl)
from canonical.launchpad.webapp.vhosts import allvhosts
import canonical.launchpad.pagetitles
from canonical.launchpad.webapp import canonical_url
from canonical.launchpad.webapp.uri import URI
from canonical.launchpad.webapp.menu import get_current_view, get_facet
from canonical.launchpad.webapp.publisher import (
    get_current_browser_request, LaunchpadView, nearest)
from canonical.launchpad.webapp.authorization import check_permission
from canonical.launchpad.webapp.badge import IHasBadges
from canonical.launchpad.webapp.session import get_cookie_domain
from canonical.lazr import enumerated_type_registry
from canonical.lazr.canonicalurl import nearest_adapter


def escape(text, quote=True):
    """Escape text for insertion into HTML.

    Wraps `cgi.escape` to make the default to escape double-quotes.
    """
    return cgi.escape(text, quote)


class TraversalError(NotFoundError):
    """Remove this when we upgrade to a more recent Zope x3."""
    # XXX: Steve Alexander 2004-12-14:
    # Remove this when we upgrade to a more recent Zope x3.


class MenuAPI:
    """Namespace to give access to the facet menus.

    The facet menu can be accessed with an expression like:

        tal:define="facetmenu view/menu:facet"

    which gives the facet menu of the nearest object along the canonical url
    chain that has an IFacetMenu adapter.
    """

    def __init__(self, context):
        self._tales_context = context
        if zope_isinstance(context, (LaunchpadView, BrowserView)):
            # The view is a LaunchpadView or a SimpleViewClass from a
            # template. The facet is added to the call by the ZCML.
            self.view = context
            self._context = self.view.context
            self._request = self.view.request
            self._selectedfacetname = getattr(
                self.view, '__launchpad_facetname__', None)
        else:
            self._context = context
            self._request = get_current_browser_request()
            self.view = None
            self._selectedfacetname = None

    def __getattr__(self, facet):
        """Retrieve the links associated with a facet.

        It's used with expressions like context/menu:bugs/subscribe.

        :return: A dictionary mapping the link name to the associated Link
            object.
        :raise AttributeError: when there is no application menu for the
            facet.
        """
        if not self._has_facet(facet):
            raise AttributeError(facet)
        menu = queryAdapter(self._context, IApplicationMenu, facet)
        if menu is not None:
            menu.request = self._request
            links_map = dict(
                (link.name, link)
                for link in menu.iterlinks(request_url=self._request_url()))
        else:
            # The object has the facet, but does not have a menu, this
            # is propbably the overview menu with is the default facet.
            links_map = {}
        object.__setattr__(self, facet, links_map)
        return links_map

    def _has_facet(self, facet):
        """Does the object have the named facet?"""
        for facet_entry in self.facet():
            if facet == facet_entry.name:
                return True
        return False

    def _request_url(self):
        request = self._request
        if request is None:
            return None
        request_urlobj = URI(request.getURL())
        # If the default view name is being used, we will want the url
        # without the default view name.
        defaultviewname = zapi.getDefaultViewName(self._context, request)
        if request_urlobj.path.rstrip('/').endswith(defaultviewname):
            request_urlobj = URI(request.getURL(1))
        query = request.get('QUERY_STRING')
        if query:
            request_urlobj = request_urlobj.replace(query=query)
        return request_urlobj

    def facet(self):
        """Return the IFacetMenu related to the context."""
        try:
            try:
                context = IPrimaryContext(self._context).context
            except TypeError:
                # Could not adapt raises a type error.  If there was no
                # way to adapt, then just use self._context.
                context = self._context
            menu = nearest_adapter(context, IFacetMenu)
        except NoCanonicalUrl:
            menu = None

        if menu is None:
            return []
        menu.request = self._request
        return list(menu.iterlinks(
            request_url=self._request_url(),
            selectedfacetname=self._selectedfacetname))

    def selectedfacetname(self):
        if self._selectedfacetname is None:
            return 'unknown'
        else:
            return self._selectedfacetname

    @property
    def context(self):
        menu = IContextMenu(self._context, None)
        if menu is None:
            return  {}
        else:
            menu.request = self._request
            links = list(menu.iterlinks(request_url=self._request_url()))
            return dict((link.name, link) for link in links)

    @property
    def navigation(self):
        """Navigation menu links list."""
        # NavigationMenus may be associated with a content object or one of
        # its views. The context we need is the one from the TAL expression.
        context = self._tales_context
        if self._selectedfacetname is not None:
            selectedfacetname = self._selectedfacetname
        else:
            # XXX sinzui 2008-05-09 bug=226917: We should be retrieving the
            # facet name from the layer implemented by the request.
            view = get_current_view(self._request)
            selectedfacetname = get_facet(view)
        try:
            menu = nearest_adapter(
                context, INavigationMenu, name=selectedfacetname)
        except NoCanonicalUrl:
            menu = None
        if menu is None or menu.disabled:
            return {}
        else:
            menu.request = self._request
            links = list(menu.iterlinks(request_url=self._request_url()))
            return dict((link.name, link) for link in links)


class CountAPI:
    """Namespace to provide counting-related functions, such as length.

    This is available for all objects.  Individual operations may fail for
    objects that do not support them.
    """
    def __init__(self, context):
        self._context = context

    def len(self):
        """somelist/count:len  gives you an int that is len(somelist)."""
        return len(self._context)


class EnumValueAPI:
    """Namespace to test the value of an EnumeratedType Item.

    The value is given in the next path step.

        tal:condition="somevalue/enumvalue:BISCUITS"

    Registered for canonical.lazr.enum.Item.
    """
    implements(ITraversable)

    def __init__(self, item):
        self.item = item

    def traverse(self, name, furtherPath):
        if self.item.name == name:
            return True
        else:
            # Check whether this was an allowed value for this
            # enumerated type.
            enum = self.item.enum
            try:
                enum.getTermByToken(name)
            except LookupError:
                raise TraversalError(
                    'The enumerated type %s does not have a value %s.' %
                    (enum.name, name))
            return False


class HTMLFormAPI:
    """HTML form helper API, available as request/htmlform:.

    Use like:

        request/htmlform:fieldname/selected/literalvalue

        if request.form[fieldname] == literalvalue:
            return "selected"
        else:
            return None

    """
    implements(ITraversable)
    __used_for__ = IBrowserApplicationRequest

    def __init__(self, request):
        self.form = request.form

    def traverse(self, name, furtherPath):
        if len(furtherPath) == 1:
            operation = furtherPath.pop()
            return HTMLFormOperation(self.form.get(name), operation)
        else:
            operation = furtherPath.pop()
            value = furtherPath.pop()
            if htmlmatch(self.form.get(name), value):
                return operation
            else:
                return None

def htmlmatch(formvalue, value):
    value = str(value)
    if isinstance(formvalue, list):
        return value in formvalue
    else:
        return formvalue == value

class HTMLFormOperation:

    implements(ITraversable)

    def __init__(self, formvalue, operation):
        self.formvalue = formvalue
        self.operation = operation

    def traverse(self, name, furtherPath):
        if htmlmatch(self.formvalue, name):
            return self.operation
        else:
            return None


class IRequestAPI(Interface):
    """Launchpad lp:... API available for an IApplicationRequest."""

    person = Attribute("The IPerson for the request's principal.")
    cookie_scope = Attribute("The scope parameters for cookies.")


class RequestAPI:
    """Adapter from IApplicationRequest to IRequestAPI."""
    implements(IRequestAPI)

    __used_for__ = IApplicationRequest

    def __init__(self, request):
        self.request = request

    @property
    def person(self):
        return IPerson(self.request.principal, None)

    @property
    def cookie_scope(self):
        params = '; Path=/'
        uri = URI(self.request.getURL())
        if uri.scheme == 'https':
            params += '; Secure'
        domain = get_cookie_domain(uri.host)
        if domain is not None:
            params += '; Domain=%s' % domain
        return params


class DBSchemaAPI:
    """Adapter from integers to things that can extract information from
    DBSchemas.
    """
    implements(ITraversable)

    def __init__(self, number):
        self._number = number

    def traverse(self, name, furtherPath):
        if name in enumerated_type_registry:
            enum = enumerated_type_registry[name]
            return enum.items[self._number].title
        else:
            raise TraversalError(name)


class NoneFormatter:
    """Adapter from None to various string formats.

    In general, these will return an empty string.  They are provided for ease
    of handling NULL values from the database, which become None values for
    attributes in content classes.
    """
    implements(ITraversable)

    allowed_names = set([
        'approximatedate',
        'approximateduration',
        'break-long-words',
        'date',
        'datetime',
        'displaydate',
        'isodate',
        'email-to-html',
        'exactduration',
        'lower',
        'nice_pre',
        'nl_to_br',
        'pagetitle',
        'rfc822utcdatetime',
        'text-to-html',
        'time',
        'url',
        ])

    def __init__(self, context):
        self.context = context

    def traverse(self, name, furtherPath):
        if name == 'shorten':
            if len(furtherPath) == 0:
                raise TraversalError(
                    "you need to traverse a number after fmt:shorten")
            # Remove the maxlength from the path as it is a parameter
            # and not another traversal command.
            furtherPath.pop()
            return ''
        elif name in self.allowed_names:
            return ''
        else:
            raise TraversalError(name)


class ObjectFormatterAPI:
    """Adapter for any object to a formatted string."""

    implements(ITraversable)

    # Although we avoid mutables as class attributes, the two ones below are
    # constants, so it's not a problem. We might want to use something like
    # frozenset (http://code.activestate.com/recipes/414283/) here, though.
    # The names which can be traversed further (e.g context/fmt:url/+edit).
    traversable_names = {'link': 'link', 'url': 'url'}
    # Names which are allowed but can't be traversed further.
    final_traversable_names = {}

    def __init__(self, context):
        self._context = context

    def url(self, view_name=None):
        """Return the object's canonical URL.

        :param view_name: If not None, return the URL to the page with that
            name on this object.
        """
        url = canonical_url(
            self._context, path_only_if_possible=True, view_name=view_name)
        return url

    def traverse(self, name, furtherPath):
        if name in self.traversable_names:
            if len(furtherPath) >= 1:
                extra_path = '/'.join(reversed(furtherPath))
                del furtherPath[:]
            else:
                extra_path = None
            method_name = self.traversable_names[name]
            return getattr(self, method_name)(extra_path)
        elif name in self.final_traversable_names:
            method_name = self.final_traversable_names[name]
            return getattr(self, method_name)()
        else:
            raise TraversalError, name

    def link(self, view_name):
        """Return an HTML link to the object's page.

        The link consists of an icon followed by the object's name.

        :param view_name: If not None, the link will point to the page with
            that name on this object.
        """
        raise NotImplemented


class ObjectImageDisplayAPI:
    """Base class for producing the HTML that presents objects
    as an icon, a logo, a mugshot or a set of badges.
    """

    def __init__(self, context):
        self._context = context

    def default_icon_resource(self, context):
        # XXX: mars 2008-08-22 bug=260468
        # This should be refactored.  We shouldn't have to do type-checking
        # using interfaces.
        if IProduct.providedBy(context):
            return '/@@/product'
        elif IProject.providedBy(context):
            return '/@@/project'
        elif IPerson.providedBy(context):
            if context.isTeam():
                return '/@@/team'
            else:
                if context.is_valid_person:
                    return '/@@/person'
                else:
                    return '/@@/person-inactive'
        elif IDistribution.providedBy(context):
            return '/@@/distribution'
        elif ISprint.providedBy(context):
            return '/@@/meeting'
        elif IBug.providedBy(context):
            return '/@@/bug'
        return None

    def default_logo_resource(self, context):
        # XXX: mars 2008-08-22 bug=260468
        # This should be refactored.  We shouldn't have to do type-checking
        # using interfaces.
        if IProject.providedBy(context):
            return '/@@/project-logo'
        elif IPerson.providedBy(context):
            if context.isTeam():
                return '/@@/team-logo'
            else:
                if context.is_valid_person:
                    return '/@@/person-logo'
                else:
                    return '/@@/person-inactive-logo'
        elif IProduct.providedBy(context):
            return '/@@/product-logo'
        elif IDistribution.providedBy(context):
            return '/@@/distribution-logo'
        elif ISprint.providedBy(context):
            return '/@@/meeting-logo'
        return None

    def default_mugshot_resource(self, context):
        # XXX: mars 2008-08-22 bug=260468
        # This should be refactored.  We shouldn't have to do type-checking
        # using interfaces.
        if IProject.providedBy(context):
            return '/@@/project-mugshot'
        elif IPerson.providedBy(context):
            if context.isTeam():
                return '/@@/team-mugshot'
            else:
                if context.is_valid_person:
                    return '/@@/person-mugshot'
                else:
                    return '/@@/person-inactive-mugshot'
        elif IProduct.providedBy(context):
            return '/@@/product-mugshot'
        elif IDistribution.providedBy(context):
            return '/@@/distribution-mugshot'
        elif ISprint.providedBy(context):
            return '/@@/meeting-mugshot'
        return None

    def icon(self, rootsite=None):
        """Return the appropriate <img> tag for this object's icon.

        :return: A string, or None if the context object doesn't have
            an icon.
        """
        context = self._context
        if context is None:
            # we handle None specially and return an empty string
            return ''

        if IHasIcon.providedBy(context) and context.icon is not None:
            url = context.icon.getURL()
        else:
            if rootsite is None:
                root_url = ''
            else:
                root_url = allvhosts.configs[rootsite].rooturl[:-1]

            default_icon = self.default_icon_resource(context)
            if default_icon is None:
                # We want to indicate that this object doesn't have an
                # icon.
                return None

            url = root_url + default_icon

        icon = '<img alt="" width="14" height="14" src="%s" />'
        return icon % url

    def logo(self):
        """Return the appropriate <img> tag for this object's logo.

        :return: A string, or None if the context object doesn't have
            a logo.
        """
        context = self._context
        if not IHasLogo.providedBy(context):
            context = nearest(context, IHasLogo)
        if context is None:
            # we use the Launchpad logo for anything which is in no way
            # related to a Pillar (for example, a buildfarm)
            url = '/@@/launchpad-logo'
        elif context.logo is not None:
            url = context.logo.getURL()
        else:
            url = self.default_logo_resource(context)
            if url is None:
                # We want to indicate that there is no logo for this
                # object.
                return None
        logo = '<img alt="" width="64" height="64" src="%s" />'
        return logo % url

    def mugshot(self):
        """Return the appropriate <img> tag for this object's mugshot.

        :return: A string, or None if the context object doesn't have
            a mugshot.
        """
        context = self._context
        assert IHasMugshot.providedBy(context), 'No Mugshot for this item'
        if context.mugshot is not None:
            url = context.mugshot.getURL()
        else:
            url = self.default_mugshot_resource(context)
            if url is None:
                # We want to indicate that there is no mugshot for this
                # object.
                return None
        mugshot = """<img alt="" class="mugshot"
            width="192" height="192" src="%s" />"""
        return mugshot % url

    def badges(self):
        raise NotImplementedError(
            "Badge display not implemented for this item")


class BugTaskImageDisplayAPI(ObjectImageDisplayAPI):
    """Adapter for IBugTask objects to a formatted string. This inherits
    from the generic ObjectImageDisplayAPI and overrides the icon
    presentation method.

    Used for image:icon.
    """
    implements(ITraversable)

    allowed_names = set([
        'icon',
        'logo',
        'mugshot',
        'badges',
        ])

    icon_template = (
        '<img height="14" width="14" alt="%s" title="%s" src="%s" />')

    linked_icon_template = (
        '<a href="%s"><img height="14" width="14"'
        ' alt="%s" title="%s" src="%s" /></a>')

    def traverse(self, name, furtherPath):
        """Special-case traversal for icons with an optional rootsite."""
        if name in self.allowed_names:
            return getattr(self, name)()
        elif name.startswith('icon:'):
            rootsite = name.split(':', 1)[1]
            return self.icon(rootsite=rootsite)
        else:
            raise TraversalError, name

    def icon(self, rootsite=None):
        """Display the icon dependent on the IBugTask.importance."""
        if rootsite is not None:
            root_url = allvhosts.configs[rootsite].rooturl[:-1]
        else:
            root_url = ''
        if self._context.importance:
            importance = self._context.importance.title.lower()
            alt = "(%s)" % importance
            title = importance.capitalize()
            if importance not in ("undecided", "wishlist"):
                # The other status names do not make a lot of sense on
                # their own, so tack on a noun here.
                title += " importance"
            src = "%s/@@/bug-%s" % (root_url, importance)
        else:
            alt = ""
            title = ""
            src = "%s/@@/bug" % root_url

        return self.icon_template % (alt, title, src)

    def _hasMentoringOffer(self):
        """Return whether the bug has a mentoring offer."""
        return self._context.bug.mentoring_offers.count() > 0

    def _hasBugBranch(self):
        """Return whether the bug has a branch linked to it."""
        return self._context.bug.bug_branches.count() > 0

    def _hasSpecification(self):
        """Return whether the bug is linked to a specification."""
        return self._context.bug.specifications.count() > 0

    def badges(self):

        badges = []
        if self._context.bug.private:
            badges.append(self.icon_template % (
                "private", "Private","/@@/private"))

        if self._hasMentoringOffer():
            badges.append(self.icon_template % (
                "mentoring", "Mentoring offered", "/@@/mentoring"))

        if self._hasBugBranch():
            badges.append(self.icon_template % (
                "branch", "Branch exists", "/@@/branch"))

        if self._hasSpecification():
            badges.append(self.icon_template % (
                "blueprint", "Related to a blueprint", "/@@/blueprint"))

        if self._context.milestone:
            milestone_text = "milestone %s" % self._context.milestone.name
            badges.append(self.linked_icon_template % (
                canonical_url(self._context.milestone),
                milestone_text , "Linked to %s" % milestone_text,
                "/@@/milestone"))

        # Join with spaces to avoid the icons smashing into each other
        # when multiple ones are presented.
        return " ".join(badges)


class BugTaskListingItemImageDisplayAPI(BugTaskImageDisplayAPI):
    """Formatter for image:badges for BugTaskListingItem.

    The BugTaskListingItem has some attributes to decide whether a badge
    should be displayed, which don't require a DB query when they are
    accessed.
    """

    def _hasMentoringOffer(self):
        """See `BugTaskImageDisplayAPI`"""
        return self._context.has_mentoring_offer

    def _hasBugBranch(self):
        """See `BugTaskImageDisplayAPI`"""
        return self._context.has_bug_branch

    def _hasSpecification(self):
        """See `BugTaskImageDisplayAPI`"""
        return self._context.has_specification


class QuestionImageDisplayAPI(ObjectImageDisplayAPI):
    """Adapter for IQuestion to a formatted string. Used for image:icon."""

    def icon(self):
        return '<img alt="" height="14" width="14" src="/@@/question" />'


class SpecificationImageDisplayAPI(ObjectImageDisplayAPI):
    """Adapter for ISpecification objects to a formatted string. This inherits
    from the generic ObjectImageDisplayAPI and overrides the icon
    presentation method.

    Used for image:icon.
    """

    icon_template = """
        <img height="14" width="14" alt="%s" title="%s" src="%s" />"""

    def icon(self):
        # The icon displayed is dependent on the IBugTask.importance.
        if self._context.priority:
            priority = self._context.priority.title.lower()
            alt = "(%s)" % priority
            title = priority.capitalize()
            if priority != 'not':
                # The other status names do not make a lot of sense on
                # their own, so tack on a noun here.
                title += " priority"
            else:
                title += " a priority"
            src = "/@@/blueprint-%s" % priority
        else:
            alt = ""
            title = ""
            src = "/@@/blueprint"

        return self.icon_template % (alt, title, src)


    def badges(self):

        badges = ''
        if self._context.mentoring_offers.count() > 0:
            badges += self.icon_template % (
                "mentoring", "Mentoring offered", "/@@/mentoring")

        if self._context.branch_links.count() > 0:
            badges += self.icon_template % (
                "branch", "Branch is available", "/@@/branch")

        if self._context.informational:
            badges += self.icon_template % (
                "informational", "Blueprint is purely informational",
                "/@@/info")

        return badges


class KarmaCategoryImageDisplayAPI(ObjectImageDisplayAPI):
    """Adapter for IKarmaCategory objects to an image.

    Used for image:icon.
    """

    icons_for_karma_categories = {
        'bugs': '/@@/bug',
        'code': '/@@/branch',
        'translations': '/@@/translation',
        'specs': '/@@/blueprint',
        'answers': '/@@/question'}

    def icon(self):
        icon = self.icons_for_karma_categories[self._context.name]
        return ('<img height="14" width="14" alt="" title="%s" src="%s" />'
                % (self._context.title, icon))


class MilestoneImageDisplayAPI(ObjectImageDisplayAPI):
    """Adapter for IMilestone objects to an image.

    Used for image:icon.
    """

    def icon(self):
        """Return the appropriate <img> tag for the milestone icon."""
        return '<img height="14" width="14" alt="" src="/@@/milestone" />'


class BuildImageDisplayAPI(ObjectImageDisplayAPI):
    """Adapter for IBuild objects to an image.

    Used for image:icon.
    """
    icon_template = """
        <img width="14" height="14" alt="%s" title="%s" src="%s" />
        """

    def icon(self):
        """Return the appropriate <img> tag for the build icon."""
        icon_map = {
            BuildStatus.NEEDSBUILD: "/@@/build-needed",
            BuildStatus.FULLYBUILT: "/@@/build-success",
            BuildStatus.FAILEDTOBUILD: "/@@/build-failure",
            BuildStatus.MANUALDEPWAIT: "/@@/build-depwait",
            BuildStatus.CHROOTWAIT: "/@@/build-chrootwait",
            BuildStatus.SUPERSEDED: "/@@/build-superseded",
            BuildStatus.BUILDING: "/@@/build-building",
            BuildStatus.FAILEDTOUPLOAD: "/@@/build-failedtoupload",
            }

        alt = '[%s]' % self._context.buildstate.name
        title = self._context.buildstate.title
        source = icon_map[self._context.buildstate]

        return self.icon_template % (alt, title, source)


class BadgeDisplayAPI:
    """Adapter for IHasBadges to the images for the badges.

    Used for context/badges:small and context/badges:large.
    """

    def __init__(self, context):
        # Adapt the context.
        self.context = IHasBadges(context)

    def small(self):
        """Render the visible badge's icon images."""
        badges = self.context.getVisibleBadges()
        return ''.join([badge.renderIconImage() for badge in badges])

    def large(self):
        """Render the visible badge's heading images."""
        badges = self.context.getVisibleBadges()
        return ''.join([badge.renderHeadingImage() for badge in badges])


class PersonFormatterAPI(ObjectFormatterAPI):
    """Adapter for `IPerson` objects to a formatted string."""

    final_traversable_names = {'local-time': 'local_time'}

    def traverse(self, name, furtherPath):
        """Special-case traversal for links with an optional rootsite."""
        if name.startswith('link:'):
            rootsite = name.split(':')[1]
            extra_path = None
            if len(furtherPath) > 0:
                extra_path = '/'.join(reversed(furtherPath))
            # Remove remaining entries in furtherPath so that traversal
            # stops here.
            del furtherPath[:]
            return self.link(extra_path, rootsite=rootsite)
        else:
            return super(PersonFormatterAPI, self).traverse(name, furtherPath)

    def local_time(self):
        """Return the local time for this person."""
        time_zone = 'UTC'
        if self._context.time_zone is not None:
            time_zone = self._context.time_zone
        return datetime.now(pytz.timezone(time_zone)).strftime('%T %Z')

    def link(self, view_name, rootsite=None):
        """Return an HTML link to the person's page containing an icon
        followed by the person's name.
        """
        person = self._context
        url = canonical_url(person, rootsite=rootsite, view_name=view_name)
        image_html = ObjectImageDisplayAPI(person).icon(rootsite=rootsite)
        return '<a href="%s">%s&nbsp;%s</a>' % (
            url, image_html, cgi.escape(person.browsername))


class CustomizableFormatter(ObjectFormatterAPI):
    """A ObjectFormatterAPI that is easy to customize.

    This provides fmt:url and fmt:link support for the object it
    adapts.

    For most object types, only the _link_summary_template class
    variable and _link_summary_values method need to be overridden.
    This assumes that:

      1. canonical_url produces appropriate urls for this type,
      2. the launchpad.View permission alone is required to view this
         object's url, and,
      3. if there is an icon for this object type, image:icon is
         implemented and appropriate.

    For greater control over the summary, overrride
    _make_link_summary.

    If image:icon does not provide a suitable icon, override
    _get_icon.

    If a different permission is required, override _link_permission.
    """

    _link_permission = 'launchpad.View'

    def _link_summary_values(self):
        """Return a dict of values to use for template substitution.

        These values should not be escaped, as this will be performed later.
        For this reason, only string values should be supplied.
        """
        raise NotImplementedError(self._link_summary_values)

    def _make_link_summary(self):
        """Create a summary from _template and _link_summary_values().

        This summary is for use in fmt:link, which is meant to be used in
        contexts like lists of items.
        """
        values = {}
        for key, value in self._link_summary_values().iteritems():
            if value is None:
                values[key] = ''
            else:
                values[key] = cgi.escape(value)
        return self._link_summary_template % values

    def _get_icon(self):
        """Retrieve the icon for the _context, if any.

        :return: The icon HTML or None if no icon is available.
        """
        return queryAdapter(self._context, IPathAdapter, 'image').icon()

    def link(self, view_name):
        """Return html including a link, description and icon.

        Icon and link are optional, depending on type and permissions.
        Uses self._make_link_summary for the summary, self._get_icon
        for the icon, self._should_link to determine whether to link, and
        self.url() to generate the url.
        """
        html = self._get_icon()
        if html is None:
            html = ''
        else:
            html += '&nbsp;'
        html += self._make_link_summary()
        if check_permission(self._link_permission, self._context):
            url = self.url(view_name)
        else:
            url = ''
        if url:
            html = '<a href="%s">%s</a>' % (url, html)
        return html


class PillarFormatterAPI(CustomizableFormatter):
    """Adapter for IProduct, IDistribution and IProject objects to a
    formatted string."""

    _link_summary_template = '%(displayname)s'
    _link_permission = 'zope.Public'

    def _link_summary_values(self):
        displayname = self._context.displayname
        return {'displayname': displayname}

    def link(self, view_name):
        html = super(PillarFormatterAPI, self).link(view_name)
        if IProduct.providedBy(self._context):
            license_status = self._context.license_status
            if license_status != LicenseStatus.OPEN_SOURCE:
                html = '<span title="%s">%s (%s)</span>' % (
                    license_status.description, html,
                    license_status.title)
        return html


class BranchFormatterAPI(ObjectFormatterAPI):
    """Adapter for IBranch objects to a formatted string."""

<<<<<<< HEAD
    def traverse(self, name, furtherPath):
        """Special case traversal to support multiple link formats."""
        for link_name, func in (('project-link', self.projectLink),
                           ('title-link', self.titleLink),
                           ('bzr-link', self.bzrLink)):
            if name == link_name:
                extra_path = '/'.join(reversed(furtherPath))
                del furtherPath[:]
                return func(extra_path)
        return ObjectFormatterExtendedAPI.traverse(self, name, furtherPath)
=======
    traversable_names = {
        'link': 'link', 'url': 'url', 'project-link': 'projectLink',
        'title-link': 'titleLink'}
>>>>>>> 57f0732a

    def _args(self, view_name):
        """Generate a dict of attributes for string template expansion."""
        branch = self._context
        url = canonical_url(branch)
        url = self.url(view_name)
        if branch.title is not None:
            title = branch.title
        else:
            title = "(no title)"
        return {
            'bzr_identity': branch.bzr_identity,
            'display_name': cgi.escape(branch.displayname),
            'name': branch.name,
            'title': cgi.escape(title),
            'unique_name' : branch.unique_name,
            'url': url,
            }

    def link(self, view_name):
        """A hyperlinked branch icon with the unique name."""
        return (
            '<a href="%(url)s" title="%(display_name)s">'
            '<img src="/@@/branch" alt=""/>'
            '&nbsp;%(unique_name)s</a>' % self._args(view_name))

<<<<<<< HEAD
    def bzrLink(self, extra_path):
        """A hyperlinked branch icon with the unique name."""
        return (
            '<a href="%(url)s" title="%(display_name)s">'
            '<img src="/@@/branch" alt=""/>'
            '&nbsp;%(bzr_identity)s</a>' % self._args(extra_path))

    def projectLink(self, extra_path):
=======
    def projectLink(self, view_name):
>>>>>>> 57f0732a
        """A hyperlinked branch icon with the name and title."""
        return (
            '<a href="%(url)s" title="%(display_name)s">'
            '<img src="/@@/branch" alt=""/>'
            '&nbsp;%(name)s</a>: %(title)s' % self._args(view_name))

    def titleLink(self, view_name):
        """A hyperlinked branch name with following title."""
        return (
            '<a href="%(url)s" title="%(display_name)s">'
            '%(name)s</a>: %(title)s' % self._args(view_name))


class BranchSubscriptionFormatterAPI(CustomizableFormatter):
    """Adapter for IBranchSubscription objects to a formatted string."""

    _link_summary_template = _('Subscription of %(person)s to %(branch)s')

    def _link_summary_values(self):
        """Provide values for template substitution"""
        return {
            'person': self._context.person.displayname,
            'branch': self._context.branch.displayname,
        }


class BranchMergeProposalFormatterAPI(CustomizableFormatter):

    _link_summary_template = _('%(title)s')

    def _link_summary_values(self):
        return {
            'title': self._context.title,
            }


class BugBranchFormatterAPI(CustomizableFormatter):
    """Adapter providing fmt support for BugBranch objects"""

    def _get_task_formatter(self):
        task = self._context.bug.getBugTask(self._context.branch.product)
        if task is None:
            task = self._context.bug.bugtasks[0]
        return BugTaskFormatterAPI(task)

    def _make_link_summary(self):
        """Return the summary of the related product's bug task"""
        return self._get_task_formatter()._make_link_summary()

    def _get_icon(self):
        """Return the icon of the related product's bugtask"""
        return self._get_task_formatter()._get_icon()


class BugFormatterAPI(CustomizableFormatter):
    """Adapter for IBug objects to a formatted string."""

    _link_summary_template = 'Bug #%(id)s: %(title)s'

    def _link_summary_values(self):
        """See CustomizableFormatter._link_summary_values."""
        return {'id': str(self._context.id), 'title': self._context.title}


class BugTaskFormatterAPI(CustomizableFormatter):
    """Adapter for IBugTask objects to a formatted string."""

    def _make_link_summary(self):
        return BugFormatterAPI(self._context.bug)._make_link_summary()


class CodeImportFormatterAPI(CustomizableFormatter):
    """Adapter providing fmt support for CodeImport objects"""

    _link_summary_template = _('Import of %(product)s: %(branch)s')
    _link_permission = 'zope.Public'

    def _link_summary_values(self):
        """See CustomizableFormatter._link_summary_values."""
        branch_title = self._context.branch.title
        if branch_title is None:
            branch_title = _('(no title)')
        return {'product': self._context.product.displayname,
                'branch': branch_title,
               }

    def url(self, view_name=None):
        """See `ObjectFormatterAPI`."""
        # The url of a code import is the associated branch.
        # This is still here primarily for supporting branch deletion,
        # which does a fmt:link of the other entities that will be deleted.
        url = canonical_url(
            self._context.branch, path_only_if_possible=True,
            view_name=view_name)
        return url


class CodeImportMachineFormatterAPI(CustomizableFormatter):
    """Adapter providing fmt support for CodeImport objects"""

    _link_summary_template = _('%(hostname)s')
    _link_permission = 'zope.Public'

    def _link_summary_values(self):
        """See CustomizableFormatter._link_summary_values."""
        return {'hostname': self._context.hostname,}


class MilestoneFormatterAPI(CustomizableFormatter):
    """Adapter providing fmt support for Milestone objects."""

    _link_summary_template = _('%(title)s')
    _link_permission = 'zope.Public'

    def _link_summary_values(self):
        """See CustomizableFormatter._link_summary_values."""
        return {'title': self._context.title}


class ProductSeriesFormatterAPI(CustomizableFormatter):
    """Adapter providing fmt support for ProductSeries objects"""

    _link_summary_template = _('%(product)s Series: %(series)s')

    def _link_summary_values(self):
        """See CustomizableFormatter._link_summary_values."""
        return {'series': self._context.name,
                'product': self._context.product.displayname}


class QuestionFormatterAPI(CustomizableFormatter):
    """Adapter providing fmt support for question objects."""

    _link_summary_template = _('%(id)s: %(title)s')
    _link_permission = 'zope.Public'

    def _link_summary_values(self):
        """See CustomizableFormatter._link_summary_values."""
        return {'id': str(self._context.id), 'title': self._context.title}


class SpecificationFormatterAPI(CustomizableFormatter):
    """Adapter providing fmt support for Specification objects"""

    _link_summary_template = _('%(title)s')
    _link_permission = 'zope.Public'

    def _link_summary_values(self):
        """See CustomizableFormatter._link_summary_values."""
        return {'title': self._context.title}


class CodeReviewCommentFormatterAPI(CustomizableFormatter):
    """Adapter providing fmt support for CodeReviewComment objects"""

    _link_summary_template = _('Comment by %(author)s')
    _link_permission = 'zope.Public'

    def _link_summary_values(self):
        """See CustomizableFormatter._link_summary_values."""
        return {'author': self._context.message.owner.displayname}


class SpecificationBranchFormatterAPI(CustomizableFormatter):
    """Adapter for ISpecificationBranch objects to a formatted string."""

    def _make_link_summary(self):
        """Provide the summary of the linked spec"""
        formatter = SpecificationFormatterAPI(self._context.specification)
        return formatter._make_link_summary()

    def _get_icon(self):
        """Provide the icon of the linked spec"""
        formatter = SpecificationFormatterAPI(self._context.specification)
        return formatter._get_icon()


class BugTrackerFormatterAPI(ObjectFormatterAPI):
    """Adapter for `IBugTracker` objects to a formatted string."""

    final_traversable_names = {
        'aliases': 'aliases',
        'external-link': 'external_link',
        'external-title-link': 'external_title_link'}

    def link(self, view_name):
        """Return an HTML link to the bugtracker page.

        If the user is not logged-in, the title of the bug tracker is
        modified to obfuscate all email addresses.
        """
        url = self.url(view_name)
        title = self._context.title
        if getUtility(ILaunchBag).user is None:
            title = FormattersAPI(title).obfuscate_email()
        return u'<a href="%s">%s</a>' % (escape(url), escape(title))

    def external_link(self):
        """Return an HTML link to the external bugtracker.

        If the user is not logged-in, and the URL of the bugtracker
        contains an email address, this returns the obfuscated URL as
        text (i.e. no <a/> link).
        """
        url = self._context.baseurl
        if url.startswith('mailto:') and getUtility(ILaunchBag).user is None:
            return escape(u'mailto:<email address hidden>')
        else:
            href = escape(url)
            return u'<a class="link-external" href="%s">%s</a>' % (href, href)

    def external_title_link(self):
        """Return an HTML link to the external bugtracker.

        If the user is not logged-in, the title of the bug tracker is
        modified to obfuscate all email addresses. Additonally, if the
        URL is a mailto: address then no link is returned, just the
        title text.
        """
        url = self._context.baseurl
        title = self._context.title
        if getUtility(ILaunchBag).user is None:
            title = FormattersAPI(title).obfuscate_email()
            if url.startswith('mailto:'):
                return escape(title)
        return u'<a class="link-external" href="%s">%s</a>' % (
            escape(url), escape(title))

    def aliases(self):
        """Generate alias URLs, obfuscating where necessary.

        If the user is not logged-in, email addresses should be
        hidden.
        """
        anonymous = getUtility(ILaunchBag).user is None
        for alias in self._context.aliases:
            if anonymous and alias.startswith('mailto:'):
                yield escape(u'mailto:<email address hidden>')
            else:
                yield alias


class BugWatchFormatterAPI(ObjectFormatterAPI):
    """Adapter for `IBugWatch` objects to a formatted string."""

    final_traversable_names = {
        'external-link': 'external_link',
        'external-link-short': 'external_link_short'}

    def _make_external_link(self, summary=None):
        """Return an external HTML link to the target of the bug watch.

        If a summary is not specified or empty, an em-dash is used as
        the content of the link.

        If the user is not logged in and the URL of the bug watch is
        an email address, only the summary is returned (i.e. no link).
        """
        if summary is None or len(summary) == 0:
            summary = u'&mdash;'
        else:
            summary = escape(summary)
        url = self._context.url
        if url.startswith('mailto:') and getUtility(ILaunchBag).user is None:
            return summary
        else:
            return u'<a class="link-external" href="%s">%s</a>' % (
                escape(url), summary)

    def external_link(self):
        """Return an HTML link with a detailed link text.

        The link text is formed from the bug tracker name and the
        remote bug number.
        """
        summary = self._context.bugtracker.name
        remotebug = self._context.remotebug
        if remotebug is not None and len(remotebug) > 0:
            summary = u'%s #%s' % (summary, remotebug)
        return self._make_external_link(summary)

    def external_link_short(self):
        """Return an HTML link with a short link text.

        The link text is formed from the bug tracker name and the
        remote bug number.
        """
        return self._make_external_link(self._context.remotebug)


class NumberFormatterAPI:
    """Adapter for converting numbers to formatted strings."""

    implements(ITraversable)

    def __init__(self, number):
        self._number = number

    def traverse(self, name, furtherPath):
        if name == 'float':
            if len(furtherPath) != 1:
                raise TraversalError(
                    "fmt:float requires a single decimal argument")
            # coerce the argument to float to ensure it's safe
            format = furtherPath.pop()
            return self.float(float(format))
        elif name == 'bytes':
            return self.bytes()
        else:
            raise TraversalError(name)

    def bytes(self):
        """Render number as byte contractions according to IEC60027-2."""
        # See http://en.wikipedia.org/wiki
        # /Binary_prefixes#Specific_units_of_IEC_60027-2_A.2
        # Note that there is a zope.app.size.byteDisplay() function, but
        # it really limited and doesn't work well enough for us here.
        assert not float(self._number) < 0, "Expected a non-negative number."
        n = int(self._number)
        if n == 1:
            # Handle the singular case.
            return "1 byte"
        if n == 0:
            # To avoid math.log(0, X) blowing up.
            return "0 bytes"
        suffixes = ["KiB", "MiB", "GiB", "TiB", "PiB", "EiB", "ZiB", "YiB"]
        exponent = int(math.log(n, 1024))
        exponent = min(len(suffixes), exponent)
        if exponent < 1:
            # If this is less than 1 KiB, no need for rounding.
            return "%s bytes" % n
        return "%.1f %s" % (n / 1024.0 ** exponent, suffixes[exponent - 1])

    def float(self, format):
        """Use like tal:content="context/foo/fmt:float/.2".

        Will return a string formatted to the specification provided in
        the manner Python "%f" formatter works. See
        http://docs.python.org/lib/typesseq-strings.html for details and
        doc.displaying-numbers for various examples.
        """
        value = "%" + str(format) + "f"
        return value % float(self._number)


class DateTimeFormatterAPI:
    """Adapter from datetime objects to a formatted string."""

    def __init__(self, datetimeobject):
        self._datetime = datetimeobject

    def time(self):
        if self._datetime.tzinfo:
            value = self._datetime.astimezone(
                getUtility(ILaunchBag).time_zone)
            return value.strftime('%T %Z')
        else:
            return self._datetime.strftime('%T')

    def date(self):
        value = self._datetime
        if value.tzinfo:
            value = value.astimezone(
                getUtility(ILaunchBag).time_zone)
        return value.strftime('%Y-%m-%d')

    def _now(self):
        # This method exists to be overridden in tests.
        if self._datetime.tzinfo:
            # datetime is offset-aware
            return datetime.now(pytz.timezone('UTC'))
        else:
            # datetime is offset-naive
            return datetime.utcnow()

    def displaydate(self):
        delta = abs(self._now() - self._datetime)
        if delta > timedelta(1, 0, 0):
            # far in the past or future, display the date
            return 'on ' + self.date()
        return self.approximatedate()

    def approximatedate(self):
        delta = self._now() - self._datetime
        if abs(delta) > timedelta(1, 0, 0):
            # far in the past or future, display the date
            return self.date()
        future = delta < timedelta(0, 0, 0)
        delta = abs(delta)
        days = delta.days
        hours = delta.seconds / 3600
        minutes = (delta.seconds - (3600*hours)) / 60
        seconds = delta.seconds % 60
        result = ''
        if future:
            result += 'in '
        if days != 0:
            amount = days
            unit = 'day'
        elif hours != 0:
            amount = hours
            unit = 'hour'
        elif minutes != 0:
            amount = minutes
            unit = 'minute'
        else:
            amount = seconds
            unit = 'second'
        if amount != 1:
            unit += 's'
        result += '%s %s' % (amount, unit)
        if not future:
            result += ' ago'
        return result

    def datetime(self):
        return "%s %s" % (self.date(), self.time())

    def rfc822utcdatetime(self):
        return formatdate(
            rfc822.mktime_tz(self._datetime.utctimetuple() + (0,)))

    def isodate(self):
        return self._datetime.isoformat()


class DurationFormatterAPI:
    """Adapter from timedelta objects to a formatted string."""

    implements(ITraversable)

    def __init__(self, duration):
        self._duration = duration

    def traverse(self, name, furtherPath):
        if name == 'exactduration':
            return self.exactduration()
        elif name == 'approximateduration':
            use_words = True
            if len(furtherPath) == 1:
                if 'use-digits' == furtherPath[0]:
                    furtherPath.pop()
                    use_words = False
            return self.approximateduration(use_words)
        else:
            raise TraversalError(name)

    def exactduration(self):
        """Format timedeltas as "v days, w hours, x minutes, y.z seconds"."""
        parts = []
        minutes, seconds = divmod(self._duration.seconds, 60)
        hours, minutes = divmod(minutes, 60)
        seconds = seconds + (float(self._duration.microseconds) / 10**6)
        if self._duration.days > 0:
            if self._duration.days == 1:
                parts.append('%d day' % self._duration.days)
            else:
                parts.append('%d days' % self._duration.days)
        if parts or hours > 0:
            if hours == 1:
                parts.append('%d hour' % hours)
            else:
                parts.append('%d hours' % hours)
        if parts or minutes > 0:
            if minutes == 1:
                parts.append('%d minute' % minutes)
            else:
                parts.append('%d minutes' % minutes)
        if parts or seconds > 0:
            parts.append('%0.1f seconds' % seconds)

        return ', '.join(parts)

    def approximateduration(self, use_words=True):
        """Return a nicely-formatted approximate duration.

        E.g. 'an hour', 'three minutes', '1 hour 10 minutes' and so
        forth.

        See https://launchpad.canonical.com/PresentingLengthsOfTime.

        :param use_words: Specificly determines whether or not to use
            words for numbers less than or equal to ten.  Expanding
            numbers to words makes sense when the number is used in
            prose or a singualar item on a page, but when used in
            a table, the words do not work as well.
        """
        # NOTE: There are quite a few "magic numbers" in this
        # implementation; they are generally just figures pulled
        # directly out of the PresentingLengthsOfTime spec, and so
        # it's not particularly easy to give each and every number of
        # a useful name. It's also unlikely that these numbers will be
        # changed.

        # Calculate the total number of seconds in the duration,
        # including the decimal part.
        seconds = self._duration.days * (3600 * 24)
        seconds += self._duration.seconds
        seconds += (float(self._duration.microseconds) / 10**6)

        # First we'll try to calculate an approximate number of
        # seconds up to a minute. We'll start by defining a sorted
        # list of (boundary, display value) tuples.  We want to show
        # the display value corresponding to the lowest boundary that
        # 'seconds' is less than, if one exists.
        representation_in_seconds = [
            (1.5, '1 second'),
            (2.5, '2 seconds'),
            (3.5, '3 seconds'),
            (4.5, '4 seconds'),
            (7.5, '5 seconds'),
            (12.5, '10 seconds'),
            (17.5, '15 seconds'),
            (22.5, '20 seconds'),
            (27.5, '25 seconds'),
            (35, '30 seconds'),
            (45, '40 seconds'),
            (55, '50 seconds'),
            (90, 'a minute'),
        ]
        if not use_words:
            representation_in_seconds[-1] = (90, '1 minute')

        # Break representation_in_seconds into two pieces, to simplify
        # finding the correct display value, through the use of the
        # built-in bisect module.
        second_boundaries, display_values = zip(*representation_in_seconds)

        # Is seconds small enough that we can produce a representation
        # in seconds (up to 'a minute'?)
        if seconds < second_boundaries[-1]:
            # Use the built-in bisection algorithm to locate the index
            # of the item which "seconds" sorts after.
            matching_element_index = bisect.bisect(second_boundaries, seconds)

            # Return the corresponding display value.
            return display_values[matching_element_index]

        # More than a minute, approximately; our calculation strategy
        # changes. From this point forward, we may also need a
        # "verbal" representation of the number. (We never need a
        # verbal representation of "1", because we tend to special
        # case the number 1 for various approximations, and we usually
        # use a word like "an", instead of "one", e.g. "an hour")
        if use_words:
            number_name = {
                2: 'two', 3: 'three', 4: 'four', 5: 'five',
                6: 'six', 7: 'seven', 8: 'eight', 9: 'nine',
                10: 'ten'}
        else:
            number_name = dict((number, number) for number in range(2, 11))

        # Convert seconds into minutes, and round it.
        minutes, remaining_seconds = divmod(seconds, 60)
        minutes += remaining_seconds / 60.0
        minutes = int(round(minutes))

        if minutes <= 59:
            return "%s minutes" % number_name.get(minutes, str(minutes))

        # Is the duration less than an hour and 5 minutes?
        if seconds < (60 + 5) * 60:
            if use_words:
                return "an hour"
            else:
                return "1 hour"

        # Next phase: try and calculate an approximate duration
        # greater than one hour, but fewer than ten hours, to a 10
        # minute granularity.
        hours, remaining_seconds = divmod(seconds, 3600)
        ten_minute_chunks = int(round(remaining_seconds / 600.0))
        minutes = ten_minute_chunks * 10
        hours += (minutes / 60)
        minutes %= 60
        if hours < 10:
            if minutes:
                # If there is a minutes portion to display, the number
                # of hours is always shown as a digit.
                if hours == 1:
                    return "1 hour %s minutes" % minutes
                else:
                    return "%d hours %s minutes" % (hours, minutes)
            else:
                number_as_text = number_name.get(hours, str(hours))
                return "%s hours" % number_as_text

        # Is the duration less than ten and a half hours?
        if seconds < (10.5 * 3600):
            return '%s hours' % number_name[10]

        # Try to calculate the approximate number of hours, to a
        # maximum of 47.
        hours = int(round(seconds / 3600.0))
        if hours <= 47:
            return "%d hours" % hours

        # Is the duration fewer than two and a half days?
        if seconds < (2.5 * 24 * 3600):
            return '%s days' % number_name[2]

        # Try to approximate to day granularity, up to a maximum of 13
        # days.
        days = int(round(seconds / (24 * 3600)))
        if days <= 13:
            return "%s days" % number_name.get(days, str(days))

        # Is the duration fewer than two and a half weeks?
        if seconds < (2.5 * 7 * 24 * 3600):
            return '%s weeks' % number_name[2]

        # If we've made it this far, we'll calculate the duration to a
        # granularity of weeks, once and for all.
        weeks = int(round(seconds / (7 * 24 * 3600.0)))
        return "%s weeks" % number_name.get(weeks, str(weeks))


def clean_path_segments(request):
    """Returns list of path segments, excluding system-related segments."""
    proto_host_port = request.getApplicationURL()
    clean_url = request.getURL()
    clean_path = clean_url[len(proto_host_port):]
    clean_path_split = clean_path.split('/')
    return clean_path_split


class PageTemplateContextsAPI:
    """Adapter from page tempate's CONTEXTS object to fmt:pagetitle.

    This is registered to be used for the dict type.
    """

    implements(ITraversable)

    def __init__(self, contextdict):
        self.contextdict = contextdict

    def traverse(self, name, furtherPath):
        if name == 'pagetitle':
            return self.pagetitle()
        else:
            raise TraversalError(name)

    def pagetitle(self):
        """Return the string title for the page template CONTEXTS dict.

        Take the simple filename without extension from
        self.contextdict['template'].filename, replace any hyphens with
        underscores, and use this to look up a string, unicode or
        function in the module canonical.launchpad.pagetitles.

        If no suitable object is found in canonical.launchpad.pagetitles, emit a
        warning that this page has no title, and return the default page title.
        """
        template = self.contextdict['template']
        filename = os.path.basename(template.filename)
        name, ext = os.path.splitext(filename)
        name = name.replace('-', '_')
        titleobj = getattr(canonical.launchpad.pagetitles, name, None)
        if titleobj is None:
            # sabdfl 25/0805 page titles are now mandatory hence the assert
            raise AssertionError(
                 "No page title in canonical.launchpad.pagetitles "
                 "for %s" % name)
        elif isinstance(titleobj, basestring):
            return titleobj
        else:
            context = self.contextdict['context']
            view = self.contextdict['view']
            title = titleobj(context, view)
            if title is None:
                return canonical.launchpad.pagetitles.DEFAULT_LAUNCHPAD_TITLE
            else:
                return title


def split_paragraphs(text):
    """Split text into paragraphs.

    This function yields lists of strings that represent lines of text
    in each paragraph.

    Paragraphs are split by one or more blank lines.
    """
    paragraph = []
    for line in text.splitlines():
        line = line.rstrip()

        # blank lines split paragraphs
        if not line:
            if paragraph:
                yield paragraph
            paragraph = []
            continue

        paragraph.append(line)

    if paragraph:
        yield paragraph


def re_substitute(pattern, replace_match, replace_nomatch, string):
    """Transform a string, replacing matched and non-matched sections.

     :param patter: a regular expression
     :param replace_match: a function used to transform matches
     :param replace_nomatch: a function used to transform non-matched text
     :param string: the string to transform

    This function behaves similarly to re.sub() when a function is
    passed as the second argument, except that the non-matching
    portions of the string can be transformed by a second function.
    """
    if replace_match is None:
        replace_match = lambda match: match.group()
    if replace_nomatch is None:
        replace_nomatch = lambda text: text
    parts = []
    position = 0
    for match in re.finditer(pattern, string):
        if match.start() != position:
            parts.append(replace_nomatch(string[position:match.start()]))
        parts.append(replace_match(match))
        position = match.end()
    remainder = string[position:]
    if remainder:
        parts.append(replace_nomatch(remainder))
    return ''.join(parts)


def next_word_chunk(word, pos, minlen, maxlen):
    """Return the next chunk of the word of length between minlen and maxlen.

    Shorter word chunks are preferred, preferably ending in a non
    alphanumeric character.  The index of the end of the chunk is also
    returned.

    This function treats HTML entities in the string as single
    characters.  The string should not include HTML tags.
    """
    nchars = 0
    endpos = pos
    while endpos < len(word):
        # advance by one character
        if word[endpos] == '&':
            # make sure we grab the entity as a whole
            semicolon = word.find(';', endpos)
            assert semicolon >= 0, 'badly formed entity: %r' % word[endpos:]
            endpos = semicolon + 1
        else:
            endpos += 1
        nchars += 1
        if nchars >= maxlen:
            # stop if we've reached the maximum chunk size
            break
        if nchars >= minlen and not word[endpos-1].isalnum():
            # stop if we've reached the minimum chunk size and the last
            # character wasn't alphanumeric.
            break
    return word[pos:endpos], endpos


def add_word_breaks(word):
    """Insert manual word breaks into a string.

    The word may be entity escaped, but is not expected to contain
    any HTML tags.

    Breaks are inserted at least every 7 to 15 characters,
    preferably after puctuation.
    """
    broken = []
    pos = 0
    while pos < len(word):
        chunk, pos = next_word_chunk(word, pos, 7, 15)
        broken.append(chunk)
    return '<wbr></wbr>'.join(broken)


break_text_pat = re.compile(r'''
  (?P<tag>
    <[^>]*>
  ) |
  (?P<longword>
    (?<![^\s<>])(?:[^\s<>&]|&[^;]*;){20,}
  )
''', re.VERBOSE)

def break_long_words(text):
    """Add word breaks to long words in a run of text.

    The text may contain entity references or HTML tags.
    """
    def replace(match):
        if match.group('tag'):
            return match.group()
        elif match.group('longword'):
            return add_word_breaks(match.group())
        else:
            raise AssertionError('text matched but neither named group found')
    return break_text_pat.sub(replace, text)


class FormattersAPI:
    """Adapter from strings to HTML formatted text."""

    implements(ITraversable)

    def __init__(self, stringtoformat):
        self._stringtoformat = stringtoformat

    def nl_to_br(self):
        """Quote HTML characters, then replace newlines with <br /> tags."""
        return cgi.escape(self._stringtoformat).replace('\n','<br />\n')

    def escape(self):
        return escape(self._stringtoformat)

    def break_long_words(self):
        """Add manual word breaks to long words."""
        return break_long_words(cgi.escape(self._stringtoformat))

    @staticmethod
    def _substitute_matchgroup_for_spaces(match):
        """Return a string made up of '&nbsp;' for each character in the
        first match group.

        Used when replacing leading spaces with nbsps.

        There must be only one match group.
        """
        groups = match.groups()
        assert len(groups) == 1
        return '&nbsp;' * len(groups[0])

    @staticmethod
    def _linkify_substitution(match):
        if match.group('bug') is not None:
            bugnum = match.group('bugnum')
            # XXX Brad Bollenbach 2006-04-10: Use a hardcoded url so
            # we still have a link for bugs that don't exist.
            url = '/bugs/%s' % bugnum
            # The text will have already been cgi escaped.
            text = match.group('bug')
            bugset = getUtility(IBugSet)
            try:
                bug = bugset.get(bugnum)
            except NotFoundError:
                title = "No such bug"
            else:
                try:
                    title = bug.title
                except Unauthorized:
                    title = "private bug"
            title = cgi.escape(title, quote=True)
            return '<a href="%s" title="%s">%s</a>' % (url, title, text)
        elif match.group('url') is not None:
            # The text will already have been cgi escaped.  We temporarily
            # unescape it so that we can strip common trailing characters
            # that aren't part of the URL.
            url = xml_unescape(match.group('url'))
            match = FormattersAPI._re_url_trailers.search(url)
            if match:
                trailers = match.group(1)
                url = url[:-len(trailers)]
            else:
                trailers = ''
            # We use nofollow for these links to reduce the value of
            # adding spam URLs to our comments; it's a way of moderately
            # devaluing the return on effort for spammers that consider
            # using Launchpad.
            return '<a rel="nofollow" href="%s">%s</a>%s' % (
                cgi.escape(url, quote=True),
                add_word_breaks(cgi.escape(url)),
                cgi.escape(trailers))
        elif match.group('faq') is not None:
            text = match.group('faq')
            faqnum = match.group('faqnum')
            faqset = getUtility(IFAQSet)
            faq = faqset.getFAQ(faqnum)
            if not faq:
                return text
            url = canonical_url(faq)
            return '<a href="%s">%s</a>' % (url, text)
        elif match.group('oops') is not None:
            text = match.group('oops')

            if not getUtility(ILaunchBag).developer:
                return text

            root_url = config.launchpad.oops_root_url

            if not root_url.endswith('/'):
                root_url += '/'

            url = root_url + match.group('oopscode')
            return '<a href="%s">%s</a>' % (url, text)
        else:
            raise AssertionError("Unknown pattern matched.")

    # match whitespace at the beginning of a line
    _re_leadingspace = re.compile(r'^(\s+)')

    # From RFC 3986 ABNF for URIs:
    #
    #   URI           = scheme ":" hier-part [ "?" query ] [ "#" fragment ]
    #   hier-part     = "//" authority path-abempty
    #                 / path-absolute
    #                 / path-rootless
    #                 / path-empty
    #
    #   authority     = [ userinfo "@" ] host [ ":" port ]
    #   userinfo      = *( unreserved / pct-encoded / sub-delims / ":" )
    #   host          = IP-literal / IPv4address / reg-name
    #   reg-name      = *( unreserved / pct-encoded / sub-delims )
    #   port          = *DIGIT
    #
    #   path-abempty  = *( "/" segment )
    #   path-absolute = "/" [ segment-nz *( "/" segment ) ]
    #   path-rootless = segment-nz *( "/" segment )
    #   path-empty    = 0<pchar>
    #
    #   segment       = *pchar
    #   segment-nz    = 1*pchar
    #   pchar         = unreserved / pct-encoded / sub-delims / ":" / "@"
    #
    #   query         = *( pchar / "/" / "?" )
    #   fragment      = *( pchar / "/" / "?" )
    #
    #   unreserved    = ALPHA / DIGIT / "-" / "." / "_" / "~"
    #   pct-encoded   = "%" HEXDIG HEXDIG
    #   sub-delims    = "!" / "$" / "&" / "'" / "(" / ")"
    #                 / "*" / "+" / "," / ";" / "="
    #
    # We only match a set of known scheme names too.  We don't handle
    # IP-literal either.
    #
    # We will simplify "unreserved / pct-encoded / sub-delims" as the
    # following regular expression:
    #   [-a-zA-Z0-9._~%!$&'()*+,;=]
    #
    # We also require that the path-rootless form not begin with a
    # colon to avoid matching strings like "http::foo" (to avoid bug
    # #40255).
    #
    # The path-empty pattern is not matched either, due to false
    # positives.
    #
    # Some allowed URI punctuation characters will be trimmed if they
    # appear at the end of the URI since they may be incidental in the
    # flow of the text.
    #
    # apport has at one time produced query strings containing sqaure
    # braces (that are not percent-encoded). In RFC 2986 they seem to be
    # allowed by section 2.2 "Reserved Characters", yet section 3.4
    # "Query" appears to provide a strict definition of the query string
    # that would forbid square braces. Either way, links with
    # non-percent-encoded square braces are being used on Launchpad so
    # it's probably best to accomodate them.

    # Match urls or bugs or oopses.
    _re_linkify = re.compile(r'''
      (?P<url>
        \b
        (?:about|gopher|http|https|sftp|news|ftp|mailto|file|irc|jabber)
        :
        (?:
          (?:
            # "//" authority path-abempty
            //
            (?: # userinfo
              [%(unreserved)s:]*
              @
            )?
            (?: # host
              \d+\.\d+\.\d+\.\d+ |
              [%(unreserved)s]*
            )
            (?: # port
              : \d*
            )?
            (?: / [%(unreserved)s:@]* )*
          ) | (?:
            # path-absolute
            /
            (?: [%(unreserved)s:@]+
                (?: / [%(unreserved)s:@]* )* )?
          ) | (?:
            # path-rootless
            [%(unreserved)s@]
            [%(unreserved)s:@]*
            (?: / [%(unreserved)s:@]* )*
          )
        )
        (?: # query
          \?
          [%(unreserved)s:@/\?\[\]]*
        )?
        (?: # fragment
          \#
          [%(unreserved)s:@/\?]*
        )?
      ) |
      (?P<bug>
        \bbug(?:\s|<br\s*/>)*(?:\#|report|number\.?|num\.?|no\.?)?(?:\s|<br\s*/>)*
        0*(?P<bugnum>\d+)
      ) |
      (?P<faq>
        \bfaq(?:\s|<br\s*/>)*(?:\#|item|number\.?|num\.?|no\.?)?(?:\s|<br\s*/>)*
        0*(?P<faqnum>\d+)
      ) |
      (?P<oops>
        \boops\s*-?\s*
        (?P<oopscode> \d* [a-z]+ \d+)
      )
    ''' % {'unreserved': "-a-zA-Z0-9._~%!$&'()*+,;="},
                             re.IGNORECASE | re.VERBOSE)

    # a pattern to match common trailing punctuation for URLs that we
    # don't want to include in the link.
    _re_url_trailers = re.compile(r'([,.?:);>]+)$')

    def text_to_html(self):
        """Quote text according to DisplayingParagraphsOfText."""
        # This is based on the algorithm in the
        # DisplayingParagraphsOfText spec, but is a little more
        # complicated.

        # 1. Blank lines are used to detect paragraph boundaries.
        # 2. Two lines are considered to be part of the same logical line
        #    only if the first is between 60 and 80 characters and the
        #    second does not begin with white space.
        # 3. Use <br /> to split logical lines within a paragraph.

        output = []
        first_para = True
        for para in split_paragraphs(self._stringtoformat):
            if not first_para:
                output.append('\n')
            first_para = False
            output.append('<p>')
            first_line = True
            for line in para:
                if not first_line:
                    output.append('<br />\n')
                first_line = False
                # escape ampersands, etc in text
                line = cgi.escape(line)
                # convert leading space in logical line to non-breaking space
                line = self._re_leadingspace.sub(
                    self._substitute_matchgroup_for_spaces, line)
                output.append(line)
            output.append('</p>')

        text = ''.join(output)

        # Linkify the text.
        text = re_substitute(self._re_linkify, self._linkify_substitution,
                             break_long_words, text)

        return text

    def nice_pre(self):
        """<pre>, except the browser knows it is allowed to break long lines

        Note that CSS will eventually have a property to specify this
        behaviour, but we want this now. To do this we need to use the mozilla
        specific -moz-pre-wrap value of the white-space property. We try to
        fall back for IE by using the IE specific word-wrap property.

        TODO: Test IE compatibility. StuartBishop 20041118
        TODO: This should probably just live in the stylesheet if this
            CSS implementation is good enough. StuartBishop 20041118
        """
        if not self._stringtoformat:
            return self._stringtoformat
        else:
            return ('<pre style="'
                    'white-space: -moz-pre-wrap;'
                    'white-space: -o-pre-wrap;'
                    'word-wrap: break-word;'
                    '">%s</pre>'
                    % cgi.escape(self._stringtoformat)
                    )

    # Match lines that start with one or more quote symbols followed
    # by a space. Quote symbols are commonly '|', or '>'; they are
    # used for quoting passages from another email. Both '>> ' and
    # '> > ' are valid quoting sequences.
    # The dpkg version is used for exceptional cases where it
    # is better to not assume '|' is a start of a quoted passage.
    _re_quoted = re.compile('^(([|] ?)+|(&gt; ?)+)')
    _re_dpkg_quoted = re.compile('^(&gt; ?)+ ')

    # Match blocks that start as signatures or PGP inclusions.
    _re_include = re.compile('^<p>(--<br />|-----BEGIN PGP)')

    def email_to_html(self):
        """text_to_html and hide signatures and full-quoted emails.

        This method wraps inclusions like signatures and PGP blocks in
        <span class="foldable"></span> tags. Quoted passages are wrapped
        <span class="foldable-quoted"></span> tags. The tags identify the
        extra content in the message to the presentation layer. CSS and
        JavaScript may use this markup to control the content's display
        behaviour.
        """
        start_fold_markup = '<span class="foldable">'
        start_fold_quoted_markup = '<span class="foldable-quoted">'
        end_fold_markup = '%s\n</span></p>'
        re_quoted = self._re_quoted
        re_include = self._re_include
        output = []
        in_fold = False
        in_quoted = False
        in_false_paragraph = False

        def is_quoted(line):
            """Test that a line is a quote and not Python.

            Note that passages may be wrongly be interpreted as Python
            because they start with '>>> '. The function does not check
            that next and previous lines of text consistently uses '>>> '
            as Python would.
            """
            python_block = '&gt;&gt;&gt; '
            return (not line.startswith(python_block)
                and re_quoted.match(line) is not None)

        def strip_leading_p_tag(line):
            """Return the characters after the paragraph mark (<p>).

            The caller must be certain the line starts with a paragraph mark.
            """
            assert line.startswith('<p>'), (
                "The line must start with a paragraph mark (<p>).")
            return line[3:]

        def strip_trailing_p_tag(line):
            """Return the characters before the line paragraph mark (</p>).

            The caller must be certain the line ends with a paragraph mark.
            """
            assert line.endswith('</p>'), (
                "The line must end with a paragraph mark (</p>).")
            return line[:-4]

        for line in self.text_to_html().split('\n'):
            if 'Desired=<wbr></wbr>Unknown/' in line and not in_fold:
                # When we see a evidence of dpkg output, we switch the
                # quote matching rules. We do not assume lines that start
                # with a pipe are quoted passages. dpkg output is often
                # reformatted by users and tools. When we see the dpkg
                # output header, we change the rules regardless of if the
                # lines that follow are legitimate.
                re_quoted = self._re_dpkg_quoted
            elif not in_fold and re_include.match(line) is not None:
                # This line is a paragraph with a signature or PGP inclusion.
                # Start a foldable paragraph.
                in_fold = True
                line = '<p>%s%s' % (start_fold_markup,
                                    strip_leading_p_tag(line))
            elif (not in_fold and line.startswith('<p>')
                and is_quoted(strip_leading_p_tag(line))):
                # The paragraph starts with quoted marks.
                # Start a foldable quoted paragraph.
                in_fold = True
                line = '<p>%s%s' % (
                    start_fold_quoted_markup, strip_leading_p_tag(line))
            elif not in_fold and is_quoted(line):
                # This line in the paragraph is quoted.
                # Start foldable quoted lines in a paragraph.
                in_quoted = True
                in_fold = True
                output.append(start_fold_quoted_markup)
            else:
                # This line is continues the current state.
                # This line is not a transition.
                pass

            # We must test line starts and ends in separate blocks to
            # close the rare single line that is foldable.
            if in_fold and line.endswith('</p>') and in_false_paragraph:
                # The line ends with a false paragraph in a PGP signature.
                # Restore the line break to join with the next paragraph.
                line = '%s<br />\n<br />' %  strip_trailing_p_tag(line)
            elif (in_quoted and self._re_quoted.match(line) is None):
                # The line is not quoted like the previous line.
                # End fold before we append this line.
                in_fold = False
                in_quoted = False
                output.append("</span>\n")
            elif in_fold and line.endswith('</p>'):
                # The line is quoted or an inclusion, and ends the paragraph.
                # End the fold before the close paragraph mark.
                in_fold = False
                in_quoted = False
                line = end_fold_markup % strip_trailing_p_tag(line)
            elif in_false_paragraph and line.startswith('<p>'):
                # This line continues a PGP signature, but starts a paragraph.
                # Remove the paragraph to join with the previous paragraph.
                in_false_paragraph = False
                line = strip_leading_p_tag(line)
            else:
                # This line is continues the current state.
                # This line is not a transition.
                pass

            if in_fold and 'PGP SIGNATURE' in line:
                # PGP signature blocks are split into two paragraphs
                # by the text_to_html. The foldable feature works with
                # a single paragraph, so we merge this paragraph with
                # the next one.
                in_false_paragraph = True

            output.append(line)
        return '\n'.join(output)

    # This is a regular expression that matches email address embedded in
    # text. It is not RFC 2821 compliant, nor does it need to be. This
    # expression strives to identify probable email addresses so that they
    # can be obfuscated when viewed by unauthenticated users. See
    # http://www.email-unlimited.com/stuff/email_address_validator.htm

    # localnames do not have [&?%!@<>,;:`|{}()#*^~ ] in practice
    # (regardless of RFC 2821) because they conflict with other systems.
    # See https://lists.ubuntu.com
    #     /mailman/private/launchpad-reviews/2007-June/006081.html

    # This verson of the re is more than 5x faster that the orginal
    # version used in ftest/test_tales.testObfuscateEmail.
    _re_email = re.compile(r"""
        \b[a-zA-Z0-9._/="'+-]{1,64}@  # The localname.
        [a-zA-Z][a-zA-Z0-9-]{1,63}    # The hostname.
        \.[a-zA-Z0-9.-]{1,251}\b      # Dot starts one or more domains.
        """, re.VERBOSE)

    def obfuscate_email(self):
        """Obfuscate an email address as '<email address hidden>'.

        This formatter is intended to hide possible email addresses from
        unauthenticated users who view this text on the Web. Run this before
        the text is converted to html because text-to-html and email-to-html
        will insert markup into the address. eg.
        foo/fmt:obfuscate-email/fmt:email-to-html

        The pattern used to identify an email address is not 2822. It strives
        to match any possible email address embedded in the text. For example,
        mailto:person@domain.dom and http://person:password@domain.dom both
        match, though the http match is in fact not an email address.
        """
        text = self._re_email.sub(
            r'<email address hidden>', self._stringtoformat)
        text = text.replace(
            "<<email address hidden>>", "<email address hidden>")
        return text

    def linkify_email(self):
        """Linkify any email address recognised in Launchpad.

        If an email address is recognised as one registered in Launchpad,
        it is linkified to point to the profile page for that person.

        Note that someone could theoretically register any old email
        address in Launchpad and then have it linkified.  This may or not
        may be a concern but is noted here for posterity anyway.
        """
        text = self._stringtoformat

        matches = re.finditer(self._re_email, text)
        for match in matches:
            address = match.group()
            person = getUtility(IPersonSet).getByEmail(address)
            # Only linkify if person exists and does not want to hide
            # their email addresses.
            if person is not None and not person.hide_email_addresses:
                person_formatter = PersonFormatterAPI(person)
                image_html = ObjectImageDisplayAPI(person).icon()
                text = text.replace(address, '<a href="%s">%s&nbsp;%s</a>' % (
                    canonical_url(person), image_html, address))
        return text

    def lower(self):
        """Return the string in lowercase"""
        return self._stringtoformat.lower()

    def shorten(self, maxlength):
        """Use like tal:content="context/foo/fmt:shorten/60"."""
        if len(self._stringtoformat) > maxlength:
            return '%s...' % self._stringtoformat[:maxlength-3]
        else:
            return self._stringtoformat

    def traverse(self, name, furtherPath):
        if name == 'nl_to_br':
            return self.nl_to_br()
        elif name == 'escape':
            return self.escape()
        elif name == 'lower':
            return self.lower()
        elif name == 'break-long-words':
            return self.break_long_words()
        elif name == 'text-to-html':
            return self.text_to_html()
        elif name == 'nice_pre':
            return self.nice_pre()
        elif name == 'email-to-html':
            return self.email_to_html()
        elif name == 'obfuscate-email':
            return self.obfuscate_email()
        elif name == 'linkify-email':
            return self.linkify_email()
        elif name == 'shorten':
            if len(furtherPath) == 0:
                raise TraversalError(
                    "you need to traverse a number after fmt:shorten")
            maxlength = int(furtherPath.pop())
            return self.shorten(maxlength)
        else:
            raise TraversalError(name)


class PermissionRequiredQuery:
    """Check if the logged in user has a given permission on a given object.

    Example usage::
        tal:condition="person/required:launchpad.Edit"
    """

    implements(ITraversable)

    def __init__(self, context):
        self.context = context

    def traverse(self, name, furtherPath):
        if len(furtherPath) > 0:
            raise TraversalError(
                    "There should be no further path segments after "
                    "required:permission")
        return check_permission(name, self.context)


class PageMacroDispatcher:
    """Selects a macro, while storing information about page layout.

        view/macro:page
        view/macro:page/onecolumn
        view/macro:page/applicationhome
        view/macro:page/pillarindex
        view/macro:page/freeform

        view/macro:pagehas/applicationtabs
        view/macro:pagehas/applicationborder
        view/macro:pagehas/applicationbuttons
        view/macro:pagehas/globalsearch
        view/macro:pagehas/heading
        view/macro:pagehas/pageheading
        view/macro:pagehas/portlets

        view/macro:pagetype

    """

    implements(ITraversable)

    master = ViewPageTemplateFile('../templates/main-template.pt')

    def __init__(self, context):
        # The context of this object is a view object.
        self.context = context

    def traverse(self, name, furtherPath):
        if name == 'page':
            if len(furtherPath) == 1:
                pagetype = furtherPath.pop()
            elif not furtherPath:
                pagetype = 'default'
            else:
                raise TraversalError("Max one path segment after macro:page")

            return self.page(pagetype)
        elif name == 'pagehas':
            if len(furtherPath) != 1:
                raise TraversalError(
                    "Exactly one path segment after macro:haspage")

            layoutelement = furtherPath.pop()
            return self.haspage(layoutelement)
        elif name == 'pagetype':
            return self.pagetype()
        elif name == 'show_actions_menu':
            return self.show_actions_menu()
        else:
            raise TraversalError(name)

    def page(self, pagetype):
        if pagetype not in self._pagetypes:
            raise TraversalError('unknown pagetype: %s' % pagetype)
        self.context.__pagetype__ = pagetype
        return self.master.macros['master']

    def haspage(self, layoutelement):
        pagetype = getattr(self.context, '__pagetype__', None)
        if pagetype is None:
            pagetype = 'unset'
        return self._pagetypes[pagetype][layoutelement]

    def pagetype(self):
        return getattr(self.context, '__pagetype__', 'unset')

    class LayoutElements:

        def __init__(self,
            applicationtabs=False,
            applicationborder=False,
            applicationbuttons=False,
            globalsearch=False,
            heading=False,
            pageheading=True,
            portlets=False,
            pagetypewasset=True,
            actionsmenu=True,
            navigationtabs=False
            ):
            self.elements = vars()

        def __getitem__(self, name):
            return self.elements[name]

    _pagetypes = {
        'unset':
            LayoutElements(
                applicationborder=True,
                applicationtabs=True,
                globalsearch=True,
                portlets=True,
                pagetypewasset=False),
        'default':
            LayoutElements(
                applicationborder=True,
                applicationtabs=True,
                globalsearch=True,
                portlets=True),
        'default2.0':
            LayoutElements(
                actionsmenu=False,
                applicationborder=True,
                applicationtabs=True,
                globalsearch=True,
                portlets=True,
                navigationtabs=True),
        'onecolumn':
            # XXX 20080130 mpt: Should eventually become the new 'default'.
            LayoutElements(
                actionsmenu=False,
                applicationborder=True,
                applicationtabs=True,
                globalsearch=True,
                navigationtabs=True,
                portlets=False),
        'applicationhome':
            LayoutElements(
                applicationborder=True,
                applicationbuttons=True,
                applicationtabs=True,
                globalsearch=True,
                pageheading=False,
                heading=True),
        'pillarindex':
            LayoutElements(
                applicationborder=True,
                applicationbuttons=True,
                globalsearch=True,
                heading=True,
                pageheading=False,
                portlets=True),
        'search':
            LayoutElements(
                actionsmenu=False,
                applicationborder=True,
                applicationtabs=True,
                globalsearch=False,
                heading=False,
                pageheading=False,
                portlets=False),
       'freeform':
            LayoutElements(),
        }<|MERGE_RESOLUTION|>--- conflicted
+++ resolved
@@ -999,7 +999,10 @@
 class BranchFormatterAPI(ObjectFormatterAPI):
     """Adapter for IBranch objects to a formatted string."""
 
-<<<<<<< HEAD
+    traversable_names = {
+        'link': 'link', 'url': 'url', 'project-link': 'projectLink',
+        'title-link': 'titleLink'}
+
     def traverse(self, name, furtherPath):
         """Special case traversal to support multiple link formats."""
         for link_name, func in (('project-link', self.projectLink),
@@ -1009,12 +1012,7 @@
                 extra_path = '/'.join(reversed(furtherPath))
                 del furtherPath[:]
                 return func(extra_path)
-        return ObjectFormatterExtendedAPI.traverse(self, name, furtherPath)
-=======
-    traversable_names = {
-        'link': 'link', 'url': 'url', 'project-link': 'projectLink',
-        'title-link': 'titleLink'}
->>>>>>> 57f0732a
+        return ObjectFormatterAPI.traverse(self, name, furtherPath)
 
     def _args(self, view_name):
         """Generate a dict of attributes for string template expansion."""
@@ -1041,18 +1039,14 @@
             '<img src="/@@/branch" alt=""/>'
             '&nbsp;%(unique_name)s</a>' % self._args(view_name))
 
-<<<<<<< HEAD
-    def bzrLink(self, extra_path):
+    def bzrLink(self, view_name):
         """A hyperlinked branch icon with the unique name."""
         return (
             '<a href="%(url)s" title="%(display_name)s">'
             '<img src="/@@/branch" alt=""/>'
-            '&nbsp;%(bzr_identity)s</a>' % self._args(extra_path))
-
-    def projectLink(self, extra_path):
-=======
+            '&nbsp;%(bzr_identity)s</a>' % self._args(view_name))
+
     def projectLink(self, view_name):
->>>>>>> 57f0732a
         """A hyperlinked branch icon with the name and title."""
         return (
             '<a href="%(url)s" title="%(display_name)s">'
