# Copyright 2009 Canonical Ltd.  This software is licensed under the
# GNU Affero General Public License version 3 (see the file LICENSE).

# pylint: disable-msg=C0103,W0613,R0911
#
"""Implementation of the lp: htmlform: fmt: namespaces in TALES."""

__metaclass__ = type

import bisect
import cgi
from email.Utils import formatdate
import math
import os.path
import re
import rfc822
import urllib
from xml.sax.saxutils import unescape as xml_unescape
from datetime import datetime, timedelta
from lazr.enum import enumerated_type_registry

from zope.interface import Interface, Attribute, implements
from zope.component import getUtility, queryAdapter, getMultiAdapter
from zope.app import zapi
from zope.publisher.browser import BrowserView
from zope.publisher.interfaces import IApplicationRequest
from zope.publisher.interfaces.browser import IBrowserApplicationRequest
from zope.traversing.interfaces import ITraversable, IPathAdapter
from zope.security.interfaces import Unauthorized
from zope.security.proxy import isinstance as zope_isinstance

import pytz
from z3c.ptcompat import ViewPageTemplateFile

from canonical.config import config
from canonical.launchpad import _
from canonical.launchpad.interfaces import (
    IBug, IBugSet, IDistribution, IFAQSet,
    IProduct, IProject, IDistributionSourcePackage, ISprint, LicenseStatus,
    NotFoundError)
<<<<<<< HEAD
from lp.soyuz.interfaces.archive import ArchivePurpose, IPPA
=======
from lp.blueprints.interfaces.specification import ISpecification
from lp.code.interfaces.branch import IBranch
from lp.soyuz.interfaces.archive import ArchivePurpose
>>>>>>> 4d55c789
from canonical.launchpad.interfaces.launchpad import (
    IHasIcon, IHasLogo, IHasMugshot, IPrivacy)
from lp.registry.interfaces.person import IPerson, IPersonSet
from canonical.launchpad.webapp.interfaces import (
    IApplicationMenu, IContextMenu, IFacetMenu, ILaunchBag, INavigationMenu,
    IPrimaryContext, NoCanonicalUrl)
import canonical.launchpad.pagetitles
from canonical.launchpad.webapp import canonical_url, urlappend
from lazr.uri import URI
from canonical.launchpad.webapp.menu import get_current_view, get_facet
from canonical.launchpad.webapp.publisher import (
    get_current_browser_request, LaunchpadView, nearest)
from canonical.launchpad.webapp.authorization import check_permission
from canonical.launchpad.webapp.badge import IHasBadges
from canonical.launchpad.webapp.session import get_cookie_domain
from canonical.lazr.canonicalurl import nearest_adapter
from lp.soyuz.interfaces.build import BuildStatus


def escape(text, quote=True):
    """Escape text for insertion into HTML.

    Wraps `cgi.escape` to make the default to escape double-quotes.
    """
    return cgi.escape(text, quote)


class TraversalError(NotFoundError):
    """Remove this when we upgrade to a more recent Zope x3."""
    # XXX: Steve Alexander 2004-12-14:
    # Remove this when we upgrade to a more recent Zope x3.


class MenuAPI:
    """Namespace to give access to the facet menus.

    The facet menu can be accessed with an expression like:

        tal:define="facetmenu view/menu:facet"

    which gives the facet menu of the nearest object along the canonical url
    chain that has an IFacetMenu adapter.
    """

    def __init__(self, context):
        self._tales_context = context
        if zope_isinstance(context, (LaunchpadView, BrowserView)):
            # The view is a LaunchpadView or a SimpleViewClass from a
            # template. The facet is added to the call by the ZCML.
            self.view = context
            self._context = self.view.context
            self._request = self.view.request
            self._selectedfacetname = getattr(
                self.view, '__launchpad_facetname__', None)
        else:
            self._context = context
            self._request = get_current_browser_request()
            self.view = None
            self._selectedfacetname = None

    def __getattr__(self, facet):
        """Retrieve the links associated with a facet.

        It's used with expressions like context/menu:bugs/subscribe.

        :return: A dictionary mapping the link name to the associated Link
            object.
        :raise AttributeError: when there is no application menu for the
            facet.
        """
        if not self._has_facet(facet):
            raise AttributeError(facet)
        menu = queryAdapter(self._context, IApplicationMenu, facet)
        if menu is None:
            menu = queryAdapter(self._context, INavigationMenu, facet)
        if menu is not None:
            menu.request = self._request
            links_map = dict(
                (link.name, link)
                for link in menu.iterlinks(request_url=self._request_url()))
        else:
            # The object has the facet, but does not have a menu, this
            # is probably the overview menu with is the default facet.
            links_map = {}
        object.__setattr__(self, facet, links_map)
        return links_map

    def _has_facet(self, facet):
        """Does the object have the named facet?"""
        for facet_entry in self.facet():
            if facet == facet_entry.name:
                return True
        return False

    def _request_url(self):
        request = self._request
        if request is None:
            return None
        request_urlobj = URI(request.getURL())
        # If the default view name is being used, we will want the url
        # without the default view name.
        defaultviewname = zapi.getDefaultViewName(self._context, request)
        if request_urlobj.path.rstrip('/').endswith(defaultviewname):
            request_urlobj = URI(request.getURL(1))
        query = request.get('QUERY_STRING')
        if query:
            request_urlobj = request_urlobj.replace(query=query)
        return request_urlobj

    def facet(self):
        """Return the IFacetMenu related to the context."""
        try:
            try:
                context = IPrimaryContext(self._context).context
            except TypeError:
                # Could not adapt raises a type error.  If there was no
                # way to adapt, then just use self._context.
                context = self._context
            menu = nearest_adapter(context, IFacetMenu)
        except NoCanonicalUrl:
            menu = None

        if menu is None:
            return []
        menu.request = self._request
        return list(menu.iterlinks(
            request_url=self._request_url(),
            selectedfacetname=self._selectedfacetname))

    def selectedfacetname(self):
        if self._selectedfacetname is None:
            return 'unknown'
        else:
            return self._selectedfacetname

    @property
    def context(self):
        menu = IContextMenu(self._context, None)
        if menu is None:
            return  {}
        else:
            menu.request = self._request
            links = list(menu.iterlinks(request_url=self._request_url()))
            return dict((link.name, link) for link in links)

    @property
    def navigation(self):
        """Navigation menu links list."""
        # NavigationMenus may be associated with a content object or one of
        # its views. The context we need is the one from the TAL expression.
        context = self._tales_context
        if self._selectedfacetname is not None:
            selectedfacetname = self._selectedfacetname
        else:
            # XXX sinzui 2008-05-09 bug=226917: We should be retrieving the
            # facet name from the layer implemented by the request.
            view = get_current_view(self._request)
            selectedfacetname = get_facet(view)
        try:
            menu = nearest_adapter(
                context, INavigationMenu, name=selectedfacetname)
        except NoCanonicalUrl:
            menu = None
        if menu is None or menu.disabled:
            return {}
        else:
            menu.request = self._request
            links = list(menu.iterlinks(request_url=self._request_url()))
            return dict((link.name, link) for link in links)


class CountAPI:
    """Namespace to provide counting-related functions, such as length.

    This is available for all objects.  Individual operations may fail for
    objects that do not support them.
    """
    def __init__(self, context):
        self._context = context

    def len(self):
        """somelist/count:len  gives you an int that is len(somelist)."""
        return len(self._context)


class EnumValueAPI:
    """Namespace to test the value of an EnumeratedType Item.

    The value is given in the next path step.

        tal:condition="somevalue/enumvalue:BISCUITS"

    Registered for canonical.lazr.enum.Item.
    """
    implements(ITraversable)

    def __init__(self, item):
        self.item = item

    def traverse(self, name, furtherPath):
        if self.item.name == name:
            return True
        else:
            # Check whether this was an allowed value for this
            # enumerated type.
            enum = self.item.enum
            try:
                enum.getTermByToken(name)
            except LookupError:
                raise TraversalError(
                    'The enumerated type %s does not have a value %s.' %
                    (enum.name, name))
            return False


class HTMLFormAPI:
    """HTML form helper API, available as request/htmlform:.

    Use like:

        request/htmlform:fieldname/selected/literalvalue

        if request.form[fieldname] == literalvalue:
            return "selected"
        else:
            return None

    """
    implements(ITraversable)
    __used_for__ = IBrowserApplicationRequest

    def __init__(self, request):
        self.form = request.form

    def traverse(self, name, furtherPath):
        if len(furtherPath) == 1:
            operation = furtherPath.pop()
            return HTMLFormOperation(self.form.get(name), operation)
        else:
            operation = furtherPath.pop()
            value = furtherPath.pop()
            if htmlmatch(self.form.get(name), value):
                return operation
            else:
                return None

def htmlmatch(formvalue, value):
    value = str(value)
    if isinstance(formvalue, list):
        return value in formvalue
    else:
        return formvalue == value

class HTMLFormOperation:

    implements(ITraversable)

    def __init__(self, formvalue, operation):
        self.formvalue = formvalue
        self.operation = operation

    def traverse(self, name, furtherPath):
        if htmlmatch(self.formvalue, name):
            return self.operation
        else:
            return None


class IRequestAPI(Interface):
    """Launchpad lp:... API available for an IApplicationRequest."""

    person = Attribute("The IPerson for the request's principal.")
    cookie_scope = Attribute("The scope parameters for cookies.")


class RequestAPI:
    """Adapter from IApplicationRequest to IRequestAPI."""
    implements(IRequestAPI)

    __used_for__ = IApplicationRequest

    def __init__(self, request):
        self.request = request

    @property
    def person(self):
        return IPerson(self.request.principal, None)

    @property
    def cookie_scope(self):
        params = '; Path=/'
        uri = URI(self.request.getURL())
        if uri.scheme == 'https':
            params += '; Secure'
        domain = get_cookie_domain(uri.host)
        if domain is not None:
            params += '; Domain=%s' % domain
        return params


class DBSchemaAPI:
    """Adapter from integers to things that can extract information from
    DBSchemas.
    """
    implements(ITraversable)

    def __init__(self, number):
        self._number = number

    def traverse(self, name, furtherPath):
        if name in enumerated_type_registry:
            enum = enumerated_type_registry[name]
            return enum.items[self._number].title
        else:
            raise TraversalError(name)


class NoneFormatter:
    """Adapter from None to various string formats.

    In general, these will return an empty string.  They are provided for ease
    of handling NULL values from the database, which become None values for
    attributes in content classes.
    """
    implements(ITraversable)

    allowed_names = set([
        'approximatedate',
        'approximateduration',
        'break-long-words',
        'date',
        'datetime',
        'displaydate',
        'isodate',
        'email-to-html',
        'exactduration',
        'lower',
        'nice_pre',
        'nl_to_br',
        'pagetitle',
        'rfc822utcdatetime',
        'text-to-html',
        'time',
        'url',
        ])

    def __init__(self, context):
        self.context = context

    def traverse(self, name, furtherPath):
        if name == 'shorten':
            if len(furtherPath) == 0:
                raise TraversalError(
                    "you need to traverse a number after fmt:shorten")
            # Remove the maxlength from the path as it is a parameter
            # and not another traversal command.
            furtherPath.pop()
            return ''
        elif name in self.allowed_names:
            return ''
        else:
            raise TraversalError(name)


class ObjectFormatterAPI:
    """Adapter for any object to a formatted string."""

    implements(ITraversable)

    # Although we avoid mutables as class attributes, the two ones below are
    # constants, so it's not a problem. We might want to use something like
    # frozenset (http://code.activestate.com/recipes/414283/) here, though.
    # The names which can be traversed further (e.g context/fmt:url/+edit).
    traversable_names = {'link': 'link', 'url': 'url', 'api_url': 'api_url'}
    # Names which are allowed but can't be traversed further.
    final_traversable_names = {'public-private-css': 'public_private_css',}

    def __init__(self, context):
        self._context = context

    def url(self, view_name=None, rootsite=None):
        """Return the object's canonical URL.

        :param view_name: If not None, return the URL to the page with that
            name on this object.
        :param rootsite: If not None, return the URL to the page on the
            specified rootsite.  Note this is available only for subclasses
            that allow specifying the rootsite.
        """
        try:
            url = canonical_url(
                self._context, path_only_if_possible=True,
                rootsite=rootsite,
                view_name=view_name)
        except Unauthorized:
            url = ""
        return url

    def api_url(self, context):
        """Return the object's (partial) canonical web service URL.

        This method returns everything that goes after the web service
        version number. It's the same as 'url', but without any view
        name.
        """
        return self.url()

    def traverse(self, name, furtherPath):
        if name in self.traversable_names:
            if len(furtherPath) >= 1:
                extra_path = '/'.join(reversed(furtherPath))
                del furtherPath[:]
            else:
                extra_path = None
            method_name = self.traversable_names[name]
            return getattr(self, method_name)(extra_path)
        elif name in self.final_traversable_names:
            method_name = self.final_traversable_names[name]
            return getattr(self, method_name)()
        else:
            raise TraversalError, name

    def link(self, view_name):
        """Return an HTML link to the object's page.

        The link consists of an icon followed by the object's name.

        :param view_name: If not None, the link will point to the page with
            that name on this object.
        """
        raise NotImplementedError(
            "No link implementation for %r, IPathAdapter implementation "
            "for %r." % (self, self._context))

    def public_private_css(self):
        """Return the CSS class that represents the object's privacy."""
        if IPrivacy.providedBy(self._context) and self._context.private:
            return 'private'
        else:
            return 'public'


class ObjectImageDisplayAPI:
    """Base class for producing the HTML that presents objects
    as an icon, a logo, a mugshot or a set of badges.
    """

    def __init__(self, context):
        self._context = context

    #def default_icon_resource(self, context):
    def sprite_css(self):
        """Return the CSS class for the sprite"""
        # XXX: mars 2008-08-22 bug=260468
        # This should be refactored.  We shouldn't have to do type-checking
        # using interfaces.
        context = self._context
        if IProduct.providedBy(context):
            return 'sprite product'
        elif IProject.providedBy(context):
            return 'sprite project'
        elif IPerson.providedBy(context):
            if context.isTeam():
                return 'sprite team'
            else:
                if context.is_valid_person:
                    return 'sprite person'
                else:
                    return 'sprite person-inactive'
        elif IDistribution.providedBy(context):
            return 'sprite distribution'
        elif IDistributionSourcePackage.providedBy(context):
            return 'sprite package-source'
        elif ISprint.providedBy(context):
            return 'sprite meeting'
        elif IBug.providedBy(context):
            return 'sprite bug'
<<<<<<< HEAD
        elif IPPA.providedBy(context):
            if context.enabled:
                return 'sprite ppa-icon'
            else:
                return 'sprite ppa-icon-inactive'
=======
        elif IBranch.providedBy(context):
            return 'sprite branch'
        elif ISpecification.providedBy(context):
            return 'sprite blueprint'
>>>>>>> 4d55c789
        return None

    def default_logo_resource(self, context):
        # XXX: mars 2008-08-22 bug=260468
        # This should be refactored.  We shouldn't have to do type-checking
        # using interfaces.
        if IProject.providedBy(context):
            return '/@@/project-logo'
        elif IPerson.providedBy(context):
            if context.isTeam():
                return '/@@/team-logo'
            else:
                if context.is_valid_person:
                    return '/@@/person-logo'
                else:
                    return '/@@/person-inactive-logo'
        elif IProduct.providedBy(context):
            return '/@@/product-logo'
        elif IDistribution.providedBy(context):
            return '/@@/distribution-logo'
        elif ISprint.providedBy(context):
            return '/@@/meeting-logo'
        return None

    def default_mugshot_resource(self, context):
        # XXX: mars 2008-08-22 bug=260468
        # This should be refactored.  We shouldn't have to do type-checking
        # using interfaces.
        if IProject.providedBy(context):
            return '/@@/project-mugshot'
        elif IPerson.providedBy(context):
            if context.isTeam():
                return '/@@/team-mugshot'
            else:
                if context.is_valid_person:
                    return '/@@/person-mugshot'
                else:
                    return '/@@/person-inactive-mugshot'
        elif IProduct.providedBy(context):
            return '/@@/product-mugshot'
        elif IDistribution.providedBy(context):
            return '/@@/distribution-mugshot'
        elif ISprint.providedBy(context):
            return '/@@/meeting-mugshot'
        return None

    def _get_custom_icon_url(self):
        """Return the URL for this object's icon."""
        context = self._context
        if IHasIcon.providedBy(context) and context.icon is not None:
            icon_url = context.icon.getURL()
            return icon_url
        elif context is None:
            return ''
        else:
            return None

    def icon(self):
        #XXX: this should go away as soon as all image:icon where replaced
        return None

    def logo(self):
        """Return the appropriate <img> tag for this object's logo.

        :return: A string, or None if the context object doesn't have
            a logo.
        """
        context = self._context
        if not IHasLogo.providedBy(context):
            context = nearest(context, IHasLogo)
        if context is None:
            # we use the Launchpad logo for anything which is in no way
            # related to a Pillar (for example, a buildfarm)
            url = '/@@/launchpad-logo'
        elif context.logo is not None:
            url = context.logo.getURL()
        else:
            url = self.default_logo_resource(context)
            if url is None:
                # We want to indicate that there is no logo for this
                # object.
                return None
        logo = '<img alt="" width="64" height="64" src="%s" />'
        return logo % url

    def mugshot(self):
        """Return the appropriate <img> tag for this object's mugshot.

        :return: A string, or None if the context object doesn't have
            a mugshot.
        """
        context = self._context
        assert IHasMugshot.providedBy(context), 'No Mugshot for this item'
        if context.mugshot is not None:
            url = context.mugshot.getURL()
        else:
            url = self.default_mugshot_resource(context)
            if url is None:
                # We want to indicate that there is no mugshot for this
                # object.
                return None
        mugshot = """<img alt="" class="mugshot"
            width="192" height="192" src="%s" />"""
        return mugshot % url

    def badges(self):
        raise NotImplementedError(
            "Badge display not implemented for this item")


class BugTaskImageDisplayAPI(ObjectImageDisplayAPI):
    """Adapter for IBugTask objects to a formatted string. This inherits
    from the generic ObjectImageDisplayAPI and overrides the icon
    presentation method.

    Used for image:icon.
    """
    implements(ITraversable)

    allowed_names = set([
        'icon',
        'logo',
        'mugshot',
        'badges',
        'sprite_css',
        ])

    icon_template = (
        '<span alt="%s" title="%s" class="%s" />')

    linked_icon_template = (
        '<a href="%s" alt="%s" title="%s" class="%s"></a>')

    def traverse(self, name, furtherPath):
        """Special-case traversal for icons with an optional rootsite."""
        if name in self.allowed_names:
            return getattr(self, name)()
        else:
            raise TraversalError, name

    def sprite_css(self):
        """Return the CSS class for the sprite"""
        if self._context.importance:
            importance = self._context.importance.title.lower()
            return "sprite bug-%s" % importance
        else:
            return "sprite bug"

    def icon(self):
        """Display the icon dependent on the IBugTask.importance."""
        if self._context.importance:
            importance = self._context.importance.title.lower()
            alt = "(%s)" % importance
            title = importance.capitalize()
            if importance not in ("undecided", "wishlist"):
                # The other status names do not make a lot of sense on
                # their own, so tack on a noun here.
                title += " importance"
            css = "sprite bug-%s" % importance
        else:
            alt = ""
            title = ""
            css = self.sprite_css()

        return self.icon_template % (alt, title, css)

    def _hasMentoringOffer(self):
        """Return whether the bug has a mentoring offer."""
        return self._context.bug.mentoring_offers.count() > 0

    def _hasBugBranch(self):
        """Return whether the bug has a branch linked to it."""
        return self._context.bug.linked_branches.count() > 0

    def _hasSpecification(self):
        """Return whether the bug is linked to a specification."""
        return self._context.bug.specifications.count() > 0

    def badges(self):

        badges = []
        if self._context.bug.private:
            badges.append(self.icon_template % (
                "private", "Private","sprite private"))

        if self._hasMentoringOffer():
            badges.append(self.icon_template % (
                "mentoring", "Mentoring offered", "sprite mentoring"))

        if self._hasBugBranch():
            badges.append(self.icon_template % (
                "branch", "Branch exists", "sprite branch"))

        if self._hasSpecification():
            badges.append(self.icon_template % (
                "blueprint", "Related to a blueprint", "sprite blueprint"))

        if self._context.milestone:
            milestone_text = "milestone %s" % self._context.milestone.name
            badges.append(self.linked_icon_template % (
                canonical_url(self._context.milestone),
                milestone_text , "Linked to %s" % milestone_text,
                "sprite milestone"))

        # Join with spaces to avoid the icons smashing into each other
        # when multiple ones are presented.
        return " ".join(badges)


class BugTaskListingItemImageDisplayAPI(BugTaskImageDisplayAPI):
    """Formatter for image:badges for BugTaskListingItem.

    The BugTaskListingItem has some attributes to decide whether a badge
    should be displayed, which don't require a DB query when they are
    accessed.
    """

    def _hasMentoringOffer(self):
        """See `BugTaskImageDisplayAPI`"""
        return self._context.has_mentoring_offer

    def _hasBugBranch(self):
        """See `BugTaskImageDisplayAPI`"""
        return self._context.has_bug_branch

    def _hasSpecification(self):
        """See `BugTaskImageDisplayAPI`"""
        return self._context.has_specification


class QuestionImageDisplayAPI(ObjectImageDisplayAPI):
    """Adapter for IQuestion to a formatted string. Used for image:icon."""

    def sprite_css(self):
        return "sprite question"


class SpecificationImageDisplayAPI(ObjectImageDisplayAPI):
    """Adapter for ISpecification objects to a formatted string. This inherits
    from the generic ObjectImageDisplayAPI and overrides the icon
    presentation method.

    Used for image:icon.
    """

    icon_template = (
        '<span alt="%s" title="%s" class="%s" />')

    def sprite_css(self):
        """Return the CSS class for the sprite"""
        if self._context.priority:
            priority = self._context.priority.title.lower()
            return "sprite blueprint-%s" % priority
        else:
            return "sprite blueprint"

    def badges(self):

        badges = ''
        if self._context.mentoring_offers.count() > 0:
            badges += self.icon_template % (
                "mentoring", "Mentoring offered", "sprite mentoring")

        if self._context.linked_branches.count() > 0:
            badges += self.icon_template % (
                "branch", "Branch is available", "sprite branch")

        if self._context.informational:
            badges += self.icon_template % (
                "informational", "Blueprint is purely informational",
                "sprite info")

        return badges


class KarmaCategoryImageDisplayAPI(ObjectImageDisplayAPI):
    """Adapter for IKarmaCategory objects to an image.

    Used for image:icon.
    """

    icons_for_karma_categories = {
        'bugs': '/@@/bug',
        'code': '/@@/branch',
        'translations': '/@@/translation',
        'specs': '/@@/blueprint',
        'soyuz': '/@@/package-source',
        'answers': '/@@/question'}

    def icon(self):
        icon = self.icons_for_karma_categories[self._context.name]
        return ('<img height="14" width="14" alt="" title="%s" src="%s" />'
                % (self._context.title, icon))


class MilestoneImageDisplayAPI(ObjectImageDisplayAPI):
    """Adapter for IMilestone objects to an image.

    Used for image:icon.
    """

    def icon(self):
        """Return the appropriate <img> tag for the milestone icon."""
        return '<img height="14" width="14" alt="" src="/@@/milestone" />'


class BuildImageDisplayAPI(ObjectImageDisplayAPI):
    """Adapter for IBuild objects to an image.

    Used for image:icon.
    """
    icon_template = (
        '<img width="%(width)s" height="14" alt="%(alt)s" '
        'title="%(title)s" src="%(src)s" />')


    def icon(self):
        """Return the appropriate <img> tag for the build icon."""
        icon_map = {
            BuildStatus.NEEDSBUILD: {'src': "/@@/build-needed"},
            BuildStatus.FULLYBUILT: {'src': "/@@/build-success"},
            BuildStatus.FAILEDTOBUILD: {
                'src': "/@@/build-failed",
                'width': '16'
                },
            BuildStatus.MANUALDEPWAIT: {'src': "/@@/build-depwait"},
            BuildStatus.CHROOTWAIT: {'src': "/@@/build-chrootwait"},
            BuildStatus.SUPERSEDED: {'src': "/@@/build-superseded"},
            BuildStatus.BUILDING: {'src': "/@@/processing"},
            BuildStatus.FAILEDTOUPLOAD: {'src': "/@@/build-failedtoupload"},
            }

        alt = '[%s]' % self._context.buildstate.name
        title = self._context.buildstate.title
        source = icon_map[self._context.buildstate].get('src')
        width = icon_map[self._context.buildstate].get('width', '14')

        return self.icon_template % {
            'alt': alt,
            'title': title,
            'src': source,
            'width': width,
            }


class ArchiveImageDisplayAPI(ObjectImageDisplayAPI):
    """Adapter for IArchive objects to an image.

    Used for image:icon.
    """
    icon_template = """
        <img width="14" height="14" alt="%s" title="%s" src="%s" />
        """

    def icon(self):
        """Return the appropriate <img> tag for an archive."""
        icon_map = {
            ArchivePurpose.PRIMARY: '/@@/distribution',
            ArchivePurpose.PARTNER: '/@@/distribution',
            ArchivePurpose.PPA: '/@@/ppa-icon',
            ArchivePurpose.COPY: '/@@/distribution',
            ArchivePurpose.DEBUG: '/@@/distribution',
            }

        alt = '[%s]' % self._context.purpose.title
        title = self._context.purpose.title
        source = icon_map[self._context.purpose]

        return self.icon_template % (alt, title, source)


class BadgeDisplayAPI:
    """Adapter for IHasBadges to the images for the badges.

    Used for context/badges:small and context/badges:large.
    """

    def __init__(self, context):
        # Adapt the context.
        self.context = IHasBadges(context)

    def small(self):
        """Render the visible badge's icon images."""
        badges = self.context.getVisibleBadges()
        return ''.join([badge.renderIconImage() for badge in badges])

    def large(self):
        """Render the visible badge's heading images."""
        badges = self.context.getVisibleBadges()
        return ''.join([badge.renderHeadingImage() for badge in badges])


class PersonFormatterAPI(ObjectFormatterAPI):
    """Adapter for `IPerson` objects to a formatted string."""

    traversable_names = {'link': 'link', 'url': 'url', 'api_url': 'api_url',
                         'icon': 'icon',
                         'displayname': 'displayname',
                         'unique_displayname': 'unique_displayname',
                         }

    final_traversable_names = {'local-time': 'local_time'}
    final_traversable_names.update(ObjectFormatterAPI.final_traversable_names)

    def traverse(self, name, furtherPath):
        """Special-case traversal for links with an optional rootsite."""
        if name.startswith('link:') or name.startswith('url:'):
            rootsite = name.split(':')[1]
            extra_path = None
            if len(furtherPath) > 0:
                extra_path = '/'.join(reversed(furtherPath))
            # Remove remaining entries in furtherPath so that traversal
            # stops here.
            del furtherPath[:]
            if name.startswith('link:'):
                return self.link(extra_path, rootsite=rootsite)
            else:
                return self.url(extra_path, rootsite=rootsite)
        else:
            return super(PersonFormatterAPI, self).traverse(name, furtherPath)

    def local_time(self):
        """Return the local time for this person."""
        time_zone = 'UTC'
        if self._context.time_zone is not None:
            time_zone = self._context.time_zone
        return datetime.now(pytz.timezone(time_zone)).strftime('%T %Z')

    def link(self, view_name, rootsite=None):
        """Return an HTML link to the person's page containing an icon
        followed by the person's name.
        """
        person = self._context
        url = canonical_url(person, rootsite=rootsite, view_name=view_name)
        custom_icon = ObjectImageDisplayAPI(person)._get_custom_icon_url()
        if custom_icon is None:
            css_class = ObjectImageDisplayAPI(person).sprite_css()
            return (u'<a href="%s" class="%s">%s</a>') % (
                url, css_class, cgi.escape(person.displayname))
        else:
            return (u'<a href="%s" class="bg-image" '
                     'style="background-image: url(%s)">%s</a>') % (
                url, custom_icon, cgi.escape(person.displayname))

    def displayname(self, view_name, rootsite=None):
        """Return the displayname as a string."""
        person = self._context
        return person.displayname

    def unique_displayname(self, view_name):
        """Return the unique_displayname as a string."""
        person = self._context
        return person.unique_displayname

    def icon(self, view_name):
        """Return the URL for the person's icon."""
        custom_icon = ObjectImageDisplayAPI(
            self._context)._get_custom_icon_url()
        if custom_icon is None:
            css_class = ObjectImageDisplayAPI(self._context).sprite_css()
            return '<span class="' + css_class + '"></span>'
        else:
            return '<img src="%s" width="14" height="14" />' % custom_icon


class TeamFormatterAPI(PersonFormatterAPI):
    """Adapter for `ITeam` objects to a formatted string."""

    hidden = u'<hidden>'

    def url(self, view_name=None):
        """See `ObjectFormatterAPI`."""
        if not check_permission('launchpad.View', self._context):
            # This person has no permission to view the team details.
            return None
        return super(TeamFormatterAPI, self).url(view_name)

    def api_url(self, context):
        """See `ObjectFormatterAPI`."""
        if not check_permission('launchpad.View', self._context):
            # This person has no permission to view the team details.
            return None
        return super(TeamFormatterAPI, self).api_url(context)

    def link(self, view_name, rootsite=None):
        """See `ObjectFormatterAPI`."""
        person = self._context
        if not check_permission('launchpad.View', person):
            # This person has no permission to view the team details.
            return '<span class="sprite team">%s</span>' % cgi.escape(
                self.hidden)
        return super(TeamFormatterAPI, self).link(view_name, rootsite)

    def displayname(self, view_name, rootsite=None):
        """See `PersonFormatterAPI`."""
        person = self._context
        if not check_permission('launchpad.View', person):
            # This person has no permission to view the team details.
            return self.hidden
        return super(TeamFormatterAPI, self).displayname(view_name, rootsite)

    def unique_displayname(self, view_name):
        """See `PersonFormatterAPI`."""
        person = self._context
        if not check_permission('launchpad.View', person):
            # This person has no permission to view the team details.
            return self.hidden
        return super(TeamFormatterAPI, self).unique_displayname(view_name)

class CustomizableFormatter(ObjectFormatterAPI):
    """A ObjectFormatterAPI that is easy to customize.

    This provides fmt:url and fmt:link support for the object it
    adapts.

    For most object types, only the _link_summary_template class
    variable and _link_summary_values method need to be overridden.
    This assumes that:

      1. canonical_url produces appropriate urls for this type,
      2. the launchpad.View permission alone is required to view this
         object's url, and,
      3. if there is an icon for this object type, image:icon is
         implemented and appropriate.

    For greater control over the summary, overrride
    _make_link_summary.

    If a different permission is required, override _link_permission.
    """

    _link_permission = 'launchpad.View'

    def _link_summary_values(self):
        """Return a dict of values to use for template substitution.

        These values should not be escaped, as this will be performed later.
        For this reason, only string values should be supplied.
        """
        raise NotImplementedError(self._link_summary_values)

    def _make_link_summary(self):
        """Create a summary from _template and _link_summary_values().

        This summary is for use in fmt:link, which is meant to be used in
        contexts like lists of items.
        """
        values = {}
        for key, value in self._link_summary_values().iteritems():
            if value is None:
                values[key] = ''
            else:
                values[key] = cgi.escape(value)
        return self._link_summary_template % values

    def sprite_css(self):
        """Retrieve the icon for the _context, if any.

        :return: The icon css or None if no icon is available.
        """
        return queryAdapter(self._context, IPathAdapter, 'image').sprite_css()

    def link(self, view_name):
        """Return html including a link, description and icon.

        Icon and link are optional, depending on type and permissions.
        Uses self._make_link_summary for the summary, self._get_icon
        for the icon, self._should_link to determine whether to link, and
        self.url() to generate the url.
        """
        sprite = self.sprite_css()
        if sprite is None:
            css = ''
        else:
            css = ' class="' + sprite + '"'

        summary = self._make_link_summary()
        if check_permission(self._link_permission, self._context):
            url = self.url(view_name)
        else:
            url = ''
        if url:
            return '<a href="%s"%s>%s</a>' % (url, css, summary)
        else:
            return summary


class PillarFormatterAPI(CustomizableFormatter):
    """Adapter for IProduct, IDistribution and IProject objects to a
    formatted string."""

    _link_summary_template = '%(displayname)s'
    _link_permission = 'zope.Public'

    def _link_summary_values(self):
        displayname = self._context.displayname
        return {'displayname': displayname}

    def link(self, view_name):
        """The html to show a link to a Product, Project or distribution.

        In the case of Products or Project groups we display the custom
        icon, if one exists."""

        html = super(PillarFormatterAPI, self).link(view_name)
        context = self._context
        if IProduct.providedBy(context) or IProject.providedBy(context):
            custom_icon = ObjectImageDisplayAPI(
                context)._get_custom_icon_url()
            url = canonical_url(context, view_name=view_name)
            summary = self._make_link_summary()
            if custom_icon is None:
                css_class = ObjectImageDisplayAPI(context).sprite_css()
                html = (u'<a href="%s" class="%s">%s</a>') % (
                    url, css_class, summary)
            else:
                html = (u'<a href="%s" class="bg-image" '
                         'style="background-image: url(%s)">%s</a>') % (
                    url, custom_icon, summary)
            if IProduct.providedBy(context):
                license_status = context.license_status
                if license_status != LicenseStatus.OPEN_SOURCE:
                    html = '<span title="%s">%s (%s)</span>' % (
                            license_status.description, html,
                            license_status.title)
        return html


class SourcePackageFormatterAPI(CustomizableFormatter):
    """Adapter for ISourcePackage objects to a formatted string."""

    _link_summary_template = '%(displayname)s'

    def _link_summary_values(self):
        displayname = self._context.displayname
        return {'displayname': displayname}


class ProductReleaseFileFormatterAPI(ObjectFormatterAPI):
    """Adapter for `IProductReleaseFile` objects to a formatted string."""

    traversable_names = {'link': 'link'}

    def link(self, view_name):
        """A hyperlinked ProductReleaseFile.

        This consists of a download icon, the link to the ProductReleaseFile
        itself (with a tooltip stating its size) and links to that file's
        signature and MD5 hash.
        """
        file_ = self._context
        file_size = NumberFormatterAPI(
            file_.libraryfile.content.filesize).bytes()
        if file_.description is not None:
            description = file_.description
        else:
            description = file_.libraryfile.filename
        link_title = "%s (%s)" % (description, file_size)
        download_url = self._getDownloadURL(file_.libraryfile)
        md5_url = urlappend(download_url, '+md5')
        replacements = dict(
            url=download_url, filename=file_.libraryfile.filename,
            md5_url=md5_url, link_title=link_title)
        html = (
            '<img alt="download icon" src="/@@/download" />'
            '<strong>'
            '  <a title="%(link_title)s" href="%(url)s">%(filename)s</a> '
            '</strong>'
            '(<a href="%(md5_url)s">md5</a>')
        if file_.signature is not None:
            html += ', <a href="%(signature_url)s">sig</a>)'
            replacements['signature_url'] = self._getDownloadURL(
                file_.signature)
        else:
            html += ')'
        return html % replacements

    @property
    def _release(self):
        return self._context.productrelease

    def _getDownloadURL(self, lfa):
        """Return the download URL for the given `LibraryFileAlias`."""
        url = urlappend(canonical_url(self._release), '+download')
        # Quote the filename to eliminate non-ascii characters which
        # are invalid in the url.
        url = urlappend(url, urllib.quote(lfa.filename.encode('utf-8')))
        return str(URI(url).replace(scheme='http'))


class BranchFormatterAPI(ObjectFormatterAPI):
    """Adapter for IBranch objects to a formatted string."""

    traversable_names = {
        'link': 'link', 'url': 'url', 'project-link': 'projectLink',
        'title-link': 'titleLink', 'bzr-link': 'bzrLink'}

    def _args(self, view_name):
        """Generate a dict of attributes for string template expansion."""
        branch = self._context
        return {
            'bzr_identity': branch.bzr_identity,
            'display_name': cgi.escape(branch.displayname),
            'name': branch.name,
            'unique_name' : branch.unique_name,
            'url': self.url(view_name),
            }

    def link(self, view_name):
        """A hyperlinked branch icon with the displayname."""
        return (
            '<a href="%(url)s" class="sprite branch">'
            '%(display_name)s</a>' % self._args(view_name))

    def bzrLink(self, view_name):
        """A hyperlinked branch icon with the bazaar identity."""
        # Defer to link.
        return self.link(view_name)

    def projectLink(self, view_name):
        """A hyperlinked branch icon with the name and title."""
        return (
            '<a href="%(url)s" title="%(display_name)s">'
            '<img src="/@@/branch" alt=""/>'
            '&nbsp;%(name)s</a>: %(title)s' % self._args(view_name))

    def titleLink(self, view_name):
        """A hyperlinked branch name with following title."""
        return (
            '<a href="%(url)s" title="%(display_name)s">'
            '%(name)s</a>: %(title)s' % self._args(view_name))


class PreviewDiffFormatterAPI(ObjectFormatterAPI):
    """Formatter for preview diffs."""

    def url(self, view_name=None):
        """Use the url of the librarian file containing the diff.
        """
        librarian_alias = self._context.diff_text
        if librarian_alias is None:
            return None
        else:
            return librarian_alias.getURL()

    def link(self, view_name):
        """The link to the diff should show the line count.

        Stale diffs will have a stale-diff css class.
        Diffs with conflicts will have a conflict-diff css class.
        Diffs with neither will have clean-diff css class.

        The title of the diff will show the number of lines added or removed
        if available.

        :param view_name: If not None, the link will point to the page with
            that name on this object.
        """
        title_words = []
        if self._context.conflicts is not None:
            style = 'conflicts-diff'
            title_words.append(_('CONFLICTS'))
        else:
            style = 'clean-diff'
        # Stale style overrides conflicts or clean.
        if self._context.stale:
            style = 'stale-diff'
            title_words.append(_('Stale'))

        if self._context.added_lines_count:
            title_words.append(
                _("%s added") % self._context.added_lines_count)

        if self._context.removed_lines_count:
            title_words.append(
                _("%s removed") % self._context.removed_lines_count)

        args = {
            'line_count': _('%s lines') % self._context.diff_lines_count,
            'style': style,
            'title': ', '.join(title_words),
            'url': self.url(view_name),
            }
        # Under normal circumstances, there will be an associated file,
        # however if the diff is empty, then there is no alias to link to.
        if args['url'] is None:
            return (
                '<span title="%(title)s" class="%(style)s">'
                '%(line_count)s</span>' % args)
        else:
            return (
                '<a href="%(url)s" title="%(title)s" class="%(style)s">'
                '<img src="/@@/download"/>&nbsp;%(line_count)s</a>' % args)


class BranchSubscriptionFormatterAPI(CustomizableFormatter):
    """Adapter for IBranchSubscription objects to a formatted string."""

    _link_summary_template = _('Subscription of %(person)s to %(branch)s')

    def _link_summary_values(self):
        """Provide values for template substitution"""
        return {
            'person': self._context.person.displayname,
            'branch': self._context.branch.displayname,
        }


class BranchMergeProposalFormatterAPI(CustomizableFormatter):

    _link_summary_template = _('%(title)s')

    def _link_summary_values(self):
        return {
            'title': self._context.title,
            }


class BugBranchFormatterAPI(CustomizableFormatter):
    """Adapter providing fmt support for BugBranch objects"""

    def _get_task_formatter(self):
        task = self._context.bug.getBugTask(self._context.branch.product)
        if task is None:
            task = self._context.bug.bugtasks[0]
        return BugTaskFormatterAPI(task)

    def _make_link_summary(self):
        """Return the summary of the related product's bug task"""
        return self._get_task_formatter()._make_link_summary()

    def _get_icon(self):
        """Return the icon of the related product's bugtask"""
        return self._get_task_formatter()._get_icon()


class BugFormatterAPI(CustomizableFormatter):
    """Adapter for IBug objects to a formatted string."""

    _link_summary_template = 'Bug #%(id)s: %(title)s'

    def _link_summary_values(self):
        """See CustomizableFormatter._link_summary_values."""
        return {'id': str(self._context.id), 'title': self._context.title}


class BugTaskFormatterAPI(CustomizableFormatter):
    """Adapter for IBugTask objects to a formatted string."""

    def _make_link_summary(self):
        return BugFormatterAPI(self._context.bug)._make_link_summary()


class CodeImportFormatterAPI(CustomizableFormatter):
    """Adapter providing fmt support for CodeImport objects"""

    _link_summary_template = _('Import of %(product)s: %(branch)s')
    _link_permission = 'zope.Public'

    def _link_summary_values(self):
        """See CustomizableFormatter._link_summary_values."""
        return {'product': self._context.product.displayname,
                'branch': self._context.branch.bzr_identity,
               }

    def url(self, view_name=None):
        """See `ObjectFormatterAPI`."""
        # The url of a code import is the associated branch.
        # This is still here primarily for supporting branch deletion,
        # which does a fmt:link of the other entities that will be deleted.
        url = canonical_url(
            self._context.branch, path_only_if_possible=True,
            view_name=view_name)
        return url


class CodeImportMachineFormatterAPI(CustomizableFormatter):
    """Adapter providing fmt support for CodeImport objects"""

    _link_summary_template = _('%(hostname)s')
    _link_permission = 'zope.Public'

    def _link_summary_values(self):
        """See CustomizableFormatter._link_summary_values."""
        return {'hostname': self._context.hostname,}


class MilestoneFormatterAPI(CustomizableFormatter):
    """Adapter providing fmt support for Milestone objects."""

    _link_summary_template = _('%(title)s')
    _link_permission = 'zope.Public'

    def _link_summary_values(self):
        """See CustomizableFormatter._link_summary_values."""
        return {'title': self._context.title}


class ProductReleaseFormatterAPI(CustomizableFormatter):
    """Adapter providing fmt support for Milestone objects."""

    _link_summary_template = _('%(displayname)s %(code_name)s')
    _link_permission = 'zope.Public'

    def _link_summary_values(self):
        """See CustomizableFormatter._link_summary_values."""
        code_name = self._context.milestone.code_name
        if code_name is None or code_name.strip() == '':
            code_name = ''
        else:
            code_name = '(%s)' % code_name.strip()
        return dict(displayname=self._context.milestone.displayname,
                    code_name=code_name)


class ProductSeriesFormatterAPI(CustomizableFormatter):
    """Adapter providing fmt support for ProductSeries objects"""

    _link_summary_template = _('%(product)s %(series)s series')

    def _link_summary_values(self):
        """See CustomizableFormatter._link_summary_values."""
        return {'series': self._context.name,
                'product': self._context.product.displayname}


class QuestionFormatterAPI(CustomizableFormatter):
    """Adapter providing fmt support for question objects."""

    _link_summary_template = _('%(id)s: %(title)s')
    _link_permission = 'zope.Public'

    def _link_summary_values(self):
        """See CustomizableFormatter._link_summary_values."""
        return {'id': str(self._context.id), 'title': self._context.title}


class SpecificationFormatterAPI(CustomizableFormatter):
    """Adapter providing fmt support for Specification objects"""

    _link_summary_template = _('%(title)s')
    _link_permission = 'zope.Public'

    def _link_summary_values(self):
        """See CustomizableFormatter._link_summary_values."""
        return {'title': self._context.title}


class CodeReviewCommentFormatterAPI(CustomizableFormatter):
    """Adapter providing fmt support for CodeReviewComment objects"""

    _link_summary_template = _('Comment by %(author)s')
    _link_permission = 'zope.Public'

    def _link_summary_values(self):
        """See CustomizableFormatter._link_summary_values."""
        return {'author': self._context.message.owner.displayname}


class PPAFormatterAPI(CustomizableFormatter):
    """Adapter providing fmt support for `IPPA` objects."""

    _link_summary_template = '%(display_name)s'
    _link_permission = 'launchpad.View'

    def _link_summary_values(self):
        """See CustomizableFormatter._link_summary_values."""
        return {
            'display_name': self._context.displayname,
            }

    def link(self, view_name):
        """Return html including a link for the context PPA.

        Render a link using CSS sprites for users with permission to view
        the PPA.

        Disabled PPAs are listed with sprites but not linkified.

        Unaccessible private PPA are not rendered at all (empty string
        is returned).
        """
        summary = self._make_link_summary()
        css = self.sprite_css()
        if check_permission(self._link_permission, self._context):
            url = self.url(view_name)
            return '<a href="%s" class="%s">%s</a>' % (url, css, summary)
        else:
            if not self._context.private:
                return '<span class="%s">%s</span>' % (css, summary)
            else:
                return ''


class SpecificationBranchFormatterAPI(CustomizableFormatter):
    """Adapter for ISpecificationBranch objects to a formatted string."""

    def _make_link_summary(self):
        """Provide the summary of the linked spec"""
        formatter = SpecificationFormatterAPI(self._context.specification)
        return formatter._make_link_summary()

    def _get_icon(self):
        """Provide the icon of the linked spec"""
        formatter = SpecificationFormatterAPI(self._context.specification)
        return formatter._get_icon()

    def sprite_css(self):
        return queryAdapter(
            self._context.specification, IPathAdapter, 'image').sprite_css()


class BugTrackerFormatterAPI(ObjectFormatterAPI):
    """Adapter for `IBugTracker` objects to a formatted string."""

    final_traversable_names = {
        'aliases': 'aliases',
        'external-link': 'external_link',
        'external-title-link': 'external_title_link'}
    final_traversable_names.update(ObjectFormatterAPI.final_traversable_names)

    def link(self, view_name):
        """Return an HTML link to the bugtracker page.

        If the user is not logged-in, the title of the bug tracker is
        modified to obfuscate all email addresses.
        """
        url = self.url(view_name)
        title = self._context.title
        if getUtility(ILaunchBag).user is None:
            title = FormattersAPI(title).obfuscate_email()
        return u'<a href="%s">%s</a>' % (escape(url), escape(title))

    def external_link(self):
        """Return an HTML link to the external bugtracker.

        If the user is not logged-in, and the URL of the bugtracker
        contains an email address, this returns the obfuscated URL as
        text (i.e. no <a/> link).
        """
        url = self._context.baseurl
        if url.startswith('mailto:') and getUtility(ILaunchBag).user is None:
            return escape(u'mailto:<email address hidden>')
        else:
            href = escape(url)
            return u'<a class="link-external" href="%s">%s</a>' % (href, href)

    def external_title_link(self):
        """Return an HTML link to the external bugtracker.

        If the user is not logged-in, the title of the bug tracker is
        modified to obfuscate all email addresses. Additonally, if the
        URL is a mailto: address then no link is returned, just the
        title text.
        """
        url = self._context.baseurl
        title = self._context.title
        if getUtility(ILaunchBag).user is None:
            title = FormattersAPI(title).obfuscate_email()
            if url.startswith('mailto:'):
                return escape(title)
        return u'<a class="link-external" href="%s">%s</a>' % (
            escape(url), escape(title))

    def aliases(self):
        """Generate alias URLs, obfuscating where necessary.

        If the user is not logged-in, email addresses should be
        hidden.
        """
        anonymous = getUtility(ILaunchBag).user is None
        for alias in self._context.aliases:
            if anonymous and alias.startswith('mailto:'):
                yield escape(u'mailto:<email address hidden>')
            else:
                yield alias


class BugWatchFormatterAPI(ObjectFormatterAPI):
    """Adapter for `IBugWatch` objects to a formatted string."""

    final_traversable_names = {
        'external-link': 'external_link',
        'external-link-short': 'external_link_short'}
    final_traversable_names.update(ObjectFormatterAPI.final_traversable_names)

    def _make_external_link(self, summary=None):
        """Return an external HTML link to the target of the bug watch.

        If a summary is not specified or empty, an em-dash is used as
        the content of the link.

        If the user is not logged in and the URL of the bug watch is
        an email address, only the summary is returned (i.e. no link).
        """
        if summary is None or len(summary) == 0:
            summary = u'&mdash;'
        else:
            summary = escape(summary)
        url = self._context.url
        if url.startswith('mailto:') and getUtility(ILaunchBag).user is None:
            return summary
        else:
            return u'<a class="link-external" href="%s">%s</a>' % (
                escape(url), summary)

    def external_link(self):
        """Return an HTML link with a detailed link text.

        The link text is formed from the bug tracker name and the
        remote bug number.
        """
        summary = self._context.bugtracker.name
        remotebug = self._context.remotebug
        if remotebug is not None and len(remotebug) > 0:
            summary = u'%s #%s' % (summary, remotebug)
        return self._make_external_link(summary)

    def external_link_short(self):
        """Return an HTML link with a short link text.

        The link text is formed from the bug tracker name and the
        remote bug number.
        """
        return self._make_external_link(self._context.remotebug)


class NumberFormatterAPI:
    """Adapter for converting numbers to formatted strings."""

    implements(ITraversable)

    def __init__(self, number):
        self._number = number

    def traverse(self, name, furtherPath):
        if name == 'float':
            if len(furtherPath) != 1:
                raise TraversalError(
                    "fmt:float requires a single decimal argument")
            # coerce the argument to float to ensure it's safe
            format = furtherPath.pop()
            return self.float(float(format))
        elif name == 'bytes':
            return self.bytes()
        elif name == 'intcomma':
            return self.intcomma()
        else:
            raise TraversalError(name)

    def intcomma(self):
        """Return this number with its thousands separated by comma.

        This can only be used for integers.
        """
        if not isinstance(self._number, int):
            raise AssertionError("This can't be used with non-integers")
        L = []
        for index, char in enumerate(reversed(str(self._number))):
            if index != 0 and (index % 3) == 0:
                L.insert(0, ',')
            L.insert(0, char)
        return ''.join(L)

    def bytes(self):
        """Render number as byte contractions according to IEC60027-2."""
        # See http://en.wikipedia.org/wiki
        # /Binary_prefixes#Specific_units_of_IEC_60027-2_A.2
        # Note that there is a zope.app.size.byteDisplay() function, but
        # it really limited and doesn't work well enough for us here.
        assert not float(self._number) < 0, "Expected a non-negative number."
        n = int(self._number)
        if n == 1:
            # Handle the singular case.
            return "1 byte"
        if n == 0:
            # To avoid math.log(0, X) blowing up.
            return "0 bytes"
        suffixes = ["KiB", "MiB", "GiB", "TiB", "PiB", "EiB", "ZiB", "YiB"]
        exponent = int(math.log(n, 1024))
        exponent = min(len(suffixes), exponent)
        if exponent < 1:
            # If this is less than 1 KiB, no need for rounding.
            return "%s bytes" % n
        return "%.1f %s" % (n / 1024.0 ** exponent, suffixes[exponent - 1])

    def float(self, format):
        """Use like tal:content="context/foo/fmt:float/.2".

        Will return a string formatted to the specification provided in
        the manner Python "%f" formatter works. See
        http://docs.python.org/lib/typesseq-strings.html for details and
        doc.displaying-numbers for various examples.
        """
        value = "%" + str(format) + "f"
        return value % float(self._number)


class DateTimeFormatterAPI:
    """Adapter from datetime objects to a formatted string."""

    def __init__(self, datetimeobject):
        self._datetime = datetimeobject

    def time(self):
        if self._datetime.tzinfo:
            value = self._datetime.astimezone(
                getUtility(ILaunchBag).time_zone)
            return value.strftime('%T %Z')
        else:
            return self._datetime.strftime('%T')

    def date(self):
        value = self._datetime
        if value.tzinfo:
            value = value.astimezone(
                getUtility(ILaunchBag).time_zone)
        return value.strftime('%Y-%m-%d')

    def _now(self):
        # This method exists to be overridden in tests.
        if self._datetime.tzinfo:
            # datetime is offset-aware
            return datetime.now(pytz.timezone('UTC'))
        else:
            # datetime is offset-naive
            return datetime.utcnow()

    def displaydate(self):
        delta = abs(self._now() - self._datetime)
        if delta > timedelta(1, 0, 0):
            # far in the past or future, display the date
            return 'on ' + self.date()
        return self.approximatedate()

    def approximatedate(self):
        delta = self._now() - self._datetime
        if abs(delta) > timedelta(1, 0, 0):
            # far in the past or future, display the date
            return self.date()
        future = delta < timedelta(0, 0, 0)
        delta = abs(delta)
        days = delta.days
        hours = delta.seconds / 3600
        minutes = (delta.seconds - (3600*hours)) / 60
        seconds = delta.seconds % 60
        result = ''
        if future:
            result += 'in '
        if days != 0:
            amount = days
            unit = 'day'
        elif hours != 0:
            amount = hours
            unit = 'hour'
        elif minutes != 0:
            amount = minutes
            unit = 'minute'
        else:
            amount = seconds
            unit = 'second'
        if amount != 1:
            unit += 's'
        result += '%s %s' % (amount, unit)
        if not future:
            result += ' ago'
        return result

    def datetime(self):
        return "%s %s" % (self.date(), self.time())

    def rfc822utcdatetime(self):
        return formatdate(
            rfc822.mktime_tz(self._datetime.utctimetuple() + (0,)))

    def isodate(self):
        return self._datetime.isoformat()


class SeriesSourcePackageBranchFormatter(ObjectFormatterAPI):
    """Formatter for a SourcePackage, Pocket -> Branch link.

    Since the link object is never really interesting in and of itself, we
    always link to the source package instead.
    """

    def url(self, view_name=None, rootsite=None):
        return queryAdapter(
            self._context.sourcepackage, IPathAdapter, 'fmt').url(
                view_name, rootsite)

    def link(self, view_name):
        return queryAdapter(
            self._context.sourcepackage, IPathAdapter, 'fmt').link(view_name)


class DurationFormatterAPI:
    """Adapter from timedelta objects to a formatted string."""

    implements(ITraversable)

    def __init__(self, duration):
        self._duration = duration

    def traverse(self, name, furtherPath):
        if name == 'exactduration':
            return self.exactduration()
        elif name == 'approximateduration':
            use_words = True
            if len(furtherPath) == 1:
                if 'use-digits' == furtherPath[0]:
                    furtherPath.pop()
                    use_words = False
            return self.approximateduration(use_words)
        else:
            raise TraversalError(name)

    def exactduration(self):
        """Format timedeltas as "v days, w hours, x minutes, y.z seconds"."""
        parts = []
        minutes, seconds = divmod(self._duration.seconds, 60)
        hours, minutes = divmod(minutes, 60)
        seconds = seconds + (float(self._duration.microseconds) / 10**6)
        if self._duration.days > 0:
            if self._duration.days == 1:
                parts.append('%d day' % self._duration.days)
            else:
                parts.append('%d days' % self._duration.days)
        if parts or hours > 0:
            if hours == 1:
                parts.append('%d hour' % hours)
            else:
                parts.append('%d hours' % hours)
        if parts or minutes > 0:
            if minutes == 1:
                parts.append('%d minute' % minutes)
            else:
                parts.append('%d minutes' % minutes)
        if parts or seconds > 0:
            parts.append('%0.1f seconds' % seconds)

        return ', '.join(parts)

    def approximateduration(self, use_words=True):
        """Return a nicely-formatted approximate duration.

        E.g. 'an hour', 'three minutes', '1 hour 10 minutes' and so
        forth.

        See https://launchpad.canonical.com/PresentingLengthsOfTime.

        :param use_words: Specificly determines whether or not to use
            words for numbers less than or equal to ten.  Expanding
            numbers to words makes sense when the number is used in
            prose or a singualar item on a page, but when used in
            a table, the words do not work as well.
        """
        # NOTE: There are quite a few "magic numbers" in this
        # implementation; they are generally just figures pulled
        # directly out of the PresentingLengthsOfTime spec, and so
        # it's not particularly easy to give each and every number of
        # a useful name. It's also unlikely that these numbers will be
        # changed.

        # Calculate the total number of seconds in the duration,
        # including the decimal part.
        seconds = self._duration.days * (3600 * 24)
        seconds += self._duration.seconds
        seconds += (float(self._duration.microseconds) / 10**6)

        # First we'll try to calculate an approximate number of
        # seconds up to a minute. We'll start by defining a sorted
        # list of (boundary, display value) tuples.  We want to show
        # the display value corresponding to the lowest boundary that
        # 'seconds' is less than, if one exists.
        representation_in_seconds = [
            (1.5, '1 second'),
            (2.5, '2 seconds'),
            (3.5, '3 seconds'),
            (4.5, '4 seconds'),
            (7.5, '5 seconds'),
            (12.5, '10 seconds'),
            (17.5, '15 seconds'),
            (22.5, '20 seconds'),
            (27.5, '25 seconds'),
            (35, '30 seconds'),
            (45, '40 seconds'),
            (55, '50 seconds'),
            (90, 'a minute'),
        ]
        if not use_words:
            representation_in_seconds[-1] = (90, '1 minute')

        # Break representation_in_seconds into two pieces, to simplify
        # finding the correct display value, through the use of the
        # built-in bisect module.
        second_boundaries, display_values = zip(*representation_in_seconds)

        # Is seconds small enough that we can produce a representation
        # in seconds (up to 'a minute'?)
        if seconds < second_boundaries[-1]:
            # Use the built-in bisection algorithm to locate the index
            # of the item which "seconds" sorts after.
            matching_element_index = bisect.bisect(second_boundaries, seconds)

            # Return the corresponding display value.
            return display_values[matching_element_index]

        # More than a minute, approximately; our calculation strategy
        # changes. From this point forward, we may also need a
        # "verbal" representation of the number. (We never need a
        # verbal representation of "1", because we tend to special
        # case the number 1 for various approximations, and we usually
        # use a word like "an", instead of "one", e.g. "an hour")
        if use_words:
            number_name = {
                2: 'two', 3: 'three', 4: 'four', 5: 'five',
                6: 'six', 7: 'seven', 8: 'eight', 9: 'nine',
                10: 'ten'}
        else:
            number_name = dict((number, number) for number in range(2, 11))

        # Convert seconds into minutes, and round it.
        minutes, remaining_seconds = divmod(seconds, 60)
        minutes += remaining_seconds / 60.0
        minutes = int(round(minutes))

        if minutes <= 59:
            return "%s minutes" % number_name.get(minutes, str(minutes))

        # Is the duration less than an hour and 5 minutes?
        if seconds < (60 + 5) * 60:
            if use_words:
                return "an hour"
            else:
                return "1 hour"

        # Next phase: try and calculate an approximate duration
        # greater than one hour, but fewer than ten hours, to a 10
        # minute granularity.
        hours, remaining_seconds = divmod(seconds, 3600)
        ten_minute_chunks = int(round(remaining_seconds / 600.0))
        minutes = ten_minute_chunks * 10
        hours += (minutes / 60)
        minutes %= 60
        if hours < 10:
            if minutes:
                # If there is a minutes portion to display, the number
                # of hours is always shown as a digit.
                if hours == 1:
                    return "1 hour %s minutes" % minutes
                else:
                    return "%d hours %s minutes" % (hours, minutes)
            else:
                number_as_text = number_name.get(hours, str(hours))
                return "%s hours" % number_as_text

        # Is the duration less than ten and a half hours?
        if seconds < (10.5 * 3600):
            return '%s hours' % number_name[10]

        # Try to calculate the approximate number of hours, to a
        # maximum of 47.
        hours = int(round(seconds / 3600.0))
        if hours <= 47:
            return "%d hours" % hours

        # Is the duration fewer than two and a half days?
        if seconds < (2.5 * 24 * 3600):
            return '%s days' % number_name[2]

        # Try to approximate to day granularity, up to a maximum of 13
        # days.
        days = int(round(seconds / (24 * 3600)))
        if days <= 13:
            return "%s days" % number_name.get(days, str(days))

        # Is the duration fewer than two and a half weeks?
        if seconds < (2.5 * 7 * 24 * 3600):
            return '%s weeks' % number_name[2]

        # If we've made it this far, we'll calculate the duration to a
        # granularity of weeks, once and for all.
        weeks = int(round(seconds / (7 * 24 * 3600.0)))
        return "%s weeks" % number_name.get(weeks, str(weeks))


class LinkFormatterAPI(ObjectFormatterAPI):
    """Adapter from Link objects to a formatted anchor."""
    final_traversable_names = {
        'icon': 'icon',
        'icon-link': 'link',
        'link-icon': 'link',
        }
    final_traversable_names.update(ObjectFormatterAPI.final_traversable_names)

    def icon(self):
        """Return the icon representation of the link."""
        request = get_current_browser_request()
        return getMultiAdapter(
            (self._context, request), name="+inline-icon")()

    def link(self, view_name=None, rootsite=None):
        """Return the default representation of the link."""
        return self._context.render()

    def url(self, view_name=None):
        """Return the URL representation of the link."""
        if self._context.enabled:
            return self._context.url
        else:
            return u''


def clean_path_segments(request):
    """Returns list of path segments, excluding system-related segments."""
    proto_host_port = request.getApplicationURL()
    clean_url = request.getURL()
    clean_path = clean_url[len(proto_host_port):]
    clean_path_split = clean_path.split('/')
    return clean_path_split


class PageTemplateContextsAPI:
    """Adapter from page tempate's CONTEXTS object to fmt:pagetitle.

    This is registered to be used for the dict type.
    """

    implements(ITraversable)

    def __init__(self, contextdict):
        self.contextdict = contextdict

    def traverse(self, name, furtherPath):
        if name == 'pagetitle':
            return self.pagetitle()
        else:
            raise TraversalError(name)

    def pagetitle(self):
        """Return the string title for the page template CONTEXTS dict.

        Take the simple filename without extension from
        self.contextdict['template'].filename, replace any hyphens with
        underscores, and use this to look up a string, unicode or
        function in the module canonical.launchpad.pagetitles.

        If no suitable object is found in canonical.launchpad.pagetitles, emit
        a warning that this page has no title, and return the default page
        title.
        """
        template = self.contextdict['template']
        filename = os.path.basename(template.filename)
        name, ext = os.path.splitext(filename)
        name = name.replace('-', '_')
        titleobj = getattr(canonical.launchpad.pagetitles, name, None)
        if titleobj is None:
            # sabdfl 25/0805 page titles are now mandatory hence the assert
            raise AssertionError(
                 "No page title in canonical.launchpad.pagetitles "
                 "for %s" % name)
        elif isinstance(titleobj, basestring):
            return titleobj
        else:
            context = self.contextdict['context']
            view = self.contextdict['view']
            title = titleobj(context, view)
            if title is None:
                return canonical.launchpad.pagetitles.DEFAULT_LAUNCHPAD_TITLE
            else:
                return title


def split_paragraphs(text):
    """Split text into paragraphs.

    This function yields lists of strings that represent lines of text
    in each paragraph.

    Paragraphs are split by one or more blank lines.
    """
    paragraph = []
    for line in text.splitlines():
        line = line.rstrip()

        # blank lines split paragraphs
        if not line:
            if paragraph:
                yield paragraph
            paragraph = []
            continue

        paragraph.append(line)

    if paragraph:
        yield paragraph


def re_substitute(pattern, replace_match, replace_nomatch, string):
    """Transform a string, replacing matched and non-matched sections.

     :param patter: a regular expression
     :param replace_match: a function used to transform matches
     :param replace_nomatch: a function used to transform non-matched text
     :param string: the string to transform

    This function behaves similarly to re.sub() when a function is
    passed as the second argument, except that the non-matching
    portions of the string can be transformed by a second function.
    """
    if replace_match is None:
        replace_match = lambda match: match.group()
    if replace_nomatch is None:
        replace_nomatch = lambda text: text
    parts = []
    position = 0
    for match in re.finditer(pattern, string):
        if match.start() != position:
            parts.append(replace_nomatch(string[position:match.start()]))
        parts.append(replace_match(match))
        position = match.end()
    remainder = string[position:]
    if remainder:
        parts.append(replace_nomatch(remainder))
    return ''.join(parts)


def next_word_chunk(word, pos, minlen, maxlen):
    """Return the next chunk of the word of length between minlen and maxlen.

    Shorter word chunks are preferred, preferably ending in a non
    alphanumeric character.  The index of the end of the chunk is also
    returned.

    This function treats HTML entities in the string as single
    characters.  The string should not include HTML tags.
    """
    nchars = 0
    endpos = pos
    while endpos < len(word):
        # advance by one character
        if word[endpos] == '&':
            # make sure we grab the entity as a whole
            semicolon = word.find(';', endpos)
            assert semicolon >= 0, 'badly formed entity: %r' % word[endpos:]
            endpos = semicolon + 1
        else:
            endpos += 1
        nchars += 1
        if nchars >= maxlen:
            # stop if we've reached the maximum chunk size
            break
        if nchars >= minlen and not word[endpos-1].isalnum():
            # stop if we've reached the minimum chunk size and the last
            # character wasn't alphanumeric.
            break
    return word[pos:endpos], endpos


def add_word_breaks(word):
    """Insert manual word breaks into a string.

    The word may be entity escaped, but is not expected to contain
    any HTML tags.

    Breaks are inserted at least every 7 to 15 characters,
    preferably after puctuation.
    """
    broken = []
    pos = 0
    while pos < len(word):
        chunk, pos = next_word_chunk(word, pos, 7, 15)
        broken.append(chunk)
    return '<wbr></wbr>'.join(broken)


break_text_pat = re.compile(r'''
  (?P<tag>
    <[^>]*>
  ) |
  (?P<longword>
    (?<![^\s<>])(?:[^\s<>&]|&[^;]*;){20,}
  )
''', re.VERBOSE)

def break_long_words(text):
    """Add word breaks to long words in a run of text.

    The text may contain entity references or HTML tags.
    """
    def replace(match):
        if match.group('tag'):
            return match.group()
        elif match.group('longword'):
            return add_word_breaks(match.group())
        else:
            raise AssertionError('text matched but neither named group found')
    return break_text_pat.sub(replace, text)


class FormattersAPI:
    """Adapter from strings to HTML formatted text."""

    implements(ITraversable)

    def __init__(self, stringtoformat):
        self._stringtoformat = stringtoformat

    def nl_to_br(self):
        """Quote HTML characters, then replace newlines with <br /> tags."""
        return cgi.escape(self._stringtoformat).replace('\n','<br />\n')

    def escape(self):
        return escape(self._stringtoformat)

    def break_long_words(self):
        """Add manual word breaks to long words."""
        return break_long_words(cgi.escape(self._stringtoformat))

    @staticmethod
    def _substitute_matchgroup_for_spaces(match):
        """Return a string made up of '&nbsp;' for each character in the
        first match group.

        Used when replacing leading spaces with nbsps.

        There must be only one match group.
        """
        groups = match.groups()
        assert len(groups) == 1
        return '&nbsp;' * len(groups[0])

    @staticmethod
    def _split_url_and_trailers(url):
        """Given a URL return a tuple of the URL and punctuation trailers.

        :return: an unescaped url, an unescaped trailer.
        """
        # The text will already have been cgi escaped.  We temporarily
        # unescape it so that we can strip common trailing characters
        # that aren't part of the URL.
        url = xml_unescape(url)
        match = FormattersAPI._re_url_trailers.search(url)
        if match:
            trailers = match.group(1)
            url = url[:-len(trailers)]
        else:
            trailers = ''
        return url, trailers

    @staticmethod
    def _linkify_bug_number(text, bugnum, trailers=''):
        # XXX Brad Bollenbach 2006-04-10: Use a hardcoded url so
        # we still have a link for bugs that don't exist.
        url = '/bugs/%s' % bugnum

        bugset = getUtility(IBugSet)
        try:
            bug = bugset.get(bugnum)
        except NotFoundError:
            title = "No such bug"
        else:
            try:
                title = bug.title
            except Unauthorized:
                title = "private bug"
        title = cgi.escape(title, quote=True)
        # The text will have already been cgi escaped.
        return '<a href="%s" title="%s">%s</a>%s' % (
            url, title, text, trailers)

    @staticmethod
    def _linkify_substitution(match):
        if match.group('bug') is not None:
            return FormattersAPI._linkify_bug_number(
                match.group('bug'), match.group('bugnum'))
        elif match.group('url') is not None:
            # The text will already have been cgi escaped.  We temporarily
            # unescape it so that we can strip common trailing characters
            # that aren't part of the URL.
            url = match.group('url')
            url, trailers = FormattersAPI._split_url_and_trailers(url)
            # We use nofollow for these links to reduce the value of
            # adding spam URLs to our comments; it's a way of moderately
            # devaluing the return on effort for spammers that consider
            # using Launchpad.
            return '<a rel="nofollow" href="%s">%s</a>%s' % (
                cgi.escape(url, quote=True),
                add_word_breaks(cgi.escape(url)),
                cgi.escape(trailers))
        elif match.group('faq') is not None:
            text = match.group('faq')
            faqnum = match.group('faqnum')
            faqset = getUtility(IFAQSet)
            faq = faqset.getFAQ(faqnum)
            if not faq:
                return text
            url = canonical_url(faq)
            return '<a href="%s">%s</a>' % (url, text)
        elif match.group('oops') is not None:
            text = match.group('oops')

            if not getUtility(ILaunchBag).developer:
                return text

            root_url = config.launchpad.oops_root_url
            url = root_url + match.group('oopscode')
            return '<a href="%s">%s</a>' % (url, text)
        elif match.group('lpbranchurl') is not None:
            lp_url = match.group('lpbranchurl')
            path = match.group('branch')
            lp_url, trailers = FormattersAPI._split_url_and_trailers(lp_url)
            path, trailers = FormattersAPI._split_url_and_trailers(path)
            if path.isdigit():
                return FormattersAPI._linkify_bug_number(
                    lp_url, path, trailers)
            url = '/+branch/%s' % path
            return '<a href="%s">%s</a>%s' % (
                cgi.escape(url, quote=True),
                cgi.escape(lp_url),
                cgi.escape(trailers))
        else:
            raise AssertionError("Unknown pattern matched.")

    # match whitespace at the beginning of a line
    _re_leadingspace = re.compile(r'^(\s+)')

    # From RFC 3986 ABNF for URIs:
    #
    #   URI           = scheme ":" hier-part [ "?" query ] [ "#" fragment ]
    #   hier-part     = "//" authority path-abempty
    #                 / path-absolute
    #                 / path-rootless
    #                 / path-empty
    #
    #   authority     = [ userinfo "@" ] host [ ":" port ]
    #   userinfo      = *( unreserved / pct-encoded / sub-delims / ":" )
    #   host          = IP-literal / IPv4address / reg-name
    #   reg-name      = *( unreserved / pct-encoded / sub-delims )
    #   port          = *DIGIT
    #
    #   path-abempty  = *( "/" segment )
    #   path-absolute = "/" [ segment-nz *( "/" segment ) ]
    #   path-rootless = segment-nz *( "/" segment )
    #   path-empty    = 0<pchar>
    #
    #   segment       = *pchar
    #   segment-nz    = 1*pchar
    #   pchar         = unreserved / pct-encoded / sub-delims / ":" / "@"
    #
    #   query         = *( pchar / "/" / "?" )
    #   fragment      = *( pchar / "/" / "?" )
    #
    #   unreserved    = ALPHA / DIGIT / "-" / "." / "_" / "~"
    #   pct-encoded   = "%" HEXDIG HEXDIG
    #   sub-delims    = "!" / "$" / "&" / "'" / "(" / ")"
    #                 / "*" / "+" / "," / ";" / "="
    #
    # We only match a set of known scheme names too.  We don't handle
    # IP-literal either.
    #
    # We will simplify "unreserved / pct-encoded / sub-delims" as the
    # following regular expression:
    #   [-a-zA-Z0-9._~%!$&'()*+,;=]
    #
    # We also require that the path-rootless form not begin with a
    # colon to avoid matching strings like "http::foo" (to avoid bug
    # #40255).
    #
    # The path-empty pattern is not matched either, due to false
    # positives.
    #
    # Some allowed URI punctuation characters will be trimmed if they
    # appear at the end of the URI since they may be incidental in the
    # flow of the text.
    #
    # apport has at one time produced query strings containing sqaure
    # braces (that are not percent-encoded). In RFC 2986 they seem to be
    # allowed by section 2.2 "Reserved Characters", yet section 3.4
    # "Query" appears to provide a strict definition of the query string
    # that would forbid square braces. Either way, links with
    # non-percent-encoded square braces are being used on Launchpad so
    # it's probably best to accomodate them.

    # Match urls or bugs or oopses.
    _re_linkify = re.compile(r'''
      (?P<url>
        \b
        (?:about|gopher|http|https|sftp|news|ftp|mailto|file|irc|jabber)
        :
        (?:
          (?:
            # "//" authority path-abempty
            //
            (?: # userinfo
              [%(unreserved)s:]*
              @
            )?
            (?: # host
              \d+\.\d+\.\d+\.\d+ |
              [%(unreserved)s]*
            )
            (?: # port
              : \d*
            )?
            (?: / [%(unreserved)s:@]* )*
          ) | (?:
            # path-absolute
            /
            (?: [%(unreserved)s:@]+
                (?: / [%(unreserved)s:@]* )* )?
          ) | (?:
            # path-rootless
            [%(unreserved)s@]
            [%(unreserved)s:@]*
            (?: / [%(unreserved)s:@]* )*
          )
        )
        (?: # query
          \?
          [%(unreserved)s:@/\?\[\]]*
        )?
        (?: # fragment
          \#
          [%(unreserved)s:@/\?]*
        )?
      ) |
      (?P<bug>
        \bbug(?:[\s=-]|<br\s*/>)*(?:\#|report|number\.?|num\.?|no\.?)?(?:[\s=-]|<br\s*/>)*
        0*(?P<bugnum>\d+)
      ) |
      (?P<faq>
        \bfaq(?:[\s=-]|<br\s*/>)*(?:\#|item|number\.?|num\.?|no\.?)?(?:[\s=-]|<br\s*/>)*
        0*(?P<faqnum>\d+)
      ) |
      (?P<oops>
        \boops\s*-?\s*
        (?P<oopscode> \d* [a-z]+ \d+)
      ) |
      (?P<lpbranchurl>
        \blp:(?:///|/)?
        (?P<branch>[%(unreserved)s][%(unreserved)s/]*)
      )
    ''' % {'unreserved': "-a-zA-Z0-9._~%!$&'()*+,;="},
                             re.IGNORECASE | re.VERBOSE)

    # a pattern to match common trailing punctuation for URLs that we
    # don't want to include in the link.
    _re_url_trailers = re.compile(r'([,.?:);>]+)$')

    def text_to_html(self):
        """Quote text according to DisplayingParagraphsOfText."""
        # This is based on the algorithm in the
        # DisplayingParagraphsOfText spec, but is a little more
        # complicated.

        # 1. Blank lines are used to detect paragraph boundaries.
        # 2. Two lines are considered to be part of the same logical line
        #    only if the first is between 60 and 80 characters and the
        #    second does not begin with white space.
        # 3. Use <br /> to split logical lines within a paragraph.
        output = []
        first_para = True
        for para in split_paragraphs(self._stringtoformat):
            if not first_para:
                output.append('\n')
            first_para = False
            output.append('<p>')
            first_line = True
            for line in para:
                if not first_line:
                    output.append('<br />\n')
                first_line = False
                # escape ampersands, etc in text
                line = cgi.escape(line)
                # convert leading space in logical line to non-breaking space
                line = self._re_leadingspace.sub(
                    self._substitute_matchgroup_for_spaces, line)
                output.append(line)
            output.append('</p>')

        text = ''.join(output)

        # Linkify the text.
        text = re_substitute(self._re_linkify, self._linkify_substitution,
                             break_long_words, text)

        return text

    def nice_pre(self):
        """<pre>, except the browser knows it is allowed to break long lines

        Note that CSS will eventually have a property to specify this
        behaviour, but we want this now. To do this we need to use the mozilla
        specific -moz-pre-wrap value of the white-space property. We try to
        fall back for IE by using the IE specific word-wrap property.

        TODO: Test IE compatibility. StuartBishop 20041118
        """
        if not self._stringtoformat:
            return self._stringtoformat
        else:
            linkified_text = re_substitute(self._re_linkify,
                self._linkify_substitution, break_long_words,
                cgi.escape(self._stringtoformat))
            return '<pre class="wrap">%s</pre>' % linkified_text

    # Match lines that start with one or more quote symbols followed
    # by a space. Quote symbols are commonly '|', or '>'; they are
    # used for quoting passages from another email. Both '>> ' and
    # '> > ' are valid quoting sequences.
    # The dpkg version is used for exceptional cases where it
    # is better to not assume '|' is a start of a quoted passage.
    _re_quoted = re.compile('^(([|] ?)+|(&gt; ?)+)')
    _re_dpkg_quoted = re.compile('^(&gt; ?)+ ')

    # Match blocks that start as signatures or PGP inclusions.
    _re_include = re.compile('^<p>(--<br />|-----BEGIN PGP)')

    def email_to_html(self):
        """text_to_html and hide signatures and full-quoted emails.

        This method wraps inclusions like signatures and PGP blocks in
        <span class="foldable"></span> tags. Quoted passages are wrapped
        <span class="foldable-quoted"></span> tags. The tags identify the
        extra content in the message to the presentation layer. CSS and
        JavaScript may use this markup to control the content's display
        behaviour.
        """
        start_fold_markup = '<span class="foldable">'
        start_fold_quoted_markup = '<span class="foldable-quoted">'
        end_fold_markup = '%s\n</span></p>'
        re_quoted = self._re_quoted
        re_include = self._re_include
        output = []
        in_fold = False
        in_quoted = False
        in_false_paragraph = False

        def is_quoted(line):
            """Test that a line is a quote and not Python.

            Note that passages may be wrongly be interpreted as Python
            because they start with '>>> '. The function does not check
            that next and previous lines of text consistently uses '>>> '
            as Python would.
            """
            python_block = '&gt;&gt;&gt; '
            return (not line.startswith(python_block)
                and re_quoted.match(line) is not None)

        def strip_leading_p_tag(line):
            """Return the characters after the paragraph mark (<p>).

            The caller must be certain the line starts with a paragraph mark.
            """
            assert line.startswith('<p>'), (
                "The line must start with a paragraph mark (<p>).")
            return line[3:]

        def strip_trailing_p_tag(line):
            """Return the characters before the line paragraph mark (</p>).

            The caller must be certain the line ends with a paragraph mark.
            """
            assert line.endswith('</p>'), (
                "The line must end with a paragraph mark (</p>).")
            return line[:-4]

        for line in self.text_to_html().split('\n'):
            if 'Desired=<wbr></wbr>Unknown/' in line and not in_fold:
                # When we see a evidence of dpkg output, we switch the
                # quote matching rules. We do not assume lines that start
                # with a pipe are quoted passages. dpkg output is often
                # reformatted by users and tools. When we see the dpkg
                # output header, we change the rules regardless of if the
                # lines that follow are legitimate.
                re_quoted = self._re_dpkg_quoted
            elif not in_fold and re_include.match(line) is not None:
                # This line is a paragraph with a signature or PGP inclusion.
                # Start a foldable paragraph.
                in_fold = True
                line = '<p>%s%s' % (start_fold_markup,
                                    strip_leading_p_tag(line))
            elif (not in_fold and line.startswith('<p>')
                and is_quoted(strip_leading_p_tag(line))):
                # The paragraph starts with quoted marks.
                # Start a foldable quoted paragraph.
                in_fold = True
                line = '<p>%s%s' % (
                    start_fold_quoted_markup, strip_leading_p_tag(line))
            elif not in_fold and is_quoted(line):
                # This line in the paragraph is quoted.
                # Start foldable quoted lines in a paragraph.
                in_quoted = True
                in_fold = True
                output.append(start_fold_quoted_markup)
            else:
                # This line is continues the current state.
                # This line is not a transition.
                pass

            # We must test line starts and ends in separate blocks to
            # close the rare single line that is foldable.
            if in_fold and line.endswith('</p>') and in_false_paragraph:
                # The line ends with a false paragraph in a PGP signature.
                # Restore the line break to join with the next paragraph.
                line = '%s<br />\n<br />' %  strip_trailing_p_tag(line)
            elif (in_quoted and self._re_quoted.match(line) is None):
                # The line is not quoted like the previous line.
                # End fold before we append this line.
                in_fold = False
                in_quoted = False
                output.append("</span>\n")
            elif in_fold and line.endswith('</p>'):
                # The line is quoted or an inclusion, and ends the paragraph.
                # End the fold before the close paragraph mark.
                in_fold = False
                in_quoted = False
                line = end_fold_markup % strip_trailing_p_tag(line)
            elif in_false_paragraph and line.startswith('<p>'):
                # This line continues a PGP signature, but starts a paragraph.
                # Remove the paragraph to join with the previous paragraph.
                in_false_paragraph = False
                line = strip_leading_p_tag(line)
            else:
                # This line is continues the current state.
                # This line is not a transition.
                pass

            if in_fold and 'PGP SIGNATURE' in line:
                # PGP signature blocks are split into two paragraphs
                # by the text_to_html. The foldable feature works with
                # a single paragraph, so we merge this paragraph with
                # the next one.
                in_false_paragraph = True

            output.append(line)
        return '\n'.join(output)

    # This is a regular expression that matches email address embedded in
    # text. It is not RFC 2821 compliant, nor does it need to be. This
    # expression strives to identify probable email addresses so that they
    # can be obfuscated when viewed by unauthenticated users. See
    # http://www.email-unlimited.com/stuff/email_address_validator.htm

    # localnames do not have [&?%!@<>,;:`|{}()#*^~ ] in practice
    # (regardless of RFC 2821) because they conflict with other systems.
    # See https://lists.ubuntu.com
    #     /mailman/private/launchpad-reviews/2007-June/006081.html

    # This verson of the re is more than 5x faster that the orginal
    # version used in ftest/test_tales.testObfuscateEmail.
    _re_email = re.compile(r"""
        \b[a-zA-Z0-9._/="'+-]{1,64}@  # The localname.
        [a-zA-Z][a-zA-Z0-9-]{1,63}    # The hostname.
        \.[a-zA-Z0-9.-]{1,251}\b      # Dot starts one or more domains.
        """, re.VERBOSE)

    def obfuscate_email(self):
        """Obfuscate an email address if there's no authenticated user.

        The email address is obfuscated as <email address hidden>.

        This formatter is intended to hide possible email addresses from
        unauthenticated users who view this text on the Web. Run this before
        the text is converted to html because text-to-html and email-to-html
        will insert markup into the address. eg.
        foo/fmt:obfuscate-email/fmt:email-to-html

        The pattern used to identify an email address is not 2822. It strives
        to match any possible email address embedded in the text. For example,
        mailto:person@domain.dom and http://person:password@domain.dom both
        match, though the http match is in fact not an email address.
        """
        if getUtility(ILaunchBag).user is not None:
            return self._stringtoformat
        text = self._re_email.sub(
            r'<email address hidden>', self._stringtoformat)
        text = text.replace(
            "<<email address hidden>>", "<email address hidden>")
        return text

    def linkify_email(self):
        """Linkify any email address recognised in Launchpad.

        If an email address is recognised as one registered in Launchpad,
        it is linkified to point to the profile page for that person.

        Note that someone could theoretically register any old email
        address in Launchpad and then have it linkified.  This may or not
        may be a concern but is noted here for posterity anyway.
        """
        text = self._stringtoformat

        matches = re.finditer(self._re_email, text)
        for match in matches:
            address = match.group()
            person = getUtility(IPersonSet).getByEmail(address)
            # Only linkify if person exists and does not want to hide
            # their email addresses.
            if person is not None and not person.hide_email_addresses:
                person_formatter = PersonFormatterAPI(person)
                css_sprite = ObjectImageDisplayAPI(person).sprite_css()
                text = text.replace(
                    address, '<a href="%s" class="%s">&nbsp;%s</a>' % (
                        canonical_url(person), css_sprite, address))

        return text

    def lower(self):
        """Return the string in lowercase"""
        return self._stringtoformat.lower()

    def shorten(self, maxlength):
        """Use like tal:content="context/foo/fmt:shorten/60"."""
        if len(self._stringtoformat) > maxlength:
            return '%s...' % self._stringtoformat[:maxlength-3]
        else:
            return self._stringtoformat

    def format_diff(self):
        """Format the string as a diff in a table with line numbers."""
        # Trim off trailing carriage returns.
        text = self._stringtoformat.rstrip('\n')
        if len(text) == 0:
            return text
        result = ['<table class="diff">']

        for row, line in enumerate(text.split('\n')):
            result.append('<tr>')
            result.append('<td class="line-no">%s</td>' % (row+1))
            if line.startswith('==='):
                css_class = 'diff-file text'
            elif (line.startswith('+++') or
                  line.startswith('---')):
                css_class = 'diff-header text'
            elif line.startswith('@@'):
                css_class = 'diff-chunk text'
            elif line.startswith('+'):
                css_class = 'diff-added text'
            elif line.startswith('-'):
                css_class = 'diff-removed text'
            elif line.startswith('#'):
                # This doesn't occur in normal unified diffs, but does
                # appear in merge directives, which use text/x-diff or
                # text/x-patch.
                css_class = 'diff-comment text'
            else:
                css_class = 'text'
            result.append(
                '<td class="%s">%s</td>' % (css_class, escape(line)))
            result.append('</tr>')

        result.append('</table>')
        return ''.join(result)

    _css_id_strip_pattern = re.compile(r'[^a-zA-Z0-9-]+')

    def css_id(self, prefix=None):
        """Return a CSS compliant id.

        The id may contain letters, numbers, and hyphens. The first
        character must be a letter. Unsupported characters are converted
        to hyphens. Multiple characters are replaced by a single hyphen. The
        letter 'j' will start the id if the string's first character is not a
        letter.

        :param prefix: an optional string to prefix to the id. It can be
            used to ensure that the start of the id is predicable.
        """
        if prefix is not None:
            raw_text = prefix + self._stringtoformat
        else:
            raw_text = self._stringtoformat
        id_ = self._css_id_strip_pattern.sub('-', raw_text)
        if id_[0] in '-0123456789':
            # 'j' is least common starting character in technical usage;
            # engineers love 'z', 'q', and 'y'.
            return 'j' + id_
        else:
            return id_

    def traverse(self, name, furtherPath):
        if name == 'nl_to_br':
            return self.nl_to_br()
        elif name == 'escape':
            return self.escape()
        elif name == 'lower':
            return self.lower()
        elif name == 'break-long-words':
            return self.break_long_words()
        elif name == 'text-to-html':
            return self.text_to_html()
        elif name == 'nice_pre':
            return self.nice_pre()
        elif name == 'email-to-html':
            return self.email_to_html()
        elif name == 'obfuscate-email':
            return self.obfuscate_email()
        elif name == 'linkify-email':
            return self.linkify_email()
        elif name == 'shorten':
            if len(furtherPath) == 0:
                raise TraversalError(
                    "you need to traverse a number after fmt:shorten")
            maxlength = int(furtherPath.pop())
            return self.shorten(maxlength)
        elif name == 'diff':
            return self.format_diff()
        elif name == 'css-id':
            if len(furtherPath) > 0:
                return self.css_id(furtherPath.pop())
            else:
                return self.css_id()
        else:
            raise TraversalError(name)


class PermissionRequiredQuery:
    """Check if the logged in user has a given permission on a given object.

    Example usage::
        tal:condition="person/required:launchpad.Edit"
    """

    implements(ITraversable)

    def __init__(self, context):
        self.context = context

    def traverse(self, name, furtherPath):
        if len(furtherPath) > 0:
            raise TraversalError(
                    "There should be no further path segments after "
                    "required:permission")
        return check_permission(name, self.context)


class PageMacroDispatcher:
    """Selects a macro, while storing information about page layout.

        view/macro:page
        view/macro:page/onecolumn
        view/macro:page/applicationhome
        view/macro:page/pillarindex
        view/macro:page/freeform

        view/macro:pagehas/applicationtabs
        view/macro:pagehas/applicationborder
        view/macro:pagehas/applicationbuttons
        view/macro:pagehas/globalsearch
        view/macro:pagehas/heading
        view/macro:pagehas/pageheading
        view/macro:pagehas/portlets

        view/macro:pagetype

    """

    implements(ITraversable)

    master = ViewPageTemplateFile('../templates/main-template.pt')
    base = ViewPageTemplateFile('../../../lp/app/templates/base-layout.pt')

    def __init__(self, context):
        # The context of this object is a view object.
        self.context = context

    def traverse(self, name, furtherPath):
        if name == 'page':
            if len(furtherPath) == 1:
                pagetype = furtherPath.pop()
            elif not furtherPath:
                pagetype = 'default'
            else:
                raise TraversalError("Max one path segment after macro:page")

            return self.page(pagetype)
        elif name == 'pagehas':
            if len(furtherPath) != 1:
                raise TraversalError(
                    "Exactly one path segment after macro:haspage")

            layoutelement = furtherPath.pop()
            return self.haspage(layoutelement)
        elif name == 'pagetype':
            return self.pagetype()
        elif name == 'show_actions_menu':
            return self.show_actions_menu()
        else:
            raise TraversalError(name)

    def page(self, pagetype):
        if pagetype not in self._pagetypes:
            raise TraversalError('unknown pagetype: %s' % pagetype)
        self.context.__pagetype__ = pagetype
        return self._template.macros['master']

    def haspage(self, layoutelement):
        pagetype = getattr(self.context, '__pagetype__', None)
        if pagetype is None:
            pagetype = 'unset'
        return self._pagetypes[pagetype][layoutelement]

    def pagetype(self):
        return getattr(self.context, '__pagetype__', 'unset')

    class LayoutElements:

        def __init__(self,
            applicationtabs=False,
            applicationborder=False,
            applicationbuttons=False,
            globalsearch=False,
            heading=False,
            pageheading=True,
            portlets=False,
            pagetypewasset=True,
            actionsmenu=True,
            navigationtabs=False
            ):
            self.elements = vars()

        def __getitem__(self, name):
            return self.elements[name]

    _pagetypes = {
        'unset':
            LayoutElements(
                applicationborder=True,
                applicationtabs=True,
                globalsearch=True,
                portlets=True,
                pagetypewasset=False),
        'default':
            LayoutElements(
                applicationborder=True,
                applicationtabs=True,
                globalsearch=True,
                portlets=True),
        'default2.0':
            LayoutElements(
                actionsmenu=False,
                applicationborder=True,
                applicationtabs=True,
                globalsearch=True,
                portlets=True,
                navigationtabs=True),
        'onecolumn':
            LayoutElements(
                actionsmenu=False,
                applicationborder=True,
                applicationtabs=True,
                globalsearch=True,
                navigationtabs=True,
                portlets=False),
        'applicationhome':
            LayoutElements(
                applicationborder=True,
                applicationbuttons=True,
                applicationtabs=True,
                globalsearch=True,
                pageheading=False,
                heading=True),
        'pillarindex':
            LayoutElements(
                applicationborder=True,
                applicationbuttons=True,
                globalsearch=True,
                heading=True,
                pageheading=False,
                portlets=True),
        'search':
            LayoutElements(
                actionsmenu=False,
                applicationborder=True,
                applicationtabs=True,
                globalsearch=False,
                heading=False,
                pageheading=False,
                portlets=False),
       'freeform':
            LayoutElements(),
       'main_side':
            LayoutElements(
                actionsmenu=False,
                applicationborder=False,
                applicationtabs=True,
                globalsearch=True,
                heading=False,
                pageheading=False,
                portlets=True),
       'main_only':
            LayoutElements(
                actionsmenu=False,
                applicationborder=False,
                applicationtabs=True,
                globalsearch=True,
                heading=False,
                pageheading=False,
                portlets=False),
       'searchless':
            LayoutElements(
                actionsmenu=False,
                applicationborder=False,
                applicationtabs=True,
                globalsearch=False,
                heading=False,
                pageheading=False,
                portlets=False),
       'locationless':
            LayoutElements(),
        }

    _3_0_pagetypes = [
        'main_side',
        'main_only',
        'searchless',
        'locationless',
        ]

    @property
    def _template(self):
        """Return the ViewPageTemplateFile used by layout."""
        if self.context.__pagetype__ in self._3_0_pagetypes:
            return self.base
        else:
            return self.master<|MERGE_RESOLUTION|>--- conflicted
+++ resolved
@@ -38,13 +38,9 @@
     IBug, IBugSet, IDistribution, IFAQSet,
     IProduct, IProject, IDistributionSourcePackage, ISprint, LicenseStatus,
     NotFoundError)
-<<<<<<< HEAD
-from lp.soyuz.interfaces.archive import ArchivePurpose, IPPA
-=======
 from lp.blueprints.interfaces.specification import ISpecification
 from lp.code.interfaces.branch import IBranch
-from lp.soyuz.interfaces.archive import ArchivePurpose
->>>>>>> 4d55c789
+from lp.soyuz.interfaces.archive import ArchivePurpose, IPPA
 from canonical.launchpad.interfaces.launchpad import (
     IHasIcon, IHasLogo, IHasMugshot, IPrivacy)
 from lp.registry.interfaces.person import IPerson, IPersonSet
@@ -522,18 +518,15 @@
             return 'sprite meeting'
         elif IBug.providedBy(context):
             return 'sprite bug'
-<<<<<<< HEAD
         elif IPPA.providedBy(context):
             if context.enabled:
                 return 'sprite ppa-icon'
             else:
                 return 'sprite ppa-icon-inactive'
-=======
         elif IBranch.providedBy(context):
             return 'sprite branch'
         elif ISpecification.providedBy(context):
             return 'sprite blueprint'
->>>>>>> 4d55c789
         return None
 
     def default_logo_resource(self, context):
