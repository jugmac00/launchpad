--- conflicted
+++ resolved
@@ -417,14 +417,10 @@
     traversable_names = {'link': 'link', 'url': 'url', 'api_url': 'api_url'}
 
     # Names which are allowed but can't be traversed further.
-<<<<<<< HEAD
-    final_traversable_names = {'public-private-css': 'public_private_css',}
-=======
     final_traversable_names = {
         'public-private-css': 'public_private_css',
         'location_heading': 'location_heading',
         }
->>>>>>> b9e9b5e7
 
     def __init__(self, context):
         self._context = context
@@ -490,8 +486,6 @@
         else:
             return 'public'
 
-<<<<<<< HEAD
-=======
     def location_heading(self):
         """Return a heading for the nearest object supporting a logo."""
         context = self._context
@@ -510,7 +504,6 @@
             'heading': heading,
             'title': title
             }
->>>>>>> b9e9b5e7
 
 class ObjectImageDisplayAPI:
     """Base class for producing the HTML that presents objects
