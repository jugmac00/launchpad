# Copyright 2009 Canonical Ltd.  All rights reserved.

"""Implementations for bug changes."""

__metaclass__ = type
__all__ = [
    'BranchLinkedToBug',
    'BranchUnlinkedFromBug',
    'BugDescriptionChange',
    'BugTagsChange',
    'BugTitleChange',
    'BugVisibilityChange',
    'BugWatchAdded',
    'BugWatchRemoved',
    'CveLinkedToBug',
    'CveUnlinkedFromBug',
    'UnsubscribedFromBug',
    'get_bug_change_class',
    ]

from textwrap import dedent

from zope.interface import implements

from canonical.launchpad.interfaces.bug import IBug
from canonical.launchpad.interfaces.bugchange import IBugChange
from canonical.launchpad.interfaces.bugtask import IBugTask


class NoBugChangeFoundError(Exception):
    """Raised when a BugChange class can't be found for an object."""


def get_bug_change_class(obj, field_name):
    """Return a suitable IBugChange to describe obj and field_name."""

    if IBugTask.providedBy(obj):
        lookup = BUGTASK_CHANGE_LOOKUP
    else:
        lookup = BUG_CHANGE_LOOKUP

    try:
        return lookup[field_name]
    except KeyError:
        raise NoBugChangeFoundError(
            "Unable to find a suitable BugChange for field '%s' on object "
            "%s" % (field_name, obj))


class BugChangeBase:
    """An abstract base class for Bug[Task]Changes."""

    implements(IBugChange)

    def __init__(self, when, person):
        self.person = person
        self.when = when

    def getBugActivity(self):
        """Return the `BugActivity` entry for this change."""
        raise NotImplementedError(self.getBugActivity)

    def getBugNotification(self):
        """Return the `BugNotification` for this event."""
        raise NotImplementedError(self.getBugNotification)

    def getBugNotificationRecipients(self):
        """Return the recipients for this event."""
        raise NotImplementedError(self.getBugNotificationRecipients)


class AttributeChange(BugChangeBase):
    """A mixin class that provides basic functionality for `IBugChange`s."""

    def __init__(self, when, person, what_changed, old_value, new_value,
                 recipients=None):
        super(AttributeChange, self).__init__(when, person)
        self.new_value = new_value
        self.old_value = old_value
        self.what_changed = what_changed
        self.recipients = recipients

    def getBugActivity(self):
        """Return the BugActivity data for the textual change."""
        return {
            'newvalue': self.new_value,
            'oldvalue': self.old_value,
            'whatchanged': self.what_changed,
            }

    def getBugNotificationRecipients(self):
        return self.recipients


class UnsubscribedFromBug(BugChangeBase):
    """A user got unsubscribed from a bug."""

    def __init__(self, when, person, unsubscribed_user):
        super(UnsubscribedFromBug, self).__init__(when, person)
        self.unsubscribed_user = unsubscribed_user

    def getBugActivity(self):
        """See `IBugChange`."""
        return dict(
            whatchanged='removed subscriber %s' % (
                self.unsubscribed_user.displayname))

    def getBugNotification(self):
        """See `IBugChange`."""
        return None


class BugWatchAdded(BugChangeBase):
    """A bug watch was added to the bug."""

    def __init__(self, when, person, bug_watch):
        super(BugWatchAdded, self).__init__(when, person)
        self.bug_watch = bug_watch

    def getBugActivity(self):
        """See `IBugChange`."""
        return dict(
            whatchanged='bug watch added',
            newvalue=self.bug_watch.url)

    def getBugNotification(self):
        """See `IBugChange`."""
        return {
            'text': (
                "** Bug watch added: %s #%s\n"
                "   %s" % (
                    self.bug_watch.bugtracker.title, self.bug_watch.remotebug,
                    self.bug_watch.url)),
            }

    def getBugNotificationRecipients(self):
        """See `IBugChange`."""
        return None


class BugWatchRemoved(BugChangeBase):
    """A bug watch was removed from the bug."""

    def __init__(self, when, person, bug_watch):
        super(BugWatchRemoved, self).__init__(when, person)
        self.bug_watch = bug_watch

    def getBugActivity(self):
        """See `IBugChange`."""
        return dict(
            whatchanged='bug watch removed',
            oldvalue=self.bug_watch.url)

    def getBugNotification(self):
        """See `IBugChange`."""
        return {
            'text': (
                "** Bug watch removed: %s #%s\n"
                "   %s" % (
                    self.bug_watch.bugtracker.title, self.bug_watch.remotebug,
                    self.bug_watch.url)),
            }

    def getBugNotificationRecipients(self):
        """See `IBugChange`."""
        return None


class BranchLinkedToBug(BugChangeBase):
    """A branch got linked to the bug."""

    def __init__(self, when, person, branch):
        super(BranchLinkedToBug, self).__init__(when, person)
        self.branch = branch

    def getBugActivity(self):
        """See `IBugChange`."""
        return dict(
            whatchanged='branch linked',
            newvalue=self.branch.bzr_identity)

    def getBugNotification(self):
        """See `IBugChange`."""
        return {'text': '** Branch linked: %s' % self.branch.bzr_identity}

    def getBugNotificationRecipients(self):
        """See `IBugChange`."""
        # Send the notification to the default recipients.
        return None


class BranchUnlinkedFromBug(BugChangeBase):
    """A branch got unlinked from the bug."""

    def __init__(self, when, person, branch):
        super(BranchUnlinkedFromBug, self).__init__(when, person)
        self.branch = branch

    def getBugActivity(self):
        """See `IBugChange`."""
        return dict(
            whatchanged='branch unlinked',
            oldvalue=self.branch.bzr_identity)

    def getBugNotification(self):
        """See `IBugChange`."""
        return {'text': '** Branch unlinked: %s' % self.branch.bzr_identity}

    def getBugNotificationRecipients(self):
        """See `IBugChange`."""
        # Send the notification to the default recipients.
        return None


class BugDescriptionChange(AttributeChange):
    """Describes a change to a bug's description."""

    def getBugNotification(self):
        from canonical.launchpad.mailnotification import get_unified_diff
        description_diff = get_unified_diff(
            self.old_value, self.new_value, 72)
        notification_text = (
            u"** Description changed:\n\n%s" % description_diff)
        return {'text': notification_text}


class BugTitleChange(AttributeChange):
    """Describes a change to a bug's title, aka summary."""

    def getBugActivity(self):
        activity = super(BugTitleChange, self).getBugActivity()

        # We return 'summary' instead of 'title' for title changes
        # because the bug's title is referred to as its summary in the
        # UI.
        activity['whatchanged'] = 'summary'
        return activity

    def getBugNotification(self):
        notification_text = dedent("""\
            ** Summary changed:

            - %s
            + %s""" % (self.old_value, self.new_value))
        return {'text': notification_text}


class BugVisibilityChange(AttributeChange):
    """Describes a change to a bug's visibility."""

    def _getVisibilityString(self, private):
        """Return a string representation of `private`.

        :return: 'Public' if private is False, 'Private' if
            private is True.
        """
        if private:
            return 'Private'
        else:
            return 'Public'

    def getBugActivity(self):
        # Use _getVisibilityString() to set old and new values
        # correctly. We lowercase them for UI consistency in the
        # activity log.
        old_value = self._getVisibilityString(self.old_value)
        new_value = self._getVisibilityString(self.new_value)
        return {
           'oldvalue': old_value.lower(),
           'newvalue': new_value.lower(),
           'whatchanged': 'visibility',
           }

    def getBugNotification(self):
        visibility_string = self._getVisibilityString(self.new_value)
        return {'text': "** Visibility changed to: %s" % visibility_string}


class BugSecurityChange(AttributeChange):
    """Describes a change to a bug's security setting."""

    activity_mapping = {
        (False, True): ('no', 'yes'),
        (True, False): ('yes', 'no'),
        }

    notification_mapping = {
        (False, True):
            u"** This bug has been flagged as a security vulnerability",
        (True, False):
            u"** This bug is no longer flagged as a security vulnerability",
        }

    def getBugActivity(self):
        old_value, new_value = self.activity_mapping[
            (self.old_value, self.new_value)]
        return {
           'oldvalue': old_value,
           'newvalue': new_value,
           'whatchanged': 'security vulnerability',
           }

    def getBugNotification(self):
        return {
            'text': self.notification_mapping[
                (self.old_value, self.new_value)]
            }


class BugTagsChange(AttributeChange):
    """Used to represent a change to an `IBug`s tags."""

    def getBugActivity(self):
        # Convert the new and old values into space-separated strings of
        # tags.
        new_value = " ".join(sorted(set(self.new_value)))
        old_value = " ".join(sorted(set(self.old_value)))

        return {
            'newvalue': new_value,
            'oldvalue': old_value,
            'whatchanged': self.what_changed,
            }

    def getBugNotification(self):
        new_tags = set(self.new_value)
        old_tags = set(self.old_value)
        added_tags = new_tags.difference(old_tags)
        removed_tags = old_tags.difference(new_tags)

        messages = []
        if len(added_tags) > 0:
            messages.append(
                "** Tags added: %s" % " ".join(sorted(added_tags)))
        if len(removed_tags) > 0:
            messages.append(
                "** Tags removed: %s" % " ".join(sorted(removed_tags)))

        return {'text': "\n".join(messages)}


class BugAttachmentChange(AttributeChange):
    """Used to represent a change to an `IBug`'s attachments."""

    def getBugActivity(self):
        if self.old_value is None:
            what_changed = "attachment added"
            old_value = None
            new_value = "%s %s" % (
                self.new_value.title, self.new_value.libraryfile.http_url)
        else:
            what_changed = "attachment removed"
            attachment = self.new_value
            old_value = "%s %s" % (
                self.old_value.title, self.old_value.libraryfile.http_url)
            new_value = None

        return {
            'newvalue': new_value,
            'oldvalue': old_value,
            'whatchanged': what_changed,
            }

    def getBugNotification(self):
        if self.old_value is None:
            message = '** Attachment added: "%s"\n   %s' % (
                self.new_value.title, self.new_value.libraryfile.http_url)
        else:
            message = '** Attachment removed: "%s"\n   %s' % (
                self.old_value.title, self.old_value.libraryfile.http_url)

        return {'text': message}


<<<<<<< HEAD
class BugTaskAttributeChange(AttributeChange):
    """Used to represent a change in a BugTask's attributes."""

    display_attribute_map = {
        'status': 'title',
        'importance': 'title',
        }

    def __init__(self, bug_task, when, person, what_changed, old_value,
                 new_value, recipients=None):
        super(BugTaskAttributeChange, self).__init__(
            when, person, what_changed, old_value, new_value, recipients)

        self.bug_task = bug_task
        display_attribute = self.display_attribute_map[self.what_changed]
        self.display_old_value = getattr(self.old_value, display_attribute)
        self.display_new_value = getattr(self.new_value, display_attribute)

    def getBugActivity(self):
        """Return the bug activity data for this change as a dict.

        The `whatchanged` value of the dict refers to the `BugTask`'s
        target so as to make it clear in which task the change was made.
        """
        what_changed = '%s: %s' % (
            self.bug_task.bugtargetname, self.what_changed)

        return {
            'whatchanged': what_changed,
            'oldvalue': self.display_old_value,
            'newvalue': self.display_new_value,
            }

    def getBugNotification(self):
        """Return the bug notification text for this change.

        The notification will refer to the `BugTask`'s target so as to
        make it clear in which task the change was made.
        """
        text = (
            u"** Changed in: %(bug_target_name)s\n"
            "%(label)13s: %(oldval)s => %(newval)s\n" % {
                'bug_target_name': self.bug_task.bugtargetname,
                'label' : self.what_changed.capitalize(),
                'oldval' : self.display_old_value,
                'newval' : self.display_new_value,
            })

        return {'text': text.rstrip()}


class BugTaskTargetChange(AttributeChange):
    """Used to represent a change in a BugTask's target."""

    def __init__(self, bug_task, when, person, what_changed,
                 old_value, new_value, recipients=None):
        super(BugTaskTargetChange, self).__init__(
            when, person, what_changed, old_value, new_value, recipients)
        self.bug_task = bug_task

    def getBugActivity(self):
        """See `IBugChange`."""
        return {
            'whatchanged': 'affects',
            'oldvalue': self.old_value.bugtargetname,
            'newvalue': self.new_value.bugtargetname,
            }

    def getBugNotification(self):
        """See `IBugChange`."""
        text = u"** Retargetted: %s => %s" % (
            self.old_value.bugtargetdisplayname,
            self.new_value.bugtargetdisplayname)
        return {'text': text}
=======
class CveLinkedToBug(BugChangeBase):
    """Used to represent the linking of a CVE to a bug."""

    def __init__(self, when, person, cve):
        super(CveLinkedToBug, self).__init__(when, person)
        self.cve = cve

    def getBugActivity(self):
        """See `IBugChange`."""
        return dict(
            newvalue=self.cve.sequence,
            whatchanged='cve linked')

    def getBugNotification(self):
        """See `IBugChange`."""
        return {'text': "** CVE added: %s" % self.cve.url}

    def getBugNotificationRecipients(self):
        """See `IBugChange`."""
        return None


class CveUnlinkedFromBug(BugChangeBase):
    """Used to represent the unlinking of a CVE from a bug."""

    def __init__(self, when, person, cve):
        super(CveUnlinkedFromBug, self).__init__(when, person)
        self.cve = cve

    def getBugActivity(self):
        """See `IBugChange`."""
        return dict(
            oldvalue=self.cve.sequence,
            whatchanged='cve unlinked')

    def getBugNotification(self):
        """See `IBugChange`."""
        return {'text': "** CVE removed: %s" % self.cve.url}

    def getBugNotificationRecipients(self):
        """See `IBugChange`."""
        return None
>>>>>>> cab60b5c


BUG_CHANGE_LOOKUP = {
    'description': BugDescriptionChange,
    'private': BugVisibilityChange,
    'security_related': BugSecurityChange,
    'tags': BugTagsChange,
    'title': BugTitleChange,
    'attachment': BugAttachmentChange,
    }


BUGTASK_CHANGE_LOOKUP = {
    'importance': BugTaskAttributeChange,
    'status': BugTaskAttributeChange,
    'target': BugTaskTargetChange,
    }<|MERGE_RESOLUTION|>--- conflicted
+++ resolved
@@ -372,7 +372,50 @@
         return {'text': message}
 
 
-<<<<<<< HEAD
+class CveLinkedToBug(BugChangeBase):
+    """Used to represent the linking of a CVE to a bug."""
+
+    def __init__(self, when, person, cve):
+        super(CveLinkedToBug, self).__init__(when, person)
+        self.cve = cve
+
+    def getBugActivity(self):
+        """See `IBugChange`."""
+        return dict(
+            newvalue=self.cve.sequence,
+            whatchanged='cve linked')
+
+    def getBugNotification(self):
+        """See `IBugChange`."""
+        return {'text': "** CVE added: %s" % self.cve.url}
+
+    def getBugNotificationRecipients(self):
+        """See `IBugChange`."""
+        return None
+
+
+class CveUnlinkedFromBug(BugChangeBase):
+    """Used to represent the unlinking of a CVE from a bug."""
+
+    def __init__(self, when, person, cve):
+        super(CveUnlinkedFromBug, self).__init__(when, person)
+        self.cve = cve
+
+    def getBugActivity(self):
+        """See `IBugChange`."""
+        return dict(
+            oldvalue=self.cve.sequence,
+            whatchanged='cve unlinked')
+
+    def getBugNotification(self):
+        """See `IBugChange`."""
+        return {'text': "** CVE removed: %s" % self.cve.url}
+
+    def getBugNotificationRecipients(self):
+        """See `IBugChange`."""
+        return None
+
+
 class BugTaskAttributeChange(AttributeChange):
     """Used to represent a change in a BugTask's attributes."""
 
@@ -447,50 +490,6 @@
             self.old_value.bugtargetdisplayname,
             self.new_value.bugtargetdisplayname)
         return {'text': text}
-=======
-class CveLinkedToBug(BugChangeBase):
-    """Used to represent the linking of a CVE to a bug."""
-
-    def __init__(self, when, person, cve):
-        super(CveLinkedToBug, self).__init__(when, person)
-        self.cve = cve
-
-    def getBugActivity(self):
-        """See `IBugChange`."""
-        return dict(
-            newvalue=self.cve.sequence,
-            whatchanged='cve linked')
-
-    def getBugNotification(self):
-        """See `IBugChange`."""
-        return {'text': "** CVE added: %s" % self.cve.url}
-
-    def getBugNotificationRecipients(self):
-        """See `IBugChange`."""
-        return None
-
-
-class CveUnlinkedFromBug(BugChangeBase):
-    """Used to represent the unlinking of a CVE from a bug."""
-
-    def __init__(self, when, person, cve):
-        super(CveUnlinkedFromBug, self).__init__(when, person)
-        self.cve = cve
-
-    def getBugActivity(self):
-        """See `IBugChange`."""
-        return dict(
-            oldvalue=self.cve.sequence,
-            whatchanged='cve unlinked')
-
-    def getBugNotification(self):
-        """See `IBugChange`."""
-        return {'text': "** CVE removed: %s" % self.cve.url}
-
-    def getBugNotificationRecipients(self):
-        """See `IBugChange`."""
-        return None
->>>>>>> cab60b5c
 
 
 BUG_CHANGE_LOOKUP = {
