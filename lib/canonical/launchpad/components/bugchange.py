--- conflicted
+++ resolved
@@ -6,11 +6,8 @@
 __all__ = [
     'BugDescriptionChange',
     'BugTitleChange',
-<<<<<<< HEAD
     'BugVisibilityChange',
-=======
     'UnsubscribedFromBug',
->>>>>>> e72b5f3b
     'get_bug_change_class',
     ]
 
