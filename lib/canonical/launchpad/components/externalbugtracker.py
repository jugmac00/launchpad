# Copyright 2007 Canonical Ltd.  All rights reserved.

"""External bugtrackers."""

__metaclass__ = type

import cgi
import csv
import os.path
import re
import socket
import urllib
import urllib2
from urlparse import urlunparse
import ClientCookie
import xml.parsers.expat
from email.Utils import parseaddr
from xml.dom import minidom

from BeautifulSoup import BeautifulSoup, Comment, SoupStrainer
from zope.component import getUtility
from zope.interface import implements

from canonical.cachedproperty import cachedproperty
from canonical.config import config
from canonical import encoding
from canonical.database.constants import UTC_NOW
from canonical.database.sqlbase import flush_database_updates
from canonical.launchpad.scripts import log, debbugs
from canonical.launchpad.interfaces import (
    BugTaskStatus, BugTrackerType, BugWatchErrorType, CreateBugParams,
    IBugWatchSet, IDistribution, IExternalBugTracker, ILaunchpadCelebrities,
    IPersonSet, PersonCreationRationale, UNKNOWN_REMOTE_STATUS)
from canonical.launchpad.webapp.url import urlparse

# The user agent we send in our requests
LP_USER_AGENT = "Launchpad Bugscraper/0.2 (https://bugs.launchpad.net/)"

#
# Exceptions caught in scripts/checkwatches.py
#
class BugWatchUpdateError(Exception):
    """Base exception for when we fail to update watches for a tracker."""


class UnknownBugTrackerTypeError(BugWatchUpdateError):
    """Exception class to catch systems we don't have a class for yet."""

    def __init__(self, bugtrackertypename, bugtrackername):
        BugWatchUpdateError.__init__(self)
        self.bugtrackertypename = bugtrackertypename
        self.bugtrackername = bugtrackername

    def __str__(self):
        return self.bugtrackertypename


class UnsupportedBugTrackerVersion(BugWatchUpdateError):
    """The bug tracker version is not supported."""


class UnparseableBugTrackerVersion(BugWatchUpdateError):
    """The bug tracker version could not be parsed."""


class UnparseableBugData(BugWatchUpdateError):
    """The bug tracker provided bug data that could not be parsed."""


class BugTrackerConnectError(BugWatchUpdateError):
    """Exception class to catch misc errors contacting a bugtracker."""

    def __init__(self, url, error):
        BugWatchUpdateError.__init__(self)
        self.url = url
        self.error = str(error)

    def __str__(self):
        return "%s: %s" % (self.url, self.error)

#
# Exceptions caught locally
#
class InvalidBugId(Exception):
    """The bug id wasn't in the format the bug tracker expected.

    For example, Bugzilla and debbugs expect the bug id to be an
    integer.
    """


class BugNotFound(Exception):
    """The bug was not found in the external bug tracker."""

#
# Helper function
#
def get_external_bugtracker(bugtracker, version=None):
    """Return an `ExternalBugTracker` for bugtracker."""
    bugtrackertype = bugtracker.bugtrackertype
    if bugtrackertype == BugTrackerType.BUGZILLA:
        return Bugzilla(bugtracker, version)
    elif bugtrackertype == BugTrackerType.DEBBUGS:
        return DebBugs(bugtracker)
    elif bugtrackertype == BugTrackerType.MANTIS:
        return Mantis(bugtracker)
    elif bugtrackertype == BugTrackerType.TRAC:
        return Trac(bugtracker)
    elif bugtrackertype == BugTrackerType.ROUNDUP:
        return Roundup(bugtracker)
<<<<<<< HEAD
    elif bugtrackertype == BugTrackerType.RT:
        return RequestTracker(bugtracker)
=======
    elif bugtrackertype == BugTrackerType.SOURCEFORGE:
        return SourceForge(bugtracker)
>>>>>>> 20a2dd7a
    else:
        raise UnknownBugTrackerTypeError(bugtrackertype.name,
            bugtracker.name)

_exception_to_bugwatcherrortype = [
   (BugTrackerConnectError, BugWatchErrorType.CONNECTION_ERROR),
   (UnparseableBugData, BugWatchErrorType.UNPARSABLE_BUG),
   (UnparseableBugTrackerVersion, BugWatchErrorType.UNPARSABLE_BUG_TRACKER),
   (UnsupportedBugTrackerVersion, BugWatchErrorType.UNSUPPORTED_BUG_TRACKER),
   (socket.timeout, BugWatchErrorType.TIMEOUT)]

def get_bugwatcherrortype_for_error(error):
    """Return the correct `BugWatchErrorType` for a given error."""
    for exc_type, bugwatcherrortype in _exception_to_bugwatcherrortype:
        if isinstance(error, exc_type):
            return bugwatcherrortype
    else:
        return None

class ExternalBugTracker:
    """Base class for an external bug tracker."""

    implements(IExternalBugTracker)
    batch_query_threshold = config.checkwatches.batch_query_threshold
    batch_size = None

    def __init__(self, bugtracker):
        self.bugtracker = bugtracker
        self.baseurl = bugtracker.baseurl.rstrip('/')

    def urlopen(self, request, data=None):
        return urllib2.urlopen(request, data)

    def initializeRemoteBugDB(self, bug_ids):
        """Do any initialization before each bug watch is updated.

        It's optional to override this method.
        """
        self.bugs = {}
        if len(bug_ids) > self.batch_query_threshold:
            self.bugs = self.getRemoteBugBatch(bug_ids)
        else:
            # XXX: 2007-08-24 Graham Binns
            #      It might be better to do this synchronously for the sake of
            #      handling timeouts nicely. For now, though, we do it
            #      sequentially for the sake of easing complexity and making
            #      testing easier.
            for bug_id in bug_ids:
                bug_id, remote_bug = self.getRemoteBug(bug_id)

                if bug_id is not None:
                    self.bugs[bug_id] = remote_bug

    def getRemoteBug(self, bug_id):
        """Retrieve and return a single bug from the remote database.

        The bug is returned as a tuple in the form (id, bug). This ensures
        that bug ids are formatted correctly for the current
        ExternalBugTracker. If no data can be found for bug_id, (None,
        None) will be returned.

        A BugTrackerConnectError will be raised if anything goes wrong.
        """
        raise NotImplementedError(self.getRemoteBug)

    def getRemoteBugBatch(self, bug_ids):
        """Retrieve and return a set of bugs from the remote database.

        A BugTrackerConnectError will be raised if anything goes wrong.
        """
        raise NotImplementedError(self.getRemoteBugBatch)

    def getRemoteStatus(self, bug_id):
        """Return the remote status for the given bug id.

        Raise BugNotFound if the bug can't be found.
        Raise InvalidBugId if the bug id has an unexpected format.
        """
        raise NotImplementedError(self.getRemoteStatus)

    def _fetchPage(self, page):
        """Fetch a page from the remote server.

        A BugTrackerConnectError will be raised if anything goes wrong.
        """
        try:
            return self.urlopen(page)
        except (urllib2.HTTPError, urllib2.URLError), val:
            raise BugTrackerConnectError(self.baseurl, val)

    def _getPage(self, page):
        """GET the specified page on the remote HTTP server."""
        # For some reason, bugs.kde.org doesn't allow the regular urllib
        # user-agent string (Python-urllib/2.x) to access their
        # bugzilla, so we send our own instead.
        request = urllib2.Request("%s/%s" % (self.baseurl, page),
                                  headers={'User-agent': LP_USER_AGENT})
        return self._fetchPage(request).read()

    def _postPage(self, page, form):
        """POST to the specified page.

        :form: is a dict of form variables being POSTed.
        """
        url = "%s/%s" % (self.baseurl, page)
        post_data = urllib.urlencode(form)
        request = urllib2.Request(url, headers={'User-agent': LP_USER_AGENT})
        url = self.urlopen(request, data=post_data)
        page_contents = url.read()
        return page_contents

    def updateBugWatches(self, bug_watches):
        """Update the given bug watches."""
        # Save the url for later, since we might need it to report an
        # error after a transaction has been aborted.
        bug_tracker_url = self.baseurl
        bug_watches_by_remote_bug = {}

        # Some tests pass a list of bug watches whilst checkwatches.py
        # will pass a SelectResults instance. We convert bug_watches to a
        # list here to ensure that were're doing sane things with it
        # later on.
        bug_watches = list(bug_watches)

        # We limit the number of watches we're updating by the
        # ExternalBugTracker's batch_size. In an ideal world we'd just
        # slice the bug_watches list but for the sake of testing we need
        # to ensure that the list of bug watches is ordered by remote
        # bug id before we do so.
        remote_ids = sorted(
            [bug_watch.remotebug for bug_watch in bug_watches])
        if self.batch_size is not None:
            remote_ids = remote_ids[:self.batch_size]

            for bug_watch in list(bug_watches):
                if bug_watch.remotebug not in remote_ids:
                    bug_watches.remove(bug_watch)

        log.info("Updating %i watches on %s" %
            (len(bug_watches), bug_tracker_url))

        for bug_watch in bug_watches:
            remote_bug = bug_watch.remotebug
            # There can be multiple bug watches pointing to the same
            # remote bug; because of that, we need to store lists of bug
            # watches related to the remote bug, and later update the
            # status of each one of them.
            if remote_bug not in bug_watches_by_remote_bug:
                bug_watches_by_remote_bug[remote_bug] = []
            bug_watches_by_remote_bug[remote_bug].append(bug_watch)

        # Do things in a fixed order, mainly to help with testing.
        bug_ids_to_update = sorted(bug_watches_by_remote_bug)

        try:
            self.initializeRemoteBugDB(bug_ids_to_update)
        except Exception, error:
            # If the error is one recognised by BugWatchErrorType we
            # record it against all the bugwatches that should have been
            # updated before re-raising it.
            errortype = get_bugwatcherrortype_for_error(error)
            if errortype:
                for bugwatch in bug_watches:
                    bugwatch.last_error_type = errortype
            raise

        # Again, fixed order here to help with testing.
        for bug_id, bug_watches in sorted(bug_watches_by_remote_bug.items()):
            local_ids = ", ".join(str(watch.bug.id) for watch in bug_watches)
            try:
                new_remote_status = None
                new_malone_status = None
                error = None

                # XXX: 2007-10-17 Graham Binns
                #      This nested set of try:excepts isn't really
                #      necessary and can be refactored out when bug
                #      136391 is dealt with.
                try:
                    new_remote_status = self.getRemoteStatus(bug_id)
                    new_malone_status = self.convertRemoteStatus(
                        new_remote_status)
                except InvalidBugId:
                    error = BugWatchErrorType.INVALID_BUG_ID
                    log.warn("Invalid bug %r on %s (local bugs: %s)." %
                             (bug_id, self.baseurl, local_ids))
                except BugNotFound:
                    error = BugWatchErrorType.BUG_NOT_FOUND
                    log.warn("Didn't find bug %r on %s (local bugs: %s)." %
                             (bug_id, self.baseurl, local_ids))

                for bug_watch in bug_watches:
                    bug_watch.lastchecked = UTC_NOW
                    bug_watch.last_error_type = error
                    if new_malone_status is not None:
                        bug_watch.updateStatus(new_remote_status,
                                               new_malone_status)

            except (KeyboardInterrupt, SystemExit):
                # We should never catch KeyboardInterrupt or SystemExit.
                raise
            except Exception, error:
                # If something unexpected goes wrong, we shouldn't break the
                # updating of the other bugs.

                # We record errors against the bug watches where
                # possible.
                errortype = get_bugwatcherrortype_for_error(error)
                if errortype:
                    for bugwatch in bug_watches:
                        bugwatch.last_error_type = errortype

                log.error("Failure updating bug %r on %s (local bugs: %s)." %
                            (bug_id, bug_tracker_url, local_ids),
                          exc_info=True)

#
# Bugzilla
#

class Bugzilla(ExternalBugTracker):
    """An ExternalBugTrack for dealing with remote Bugzilla systems."""

    implements(IExternalBugTracker)
    batch_query_threshold = 0 # Always use the batch method.

    def __init__(self, bugtracker, version=None):
        super(Bugzilla, self).__init__(bugtracker)
        self.version = self._parseVersion(version)
        self.is_issuezilla = False
        self.remote_bug_status = {}

    def _parseDOMString(self, contents):
        """Return a minidom instance representing the XML contents supplied"""
        # Some Bugzilla sites will return pages with content that has
        # broken encoding. It's unfortunate but we need to guess the
        # encoding that page is in, and then encode() it into the utf-8
        # that minidom requires.
        contents = encoding.guess(contents).encode("utf-8")
        return minidom.parseString(contents)

    def _probe_version(self):
        """Retrieve and return a remote bugzilla version.

        If the version cannot be parsed from the remote server
        `UnparseableBugTrackerVersion` will be raised. If the remote
        server cannot be reached `BugTrackerConnectError` will be
        raised.
        """
        version_xml = self._getPage('xml.cgi?id=1')
        try:
            document = self._parseDOMString(version_xml)
        except xml.parsers.expat.ExpatError, e:
            raise BugTrackerConnectError(self.baseurl,
                "Failed to parse output when probing for version: %s" % e)
        bugzilla = document.getElementsByTagName("bugzilla")
        if not bugzilla:
            # Welcome to Disneyland. The Issuezilla tracker replaces
            # "bugzilla" with "issuezilla".
            bugzilla = document.getElementsByTagName("issuezilla")
            if bugzilla:
                self.is_issuezilla = True
            else:
                raise UnparseableBugTrackerVersion(
                    'Failed to parse version from xml.cgi for %s: could '
                    'not find top-level bugzilla element'
                    % self.baseurl)
        version = bugzilla[0].getAttribute("version")
        return self._parseVersion(version)

    def _parseVersion(self, version):
        """Return a Bugzilla version parsed into a tuple.

        A typical tuple will be in the form (major_version,
        minor_version), so the version string '2.15' would be returned
        as (2, 15).

        If the passed version is None, None will be returned.
        If the version cannot be parsed `UnparseableBugTrackerVersion`
        will be raised.
        """
        if version is None:
            return None

        try:
            # Get rid of trailing -rh, -debian, etc.
            version = version.split("-")[0]
            # Ignore plusses in the version.
            version = version.replace("+", "")
            # We need to convert the version to a tuple of integers if
            # we are to compare it correctly.
            version = tuple(int(x) for x in version.split("."))
        except ValueError:
            raise UnparseableBugTrackerVersion(
                'Failed to parse version %r for %s' %
                (version, self.baseurl))

        return version

    def convertRemoteStatus(self, remote_status):
        """See `IExternalBugTracker`.

        Bugzilla status consist of two parts separated by space, where
        the last part is the resolution. The resolution is optional.
        """
        if not remote_status or remote_status == UNKNOWN_REMOTE_STATUS:
            return BugTaskStatus.UNKNOWN
        if ' ' in remote_status:
            remote_status, resolution = remote_status.split(' ', 1)
        else:
            resolution = ''

        if remote_status in ['ASSIGNED', 'ON_DEV', 'FAILS_QA', 'STARTED']:
            # FAILS_QA, ON_DEV: bugzilla.redhat.com
            # STARTED: OOO Issuezilla
            malone_status = BugTaskStatus.INPROGRESS
        elif remote_status in ['NEEDINFO', 'NEEDINFO_REPORTER',
                               'WAITING', 'SUSPENDED']:
            # NEEDINFO_REPORTER: bugzilla.redhat.com
            # SUSPENDED, WAITING: http://gcc.gnu.org/bugzilla
            #   though SUSPENDED applies to something pending discussion
            #   in a larger/separate context.
            malone_status = BugTaskStatus.INCOMPLETE
        elif (remote_status in
            ['PENDINGUPLOAD', 'MODIFIED', 'RELEASE_PENDING', 'ON_QA']):
            # RELEASE_PENDING, MODIFIED, ON_QA: bugzilla.redhat.com
            malone_status = BugTaskStatus.FIXCOMMITTED
        elif remote_status in ['REJECTED']:
            # REJECTED: bugzilla.kernel.org
            malone_status = BugTaskStatus.INVALID
        elif remote_status in ['RESOLVED', 'VERIFIED', 'CLOSED']:
            # depends on the resolution:
            if resolution in ['CODE_FIX', 'CURRENTRELEASE', 'ERRATA',
                              'FIXED', 'NEXTRELEASE',
                              'PATCH_ALREADY_AVAILABLE', 'RAWHIDE']:

                # The following resolutions come from bugzilla.redhat.com.
                # All of them map to Malone's FIXRELEASED status:
                #     CODE_FIX, CURRENTRELEASE, ERRATA, NEXTRELEASE,
                #     PATCH_ALREADY_AVAILABLE, RAWHIDE
                malone_status = BugTaskStatus.FIXRELEASED
            elif resolution == 'WONTFIX':
                # VERIFIED WONTFIX maps directly to WONTFIX
                malone_status = BugTaskStatus.WONTFIX
            else:
                #XXX: Bjorn Tillenius 2005-02-03 Bug=31745:
                #     Which are the valid resolutions? We should fail
                #     if we don't know of the resolution.
                malone_status = BugTaskStatus.INVALID
        elif remote_status in ['REOPENED', 'NEW', 'UPSTREAM', 'DEFERRED']:
            # DEFERRED: bugzilla.redhat.com
            malone_status = BugTaskStatus.CONFIRMED
        elif remote_status in ['UNCONFIRMED']:
            malone_status = BugTaskStatus.NEW
        else:
            log.warning(
                "Unknown Bugzilla status '%s' at %s." % (
                    remote_status, self.baseurl))
            malone_status = BugTaskStatus.UNKNOWN

        return malone_status

    def initializeRemoteBugDB(self, bug_ids):
        """See `ExternalBugTracker`.

        This method is overriden so that Bugzilla version issues can be
        accounted for.
        """
        if self.version is None:
            self.version = self._probe_version()

        super(Bugzilla, self).initializeRemoteBugDB(bug_ids)

    def getRemoteBug(self, bug_id):
        """See `ExternalBugTracker`."""
        return (bug_id, self.getRemoteBugBatch([bug_id]))

    def getRemoteBugBatch(self, bug_ids):
        """See `ExternalBugTracker`."""
        # XXX: GavinPanella 2007-10-25 bug=153532: The modification of
        # self.remote_bug_status later on is a side-effect that should
        # really not be in this method, but for the fact that
        # getRemoteStatus needs it at other times. Perhaps
        # getRemoteBug and getRemoteBugBatch could return RemoteBug
        # objects which have status properties that would replace
        # getRemoteStatus.
        if self.is_issuezilla:
            buglist_page = 'xml.cgi'
            data = {'download_type' : 'browser',
                    'output_configured' : 'true',
                    'include_attachments' : 'false',
                    'include_dtd' : 'true',
                    'id'      : ','.join(bug_ids),
                    }
            bug_tag = 'issue'
            id_tag = 'issue_id'
            status_tag = 'issue_status'
            resolution_tag = 'resolution'
        elif self.version < (2, 16):
            buglist_page = 'xml.cgi'
            data = {'id': ','.join(bug_ids)}
            bug_tag = 'bug'
            id_tag = 'bug_id'
            status_tag = 'bug_status'
            resolution_tag = 'resolution'
        else:
            buglist_page = 'buglist.cgi'
            data = {'form_name'   : 'buglist.cgi',
                    'bug_id_type' : 'include',
                    'bug_id'      : ','.join(bug_ids),
                    }
            if self.version < (2, 17, 1):
                data.update({'format' : 'rdf'})
            else:
                data.update({'ctype'  : 'rdf'})
            bug_tag = 'bz:bug'
            id_tag = 'bz:id'
            status_tag = 'bz:bug_status'
            resolution_tag = 'bz:resolution'

        buglist_xml = self._postPage(buglist_page, data)
        try:
            document = self._parseDOMString(buglist_xml)
        except xml.parsers.expat.ExpatError, e:
            raise UnparseableBugData('Failed to parse XML description for '
                '%s bugs %s: %s' % (self.baseurl, bug_ids, e))

        bug_nodes = document.getElementsByTagName(bug_tag)
        for bug_node in bug_nodes:
            # We use manual iteration to pick up id_tags instead of
            # getElementsByTagName because the latter does a recursive
            # search, and in some documents we've found the id_tag to
            # appear under other elements (such as "has_duplicates") in
            # the document hierarchy.
            bug_id_nodes = [node for node in bug_node.childNodes if
                            node.nodeName == id_tag]
            if not bug_id_nodes:
                # Something in the output is really weird; this will
                # show up as a bug not found, but we can catch that
                # later in the error logs.
                continue
            bug_id_node = bug_id_nodes[0]
            assert len(bug_id_node.childNodes) == 1, (
                "id node should contain a non-empty text string.")
            bug_id = str(bug_id_node.childNodes[0].data)
            # This assertion comes in late so we can at least tell what
            # bug caused this crash.
            assert len(bug_id_nodes) == 1, ("Should be only one id node, "
                "but %s had %s." % (bug_id, len(bug_id_nodes)))

            status_nodes = bug_node.getElementsByTagName(status_tag)
            if not status_nodes:
                # Older versions of bugzilla used bz:status; this was
                # later changed to bz:bug_status. For robustness, and
                # because there is practically no risk of reading wrong
                # data here, just try the older format as well.
                status_nodes = bug_node.getElementsByTagName("bz:status")
            assert len(status_nodes) == 1, ("Couldn't find a status "
                                            "node for bug %s." % bug_id)
            bug_status_node = status_nodes[0]
            assert len(bug_status_node.childNodes) == 1, (
                "status node for bug %s should contain a non-empty "
                "text string." % bug_id)
            status = bug_status_node.childNodes[0].data

            resolution_nodes = bug_node.getElementsByTagName(resolution_tag)
            assert len(resolution_nodes) <= 1, (
                "Should be only one resolution node for bug %s." % bug_id)
            if resolution_nodes:
                assert len(resolution_nodes[0].childNodes) <= 1, (
                    "Resolution for bug %s should just contain "
                    "a string." % bug_id)
                if resolution_nodes[0].childNodes:
                    resolution = resolution_nodes[0].childNodes[0].data
                    status += ' %s' % resolution
            self.remote_bug_status[bug_id] = status

    def getRemoteStatus(self, bug_id):
        """See ExternalBugTracker."""
        if not bug_id.isdigit():
            raise InvalidBugId(
                "Bugzilla (%s) bug number not an integer: %s" % (
                    self.baseurl, bug_id))
        try:
            return self.remote_bug_status[bug_id]
        except KeyError:
            raise BugNotFound(bug_id)

#
# Debbugs
#

debbugsstatusmap = {'open':      BugTaskStatus.NEW,
                    'forwarded': BugTaskStatus.CONFIRMED,
                    'done':      BugTaskStatus.FIXRELEASED}

class DebBugs(ExternalBugTracker):
    """A class that deals with communications with a debbugs db."""

    implements(IExternalBugTracker)

    # We don't support different versions of debbugs.
    version = None
    debbugs_pl = os.path.join(
        os.path.dirname(debbugs.__file__), 'debbugs-log.pl')

    def __init__(self, bugtracker, db_location=None):
        super(DebBugs, self).__init__(bugtracker)
        if db_location is None:
            self.db_location = config.malone.debbugs_db_location
        else:
            self.db_location = db_location

        if not os.path.exists(os.path.join(self.db_location, 'db-h')):
            log.error("There's no debbugs db at %s." % self.db_location)
            self.debbugs_db = None

        else:
            # The debbugs database is split in two parts: a current
            # database, which is kept under the 'db-h' directory, and
            # the archived database, which is kept under 'archive'. The
            # archived database is used as a fallback, as you can see in
            # getRemoteStatus
            self.debbugs_db = debbugs.Database(self.db_location,
                self.debbugs_pl)
            if os.path.exists(os.path.join(self.db_location, 'archive')):
                self.debbugs_db_archive = debbugs.Database(
                    self.db_location, self.debbugs_pl, subdir="archive")

    def initializeRemoteBugDB(self, bug_ids):
        """See `ExternalBugTracker`.

        This method is overridden (and left empty) here to avoid breakage when
        the continuous bug-watch checking spec is implemented.
        """

    def convertRemoteStatus(self, remote_status):
        """Convert a debbugs status to a Malone status.

        A debbugs status consists of either two or three parts,
        separated with space; the status and severity, followed by
        optional tags. The tags are also separated with a space
        character.
        """
        if not remote_status or remote_status == UNKNOWN_REMOTE_STATUS:
            return BugTaskStatus.UNKNOWN
        parts = remote_status.split(' ')
        if len(parts) < 2:
            log.error('Malformed debbugs status: %r.' % remote_status)
            return BugTaskStatus.UNKNOWN
        status = parts[0]
        severity = parts[1]
        tags = parts[2:]

        # For the moment we convert only the status, not the severity.
        try:
            malone_status = debbugsstatusmap[status]
        except KeyError:
            log.warn('Unknown debbugs status "%s".' % status)
            malone_status = BugTaskStatus.UNKNOWN
        if status == 'open':
            confirmed_tags = [
                'help', 'confirmed', 'upstream', 'fixed-upstream']
            fix_committed_tags = ['pending', 'fixed', 'fixed-in-experimental']
            if 'moreinfo' in tags:
                malone_status = BugTaskStatus.INCOMPLETE
            for confirmed_tag in confirmed_tags:
                if confirmed_tag in tags:
                    malone_status = BugTaskStatus.CONFIRMED
                    break
            for fix_committed_tag in fix_committed_tags:
                if fix_committed_tag in tags:
                    malone_status = BugTaskStatus.FIXCOMMITTED
                    break
            if 'wontfix' in tags:
                malone_status = BugTaskStatus.WONTFIX

        return malone_status

    def _findBug(self, bug_id):
        if self.debbugs_db is None:
            raise BugNotFound(bug_id)
        if not bug_id.isdigit():
            raise InvalidBugId(
                "Debbugs bug number not an integer: %s" % bug_id)
        try:
            debian_bug = self.debbugs_db[int(bug_id)]
        except KeyError:
            # If we couldn't find it in the main database, there's
            # always the archive.
            try:
                debian_bug = self.debbugs_db_archive[int(bug_id)]
            except KeyError:
                raise BugNotFound(bug_id)

        return debian_bug

    def getRemoteStatus(self, bug_id):
        """See ExternalBugTracker."""
        debian_bug = self._findBug(bug_id)
        if not debian_bug.severity:
            # 'normal' is the default severity in debbugs.
            severity = 'normal'
        else:
            severity = debian_bug.severity
        new_remote_status = ' '.join(
            [debian_bug.status, severity] + debian_bug.tags)
        return new_remote_status

    def importBug(self, bug_target, remote_bug):
        """Import a remote bug into Launchpad."""
        assert IDistribution.providedBy(bug_target), (
            'We assume debbugs is used only by a distribution (Debian).')
        debian_bug = self._findBug(remote_bug)
        reporter_name, reporter_email = parseaddr(debian_bug.originator)
        reporter = getUtility(IPersonSet).ensurePerson(
            reporter_email, reporter_name, PersonCreationRationale.BUGIMPORT,
            comment='when importing debbugs bug #%s' % remote_bug)
        package = bug_target.getSourcePackage(debian_bug.package)
        if package is not None:
            bug_target = package
        else:
            # Debbugs requires all bugs to be targeted to a package, so
            # it shouldn't be empty.
            log.warning(
                'Unknown Debian package (debbugs #%s): %s' % (
                    remote_bug, debian_bug.package))
        bug = bug_target.createBug(
            CreateBugParams(
                reporter, debian_bug.subject, debian_bug.description,
                subscribe_reporter=False))

        [debian_task] = bug.bugtasks
        bug_watch = getUtility(IBugWatchSet).createBugWatch(
            bug=bug,
            owner=getUtility(ILaunchpadCelebrities).bug_watch_updater,
            bugtracker=self.bugtracker, remotebug=remote_bug)

        debian_task.bugwatch = bug_watch
        # Need to flush databse updates, so that the bug watch knows it
        # is linked from a bug task.
        flush_database_updates()
        self.updateBugWatches([bug_watch])

        return bug

#
# Mantis
#

class MantisLoginHandler(ClientCookie.HTTPRedirectHandler):
    """Handler for ClientCookie.build_opener to automatically log-in
    to Mantis anonymously if needed.

    The ALSA bug tracker is the only tested Mantis installation that
    actually needs this. For ALSA bugs, the dance is like so:

      1. We request bug 3301 ('jack sensing problem'):
           https://bugtrack.alsa-project.org/alsa-bug/view.php?id=3301

      2. Mantis redirects us to:
           .../alsa-bug/login_page.php?return=%2Falsa-bug%2Fview.php%3Fid%3D3301

      3. We notice this, rewrite the query, and skip to login.php:
           .../alsa-bug/login.php?return=%2Falsa-bug%2Fview.php%3Fid%3D3301&username=guest&password=guest

      4. Mantis accepts our credentials then redirects us to the bug
         view page via a cookie test page (login_cookie_test.php)
    """

    def redirect_request(self, newurl, req, fp, code, msg, headers):
        # XXX: The argument order here is different from that in
        # urllib2.HTTPRedirectHandler. ClientCookie is meant to mimic
        # urllib2 (and does subclass it), so this is probably a
        # bug. -- Gavin Panella, 2007-08-27

        scheme, host, path, params, query, fragment = urlparse(newurl)

        # If we can, skip the login page and submit credentials
        # directly. The query should contain a 'return' parameter
        # which, if our credentials are accepted, means we'll be
        # redirected back from whence we came. In other words, we'll
        # end up back at the bug page we first requested.
        login_page = '/login_page.php'
        if path.endswith(login_page):
            path = path[:-len(login_page)] + '/login.php'
            query = cgi.parse_qs(query, True)
            query['username'] = query['password'] = ['guest']
            if 'return' not in query:
                log.warn("Mantis redirected us to the login page "
                    "but did not set a return path.")
            query = urllib.urlencode(query, True)
            newurl = urlunparse(
                (scheme, host, path, params, query, fragment))

        # XXX: Previous versions of the Mantis external bug tracker
        # fetched login_anon.php in addition to the login.php method
        # above, but none of the Mantis installations tested actually
        # needed this. For example, the ALSA bugtracker actually
        # issues an error "Your account may be disabled" when
        # accessing this page. For now it's better to *not* try this
        # page because we may end up annoying admins with spurious
        # login attempts. -- Gavin Panella, 2007-08-28.

        return ClientCookie.HTTPRedirectHandler.redirect_request(
            self, newurl, req, fp, code, msg, headers)


class Mantis(ExternalBugTracker):
    """An `ExternalBugTracker` for dealing with Mantis instances.

    For a list of tested Mantis instances and their behaviour when
    exported from, see http://launchpad.canonical.com/MantisBugtrackers.
    """

    # Custom opener that automatically sends anonymous credentials to
    # Mantis if (and only if) needed.
    _opener = ClientCookie.build_opener(MantisLoginHandler)

    def urlopen(self, request, data=None):
        # We use ClientCookie to make following cookies transparent.
        # This is required for certain bugtrackers that require
        # cookies that actually do anything (as is the case with
        # Mantis). It's basically a drop-in replacement for
        # urllib2.urlopen() that tracks cookies. We also have a
        # customised ClientCookie opener to handle transparent
        # authentication.
        return self._opener.open(request, data)

    @cachedproperty
    def csv_data(self):
        """Attempt to retrieve a CSV export from the remote server.

        If the export fails (i.e. the response is 0-length), None will
        be returned.
        """
        # Next step is getting our query filter cookie set up; we need
        # to do this weird submit in order to get the closed bugs
        # included in the results; the default Mantis filter excludes
        # them. It's unlikely that all these parameters are actually
        # necessary, but it's easy to prepare the complete set from a
        # view_all_bugs.php form dump so let's keep it complete.
        data = {
           'type': '1',
           'page_number': '1',
           'view_type': 'simple',
           'reporter_id[]': '0',
           'user_monitor[]': '0',
           'handler_id[]': '0',
           'show_category[]': '0',
           'show_severity[]': '0',
           'show_resolution[]': '0',
           'show_profile[]': '0',
           'show_status[]': '0',
           # Some of the more modern Mantis trackers use
           # a value of 'hide_status[]': '-2' here but it appears that
           # [none] works. Oops, older Mantis uses 'none' here. Gross!
           'hide_status[]': '[none]',
           'show_build[]': '0',
           'show_version[]': '0',
           'fixed_in_version[]': '0',
           'show_priority[]': '0',
           'per_page': '50',
           'view_state': '0',
           'sticky_issues': 'on',
           'highlight_changed': '6',
           'relationship_type': '-1',
           'relationship_bug': '0',
           # Hack around the fact that the sorting parameter has
           # changed over time.
           'sort': 'last_updated',
           'sort_0': 'last_updated',
           'dir': 'DESC',
           'dir_0': 'DESC',
           'search': '',
           'filter': 'Apply Filter',
        }
        self.page = self._postPage("view_all_set.php?f=3", data)

        # Finally grab the full CSV export, which uses the
        # MANTIS_VIEW_ALL_COOKIE set in the previous step to specify
        # what's being viewed.
        csv_data = self._getPage("csv_export.php")

        if not csv_data:
            return None
        else:
            return csv_data

    def canUseCSVExports(self):
        """Return True if a Mantis instance supports CSV exports.

        If the Mantis instance cannot or does not support CSV exports,
        False will be returned.
        """
        return self.csv_data is not None

    def initializeRemoteBugDB(self, bug_ids):
        """See `ExternalBugTracker`.

        This method is overridden so that it can take into account the
        fact that not all Mantis instances support CSV exports. In
        those cases all bugs will be imported individually, regardless
        of how many there are.
        """
        self.bugs = {}

        if (len(bug_ids) > self.batch_query_threshold and
            self.canUseCSVExports()):
            # We only query for batches of bugs if the remote Mantis
            # instance supports CSV exports, otherwise we default to
            # screen-scraping on a per bug basis regardless of how many bugs
            # there are to retrieve.
            self.bugs = self.getRemoteBugBatch(bug_ids)
        else:
            for bug_id in bug_ids:
                bug_id, remote_bug = self.getRemoteBug(bug_id)

                if bug_id is not None:
                    self.bugs[bug_id] = remote_bug

    def getRemoteBug(self, bug_id):
        """See `ExternalBugTracker`."""
        # Only parse tables to save time and memory. If we didn't have
        # to check for application errors in the page (using
        # _checkForApplicationError) then we could be much more
        # specific than this.
        bug_page = BeautifulSoup(
            self._getPage('view.php?id=%s' % bug_id),
            convertEntities=BeautifulSoup.HTML_ENTITIES,
            parseOnlyThese=SoupStrainer('table'))

        app_error = self._checkForApplicationError(bug_page)
        if app_error:
            app_error_code, app_error_message = app_error
            # 1100 is ERROR_BUG_NOT_FOUND in Mantis (see
            # mantisbt/core/constant_inc.php).
            if app_error_code == '1100':
                return None, None
            else:
                raise BugWatchUpdateError(
                    "Mantis APPLICATION ERROR #%s: %s" % (
                    app_error_code, app_error_message))

        bug = {
            'id': bug_id,
            'status': self._findValueRightOfKey(bug_page, 'Status'),
            'resolution': self._findValueRightOfKey(bug_page, 'Resolution')}

        return int(bug_id), bug

    def getRemoteBugBatch(self, bug_ids):
        """See `ExternalBugTracker`."""
        # You may find this zero in "\r\n0" funny. Well I don't. This is
        # to work around the fact that Mantis' CSV export doesn't cope
        # with the fact that the bug summary can contain embedded "\r\n"
        # characters! I don't see a better way to handle this short of
        # not using the CSV module and forcing all lines to have the
        # same number as fields as the header.
        # XXX: kiko 2007-07-05: Report Mantis bug.
        # XXX: allenap 2007-09-06: Reported in LP as bug #137780.
        csv_data = self.csv_data.strip().split("\r\n0")

        if not csv_data:
            raise UnparseableBugData("Empty CSV for %s" % self.baseurl)

        # Clean out stray, unquoted newlines inside csv_data to avoid
        # the CSV module blowing up.
        csv_data = [s.replace("\r", "") for s in csv_data]
        csv_data = [s.replace("\n", "") for s in csv_data]

        # The first line of the CSV file is the header. We need to read
        # it because different Mantis instances have different header
        # ordering and even different columns in the export.
        self.headers = [h.lower() for h in csv_data.pop(0).split(",")]
        if len(self.headers) < 2:
            raise UnparseableBugData("CSV header mangled: %r" % self.headers)

        if not csv_data:
            # A file with a header and no bugs is also useless.
            raise UnparseableBugData("CSV for %s contained no bugs!"
                                     % self.baseurl)

        try:
            bugs = {}
            # Using the CSV reader is pretty much essential since the
            # data that comes back can include title text which can in
            # turn contain field separators -- you don't want to handle
            # the unquoting yourself.
            for bug_line in csv.reader(csv_data):
                bug = self._processCSVBugLine(bug_line)
                bugs[int(bug['id'])] = bug

            return bugs

        except csv.Error, e:
            log.warn("Exception parsing CSV file: %s." % e)

    def _processCSVBugLine(self, bug_line):
        """Processes a single line of the CSV.

        Adds the bug it represents to self.bugs.
        """
        required_fields = ['id', 'status', 'resolution']
        bug = {}
        for header in self.headers:
            try:
                data = bug_line.pop(0)
            except IndexError:
                log.warn("Line '%r' incomplete." % bug_line)
                return
            bug[header] = data
        for field in required_fields:
            if field not in bug:
                log.warn("Bug %s lacked field '%r'." % (bug['id'], field))
                return
            try:
                # See __init__ for an explanation of why we use integer
                # IDs in the internal data structure.
                bug_id = int(bug['id'])
            except ValueError:
                log.warn("Encountered invalid bug ID: %r." % bug['id'])
                return

        return bug

    def _checkForApplicationError(self, page_soup):
        """If Mantis does not find the bug it still returns a 200 OK
        response, so we need to look into the page to figure it out.

        If there is no error, None is returned.

        If there is an error, a 2-tuple of (code, message) is
        returned, both unicode strings.
        """
        app_error = page_soup.find(
            text=lambda node: (node.startswith('APPLICATION ERROR ')
                               and node.parent['class'] == 'form-title'
                               and not isinstance(node, Comment)))
        if app_error:
            app_error_code = ''.join(c for c in app_error if c.isdigit())
            app_error_message = app_error.findNext('p')
            if app_error_message is not None:
                app_error_message = app_error_message.string
            return app_error_code, app_error_message

        return None

    def _findValueRightOfKey(self, page_soup, key):
        """Scrape a value from a Mantis bug view page where the value
        is displayed to the right of the key.

        The Mantis bug view page uses HTML tables for both layout and
        representing tabular data, often within the same table. This
        method assumes that the key and value are on the same row,
        adjacent to one another, with the key preceeding the value:

        ...
        <td>Key</td>
        <td>Value</td>
        ...

        This method does not compensate for colspan or rowspan.
        """
        key_node = page_soup.find(
            text=lambda node: (node.strip() == key
                               and not isinstance(node, Comment)))
        if key_node is None:
            raise UnparseableBugData(
                "Key %r not found." % (key,))

        value_cell = key_node.findNext('td')
        if value_cell is None:
            raise UnparseableBugData(
                "Value cell for key %r not found." % (key,))

        value_node = value_cell.string
        if value_node is None:
            raise UnparseableBugData(
                "Value for key %r not found." % (key,))

        return value_node.strip()

    def _findValueBelowKey(self, page_soup, key):
        """Scrape a value from a Mantis bug view page where the value
        is displayed directly below the key.

        The Mantis bug view page uses HTML tables for both layout and
        representing tabular data, often within the same table. This
        method assumes that the key and value are within the same
        column on adjacent rows, with the key preceeding the value:

        ...
        <tr>...<td>Key</td>...</tr>
        <tr>...<td>Value</td>...</tr>
        ...

        This method does not compensate for colspan or rowspan.
        """
        key_node = page_soup.find(
            text=lambda node: (node.strip() == key
                               and not isinstance(node, Comment)))
        if key_node is None:
            raise UnparseableBugData(
                "Key %r not found." % (key,))

        key_cell = key_node.parent
        if key_cell is None:
            raise UnparseableBugData(
                "Cell for key %r not found." % (key,))

        key_row = key_cell.parent
        if key_row is None:
            raise UnparseableBugData(
                "Row for key %r not found." % (key,))

        try:
            key_pos = key_row.findAll('td').index(key_cell)
        except ValueError:
            raise UnparseableBugData(
                "Key cell in row for key %r not found." % (key,))

        value_row = key_row.findNextSibling('tr')
        if value_row is None:
            raise UnparseableBugData(
                "Value row for key %r not found." % (key,))

        value_cell = value_row.findAll('td')[key_pos]
        if value_cell is None:
            raise UnparseableBugData(
                "Value cell for key %r not found." % (key,))

        value_node = value_cell.string
        if value_node is None:
            raise UnparseableBugData(
                "Value for key %r not found." % (key,))

        return value_node.strip()

    def getRemoteStatus(self, bug_id):
        if not bug_id.isdigit():
            raise InvalidBugId(
                "Mantis (%s) bug number not an integer: %s" % (
                    self.baseurl, bug_id))

        try:
            bug = self.bugs[int(bug_id)]
        except KeyError:
            raise BugNotFound(bug_id)

        # Use a colon and a space to join status and resolution because
        # there is a chance that statuses contain spaces, and because
        # it makes display of the data nicer.
        return "%(status)s: %(resolution)s" % bug

    def _getStatusFromCSV(self, bug_id):
        try:
            bug = self.bugs[int(bug_id)]
        except KeyError:
            raise BugNotFound(bug_id)
        else:
            return bug['status'], bug['resolution']

    def convertRemoteStatus(self, status_and_resolution):
        if (not status_and_resolution or
            status_and_resolution == UNKNOWN_REMOTE_STATUS):
            return BugTaskStatus.UNKNOWN

        remote_status, remote_resolution = status_and_resolution.split(
            ": ", 1)

        if remote_status == 'assigned':
            return BugTaskStatus.INPROGRESS
        if remote_status == 'feedback':
            return BugTaskStatus.INCOMPLETE
        if remote_status in ['new']:
            return BugTaskStatus.NEW
        if remote_status in ['confirmed', 'acknowledged']:
            return BugTaskStatus.CONFIRMED
        if remote_status in ['resolved', 'closed']:
            if remote_resolution == 'fixed':
                return BugTaskStatus.FIXRELEASED
            if remote_resolution == 'reopened':
                return BugTaskStatus.NEW
            if remote_resolution in ["unable to reproduce", "not fixable",
                                     'suspended']:
                return BugTaskStatus.INVALID
            if remote_resolution == "won't fix":
                return BugTaskStatus.WONTFIX
            if remote_resolution == 'duplicate':
                # XXX: kiko 2007-07-05: Follow duplicates
                return BugTaskStatus.INVALID
            if remote_resolution in ['open', 'no change required']:
                # XXX: kiko 2007-07-05: Pretty inconsistently used
                return BugTaskStatus.FIXRELEASED

        log.warn("Unknown status/resolution %s/%s." %
                 (remote_status, remote_resolution))
        return BugTaskStatus.UNKNOWN


class Trac(ExternalBugTracker):
    """An ExternalBugTracker instance for handling Trac bugtrackers."""

    ticket_url = 'ticket/%i?format=csv'
    batch_url = 'query?%s&order=resolution&format=csv'
    batch_query_threshold = 10

    def supportsSingleExports(self, bug_ids):
        """Return True if the Trac instance provides CSV exports for single
        tickets, False otherwise.

        :bug_ids: A list of bug IDs that we can use for discovery purposes.
        """
        valid_ticket = False
        html_ticket_url = '%s/%s' % (
            self.baseurl, self.ticket_url.replace('?format=csv', ''))

        bug_ids = list(bug_ids)
        while not valid_ticket and len(bug_ids) > 0:
            try:
                # We try to retrive the ticket in HTML form, since that will
                # tell us whether or not it is actually a valid ticket
                ticket_id = int(bug_ids.pop())
                html_data = self.urlopen(html_ticket_url % ticket_id)
            except (ValueError, urllib2.HTTPError):
                # If we get an HTTP error we can consider the ticket to be
                # invalid. If we get a ValueError then the ticket_id couldn't
                # be intified and it's of no use to us anyway.
                pass
            else:
                # If we didn't get an error we can try to get the ticket in
                # CSV form. If this fails then we can consider single ticket
                # exports to be unsupported.
                try:
                    csv_data = self.urlopen(
                        "%s/%s" % (self.baseurl, self.ticket_url % ticket_id))
                    return csv_data.headers.subtype == 'csv'
                except (urllib2.HTTPError, urllib2.URLError):
                    return False
        else:
            # If we reach this point then we likely haven't had any valid
            # tickets or something else is wrong. Either way, we can only
            # assume that CSV exports of single tickets aren't supported.
            return False

    def getRemoteBug(self, bug_id):
        """See `ExternalBugTracker`.""" 
        bug_id = int(bug_id)
        query_url = "%s/%s" % (self.baseurl, self.ticket_url % bug_id)
        reader = csv.DictReader(self._fetchPage(query_url))
        return (bug_id, reader.next())

    def getRemoteBugBatch(self, bug_ids):
        """See `ExternalBugTracker`."""
        id_string = '&'.join(['id=%s' % id for id in bug_ids])
        query_url = "%s/%s" % (self.baseurl, self.batch_url % id_string)
        remote_bugs = csv.DictReader(self._fetchPage(query_url))

        bugs = {}
        for remote_bug in remote_bugs:
            # We're only interested in the bug if it's one of the ones in
            # bug_ids, just in case we get all the tickets in the Trac
            # instance back instead of only the ones we want.
            if remote_bug['id'] not in bug_ids:
                continue

            bugs[int(remote_bug['id'])] = remote_bug

        return bugs

    def initializeRemoteBugDB(self, bug_ids):
        """See `ExternalBugTracker`.

        This method overrides ExternalBugTracker.initializeRemoteBugDB()
        so that the remote Trac instance's support for single ticket
        exports can be taken into account.

        If the URL specified for the bugtracker is not valid a
        BugTrackerConnectError will be raised.
        """
        self.bugs = {}
        # When there are less than batch_query_threshold bugs to update
        # we make one request per bug id to the remote bug tracker,
        # providing it supports CSV exports per-ticket. If the Trac
        # instance doesn't support exports-per-ticket we fail over to
        # using the batch export method for retrieving bug statuses.
        if (len(bug_ids) < self.batch_query_threshold and
            self.supportsSingleExports(bug_ids)):
            for bug_id in bug_ids:
                # If we can't get the remote bug for any reason a
                # BugTrackerConnectError will be raised at this point.
                remote_id, remote_bug = self.getRemoteBug(bug_id)
                self.bugs[remote_id] = remote_bug

        # For large lists of bug ids we retrieve bug statuses as a batch
        # from the remote bug tracker so as to avoid effectively DOSing
        # it.
        else:
            self.bugs = self.getRemoteBugBatch(bug_ids)

    def getRemoteStatus(self, bug_id):
        """Return the remote status for the given bug id.

        Raise BugNotFound if the bug can't be found.
        Raise InvalidBugId if the bug id has an unexpected format.
        """
        try:
            bug_id = int(bug_id)
        except ValueError:
            raise InvalidBugId(
                "bug_id must be convertable an integer: %s" % str(bug_id))

        try:
            remote_bug = self.bugs[bug_id]
        except KeyError:
            raise BugNotFound(bug_id)

        # If the bug has a valid resolution as well as a status then we return
        # that, since it's more informative than the status field on its own.
        if (remote_bug.has_key('resolution') and
            remote_bug['resolution'] not in ['', '--', None]):
            return remote_bug['resolution']
        else:
            try:
                return remote_bug['status']
            except KeyError:
                # Some Trac instances don't include the bug status in their
                # CSV exports. In those cases we raise a warning.
                log.warn("Trac ticket %i defines no status." % bug_id)
                return UNKNOWN_REMOTE_STATUS

    def convertRemoteStatus(self, remote_status):
        """See `IExternalBugTracker`"""
        status_map = {
            'assigned': BugTaskStatus.CONFIRMED,
            # XXX: 2007-08-06 Graham Binns:
            #      We should follow dupes if possible.
            'duplicate': BugTaskStatus.CONFIRMED,
            'fixed': BugTaskStatus.FIXRELEASED,
            'closed': BugTaskStatus.FIXRELEASED,
            'invalid': BugTaskStatus.INVALID,
            'new': BugTaskStatus.NEW,
            'open': BugTaskStatus.NEW,
            'reopened': BugTaskStatus.NEW,
            'wontfix': BugTaskStatus.WONTFIX,
            'worksforme': BugTaskStatus.INVALID,
            UNKNOWN_REMOTE_STATUS: BugTaskStatus.UNKNOWN,
        }

        try:
            return status_map[remote_status]
        except KeyError:
            log.warn("Unknown remote status '%s'." % remote_status)
            return BugTaskStatus.UNKNOWN

class Roundup(ExternalBugTracker):
    """An ExternalBugTracker descendant for handling Roundup bug trackers."""

    def __init__(self, bugtracker):
        """Create a new Roundup instance.

        :bugtracker: The Roundup bugtracker.

        If the bug tracker's baseurl is one which points to
        bugs.python.org, the behaviour of the Roundup bugtracker will be
        different from that which it exhibits to every other Roundup bug
        tracker, since the Python Roundup instance is very specific to
        Python and in fact behaves rather more like SourceForge than
        Roundup.
        """
        super(Roundup, self).__init__(bugtracker)

        if self.isPython():
            # The bug export URLs differ only from the base Roundup ones
            # insofar as they need to include the resolution column in
            # order for us to be able to successfully export it.
            self.single_bug_export_url = (
                "issue?@action=export_csv&@columns=title,id,activity,"
                "status,resolution&@sort=id&@group=priority&@filter=id"
                "&@pagesize=50&@startwith=0&id=%i")
            self.batch_bug_export_url = (
                "issue?@action=export_csv&@columns=title,id,activity,"
                "status,resolution&@sort=activity&@group=priority"
                "&@pagesize=50&@startwith=0")
        else:
            # XXX: 2007-08-29 Graham Binns
            #      I really don't like these URLs but Roundup seems to
            #      be very sensitive to changing them. These are the
            #      only ones that I can find that work consistently on
            #      all the roundup instances I can find to test them
            #      against, but I think that refining these should be
            #      looked into at some point.
            self.single_bug_export_url = (
                "issue?@action=export_csv&@columns=title,id,activity,"
                "status&@sort=id&@group=priority&@filter=id"
                "&@pagesize=50&@startwith=0&id=%i")
            self.batch_bug_export_url = (
                "issue?@action=export_csv&@columns=title,id,activity,"
                "status&@sort=activity&@group=priority&@pagesize=50"
                "&@startwith=0")

    @property
    def status_map(self):
        """Return the remote status -> BugTaskStatus mapping for the
        current remote bug tracker.
        """
        if self.isPython():
            # Python bugtracker statuses come in two parts: status and
            # resolution. Both of these are integer values. We can look
            # them up in the form status_map[status][resolution]
            return {
                # Open issues (status=1). We also use this as a fallback
                # for statuses 2 and 3, for which the mappings are
                # different only in a few instances.
                1: {
                    None: BugTaskStatus.NEW,       # No resolution
                    1: BugTaskStatus.CONFIRMED,    # Resolution: accepted
                    2: BugTaskStatus.CONFIRMED,    # Resolution: duplicate
                    3: BugTaskStatus.FIXCOMMITTED, # Resolution: fixed
                    4: BugTaskStatus.INVALID,      # Resolution: invalid
                    5: BugTaskStatus.CONFIRMED,    # Resolution: later
                    6: BugTaskStatus.INVALID,      # Resolution: out-of-date
                    7: BugTaskStatus.CONFIRMED,    # Resolution: postponed
                    8: BugTaskStatus.WONTFIX,      # Resolution: rejected
                    9: BugTaskStatus.CONFIRMED,    # Resolution: remind
                    10: BugTaskStatus.WONTFIX,     # Resolution: wontfix
                    11: BugTaskStatus.INVALID,     # Resolution: works for me
                    UNKNOWN_REMOTE_STATUS: BugTaskStatus.UNKNOWN},

                # Closed issues (status=2)
                2: {
                    None: BugTaskStatus.WONTFIX,   # No resolution
                    1: BugTaskStatus.FIXCOMMITTED, # Resolution: accepted
                    3: BugTaskStatus.FIXRELEASED,  # Resolution: fixed
                    7: BugTaskStatus.WONTFIX},     # Resolution: postponed

                # Pending issues (status=3)
                3: {
                    None: BugTaskStatus.INCOMPLETE,# No resolution
                    7: BugTaskStatus.WONTFIX},     # Resolution: postponed
            }

        else:
            # Our mapping of Roundup => Launchpad statuses.  Roundup
            # statuses are integer-only and highly configurable.
            # Therefore we map the statuses available by default so that
            # they can be overridden by subclassing the Roundup class.
            return {
                1: BugTaskStatus.NEW,          # Roundup status 'unread'
                2: BugTaskStatus.CONFIRMED,    # Roundup status 'deferred'
                3: BugTaskStatus.INCOMPLETE,   # Roundup status 'chatting'
                4: BugTaskStatus.INCOMPLETE,   # Roundup status 'need-eg'
                5: BugTaskStatus.INPROGRESS,   # Roundup status 'in-progress'
                6: BugTaskStatus.INPROGRESS,   # Roundup status 'testing'
                7: BugTaskStatus.FIXCOMMITTED, # Roundup status 'done-cbb'
                8: BugTaskStatus.FIXRELEASED,  # Roundup status 'resolved'
                UNKNOWN_REMOTE_STATUS: BugTaskStatus.UNKNOWN}

    def isPython(self):
        """Return True if the remote bug tracker is at bugs.python.org.

        Return False otherwise.
        """
        return 'bugs.python.org' in self.baseurl

    def _getBug(self, bug_id):
        """Return the bug with the ID bug_id from the internal bug list.

        :param bug_id: The ID of the remote bug to return.
        :type bug_id: int

        BugNotFound will be raised if the bug does not exist.
        InvalidBugId will be raised if bug_id is not of a valid format.
        """
        try:
            bug_id = int(bug_id)
        except ValueError:
            raise InvalidBugId(
                "bug_id must be convertible an integer: %s." % str(bug_id))

        try:
            return self.bugs[bug_id]
        except KeyError:
            raise BugNotFound(bug_id)

    def getRemoteBug(self, bug_id):
        """See `ExternalBugTracker`."""
        bug_id = int(bug_id)
        query_url = '%s/%s' % (
            self.baseurl, self.single_bug_export_url % bug_id)
        reader = csv.DictReader(self._fetchPage(query_url))
        return (bug_id, reader.next())

    def getRemoteBugBatch(self, bug_ids):
        """See `ExternalBugTracker`"""
        # XXX: 2007-08-28 Graham Binns
        #      At present, Roundup does not support exporting only a
        #      subset of bug ids as a batch (launchpad bug 135317). When
        #      this bug is fixed we need to change this method to only
        #      export the bug ids needed rather than hitting the remote
        #      tracker for a potentially massive number of bugs.
        query_url = '%s/%s' % (self.baseurl, self.batch_bug_export_url)
        remote_bugs = csv.DictReader(self._fetchPage(query_url))
        bugs = {}
        for remote_bug in remote_bugs:
            # We're only interested in the bug if it's one of the ones in
            # bug_ids.
            if remote_bug['id'] not in bug_ids:
                continue

            bugs[int(remote_bug['id'])] = remote_bug

        return bugs

    def getRemoteStatus(self, bug_id):
        """See `ExternalBugTracker`."""
        remote_bug = self._getBug(bug_id)
        if self.isPython():
            # A remote bug must define a status and a resolution, even
            # if that resolution is 'None', otherwise we can't
            # accurately assign a BugTaskStatus to it.
            try:
                status = remote_bug['status']
                resolution = remote_bug['resolution']
            except KeyError:
                raise UnparseableBugData(
                    "Remote bug %s does not define both a status and a "
                    "resolution." % bug_id)

            # Remote status is stored as a string, so for sanity's sake
            # we return an easily-parseable string.
            return '%s:%s' % (status, resolution)

        else:
            try:
                return remote_bug['status']
            except KeyError:
                raise UnparseableBugData(
                    "Remote bug %s does not define a status.")

    def convertRemoteStatus(self, remote_status):
        """See `IExternalBugTracker`."""
        # XXX: 2007-09-04 Graham Binns
        #      We really shouldn't have to do this here because we
        #      should logically never be passed UNKNOWN_REMOTE_STATUS as
        #      a status to convert in the first place. Unfortunately,
        #      that's exactly what ExternalBugTracker.updateBugWatches()
        #      does (LP bug 136391), so until that bug is fixed we make
        #      this check here for the sake of avoiding silly errors.
        if remote_status == UNKNOWN_REMOTE_STATUS:
            return BugTaskStatus.UNKNOWN

        if self.isPython():
            return self._convertPythonRemoteStatus(remote_status)
        else:
            try:
                return self.status_map[int(remote_status)]
            except (KeyError, ValueError):
                log.warn("Unknown remote status '%s'." % remote_status)
                return BugTaskStatus.UNKNOWN

    def _convertPythonRemoteStatus(self, remote_status):
        """Convert a Python bug status into a BugTaskStatus.

        :remote_status: A bugs.python.org status string in the form
            '<status>:<resolution>', where status is an integer and
            resolution is an integer or None. An AssertionError will be
            raised if these conditions are not met.
        """
        try:
            status, resolution = remote_status.split(':')
        except ValueError:
            raise AssertionError(
                "The remote status must be a string of the form "
                "<status>:<resolution>.")

        try:
            status = int(status)

            # If we can't find the status in our status map we can give
            # up now.
            if not self.status_map.has_key(status):
                log.warn("Unknown remote status '%s'." % remote_status)
                return BugTaskStatus.UNKNOWN
        except ValueError:
            raise AssertionError("The remote status must be an integer.")

        if resolution.isdigit():
            resolution = int(resolution)
        elif resolution == 'None':
            resolution = None
        else:
            raise AssertionError(
                "The resolution must be an integer or 'None'.")

        # We look the status/resolution mapping up first in the status's
        # dict then in the dict for status #1 (open) if we can't find
        # it.
        if self.status_map[status].has_key(resolution):
            return self.status_map[status][resolution]
        elif self.status_map[1].has_key(resolution):
            return self.status_map[1][resolution]
        else:
            log.warn("Unknown remote status '%s'." % remote_status)
            return BugTaskStatus.UNKNOWN


class SourceForge(ExternalBugTracker):
    """An ExternalBugTracker for SourceForge bugs."""

    # We only allow ourselves to update one SourceForge bug at a time to
    # avoid getting clobbered by SourceForge's rate limiting code.
    batch_size = 1
    export_url = 'support/tracker.php?aid=%s'

    def initializeRemoteBugDB(self, bug_ids):
        """See `ExternalBugTracker`.

        We override this method because SourceForge does not provide a
        nice way for us to export bug statuses en masse. Instead, we
        resort to screen-scraping on a per-bug basis. Therefore the
        usual choice of batch vs. single export does not apply here and
        we only perform single exports.
        """
        self.bugs = {}

        for bug_id in bug_ids:
            query_url = self.export_url % bug_id
            page_data = self._getPage(query_url)

            soup = BeautifulSoup(page_data)
            status_tag = soup.find(text=re.compile('Status:'))

            # If we can't find a status line in the output from
            # SourceForge there's little point in continuing.
            if not status_tag:
                raise UnparseableBugData(
                    'Remote bug %s does not define a status.' % bug_id)

            # We can extract the status by finding the grandparent tag.
            # Happily, BeautifulSoup will turn the contents of this tag
            # into a newline-delimited list from which we can then
            # extract the requisite data.
            status_row = status_tag.findParent().findParent()
            status = status_row.contents[-1]
            status = status.strip()

            # We need to do the same for Resolution, though if we can't
            # find it it's not critical.
            resolution_tag = soup.find(text=re.compile('Resolution:'))
            if resolution_tag:
                resolution_row = resolution_tag.findParent().findParent()
                resolution = resolution_row.contents[-1]
                resolution = resolution.strip()
            else:
                resolution = None

            self.bugs[int(bug_id)] = {
                'id': int(bug_id),
                'status': status,
                'resolution': resolution}

    def getRemoteStatus(self, bug_id):
        """See `ExternalBugTracker`."""
        try:
            bug_id = int(bug_id)
        except ValueError:
            raise InvalidBugId(
                "bug_id must be convertible to an integer: %s" % str(bug_id))

        try:
            remote_bug = self.bugs[bug_id]
        except KeyError:
            raise BugNotFound(bug_id)

        try:
            return '%(status)s:%(resolution)s' % remote_bug
        except KeyError:
            raise UnparseableBugData(
                "Remote bug %i does not define a status." % bug_id)


    def convertRemoteStatus(self, remote_status):
        """See `IExternalBugTracker`."""
        # XXX: 2007-09-06 Graham Binns
        #      We shouldn't have to do this, but
        #      ExternalBugTracker.updateBugWatches() will pass us
        #      UNKNOWN_BUG_STATUS if it gets it from getRemoteStatus()
        #      (Launchpad bug 136391).
        if remote_status == UNKNOWN_REMOTE_STATUS:
            return BugTaskStatus.UNKNOWN

        # SourceForge statuses come in two parts: status and
        # resolution. Both of these are strings. We can look
        # them up in the form status_map[status][resolution]
        status_map = {
            # We use the open status as a fallback when we can't find an
            # exact mapping for the other statuses.
            'Open' : {
                None: BugTaskStatus.NEW,
                'Accepted': BugTaskStatus.CONFIRMED,
                'Duplicate': BugTaskStatus.CONFIRMED,
                'Fixed': BugTaskStatus.FIXCOMMITTED,
                'Invalid': BugTaskStatus.INVALID,
                'Later': BugTaskStatus.CONFIRMED,
                'Out of Date': BugTaskStatus.INVALID,
                'Postponed': BugTaskStatus.CONFIRMED,
                'Rejected': BugTaskStatus.WONTFIX,
                'Remind': BugTaskStatus.CONFIRMED,

                # Some custom SourceForge trackers misspell this, so we
                # deal with the syntactically incorrect version, too.
                "Won't Fix": BugTaskStatus.WONTFIX,
                'Wont Fix': BugTaskStatus.WONTFIX,
                'Works For Me': BugTaskStatus.INVALID,
            },

            'Closed': {
                None: BugTaskStatus.FIXRELEASED,
                'Accepted': BugTaskStatus.FIXCOMMITTED,
                'Fixed': BugTaskStatus.FIXRELEASED,
                'Postponed': BugTaskStatus.WONTFIX,
            },

            'Pending': {
                None: BugTaskStatus.INCOMPLETE,
                'Postponed': BugTaskStatus.WONTFIX,
            },
        }

        # We have to deal with situations where we can't get a
        # resolution to go with the status, so we define both even if we
        # can't get both from SourceForge.
        if ':' in remote_status:
            status, resolution = remote_status.split(':')

            if resolution == 'None':
                resolution = None
        else:
            status = remote_status
            resolution = None

        if status not in status_map:
            log.warn("Unknown status '%s'" % remote_status)
            return BugTaskStatus.UNKNOWN

        local_status = status_map[status].get(
            resolution, status_map['Open'].get(resolution))
        if local_status is None:
            log.warn("Unknown status '%s'" % remote_status)
            return BugTaskStatus.UNKNOWN
        else:
            return local_status


class RequestTracker(ExternalBugTracker):
    """`ExternalBugTracker` subclass for handling RT imports."""

    ticket_url = 'REST/1.0/ticket/%s/show'
    batch_url = 'REST/1.0/search/ticket/'

    @property
    def is_cpan(self):
        """Return true if the RT instance is at rt.cpan.org."""
        return False

    @cachedproperty
    def _opener(self):
        """Return a urllib2.OpenerDirector for the remote RT instance.

        An attempt will be made to log in to the remote instance before
        the opener is returned. If logging in is not successful a
        BugTrackerConnectError will be raised
        """
        # To log in to an RT instance we must pass a username and
        # password to its login form, as a user would from the web.
        opener = urllib2.build_opener(urllib2.HTTPCookieProcessor())
        try:
            opener.open('%s/' % self.baseurl, urllib.urlencode(
                self.credentials))
        except Exception, e:
            raise BugTrackerConnectError('%s/' % self.baseurl,
                "Unable to authenticate with remote RT service: "
                "Could not submit login form: " +
                e.message)

        # Although it's not very elegant, the only way at present to
        # check for logged-in-ness on an RT instance is to try and
        # retrieve ticket #1.
        ticket_url = '%s/%s' % (self.baseurl, self.ticket_url % '1')
        try:
            data = opener.open(ticket_url)
        except urllib2.HTTPError, e:
            raise BugTrackerConnectError(ticket_url, e.msg)

        # Somewhat annoyingly, RT doesn't use the HTTP header to tell
        # clients when there's a problem. Instead, it's the second item
        # of the first line of the response body. Happily, it does use
        # HTTP response status codes, so if we don't receive a 200 (OK),
        # we abort with a BugTrackerConnectError.
        firstline = data.readline().split(' ')
        if firstline[1] != '200':
            raise BugTrackerConnectError(ticket_url,
                "Unable to authenticate with remote RT service: "
                "Could not retrieve ticket #1.")
        else:
            return opener

    def __init__(self, bugtracker):
        """See `ExternalBugTracker`."""
        super(RequestTracker, self).__init__(bugtracker)
        self.credentials = {'user': 'guest', 'pass': 'guest'}

    def urlopen(self, request, data=None):
        """Return a handle to a remote resource.

        This method overrides that of `ExternalBugTracker` so that the
        custom URL opener for RequestTracker instances can be used.
        """
        # We create our own opener so as to handle the RT authentication
        # cookies that need to be passed around.
        return self._opener.open(request, data)

    def _parseRemoteBug(self, bug_data):
        """Parse an RT bug representation and return it as a dict.

        If the bug cannot be parsed into a sensible format an
        UnparseableBugData error will be raised.
        """
        lines = bug_data.strip().split("\n")
        bug_dict = {'id': None, 'status': None,}

        for line in lines:
            # We ignore lines that aren't in the form key: value
            try:
                key, value = line.split(':')
            except ValueError:
                continue

            key = key.strip().lower()
            if key in bug_dict:
                # In batches of bugs the id field is stored as
                # ticket/<id>. We strip out the ticket/ part because we
                # don't need it.
                if key == 'id':
                    value = value.replace('ticket/', '')
                bug_dict[key] = value.strip()

        return bug_dict

    def getRemoteBug(self, bug_id):
        """See `ExternalBugTracker`."""
        ticket_url = self.ticket_url % str(bug_id)
        bug_data = self.urlopen('%s/%s' % (self.baseurl, ticket_url))

        # We use the first line of the response to ensure that we've
        # made a successful request.
        firstline = bug_data.readline().strip().split(' ')
        if firstline[1] != '200':
            raise BugTrackerConnectError(
                "Unable to retrieve bug %s: %s" %
                (str(bug_id), firstline[-1]))

        bug = self._parseRemoteBug(bug_data.read())
        if bug['id'] is None:
            return None, None
        else:
            return int(bug['id']), bug

    def getRemoteBugBatch(self, bug_ids):
        """See `ExternalBugTracker`."""
        # We need to ensure that all the IDs are strings first.
        id_list = [str(id) for id in bug_ids]
        query = "id = " + "OR id = ".join(id_list)

        request_params = {'query': query, 'format': 'l'}
        bug_data = self.urlopen('%s/%s' % (self.baseurl, self.batch_url),
            urllib.urlencode(request_params))

        # We use the first line of the response to ensure that we've
        # made a successful request.
        firstline = bug_data.readline().strip().split(' ')
        if firstline[1] != '200':
            raise BugTrackerConnectError(
                "Unable to retrieve bug %s: %s" %
                (str(bug_id), firstline[-1]))

        # Tickets returned in RT multiline format are separated by lines
        # containing only --\n.
        tickets = bug_data.read().split("--\n")
        bugs = {}
        for ticket in tickets:
            ticket = ticket.strip()
            bug = self._parseRemoteBug(ticket)

            # We only bother adding the bug to the bugs dict if we
            # actually have some data worth adding.
            if bug['id'] is not None:
                bugs[int(bug['id'])] = bug

        return bugs

    def getRemoteStatus(self, bug_id):
        """Return the remote status of a given bug.

        See `ExternalBugTracker`.
        """
        try:
            bug_id = int(bug_id)
            bug = self.bugs[bug_id]
        except ValueError:
            raise InvalidBugId(
                "RequestTracker bug ids must be integers (was passed %r)"
                % bug_id)
        except KeyError:
            raise BugNotFound(bug_id)

        return bug['status']

    def convertRemoteStatus(self, remote_status):
        """Convert an RT status into a Launchpad BugTaskStatus."""
        status_map = {
            'new': BugTaskStatus.NEW,
            'open': BugTaskStatus.CONFIRMED,
            'stalled': BugTaskStatus.INPROGRESS,
            'rejected': BugTaskStatus.INVALID,
            'resolved': BugTaskStatus.FIXRELEASED}

        try:
            remote_status = remote_status.lower()
            return status_map[remote_status]
        except KeyError:
            return UNKNOWN_REMOTE_STATUS<|MERGE_RESOLUTION|>--- conflicted
+++ resolved
@@ -108,13 +108,10 @@
         return Trac(bugtracker)
     elif bugtrackertype == BugTrackerType.ROUNDUP:
         return Roundup(bugtracker)
-<<<<<<< HEAD
     elif bugtrackertype == BugTrackerType.RT:
         return RequestTracker(bugtracker)
-=======
     elif bugtrackertype == BugTrackerType.SOURCEFORGE:
         return SourceForge(bugtracker)
->>>>>>> 20a2dd7a
     else:
         raise UnknownBugTrackerTypeError(bugtrackertype.name,
             bugtracker.name)
