# Copyright 2009, 2011 Canonical Ltd.  This software is licensed under the
# GNU Affero General Public License version 3 (see the file LICENSE).

__metaclass__ = type

import random
import testtools

from canonical.database.constants import UTC_NOW
from canonical.launchpad.components.tokens import (
    create_token,
    create_unique_token_for_table,
    )
from canonical.launchpad.database.logintoken import LoginToken
from canonical.launchpad.interfaces.authtoken import LoginTokenType
from canonical.testing.layers import DatabaseFunctionalLayer


class Test_create_token(testtools.TestCase):

    def test_length(self):
        token = create_token(99)
        self.assertEquals(len(token), 99)


class Test_create_unique_token_for_table(testtools.TestCase):
    layer = DatabaseFunctionalLayer

    def test_token_uniqueness(self):
<<<<<<< HEAD
        # Since the prng will be seeded in this test it is important we clean
        # up by calling seed with no parameters, which will use OS-provided
        # entropy if available or use the system clock.
        self.addCleanup(random.seed)
=======
        orig_state = random.getstate()
        self.addCleanup(lambda: random.setstate(orig_state))
>>>>>>> 3a3f7d0c
        # Calling create_unique_token_for_table() twice with the same
        # random.seed() will generate two identical tokens, as the token was
        # never inserted in the table.
        random.seed(0)
        token1 = create_unique_token_for_table(99, LoginToken.token)
        random.seed(0)
        token2 = create_unique_token_for_table(99, LoginToken.token)
        self.assertEquals(token1, token2)

        # Now insert the token in the table so that the next time we call
        # create_unique_token_for_table() we get a different token.
        LoginToken(
            requester=None, token=token2, email='email@example.com',
            tokentype=LoginTokenType.ACCOUNTMERGE, created=UTC_NOW)
        random.seed(0)
        token3 = create_unique_token_for_table(99, LoginToken.token)
        self.assertNotEquals(token1, token3)<|MERGE_RESOLUTION|>--- conflicted
+++ resolved
@@ -27,15 +27,8 @@
     layer = DatabaseFunctionalLayer
 
     def test_token_uniqueness(self):
-<<<<<<< HEAD
-        # Since the prng will be seeded in this test it is important we clean
-        # up by calling seed with no parameters, which will use OS-provided
-        # entropy if available or use the system clock.
-        self.addCleanup(random.seed)
-=======
         orig_state = random.getstate()
         self.addCleanup(lambda: random.setstate(orig_state))
->>>>>>> 3a3f7d0c
         # Calling create_unique_token_for_table() twice with the same
         # random.seed() will generate two identical tokens, as the token was
         # never inserted in the table.
