--- conflicted
+++ resolved
@@ -217,12 +217,6 @@
             binpackageformat=BinaryPackageFormat.DEB,
             priority=PackagePublishingPriority.STANDARD)
 
-<<<<<<< HEAD
-        # Going from pending to succeeded is an invalid build state
-        # transition. That's why we are forcing it here.
-        build.forceState(BuildStatus.FULLYBUILT)
-=======
->>>>>>> 6edfa9a8
         # Create the corresponding DEB file.
         if architecturespecific:
             filearchtag = distroarchseries.architecturetag
@@ -230,10 +224,6 @@
             filearchtag = 'all'
         filename = '%s_%s.deb' % (binaryname, filearchtag)
         alias = self.addMockFile(
-<<<<<<< HEAD
-            filename, filecontent=filecontent, restricted=archive.private)
-        bpr.addFile(alias)
-=======
             filename, filecontent=filecontent,
             restricted=build.archive.private)
         binarypackagerelease.addFile(alias)
@@ -251,7 +241,6 @@
         scheduleddeletiondate=None, dateremoved=None):
         """Return the corresponding BinaryPackagePublishingHistory."""
         distroarchseries = binarypackagerelease.build.distroarchseries
->>>>>>> 6edfa9a8
 
         # Publish the binary.
         if binarypackagerelease.architecturespecific:
