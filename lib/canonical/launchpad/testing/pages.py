--- conflicted
+++ resolved
@@ -103,68 +103,8 @@
         # Set up a delegate to make the actual HTTP calls.
         self.http_caller = UnstickyCookieHTTPCaller(*args, **kwargs)
 
-<<<<<<< HEAD
-    @property
-    def consumer(self):
-        self._initialize()
-        return self._consumer
-
-    @property
-    def access_token(self):
-        self._initialize()
-        return self._access_token
-
-    def _initialize(self):
-        """We defer loading the consumer until needed rather than in the
-        constructor, as we can't assume we have the required db permissions.
-        """
-        if (self.oauth_consumer_key is not None
-            and self.oauth_access_key is not None):
-            login(ANONYMOUS)
-            self._consumer = getUtility(IOAuthConsumerSet).getByKey(
-                self._oauth_consumer_key)
-            self._access_token = self._consumer.getAccessToken(
-                self._oauth_access_key)
-            logout()
-        else:
-            self._consumer = None
-            self._access_token = None
-
-    def getAbsoluteUrl(self, resource_path, api_version=DEFAULT_API_VERSION):
-        """Convenience method for creating a url in tests.
-
-        :param resource_path: This is the url section to be joined to hostname
-                              and api version.
-        :param api_version: This is the first part of the absolute
-                            url after the hostname.
-        """
-        if resource_path.startswith('/'):
-            # Prevent os.path.join() from interpreting resource_path as an
-            # absolute url. This allows paths that appear consistent with urls
-            # from other *.launchpad.dev virtual hosts.
-            # For example:
-            #   /firefox = http://launchpad.dev/firefox
-            #   /firefox = http://api.launchpad.dev/beta/firefox
-            resource_path = resource_path[1:]
-        url_with_version = os.path.join(api_version, resource_path)
-        return urljoin(self.DEV_SERVER_URL, url_with_version)
-
-    def __call__(self, path_or_url, method='GET', data=None, headers=None,
-                 api_version=DEFAULT_API_VERSION):
-        path_or_url = str(path_or_url)
-        if path_or_url.startswith('http:'):
-            full_url = path_or_url
-        else:
-            full_url = self.getAbsoluteUrl(path_or_url,
-                                           api_version=api_version)
-        scheme, netloc, path, query, fragment = urlsplit(full_url)
-        # Make an HTTP request.
-        full_headers = {'Host' : netloc}
-        if self.consumer is not None and self.access_token is not None:
-=======
     def addHeadersTo(self, full_url, full_headers):
         if (self.consumer is not None and self.access_token is not None):
->>>>>>> c7a3efcc
             request = OAuthRequest.from_consumer_and_token(
                 self.consumer, self.access_token, http_url = full_url,
                 )
