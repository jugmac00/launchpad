# Copyright 2004 Canonical Ltd.  All rights reserved.
"""Testing infrastructure for page tests."""
# Stop lint warning about not initializing TestCase parent on
# PageStoryTestCase, see the comment bellow.
# pylint: disable-msg=W0231

__metaclass__ = type

import os
import re
import simplejson
import unittest
import urllib
from urlparse import urljoin

from BeautifulSoup import (
    BeautifulSoup, Comment, Declaration, NavigableString, PageElement,
    ProcessingInstruction, SoupStrainer, Tag)
from contrib.oauth import OAuthRequest, OAuthSignatureMethod_PLAINTEXT
<<<<<<< HEAD
from urllib import urlencode
from urlparse import urljoin
=======
>>>>>>> b8761c73

from zope.app.testing.functional import HTTPCaller, SimpleCookie
from zope.component import getUtility
from zope.proxy import ProxyBase
from zope.testbrowser.testing import Browser
from zope.testing import doctest

from canonical.launchpad.ftests import ANONYMOUS, login, logout
from canonical.launchpad.interfaces import IOAuthConsumerSet, OAUTH_REALM
from canonical.launchpad.testing import LaunchpadObjectFactory
from canonical.launchpad.testing.systemdocs import (
    LayeredDocFileSuite, SpecialOutputChecker, strip_prefix)
from canonical.launchpad.webapp import canonical_url
from canonical.launchpad.webapp.url import urlsplit
from canonical.testing import PageTestLayer


class UnstickyCookieHTTPCaller(HTTPCaller):
    """HTTPCaller subclass that do not carry cookies across requests.

    HTTPCaller propogates cookies between subsequent requests.
    This is a nice feature, except it triggers a bug in Launchpad where
    sending both Basic Auth and cookie credentials raises an exception
    (Bug 39881).
    """
    def __init__(self, *args, **kw):
        if kw.get('debug'):
            self._debug = True
            del kw['debug']
        else:
            self._debug = False
        HTTPCaller.__init__(self, *args, **kw)
    def __call__(self, *args, **kw):
        if self._debug:
            import pdb
            pdb.set_trace()
        try:
            return HTTPCaller.__call__(self, *args, **kw)
        finally:
            self.resetCookies()

    def resetCookies(self):
        self.cookies = SimpleCookie()


class WebServiceCaller:
    """A class for making calls to Launchpad web services."""

    def __init__(self, oauth_consumer_key=None, oauth_access_key=None,
                 handle_errors=True, *args, **kwargs):
        """Create a WebServiceCaller.
        :param oauth_consumer_key: The OAuth consumer key to use.
        :param oauth_access_key: The OAuth access key to use for the request.
        :param handle_errors: Should errors raise exception or be handled by
            the publisher. Default is to let the publisher handle them.

        Other parameters are passed to the HTTPCaller used to make the calls.
        """
        if oauth_consumer_key is not None and oauth_access_key is not None:
            login(ANONYMOUS)
            self.consumer = getUtility(IOAuthConsumerSet).getByKey(
                oauth_consumer_key)
            self.access_token = self.consumer.getAccessToken(
                oauth_access_key)
            logout()
        else:
            self.consumer = None
            self.access_token = None

        self.handle_errors = handle_errors

        # Set up a delegate to make the actual HTTP calls.
        self.http_caller = UnstickyCookieHTTPCaller(*args, **kwargs)

    def __call__(self, path_or_url, method='GET', data=None, headers=None):
        if path_or_url.startswith('http:'):
            scheme, netloc, path, query, fragment = urlsplit(path_or_url)
        else:
            path = path_or_url
        path = str(path)
        # Make an HTTP request.
        full_headers = {'Host' : 'api.launchpad.dev'}
        if self.consumer is not None and self.access_token is not None:
            full_url = 'http://api.launchpad.dev/' + path
            request = OAuthRequest.from_consumer_and_token(
                self.consumer, self.access_token, http_url = full_url,
                )
            request.sign_request(OAuthSignatureMethod_PLAINTEXT(),
                                 self.consumer, self.access_token)
            full_headers.update(request.to_header(OAUTH_REALM))
        if headers is not None:
            full_headers.update(headers)
        header_strings = ["%s: %s" % (header, str(value))
                          for header, value in full_headers.items()]
        request_string = "%s %s HTTP/1.1\n%s\n" % (method, path,
                                                   "\n".join(header_strings))
        if data:
            request_string += "\n" + data

        response = self.http_caller(
            request_string, handle_errors=self.handle_errors)
        return WebServiceResponseWrapper(response)

    def get(self, path, media_type='application/json', headers=None):
        """Make a GET request."""
        full_headers = {'Accept': media_type}
        if headers is not None:
            full_headers.update(headers)
        return self(path, 'GET', headers=full_headers)

    def head(self, path, headers=None):
        """Make a HEAD request."""
        return self(path, 'HEAD', headers=headers)

    def delete(self, path, headers=None):
        """Make a DELETE request."""
        return self(path, 'DELETE', headers=headers)

    def put(self, path, media_type, data, headers=None):
        """Make a PUT request."""
        return self._make_request_with_entity_body(
            path, 'PUT', media_type, data, headers)

    def post(self, path, media_type, data, headers=None):
        """Make a POST request."""
        return self._make_request_with_entity_body(
            path, 'POST', media_type, data, headers)

    def named_get(self, path_or_url, operation_name, headers=None, **kwargs):
        kwargs['ws.op'] = operation_name
        data = '&'.join(['%s=%s' % (key, urllib.quote(value))
                         for key, value in kwargs.items()])
        return self.get("%s?%s" % (path_or_url, data), data, headers)

    def named_post(self, path, operation_name, headers=None, **kwargs):
        kwargs['ws.op'] = operation_name
        data = urlencode(kwargs)
        return self.post(path, 'application/x-www-form-urlencoded', data,
                         headers)

    def patch(self, path, media_type, data, headers=None):
        """Make a PATCH request."""
        return self._make_request_with_entity_body(
            path, 'PATCH', media_type, data, headers)

    def _make_request_with_entity_body(self, path, method, media_type, data,
                                       headers):
        """A helper method for requests that include an entity-body.

        This means PUT, PATCH, and POST requests.
        """
        real_headers = {'Content-type' : media_type }
        if headers is not None:
            real_headers.update(headers)
        return self(path, method, data, real_headers)


class WebServiceResponseWrapper(ProxyBase):
    """A response from the web service with easy access to the JSON body."""

    def jsonBody(self):
        """Return the body of the web service request as a JSON document."""
        try:
            json = simplejson.loads(self.getBody())
            if isinstance(json, list):
                json = sorted(json)
            return json
        except ValueError:
            # Return a useful ValueError that displays the problematic
            # string, instead of one that just says the string wasn't
            # JSON.
            raise ValueError(self.getBody())


class DuplicateIdError(Exception):
    """Raised by find_tag_by_id if more than one element has the given id."""


def find_tag_by_id(content, id):
    """Find and return the tag with the given ID"""
    elements_with_id = [tag for tag in BeautifulSoup(
        content, parseOnlyThese=SoupStrainer(id=id))]
    if len(elements_with_id) == 0:
        return None
    elif len(elements_with_id) == 1:
        return elements_with_id[0]
    else:
        raise DuplicateIdError(
            'Found %d elements with id %r' % (len(elements_with_id), id))


def first_tag_by_class(content, class_):
    """Find and return the first tag matching the given class(es)"""
    return find_tags_by_class(content, class_, True)


def find_tags_by_class(content, class_, only_first=False):
    """Find and return one or more tags matching the given class(es)"""
    match_classes = set(class_.split())
    def class_matcher(value):
        if value is None:
            return False
        classes = set(value.split())
        return match_classes.issubset(classes)
    soup = BeautifulSoup(
        content, parseOnlyThese=SoupStrainer(attrs={'class': class_matcher}))
    if only_first:
        find = BeautifulSoup.find
    else:
        find = BeautifulSoup.findAll
    return find(soup, attrs={'class': class_matcher})


def find_portlet(content, name):
    """Find and return the portlet with the given title. Sequences of
    whitespace are considered equivalent to one space, and beginning and
    ending whitespace is also ignored, as are non-text elements such as
    images.
    """
    whitespace_re = re.compile('\s+')
    name = whitespace_re.sub(' ', name.strip())
    for portlet in find_tags_by_class(content, 'portlet'):
        if portlet.find('h2'):
            portlet_title = extract_text(portlet.find('h2'))
            if name == whitespace_re.sub(' ', portlet_title.strip()):
                return portlet
    return None


def find_main_content(content):
    """Return the main content of the page, excluding any portlets."""
    main_content = find_tag_by_id(content, 'maincontent')
    if main_content is None:
        # One-column pages don't use a <div id="maincontent">, so we
        # use the next best thing: <div id="container">.
        main_content = find_tag_by_id(content, 'container')
    return main_content


def get_feedback_messages(content):
    """Find and return the feedback messages of the page."""
    message_classes = ['message', 'informational message', 'error message',
                       'warning message']
    soup = BeautifulSoup(
        content,
        parseOnlyThese=SoupStrainer(['div', 'p'], {'class': message_classes}))
    return [extract_text(tag) for tag in soup]


def print_radio_button_field(content, name):
    """Find the input called field.name, and print a friendly representation.

    The resulting output will look something like:
    (*) A checked option
    ( ) An unchecked option
    """
    main = BeautifulSoup(content)
    buttons =  main.findAll(
        'input', {'name': 'field.%s' % name})
    for button in buttons:
        if button.parent.name == 'label':
            label = extract_text(button.parent)
        else:
            label = extract_text(
                main.find('label', attrs={'for': button['id']}))
        if button.get('checked', None):
            radio = '(*)'
        else:
            radio = '( )'
        print radio, label


IGNORED_ELEMENTS = [Comment, Declaration, ProcessingInstruction]
ELEMENTS_INTRODUCING_NEWLINE = [
    'p', 'h1', 'h2', 'h3', 'h4', 'h5', 'h6', 'ul', 'ol', 'pre', 'dl',
    'div', 'noscript', 'blockquote', 'form', 'hr', 'table', 'fieldset',
    'address', 'li', 'dt', 'dd', 'th', 'td', 'caption', 'br']


NEWLINES_RE = re.compile(u'\n+')
LEADING_AND_TRAILING_SPACES_RE = re.compile(
    u'(^[ \t]+)|([ \t]$)', re.MULTILINE)
TABS_AND_SPACES_RE = re.compile(u'[ \t]+')
NBSP_RE = re.compile(u'&nbsp;|&#160;')


def extract_link_from_tag(tag, base=None):
    """Return a link from <a> `tag`, optionally considered relative to `base`.

    A `tag` should contain a 'href' attribute, and `base` will commonly
    be extracted from browser.url.
    """
    if not isinstance(tag, PageElement):
        link = BeautifulSoup(tag)
    else:
        link = tag

    href = dict(link.attrs).get('href')
    if base is None:
        return href
    else:
        return urljoin(base, href)


def extract_text(content):
    """Return the text stripped of all tags.

    All runs of tabs and spaces are replaced by a single space and runs of
    newlines are replaced by a single newline. Leading and trailing white
    spaces are stripped.
    """
    if not isinstance(content, PageElement):
        soup = BeautifulSoup(content)
    else:
        soup = content

    result = []
    nodes = list(soup)
    while nodes:
        node = nodes.pop(0)
        if type(node) in IGNORED_ELEMENTS:
            continue
        elif isinstance(node, NavigableString):
            result.append(unicode(node))
        else:
            if isinstance(node, Tag):
                # If the node has the class "sortkey" then it is invisible.
                if node.get('class') == 'sortkey':
                    continue
                if node.name.lower() in ELEMENTS_INTRODUCING_NEWLINE:
                    result.append(u'\n')
            # Process this node's children next.
            nodes[0:0] = list(node)

    text = u''.join(result)
    text = NBSP_RE.sub(' ', text)
    text = TABS_AND_SPACES_RE.sub(' ', text)
    text = LEADING_AND_TRAILING_SPACES_RE.sub('', text)
    text = NEWLINES_RE.sub('\n', text)

    # Remove possible newlines at beginning and end.
    return text.strip()


# XXX cprov 2007-02-07: This function seems to be more specific to a
# particular product (soyuz) than the rest. Maybe it belongs to
# somewhere else.
def parse_relationship_section(content):
    """Parser package relationship section.

    See package-relationship-pages.txt and related.
    """
    soup = BeautifulSoup(content)
    section = soup.find('ul')
    whitespace_re = re.compile('\s+')
    if section is None:
        print 'EMPTY SECTION'
        return
    for li in section.findAll('li'):
        if li.a:
            link = li.a
            content = whitespace_re.sub(' ', link.string.strip())
            url = link['href']
            print 'LINK: "%s" -> %s' % (content, url)
        else:
            content = whitespace_re.sub(' ', li.string.strip())
            print 'TEXT: "%s"' % content


def print_tab_links(content):
    """Print tabs url or 'Unavailable' if there isn't one."""
    chooser = find_tag_by_id(content, 'applicationchooser')
    tabs = chooser.findAll('li')
    for tab in tabs:
        if 'current' in tab['class']:
            print '%s: %s' % (tab.a.string, tab.a['href'])
        else:
            print '%s: Unavailable' % (tab.string,)


def print_action_links(content):
    """Print action menu urls."""
    actions = find_portlet(content, 'Actions')
    if actions is None:
        print "No actions portlet"
        return
    entries = actions.findAll('li')
    for entry in entries:
        if entry.a:
            print '%s: %s' % (entry.a.string, entry.a['href'])
        elif entry.strong:
            print entry.strong.string


def print_navigation_links(content):
    """Print navigation menu urls."""
    navigation_links  = find_tag_by_id(content, 'navigation-tabs')
    if navigation_links is None:
        print "No navigation links"
        return
    title = navigation_links.find('label')
    if title is not None:
        print '= %s =' % title.string
    entries = navigation_links.findAll('li')
    for entry in entries:
        if entry.a:
            print '%s: %s' % (entry.a.string, entry.a['href'])
        elif entry.strong:
            print entry.strong.string

def print_portlet_links(content, name, base=None):
    """Print portlet urls.

    This function expects the browser.content as well as the h2 name of the
    portlet. base is optional. It will locate the portlet and print out the
    links. It will report if the portlet cannot be found and will also report
    if there are no links to be found. Unlike the other functions on this
    page, this looks for "a" instead of "li". Example usage:
    --------------
    >>> print_portlet_links(admin_browser.contents,'Milestone milestone3 for
        Ubuntu details')
    Ubuntu: /ubuntu
    Warty: /ubuntu/warty
    --------------
    """

    portlet_contents = find_portlet(content, name)
    if portlet_contents is None:
        print "No portlet found with name:", name
        return
    portlet_links = portlet_contents.findAll('a')
    if len(portlet_links) == 0:
        print "No links were found in the portlet."
        return
    for portlet_link in portlet_links:
        print '%s: %s' % (portlet_link.string,
            extract_link_from_tag(portlet_link, base))


def print_submit_buttons(content):
    """Print the submit button values found in the main content.

    Use this to check that the buttons on a page match your expectations.
    """
    buttons = find_main_content(content).findAll(
        'input', attrs={'class': 'button', 'type': 'submit'})
    if buttons is None:
        print "No buttons found"
    else:
        for button in buttons:
            print button['value']


def print_comments(page):
    """Print the comments on a BugTask index page."""
    main_content = find_main_content(page)
    for comment in main_content('div', 'boardCommentBody'):
        for li_tag in comment('li'):
            print "Attachment: %s" % li_tag.a.renderContents()
        print comment.div.renderContents()
        print "-"*40


def print_batch_header(soup):
    """Print the batch navigator header."""
    navigation = soup.find('td', {'class' : 'batch-navigation-index'})
    print extract_text(navigation).encode('ASCII', 'backslashreplace')


def print_self_link_of_entries(json_body):
    """Print the self_link attribute of each entry in the given JSON body."""
    links = sorted(entry['self_link'] for entry in json_body['entries'])
    for link in links:
        print link


def print_ppa_packages(contents):
    packages = find_tags_by_class(contents, 'ppa_package_row')
    for pkg in packages:
        print extract_text(pkg)
    empty_section = find_tag_by_id(contents, 'empty-result')
    if empty_section is not None:
        print extract_text(empty_section)


def print_navigation(contents):
    """Print the location, tabs, and page title of the page."""
    doc = find_tag_by_id(contents, 'document')
    breadcrumbs = doc.find(attrs={'id': 'menuroot'}).findAll('a')
    print "Location: %s" % " > ".join(
        extract_text(tag).encode('us-ascii', 'replace') for tag in breadcrumbs
        if tag.get('id') != 'homebreadcrumb')
    print "Structural title: %s" % extract_text(
        doc.find(id='structuralobject')).encode('us-ascii', 'replace')
    print 'Tabs:'
    for tab in doc.find(id='applicationchooser').findAll('li'):
        if tab.a:
            link = tab.a['href']
        else:
            link = 'Not active'
        print "* %s (%s)" % (extract_text(tab), link)
    main_heading = doc.h1
    if main_heading:
        main_heading = extract_text(main_heading).encode(
            'us-ascii', 'replace')
    else:
        main_heading = '(No main heading)'
    print "Main heading: %s" % main_heading


def setupBrowser(auth=None):
    """Create a testbrowser object for use in pagetests.

    :param auth: HTTP authentication string. None for the anonymous user, or a
        string of the form 'Basic email:password' for an authenticated user.
    :return: A `Browser` object.
    """
    # Set up our Browser objects with handleErrors set to False, since
    # that gives a tracebacks instead of unhelpful error messages.
    browser = Browser()
    browser.handleErrors = False
    if auth is not None:
        browser.addHeader("Authorization", auth)
    return browser


def safe_canonical_url(*args, **kwargs):
    """Generate a bytestring URL for an object"""
    return str(canonical_url(*args, **kwargs))


def setUpGlobs(test):
    # Our tests report being on a different port.
    test.globs['http'] = UnstickyCookieHTTPCaller(port=9000)
    test.globs['webservice'] = WebServiceCaller(
        'launchpad-library', 'hgm2VK35vXD6rLg5pxWw', port=9000)
    test.globs['public_webservice'] = WebServiceCaller(
        'foobar123451432', 'qQ7dw1fXCR5hhJRN7ztj', port=9000)
    test.globs['user_webservice'] = WebServiceCaller(
        'launchpad-library', '3SdVlTlVKcgXSJHbsSSk', port=9000)
    test.globs['setupBrowser'] = setupBrowser
    test.globs['browser'] = setupBrowser()
    test.globs['anon_browser'] = setupBrowser()
    test.globs['user_browser'] = setupBrowser(
        auth="Basic no-priv@canonical.com:test")
    test.globs['admin_browser'] = setupBrowser(
        auth="Basic foo.bar@canonical.com:test")

    test.globs['ANONYMOUS'] = ANONYMOUS
    # If a unicode URL is opened by the test browswer, later navigation
    # raises ValueError exceptions in /usr/lib/python2.4/Cookie.py
    test.globs['canonical_url'] = safe_canonical_url
    test.globs['factory'] = LaunchpadObjectFactory()
    test.globs['find_tag_by_id'] = find_tag_by_id
    test.globs['first_tag_by_class'] = first_tag_by_class
    test.globs['find_tags_by_class'] = find_tags_by_class
    test.globs['find_portlet'] = find_portlet
    test.globs['find_main_content'] = find_main_content
    test.globs['get_feedback_messages'] = get_feedback_messages
    test.globs['extract_link_from_tag'] = extract_link_from_tag
    test.globs['extract_text'] = extract_text
    test.globs['login'] = login
    test.globs['logout'] = logout
    test.globs['parse_relationship_section'] = parse_relationship_section
    test.globs['print_tab_links'] = print_tab_links
    test.globs['print_action_links'] = print_action_links
    test.globs['print_navigation'] = print_navigation
    test.globs['print_navigation_links'] = print_navigation_links
    test.globs['print_portlet_links'] = print_portlet_links
    test.globs['print_comments'] = print_comments
    test.globs['print_submit_buttons'] = print_submit_buttons
    test.globs['print_radio_button_field'] = print_radio_button_field
    test.globs['print_batch_header'] = print_batch_header
    test.globs['print_ppa_packages'] = print_ppa_packages
    test.globs['print_self_link_of_entries'] = print_self_link_of_entries


class PageStoryTestCase(unittest.TestCase):
    """A test case that represents a pagetest story

    This is achieved by holding a testsuite for the story, and
    delegating responsiblity for most methods to it.
    We want this to be a TestCase instance and not a TestSuite
    instance to be compatible with various test runners that
    filter tests - they generally ignore test suites and may
    select individual tests - but stories cannot be split up.
    """

    layer = PageTestLayer

    def __init__(self, name, storysuite):
        """Create a PageTest story from the given suite.

        :param name: an identifier for the story, such as the directory
            containing the tests.
        :param storysuite: a test suite containing the tests to be run
            as a story.
        """
        # we do not run the super __init__ because we are not using any of
        # the base classes functionality, and we'd just have to give it a
        # meaningless method.
        self._description = name
        self._suite = storysuite

    def countTestCases(self):
        return self._suite.countTestCases()

    def shortDescription(self):
        return "pagetest: %s" % self._description

    def id(self):
        return self.shortDescription()

    def __str__(self):
        return self.shortDescription()

    def __repr__(self):
        return "<%s name=%s>" % (self.__class__.__name__, self._description)

    def run(self, result=None):
        if result is None:
            result = self.defaultTestResult()
        PageTestLayer.startStory()
        try:
            # XXX RBC 20060117 we can hook in pre and post story actions
            # here much more tidily (and in self.debug too)
            # - probably via self.setUp and self.tearDown
            self._suite.run(result)
        finally:
            PageTestLayer.endStory()

    def debug(self):
        self._suite.debug()


# This function name doesn't follow our standard naming conventions,
# but does follow the convention of the other doctest related *Suite()
# functions.

def PageTestSuite(storydir, package=None, setUp=setUpGlobs):
    """Create a suite of page tests for files found in storydir.

    :param storydir: the directory containing the page tests.
    :param package: the package to resolve storydir relative to.  Defaults
        to the caller's package.

    The unnumbered page tests will be added to the suite individually,
    while the numbered tests will be run together as a story.
    """
    # we need to normalise the package name here, because it
    # involves checking the parent stack frame.  Otherwise the
    # files would be looked up relative to this module.
    package = doctest._normalize_module(package)
    abs_storydir = doctest._module_relative_path(package, storydir)
    stripped_storydir = strip_prefix(abs_storydir)

    filenames = set(filename
                    for filename in os.listdir(abs_storydir)
                    if filename.lower().endswith('.txt'))
    numberedfilenames = set(filename for filename in filenames
                            if len(filename) > 4
                            and filename[:2].isdigit()
                            and filename[2] == '-')
    unnumberedfilenames = filenames - numberedfilenames

    # A predictable order is important, even if it remains officially
    # undefined for un-numbered filenames.
    numberedfilenames = sorted(numberedfilenames)
    unnumberedfilenames = sorted(unnumberedfilenames)

    # Add unnumbered tests to the suite individually.
    checker = SpecialOutputChecker()
    suite = LayeredDocFileSuite(
        package=package, checker=checker, stdout_logging=False,
        layer=PageTestLayer, setUp=setUp,
        *[os.path.join(storydir, filename)
          for filename in unnumberedfilenames])

    # Add numbered tests to the suite as a single story.
    storysuite = LayeredDocFileSuite(
        package=package, checker=checker, stdout_logging=False,
        setUp=setUp,
        *[os.path.join(storydir, filename)
          for filename in numberedfilenames])
    suite.addTest(PageStoryTestCase(stripped_storydir, storysuite))

    return suite<|MERGE_RESOLUTION|>--- conflicted
+++ resolved
@@ -17,11 +17,8 @@
     BeautifulSoup, Comment, Declaration, NavigableString, PageElement,
     ProcessingInstruction, SoupStrainer, Tag)
 from contrib.oauth import OAuthRequest, OAuthSignatureMethod_PLAINTEXT
-<<<<<<< HEAD
 from urllib import urlencode
 from urlparse import urljoin
-=======
->>>>>>> b8761c73
 
 from zope.app.testing.functional import HTTPCaller, SimpleCookie
 from zope.component import getUtility
