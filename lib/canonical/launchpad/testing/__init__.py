 # Copyright 2007 Canonical Ltd.  All rights reserved.

"""Testing infrastructure for the Launchpad application.

This module should not have any actual tests.
"""

__metaclass__ = type
__all__ = [
    'LaunchpadObjectFactory',
    'time_counter',
    ]

from datetime import datetime, timedelta
import pytz

from zope.component import getUtility
from canonical.launchpad.interfaces import (
    BranchType,
    CodeImportReviewStatus,
    CreateBugParams,
    EmailAddressStatus,
    IBranchSet,
    IBugSet,
    ICodeImportJobWorkflow,
    ICodeImportSet,
    ILaunchpadCelebrities,
    IPersonSet,
    IProductSet,
    IRevisionSet,
    ISpecificationSet,
    License,
    PersonCreationRationale,
    RevisionControlSystems,
    SpecificationDefinitionStatus,
    UnknownBranchTypeError,
    )


def time_counter(origin=None, delta=timedelta(seconds=5)):
    """A generator for yielding datetime values.

    Each time the generator yields a value, the origin is incremented
    by the delta.

    >>> now = time_counter(datetime(2007, 12, 1), timedelta(days=1))
    >>> now.next()
    datetime.datetime(2007, 12, 1, 0, 0)
    >>> now.next()
    datetime.datetime(2007, 12, 2, 0, 0)
    >>> now.next()
    datetime.datetime(2007, 12, 3, 0, 0)
    """
    if origin is None:
        origin = datetime.now(pytz.UTC)
    now = origin
    while True:
        yield now
        now += delta


# NOTE:
#
# The LaunchpadObjectFactory is driven purely by use.  The version here
# is by no means complete for Launchpad objects.  If you need to create
# anonymous objects for your tests then add methods to the factory.
#
class LaunchpadObjectFactory:
    """Factory methods for creating Launchpad objects.

    All the factory methods should be callable with no parameters.
    When this is done, the returned object should have unique references
    for any other required objects.
    """

    def __init__(self):
        # Initialise the unique identifier.
        self._integer = 0

    def getUniqueInteger(self):
        """Return an integer unique to this factory instance."""
        self._integer += 1
        return self._integer

    def getUniqueString(self, prefix=None):
        """Return a string unique to this factory instance.

        The string returned will always be a valid name that can be used in
        Launchpad URLs.

        :param prefix: Used as a prefix for the unique string. If unspecified,
            defaults to 'generic-string'.
        """
        if prefix is None:
            prefix = "generic-string"
        string = "%s%s" % (prefix, self.getUniqueInteger())
        return string.replace('_', '-').lower()

    def getUniqueURL(self):
        """Return a URL unique to this run of the test case."""
        return 'http://%s.example.com/%s' % (
            self.getUniqueString('domain'), self.getUniqueString('path'))

<<<<<<< HEAD
    def makePerson(self, email=None, name=None, password=None,
                   email_address_status=None):
        """Create and return a new, arbitrary Person.

        :param email: The email address for the new person.
        :param name: The name for the new person.
        :param password: The password for the person.
            This password can be used in setupBrowser in combination
            with the email address to create a browser for this new
            person.
        :param email_address_status: If specified, the status of the email
            address is set to the email_address_status.
        """
=======
    def makePerson(self, email=None, name=None, email_address_status=None):
        """Create and return a new, arbitrary Person."""
>>>>>>> 4bb2bdc3
        if email is None:
            email = self.getUniqueString('email')
        if name is None:
            name = self.getUniqueString('person-name')
<<<<<<< HEAD
        if password is None:
            password = self.getUniqueString('password')
        # Set the password to test in order to allow people that have
        # been created this way can be logged in.
        person, email = getUtility(IPersonSet).createPersonAndEmail(
            email, rationale=PersonCreationRationale.UNKNOWN, name=name,
            password=password)
        # To make the person someone valid in Launchpad, validate the
        # email.
        if (email_address_status is None or
            email_address_status == EmailAddressStatus.VALIDATED):
            person.validateAndEnsurePreferredEmail(email)
        else:
            email.status = email_address_status
            email.syncUpdate()
=======
        person = getUtility(IPersonSet).createPersonAndEmail(
            email, rationale=PersonCreationRationale.UNKNOWN, name=name)[0]
        if email_address_status is not None:
            # There should only be one email for this person.
            for email in person.guessedemails:
                email.status = email_address_status
                email.syncUpdate()
>>>>>>> 4bb2bdc3
        return person

    def makeProduct(self, name=None):
        """Create and return a new, arbitrary Product."""
        owner = self.makePerson()
        if name is None:
            name = self.getUniqueString('product-name')
        return getUtility(IProductSet).createProduct(
            owner, name,
            self.getUniqueString('displayname'),
            self.getUniqueString('title'),
            self.getUniqueString('summary'),
            self.getUniqueString('description'),
            licenses=[License.GPL])

    def makeBranch(self, branch_type=None, owner=None, name=None,
                   product=None, url=None, registrant=None,
                   explicit_junk=False,
                   **optional_branch_args):
        """Create and return a new, arbitrary Branch of the given type.

        Any parameters for IBranchSet.new can be specified to override the
        default ones.

        :param explicit_junk: If set to True, a product is not created
            if the product parameter is None.
        """
        if branch_type is None:
            branch_type = BranchType.HOSTED
        if owner is None:
            owner = self.makePerson()
        if registrant is None:
            registrant = owner
        if name is None:
            name = self.getUniqueString('branch')
        if product is None and not explicit_junk:
            product = self.makeProduct()

        if branch_type in (BranchType.HOSTED, BranchType.IMPORTED):
            url = None
        elif (branch_type in (BranchType.MIRRORED, BranchType.REMOTE)
              and url is None):
            url = self.getUniqueURL()
        else:
            raise UnknownBranchTypeError(
                'Unrecognized branch type: %r' % (branch_type,))
        return getUtility(IBranchSet).new(
            branch_type, name, registrant, owner, product, url,
            **optional_branch_args)

    def makeRevisionsForBranch(self, branch, count=5, author=None,
                               date_generator=None):
        """Add `count` revisions to the revision history of `branch`.

        :param branch: The branch to add the revisions to.
        :param count: The number of revisions to add.
        :param author: A string for the author name.
        :param date_generator: A `time_counter` instance, defaults to starting
                               from 1-Jan-2007 if not set.
        """
        if date_generator is None:
            date_generator = time_counter(
                datetime(2007, 1, 1, tzinfo=pytz.UTC),
                delta=timedelta(days=1))
        sequence = branch.revision_count
        parent = branch.getTipRevision()
        if parent is None:
            parent_ids = []
        else:
            parent_ids = [parent.revision_id]

        revision_set = getUtility(IRevisionSet)
        if author is None:
            author = self.getUniqueString('author')
        # All revisions are owned by the admin user.  Don't ask.
        admin_user = getUtility(ILaunchpadCelebrities).admin
        for index in range(count):
            revision = revision_set.new(
                revision_id = self.getUniqueString('revision-id'),
                log_body=self.getUniqueString('log-body'),
                revision_date=date_generator.next(),
                revision_author=author,
                parent_ids=parent_ids,
                properties={})
            sequence += 1
            branch.createBranchRevision(sequence, revision)
            parent = revision
            parent_ids = [parent.revision_id]
        branch.updateScannedDetails(parent.revision_id, sequence)

    def makeBug(self, product=None):
        """Create and return a new, arbitrary Bug.

        The bug returned uses default values where possible. See
        `IBugSet.new` for more information.

        :param product: If the product is not set, one is created
            and this is used as the primary bug target.
        """
        if product is None:
            product = self.makeProduct()
        owner = self.makePerson()
        title = self.getUniqueString()
        create_bug_params = CreateBugParams(
            owner, title, comment=self.getUniqueString())
        create_bug_params.setBugTarget(product=product)
        return getUtility(IBugSet).createBug(create_bug_params)

    def makeBlueprint(self, product=None):
        """Create and return a new, arbitrary Blueprint.

        :param product: The product to make the blueprint on.  If one is
            not specified, an arbitrary product is created.
        """
        if product is None:
            product = self.makeProduct()
        return getUtility(ISpecificationSet).new(
            name=self.getUniqueString('name'),
            title=self.getUniqueString('title'),
            specurl=None,
            summary=self.getUniqueString('summary'),
            definition_status=SpecificationDefinitionStatus.NEW,
            owner=self.makePerson(),
            product=product)

    def makeCodeImport(self, url=None):
        """Create and return a new, arbitrary code import.

        The code import will be an import from a Subversion repository located
        at `url`, or an arbitrary unique url if the parameter is not supplied.
        """
        if url is None:
            url = self.getUniqueURL()
        vcs_imports = getUtility(ILaunchpadCelebrities).vcs_imports
        branch = self.makeBranch(
            BranchType.IMPORTED, owner=vcs_imports)
        registrant = self.makePerson()
        return getUtility(ICodeImportSet).new(
            registrant, branch, rcs_type=RevisionControlSystems.SVN,
            svn_branch_url=url)

    def makeCodeImportJob(self, code_import):
        """Create and return a new code import job for the given import.

        This implies setting the import's review_status to REVIEWED.
        """
        code_import.updateFromData(
            {'review_status': CodeImportReviewStatus.REVIEWED},
            code_import.registrant)
        workflow = getUtility(ICodeImportJobWorkflow)
        return workflow.newJob(code_import)<|MERGE_RESOLUTION|>--- conflicted
+++ resolved
@@ -101,7 +101,6 @@
         return 'http://%s.example.com/%s' % (
             self.getUniqueString('domain'), self.getUniqueString('path'))
 
-<<<<<<< HEAD
     def makePerson(self, email=None, name=None, password=None,
                    email_address_status=None):
         """Create and return a new, arbitrary Person.
@@ -115,17 +114,17 @@
         :param email_address_status: If specified, the status of the email
             address is set to the email_address_status.
         """
-=======
-    def makePerson(self, email=None, name=None, email_address_status=None):
-        """Create and return a new, arbitrary Person."""
->>>>>>> 4bb2bdc3
         if email is None:
             email = self.getUniqueString('email')
         if name is None:
             name = self.getUniqueString('person-name')
-<<<<<<< HEAD
         if password is None:
             password = self.getUniqueString('password')
+        else:
+            # If a password was specified, validate the email address,
+            # unless told otherwise.
+            if email_address_status is None:
+                email_address_status = EmailAddressStatus.VALIDATED
         # Set the password to test in order to allow people that have
         # been created this way can be logged in.
         person, email = getUtility(IPersonSet).createPersonAndEmail(
@@ -133,21 +132,14 @@
             password=password)
         # To make the person someone valid in Launchpad, validate the
         # email.
-        if (email_address_status is None or
-            email_address_status == EmailAddressStatus.VALIDATED):
+        if email_address_status == EmailAddressStatus.VALIDATED:
             person.validateAndEnsurePreferredEmail(email)
-        else:
+        elif email_address_status is not None:
             email.status = email_address_status
             email.syncUpdate()
-=======
-        person = getUtility(IPersonSet).createPersonAndEmail(
-            email, rationale=PersonCreationRationale.UNKNOWN, name=name)[0]
-        if email_address_status is not None:
-            # There should only be one email for this person.
-            for email in person.guessedemails:
-                email.status = email_address_status
-                email.syncUpdate()
->>>>>>> 4bb2bdc3
+        else:
+            # Leave the email as NEW.
+            pass
         return person
 
     def makeProduct(self, name=None):
