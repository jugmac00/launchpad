# Copyright 2008 Canonical Ltd.  All rights reserved.
# pylint: disable-msg=W0401,C0301

import unittest

from canonical.database.sqlbase import cursor
import zope.event

from canonical.launchpad.ftests import ANONYMOUS, login, logout
from canonical.launchpad.testing.factory import *


class TestCase(unittest.TestCase):
    """Provide Launchpad-specific test facilities."""

<<<<<<< HEAD
    def assertNotifies(self, event_type, callable_obj, *args, **kwargs):
        """Assert that a callable performs a given notification.

        :param event_type: The type of event that notification is expected
            for.
        :param callable_obj: The callable to call.
        :param *args: The arguments to pass to the callable.
        :param **kwargs: The keyword arguments to pass to the callable.
        :return: (result, event), where result was the return value of the
            callable, and event is the event emitted by the callable.
        """
        result, events = capture_events(callable_obj, *args, **kwargs)
        if len(events) == 0:
            raise AssertionError('No notification was performed.')
        elif len(events) > 1:
            raise AssertionError('Too many (%d) notifications performed.'
                % len(events))
        elif not isinstance(events[0], event_type):
            raise AssertionError('Wrong event type: %r (expected %r).' %
                (events[0], event_type))
        return result, events[0]
=======
    def setUp(self):
        login(ANONYMOUS)
        self.factory = LaunchpadObjectFactory()
>>>>>>> d74924d1

    def tearDown(self):
        logout()

    def assertIsDBNow(self, value):
        """Assert supplied value equals database time.

        The database time is the same for the whole transaction, and may
        not match the current time exactly.
        :param value: A datetime that is expected to match the current
            database time.
        """
        # XXX Probably does not belong here, but better location not clear.
        # Used primarily for testing ORM objects, which ought to use factory.
        cur = cursor()
        cur.execute("SELECT CURRENT_TIMESTAMP AT TIME ZONE 'UTC';")
        [database_now] = cur.fetchone()
        self.assertEqual(
            database_now.utctimetuple(), value.utctimetuple())


class TestCaseWithFactory(TestCase):

    def setUp(self, user='test@canonical.com'):
        login(user)
        self.factory = LaunchpadObjectFactory()


def capture_events(callable_obj, *args, **kwargs):
    """Capture the events emitted by a callable.

    :param event_type: The type of event that notification is expected
        for.
    :param callable_obj: The callable to call.
    :param *args: The arguments to pass to the callable.
    :param **kwargs: The keyword arguments to pass to the callable.
    :return: (result, events), where result was the return value of the
        callable, and events are the events emitted by the callable.
    """
    events = []
    def on_notify(event):
        events.append(event)
    old_subscribers = zope.event.subscribers[:]
    try:
        zope.event.subscribers[:] = [on_notify]
        result = callable_obj(*args, **kwargs)
        return result, events
    finally:
        zope.event.subscribers[:] = old_subscribers<|MERGE_RESOLUTION|>--- conflicted
+++ resolved
@@ -13,7 +13,6 @@
 class TestCase(unittest.TestCase):
     """Provide Launchpad-specific test facilities."""
 
-<<<<<<< HEAD
     def assertNotifies(self, event_type, callable_obj, *args, **kwargs):
         """Assert that a callable performs a given notification.
 
@@ -35,14 +34,6 @@
             raise AssertionError('Wrong event type: %r (expected %r).' %
                 (events[0], event_type))
         return result, events[0]
-=======
-    def setUp(self):
-        login(ANONYMOUS)
-        self.factory = LaunchpadObjectFactory()
->>>>>>> d74924d1
-
-    def tearDown(self):
-        logout()
 
     def assertIsDBNow(self, value):
         """Assert supplied value equals database time.
@@ -63,9 +54,12 @@
 
 class TestCaseWithFactory(TestCase):
 
-    def setUp(self, user='test@canonical.com'):
+    def setUp(self, user=ANONYMOUS):
         login(user)
         self.factory = LaunchpadObjectFactory()
+
+    def tearDown(self):
+        logout()
 
 
 def capture_events(callable_obj, *args, **kwargs):
