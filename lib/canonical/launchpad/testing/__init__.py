 # Copyright 2007 Canonical Ltd.  All rights reserved.

"""Testing infrastructure for the Launchpad application.

This module should not have any actual tests.
"""

__metaclass__ = type
__all__ = [
    'LaunchpadObjectFactory',
    'time_counter',
    ]

from datetime import datetime, timedelta
import pytz

from zope.component import getUtility
from canonical.database.sqlbase import connect, sqlvalues
from canonical.launchpad.interfaces import (
<<<<<<< HEAD
    BranchMergeProposalStatus,
    BranchType,
    CodeImportReviewStatus,
    CreateBugParams,
    IBranchSet,
    IBugSet,
    ICodeImportJobWorkflow,
=======
    BranchType,
    CodeImportMachineState,
    CodeImportReviewStatus,
    CreateBugParams,
    EmailAddressStatus,
    IBranchSet,
    IBugSet,
    ICodeImportJobWorkflow,
    ICodeImportMachineSet,
>>>>>>> c895d8e6
    ICodeImportSet,
    ILaunchpadCelebrities,
    IPersonSet,
    IProductSet,
    IRevisionSet,
    License,
    PersonCreationRationale,
    RevisionControlSystems,
    UnknownBranchTypeError,
    )


def time_counter(origin=None, delta=timedelta(seconds=5)):
    """A generator for yielding datetime values.

    Each time the generator yields a value, the origin is incremented
    by the delta.

    >>> now = time_counter(datetime(2007, 12, 1), timedelta(days=1))
    >>> now.next()
    datetime.datetime(2007, 12, 1, 0, 0)
    >>> now.next()
    datetime.datetime(2007, 12, 2, 0, 0)
    >>> now.next()
    datetime.datetime(2007, 12, 3, 0, 0)
    """
    if origin is None:
        origin = datetime.now(pytz.UTC)
    now = origin
    while True:
        yield now
        now += delta


# NOTE:
#
# The LaunchpadObjectFactory is driven purely by use.  The version here
# is by no means complete for Launchpad objects.  If you need to create
# anonymous objects for your tests then add methods to the factory.
#
class LaunchpadObjectFactory:
    """Factory methods for creating Launchpad objects.

    All the factory methods should be callable with no parameters.
    When this is done, the returned object should have unique references
    for any other required objects.
    """

    def __init__(self):
        # Initialise the unique identifier.
        self._integer = 0

    def getUniqueInteger(self):
        """Return an integer unique to this factory instance."""
        self._integer += 1
        return self._integer

    def getUniqueString(self, prefix=None):
        """Return a string unique to this factory instance.

        The string returned will always be a valid name that can be used in
        Launchpad URLs.

        :param prefix: Used as a prefix for the unique string. If unspecified,
            defaults to 'generic-string'.
        """
        if prefix is None:
            prefix = "generic-string"
        string = "%s%s" % (prefix, self.getUniqueInteger())
        return string.replace('_', '-').lower()

    def getUniqueURL(self):
        """Return a URL unique to this run of the test case."""
        return 'http://%s.example.com/%s' % (
            self.getUniqueString('domain'), self.getUniqueString('path'))

    def makePerson(self, email=None, name=None, password=None,
                   email_address_status=None):
        """Create and return a new, arbitrary Person.

        :param email: The email address for the new person.
        :param name: The name for the new person.
        :param password: The password for the person.
            This password can be used in setupBrowser in combination
            with the email address to create a browser for this new
            person.
        :param email_address_status: If specified, the status of the email
            address is set to the email_address_status.
        """
        if email is None:
            email = self.getUniqueString('email')
        if name is None:
            name = self.getUniqueString('person-name')
<<<<<<< HEAD
=======
        if password is None:
            password = self.getUniqueString('password')
        else:
            # If a password was specified, validate the email address,
            # unless told otherwise.
            if email_address_status is None:
                email_address_status = EmailAddressStatus.VALIDATED
>>>>>>> c895d8e6
        # Set the password to test in order to allow people that have
        # been created this way can be logged in.
        person, email = getUtility(IPersonSet).createPersonAndEmail(
            email, rationale=PersonCreationRationale.UNKNOWN, name=name,
<<<<<<< HEAD
            password='test')
        # To make the person someone valid in Launchpad, validate the
        # email.
        person.validateAndEnsurePreferredEmail(email)
=======
            password=password)
        # To make the person someone valid in Launchpad, validate the
        # email.
        if email_address_status == EmailAddressStatus.VALIDATED:
            person.validateAndEnsurePreferredEmail(email)
        elif email_address_status is not None:
            email.status = email_address_status
            email.syncUpdate()
        else:
            # Leave the email as NEW.
            pass
>>>>>>> c895d8e6
        return person

    def makeProduct(self, name=None):
        """Create and return a new, arbitrary Product."""
        owner = self.makePerson()
        if name is None:
            name = self.getUniqueString('product-name')
        return getUtility(IProductSet).createProduct(
            owner, name,
            self.getUniqueString('displayname'),
            self.getUniqueString('title'),
            self.getUniqueString('summary'),
            self.getUniqueString('description'),
            licenses=[License.GPL])

    def makeBranch(self, branch_type=None, owner=None, name=None,
                   product=None, url=None, registrant=None,
                   **optional_branch_args):
        """Create and return a new, arbitrary Branch of the given type.

        Any parameters for IBranchSet.new can be specified to override the
        default ones.
        """
        if branch_type is None:
            branch_type = BranchType.HOSTED
        if owner is None:
            owner = self.makePerson()
        if registrant is None:
            registrant = owner
        if name is None:
            name = self.getUniqueString('branch')
        if product is None:
            product = self.makeProduct()

        if branch_type in (BranchType.HOSTED, BranchType.IMPORTED):
            url = None
        elif branch_type in (BranchType.MIRRORED, BranchType.REMOTE):
            if url is None:
                url = self.getUniqueURL()
        else:
            raise UnknownBranchTypeError(
                'Unrecognized branch type: %r' % (branch_type,))
        return getUtility(IBranchSet).new(
            branch_type, name, registrant, owner, product, url,
            **optional_branch_args)

    def makeBranchMergeProposal(self, target_branch=None, registrant=None,
                                set_state=None, dependent_branch=None):
        """Create a proposal to merge based on anonymous branches."""
        if target_branch is None:
            target_branch = self.makeBranch()
        if registrant is None:
            registrant = self.makePerson()
        source_branch = self.makeBranch(product=target_branch.product)
        proposal = source_branch.addLandingTarget(
            registrant, target_branch, dependent_branch=dependent_branch)

        if (set_state is None or
            set_state == BranchMergeProposalStatus.WORK_IN_PROGRESS):
            # The initial state is work in progress, so do nothing.
            pass
        elif set_state == BranchMergeProposalStatus.NEEDS_REVIEW:
            proposal.requestReview()
        elif set_state == BranchMergeProposalStatus.CODE_APPROVED:
            proposal.approveBranch(
                proposal.target_branch.owner, 'some_revision')
        elif set_state == BranchMergeProposalStatus.REJECTED:
            proposal.rejectBranch(
                proposal.target_branch.owner, 'some_revision')
        elif set_state == BranchMergeProposalStatus.MERGED:
            proposal.markAsMerged()
        elif set_state == BranchMergeProposalStatus.MERGE_FAILED:
            proposal.mergeFailed(proposal.target_branch.owner)
        elif set_state == BranchMergeProposalStatus.QUEUED:
            proposal.enqueue(
                proposal.target_branch.owner, 'some_revision')
        elif set_state == BranchMergeProposalStatus.SUPERSEDED:
            proposal.resubmit(proposal.registrant)
        else:
            raise AssertionError('Unknown status: %s' % set_state)

        return proposal

    def makeRevisionsForBranch(self, branch, count=5, author=None,
                               date_generator=None):
        """Add `count` revisions to the revision history of `branch`.

        :param branch: The branch to add the revisions to.
        :param count: The number of revisions to add.
        :param author: A string for the author name.
        :param date_generator: A `time_counter` instance, defaults to starting
                               from 1-Jan-2007 if not set.
        """
        if date_generator is None:
            date_generator = time_counter(
                datetime(2007, 1, 1, tzinfo=pytz.UTC),
                delta=timedelta(days=1))
        sequence = branch.revision_count
        parent = branch.getTipRevision()
        if parent is None:
            parent_ids = []
        else:
            parent_ids = [parent.revision_id]

        revision_set = getUtility(IRevisionSet)
        if author is None:
            author = self.getUniqueString('author')
        # All revisions are owned by the admin user.  Don't ask.
        admin_user = getUtility(ILaunchpadCelebrities).admin
        for index in range(count):
            revision = revision_set.new(
                revision_id = self.getUniqueString('revision-id'),
                log_body=self.getUniqueString('log-body'),
                revision_date=date_generator.next(),
                revision_author=author,
                parent_ids=parent_ids,
                properties={})
            sequence += 1
            branch.createBranchRevision(sequence, revision)
            parent = revision
            parent_ids = [parent.revision_id]
        branch.updateScannedDetails(parent.revision_id, sequence)

    def makeBug(self):
        """Create and return a new, arbitrary Bug.

        The bug returned uses default values where possible. See
        `IBugSet.new` for more information.
        """
        owner = self.makePerson()
        title = self.getUniqueString()
        create_bug_params = CreateBugParams(
            owner, title, comment=self.getUniqueString())
        create_bug_params.setBugTarget(product=self.makeProduct())
        return getUtility(IBugSet).createBug(create_bug_params)

    def makeCodeImport(self, url=None):
        """Create and return a new, arbitrary code import.

        The code import will be an import from a Subversion repository located
        at `url`, or an arbitrary unique url if the parameter is not supplied.
        """
        if url is None:
            url = self.getUniqueURL()
        vcs_imports = getUtility(ILaunchpadCelebrities).vcs_imports
        branch = self.makeBranch(
            BranchType.IMPORTED, owner=vcs_imports)
        registrant = self.makePerson()
        return getUtility(ICodeImportSet).new(
            registrant, branch, rcs_type=RevisionControlSystems.SVN,
            svn_branch_url=url)

    def makeCodeImportJob(self, code_import):
        """Create and return a new code import job for the given import.

        This implies setting the import's review_status to REVIEWED.
        """
        code_import.updateFromData(
            {'review_status': CodeImportReviewStatus.REVIEWED},
            code_import.registrant)
        workflow = getUtility(ICodeImportJobWorkflow)
        return workflow.newJob(code_import)

    def makeCodeImportMachine(self):
        """Return a new CodeImportMachine.

        The machine will be in the OFFLINE state."""
        hostname = self.getUniqueString('machine-')
        return getUtility(ICodeImportMachineSet).new(hostname)<|MERGE_RESOLUTION|>--- conflicted
+++ resolved
@@ -17,15 +17,7 @@
 from zope.component import getUtility
 from canonical.database.sqlbase import connect, sqlvalues
 from canonical.launchpad.interfaces import (
-<<<<<<< HEAD
     BranchMergeProposalStatus,
-    BranchType,
-    CodeImportReviewStatus,
-    CreateBugParams,
-    IBranchSet,
-    IBugSet,
-    ICodeImportJobWorkflow,
-=======
     BranchType,
     CodeImportMachineState,
     CodeImportReviewStatus,
@@ -35,7 +27,6 @@
     IBugSet,
     ICodeImportJobWorkflow,
     ICodeImportMachineSet,
->>>>>>> c895d8e6
     ICodeImportSet,
     ILaunchpadCelebrities,
     IPersonSet,
@@ -129,8 +120,6 @@
             email = self.getUniqueString('email')
         if name is None:
             name = self.getUniqueString('person-name')
-<<<<<<< HEAD
-=======
         if password is None:
             password = self.getUniqueString('password')
         else:
@@ -138,17 +127,10 @@
             # unless told otherwise.
             if email_address_status is None:
                 email_address_status = EmailAddressStatus.VALIDATED
->>>>>>> c895d8e6
         # Set the password to test in order to allow people that have
         # been created this way can be logged in.
         person, email = getUtility(IPersonSet).createPersonAndEmail(
             email, rationale=PersonCreationRationale.UNKNOWN, name=name,
-<<<<<<< HEAD
-            password='test')
-        # To make the person someone valid in Launchpad, validate the
-        # email.
-        person.validateAndEnsurePreferredEmail(email)
-=======
             password=password)
         # To make the person someone valid in Launchpad, validate the
         # email.
@@ -160,7 +142,6 @@
         else:
             # Leave the email as NEW.
             pass
->>>>>>> c895d8e6
         return person
 
     def makeProduct(self, name=None):
