--- conflicted
+++ resolved
@@ -16,15 +16,10 @@
 
 from zope.component import getUtility
 from canonical.launchpad.interfaces import (
-<<<<<<< HEAD
     BranchType, CodeImportReviewStatus, CreateBugParams, IBranchSet, IBugSet,
     ICodeImportJobWorkflow, ICodeImportSet, ILaunchpadCelebrities, IPersonSet,
-    IProductSet, License, PersonCreationRationale, RevisionControlSystems,
-    UnknownBranchTypeError)
-=======
-    BranchType, CreateBugParams, IBranchSet, IBugSet, ILaunchpadCelebrities,
-    IPersonSet, IProductSet, IRevisionSet, License, PersonCreationRationale,
-    UnknownBranchTypeError)
+    IProductSet, IRevisionSet, License, PersonCreationRationale,
+    RevisionControlSystems, UnknownBranchTypeError)
 
 
 def time_counter(origin=None, delta=timedelta(seconds=5)):
@@ -47,7 +42,6 @@
     while True:
         yield now
         now += delta
->>>>>>> 4c248751
 
 
 # NOTE:
