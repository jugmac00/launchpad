--- conflicted
+++ resolved
@@ -229,37 +229,4 @@
                 whatchanged="subscriber %s" % (
                     bugsubscription_edited.person.browsername),
                 oldvalue=oldvalue,
-<<<<<<< HEAD
-                newvalue=newvalue)
-
-
-@block_implicit_flushes
-def record_bug_attachment_added(attachment, created_event):
-    """Record that an attachment was added."""
-    getUtility(IBugActivitySet).new(
-        bug=attachment.bug,
-        datechanged=UTC_NOW,
-        person=IPerson(created_event.user),
-        whatchanged='bug',
-        message="added attachment '%s' (%s)" % (
-            attachment.libraryfile.filename, attachment.title))
-
-
-@block_implicit_flushes
-def notify_bug_watch_modified(modified_bug_watch, event):
-    """Notify CC'd bug subscribers that a bug watch was edited.
-
-    modified_bug_watch must be an IBugWatch. event must be an
-    IObjectModifiedEvent.
-    """
-    old_watch = event.object_before_modification
-    new_watch = event.object
-    bug = new_watch.bug
-    if old_watch.url == new_watch.url:
-        # Nothing interesting was modified, don't record any changes.
-        return
-    bug.addChange(BugWatchRemoved(UTC_NOW, event.user, old_watch))
-    bug.addChange(BugWatchAdded(UTC_NOW, event.user, new_watch))
-=======
-                newvalue=newvalue)
->>>>>>> c08a987d
+                newvalue=newvalue)