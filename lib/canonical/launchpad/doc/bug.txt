= Bugs in Malone =

This document describes what a Bug is in Malone, and provides some (currently
rather incomplete) info on how to poke at bugs through the Component
Architecture.

== Working with Bugs ==

Bugs are created and retrieved via IBugSet.

    >>> from zope.component import getUtility
    >>> from canonical.launchpad.interfaces import IBugSet, IBug
    >>> bugset = getUtility(IBugSet)

To retrieve a specific Bug, use IBugSet.get:

    >>> firefox_crashes = bugset.get(6)
    >>> print firefox_crashes.title
    Firefox crashes when Save As dialog for a nonexistent window is closed

Or you can use IBugSet.getByNameOrID to get it by its nickname:

    >>> blackhole_bug = bugset.getByNameOrID('blackhole')
    >>> print blackhole_bug.title
    Blackhole Trash folder

If the bug can't be found, a zope.exceptions.NotFoundError will be
raised:

    >>> bugset.get(123456)
    Traceback (most recent call last):
      ...
    NotFoundError: 'Unable to locate bug with ID 123456.'

    >>> bugset.getByNameOrID('+bugs')
    Traceback (most recent call last):
      ...
    NotFoundError: 'Unable to locate bug with nickname +bugs.'

== Interface check ==

It is guaranteed to implement the correct interface, too:

    >>> from canonical.launchpad.webapp.testing import verifyObject
    >>> verifyObject(IBug, firefox_crashes)
    True

(We grab the object directly from the database here to avoid it being
security proxied, which doesn't make sense to test here.)

== Searching for Bugs ==

To search for bugs matching specific criteria, use IBugSet.searchAsUser:

    >>> from canonical.database.sqlbase import flush_database_updates
    >>> from canonical.launchpad.interfaces import ILaunchBag

    >>> def current_user():
    ...     return getUtility(ILaunchBag).user

    >>> login("foo.bar@canonical.com")

    >>> firefox_test_bug = bugset.get(3)
    >>> firefox_test_bug.duplicateof = firefox_crashes.id
    >>> flush_database_updates()

    >>> dups_of_bug_six = bugset.searchAsUser(
    ...     duplicateof=firefox_crashes, user=current_user())
    >>> print dups_of_bug_six.count()
    1
    >>> dups_of_bug_six[0].id
    3

    >>> firefox_test_bug.duplicateof = None
    >>> flush_database_updates()
    >>> dups_of_bug_six = bugset.searchAsUser(
    ...     duplicateof=firefox_crashes, user=current_user())
    >>> print dups_of_bug_six.count()
    0

    >>> login(ANONYMOUS)

== Absolute URLs ==

For things like bug notification emails, it's handy to be able to
include a URL to the bug inside the email.

    >>> from canonical.launchpad.webapp import canonical_url
    >>> print canonical_url(firefox_crashes)
    http://.../bugs/6

== Bug Privacy ==

A Bug has a "private" field. If Bug.private is False, the bug is
publicly visible. If Bug.private is True, only people who are directly
subscribed to the bug can see it. Launchpad admins can always view and
modify private bugs.

=== Marking Bugs Private ===

For the purposes of demonstration, we'll make the firefox crashing bug
private. A bug cannot be made private by an anonymous user.

    >>> firefox_crashes.private = True
    Traceback (most recent call last):
      ...
    ForbiddenAttribute: ('private', ...)

    >>> firefox_crashes.setPrivate(True, current_user())
    Traceback (most recent call last):
      ...
    Unauthorized: (..., 'setPrivate', 'launchpad.Edit')

We have to be logged in, so let's do that:

    >>> login("test@canonical.com")

There are currently no people subscribed to this bug:

    >>> print firefox_crashes.subscriptions.count()
    0

The rule with private bugs is that only direct subscribers can view the
bug after it's been marked private. So, if Sample Person is to mark the
firefox_crashes bug private, we must first ensure that Sample Person is
subscribed to the bug!

    >>> sample_person = current_user()
    >>> subscription = firefox_crashes.subscribe(sample_person, sample_person)

Even though we are logged in and subscribed to the bug, we are
prevented from using the private attribute to mark bug #6 private:

    >>> firefox_crashes.private = True
    Traceback (most recent call last):
      ...
    ForbiddenAttribute: ('private', ...)

We must use setPrivate:

    >>> from zope.event import notify
    >>> from lazr.lifecycle.event import (
    ...     ObjectModifiedEvent, ObjectCreatedEvent)
    >>> from lazr.lifecycle.snapshot import Snapshot

    >>> old_state = Snapshot(firefox_crashes, providing=IBug)
    >>> firefox_crashes.setPrivate(True, current_user())
    True
    >>> bug_set_private = ObjectModifiedEvent(
    ...     firefox_crashes, old_state,
    ...     ["id", "title", "private"])

    >>> notify(bug_set_private)
    >>> flush_database_updates()

Trying to mark a private bug as private is a no-op, as is marking a
non-private bug as non-private. The return value from setPrivate is an
indicator that it modified the bug.

    >>> firefox_crashes.setPrivate(False, current_user())
    True
    >>> firefox_crashes.setPrivate(False, current_user())
    False
    >>> firefox_crashes.setPrivate(True, current_user())
    True
    >>> firefox_crashes.setPrivate(True, current_user())
    False

=== How Privacy Affects Access to a Bug ===

Once a bug is made private, it can only be accessed by the users that
are directly subscribed to the bug and Launchpad admins.

So, remembering that we're still logged in as Sample Person (ID 12 in
the Person table), and that Sample Person is a direct subscriber to the
firefox_crashes bug, we can still access properties of this bug:

    >>> firefox_crashes.title
    u'Firefox crashes when Save As dialog for a nonexistent window is closed'

Note that a search will return all public bugs, omitting bug 14 which is
private:

    >>> all_bugs = bugset.searchAsUser(
    ...     user=current_user(), orderBy="id")
    >>> [bug.id for bug in all_bugs]
    [1, 2, 3, 4, 5, 6, 7, 8, 9, 10, 11, 12, 13, 15]

(This test breaks if you add a new public bug to sampledata; rely on it
to ensure it worked!)

Likewise Foo Bar, an admin, can access the bug.

    >>> login("foo.bar@canonical.com")

    >>> old_title = firefox_crashes.title
    >>> firefox_crashes.title = "new title"
    >>> firefox_crashes.title
    u'new title'
    >>> firefox_crashes.title = old_title
    >>> firefox_crashes.title
    u'Firefox crashes when Save As dialog for a nonexistent window is closed'

Bug 14, which is private, is  returned by the search results for an
admin as well:

    >>> all_bugs = bugset.searchAsUser(
    ...     user=current_user(), orderBy="id")
    >>> [bug.id for bug in all_bugs]
    [1, 2, 3, 4, 5, 6, 7, 8, 9, 10, 11, 12, 13, 14, 15]

(This test breaks if you add any bug to sampledata.)

As one would expect, the permissions are team aware. So, let's retrieve a bug
and set it private (as Foo Bar again who, of course, is an admin.)

    >>> blackhole_trash_folder = bugset.get(2)

And again, let's fake setting the bug private:

    >>> old_state = Snapshot(blackhole_trash_folder, providing=IBug)
    >>> blackhole_trash_folder.setPrivate(True, current_user())
    True
    >>> bug_set_private = ObjectModifiedEvent(
    ...     blackhole_trash_folder, old_state,
    ...     ["id", "title", "private"])

    >>> notify(bug_set_private)
    >>> flush_database_updates()

Then let's permit the Ubuntu Team to access this bug by adding them to
the Cc list:

    >>> from canonical.launchpad.interfaces import IPersonSet
    >>> personset = getUtility(IPersonSet)

    >>> ubuntu_team = personset.get(17)
    >>> subscription = blackhole_trash_folder.subscribe(
    ...     ubuntu_team, ubuntu_team)

Jeff Waugh, a member of the Ubuntu Team, is able to access this bug:

    >>> login("jeff.waugh@ubuntulinux.com")

    >>> old_title = blackhole_trash_folder.title
    >>> blackhole_trash_folder.title = "new title"
    >>> blackhole_trash_folder.title
    u'new title'
    >>> blackhole_trash_folder.title = old_title
    >>> blackhole_trash_folder.title
    u'Blackhole Trash folder'

and see it (bug #2) in searches:

    >>> all_bugs = bugset.searchAsUser(
    ...     user=current_user(), orderBy="id")
    >>> [bug.id for bug in all_bugs]
    [1, 2, 3, 4, 5, 7, 8, 9, 10, 11, 12, 13, 15]

If we login as someone who *isn't* a member of the Ubuntu Team (and
isn't otherwise someone who should be allowed to access the properties
of this bug) though:

    >>> login("no-priv@canonical.com")

Trying to access a property of this bug will again raise an
Unauthorized:

    >>> blackhole_trash_folder.title
    Traceback (most recent call last):
      ...
    Unauthorized: (..., 'title', 'launchpad.View')

And, as you might have guessed, is once again invisible in searches
(notice that bug #6 is also invisible to No Privileges Person):

    >>> all_bugs = bugset.searchAsUser(
    ...     user=current_user(), orderBy="id")
    >>> [bug.id for bug in all_bugs]
    [1, 3, 4, 5, 7, 8, 9, 10, 11, 12, 13, 15]

=== Filing Public vs. Private Bugs ===

Let's log back in as Foo Bar to continue our examples:

    >>> login("foo.bar@canonical.com")

When a public bug is filed:

    >>> from canonical.launchpad.interfaces import (
    ...     IProductSet, IBugSet, CreateBugParams)
    >>> productset = getUtility(IProductSet)
    >>> bugset = getUtility(IBugSet)

    >>> firefox = productset.get(4)
    >>> foobar = personset.get(16)
    >>> params = CreateBugParams(
    ...     title="test firefox bug", comment="blah blah blah", owner=foobar)
    >>> params.setBugTarget(product=firefox)
    >>> added_bug = getUtility(IBugSet).createBug(params)
    >>> notify(ObjectCreatedEvent(added_bug))
    >>> public_bug = bugset.get(added_bug.id)

the submitter and the maintainer are directly subscribed. Note that
passing both a comment /and/ a msg would have raised an AssertionError:

    >>> params = CreateBugParams(
    ...     title="test firefox bug", comment="blah blah blah",
    ...     msg="foo foo foo", owner=foobar)
    >>> params.setBugTarget(product=firefox)
    >>> added_bug = getUtility(IBugSet).createBug(params)
    Traceback (most recent call last):
      ...
    AssertionError: Expected either a comment or a msg, but got both.


So, let's continue:

    >>> [subscription.person.name for subscription in public_bug.subscriptions]
    [u'name16']

The first comment made (this is submitted in the bug report) is set to
the description of the bug:

    >>> public_bug.description
    u'blah blah blah'

The bug description can also be accessed through the task:

    >>> public_bug.bugtasks[0].bug.description
    u'blah blah blah'
    >>> public_bug.description = 'a new description'
    >>> public_bug.bugtasks[0].bug.description
    u'a new description'

When a private bug is filed:

    >>> params = CreateBugParams(
    ...     title="test firefox bug", comment="blah blah blah", owner=foobar,
    ...     private=True)
    >>> params.setBugTarget(product=firefox)
    >>> added_bug = getUtility(IBugSet).createBug(params)
    >>> notify(ObjectCreatedEvent(added_bug))
    >>> private_bug = bugset.get(added_bug.id)

*only* the submitter is directly subscribed:

    >>> [subscriber.name for subscriber in private_bug.getDirectSubscribers()]
    [u'name16']

Since it's private, there are no indirect subscribers.

    >>> private_bug.getIndirectSubscribers()
    []

It's up to the submitter to subscribe the maintainer, if they so choose.

This works similarly for distributions; in this case the
"maintainer" is considered the person who maintains the applicable
sourcepackage. E.g.

    >>> from canonical.launchpad.interfaces import (
    ...     IDistributionSet, ISourcePackageNameSet)
    >>> distributionset = getUtility(IDistributionSet)
    >>> spnset = getUtility(ISourcePackageNameSet)
    >>> ubuntu = distributionset.get(1)
    >>> evolution = spnset.get(9)
    >>> params = CreateBugParams(
    ...     title="test firefox bug", comment="blah blah blah",
    ...     owner=foobar, private=True)
    >>> params.setBugTarget(distribution=ubuntu, sourcepackagename=evolution)
    >>> added_bug = getUtility(IBugSet).createBug(params)
    >>> notify(ObjectCreatedEvent(added_bug))
    >>> private_bug = bugset.get(added_bug.id)
    >>> [subscriber.name for subscriber in private_bug.getDirectSubscribers()]
    [u'name16']
    >>> private_bug.getIndirectSubscribers()
    []


== Prevent reporter from being subscribed to filed bugs ==

If necessary, subscriber_reporter may be specified when creating a bug,
to prevent the reporter from being subscribed to the bug. This is useful
when importing bugs.

    >>> params = CreateBugParams(
    ...     owner=current_user(), title="test", comment="test",
    ...     subscribe_reporter=False)
    >>> bug = ubuntu.createBug(params)
    >>> [person.name for person in bug.getDirectSubscribers()]
    []


== Date Last Updated ==

Malone tracks the last time a change was made to a
bug. IBug.date_last_updated stores the date when anything is changed or
added to a bug, i.e., an IBug or IBugTask is added or changed, or an
IHasBug object is added or changed. The sole exception to this is
subscribing/unsubscribing (which create/delete IBugSubscription
objects.) Let's look at an example of each.

When a bug is created, its date_last_updated is set right away, to
ensure that new bugs sort appropriately.

    >>> params = CreateBugParams(
    ...     title="a test firefox bug",
    ...     comment="a description of the bug",
    ...     owner=current_user())
    >>> firefox_bug = firefox.createBug(params)

    >>> firefox_bug.datecreated == firefox_bug.date_last_updated
    True

Adding a comment.

    >>> current_date_last_updated = firefox_bug.date_last_updated

    >>> comment = firefox_bug.newMessage(
    ...     owner=current_user(),
    ...     subject="blah blah blah",
    ...     content="blah blah blah")

    >>> firefox_bug.date_last_updated > current_date_last_updated
    True

Changing the bug summary.

    >>> from canonical.launchpad.interfaces import IBug

    >>> bug_before_modification = Snapshot(firefox_bug, providing=IBug)

    >>> firefox_bug.title = "a new title"

    >>> bug_summary_changed = ObjectModifiedEvent(
    ...     firefox_bug, bug_before_modification, ["title"])

    >>> current_date_last_updated = firefox_bug.date_last_updated

    >>> notify(bug_summary_changed)

    >>> firefox_bug.date_last_updated > current_date_last_updated
    True

Changing the description.

    >>> bug_before_modification = Snapshot(firefox_bug, providing=IBug)

    >>> firefox_bug.description = "a new description"

    >>> bug_description_changed = ObjectModifiedEvent(
    ...     firefox_bug, bug_before_modification, ["description"])

    >>> current_date_last_updated = firefox_bug.date_last_updated

    >>> notify(bug_description_changed)

    >>> firefox_bug.date_last_updated > current_date_last_updated
    True

Modifying a bugtask will update IBug.date_last_updated.

    >>> from canonical.launchpad.interfaces import (
    ...     BugTaskImportance, BugTaskStatus, IUpstreamBugTask)

    >>> firefox_task = firefox_bug.bugtasks[0]

    >>> print firefox_task.bugtargetdisplayname
    Mozilla Firefox

    >>> print firefox_task.importance.title
    Undecided
    >>> print firefox_task.status.title
    New

    >>> bugtask_before_modification = Snapshot(
    ...     firefox_task, providing=IUpstreamBugTask)

    >>> firefox_task.transitionToImportance(
    ...     BugTaskImportance.CRITICAL, current_user())
    >>> firefox_task.transitionToStatus(
    ...     BugTaskStatus.CONFIRMED, current_user())

    >>> bugtask_modified = ObjectModifiedEvent(
    ...     firefox_task, bugtask_before_modification,
    ...     ["status", "importance"])

    >>> current_date_last_updated = firefox_bug.date_last_updated

    >>> notify(bugtask_modified)

    >>> firefox_bug.date_last_updated > current_date_last_updated
    True

Adding a new task.

    >>> from canonical.launchpad.interfaces import IBugTaskSet

    >>> thunderbird = productset.getByName("thunderbird")

    >>> print thunderbird.name
    thunderbird

    >>> thunderbird_task = getUtility(IBugTaskSet).createTask(
    ...     bug=firefox_bug, owner=foobar, product=thunderbird)

    >>> current_date_last_updated = firefox_bug.date_last_updated

    >>> notify(ObjectCreatedEvent(thunderbird_task))

    >>> firefox_bug.date_last_updated > current_date_last_updated
    True

A new task can also be added using IBug.addTask(), which takes an
IBugTarget parameter and works out what parameters to pass to
createTask(), above.

    >>> redfish = getUtility(IProductSet).getByName('redfish')
    >>> redfish_task = firefox_bug.addTask(
    ...     owner=foobar, target=redfish)

    >>> current_date_last_updated = firefox_bug.date_last_updated

    >>> notify(ObjectCreatedEvent(redfish_task))

    >>> firefox_bug.date_last_updated > current_date_last_updated
    True

You can also add bugs for a specific distro.

    >>> from canonical.launchpad.interfaces import IDistributionSet
    >>> ubuntu = getUtility(IDistributionSet).getByName('ubuntu')
    >>> ubuntu_task = firefox_bug.addTask(
    ...     owner=foobar, target=ubuntu)
    >>> notify(ObjectCreatedEvent(ubuntu_task))

    >>> print ubuntu_task.distribution.title
    Ubuntu Linux

And for a specific distribution series.

    >>> warty = ubuntu.getSeries('warty')
    >>> warty_task = firefox_bug.addTask(
    ...     owner=foobar, target=warty)
    >>> notify(ObjectCreatedEvent(warty_task))

    >>> print warty_task.distroseries.title
    The Warty Warthog Release

Also for a specific distribution source package.

    >>> linux_source = ubuntu.getSourcePackage('linux-source-2.6.15')
    >>> linux_task = firefox_bug.addTask(
    ...     owner=foobar, target=linux_source)
    >>> notify(ObjectCreatedEvent(linux_task))

    >>> print linux_task.bugtargetname
    linux-source-2.6.15 (Ubuntu)

And for a distro series source package.

    >>> from canonical.launchpad.database import SourcePackage
    >>> firefox_package = ubuntu.getSourcePackage('mozilla-firefox')
    >>> warty_fox_package = SourcePackage(
    ...     distroseries=warty,
    ...     sourcepackagename=firefox_package.sourcepackagename)
    >>> warty_fox_task = firefox_bug.addTask(
    ...     owner=foobar, target=warty_fox_package)
    >>> notify(ObjectCreatedEvent(warty_fox_task))

    >>> print warty_fox_task.bugtargetname
    mozilla-firefox (Ubuntu Warty)

    >>> print warty_fox_task.distroseries.name
    warty

    >>> print warty_fox_task.sourcepackagename.name
    mozilla-firefox

The first task is available as default_bugtask. Launchpad often views
bugs in the context of a bugtask, and the default choice is the first
or oldest bugtask.

    >>> print firefox_bug.default_bugtask.bugtargetdisplayname
    Mozilla Firefox

Changing bug visibility.

    >>> bug_before_modification = Snapshot(firefox_bug, providing=IBug)

    >>> firefox_bug.private
    False
    >>> firefox_bug.setPrivate(True, current_user())
    True

    >>> bug_visibility_changed = ObjectModifiedEvent(
    ...     firefox_bug, bug_before_modification, ["private"])

    >>> current_date_last_updated = firefox_bug.date_last_updated

    >>> notify(bug_visibility_changed)

    >>> firefox_bug.date_last_updated > current_date_last_updated
    True

Changing bug security.

    >>> bug_before_modification = Snapshot(firefox_bug, providing=IBug)

    >>> firefox_bug.security_related
    False
    >>> firefox_bug.security_related = True

    >>> bug_security_changed = ObjectModifiedEvent(
    ...     firefox_bug, bug_before_modification, ["security_related"])

    >>> current_date_last_updated = firefox_bug.date_last_updated

    >>> notify(bug_security_changed)

    >>> firefox_bug.date_last_updated > current_date_last_updated
    True

Marking as duplicate.

    >>> bug_before_modification = Snapshot(firefox_bug, providing=IBug)

    >>> print firefox_bug.duplicateof
    None
    >>> firefox_bug.duplicateof = firefox_crashes

    >>> bug_duplicateof_changed = ObjectModifiedEvent(
    ...     firefox_bug, bug_before_modification, ["duplicateof"])

    >>> current_date_last_updated = firefox_bug.date_last_updated

    >>> notify(bug_duplicateof_changed)

    >>> firefox_bug.date_last_updated > current_date_last_updated
    True

Adding an attachment.

    >>> from StringIO import StringIO
    >>> from canonical.launchpad.interfaces import (
    ...     IBugAttachmentSet, ILibraryFileAliasSet, IMessageSet)

    >>> firefox_bug.attachments.count()
    0

(Upload a file to the Librarian.)

    >>> filecontent = 'Some useful information.'
    >>> filealias = getUtility(ILibraryFileAliasSet).create(
    ...     name='foo.txt', size=len(filecontent),
    ...     file=StringIO(filecontent), contentType='text/plain')

(Attach it to the bug.)

    >>> message = getUtility(IMessageSet).fromText(
    ...     subject="title", content="added an attachment.")
    >>> attachmentset = getUtility(IBugAttachmentSet)
    >>> attachment = attachmentset.create(
    ...     bug=firefox_bug, filealias=filealias, title='Some info.',
    ...     message=message)

    >>> current_date_last_updated = firefox_bug.date_last_updated

    >>> notify(ObjectCreatedEvent(attachment))

    >>> firefox_bug.attachments.count()
    1

    >>> firefox_bug.date_last_updated > current_date_last_updated
    True

Editing an attachment.

    >>> from canonical.launchpad.interfaces import IBugAttachment

    >>> attachment_before_modification = Snapshot(
    ...     attachment, providing=IBugAttachment)

    >>> attachment.title = "a new title"

    >>> attachment_changed = ObjectModifiedEvent(
    ...     attachment, attachment_before_modification,
    ...     ["title"])

    >>> current_date_last_updated = firefox_bug.date_last_updated

    >>> notify(attachment_changed)

    >>> firefox_bug.date_last_updated > current_date_last_updated
    True

Adding a branch.

    >>> from canonical.launchpad.interfaces.branchlookup import IBranchLookup
    >>> firefox_bug.bug_branches.count()
    0

    >>> branch_one = getUtility(IBranchLookup).get(1)
    >>> current_date_last_updated = firefox_bug.date_last_updated

    >>> bug_branch = firefox_bug.addBranch(branch_one, foobar)

    >>> firefox_bug.bug_branches.count()
    1
    >>> firefox_bug.date_last_updated > current_date_last_updated
    True

Editing a branch.

    >>> from canonical.launchpad.interfaces import BugBranchStatus, IBugBranch

    >>> branch_before_modification = Snapshot(
    ...     bug_branch, providing=IBugBranch)

    >>> print bug_branch.status.title
    Fix In Progress

    >>> bug_branch.status = BugBranchStatus.BESTFIX

    >>> bug_branch_changed = ObjectModifiedEvent(
    ...     bug_branch, branch_before_modification, ["status"])

    >>> current_date_last_updated = firefox_bug.date_last_updated

    >>> notify(bug_branch_changed)

    >>> firefox_bug.date_last_updated > current_date_last_updated
    True

Linking to a CVE.

    >>> from canonical.launchpad.interfaces import ICveSet

    >>> firefox_bug.cve_links.count()
    0

    >>> cveref = getUtility(ICveSet)["1999-8979"]
    >>> bug_cveref = firefox_bug.linkCVE(cveref, sample_person)

    >>> current_date_last_updated = firefox_bug.date_last_updated

    >>> notify(ObjectCreatedEvent(bug_cveref))

    >>> firefox_bug.cve_links.count()
    1

    >>> firefox_bug.date_last_updated > current_date_last_updated
    True

Linking to an external bug tracker.

    >>> from canonical.launchpad.interfaces import (
    ...     IBugWatchSet, IBugTrackerSet)

    >>> firefox_bug.watches.count()
    0

    >>> mozilla_bugtracker = getUtility(IBugTrackerSet)['mozilla.org']
    >>> bugwatch = getUtility(IBugWatchSet).createBugWatch(
    ...     bug=firefox_bug, owner=current_user(),
    ...     bugtracker=mozilla_bugtracker, remotebug='1234')

    >>> current_date_last_updated = firefox_bug.date_last_updated

    >>> notify(ObjectCreatedEvent(bugwatch))

    >>> firefox_bug.watches.count()
    1

    >>> firefox_bug.date_last_updated > current_date_last_updated
    True

Editing the external bug watch.

    >>> from canonical.launchpad.interfaces import IBugWatch

    >>> bugwatch_before_modification = Snapshot(
    ...     bugwatch, providing=IBugWatch)

    >>> print bugwatch.remotebug
    1234

    >>> bugwatch.remotebug = '5678'

    >>> bugwatch_changed = ObjectModifiedEvent(
    ...     bugwatch, bugwatch_before_modification, ["remotebug"],
    ...     bugwatch.bug.owner)

    >>> current_date_last_updated = firefox_bug.date_last_updated

    >>> notify(bugwatch_changed)

    >>> firefox_bug.date_last_updated > current_date_last_updated
    True

Adding a comment imported from an external bugtracker.

    >>> remote_comment = firefox_bug.newMessage(
    ...     owner=current_user(),
    ...     subject="blah blah blah again",
    ...     content="blah blah blah blah remotely",
    ...     bugwatch=bugwatch,
    ...     remote_comment_id='blah'
    ...     )

    >>> imported_message = bugwatch.getImportedBugMessages()[0]
    >>> print imported_message.message.text_contents
    blah blah blah blah remotely

Subscribing and unsubscribing does *not* trigger an update of
IBug.date_last_updated.

    >>> current_date_last_updated = firefox_bug.date_last_updated

    >>> firefox_bug.unsubscribe(ubuntu_team, ubuntu_team)

    >>> firefox_bug.date_last_updated == current_date_last_updated
    True

    >>> firefox_bug.isSubscribed(ubuntu_team)
    False

    >>> subscription = firefox_bug.subscribe(ubuntu_team, ubuntu_team)

    >>> notify(ObjectCreatedEvent(subscription))

    >>> firefox_bug.date_last_updated == current_date_last_updated
    True


== Bug Completeness ==

A bug is considered "complete" iff all of its bugtasks are themselves
complete. The definition of completeness for a bugtask is that the bug
has been marked invalid or a fix has been released.

    >>> b8 = bugset.get(8)
    >>> b8.is_complete
    True
    >>> b9 = bugset.get(9)
    >>> b9.is_complete
    False

Let's add a new task to b8 to see if that affects the completeness.

    >>> newtask = getUtility(IBugTaskSet).createTask(
    ...     bug=b8, product=firefox, owner=b8.owner)
    >>> newtask.status.name
    'NEW'
    >>> b8.is_complete
    False

Now, let's iterate over the bug tasks, some complete and others
incomplete, and show the status of each of the tasts:

    >>> for task in b8.bugtasks:
    ...     print task.bugtargetdisplayname, task.is_complete
    Mozilla Firefox False
    mozilla-firefox (Debian) True


== Bug Tasks ==

A bug can be targeted to more than one product, distribution, or source
package. A BugTask is used to represent a target, which has its own
status, importance, assignee, and so on.

You can get the set of bugtasks for at bug with the 'bugtasks' attribute:

    >>> bug_two = bugset.get(2)
    >>> for task in bug_two.bugtasks: print task.target.displayname
    Tomcat
    Ubuntu
    Hoary
    mozilla-firefox in debian
    Debian Woody mozilla-firefox

You can also get a list of the "LP pillars" affected by a particular bug.

    >>> for pillar in bug_two.affected_pillars:
    ...     print pillar.displayname
    Tomcat
    Ubuntu
    Debian

Yes, this is TERRIBLE sample data, but it serves to illustrate the point.

If you are interested in bugtask targeted to a specific target, you can
use getBugTask() to get it.

    >>> tomcat = getUtility(IProductSet).getByName('tomcat')
    >>> tomcat_task = bug_two.getBugTask(tomcat)
    >>> tomcat_task.target.name
    u'tomcat'

    >>> ubuntu = getUtility(IDistributionSet).getByName('ubuntu')
    >>> ubuntu_task = bug_two.getBugTask(ubuntu)
    >>> ubuntu_task.target.name
    u'ubuntu'

    >>> ubuntu_hoary = ubuntu.getSeries('hoary')
    >>> ubuntu_hoary_task = bug_two.getBugTask(ubuntu_hoary)
    >>> ubuntu_hoary_task.target.name
    u'hoary'

    >>> debian = getUtility(IDistributionSet).getByName('debian')
    >>> mozilla_in_debian = debian.getSourcePackage('mozilla-firefox')
    >>> mozilla_in_debian_task = bug_two.getBugTask(mozilla_in_debian)
    >>> mozilla_in_debian_task.target.displayname
    u'mozilla-firefox in debian'

    >>> debian_woody = debian.getSeries('woody')
    >>> mozilla_in_woody = debian_woody.getSourcePackage('mozilla-firefox')
    >>> mozilla_in_woody_task = bug_two.getBugTask(mozilla_in_woody)
    >>> mozilla_in_woody_task.target.displayname
    u'Debian Woody mozilla-firefox'

If the bug isn't targeted to the target, None is returned.

    >>> bug_two.getBugTask(debian) is None
    True


== Bug Expiration ==

Incomplete bug reports may expire when they become inactive. Expiration
is only available to projects that use Launchpad to track bugs. There
two properties related to expiration. IBug.permits_expiration tests
that the state of the bug permits expiration, and returns True or False.
IBug.can_expire property returns True or False as to whether the bug
will expire if it becomes inactive because of a bugtask.

`bugtask-expiration.txt` outlines the complete list of constraints that
govern expiration. In general, a bug that is not valid anywhere,
that has a single unattended Incomplete bugtask whose pillar has enabled
bug expiration. Once an bug is recognised to be valid for one bugtask
(confirmed), or attended (is assigned or has a milestone), the bug will
not permit expiration.

The thunderbird project does not use Launchpad to track bugs.
Incomplete, unattended bug reports cannot ever expire for this project.

    >>> # create_old_bug creates an bug with a bugtask that is eligible for
    >>> # expiration, so long as the pillar object has enabled bug expiration.
    >>> # Every change to a bug or bugtask must be synced back to the
    >>> # database to test can_expire.
    >>> from canonical.launchpad.ftests.bug import (
    ...     create_old_bug, sync_bugtasks)

    >>> upstream_bugtask = create_old_bug('bug a', 1, thunderbird)
    >>> sync_bugtasks(upstream_bugtask)
    >>> upstream_bugtask.status.name
    'INCOMPLETE'
    >>> upstream_bugtask.pillar.enable_bug_expiration
    False
    >>> upstream_bugtask.bug.permits_expiration
    False
    >>> upstream_bugtask.bug.can_expire
    False

Ubuntu has enabled bug expiration. Incomplete, unattended bugs can
expired.

    >>> expirable_bugtask = create_old_bug(
    ...     'bug c', 1, ubuntu, with_message=False)
    >>> sync_bugtasks(expirable_bugtask)

    >>> expirable_bugtask.status.name
    'INCOMPLETE'
    >>> expirable_bugtask.pillar.enable_bug_expiration
    True
    >>> expirable_bugtask.bug.permits_expiration
    True
    >>> expirable_bugtask.bug.can_expire
    True

When the expirable_bugtask assigned, the bugtask is no longer in
an expirable state, thus the bug cannot expire even though
bug permits expiration.

    >>> expirable_bugtask.transitionToAssignee(sample_person)
    >>> sync_bugtasks(expirable_bugtask)
    >>> expirable_bugtask.bug.permits_expiration
    True
    >>> expirable_bugtask.bug.can_expire
    False

Changing the status of the bug's single bugtask to any value other
than Incomplete, will cause the bug to not permit expiration.

    >>> expirable_bugtask.transitionToStatus(
    ...     BugTaskStatus.CONFIRMED, sample_person)
    >>> sync_bugtasks(expirable_bugtask)
    >>> expirable_bugtask.bug.permits_expiration
    False
    >>> expirable_bugtask.bug.can_expire
    False

See `bugtask-expiration.txt` for a more comprehensive set of bugs
that can or cannot expire.


== Bug Comments ==

A bug comment is actually made up of a number of chunks. The
IBug.getMessageChunks() method allows you to retreive these chunks in a
single shot.

    >>> from canonical.ftests.pgsql import CursorWrapper
    >>> CursorWrapper.record_sql = True
    >>> queries = len(CursorWrapper.last_executed_sql)

    >>> chunks = bug_two.getMessageChunks()
    >>> for chunk in sorted(chunks, key=lambda x:x.id):
    ...    chunk.id, chunk.message.id, chunk.message.owner.id, chunk.content[:30]
    (4, 1, 16, u'Problem exists between chair a')
    (7, 5, 12, u'This would be a real killer fe')
    (8, 6, 12, u'Oddly enough the bug system se')

It's done in a way that we only issue two queries to fetch all this
information, too:

    >>> len(CursorWrapper.last_executed_sql) - queries
    2

Bugs have a special attribute, `indexed_messages` which returns the collection
of messages, each decorated with the index of that message in its context
(the bug) and the primary bug task. This is used for providing an efficient
implementation of the canonical url resolution for messages when they are
exported using the webservice API.

    >>> for indexed_message in bug_two.indexed_messages:
    ...     print '%s\t%s\t%s' % (
    ...         indexed_message.index, indexed_message.subject,
    ...         indexed_message.inside.title)
    0 PEBCAK                                      Bug #2 in Tomcat: "Blackhole Trash folder"
    1 Fantastic idea, I'd really like to see this Bug #2 in Tomcat: "Blackhole Trash folder"
    2 Strange bug with duplicate messages.        Bug #2 in Tomcat: "Blackhole Trash folder"


== Affected users ==

Users can mark bugs as affecting or not affecting them. For each bug we
then keep a count of the number of users affected by it, as well as the
number of users not affected by it.

    >>> test_bug = factory.makeBug()
    >>> affected_user = factory.makePerson()
    >>> unaffected_user = factory.makePerson()

Initially, only the bug reporter is marked as affected. Other users are neither
marked as affected nor as unaffected.

    >>> print test_bug.isUserAffected(test_bug.owner)
    True

    >>> print test_bug.isUserAffected(affected_user)
    None

When we mark a bug as affecting a new user, the affected_users_count
increments.

    >>> test_bug.markUserAffected(affected_user, affected=True)
    >>> test_bug.isUserAffected(affected_user)
    True
    >>> test_bug.users_affected_count
    2

A bug can only affect a user once. Calling markUserAffect() with the
same user more than once does not increment users_affect_count.

    >>> test_bug.markUserAffected(affected_user, affected=True)
    >>> test_bug.users_affected_count
    2

We can mark a user as unaffected by a bug.

    >>> print test_bug.isUserAffected(unaffected_user)
    None
    >>> test_bug.markUserAffected(unaffected_user, affected=False)
    >>> test_bug.isUserAffected(unaffected_user)
    False
    >>> test_bug.users_unaffected_count
    1

And we can change whether a user is marked as affected or unaffected.

    >>> test_bug.markUserAffected(unaffected_user, affected=True)
    >>> test_bug.isUserAffected(unaffected_user)
    True
    >>> test_bug.users_unaffected_count
    0
    >>> test_bug.users_affected_count
<<<<<<< HEAD
    3
=======
    2

We can also get the collection of users affected by a bug.

    >>> for user in test_bug.users_affected:
    ...     print user.name
    person-name14
    person-name17

    >>> unaffecting_bug = factory.makeBug()
    >>> print unaffecting_bug.users_affected
    []
>>>>>>> 8b80900e
<|MERGE_RESOLUTION|>--- conflicted
+++ resolved
@@ -1097,10 +1097,7 @@
     >>> test_bug.users_unaffected_count
     0
     >>> test_bug.users_affected_count
-<<<<<<< HEAD
     3
-=======
-    2
 
 We can also get the collection of users affected by a bug.
 
@@ -1112,4 +1109,3 @@
     >>> unaffecting_bug = factory.makeBug()
     >>> print unaffecting_bug.users_affected
     []
->>>>>>> 8b80900e
