--- conflicted
+++ resolved
@@ -33,11 +33,7 @@
 and None otherwise:
 
     >>> print ppa_archive_view.archive_url
-<<<<<<< HEAD
-    http://ppa.launchpad.dev/cprov/ubuntu
-=======
     http://ppa.launchpad.dev/cprov/ppa/ubuntu
->>>>>>> 04dfed0a
     >>> print copy_archive_view.archive_url
     None
 
