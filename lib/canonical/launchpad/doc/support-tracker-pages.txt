= Support Tracker Pages =

Several views are used to handle the various operations on a ticket.

    >>> from zope.component import getView
    >>> from canonical.launchpad.webapp.servers import LaunchpadTestRequest
    >>> from canonical.launchpad.interfaces import (
    ...     IDistributionSet, IProductSet)
    >>> ubuntu = getUtility(IDistributionSet).getByName('ubuntu')
    >>> ticket_three = ubuntu.getTicket(3)
    >>> firefox = getUtility(IProductSet).getByName('firefox')
    >>> firefox_ticket = firefox.getTicket(2)

    # The firefox_ticket doesn't have any subscribers, let's subscribe
    # the owner.
    >>> login('test@canonical.com')
    >>> firefox_ticket.subscribe(firefox_ticket.owner)
    <TicketSubscription...>

    # Let's define a helper function which commits the transaction, so
    # that the notifications are queued in stub.test_emails and pops these
    # notifications from the queue.
    >>> from canonical.launchpad.mail import stub
    >>> import email
    >>> import transaction
    >>> def pop_notifications():
    ...     transaction.commit()
    ...     notifications = [
    ...         email.message_from_string(raw_message)
    ...         for fromaddr, toaddrs, raw_message in sorted(stub.test_emails)
    ...     ]
    ...     stub.test_emails = []
    ...     return notifications

== TicketSubscriptionView ==

This view is used to subscribe and unsubscribe from a ticket.
Subscription is done when the user click on the 'Subscribe' button.

    >>> request = LaunchpadTestRequest(form={'subscribe': 'Subscribe'})
    >>> request.method = 'POST'
    >>> view = getView(ticket_three, '+subscribe', request)
    >>> view.initialize()
    >>> ticket_three.isSubscribed(getUtility(ILaunchBag).user)
    True

A notification message is displayed and the view redirect to the ticket
view page.

    >>> for notice in request.notifications:
    ...     print notice.message
    You have subscribed to this question.
    >>> request.response.getHeader('Location')
    '.../+ticket/3'

Unsubscription works in a similar manner.

    >>> request = LaunchpadTestRequest(form={'subscribe': 'Unsubscribe'})
    >>> request.method = 'POST'
    >>> view = getView(ticket_three, '+subscribe', request)
    >>> view.initialize()
    >>> ticket_three.isSubscribed(getUtility(ILaunchBag).user)
    False
    >>> for notice in request.notifications:
    ...     print notice.message
    You have unsubscribed from this question.
    >>> request.response.getHeader('Location')
    '.../+ticket/3'

These two actions didn't generate any notification mails:

    >>> len(pop_notifications())
    0

== TicketWorkflowView ==

TicketWorkflowView is the view used to handle the comments submitted by
users on the ticket. The actions available on it always depends on the
current state of the ticket and the identify of the user viewing the
form.

    # Setup a harness to easily test the view.
    >>> from canonical.launchpad.ftests import LaunchpadFormHarness
    >>> from canonical.launchpad.browser import TicketWorkflowView
    >>> workflow_harness = LaunchpadFormHarness(
    ...     firefox_ticket, TicketWorkflowView)

    # Let's define a helper method that will return the names of the
    # available actions.
    >>> def getAvailableActionNames(view):
    ...     names = [action.__name__.split('.')[-1]
    ...              for action in view.actions
    ...              if action.available()]
    ...     return sorted(names)

Unlogged users cannot post any comments on the ticket:

    >>> login(ANONYMOUS)
    >>> workflow_harness.submit('', {})
    >>> getAvailableActionNames(workflow_harness.view)
    []

When ticket is in the OPEN state, the owner can either answer his own
question or provide more information.

    >>> login('test@canonical.com')
    >>> workflow_harness.submit('', {})
    >>> getAvailableActionNames(workflow_harness.view)
    ['giveinfo', 'selfanswer']

But when another user sees the ticket, he can provide an answer or
request for more information.

    >>> login('no-priv@canonical.com')
    >>> workflow_harness.submit('', {})
    >>> getAvailableActionNames(workflow_harness.view)
    ['answer', 'requestinfo']

When the other user requests for more information, a confirmation is
displayed, the ticket status is changed to NEEDSINFO and the user is
redirected back to the ticket page.

    >>> workflow_harness.submit(
    ...     'requestinfo', {
    ...         'field.message': 'Can you provide an example of an URL'
    ...             'displaying the problem?'})
    >>> for notification in workflow_harness.request.response.notifications:
    ...     print notification.message
    Thanks for your information request.
    >>> print firefox_ticket.status.name
    NEEDSINFO
    >>> workflow_harness.redirectionTarget()
    '.../+ticket/2'

Workflow actions like these will send out notifications to subscribers.
(Complete notifications testing will be found in
support-tracker-notifications.txt)

    >>> len(pop_notifications())
    1

The available actions for that other user are still between giving an
answer or requesting for more information:

    >>> getAvailableActionNames(workflow_harness.view)
    ['answer', 'requestinfo']

And the ticket owner still has the same possibilities then initially:

    >>> login('test@canonical.com')
    >>> workflow_harness.submit('', {})
    >>> getAvailableActionNames(workflow_harness.view)
    ['giveinfo', 'selfanswer']

If he replies with the requested information, the ticket is moved back
to the OPEN state.

    >>> workflow_harness.submit(
    ...     'giveinfo', {
    ...         'field.message': "The following SVG doesn't display properly:"
    ...             "\nhttp://www.w3.org/2001/08/rdfweb/rdfweb-chaals-and-dan.svg"})
    >>> for notification in workflow_harness.request.response.notifications:
    ...     print notification.message
    Thanks for adding more information to your question.
    >>> print firefox_ticket.status.name
    OPEN
    >>> workflow_harness.redirectionTarget()
    '.../+ticket/2'

The other user can come back and gives an answer:

    >>> login('no-priv@canonical.com')
    >>> workflow_harness.submit(
    ...     'answer', {
    ...         'field.message': "New version of the firefox package are "
    ...             "available with SVG support enabled. Using apt-get or "
    ...             "adept you should be able to upgrade."})
    >>> for notification in workflow_harness.request.response.notifications:
    ...     print notification.message
    Thanks for your answer.
    >>> print firefox_ticket.status.name
    ANSWERED
    >>> workflow_harness.redirectionTarget()
    '.../+ticket/2'

Once the ticket is answered, the set of possible actions for the ticket
owner changes. He can now either confirm the answer, answer the problem
himself, or reopen the request because that answer isn't working.

    >>> login('test@canonical.com')
    >>> workflow_harness.submit('', {})
    >>> getAvailableActionNames(workflow_harness.view)
    ['confirm', 'reopen', 'selfanswer']

Let's say he confirms the previous answer, in this case, the ticket will
move to the 'SOLVED' state. Note that the UI doesn't enable the user to
enter a confirmation message at that stage.

    >>> workflow_harness.submit(
    ...     'confirm', {'answer_id': firefox_ticket.messages.count()-1,
    ...                 'field.message': ''})
    >>> for notification in workflow_harness.request.response.notifications:
    ...     print notification.message
    Thanks for your feedback.
    >>> print firefox_ticket.status.name
    SOLVED
    >>> workflow_harness.redirectionTarget()
    '.../+ticket/2'

Since no confirmation message was given, a default one was used.

    >>> print firefox_ticket.messages[-1].text_contents
    User confirmed that the question is solved.

Once in the SOLVED state, the owner can now only either add a comment
or reopen the request:

    >>> getAvailableActionNames(workflow_harness.view)
    ['comment', 'reopen']

Adding a comment doesn't change the status:

    >>> workflow_harness.submit(
    ...     'comment', {
    ...         'field.message': "The example now displays "
    ...         "correctly. Thanks."})
    >>> for notification in workflow_harness.request.response.notifications:
    ...     print notification.message
    Thanks for your comment.
    >>> workflow_harness.redirectionTarget()
    '.../+ticket/2'
    >>> print firefox_ticket.status.name
    SOLVED

And the other user can only comment on the ticket:

    >>> login('no-priv@canonical.com')
    >>> workflow_harness.submit('', {})
    >>> getAvailableActionNames(workflow_harness.view)
    ['comment']

If the ticket owner reopens the request, its status is changed back to
'OPEN'.

    >>> login('test@canonical.com')
    >>> workflow_harness.submit(
    ...     'reopen', {
    ...         'field.message': "Actually, there are still SVG "
    ...         "that do not display correctly. For example, the following "
    ...         "http://people.w3.org/maxf/ChessGML/immortal.svg doesn't "
    ...         "display correctly."})
    >>> for notification in workflow_harness.request.response.notifications:
    ...     print notification.message
    Your question was reopened.
    >>> print firefox_ticket.status.name
    OPEN
    >>> workflow_harness.redirectionTarget()
    '.../+ticket/2'

When the ticket owner answers his own request, it is moved straight to
the SOLVED state.

    >>> workflow_harness.submit(
    ...     'selfanswer', {
    ...         'field.message': "OK, this example requires some "
    ...         "SVG features that will only be available in Firefox 2.0."})
    >>> for notification in workflow_harness.request.response.notifications:
    ...     print notification.message
    Thanks for sharing your solution.
    >>> print firefox_ticket.status.name
    SOLVED
    >>> workflow_harness.redirectionTarget()
    '.../+ticket/2'

    # Clear all notifications.
    >>> notifications = pop_notifications()

== TicketMakeBugView ==

The TicketMakeBugView is used to handle the creation of a bug from a
ticket. In addition to creating a bug, this operation will also link
the bug to the ticket.

If the user cancels a bug creation request, the user is redirected back
the ticket page.

    >>> login('foo.bar@canonical.com')
    >>> request = LaunchpadTestRequest(form={'cancel': 'cancel'})
    >>> request.method = 'POST'
    >>> makebug = getView(ticket_three, '+makebug', request)
    >>> makebug.initialize()
    >>> makebug.process_form()
    ''
    >>> list(ticket_three.bugs)
    []

If the user creates a bug, a "Linked to bug" notification is sent and
the user is subscribed to the bug.

    >>> request = LaunchpadTestRequest(
    ...     form={'create': 'create',
    ...           'field.title': 'Bug title',
    ...           'field.description': 'Bug description.'})
    >>> request.method = 'POST'
    >>> makebug = getView(ticket_three, '+makebug', request)
    >>> makebug.initialize()
    >>> makebug.process_form()
    >>> sorted(bug.id for bug in ticket_three.bugs)
    [11L]
    >>> print ticket_three.bugs[0].title
    Bug title
    >>> print ticket_three.bugs[0].description
    Bug description.
    >>> print makebug.user.name
    name16
    >>> ticket_three.bugs[0].isSubscribed(makebug.user)
    True
    >>> [n.message for n in request.notifications]
    [u'Thank you! Bug #11 created.']


    >>> notifications = pop_notifications()
    >>> len(notifications)
    1
    >>> print notifications[0].get_payload(decode=True)
    Your question #3...
    ...
        Linked to bug: #11
    ...

If the ticket already has bugs linked to it, no new bug can be created.

    >>> request = LaunchpadTestRequest(form={'create': 'create'})
    >>> request.method = 'POST'
    >>> makebug = getView(ticket_three, '+makebug', request)
    >>> makebug.initialize()
    >>> for n in request.notifications:
    ...     print n.message
    You cannot create a bug report...

== BugLinkView and BugsUnlinkView ==

Linking bug (+linkbug) to the ticket is managed through the BugLinkView.
Unlinking bugs from the ticket is managed through the BugsUnlinkView.
See 'buglinktarget-pages.txt' for their documentation. The notifications
sent along linking and unlinking bugs can be found in
'support-tracker-notifications.txt'.

== TicketRejectView ==

That view is used by administrator and support contacts to reject a
support request.

    >>> login('foo.bar@canonical.com')
    >>> request = LaunchpadTestRequest(
    ...     form={'field.actions.reject': 'Reject',
    ...           'field.message': 'Rejecting for the fun of it.'})
    >>> request.method = 'POST'
    >>> view = getView(firefox_ticket, '+reject', request)
    >>> view.initialize()
    >>> for notice in request.notifications:
    ...     print notice.message
    You have rejected this question.
    >>> print firefox_ticket.status.title
    Invalid

== TicketChangeStatusView ==

TicketChangeStatusView is used by administrator to change the status
outside of the comment workflow.

    >>> request = LaunchpadTestRequest(
    ...     form={'field.actions.change-status': 'Change Status',
    ...           'field.status': 'Solved',
    ...           'field.message': 'Previous rejection was an error.'})
    >>> request.method = 'POST'
    >>> view = getView(firefox_ticket, '+change-status', request)
    >>> view.initialize()
    >>> for notice in request.notifications:
    ...     print notice.message
    Question status updated.
    >>> print firefox_ticket.status.title
    Solved

    # Clear the notification.
    >>> notifications = pop_notifications()

== TicketEditView ==

TicketEditView available through '+edit' is used to edit most ticket
fields. It can be used to edit the ticket title and description and also
its metadata like language, priority, assignee, source package and
whiteboard.

    >>> login('test@canonical.com')
    >>> ticket_three.sourcepackagename = None
    >>> request = LaunchpadTestRequest(form={
    ...     'field.actions.change': 'Continue',
    ...     'field.title': 'Better Title',
    ...     'field.language': 'en',
    ...     'field.description': 'A better description.',
    ...     'field.sourcepackagename': 'mozilla-firefox',
    ...     'field.assignee': 'name16',
    ...     'field.whiteboard': 'Some note',
    ...     'field.priority': 'Wishlist'})
    >>> request.method = 'POST'

    >>> view = getView(ticket_three, '+edit', request)
    >>> view.initialize()
    >>> ticket_three.title
    u'Better Title'
    >>> ticket_three.description
    u'A better description.'
    >>> print ticket_three.sourcepackagename.name
    mozilla-firefox

Since only a user with launchpad.Admin privilege can change the
priority, assignee and status whiteboard, the values won't have been
changed:

    >>> print ticket_three.priority.title
    Normal
    >>> ticket_three.assignee is None
    True
    >>> ticket_three.whiteboard is None
    True

This View send the event appropriate to send out a notification:

    >>> notifications = pop_notifications()
    >>> len(notifications)
    1

    >>> print notifications[0].get_payload(decode=True)
    Your question #3...
    ...
    Summary changed to:
    Better Title
    <BLANKLINE>
    Description changed to:
    A better description.
    <BLANKLINE>

If the user has the required permission, the assignee, whiteboard and
priority fields will be updated:

    >>> login('foo.bar@canonical.com')
    >>> request = LaunchpadTestRequest(form={
    ...     'field.actions.change': 'Continue',
    ...     'field.language': 'en',
    ...     'field.title': 'Better Title',
    ...     'field.description': 'A better description.',
    ...     'field.sourcepackagename': 'mozilla-firefox',
    ...     'field.assignee': 'name16',
    ...     'field.whiteboard': 'Some note',
    ...     'field.priority': 'Wishlist'})
    >>> request.method = 'POST'
    >>> view = getView(ticket_three, '+edit', request)
    >>> view.initialize()
    >>> print ticket_three.priority.title
    Wishlist
    >>> print ticket_three.assignee.displayname
    Foo Bar
    >>> print ticket_three.whiteboard
    Some note

In a similar manner, the sourcepackagename field can only be updated on
a distribution ticket:

    >>> request = LaunchpadTestRequest(form={
    ...     'field.actions.change': 'Continue',
    ...     'field.language': 'en',
    ...     'field.title': 'Better Title',
    ...     'field.description': 'A better description.',
    ...     'field.sourcepackagename': 'mozilla-firefox',
    ...     'field.assignee': '',
    ...     'field.whiteboard': '',
    ...     'field.priority': 'Normal'})
    >>> request.method = 'POST'
    >>> view = getView(firefox_ticket, '+edit', request)
    >>> view.initialize()
    >>> view.errors
    []
    >>> firefox_ticket.sourcepackagename is None
    True

    # Clear out the pending notifications.
    >>> notifications = pop_notifications()

== The TicketLanguage vocabulary ==

The TicketLanguageVocabularyFactory is an IContextSourceBinder which
is used in browser forms to create a vocabulary containing only the
languages that are likely to interest the user.

When the user has not configured his preferred languages, the vocabulary
will contain 'English' (the default choice) and the most likely
interesting languages based on GeoIP information and the request's
languages.

For example, if the user doesn't log in and his browser is configured
to accept brazilian Portuguese, the vocabulary will contain 'English'
plus the languages spoken in South Africa (because the 127.0.0.1 IP
address is mapped to South Africa in the tests).
.
    >>> login(ANONYMOUS)
    >>> request = LaunchpadTestRequest(
    ...     HTTP_ACCEPT_LANGUAGE='pt_BR')
    >>> from canonical.launchpad.browser.ticket import (
    ...     TicketLanguageVocabularyFactory)
    >>> vocab = TicketLanguageVocabularyFactory(request)(None)
    >>> languages = [term.value for term in vocab]
    >>> languages[0].code
    u'en'
    >>> sorted([lang.code for lang in languages[1:]])
    [u'af', u'pt_BR', u'st', u'xh', u'zu']

If the user logs in but didn't configure his preferred languages, the
same logic is used to find the languages:

    >>> login('foo.bar@canonical.com')
    >>> user = getUtility(ILaunchBag).user
    >>> user.languages.count()
    0

    >>> vocab = TicketLanguageVocabularyFactory(request)(None)
    >>> languages = [term.value for term in vocab]
    >>> languages[0].code
    u'en'
    >>> sorted(lang.code for lang in languages[1:])
    [u'af', u'pt_BR', u'st', u'xh', u'zu']

But if the user configured his preferred languages, only these
are used (plus English):

    >>> login('carlos@canonical.com')
    >>> user = getUtility(ILaunchBag).user
    >>> sorted(lang.code for lang in user.languages)
    [u'ca', u'es']

    >>> vocab = TicketLanguageVocabularyFactory(request)(None)
    >>> languages = [term.value for term in vocab]
    >>> languages[0].code
    u'en'
    >>> sorted(lang.code for lang in languages[1:])
    [u'ca', u'es']

Note that all variants of English are always excluded from the
vocabulary (since we don't want to confuse people by providing multiple
English options).

    >>> login('daf@canonical.com')
    >>> user = getUtility(ILaunchBag).user
    >>> sorted(lang.code for lang in user.languages)
    [u'cy', u'en_GB', u'ja']

    >>> vocab = TicketLanguageVocabularyFactory(request)(None)
    >>> languages = [term.value for term in vocab]
    >>> languages[0].code
    u'en'
    >>> sorted(lang.code for lang in languages[1:])
    [u'cy', u'ja']

Note also that the vocabulary will always contain the current ticket's
language in the vocabulary, even if this language would not be selected
by the previous rules.

    >>> from canonical.launchpad.interfaces import ILanguageSet
    >>> afar = getUtility(ILanguageSet)['aa_DJ']
    >>> ticket_three.language = afar
    >>> vocab = TicketLanguageVocabularyFactory(request)(ticket_three)
    >>> afar in vocab
    True

    # Clean up.
    >>> ticket_three.language = getUtility(ILanguageSet)['en']

== UserSupportLanguagesMixin ==

The UserSupportLanguagesMixin can be used by views that needs to
retrieve the set of languages in which the user is assumed to be
interested.

    >>> from canonical.launchpad.webapp import LaunchpadView
    >>> from canonical.launchpad.browser import UserSupportLanguagesMixin

    >>> class UserSupportLanguagesView(UserSupportLanguagesMixin,
    ...                                LaunchpadView):
    ...     """View to test UserSupportLanguagesMixin."""

The set of languages to use for support is defined in the
'user_support_languages' attribute.

Like all operations involving languages in the support tracker, we
assume that the user is always interested in English and we ignore
all other English variants.

When the user is not logged in, or didn't define his preferred
languages, the set will be initialized from the request. That's the
languages configured in the browswer, plus other inferred from the
GeoIP database.

    >>> request = LaunchpadTestRequest(
    ...     HTTP_ACCEPT_LANGUAGE='fr, en_CA')

    >>> login(ANONYMOUS)
    >>> view = UserSupportLanguagesView(None, request)

For this request, the set of support languages contain English
(default), French (from the request), and the languages spoken
in South Africa (inferred from the GeoIP location of the request).

    >>> sorted(language.code for language in view.user_support_languages)
    [u'af', u'en', u'fr', u'st', u'xh', u'zu']

Same thing if the logged in user didn't have any preferred languages
set:

    >>> login('test@canonical.com')
    >>> view = UserSupportLanguagesView(None, request)
    >>> sorted(language.code for language in view.user_support_languages)
    [u'af', u'en', u'fr', u'st', u'xh', u'zu']

But when the user has some preferred languages set, these will be used
instead of the ones inferred from the request:

    >>> login('carlos@canonical.com')
    >>> view = UserSupportLanguagesView(None, request)
    >>> sorted(language.code for language in view.user_support_languages)
    [u'ca', u'en', u'es']

English variants included in the user's preferred languages are
excluded:

    >>> login('daf@canonical.com')
    >>> view = UserSupportLanguagesView(None, request)
    >>> sorted(language.code for language in view.user_support_languages)
    [u'cy', u'en', u'ja']

== SearchTicketsView ==

This view is used as a base class to search for tickets. It is intended
to be easily customizable to offer more specific reports, while
keeping those searchable.

    # Define a subclass to demonstrate the customizability of the base
    # view.
    >>> from canonical.launchpad.browser import SearchTicketsView
    >>> class MyCustomSearchTicketsView(SearchTicketsView):
    ...
    ...     default_filter = {}
    ...
    ...     def getDefaultFilter(self):
    ...         return dict(**self.default_filter)

    # Set up a harness for easier testing.
    >>> from canonical.launchpad.ftests import LaunchpadFormHarness
    >>> search_view_harness = LaunchpadFormHarness(
    ...     ubuntu, MyCustomSearchTicketsView)

By default, that class provides widgets to search by text and by status.

    >>> search_view = search_view_harness.view
    >>> search_view.widgets.get('search_text') is not None
    True
    >>> search_view.widgets.get('status') is not None
    True

It also includes a widget to select the sort order.

    >>> search_view.widgets.get('sort') is not None
    True

The tickets matching the search are available by using the
searchResults() method. The returned results are batched.

    >>> tickets = search_view.searchResults()
    >>> tickets
    <canonical.launchpad.webapp.batching.BatchNavigator ...>
    >>> print "\n".join([ticket.title for ticket in tickets.batch])
    Continue playing after shutdown
    Play DVDs in Totem
    mailto: problem in webpage
    Installation of Java Runtime Environment for Mozilla
    Slow system

These were the default results when no search is entered. The user
can tweak the search and filter the results:

    >>> search_view_harness.submit('search', {
    ...     'field.status': ['Solved', 'Open'],
    ...     'field.search_text': 'firefox',
    ...     'field.sort': 'by relevancy'})
    >>> search_view = search_view_harness.view
    >>> tickets = search_view.searchResults()
    >>> for ticket in tickets.batch:
    ...     print ticket.title, ticket.status.title
    mailto: problem in webpage  Solved

Specific views can provide a default filter by returning the default
search parameters to use in the getDefaultFilter() method:

    >>> from canonical.lp.dbschema import TicketStatus
    >>> MyCustomSearchTicketsView.default_filter = {
    ...     'status': [TicketStatus.SOLVED, TicketStatus.INVALID]}
    >>> search_view_harness.submit('', {})

In this example, only the solved and invalid tickets are listed by
default.

    >>> search_view = search_view_harness.view
    >>> tickets = search_view.searchResults()
    >>> for ticket in tickets.batch:
    ...     print ticket.title
    mailto: problem in webpage
    Better Title

The status widget displays the default criteria used:

    >>> for status in search_view.widgets['status']._getFormValue():
    ...     print status.title
    Solved
    Invalid

The user selected search parameters will override these default
criteria.

    >>> search_view_harness.submit('search', {
    ...     'field.status': ['Solved'],
    ...     'field.search_text': 'firefox',
    ...     'field.sort': 'by relevancy'})
    >>> search_view = search_view_harness.view
    >>> tickets = search_view.searchResults()
    >>> for ticket in tickets.batch:
    ...     print ticket.title
    mailto: problem in webpage
    >>> for status in search_view.widgets['status']._getFormValue():
    ...     print status.title
    Solved

The base view computes the page heading and the message displayed when
no results are found based on the selected search filter:

    >>> from zope.i18n import translate
    >>> search_view_harness.submit('', {})
    >>> print translate(search_view_harness.view.pageheading)
    Questions for Ubuntu
    >>> print translate(search_view_harness.view.empty_listing_message)
    There are no questions for Ubuntu with the requested statuses.

    >>> MyCustomSearchTicketsView.default_filter = dict(
    ...     status=[TicketStatus.OPEN], search_text='Firefox')
    >>> search_view_harness.submit('', {})
    >>> print translate(search_view_harness.view.pageheading)
<<<<<<< HEAD
    Open questions about "Firefox" for Ubuntu
    >>> print translate(search_view_harness.view.empty_listing_message)
    There are no open questions about "Firefox" for Ubuntu.
=======
    Open support requests matching "Firefox" for Ubuntu
    >>> print translate(search_view_harness.view.empty_listing_message)
    There are no open support requests matching "Firefox" for Ubuntu.
>>>>>>> 4fbacd36

It works also with user submitted values:

    >>> search_view_harness.submit('search', {
    ...     'field.status': ['Expired'],
    ...     'field.search_text': '',
    ...     'field.sort': 'by relevancy'})
    >>> print translate(search_view_harness.view.pageheading)
    Expired questions for Ubuntu
    >>> print translate(search_view_harness.view.empty_listing_message)
    There are no expired questions for Ubuntu.

    >>> search_view_harness.submit('search', {
    ...     'field.status': ['Open', 'Answered'],
    ...     'field.search_text': 'evolution',
    ...     'field.sort': 'by relevancy'})
    >>> print translate(search_view_harness.view.pageheading)
<<<<<<< HEAD
    Questions about "evolution" for Ubuntu
    >>> print translate(search_view_harness.view.empty_listing_message)
    There are no questions about "evolution" for Ubuntu with the
=======
    Support requests matching "evolution" for Ubuntu
    >>> print translate(search_view_harness.view.empty_listing_message)
    There are no support requests matching "evolution" for Ubuntu with the
>>>>>>> 4fbacd36
    requested statuses.<|MERGE_RESOLUTION|>--- conflicted
+++ resolved
@@ -752,15 +752,9 @@
     ...     status=[TicketStatus.OPEN], search_text='Firefox')
     >>> search_view_harness.submit('', {})
     >>> print translate(search_view_harness.view.pageheading)
-<<<<<<< HEAD
-    Open questions about "Firefox" for Ubuntu
+    Open questions matching "Firefox" for Ubuntu
     >>> print translate(search_view_harness.view.empty_listing_message)
-    There are no open questions about "Firefox" for Ubuntu.
-=======
-    Open support requests matching "Firefox" for Ubuntu
-    >>> print translate(search_view_harness.view.empty_listing_message)
-    There are no open support requests matching "Firefox" for Ubuntu.
->>>>>>> 4fbacd36
+    There are no open questions matching "Firefox" for Ubuntu.
 
 It works also with user submitted values:
 
@@ -778,13 +772,7 @@
     ...     'field.search_text': 'evolution',
     ...     'field.sort': 'by relevancy'})
     >>> print translate(search_view_harness.view.pageheading)
-<<<<<<< HEAD
-    Questions about "evolution" for Ubuntu
+    Questions matching "evolution" for Ubuntu
     >>> print translate(search_view_harness.view.empty_listing_message)
-    There are no questions about "evolution" for Ubuntu with the
-=======
-    Support requests matching "evolution" for Ubuntu
-    >>> print translate(search_view_harness.view.empty_listing_message)
-    There are no support requests matching "evolution" for Ubuntu with the
->>>>>>> 4fbacd36
+    There are no questions matching "evolution" for Ubuntu with the
     requested statuses.