--- conflicted
+++ resolved
@@ -177,49 +177,6 @@
         url='http://launchpad.dev/joy-of-cooking'
         text='Joy of cooking'>
 
-<<<<<<< HEAD
-Breadcrumbs may have icons.  The icon is only set for a breadcrumb if
-the adapter's context has an IPathAdapter registration.
-
-    >>> from zope.traversing.interfaces import IPathAdapter
-    >>> from canonical.launchpad.webapp.tales import (
-    ...     ObjectImageDisplayAPI)
-
-    # We need a custom image display adapter that overrides the
-    # the icon() method and returns an <img> tag.
-    >>> class RecipeImageDisplayAPI(ObjectImageDisplayAPI):
-    ...     def icon(self):
-    ...         return '<img src="/@@/recipe"/>'
-
-    >>> provideAdapter(
-    ...     RecipeImageDisplayAPI, [IRecipe], IPathAdapter, 'image')
-
-    >>> breadcrumb = DynamicBreadcrumb(recipe)
-    >>> breadcrumb
-    <DynamicBreadcrumb
-        url='http://launchpad.dev/joy-of-cooking/spam'
-        text='Spam'
-        icon='<img src="/@@/recipe"/>'>
-
-The icon is not set if the default image adapter can not find an
-icon for the object.
-
-    # We'll use the default image adapter, which doesn't know about
-    # ICookbook objects.
-    >>> provideAdapter(
-    ...     ObjectImageDisplayAPI, [ICookbook], IPathAdapter, 'image')
-
-    >>> print queryAdapter(cookbook, IPathAdapter, name='image').icon()
-    None
-
-    >>> breadcrumb = DynamicBreadcrumb(cookbook)
-    >>> breadcrumb
-    <DynamicBreadcrumb
-        url='http://launchpad.dev/joy-of-cooking'
-        text='Joy of cooking'>
-
-=======
->>>>>>> 264dd17c
 
 == Customizing the hierarchy ==
 
