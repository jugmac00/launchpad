--- conflicted
+++ resolved
@@ -1361,7 +1361,6 @@
     ...     submission=sample_submission,
     ...     parent=submitted_scanner_usb,
     ...      hal_device_id=6)
-<<<<<<< HEAD
 
 IHWSubmissionDevice records belonging to a submission are retrieved by
 IHWSubmissionDeviceSet.getDevices()
@@ -1386,6 +1385,4 @@
     4 Unknown Intel USB hub                                    usb       3
     5 Plustek OpticPro UT12                                    usb       4
     6 Plustek OpticPro UT12                                    plustek   5
-    1 Tonka   Tuffbook 2600                        (no driver) (no parent)
-=======
->>>>>>> 2f6c2065
+    1 Tonka   Tuffbook 2600                        (no driver) (no parent)