<<<<<<< HEAD
= Helper Routines for Page Tests =
=======
= Page Tests Helpers =

Page tests are used to test common use-cases about Launchpad. We use
the zope.testbrowser component to write most of these tests. The
pagetest doctest environement comes loaded with a bunch of predefined
names that makes writing page test easy.

  >>> from canonical.launchpad.ftests.test_pages import setUpGlobs
  >>> from unittest import TestCase
  >>> class MockTest(object):
  ...     def __init__(self):
  ...         self.globs = {}

  >>> test = MockTest()
  >>> setUpGlobs(test)

== Preset Browsers ==

We have a bunch of zope.testbrowser instances set-up with predefined
authenticated user:

A browser with an anonymous user is available under 'anon_browser'. This
one should be use for all anonymous browsing tests.

  # Shortcut to fetch the Authorization header from the testbrowser
  >>> def getAuthorizationHeader(browser):
  ...   return dict(browser.mech_browser.addheaders).get('Authorization','')

  >>> anon_browser = test.globs['anon_browser']
  >>> getAuthorizationHeader(anon_browser)
  ''

A browser with a logged in user without any privileges is available under
'user_browser'. This one should be use all workflows involving logged in
users, when it shouldn't require any special privileges.

  >>> user_browser = test.globs['user_browser']
  >>> getAuthorizationHeader(user_browser)
  'Basic no-priv@canonical.com:test'

A browser with a logged in user with administrative privileges is
available under 'admin_browser'. This one should be used for testing
administrative workflows.

  >>> admin_browser = test.globs['admin_browser']
  >>> getAuthorizationHeader(admin_browser)
  'Basic foo.bar@canonical.com:test'

Finally, here is a 'browser' instance that simply contain a
pre-initialized Browser instance. It doesn't have any authentication
configured. It can be used when you need to configure another user.

  >>> browser = test.globs['browser']
  >>> getAuthorizationHeader(browser)
  ''

All these browser instances are configured with handleErrors set to
False. This means that exception are raised instead of returning
the standard error page.

  >>> browser.handleErrors
  False

== Using Raw HTTP Requests ==

Altough testbrowser is very convenient, sometimes more control over the
request is needed. For these cases, there is a HTTPCaller instance
available under 'http' that can be used to send raw HTTP request.

  >>> test.globs['http']
  <...HTTPCaller...>

== Helper Routines for Testing Page Content ==
>>>>>>> 418bbaec

When analysing the page content in a page test, it is often desirable
to check for certain content in a subsection of the page.

To help with this, a number of helper functions are made available to
page tests in the starting namespace.

<<<<<<< HEAD
  >>> from canonical.launchpad.ftests.test_pages import (
  ...     find_tag_by_id, find_tags_by_class, find_portlet,
  ...     find_main_content, extract_text, parse_relationship_section)

=======
>>>>>>> 418bbaec
Each of these functions returns a BeautifulSoup "Tag" instance (or a
list of such instances in the case of find_tags_by_class).  Printing
the result will give the corresponding HTML.  The return value can be
further disected with the find() or findall() methods.

In page tests it is recommended that you print return value and match
the result (possibly with sections elided) rather than doing
True/False style tests.  These produce better errors in the case of
test failures.


== find_tag_by_id() ==

This routine will return the tag with the given id:

  >>> find_tag_by_id = test.globs['find_tag_by_id']
  >>> content = '''
  ... <html>
  ...   <head><title>Foo</title></head>
  ...   <body>
  ...     <p id="para-1">Paragraph 1</p>
  ...     <p id="para-2">Paragraph <B>2</B></p>
  ...   </body>
  ... </html>
  ... '''

  >>> print find_tag_by_id(content, 'para-1')
  <p id="para-1">Paragraph 1</p>

  >>> print find_tag_by_id(content, 'para-2')
  <p id="para-2">Paragraph <b>2</b></p>

If an unknown ID is used, None is returned:

  >>> print find_tag_by_id(content, 'para-3')
  None

If more than one element has the requested id, raise a DuplicateIdError
exception.

  >>> duplicate_id_content = '''
  ... <body>
  ...   <p id="duplicate">Lorem ipsum</p>
  ...   <p id="duplicate">dolor sit amet</p>
  ... </body>
  ... '''
  >>> find_tag_by_id(duplicate_id_content, 'duplicate')
  Traceback (most recent call last):
  ...
  DuplicateIdError: Found 2 elements with id 'duplicate'


== find_tags_by_class() ==

Sometimes it we want to find tags that match a particular class.  The
find_tags_by_class() returns a list of Tag objects matching the given
class:

  >>> find_tags_by_class = test.globs['find_tags_by_class']
  >>> content = '''
  ... <html>
  ...   <head><title>Foo</title</head>
  ...   <body>
  ...     <p class="message">Message</p>
  ...     <p class="error message">Error message</p>
  ...     <p class="warning message">Warning message</p>
  ...     <p class="error">Error</p>
  ...     <p class="warning">
  ...       Warning (outer)
  ...       <em class="warning">Warning (inner)</em>
  ...     </p>
  ...   </body>
  ... </html>
  ... '''

  >>> for tag in find_tags_by_class(content, 'message'):
  ...     print tag
  <p class="message">Message</p>
  <p class="error message">Error message</p>
  <p class="warning message">Warning message</p>

  >>> for tag in find_tags_by_class(content, 'error'):
  ...     print tag
  <p class="error message">Error message</p>
  <p class="error">Error</p>

  >>> for tag in find_tags_by_class(content, 'warning'):
  ...     print tag
  <p class="warning message">Warning message</p>
  <p class="warning">
    Warning (outer)
    <em class="warning">Warning (inner)</em>
  </p>
  <em class="warning">Warning (inner)</em>

If no tags have the given class, then an empty list is returned:

  >>> find_tags_by_class(content, 'no-such-class')
  []


== find_portlet() ==

Many pages on Launchpad make use of portlets, so it is useful to be
able to examine the contents of a portlet.  The find_portlet()
function can find a portlet by its title and return it:

  >>> find_portlet = test.globs['find_portlet']
  >>> content = '''
  ... <html>
  ...   <head><title>Foo</title</head>
  ...   <body>
  ...     <div class="portlet">
  ...       <h2>Portlet 1</h2>
  ...       <div class="portletBody portletContent">
  ...         Contents of portlet 1
  ...       </div>
  ...     </div>
  ...     <div class="portlet">
  ...       <h2>Portlet 2</h2>
  ...       <div class="portletBody portletContent">
  ...         Contents of portlet 2
  ...       </div>
  ...     </div>
  ...     <div class="portlet">
  ...       <h2>Portlet 3</h2>
  ...       <div class="portletBody portletContent">
  ...         Contents of portlet 3
  ...       </div>
  ...     </div>
  ...     <div class="portlet">
  ...       <h2> Portlet
  ...           with title broken
  ...           on multiple lines </h2>
  ...       <div class="portletBody portletContent">
  ...         Contents of the portlet.
  ...       </div>
  ...     </div>
  ...     <div id="maincontent">
  ...       Main content area
  ...     </div>
  ...   </body>
  ... </html>
  ... '''

  >>> print find_portlet(content, 'Portlet 1')
  <div...
  ...Contents of portlet 1...

  >>> print find_portlet(content, 'Portlet 2')
  <div class="portlet">
    <h2>Portlet 2</h2>
    <div class="portletBody portletContent">
      Contents of portlet 2
    </div>
  </div>

When looking for a portlet to match, any two sequences of whitespace are
considered equivalent. Whitespace at the beginning or end of the title
is also ignored.

  >>> print find_portlet(
  ...     content, 'Portlet with  title broken on multiple lines  ')
    <div class="portlet">
      <h2> Portlet with title...

If the portlet doesn't exist, then None is returned:

  >>> print find_portlet(content, 'No such portlet')
  None


== find_main_content ==

Sometimes we want to check that a particular piece of content appears
in the main content of the page.  The find_main_content() method can
be used to do this:

  >>> find_main_content = test.globs['find_main_content']
  >>> print find_main_content(content)
  <...
  Main content area
  ...


== extract_text ==

Sometimes we are just interested in a portion of text that is displayed
to the end user, and we don't want necessarily to check how the text
is displayed (ie. bold, italics, coloured et al).

The extract_text method is often used in conjunction with the other
find_xxx helper methods to identify the text to display.  This is due
to the function taking a BeautifulSoup instance as a parameter rather
than a plain string.

<<<<<<< HEAD
=======
  >>> extract_text = test.globs['extract_text']
>>>>>>> 418bbaec
  >>> print extract_text(find_portlet(content, 'Portlet 2'))
  Portlet 2 Contents of portlet 2


== parse_relationship_section ==

Since the code to render Package Relationship is consolidated in one
place, a method to parse this section and check built-in features was
also created.

This method is able to parse a rendered relationship_section and print
a list of isolated attributes for each mentioned item.

<<<<<<< HEAD
=======
  >>> parse_relationship_section = test.globs['parse_relationship_section']
>>>>>>> 418bbaec
  >>> content = '''
  ... <html>
  ...   <ul>
  ...     <li>
  ...        <a href="somewhere">
  ...          linked_item
  ...        </a>
  ...     </li>
  ...     <li>
  ...          not_linked_item
  ...     </li>
  ...     <li>
  ...        <a href="somewhereelse">
  ...          linked with spaces
  ...        </a>
  ...     </li>
  ...     <li>
  ...          text with spaces
  ...     </li>
  ... '''

  >>> parse_relationship_section(content)
  LINK: "linked_item" -> somewhere
  TEXT: "not_linked_item"
  LINK: "linked with spaces" -> somewhereelse
  TEXT: "text with spaces"<|MERGE_RESOLUTION|>--- conflicted
+++ resolved
@@ -1,6 +1,3 @@
-<<<<<<< HEAD
-= Helper Routines for Page Tests =
-=======
 = Page Tests Helpers =
 
 Page tests are used to test common use-cases about Launchpad. We use
@@ -74,7 +71,6 @@
   <...HTTPCaller...>
 
 == Helper Routines for Testing Page Content ==
->>>>>>> 418bbaec
 
 When analysing the page content in a page test, it is often desirable
 to check for certain content in a subsection of the page.
@@ -82,13 +78,6 @@
 To help with this, a number of helper functions are made available to
 page tests in the starting namespace.
 
-<<<<<<< HEAD
-  >>> from canonical.launchpad.ftests.test_pages import (
-  ...     find_tag_by_id, find_tags_by_class, find_portlet,
-  ...     find_main_content, extract_text, parse_relationship_section)
-
-=======
->>>>>>> 418bbaec
 Each of these functions returns a BeautifulSoup "Tag" instance (or a
 list of such instances in the case of find_tags_by_class).  Printing
 the result will give the corresponding HTML.  The return value can be
@@ -285,10 +274,7 @@
 to the function taking a BeautifulSoup instance as a parameter rather
 than a plain string.
 
-<<<<<<< HEAD
-=======
   >>> extract_text = test.globs['extract_text']
->>>>>>> 418bbaec
   >>> print extract_text(find_portlet(content, 'Portlet 2'))
   Portlet 2 Contents of portlet 2
 
@@ -302,10 +288,7 @@
 This method is able to parse a rendered relationship_section and print
 a list of isolated attributes for each mentioned item.
 
-<<<<<<< HEAD
-=======
   >>> parse_relationship_section = test.globs['parse_relationship_section']
->>>>>>> 418bbaec
   >>> content = '''
   ... <html>
   ...   <ul>
