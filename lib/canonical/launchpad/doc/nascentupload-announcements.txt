--- conflicted
+++ resolved
@@ -475,14 +475,9 @@
   0
 
 
-<<<<<<< HEAD
-Uploads with unicode characters in the email addresses are converted to ASCII,
-which is a limitation of the mailer.  However, unicode in the mail content is 
-preserved.
-=======
 Uploads with UTF-8 characters in email addresses in the changes file are 
-permitted.
->>>>>>> dd000f3c
+permitted, but converted to ASCII, which is a limitation of the mailer.
+However, UTF-8 in the mail content is preserved.
 
   >>> hoary.status = DistroSeriesStatus.DEVELOPMENT
   >>> anything_policy = getPolicy(
@@ -505,13 +500,9 @@
 "Cihar" should actually be "Čihař" but the mailer will convert to ASCII.
 
   >>> [message['From'] for message in msgs]
-<<<<<<< HEAD
   ['Root <root@localhost>', 'Non-ascii changed-by Cihar <daniel.silverstone@canonical.com>']
 
-  >>> [message['To'] for message in msgs]
-  ['Foo Bar <foo.bar@canonical.com>,\n\tDaniel Silverstone <daniel.silverstone@canonical.com>', 'hoary-announce@lists.ubuntu.com']
-
-Unicode text in the changes file that is sent on the email is preserved
+UTF-8 text in the changes file that is sent on the email is preserved
 in the MIME encoding.
 
   >>> print msgs[0].get_payload() # doctest: -NORMALIZE_WHITESPACE
@@ -524,7 +515,3 @@
   ...
      * Non-ascii text: =C4=8Ciha=C5=99
   ...
-
-=======
-  ['Root <root@localhost>', 'Non-ascii changed-by Cihar <daniel.silverstone@canonical.com>']
->>>>>>> dd000f3c
