= ExternalBugTracker: Trac =

This covers the implementation of the ExternalBugTracker class for Trac
bugwatches.


== Basics ==

The ExternalBugTracker descendant class which implements methods for updating
bug watches on Trac bug trackers is externalbugtracker.Trac, which implements
IExternalBugTracker.

    >>> from canonical.launchpad.components.externalbugtracker import Trac
    >>> Trac('http://trac.foo.com')
    <canonical.launchpad.components.externalbugtracker.Trac object at...>

    >>> from canonical.launchpad.interfaces.externalbugtracker import (
    ...     IExternalBugtracker)
    >>> from zope.interface.verify import verifyObject
    >>> verifyObject(IExternalBugtracker, Trac('http://trac.foo.com'))
    True


== Status Conversion ==

The basic Trac ticket statuses map to Launchpad bug statuses.
Trac.convertRemoteStatus() handles the conversion.

    >>> trac = Trac('http://foo.bar')
    >>> trac.convertRemoteStatus('open').title
    'New'
    >>> trac.convertRemoteStatus('new').title
    'New'
    >>> trac.convertRemoteStatus('assigned').title
    'Confirmed'
    >>> trac.convertRemoteStatus('fixed').title
    'Fix Released'
    >>> trac.convertRemoteStatus('invalid').title
    'Invalid'
    >>> trac.convertRemoteStatus('wontfix').title
    "Won't Fix"
    >>> trac.convertRemoteStatus('duplicate').title
    'Confirmed'
    >>> trac.convertRemoteStatus('worksforme').title
    'Invalid'

If the status isn't one that our Trac ExternalBugTracker can understand,
Unknown will be returned and a warning logged.

    >>> trac.convertRemoteStatus('eggs').title
    WARNING:...:Unknown status 'eggs'
    'Unknown'

UNKNOWN_REMOTE_STATUS maps to Unknown without generating a
warning. This handles the case where we've tried to probe for a bug
but didn't succeed. For example, if the bug number was invalid.

    >>> from canonical.launchpad.interfaces import UNKNOWN_REMOTE_STATUS
    >>> trac.convertRemoteStatus(UNKNOWN_REMOTE_STATUS).title
    'Unknown'


== Initialization ==

Calling initializeRemoteBugDB() on our Trac instance and passing it a set of
remote bug IDs will fetch those bug IDs from the server and file them in a
local variable for later use.

We use a test-oriented implementation for the purposes of these tests, which 
overrides ExternalBugTracker.urlopen() so that we don't have to rely on a
working network connection.

    >>> from canonical.launchpad.ftests.externalbugtracker import TestTrac
    >>> trac = TestTrac('http://test.trac')
    >>> trac.initializeRemoteBugDB([1])
    >>> sorted(trac.bugs.keys())
    [1]

If we initialise with a different set of keys we overwrite the first set:

    >>> trac.initializeRemoteBugDB([6,7,8,9,10,11,12])
    >>> sorted(trac.bugs.keys())
    [6, 7, 8, 9, 10, 11, 12]


== Updating Bug Watches ==

First, we create some bug watches to test with:

    >>> from canonical.launchpad.database import BugTracker
    >>> from canonical.launchpad.interfaces import IBugSet, IPersonSet
    >>> from canonical.lp.dbschema import BugTrackerType

    >>> sample_person = getUtility(IPersonSet).getByEmail('test@canonical.com')

    >>> example_bug_tracker = BugTracker(
    ...     name="example-bugs",
    ...     title="Example.com Trac",
    ...     bugtrackertype=BugTrackerType.TRAC,
    ...     baseurl="http://bugs.example.com",
    ...     summary="Contains bugs for Example.com",
    ...     contactdetails="test@example.com",
    ...     owner=sample_person)

    >>> login('test@canonical.com')

    >>> example_bug = getUtility(IBugSet).get(10)
    >>> example_bugwatch = example_bug.addWatch(
    ...     example_bug_tracker, 1, sample_person)

    >>> login('no-priv@canonical.com')

Collect the Example.com watches:

    >>> for bug_watch in example_bug_tracker.watches:
    ...     print "%s: %s" % (bug_watch.remotebug, bug_watch.remotestatus)
    1: None

And have a Trac instance process them:

    >>> trac = TestTrac(example_bug_tracker.baseurl)
    >>> trac.updateBugWatches(example_bug_tracker.watches)
    >>> for bug_watch in example_bug_tracker.watches:
    ...     print "%s: %s" % (bug_watch.remotebug, bug_watch.remotestatus)
    1: fixed

We'll add some more watches now.

    >>> from canonical.launchpad.interfaces import IBugSet, IBugWatchSet

    >>> bug_watch_set = getUtility(IBugWatchSet)
    >>> expected_remote_statuses = dict(
    ...     (int(bug_watch.remotebug), bug_watch.remotestatus)
    ...     for bug_watch in example_bug_tracker.watches)

    >>> expected_remote_statuses
    {1: u'fixed'}

    >>> remote_bugs = [
    ...     (143, 'fixed'),
    ...     (144, 'assigned'),
    ...     (145, 'duplicate'),
    ...     (146, 'invalid'),
    ...     (147, 'worksforme'),
    ...     (148, 'wontfix'),
    ...     (149, 'reopened'),
    ...     (150, 'new'),
    ...     (151, 'new'),
    ...     (152, 'new'),
    ...     (153, 'new'),
    ... ]

    >>> for remote_bug_id, remote_status in remote_bugs:
    ...     bug_watch = bug_watch_set.createBugWatch(
    ...         bug=example_bug, owner=sample_person,
    ...         bugtracker=example_bug_tracker,
    ...         remotebug=str(remote_bug_id))
    ...     expected_remote_statuses[remote_bug_id] = remote_status

    >>> trac.trace_calls = True
    >>> trac.updateBugWatches(example_bug_tracker.watches)
    CALLED urlopen(u'http://bugs.example.com/query?id=...

    >>> remote_statuses = dict(
    ...     (int(bug_watch.remotebug), bug_watch.remotestatus)
    ...     for bug_watch in example_bug_tracker.watches)

    >>> for remote_bug_id in set(remote_statuses).union(
    ...     expected_remote_statuses):
    ...     remote_status = remote_statuses[remote_bug_id]
    ...     expected_remote_status = expected_remote_statuses[remote_bug_id]
<<<<<<< HEAD
    ...     print 'Remote bug %d: %s' % (
    ...         remote_bug_id, expected_remote_status)
    Remote bug 1: fixed
    Remote bug 143: fixed
    Remote bug 144: assigned
    Remote bug 145: assigned
    Remote bug 146: invalid
    Remote bug 147: fixed
    Remote bug 148: fixed
    Remote bug 149: assigned
    Remote bug 150: new
    Remote bug 151: new
    Remote bug 152: new
    Remote bug 153: new
=======
    ...     print 'Remote bug %d' % (remote_bug_id,)
    ...     print ' * Expected << %s >>' % (expected_remote_status,)
    ...     print ' *      Got << %s >>' % (remote_status,)
    Remote bug 1
     * Expected << fixed >>
     *      Got << fixed >>
    Remote bug 143
     * Expected << fixed >>
     *      Got << fixed >>
    Remote bug 144
     * Expected << assigned >>
     *      Got << assigned >>
    Remote bug 145
     * Expected << duplicate >>
     *      Got << duplicate >>
    Remote bug 146
     * Expected << invalid >>
     *      Got << invalid >>
    Remote bug 147
     * Expected << worksforme >>
     *      Got << worksforme >>
    Remote bug 148
     * Expected << wontfix >>
     *      Got << wontfix >>
    Remote bug 149
     * Expected << reopened >>
     *      Got << reopened >>
    Remote bug 150
     * Expected << new >>
     *      Got << new >>
    Remote bug 151
     * Expected << new >>
     *      Got << new >>
    Remote bug 152
     * Expected << new >>
     *      Got << new >>
    Remote bug 153
     * Expected << new >>
     *      Got << new >>
>>>>>>> 70813924

updateBugWatches() updates the lastchecked attribute on the watches, so
now no bug watches are in need of updating:

    >>> flush_database_updates()
    >>> example_bug_tracker.getBugWatchesNeedingUpdate(23).count()
    0

If the status isn't different, the lastchanged attribute doesn't get
updated. If we set a bug watch's lastchanged timestamp manually and call
update, lastchanged shouldn't be affected because the remote status of the bug
watch hasn't altered:

    >>> import pytz
    >>> from datetime import datetime, timedelta
    >>> bug_watch = example_bug_tracker.watches[0]
    >>> now = datetime.now(pytz.timezone('UTC'))
    >>> bug_watch.lastchanged = now - timedelta(weeks=2)
    >>> old_last_changed = bug_watch.lastchanged
    >>> trac.trace_calls = False
    >>> trac.updateBugWatches(example_bug_tracker.watches)
    >>> bug_watch.lastchanged == old_last_changed
    True<|MERGE_RESOLUTION|>--- conflicted
+++ resolved
@@ -169,62 +169,20 @@
     ...     expected_remote_statuses):
     ...     remote_status = remote_statuses[remote_bug_id]
     ...     expected_remote_status = expected_remote_statuses[remote_bug_id]
-<<<<<<< HEAD
     ...     print 'Remote bug %d: %s' % (
     ...         remote_bug_id, expected_remote_status)
     Remote bug 1: fixed
     Remote bug 143: fixed
     Remote bug 144: assigned
-    Remote bug 145: assigned
+    Remote bug 145: duplicate
     Remote bug 146: invalid
-    Remote bug 147: fixed
-    Remote bug 148: fixed
-    Remote bug 149: assigned
+    Remote bug 147: worksforme
+    Remote bug 148: wontfix
+    Remote bug 149: reopened
     Remote bug 150: new
     Remote bug 151: new
     Remote bug 152: new
     Remote bug 153: new
-=======
-    ...     print 'Remote bug %d' % (remote_bug_id,)
-    ...     print ' * Expected << %s >>' % (expected_remote_status,)
-    ...     print ' *      Got << %s >>' % (remote_status,)
-    Remote bug 1
-     * Expected << fixed >>
-     *      Got << fixed >>
-    Remote bug 143
-     * Expected << fixed >>
-     *      Got << fixed >>
-    Remote bug 144
-     * Expected << assigned >>
-     *      Got << assigned >>
-    Remote bug 145
-     * Expected << duplicate >>
-     *      Got << duplicate >>
-    Remote bug 146
-     * Expected << invalid >>
-     *      Got << invalid >>
-    Remote bug 147
-     * Expected << worksforme >>
-     *      Got << worksforme >>
-    Remote bug 148
-     * Expected << wontfix >>
-     *      Got << wontfix >>
-    Remote bug 149
-     * Expected << reopened >>
-     *      Got << reopened >>
-    Remote bug 150
-     * Expected << new >>
-     *      Got << new >>
-    Remote bug 151
-     * Expected << new >>
-     *      Got << new >>
-    Remote bug 152
-     * Expected << new >>
-     *      Got << new >>
-    Remote bug 153
-     * Expected << new >>
-     *      Got << new >>
->>>>>>> 70813924
 
 updateBugWatches() updates the lastchecked attribute on the watches, so
 now no bug watches are in need of updating:
