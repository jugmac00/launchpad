= Launchpad Bugs e-mail interface =

Launchpad's bugtracker has an e-mail interface, with which you may report new
bugs, add comments, and change the details of existing bug reports. Commands
can be interleaved within a comment, so to distinguish them from the comment,
they must be indented with at least one space or tab character.

== Submit a new bug ==

To report a bug, you send an OpenPGP-signed e-mail message to
new@bugs.launchpad-domain. You must have registered your key in
Launchpad as well. The subject of the email will be used as the summary
of the bug, and the body will be used as the description. In the body of
the email you have tell on what you file a bug, either a product or a
distribution. You do so by issuing an 'affects' command. The simplest
case is either:

    affects $product_name

to file a bug on a product, or:

    affects $distribution_name

to file a bug on a distribution. And if you want to file a bug on a
specific source package in a distribution:

    affects $distribution_name/$sourcepackage_name

You can also file bugs on specific distribution series:

    affects $distribution_name/$series_name
    affects $distribution_name/$series_name/$sourcepackage_name

But if you want you can use any of the available commands as well.

Let's take an example where we file a bug on Firefox:

    >>> submit_mail = """From: Foo Bar <foo.bar@canonical.com>
    ... To: new@bugs.launchpad.ubuntu.com
    ... Date: Fri Jun 17 10:20:23 BST 2005
    ... Subject: A bug in Firefox
    ...
    ... There is a bug in Firefox.
    ...
    ...  affects firefox"""

Now, in order to really submit the bug, this email would have to be PGP
signed, so that the system can verify the sender. But to avoid having
to sign each email, we'll create a class which fakes a signed email:

    >>> import email.Utils
    >>> class MockSignedMessage(email.Message.Message):
    ...     @property
    ...     def signedMessage(self):
    ...         return self
    ...     signature = object()

And since we'll pass the email directly to the correct handler,
we'll have to authenticate the user manually:

    >>> from canonical.launchpad.ftests import login
    >>> login('foo.bar@canonical.com')

Now if we pass the message to the Malone handler, we can see that the
bug got submitted correctly:

    >>> from canonical.launchpad.mail.handlers import MaloneHandler
    >>> handler = MaloneHandler()
    >>> def process_email(raw_mail):
    ...     msg = email.message_from_string(raw_mail, _class=MockSignedMessage)
    ...     if not msg.has_key('Message-Id'):
    ...         msg['Message-Id'] = email.Utils.make_msgid()
    ...     handler.process(msg, msg['To'])

    >>> process_email(submit_mail)

    >>> from canonical.database.sqlbase import commit
    >>> from canonical.launchpad.ftests import sync
    >>> from canonical.launchpad.interfaces import IBugSet
    >>> from canonical.launchpad.mail import stub
    >>> bugset = getUtility(IBugSet)
    >>> from canonical.launchpad.database import BugNotification
    >>> def get_latest_added_bug():
    ...     latest_notification = BugNotification.selectFirst(orderBy='-id')
    ...     return latest_notification.bug
    >>> bug = get_latest_added_bug()

    >>> print bug.title
    A bug in Firefox
    >>> print bug.description
    There is a bug in Firefox.
    <BLANKLINE>
     affects firefox

Also, an upstream bug task was added to it:

    >>> len(bug.bugtasks)
    1
    >>> upstream_task = bug.bugtasks[0]
    >>> print upstream_task.product.name
    firefox

And the entire body of the email was added as a comment:

    >>> bug.messages.count()
    1
    >>> comment = bug.messages[0]
    >>> print comment.title
    A bug in Firefox
    >>> print comment.text_contents
    There is a bug in Firefox.
    <BLANKLINE>
     affects firefox

The owner of the bug was set to the submitter:

    >>> print bug.owner.displayname
    Foo Bar

A notification was added:

    >>> bug_notification = BugNotification.selectFirst(orderBy='-id')
    >>> print bug_notification.message.owner.displayname
    Foo Bar

    >>> bug_notification.message == bug.initial_message
    True

We define a helper to pretty-print the notification recipients:

    >>> def getSubscribers(bug):
    ...     recipients = bug.getBugNotificationRecipients()
    ...     return recipients.getEmails()

Foo Bar and Sample Person got subscribed to the bug. Foo Bar got
subscribed "implicitly", because he's the product owner.

    >>> added_bug = bug_notification.bug
    >>> getSubscribers(added_bug)
    ['foo.bar@canonical.com', 'test@canonical.com']

If we would file a bug on Ubuntu instead, we would submit a mail like
this:

    >>> login('test@canonical.com')
    >>> submit_mail = """From: Sample Person <test@canonical.com>
    ... To: new@bugs.canonical.com
    ... Date: Fri Jun 17 10:20:23 BST 2005
    ... Subject: A bug in Ubuntu's Mozilla package
    ...
    ... There's a bug in Ubuntu.
    ...  affects ubuntu/mozilla-firefox
    ... """
    >>> process_email(submit_mail)
    >>> bug = get_latest_added_bug()

    >>> print bug.title
    A bug in Ubuntu's Mozilla package

    >>> distrotask = bug.bugtasks[0]
    >>> print distrotask.distribution.name
    ubuntu
    >>> print distrotask.sourcepackagename.name
    mozilla-firefox

A notification was added:

    >>> bug_notification = BugNotification.selectFirst(orderBy='-id')
    >>> print bug_notification.message.owner.displayname
    Sample Person

    >>> bug_notification.message == bug.initial_message
    True

Foo Bar and Sample Person got subscribed to the bug. Foo Bar got
subscribed "implicitly" since he's a bug contact for the mozilla
package:

    >>> getSubscribers(added_bug)
    ['foo.bar@canonical.com', 'test@canonical.com']

It's possible to file a bug on more than product/package at once:

    >>> submit_mail = """From: Sample Person <test@canonical.com>
    ... To: new@bugs.canonical.com
    ... Date: Fri Jun 17 10:20:23 BST 2005
    ... Subject: Affects many packages
    ...
    ... A widespread bug.
    ...  affects debian/evolution
    ...  affects debian/mozilla-firefox
    ...  affects evolution
    ...  affects firefox
    ... """
    >>> process_email(submit_mail)
    >>> bug = get_latest_added_bug()

    >>> print bug.title
    Affects many packages

    >>> for bugtask in bug.bugtasks:
    ...     print bugtask.bugtargetname
    evolution
    firefox
    evolution (Debian)
    mozilla-firefox (Debian)


If the subject is folded (i.e spans more than one line), it will be
unfolded before the bug subject is assigned.

    >>> submit_mail = """From: Sample Person <test@canonical.com>
    ... To: new@bugs.canonical.com
    ... Date: Fri Jun 17 10:20:43 BST 2005
    ... Subject: A folded
    ...  email subject
    ...
    ...  affects firefox
    ... """
    >>> process_email(submit_mail)
    >>> bug = get_latest_added_bug()

    >>> bug.title
    u'A folded email subject'


== Add a comment ==

After a bug has been submitted a notification is sent out. The reply-to
address is set to the bug address, $bugid@malone-domain. We can send
emails to this address in order to add new comments to the bug. Note
that we can interleave commands in the comment as well. If the comment
includes commands, the email has to be OpenPGP-signed.

    >>> comment_mail = """From: test@canonical.com
    ... To: 1@malone-domain
    ... Date: Fri Jun 17 10:20:23 BST 2005
    ... Message-Id: <yada-yada-test1>
    ... Subject: New comment to bug 1
    ...
    ... Adding a comment via the email system. Let's change the summary
    ... as well:
    ...     summary "Better summary"
    ...
    ... /Sample Person
    ... """

    >>> process_email(comment_mail)
    >>> commit()

    >>> from canonical.launchpad.interfaces import IMessageSet
    >>> bug_one = bugset.get(1)
    >>> added_message = getUtility(IMessageSet).get('<yada-yada-test1>')[0]
    >>> added_message in bug_one.messages
    True
    >>> print bug_one.title
    Better summary

If the message doesn't have a Reference or In-Reply-To header, the
parent will be set to the bug's initial message.

    >>> added_message.parent == bug_one.initial_message
    True


== Edit bugs ==

Sometimes you may want to simply edit a bug, without adding a comment.
For that you can send mails to edit@malone-domain.

    >>> bug_four = bugset.get(4)
    >>> bug_five = bugset.get(5)
    >>> bug_four_comments = bug_four.messages.count()
    >>> bug_five_comments = bug_five.messages.count()
    >>> edit_mail = """From: test@canonical.com
    ... To: edit@malone-domain
    ... Date: Fri Jun 17 10:10:23 BST 2005
    ... Subject: Not important
    ...
    ...     bug 4
    ...     summary "Changed summary"
    ...
    ... It won't break if we write some stuff here.
    ...
    ...     bug 5
    ...     summary "Nicer summary"
    ... """

    >>> process_email(edit_mail)
    >>> commit()

No comments were added to the bugs:

    >>> bug_four.messages.count() == bug_four_comments
    True
    >>> bug_five.messages.count() == bug_five_comments
    True

And the summaries were changed:

    >>> print bug_four.title
    Changed summary
    >>> print bug_five.title
    Nicer summary


== GPG signing and adding comments ==

In order to include commands in the comment, the email has to be GPG
signed. The key used to sign the email has to be associated with the
authenticated person in Launchpad. It happens quite often, though, that
people who haven't registered their key in Launchpad sign their emails
even though the only want to add a comment. These comments should of
course not be rejected just because their key wasn't registered in
Launchpad.

To make a difference between if an email was signed with a key
registered in Launchpad or not, we can look at which interfaces the
currently authenticated principal provides. If the email used for
authentication was unsigned or signed with a key, which isn't
associated with the authenticated Person in Launchpad, the principal
will provide IWeaklyAuthenticatedPrincipal. Let's mark the current
principal with that.

    >>> from canonical.launchpad.interfaces import IWeaklyAuthenticatedPrincipal
    >>> from zope.interface import directlyProvides, directlyProvidedBy
    >>> from zope.security.management import queryInteraction
    >>> participations = queryInteraction().participations
    >>> len(participations)
    1
    >>> current_principal = participations[0].principal
    >>> directlyProvides(
    ...     current_principal, directlyProvidedBy(current_principal),
    ...     IWeaklyAuthenticatedPrincipal)

Now we send a comment containing commands.

    >>> comment_mail = """From: test@canonical.com
    ... To: 1@malone-domain
    ... Date: Fri Dec 17 10:20:23 BST 2005
    ... Message-Id: <yada-yada-test2>
    ... Subject: Change the summary
    ...
    ... Adding a comment via the email system. Let's change the summary
    ... as well:
    ...     summary "New summary"
    ...
    ... /Sample Person
    ... """
    >>> process_email(comment_mail)
    >>> commit()

The Malone handler saw that this email was signed, but since
IWeaklyAuthenticatedPrincipal was provided by the current principal, no
changes was made to the bug, and the comment wasn't added.

    >>> added_message = getUtility(IMessageSet).get('<yada-yada-test2>')[0]
    Traceback (most recent call last):
    ...
    NotFoundError:...

    >>> bug_one = bugset.get(1)
    >>> print bug_one.title
    Better summary

And an error message was sent to the Sample Person, telling him what's
wrong.

    >>> def print_latest_email():
    ...     commit()
    ...     from_addr, to_addrs, raw_message = stub.test_emails[-1]
    ...     sent_msg = email.message_from_string(raw_message)
    ...     error_mail, original_mail = sent_msg.get_payload()
    ...     print "Subject: %s" % sent_msg['Subject']
    ...     print "To: %s" % ', '.join(to_addrs)
    ...     print
    ...     print error_mail.get_payload(decode=True)
    >>> print_latest_email()
    Subject: Submit Request Failure
    To: test@canonical.com
    <BLANKLINE>
    ...
    The message you sent included commands to modify the bug report, but
    your OpenPGP key isn't imported into Launchpad. Please go to
    http://launchpad.dev/~name12/+editpgpkeys to import your key.
    ...

The same will happen if we send the same email without signing it:

    >>> class MockUnsignedMessage(email.Message.Message):
    ...     signedMessage = None
    ...     signature = None
    >>> msg = email.message_from_string(
    ...     comment_mail, _class=MockUnsignedMessage)
    >>> handler.process(msg, msg['To'])
    True
    >>> commit()

    >>> added_message = getUtility(IMessageSet).get('<yada-yada-test2>')[0]
    Traceback (most recent call last):
    ...
    NotFoundError:...

    >>> bug_one = bugset.get(1)
    >>> print bug_one.title
    Better summary

A different error message is sent, though:

    >>> print_latest_email()
    Subject: Submit Request Failure
    To: test@canonical.com
    <BLANKLINE>
    ...
    The message you sent included commands to modify the bug report, but you
    didn't sign the message with your OpenPGP key.
    ...


If we don't include any commands in the comment, it will be added
to the bug:

    >>> comment_mail = """From: test@canonical.com
    ... To: 1@malone-domain
    ... Date: Fri Dec 17 10:20:23 BST 2005
    ... Message-Id: <yada-yada-test3>
    ... Subject: Change the summary
    ...
    ... Adding a comment via the email system.
    ...
    ... /Sample Person
    ... """
    >>> process_email(comment_mail)
    >>> commit()

    >>> added_message = getUtility(IMessageSet).get('<yada-yada-test3>')[0]
    >>> bug_one = bugset.get(1)
    >>> added_message in bug_one.messages
    True

Unmark the principal:

    >>> provided_interfaces = directlyProvidedBy(current_principal)
    >>> directlyProvides(
    ...     current_principal,
    ...     provided_interfaces - IWeaklyAuthenticatedPrincipal)


== Commands == 

Now let's take a closer look at all the commands that are available for
us to play with. First we define a function to easily submit commands
to edit bug 4:

    >>> def submit_commands(bug, *commands):
    ...     edit_mail = ("From: test@canonical.com\n"
    ...                  "To: edit@malone-domain\n"
    ...                  "Date: Fri Jun 17 10:10:23 BST 2005\n"
    ...                  "Subject: Not important\n"
    ...                  "\n"
    ...                  " bug %d\n" % bug.id)
    ...     edit_mail += ' ' + '\n '.join(commands)
    ...     process_email(edit_mail)
    ...     commit()
    ...     sync(bug)


=== bug $bugid ===

Switches what bug you want to edit. Example:

    bug 42

If we specify a bug number that doesn't exist, an error message is
returned:

    >>> submit_commands(bug_four, 'bug 42')
    >>> print_latest_email()
    Subject: Submit Request Failure
    To: test@canonical.com
    <BLANKLINE>
    ...
    Failing command:
        bug 42
    ...
    There is no such bug in Launchpad: 42
    ...

And if we specify neither 'new' or an integer:

    >>> submit_commands(bug_four, 'bug foo')
    >>> print_latest_email()
    Subject: Submit Request Failure
    To: test@canonical.com
    <BLANKLINE>
    ...
    Failing command:
        bug foo
    ...
    The 'bug' command expects either 'new' or a bug id.
    <BLANKLINE>
    For example, to create a new bug:
    <BLANKLINE>
        bug new
    <BLANKLINE>
    To edit or comment on an existing bug:
    <BLANKLINE>
        bug 1
    ...


=== summary "$summary" ===

Changes the summary of the bug. The title has to be enclosed in
quotes. Example:

    >>> submit_commands(bug_four, 'summary "New summary"')
    >>> print bug_four.title
    New summary

Whitespace will be preserved in the title:

    >>> submit_commands(bug_four, 'summary "New             summary"')
    >>> print bug_four.title #doctest: -NORMALIZE_WHITESPACE
    New             summary

If we omit the quotes, there will be an error:

    >>> submit_commands(bug_four, 'summary New summary')
    >>> print_latest_email()
    Subject: Submit Request Failure
    To: test@canonical.com
    <BLANKLINE>
    ...
    Failing command:
        summary New summary
    ...
    Please enclose the new summary within quotes. For example:
    <BLANKLINE>
        summary "This is a new summary"
    ...


=== private yes|no ===

Changes the visibility of the bug. Example:

(We'll subscribe Sample Person to this bug before marking it private, otherwise
permission to complete the operation will be denied.)

    >>> subscription = bug_four.subscribe(bug_four.owner, bug_four.owner)

    >>> submit_commands(bug_four, 'private yes')
    >>> bug_four.private
    True

We flush the database caches to ensure that the timestamp is set:

    >>> from canonical.database.sqlbase import flush_database_caches
    >>> flush_database_caches()

A timestamp and the user that sets the bug private is also recorded:

    >>> bug_four.date_made_private
    datetime.datetime(...)
    >>> bug_four.who_made_private.name
    u'name12'

The bug report can also be made public:

    >>> submit_commands(bug_four, 'private no')
    >>> bug_four.private
    False

The timestamp and user are cleared:

    >>> print bug_four.date_made_private
    None
    >>> print bug_four.who_made_private
    None

Specifying something else than 'yes' or 'no' produces an error:

    >>> submit_commands(bug_four, 'private whatever')
    >>> print_latest_email()
    Subject: Submit Request Failure
    To: test@canonical.com
    <BLANKLINE>
    ...
    Failing command:
        private whatever
    ...
    The 'private' command expects either 'yes' or 'no'.
    <BLANKLINE>
    For example:
    <BLANKLINE>
        private yes
    ...


=== security yes|no ===

Changes the security flag of the bug. Example:

    >>> bug_four.private
    False
    >>> bug_four.security_related
    False

    >>> submit_commands(bug_four, 'security yes')
    >>> bug_four.security_related
    True

Switching on the security flag will also make the bug private, since
most often security bugs should be private as well.

    >>> bug_four.private
    True

Switching off the security flag won't make the bug public, though.

    >>> submit_commands(bug_four, 'security no')
    >>> bug_four.security_related
    False

    >>> bug_four.private
    True
    >>> bug_four.setPrivate(False, getUtility(ILaunchBag).user)
    True
    >>> commit()

Specifying something else than 'yes' or 'no' produces an error:

    >>> submit_commands(bug_four, 'security whatever')
    >>> print_latest_email()
    Subject: Submit Request Failure
    To: test@canonical.com
    <BLANKLINE>
    ...
    Failing command:
        security whatever
    ...
    The 'security' command expects either 'yes' or 'no'.
    <BLANKLINE>
    For example:
    <BLANKLINE>
        security yes
    ...

=== subscribe [$name|$email] ===

Subscribes yourself or someone else to the bug. All arguments are
optional. If you don't specify a name, the sender of the email will
be subscribed. Examples:

    >>> subscriptions = [subscription.person.name
    ...                  for subscription in bug_four.subscriptions]
    >>> subscriptions.sort()
    >>> subscriptions
    [u'name12']


    >>> submit_commands(bug_four, 'subscribe')
    >>> 'Sample Person' in [subscription.person.displayname
    ...                     for subscription in bug_four.subscriptions]
    True
    >>> submit_commands(bug_four, 'subscribe foo.bar@canonical.com')
    >>> 'Foo Bar' in [subscription.person.displayname
    ...               for subscription in bug_four.subscriptions]
    True
    >>> submit_commands(bug_four, 'subscribe sabdfl')
    >>> 'Mark Shuttleworth' in [subscription.person.displayname
    ...                         for subscription in bug_four.subscriptions]
    True

If we specify a non-existant user, an error message will be sent:

    >>> submit_commands(bug_four, 'subscribe non_existant@canonical.com')
    >>> print_latest_email()
    Subject: Submit Request Failure
    To: test@canonical.com
    <BLANKLINE>
    ...
    Failing command:
        subscribe non_existant@canonical.com
    ...
    There's no such person with the specified name or email:
    non_existant@canonical.com
    ...

=== unsubscribe [$name|$email] ===

Unsubscribes yourself or someone else from the bug.  If you don't
specify a name or email, the sender of the email will be
unsubscribed. Examples:

    >>> submit_commands(bug_four, 'unsubscribe sabdfl')
    >>> 'Mark Shuttleworth' in [subscription.person.displayname
    ...                         for subscription in bug_four.subscriptions]
    False
    >>> submit_commands(bug_four, 'unsubscribe foo.bar@canonical.com')
    >>> 'Foo Bar' in [subscription.person.displayname
    ...               for subscription in bug_four.subscriptions]
    False
    >>> submit_commands(bug_four, 'unsubscribe')
    >>> 'Sample Person' in [subscription.person.displayname
    ...                     for subscription in bug_four.subscriptions]
    False

Unsubscribing from a bug also unsubscribes you from its duplicates. To
demonstrate, let's first make no_privs an indirect subscriber from bug
#5, by subscribing him directly to a dupe of bug #5, bug #6.

    >>> from canonical.launchpad.interfaces import IPersonSet

    >>> login("no-priv@canonical.com")

    >>> no_priv = getUtility(IPersonSet).getByName("no-priv")
    >>> bug_five = bugset.get(5)
    >>> bug_six = bugset.get(6)
    >>> bug_six.duplicateof == bug_five
    True

    >>> sorted([subscriber.displayname
    ...  for subscriber in bug_five.getIndirectSubscribers()])
    [u'Sample Person', u'Ubuntu Team']

    >>> bug_six.subscribe(no_priv, no_priv)
    <BugSubscription...>

    >>> sorted([subscriber.displayname
    ...  for subscriber in bug_five.getIndirectSubscribers()])
    [u'No Privileges Person', u'Sample Person', u'Ubuntu Team']

Now, if we unsubscribe no-priv from bug #5, he will actually get
unsubscribed from bug #6, thus no longer being indirectly subscribed to
bug #5.

    >>> bug_six.isSubscribed(no_priv)
    True

    >>> submit_commands(bug_five, "unsubscribe")

    >>> bug_six.isSubscribed(no_priv)
    False

    >>> sorted([subscriber.displayname
    ...  for subscriber in bug_five.getIndirectSubscribers()])
    [u'Sample Person', u'Ubuntu Team']

(Log back in as test@canonical.com for the tests that follow.)

    >>> login("test@canonical.com")

If we specify a non-existant user, an error message will be sent:

    >>> submit_commands(bug_four, 'unsubscribe non_existant')
    >>> print_latest_email()
    Subject: Submit Request Failure
    To: test@canonical.com
    <BLANKLINE>
    ...
    Failing command:
        unsubscribe non_existant
    ...
    There's no such person with the specified name or email: non_existant
    ...

Let's subscribe Sample Person to the bug again, so that it has at least
one subscriber:

    >>> submit_commands(bug_four, 'subscribe test@canonical.com')


=== tag $tag ===

The 'tag' command assigns a tag to a bug. Using this command we will add the
tags foo and bar to the bug. Adding a single tag multiple times should
only result in the tag showing up once on the bug.

    >>> submit_commands(bug_four, 'tag foo bar foo bar')
    >>> for tag in bug_four.tags:
    ...     print tag
    bar
    foo
    layout-test

We can also use the tag command to remove tags.

    >>> submit_commands(bug_four, 'tag -foo')
    >>> for tag in bug_four.tags:
    ...     print tag
    bar
    layout-test

Trying to remove a tag that is not assigned will result in an error message
being sent.

    >>> submit_commands(bug_four, 'tag -foobar')
    >>> print_latest_email()
    Subject: Submit Request Failure
    To: test@canonical.com
    <BLANKLINE>
    ...
    Failing command:
        tag -foobar
    ...
    The tag you tried to remove is not assigned to this bug: foobar
    ...

If we specify an invalid tag to be added, an error message will be sent:

    >>> submit_commands(bug_four, 'tag bad_tag')
    >>> print_latest_email()
    Subject: Submit Request Failure
    To: test@canonical.com
    <BLANKLINE>
    ...
    Failing command:
        tag bad_tag
    ...
    A tag you specified is invalid: bad_tag
    <BLANKLINE>
    Tags must start with a letter or number and be lowercase. The
    characters "+", "-" and "." are also allowed after the first
    character.
    ...

We will receive the same message if we specify an invalid tag to be removed:

    >>> submit_commands(bug_four, 'tag -bad_tag')
    >>> print_latest_email()
    Subject: Submit Request Failure
    To: test@canonical.com
    <BLANKLINE>
    ...
    Failing command:
        tag -bad_tag
    ...
    A tag you specified is invalid: bad_tag
    <BLANKLINE>
    Tags must start with a letter or number and be lowercase. The
    characters "+", "-" and "." are also allowed after the first
    character.
    ...

As the message says, tags can contain a few non-alphanumeric character
after the first character.

    >>> submit_commands(bug_four, 'tag with-hyphen+period.')
    >>> for tag in bug_four.tags:
    ...     print tag
    bar
    layout-test
    with-hyphen+period.


=== duplicate $bug_id ===

The 'duplicate' command marks a bug as a duplicate of another bug.

    >>> bug_four.duplicateof is None
    True
    >>> submit_commands(bug_four, 'duplicate 1')
    >>> bug_four.duplicateof.id
    1

It's possible to unmark a bug as a duplicate by specifying 'no' as the
bug id.

    >>> submit_commands(bug_four, 'duplicate no')
    >>> bug_four.duplicateof is None
    True

The bug id can also be the bug's name.

    >>> submit_commands(bug_four, 'duplicate blackhole')
    >>> bug_four.duplicateof.name
    u'blackhole'

An error message is sent if a nonexistent bug id is given.

    >>> submit_commands(bug_four, 'duplicate nonexistent')
    >>> print_latest_email()
    Subject: Submit Request Failure
    To: test@canonical.com
    <BLANKLINE>
    ...
    Failing command:
        duplicate nonexistent
    ...
    There is no such bug in Launchpad: nonexistent
    ...


If the specified bug already is a duplicate, an error message is sent,
telling you that you what bug it's a duplicate of.

    >>> bug_two = getUtility(IBugSet).get(2)
    >>> bug_two.duplicateof is None
    True
    >>> submit_commands(bug_two, 'duplicate 4')
    >>> bug_two.duplicateof is None
    True

    >>> print_latest_email()
    Subject: Submit Request Failure
    To: test@canonical.com
    <BLANKLINE>
    ...
    Failing command:
        duplicate 4
    ...
    Bug 4 is already a duplicate of bug 2. You can only duplicate to
    bugs that are not duplicates themselves.
    ...

If the specified bug has other bugs marked as a duplicate of it, an
error message is sent telling you this.

    >>> bug_four = getUtility(IBugSet).get(4)
    >>> bug_four.duplicateof.id
    2

    >>> from canonical.launchpad.ftests import syncUpdate
    >>> syncUpdate(bug_four)
    >>> submit_commands(bug_four.duplicateof, 'duplicate 1')
    >>> bug_four.duplicateof.id
    2

    >>> print_latest_email()
    Subject: Submit Request Failure
    To: test@canonical.com
    <BLANKLINE>
    ...
    Failing command:
        duplicate 1
    ...
    There are other bugs already marked as duplicates of Bug 2.
    These bugs should be changed to be duplicates of another bug
    if you are certain you would like to perform this change.
    ...


=== cve $cve ===

The 'cve' command associates a bug with a CVE reference.

    >>> from canonical.launchpad.interfaces import CreateBugParams, IProductSet
    >>> def new_firefox_bug():
    ...     firefox = getUtility(IProductSet).getByName('firefox')
    ...     return firefox.createBug(CreateBugParams(
    ...         getUtility(ILaunchBag).user, 'New Bug', comment='New bug.'))
    >>> bug = new_firefox_bug()
    >>> submit_commands(bug, 'cve CVE-1999-8979')
    >>> for cve in bug.cves:
    ...     print cve.displayname
    CVE-1999-8979

If the CVE sequence can't be found, an error message is sent to the
user.

    >>> bug = new_firefox_bug()
    >>> commit()
    >>> submit_commands(bug, 'cve no-such-cve')
    >>> bug.cves.count()
    0

    >>> print_latest_email()
    Subject: Submit Request Failure
    To: test@canonical.com
    <BLANKLINE>
    ...
    Failing command:
        cve no-such-cve
    ...
    Launchpad can't find the CVE "no-such-cve".
    ...

=== affects, assignee, status, importance, milestone ===

affects $path [assignee $name|$email|nobody]
              [status $status]
              [importance $importance]
              [milestone $milestone]

XXX: BjornTillenius 2006-04-06 GavinPanella 2007-10-18 bug=153343:
     This section should be split into four different sections, one
     for each command. It used to be possible to write 'affects /foo
     status confirmed', but it's not anymore.  'affects', 'status',
     'importance' and 'assignee' are different commands, and they need
     to be on separate lines. There's no such thing as a sub command
     anymore.

Change the state of a bug in a specific context. $path can be of
the following form:

    $productname
    $productname/$series
    $distroname
    $distroname/$sourcepackagename
    $distroname/$series
    $distroname/$series/$sourcepackagename

If there is no task with the specified $path target, a new task is
created:

    >>> stub.test_emails = []
    >>> len(bug_four.bugtasks)
    1
    >>> 'debian' in [bugtask.target.name for bugtask in bug_four.bugtasks]
    False
    >>> submit_commands(bug_four, 'affects debian')
    >>> len(bug_four.bugtasks)
    2
    >>> 'debian' in [bugtask.target.name for bugtask in bug_four.bugtasks]
    True

A notification was added:

    >>> bug_notification = BugNotification.selectFirst(orderBy='-id')
    >>> print bug_notification.message.text_contents
    ** Also affects: debian
    ...

Submitting the same thing again doesn't do anything, since the task
already exists:

    >>> submit_commands(bug_four, 'affects debian')
    >>> len(bug_four.bugtasks)
    2

We can change the assignee, status, and importance using the sub
commands. It's possible to have these sub commands on separate lines:

    >>> submit_commands(
    ...     bug_four, 'affects debian',
    ...     'importance critical','status confirmed',
    ...     'assignee test@canonical.com')

    >>> len(bug_four.bugtasks)
    2
    >>> debian_task = bug_four.bugtasks[-1]
    >>> print debian_task.importance.name
    CRITICAL
    >>> print debian_task.status.name
    CONFIRMED
    >>> print debian_task.assignee.displayname
    Sample Person

A milestone can be assigned to the current task.

    >>> firefox_task = [bugtask for bugtask in bug_four.bugtasks
    ...                 if bugtask.pillar.name == 'firefox'][0]
    >>> print firefox_task.milestone
    None
    >>> submit_commands(bug_four, 'milestone 1.0')
    >>> sync(firefox_task)
    >>> print firefox_task.milestone.name
    1.0
    >>> submit_commands(bug_four, 'milestone -')
    >>> sync(firefox_task)
    >>> print firefox_task.milestone
    None

Trying to set a milestone that does not exist elicits a helpful error
message:

    >>> submit_commands(bug_four, 'milestone 1.1')
    >>> print_latest_email()
    Subject: Submit Request Failure
    To: test@canonical.com
    <BLANKLINE>
    ...
    Failing command:
        milestone 1.1
    ...
    The milestone 1.1 does not exist for Mozilla Firefox. Note that
    milestones are not automatically created from emails; they must be
    created on the website.
    ...

Attempting to set the milestone for a bug without sufficient
permissions also elicits an error message:

    >>> login('test@canonical.com')
    >>> bug = new_firefox_bug()
    >>> commit()

    >>> login('no-priv@canonical.com')
    >>> for bugtask in bug.bugtasks:
    ...     print bugtask.pillar.title
    Mozilla Firefox
    >>> print bug.bugtasks[0].milestone
    None
    >>> submit_commands(bug, 'milestone 1.0')
    >>> sync(bug.bugtasks[0])
    >>> print bug.bugtasks[0].milestone
    None
    >>> print_latest_email()
    Subject: Submit Request Failure
    To: no-priv@canonical.com
    <BLANKLINE>
    ...
    Failing command:
        milestone 1.0
    ...
    You do not have permission to set the milestone for Mozilla Firefox.
    Only owners, drivers and bug contacts may assign milestones.
    ...

    >>> login('test@canonical.com')

Like the web UI, we can assign a bug to nobody.

    >>> submit_commands(
    ...     bug_four, 'affects debian',
    ...     'assignee nobody')
    >>> sync(debian_task)
    >>> debian_task.assignee is None
    True

To set which source package the bug affects, we use:

    >>> submit_commands(bug_four, 'affects debian/mozilla-firefox')
    >>> len(bug_four.bugtasks)
    2
    >>> debian_task = bug_four.bugtasks[-1]
    >>> print debian_task.sourcepackagename.name
    mozilla-firefox

If we specify another source package in the same distribution, a new
task will be created:

    >>> submit_commands(bug_four, 'affects debian/evolution')
    >>> len(bug_four.bugtasks)
    3
    >>> evolution_task = bug_four.bugtasks[-2]
    >>> print evolution_task.sourcepackagename.name
    evolution

It's also possible to add tasks for specific distribution series as
well.

    >>> bug = new_firefox_bug()
    >>> for bugtask in bug.bugtasks:
    ...     print bugtask.bugtargetdisplayname
    Mozilla Firefox

    >>> submit_commands(bug, 'affects ubuntu/hoary')

This caused one bugtask to be added to the bug. The added bug task is a
generic Ubuntu task, though.

    >>> for bugtask in bug.bugtasks:
    ...     print bugtask.bugtargetdisplayname
    Mozilla Firefox
    Ubuntu

Because Sample Person isn't a driver of Ubuntu, he's not allowed to
target a bug directly, instead a nomination was created.

    >>> for nomination in bug.getNominations():
    ...     print nomination.target.bugtargetdisplayname
    Ubuntu Hoary

The same happens if we try to target another series.

    >>> submit_commands(bug, 'affects ubuntu/warty')

    >>> for bugtask in bug.bugtasks:
    ...     print bugtask.bugtargetdisplayname
    Mozilla Firefox
    Ubuntu

    >>> for nomination in bug.getNominations():
    ...     print nomination.target.bugtargetdisplayname
    Ubuntu Hoary
    Ubuntu Warty

Targeting an existing nomination won't create another nomination.

    >>> submit_commands(bug, 'affects ubuntu/warty')

    >>> for bugtask in bug.bugtasks:
    ...     print bugtask.bugtargetdisplayname
    Mozilla Firefox
    Ubuntu

    >>> for nomination in bug.getNominations():
    ...     print nomination.target.bugtargetdisplayname
    Ubuntu Hoary
    Ubuntu Warty

If Sample Person would be the Ubuntu driver, he'll be able to target
bugs directly to series.

    >>> from canonical.config import config
    >>> from canonical.launchpad.interfaces import IDistributionSet
    >>> from canonical.testing import LaunchpadZopelessLayer

    # The script's default user doesn't have permission to change the driver.
    >>> commit()
    >>> LaunchpadZopelessLayer.switchDbUser('launchpad')
    >>> login('foo.bar@canonical.com')
    >>> ubuntu = getUtility(IDistributionSet).getByName('ubuntu')
    >>> ubuntu.driver = getUtility(IPersonSet).getByEmail('test@canonical.com')
    >>> commit()
    >>> LaunchpadZopelessLayer.switchDbUser(config.processmail.dbuser)
    >>> login('test@canonical.com')
     >>> sync(bug)

Now a new bugtask for the series will be create directly.

    >>> submit_commands(bug, 'affects ubuntu/grumpy')

    >>> for bugtask in bug.bugtasks:
    ...     print bugtask.bugtargetdisplayname
    Mozilla Firefox
    Ubuntu
    Ubuntu Grumpy

He can also approve existing nominations.

    >>> submit_commands(bug, 'affects ubuntu/warty')

    >>> for bugtask in bug.bugtasks:
    ...     print bugtask.bugtargetdisplayname
    Mozilla Firefox
    Ubuntu
    Ubuntu Warty
    Ubuntu Grumpy

It works the same when specifying a source package while targeting a
specific distroseries.

    >>> bug = new_firefox_bug()
    >>> for bugtask in bug.bugtasks:
    ...     print bugtask.bugtargetdisplayname
    Mozilla Firefox

    >>> submit_commands(bug, 'affects ubuntu/hoary/mozilla-firefox')

Now we can see that two tasks were created; both the general Ubuntu
task, and the series specific task.

    >>> for bugtask in bug.bugtasks:
    ...     print bugtask.bugtargetdisplayname
    Mozilla Firefox
    mozilla-firefox (Ubuntu)
    mozilla-firefox (Ubuntu Hoary)

As with the example with no source package above; if the user isn't a
driver of the series, only a nomination will be created.

    >>> commit()
    >>> LaunchpadZopelessLayer.switchDbUser('launchpad')
    >>> login('foo.bar@canonical.com')
    >>> ubuntu = getUtility(IDistributionSet).getByName('ubuntu')
    >>> ubuntu.driver = None
    >>> commit()
    >>> LaunchpadZopelessLayer.switchDbUser(config.processmail.dbuser)
    >>> login('test@canonical.com')

    >>> bug = new_firefox_bug()
    >>> for bugtask in bug.bugtasks:
    ...     print bugtask.bugtargetdisplayname
    Mozilla Firefox

    >>> submit_commands(bug, 'affects ubuntu/hoary/mozilla-firefox')

    >>> for bugtask in bug.bugtasks:
    ...     print bugtask.bugtargetdisplayname
    Mozilla Firefox
    mozilla-firefox (Ubuntu)

    >>> for nomination in bug.getNominations():
    ...     print nomination.target.bugtargetdisplayname
    Ubuntu Hoary

Nominating product series work the same way as for distro series.
Sample person is a driver for the Firefox trunk series, so the
nomination is automatically approved.

    >>> firefox = getUtility(IProductSet).getByName('firefox')
    >>> for driver in firefox.getSeries('trunk').drivers:
    ...     print driver.displayname
    Sample Person

    >>> login('test@canonical.com')
    >>> submit_commands(bug, 'affects /firefox/trunk')

    >>> for bugtask in bug.bugtasks:
    ...     print bugtask.bugtargetdisplayname
    Mozilla Firefox
    Mozilla Firefox trunk
    mozilla-firefox (Ubuntu)

    >>> for nomination in bug.getNominations():
    ...     print nomination.target.bugtargetdisplayname
    Mozilla Firefox trunk
    Ubuntu Hoary

If the user doesn't have permission to approve the nomination, no series
bug task will be created, only a nomination. A general product bugtask
will be created if one doesn't exist.

    >>> login('no-priv@canonical.com')
    >>> bug = new_firefox_bug()
    >>> submit_commands(bug, 'affects /evolution/trunk')

    >>> for bugtask in bug.bugtasks:
    ...     print bugtask.bugtargetdisplayname
    Evolution
    Mozilla Firefox

    >>> for nomination in bug.getNominations():
    ...     print nomination.target.bugtargetdisplayname
    Evolution trunk

    >>> login('test@canonical.com')

Let's take on the upstream task on bug four as well. This time we'll
sneak in a 'subscribe' command between the 'affects' and the other
commands, to show that the commands acting on the bug task don't have to
be grouped together:

    >>> submit_commands(
    ...     bug_four,
    ...     'affects firefox',
    ...     'importance critical',
    ...     'subscribe no-priv',
    ...     'status confirmed', 'assignee test@canonical.com')

    >>> len(bug_four.bugtasks)
    3
    >>> upstream_task = bug_four.bugtasks[0]
    >>> print upstream_task.importance.name
    CRITICAL
    >>> print upstream_task.status.name
    CONFIRMED
    >>> print upstream_task.assignee.displayname
    Sample Person


=== Restricted bug statuses ===

    >>> email_user = getUtility(ILaunchBag).user

Bug contacts can set some restricted statuses:

    >>> commit()
    >>> LaunchpadZopelessLayer.switchDbUser('launchpad')
    >>> login('foo.bar@canonical.com')
    >>> upstream_task.pillar.setBugContact(email_user, email_user)
    >>> commit()
    >>> LaunchpadZopelessLayer.switchDbUser(config.processmail.dbuser)
    >>> sync(bug_four)
    >>> login(email_user.preferredemail.email)

    >>> submit_commands(bug_four, 'status wontfix')
    >>> sync(upstream_task)
    >>> print upstream_task.status.title
    Won't Fix

Everyone else gets an explanatory error message:

    >>> from canonical.launchpad.interfaces import BugTaskStatus
    >>> upstream_task.transitionToStatus(BugTaskStatus.NEW, email_user)

    >>> commit()
    >>> LaunchpadZopelessLayer.switchDbUser('launchpad')
    >>> login('foo.bar@canonical.com')
    >>> upstream_task.pillar.setBugContact(None, None)
    >>> commit()
    >>> LaunchpadZopelessLayer.switchDbUser(config.processmail.dbuser)
    >>> login('no-priv@canonical.com')

    >>> submit_commands(bug_four, 'affects firefox', 'status wontfix')
    >>> print_latest_email()
    Subject: Submit Request Failure
    To: no-priv@canonical.com
    <BLANKLINE>
    ...
    Failing command:
        status wontfix
    ...
    The status cannot be changed to wontfix because you are not the
    registrant or a bug contact for Mozilla Firefox.
    ...

Let's take a look at all the other error messages that the sub
commands can produce.

    >>> login(email_user.preferredemail.email)

Invalid status:

    >>> submit_commands(bug_four, 'status foo')
    >>> print_latest_email()
    Subject: Submit Request Failure
    To: test@canonical.com
    <BLANKLINE>
    ...
    Failing command:
        status foo
    ...
    The 'status' command expects any of the following arguments:
    new, incomplete, invalid, wontfix, confirmed, triaged, inprogress, fixcommitted, fixreleased
    <BLANKLINE>
    For example:
    <BLANKLINE>
        status new
    ...

Invalid importance:

    >>> submit_commands(bug_four, 'importance foo')
    >>> print_latest_email()
    Subject: Submit Request Failure
    To: test@canonical.com
    <BLANKLINE>
    ...
    Failing command:
        importance foo
    ...
    The 'importance' command expects any of the following arguments:
    critical, high, medium, low, wishlist, undecided
    <BLANKLINE>
    For example:
    <BLANKLINE>
        importance critical
    ...

XXX mpt 20060516: "importance undecided" is a silly example, but customizing it
to a realistic value is difficult (see convertArguments in
launchpad/mail/commands.py).

Trying to use the obsolete "severity" or "priority" commands:

    >>> stub.test_emails = []
    >>> submit_commands(bug_four, 'affects firefox', 'severity major')
    >>> print_latest_email()
    Subject: Submit Request Failure
    To: test@canonical.com
    <BLANKLINE>
    ...
    Failing command:
        severity major
    ...
    To make life a little simpler, Malone no longer has "priority" and "severity"
    fields. There is now an "importance" field...
    ...

    >>> submit_commands(bug_four, 'affects firefox', 'priority low')
    >>> print_latest_email()
    Subject: Submit Request Failure
    To: test@canonical.com
    <BLANKLINE>
    ...
    Failing command:
        priority low
    ...
    To make life a little simpler, Malone no longer has "priority" and "severity"
    fields. There is now an "importance" field...
    ...

Invalid assignee:

    >>> submit_commands(bug_four, 'assignee foo')
    >>> print_latest_email()
    Subject: Submit Request Failure
    To: test@canonical.com
    <BLANKLINE>
    ...
    Failing command:
        assignee foo
    ...
    There's no such person with the specified name or email: foo
    ...


    >>> stub.test_emails = []

== Default 'affects' target ==

Most of the time it's not necessary to give the 'affects' command. If
you omit it, the email interface  tries to guess which bug task you
wanted to edit.

If there's only one task, that task will be edited. So if we simply send
a 'status' command to bug seven, the single upstream task will be
edited:

    >>> login('foo.bar@canonical.com')
    >>> bug_eigth = getUtility(IBugSet).get(8)
    >>> len(bug_eigth.bugtasks)
    1
    >>> submit_commands(bug_eigth, 'status confirmed')
    >>> mozilla_task = bug_eigth.bugtasks[0]
    >>> print mozilla_task.status.name
    CONFIRMED

    >>> bug_notification = BugNotification.selectFirst(orderBy='-id')
    >>> print bug_notification.bug.id
    8
    >>> print bug_notification.message.text_contents
    ** Changed in: mozilla-firefox (Debian)
        Status: Fix Released => Confirmed

If the bug has more than one bug task, we try to guess which bug task
the user wanted to edit. We apply the following heuristics for choosing
which bug task to edit:

=== The user is a bug contact of the upstream product ===

    >>> login('test@canonical.com')
    >>> bug_one = getUtility(IBugSet).get(1)
    >>> submit_commands(
    ...     bug_one, 'status confirmed', 'assignee test@canonical.com')
    >>> for bugtask in bug_one.bugtasks:
    ...     print '%s: %s, assigned to %s' % (
    ...         bugtask.bugtargetdisplayname, bugtask.status.title,
    ...         getattr(bugtask.assignee, 'displayname', 'no one'))
    Mozilla Firefox: Confirmed, assigned to Sample Person
    mozilla-firefox (Ubuntu): New, assigned to no one
    mozilla-firefox (Debian): Confirmed, assigned to no one

    >>> bug_notification = BugNotification.selectFirst(orderBy='-id')
    >>> print bug_notification.bug.id
    1
    >>> print bug_notification.message.text_contents
    ** Changed in: firefox
    ...
        Status: New => Confirmed

=== The user is a package bug contact ===

    >>> from canonical.launchpad.interfaces import (
    ...     IDistributionSet, ISourcePackageNameSet)

    >>> commit()
    >>> LaunchpadZopelessLayer.switchDbUser('launchpad')
    >>> ubuntu = getUtility(IDistributionSet).getByName('ubuntu')
    >>> mozilla_name = getUtility(ISourcePackageNameSet)['mozilla-firefox']
    >>> helge = getUtility(IPersonSet).getByName('kreutzm')
    >>> mozilla_package = ubuntu.getSourcePackage(mozilla_name)
    >>> mozilla_package.addBugSubscription(helge, helge)
    <StructuralSubscription ...>
    >>> commit()
    >>> LaunchpadZopelessLayer.switchDbUser(config.processmail.dbuser)

    >>> login('kreutzm@itp.uni-hannover.de')

    >>> submit_commands(
    ...     bug_one, 'status confirmed', 'assignee no-priv@canonical.com')
    >>> for bugtask in bug_one.bugtasks:
    ...     print '%s: %s, assigned to %s' % (
    ...         bugtask.bugtargetdisplayname, bugtask.status.title,
    ...         getattr(bugtask.assignee, 'displayname', 'no one'))
    Mozilla Firefox: Confirmed, assigned to Sample Person
    mozilla-firefox (Ubuntu): Confirmed, assigned to No Privileges Person
    mozilla-firefox (Debian): Confirmed, assigned to no one

    >>> bug_notification = BugNotification.selectFirst(orderBy='-id')
    >>> print bug_notification.bug.id
    1
    >>> print bug_notification.message.text_contents
    ** Changed in: mozilla-firefox (Ubuntu)
        Assignee: (unassigned) => No Privileges Person
    ...

=== The user is a bug contact of a distribution ===

XXX: TBD after InitialBugContacts is implemented.
     -- Bjorn Tillenius, 2005-11-30

=== The user is a distribution member ===

    >>> login('foo.bar@canonical.com')
    >>> submit_commands(
    ...     bug_one, 'status new', 'assignee test@canonical.com')
    >>> for bugtask in bug_one.bugtasks:
    ...     print '%s: %s, assigned to %s' % (
    ...         bugtask.bugtargetdisplayname, bugtask.status.title,
    ...         getattr(bugtask.assignee, 'displayname', 'no one'))
    Mozilla Firefox: Confirmed, assigned to Sample Person
    mozilla-firefox (Ubuntu): New, assigned to Sample Person
    mozilla-firefox (Debian): Confirmed, assigned to no one

    >>> bug_notification = BugNotification.selectFirst(orderBy='-id')
    >>> print bug_notification.bug.id
    1
    >>> print bug_notification.message.text_contents
    ** Changed in: mozilla-firefox (Ubuntu)
        Assignee: No Privileges Person (no-priv) => Sample Person (name12)
    ...


=== No matching bug task ===

If none of the bug tasks can be chosen, an error message is sent to the
user, telling him that he has to use the 'affects' command.

    >>> login('stuart.bishop@canonical.com')
    >>> submit_commands(
    ...     bug_one, 'status new', 'assignee foo.bar@canonical.com')
    >>> for bugtask in bug_one.bugtasks:
    ...     print '%s: %s, assigned to %s' % (
    ...         bugtask.bugtargetdisplayname, bugtask.status.title,
    ...         getattr(bugtask.assignee, 'displayname', 'no one'))
    Mozilla Firefox: Confirmed, assigned to Sample Person
    mozilla-firefox (Ubuntu): New, assigned to Sample Person
    mozilla-firefox (Debian): Confirmed, assigned to no one

    >>> print_latest_email()
    Subject: Submit Request Failure
    To: stuart.bishop@canonical.com
    <BLANKLINE>
    ...
    You tried to edit bug 1 via email, but it couldn't be determined in
    which context you wanted the changes to occur. The bug is reported in 3
    different contexts, and you have to specify which one by using the
    affects command.
    ...


== More About Error Handling ==

If an error is encountered, an email is sent to the sender informing
him about the error. Let's start with trying to submit a bug without
signing the mail:

    >>> login('test@canonical.com')

    >>> from canonical.launchpad.mail import signed_message_from_string
    >>> msg = signed_message_from_string(submit_mail)
    >>> msg['Message-Id'] = email.Utils.make_msgid()
    >>> handler.process(msg, msg['To'])
    True
    >>> print_latest_email()
    Subject: Submit Request Failure
    To: test@canonical.com
    <BLANKLINE>
    ...
    To report bugs by e-mail, you need to sign the message with an OpenPGP key
    that is registered in Launchpad.
    ...

A submit without specifying on what we want to file the bug on:

    >>> submit_mail_no_bugtask = """From: test@canonical.com
    ... To: new@malone
    ... Date: Fri Jun 17 10:20:23 BST 2005
    ... Subject: A bug without a product or distribution
    ...
    ... There's a nasty bug in Evolution."""
    >>> process_email(submit_mail_no_bugtask)
    >>> print_latest_email() #doctest: -NORMALIZE_WHITESPACE
    Subject: Submit Request Failure
    To: test@canonical.com
    <BLANKLINE>
    ...
    You didn't specify the project, distribution, or package that the bug is
    ...


Submit a bug on a distribution that doesn't exist:

    >>> submit_mail_distro_not_found = """From: test@canonical.com
    ... To: new@malone
    ... Date: Fri Jun 17 10:20:23 BST 2005
    ... Subject: A bug with a non existing distribution
    ...
    ... There's a nasty bug in Foo.
    ...  affects foo"""
    >>> process_email(submit_mail_distro_not_found)
    >>> print_latest_email() #doctest: -NORMALIZE_WHITESPACE
    Subject: Submit Request Failure
    To: test@canonical.com
    <BLANKLINE>
    ...
    Failing command:
        affects foo
    ...
    There is no project named 'foo' registered in Launchpad.
    ...


An empty unsigned mail to new@malone:

    >>> submit_empty = """From: test@canonical.com
    ... To: new@malone
    ... Date: Fri Jun 17 10:20:27 BST 2005
    ... Subject: An empty mail
    ...
    ... """
    >>> process_email(submit_empty)
    >>> print_latest_email() #doctest: -NORMALIZE_WHITESPACE
    Subject: Submit Request Failure
    To: test@canonical.com
    <BLANKLINE>
    ...
    You didn't specify the project, distribution, or package that the bug is
    ...

Let's take a closer look at send_process_error_notification(), which is
used to send the error messages. It needs the message that caused the
error, so let's create one.

    >>> msg = email.message_from_string("""From: foo.bar@canonical.com
    ... To: bugs@launchpad.net
    ... Message-Id: <original@msg>
    ... Subject: Original Message Subject
    ... Date: Mon, 20 Mar 2006 10:26:28 -0000
    ... Content-Type: text/plain
    ...
    ... Original message body.
    ... """)

Now we can send an error mail, passing the created message to
send_process_error_notification().

    >>> from canonical.launchpad.mailnotification import (
    ...     send_process_error_notification)
    >>> send_process_error_notification(
    ...     'test@canonical.com', 'Some subject', 'Some error message.',
    ...     msg, failing_command='foo bar')

The To and Subject headers got set to the values we provided:

    >>> commit()
    >>> from_addr, to_addrs, raw_message = stub.test_emails[-1]
    >>> sent_msg = email.message_from_string(raw_message)
    >>> sent_msg['To']
    'test@canonical.com'
    >>> sent_msg['Subject']
    'Some subject'

The sent message contains two parts:

    >>> sent_msg.is_multipart()
    True
    >>> failure_msg, original_msg = sent_msg.get_payload()

The first part is the error message, explaining what went wrong.

    >>> print failure_msg.get_payload(decode=True)
    An error occurred while processing a mail you sent to Malone's email
    interface.
    <BLANKLINE>
    Failing command:
        foo bar
    <BLANKLINE>
    Error message:
    <BLANKLINE>
    Some error message.
    <BLANKLINE>
    --
    For more information about using Malone by e-mail, see
    https://help.launchpad.net/BugTrackerEmailInterface
    or send an email to help@launchpad.net

The second part is the message that the user sent, which caused the
error to happen.

    >>> original_msg.get_content_type()
    'message/rfc822'
    >>> len(original_msg.get_payload())
    1

    >>> msg = original_msg.get_payload()[0]
    >>> msg['Subject']
    'Original Message Subject'
    >>> msg['Message-Id']
    '<original@msg>'
    >>> print msg.get_payload(decode=True)
    Original message body.


== Error handling ==

When creating a new task and assigning it to a team, it is possible
that the team will not have a contact address. This is not generally
a problem, but when formatting the notification email resulting from
that action we used to have a bug (See bug #126943).

First, we create a new firefox bug.

    >>> login('test@canonical.com')
    >>> submit_mail = """From: Sample Person <test@canonical.com>
    ... To: new@bugs.canonical.com
    ... Date: Fri Jun 17 10:20:23 BST 2006
    ... Subject: Another bug in Firefox
    ...
    ... Another bug in Firefox.
    ...  affects firefox
    ... """
    >>> process_email(submit_mail)
    >>> ff_bug = get_latest_added_bug()

Ordinary persons always have a preferred email address, but teams can
exist without a contact address.

    >>> wartygnome = getUtility(IPersonSet).getByName('warty-gnome')
    >>> print wartygnome.preferredemail
    None

We send another email, creating a new task (for the package in ubuntu)
and assigning the bug to `warty-gnome`.

    >>> submit_commands(ff_bug,
    ...     'affects ubuntu/mozilla-firefox', 'assignee warty-gnome')

The email was handled correctly - A new bugtask was added and assigned
to the specified team.

    >>> print ff_bug.bugtasks[-1].assignee.name
    warty-gnome

We don't use the preffered email address to refer to the assignee in
any email notifications. Instead, we always use the unique
displayname - a combination of the user's display name and their unique
Launchpad username.

    >>> print wartygnome.unique_displayname
    Warty Gnome Team (warty-gnome)
    >>> from canonical.launchpad.mailnotification import (
    ...     get_bug_edit_notification_texts)
    >>> from canonical.launchpad.components.bug import BugDelta
    >>> from canonical.launchpad.webapp.publisher import canonical_url
    >>> bug_delta = BugDelta(
    ...     bug=ff_bug,
    ...     bugurl=canonical_url(ff_bug),
    ...     user=getUtility(IPersonSet).getByEmail('test@canonical.com'),
    ...     added_bugtasks=ff_bug.bugtasks[-1])
    >>> print get_bug_edit_notification_texts(bug_delta)[0]
    **...
    ...Assignee: Warty Gnome Team (warty-gnome)...


== Requesting help ==

It's possible to ask for the help document for the email interface via
email too. Just send an email to `help@bugs.launchpad.net`.

    >>> submit_mail = """From: Sample Person <test@canonical.com>
    ... To: help@bugs.canonical.com
    ... Date: Fri Jun 17 10:20:23 BST 2006
    ... Subject: help
    ...
    ... help
    ... """
    >>> process_email(submit_mail)
    >>> from_addr, to_addrs, raw_message = stub.test_emails[-1]
    >>> print raw_message
    Content-Type: text/plain; charset="utf-8"
    ...
    To: test@canonical.com
    From: help@bugs.launchpad.net
    Subject: Launchpad Bug Tracker Email Interface Help
    ...
    This document describes the email interface to the bug tracker...
    ...

Only mail coming from verified Launchpad users is answered.

    >>> submit_mail = """From: Not a User <nobody@nowhere.com>
    ... To: help@bugs.canonical.com
    ... Date: Fri Jun 17 10:20:23 BST 2006
    ... Subject: help
    ...
    ... help
    ... """
    >>> process_email(submit_mail)
    >>> 'nobody@nowhere.com' in stub.test_emails[-1][2]
    False

The help text is taken from the Launchpad help wiki as raw text, and
transformed to be a bit more readable as a plain text document.

    >>> from canonical.launchpad.mail.handlers import reformat_wiki_text
    >>> wiki_text = """
    ... = Sample Wiki Text =
    ... # A comment line
    ... Some Text. [[Macro()]]
    ... Don't push the [#boom red button]!
    ... See you in {{{#launchpad}}}.
    ... """
    >>> print reformat_wiki_text(wiki_text)
    = Sample Wiki Text =
    Some Text.
    Don't push the red button!
    See you in {{{#launchpad}}}.


== Email attachments ==

Email attachments are stored as bug attachments (provided that they 
match the criteria described below).

    >>> def print_attachments(attachments):
    ...     if attachments.count() == 0:
    ...         print "No attachments"
    ...         return
    ...     commit()
    ...     for attachment in attachments:
    ...         lib = attachment.libraryfile
    ...         print lib.__class__.__name__, lib.filename, lib.mimetype,
    ...         print attachment.type.name
    ...         print lib.read()
    >>> login('test@canonical.com')
    >>> submit_mail = """From: Sample Person <test@canonical.com>
    ... To: new@bugs.canonical.com
    ... Date: Fri Jun 17 10:20:23 BST 2005
    ... Subject: Another bug in Firefox
    ... Content-type: multipart/mixed; boundary="BOUNDARY"
    ...
    ... --BOUNDARY
    ... Content-type: text/plain
    ... Content-transfer-encoding: 7bit
    ...
    ... Found a bug in Firefox. See attached debug output.
    ...
    ...  affects firefox
    ... --BOUNDARY
    ... Content-type: text/plain
    ... Content-disposition: attachment; filename="firefox.log"
    ...
    ... debug text line 1
    ... debug text line 2
    ... debug text line 3
    ... --BOUNDARY"""
    >>>
    >>> process_email(submit_mail)
    >>> print_attachments(get_latest_added_bug().attachments)
    LibraryFileAlias firefox.log text/plain UNSPECIFIED
    debug text line 1
    debug text line 2
    debug text line 3

An email may contain more than one attachment; all of them are stored.

    >>> submit_mail = """From: Sample Person <test@canonical.com>
    ... To: new@bugs.canonical.com
    ... Date: Fri Jun 17 10:20:23 BST 2005
    ... Subject: Another bug in Firefox
    ... Content-type: multipart/mixed; boundary="BOUNDARY"
    ...
    ... --BOUNDARY
    ... Content-type: text/plain
    ... Content-transfer-encoding: 7bit
    ...
    ... Found a bug in Firefox. Nothing displayed. See attached files.
    ...
    ...  affects firefox
    ... --BOUNDARY
    ... Content-type: text/plain
    ... Content-disposition: attachment; filename="firefox1.log"
    ...
    ... debug text line 1
    ... debug text line 2
    ... debug text line 3
    ... --BOUNDARY
    ... Content-type: text/html
    ... Content-disposition: attachment; filename="sample.html"
    ...
    ... <html></html>
    ... --BOUNDARY"""
    >>>
    >>> process_email(submit_mail)
    >>> print_attachments(get_latest_added_bug().attachments)
    LibraryFileAlias firefox1.log text/plain UNSPECIFIED
    debug text line 1
    debug text line 2
    debug text line 3
    LibraryFileAlias sample.html text/html UNSPECIFIED
    <html></html>

<<<<<<< HEAD
A bugnotification is sent for each attached file.

    >>> bug_notifications = BugNotification.select(orderBy='-id', limit=3)
    >>> for bug_notification in bug_notifications:
    ...     print '-------------------'
    ...     print bug_notification.message.chunks[0].content
    -------------------
    Found bug N+1 in Firefox. Nothing displayed. See attached files.
    affects firefox
    -------------------
    ** Attachment added: "sample.html"
       http://.../sample.html
    -------------------
    ** Attachment added: "firefox1.log"
       http://.../firefox1.log

If the content disposition header of a mail attachment does not start with
"attachment", the attachment is not stored as a bug attachment.
=======
If the content-disposition header of a message part begins with 
"attachment" it is stored as a bug attachment, even if the 
content-disposition header does not provide a filename.
>>>>>>> a6e84aa9

    >>> submit_mail = """From: Sample Person <test@canonical.com>
    ... To: new@bugs.canonical.com
    ... Date: Fri Jun 17 10:20:23 BST 2005
    ... Subject: Another bug in Firefox
    ... Content-type: multipart/mixed; boundary="BOUNDARY"
    ...
    ... --BOUNDARY
    ... Content-type: text/plain
    ... Content-transfer-encoding: 7bit
    ...
    ... Found a bug in Firefox. Nothing displayed. See attached files.
    ...
    ...  affects firefox
    ... --BOUNDARY
    ... Content-type: text/plain
    ... Content-disposition: attachment
    ...
    ... some more or less important text
    ... --BOUNDARY"""
    >>>
    >>> process_email(submit_mail)
    >>> print_attachments(get_latest_added_bug().attachments)
    LibraryFileAlias unnamed text/plain UNSPECIFIED
    some more or less important text

If the content-disposition header of a message part begins with "inline",
it is stored as a bug attachment, if the header additionally provides
a filename. This ensures that a message part containing debug information
and the content type text/plain is stored as a bug attchment.

    >>> submit_mail = """From: Sample Person <test@canonical.com>
    ... To: new@bugs.canonical.com
    ... Date: Fri Jun 17 10:20:23 BST 2005
    ... Subject: Another bug in Firefox
    ... Content-type: multipart/mixed; boundary="BOUNDARY"
    ...
    ... --BOUNDARY
    ... Content-type: text/plain
    ... Content-transfer-encoding: 7bit
    ...
    ... Found a bug in Firefox. See attached debug output.
    ...
    ...  affects firefox
    ... --BOUNDARY
    ... Content-type: text/plain
    ... Content-disposition: inline; filename="firefox.log"
    ...
    ... debug text line 1
    ... debug text line 2
    ... debug text line 3
    ... --BOUNDARY"""
    >>>
    >>> process_email(submit_mail)
    >>> print_attachments(get_latest_added_bug().attachments)
    LibraryFileAlias firefox.log text/plain UNSPECIFIED
    debug text line 1
    debug text line 2
    debug text line 3

If the content-disposition header of a message part begins with "inline",
but has no filename, it is not stored as a bug attachment.

    >>> submit_mail = """From: Sample Person <test@canonical.com>
    ... To: new@bugs.canonical.com
    ... Date: Fri Jun 17 10:20:23 BST 2005
    ... Subject: Another bug in Firefox
    ... Content-type: multipart/mixed; boundary="BOUNDARY"
    ...
    ... --BOUNDARY
    ... Content-type: text/plain
    ... Content-transfer-encoding: 7bit
    ...
    ... Found a bug in Firefox. See attached debug output.
    ...
    ...  affects firefox
    ... --BOUNDARY
    ... Content-type: text/plain
    ... Content-disposition: inline
    ...
    ... some text
    ... --BOUNDARY"""
    >>>
    >>> process_email(submit_mail)
    >>> print_attachments(get_latest_added_bug().attachments)
    No attachments

If an attachment has no content disposition header, it is not stored
as a bug attachment.

    >>> submit_mail = """From: Sample Person <test@canonical.com>
    ... To: new@bugs.canonical.com
    ... Date: Fri Jun 17 10:20:23 BST 2005
    ... Subject: Another bug in Firefox
    ... Content-type: multipart/mixed; boundary="BOUNDARY"
    ...
    ... --BOUNDARY
    ... Content-type: text/plain
    ... Content-transfer-encoding: 7bit
    ...
    ... Found a bug in Firefox. See attached debug output.
    ...
    ...  affects firefox
    ... --BOUNDARY
    ... Content-type: text/plain
    ...
    ... debug text line 1
    ... debug text line 2
    ... debug text line 3
    ... --BOUNDARY"""
    >>>
    >>> process_email(submit_mail)
    >>> print_attachments(get_latest_added_bug().attachments)
    No attachments
 
If an attachment has one of the content types application/applefile 
(the resource fork of a MacOS file), application/pgp-signature, 
application/pkcs7-signature, application/x-pkcs7-signature,
text/x-vcard, it is not stored.

    >>> submit_mail = """From: Sample Person <test@canonical.com>
    ... To: new@bugs.canonical.com
    ... Date: Fri Jun 17 10:20:23 BST 2005
    ... Subject: Another bug in Firefox
    ... Content-type: multipart/mixed; boundary="BOUNDARY"
    ...
    ... --BOUNDARY
    ... Content-type: text/plain
    ... Content-transfer-encoding: 7bit
    ...
    ... Found a bug in Firefox.
    ...
    ...  affects firefox
    ... --BOUNDARY
    ... Content-type: application/pgp-signature
    ... Content-disposition: attachment; filename="signature1.asc"
    ...
    ... -----BEGIN PGP SIGNATURE-----
    ... Version: GnuPG v1.4.6 (GNU/Linux)
    ... 
    ... 123eetsdtdgdg43e4
    ... -----END PGP SIGNATURE-----
    ... --BOUNDARY
    ... Content-type: application/pkcs7-signature
    ... Content-disposition: attachment; filename="signature2.asc"
    ...
    ... 123eetsdtdgdg43e4
    ... --BOUNDARY
    ... Content-type: application/x-pkcs7-signature
    ... Content-disposition: attachment; filename="signature3.asc"
    ...
    ... 123eetsdtdgdg43e4
    ... --BOUNDARY
    ... Content-type: text/x-vcard
    ... Content-disposition: attachment; filename="sample.person.vcf"
    ...
    ... begin:vcard
    ... n: Person;Sample
    ... tel;work:+1..23..456789
    ... end:vcard
    ... --BOUNDARY"""
    >>>
    >>> process_email(submit_mail)
    >>> print_attachments(get_latest_added_bug().attachments)
    No attachments

    >>> submit_mail = """From: Sample Person <test@canonical.com>
    ... To: new@bugs.canonical.com
    ... Date: Fri Jun 17 10:20:23 BST 2005
    ... Subject: Another bug in Firefox
    ... Content-type: multipart/mixed; boundary="BOUNDARY"
    ...
    ... --BOUNDARY
    ... Content-type: text/plain
    ... Content-transfer-encoding: 7bit
    ...
    ... Found a bug in Firefox.
    ...
    ...  affects firefox
    ... --BOUNDARY
    ... Content-type: multipart/appledouble; boundary="SUBBOUNDARY"
    ... 
    ... --SUBBOUNDARY
    ... Content-type: application/applefile
    ... Content-disposition: attachment; filename="sampledata"
    ... Content-tranfer-encoding: 7bit
    ... 
    ... qwert
    ... --SUBBOUNDARY
    ... Content-type: text/plain
    ... Content-disposition: attachment; filename="sampledata"
    ... Content-tranfer-encoding: 7bit
    ...
    ... some text
    ... --SUBBOUNDARY
    ... --BOUNDARY"""
    >>>
    >>> process_email(submit_mail)
    >>> bug = get_latest_added_bug()
    >>> print_attachments(get_latest_added_bug().attachments)
    LibraryFileAlias sampledata text/plain UNSPECIFIED
    some text

Attachments sent in replies to existing bugs are stored too.

    >>> submit_mail = """From: Sample Person <test@canonical.com>
    ... To: 1@bugs.canonical.com
    ... Date: Fri Jun 17 10:20:23 BST 2005
    ... Subject: Another bug in Firefox
    ... Content-type: multipart/mixed; boundary="BOUNDARY"
    ... Message-Id: comment-with-attachment
    ...
    ... --BOUNDARY
    ... Content-type: text/plain
    ... Content-transfer-encoding: 7bit
    ...
    ... See attached data.
    ...
    ... --BOUNDARY
    ... Content-type: text/plain
    ... Content-disposition: attachment; filename="attachment.txt"
    ...
    ... blahhh
    ... --BOUNDARY"""
    >>>
    >>> process_email(submit_mail)
    >>> new_message = getUtility(IMessageSet).get('comment-with-attachment')[0]
    >>> new_message in bug_one.messages
    True
    >>> print_attachments(new_message.bugattachments)
    LibraryFileAlias attachment.txt text/plain UNSPECIFIED
    blahhh

If an attachment has the content type text/x-diff or text/x-patch,
it is considered to contain a patch.

    >>> submit_mail = """From: Sample Person <test@canonical.com>
    ... To: new@bugs.canonical.com
    ... Date: Fri Jun 17 10:20:23 BST 2005
    ... Subject: Another bug in Firefox
    ... Content-type: multipart/mixed; boundary="BOUNDARY"
    ...
    ... --BOUNDARY
    ... Content-type: text/plain
    ... Content-transfer-encoding: 7bit
    ...
    ... Found and fixed a bug in Firefox. See attached patches.
    ...
    ...  affects firefox
    ... --BOUNDARY
    ... Content-type: text/x-diff
    ... Content-disposition: attachment; filename="sourcefile1.diff"
    ...
    ... this should be diff output.
    ... --BOUNDARY
    ... Content-type: text/x-patch
    ... Content-disposition: attachment; filename="sourcefile2.diff"
    ...
    ... this should be another diff output.
    ... --BOUNDARY
    ... Content-type: text/plain
    ... Content-disposition: attachment; filename="logfile"
    ...
    ... this should be log data.
    ... --BOUNDARY"""
    >>>
    >>> process_email(submit_mail)
    >>> print_attachments(get_latest_added_bug().attachments)
    LibraryFileAlias sourcefile1.diff text/x-diff PATCH
    this should be diff output.
    LibraryFileAlias sourcefile2.diff text/x-patch PATCH
    this should be another diff output.
    LibraryFileAlias logfile text/plain UNSPECIFIED
    this should be log data.

Mail attachments without a filename are named "unnamed".

    >>> submit_mail = """From: Sample Person <test@canonical.com>
    ... To: new@bugs.canonical.com
    ... Date: Fri Jun 17 10:20:23 BST 2005
    ... Subject: Another bug in Firefox
    ... Content-type: multipart/mixed; boundary="BOUNDARY"
    ...
    ... --BOUNDARY
    ... Content-type: text/plain
    ... Content-transfer-encoding: 7bit
    ...
    ... Found a bug in Firefox. See attached patches.
    ...
    ...  affects firefox
    ... --BOUNDARY
    ... Content-type: text/plain
    ... Content-disposition: attachment
    ...
    ... this could be some log data.
    ... --BOUNDARY
    ... Content-type: text/plain
    ... Content-disposition: attachment
    ...
    ... this could be logfile 2.
    ... --BOUNDARY
    ... Content-type: text/plain
    ... Content-disposition: attachment
    ...
    ... this could be logfile 3.
    ... --BOUNDARY"""
    >>>
    >>> process_email(submit_mail)
    >>> print_attachments(get_latest_added_bug().attachments)
    LibraryFileAlias unnamed text/plain UNSPECIFIED
    this could be some log data.
    LibraryFileAlias unnamed text/plain UNSPECIFIED
    this could be logfile 2.
    LibraryFileAlias unnamed text/plain UNSPECIFIED
    this could be logfile 3.

If an email has two attachments with the same filename, the names are
not changed.

    >>> submit_mail = """From: Sample Person <test@canonical.com>
    ... To: new@bugs.canonical.com
    ... Date: Fri Jun 17 10:20:23 BST 2005
    ... Subject: Another bug in Firefox
    ... Content-type: multipart/mixed; boundary="BOUNDARY"
    ...
    ... --BOUNDARY
    ... Content-type: text/plain
    ... Content-transfer-encoding: 7bit
    ...
    ... Found a bug in Firefox. See attached patches.
    ...
    ...  affects firefox
    ... --BOUNDARY
    ... Content-type: text/plain
    ... Content-disposition: attachment; filename="logfile"
    ...
    ... this could be some log data.
    ... --BOUNDARY
    ... Content-type: text/plain
    ... Content-disposition: attachment; filename="logfile"
    ...
    ... this could be some other log data.
    ... --BOUNDARY"""
    >>>
    >>> process_email(submit_mail)
    >>> print_attachments(get_latest_added_bug().attachments)
    LibraryFileAlias logfile text/plain UNSPECIFIED
    this could be some log data.
    LibraryFileAlias logfile text/plain UNSPECIFIED
    this could be some other log data.

Base64 encoded attachments are decoded before being stored.

    >>> submit_mail = """From: Sample Person <test@canonical.com>
    ... To: new@bugs.canonical.com
    ... Date: Fri Jun 17 10:20:23 BST 2005
    ... Subject: Another bug in Firefox
    ... Content-type: multipart/mixed; boundary="BOUNDARY"
    ...
    ... --BOUNDARY
    ... Content-type: text/plain
    ... Content-transfer-encoding: 7bit
    ...
    ... Found a bug in Firefox. Attached image file not properly
    ... displayed.
    ...
    ...  affects firefox
    ... --BOUNDARY
    ... Content-Type: image/jpeg
    ... Content-Transfer-Encoding: base64
    ... X-Attachment-Id: f_fcuhv1fz0
    ... Content-Disposition: attachment; filename=image.jpg
    ... 
    ... dGhpcyBpcyBub3QgYSByZWFsIEpQRyBmaWxl==
    ... --BOUNDARY"""
    >>>
    >>> process_email(submit_mail)
    >>> print_attachments(get_latest_added_bug().attachments)
    LibraryFileAlias image.jpg image/jpeg UNSPECIFIED
    this is not a real JPG file



XXX: Add tests for non-ascii mails.
     -- Bjorn Tillenius, 2005-05-20<|MERGE_RESOLUTION|>--- conflicted
+++ resolved
@@ -1977,30 +1977,9 @@
     LibraryFileAlias sample.html text/html UNSPECIFIED
     <html></html>
 
-<<<<<<< HEAD
-A bugnotification is sent for each attached file.
-
-    >>> bug_notifications = BugNotification.select(orderBy='-id', limit=3)
-    >>> for bug_notification in bug_notifications:
-    ...     print '-------------------'
-    ...     print bug_notification.message.chunks[0].content
-    -------------------
-    Found bug N+1 in Firefox. Nothing displayed. See attached files.
-    affects firefox
-    -------------------
-    ** Attachment added: "sample.html"
-       http://.../sample.html
-    -------------------
-    ** Attachment added: "firefox1.log"
-       http://.../firefox1.log
-
-If the content disposition header of a mail attachment does not start with
-"attachment", the attachment is not stored as a bug attachment.
-=======
 If the content-disposition header of a message part begins with 
 "attachment" it is stored as a bug attachment, even if the 
 content-disposition header does not provide a filename.
->>>>>>> a6e84aa9
 
     >>> submit_mail = """From: Sample Person <test@canonical.com>
     ... To: new@bugs.canonical.com
