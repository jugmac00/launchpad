--- conflicted
+++ resolved
@@ -615,15 +615,11 @@
     >>> process.run()
     INFO    Importing: Welsh (cy) translation of firefox in Mozilla Firefox trunk
     INFO    Importing: Welsh (cy) translation of firefox in Mozilla Firefox trunk
-<<<<<<< HEAD
-    <BLANKLINE>
+    INFO    Import requests completed.
+
     >>> print entry.status.name
     IMPORTED
     >>> syncUpdate(entry)
-=======
-    INFO    Import requests completed.
-    >>> transaction.commit()
->>>>>>> 3ca5ec30
 
 And there are no more entries to import
 
