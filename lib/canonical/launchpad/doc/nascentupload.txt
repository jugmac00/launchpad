== The nascent uploads ==

Import the test keys so we have them ready for verification

  >>> from canonical.launchpad.ftests import import_public_test_keys
  >>> import_public_test_keys()

We need to be logged into the security model in order to get any further

  >>> login('foo.bar@canonical.com')

For the purpose of this test, hoary needs to be an open (development)
distrorelease so that we can upload to it.

  >>> from canonical.launchpad.interfaces import IDistributionSet
  >>> ubuntu = getUtility(IDistributionSet)['ubuntu']
  >>> hoary = ubuntu['hoary']
  >>> from canonical.lp.dbschema import DistributionReleaseStatus
  >>> hoary.releasestatus = DistributionReleaseStatus.DEVELOPMENT

A nascent upload is a collection of files in a directory. They
represent what may turn out to be an acceptible upload to a launchpad
managed archive.

  >>> from canonical.archivepublisher.nascentupload import NascentUpload
  >>> from canonical.archivepublisher.uploadpolicy import findPolicyByName
  >>> from canonical.archivepublisher.tests import datadir

  >>> class MockLogger:
  ...     def debug(self, s):
  ...         print "DEBUG:", s

  >>> class MockMunchyLogger:
  ...     def debug(self, s):
  ...         pass

The policy we feed to to the nascent upload needs to have its command
line options passed in.

  >>> class MockOptions:
  ...     distro = "ubuntu"
  ...     distrorelease = "hoary"

  >>> class BuilddOptions(MockOptions):
  ...     buildid = 1

  >>> buildd_policy = findPolicyByName('buildd')
  >>> buildd_policy.setOptions(BuilddOptions())

When initially constructing a NascentUpload instance, it verifies that
the changes file specified exists, raising FileNotFound if it does not.

  >>> NascentUpload(buildd_policy, datadir(""), "DOES-NOT-EXIST",
  ...     MockLogger(), ubuntu.main_archive)
  Traceback (most recent call last):
  ...
  FileNotFound: ...DOES-NOT-EXIST
  >>> ed_upload = NascentUpload(findPolicyByName('insecure'),
  ...     datadir(''), "ed_0.2-20_i386.changes", MockLogger(),
  ...     ubuntu.main_archive)
  >>> ed_upload.changes_filename == datadir("ed_0.2-20_i386.changes")
  True
  >>> ed_upload.policy.setOptions(MockOptions())

The nascent upload contains files (assuming it's sane) and as such we
have a NascentUploadedFile type to represent them.

  >>> from canonical.archivepublisher.nascentupload import NascentUploadedFile

To construct a nascentuploadedfile we need an fsroot and a line from a
Files section of a changes file.

  >>> nuf = NascentUploadedFile(
  ...     datadir(''),
  ...     ' 0c466ce6a160c62fa558fbbb46a4ea45 44718 editors important '
  ...     'ed_0.2-20_i386.deb')
  >>> nuf.filename
  'ed_0.2-20_i386.deb'
  >>> nuf._size
  44718
  >>> nuf._digest
  '0c466ce6a160c62fa558fbbb46a4ea45'
  >>> nuf.section
  'editors'
  >>> nuf.priority
  'important'

When we ask the object for its size or digest through the properties,
it will check them. If they're correct, no exception will be raised.

  >>> nuf.size
  44718
  >>> nuf.digest
  '0c466ce6a160c62fa558fbbb46a4ea45'
  >>> nuf.sha_digest
  'e5c467ca14ab67f73f8cbb9bb9016f670b14c8b7'
  >>> nuf._values_checked
  True

Going back to the upload itself, at a very basic level a NascentUpload
allows us to probe the contents of the changes file to see things like
the maintainer.

  >>> ed_upload.changes['maintainer']
  'James Troup <james@nocrew.org>'

We can also extract the list of files from the upload. If this raises
an exception then the file list is utterly broken.

  >>> for uploaded_file in ed_upload.files:
  ...     print uploaded_file.filename
  ed_0.2-20.dsc
  ed_0.2-20.diff.gz
  ed_0.2-20_i386.deb

The nascent upload can tell us if it is sourceful or not, (ditto binaryful)

  >>> ed_upload.sourceful
  True
  >>> ed_upload.binaryful
  True
  >>> ed_upload.archindep
  False
  >>> ed_upload.archdep
  True
  >>> ed_upload.is_ppa
  False

  >>> ed_source_upload = NascentUpload(buildd_policy,
  ...     datadir(''), "ed_0.2-20_i386.source-only-unsigned-changes",
  ...     MockLogger(), ubuntu.main_archive)
  >>> ed_source_upload.sourceful
  True
  >>> ed_source_upload.binaryful
  False

  >>> ed_binary_upload = NascentUpload(buildd_policy,
  ...     datadir(''), "ed_0.2-20_i386.binary-only-unsigned-changes",
  ...     MockLogger(), ubuntu.main_archive)
  >>> ed_binary_upload.sourceful
  False
  >>> ed_binary_upload.binaryful
  True
  >>> ed_binary_upload.archdep
  True
  >>> ed_binary_upload.archindep
  False
  >>> ed_binary_upload.is_ppa
  False


If the Architecture line does not match then we get an exception.

  >>> ed_mismatched_upload = NascentUpload(buildd_policy,
  ...     datadir(''), "ed_0.2-20_i386.mismatched-arch-unsigned-changes",
  ...     MockLogger(), ubuntu.main_archive)
  >>> ed_mismatched_upload.sourceful
  True
  >>> ed_mismatched_upload.rejection_message
  'Mismatch in binaryfulness. (arch) False != (files) True\nOne or more files uploaded with specific architecture but changes file does not list it.'

We can distinguish between the arch-indep and arch-dep binary uploads.

  >>> quodlibet = NascentUpload(buildd_policy,
  ...     datadir(''), "quodlibet_0.13.1-1_i386.changes",
  ...     MockLogger(), ubuntu.main_archive)
  >>> quodlibet.sourceful
  False
  >>> quodlibet.binaryful
  True
  >>> quodlibet.archdep
  True
  >>> quodlibet.archindep
  True
  >>> quodlibet.is_ppa
  False

We can ask sourceful uploads if they are native or not. If they are
not native we can find out if they have an orig.tar.gz or not.

  >>> ed_upload.native
  False
  >>> ed_upload.hasorig
  False

If we ask a non-sourceful upload about its native or hasorig status it
should throw an exception because non-sourceful uploads have no
concept of nativeness.

  >>> ed_binary_upload.native
  Traceback (most recent call last):
  ...
  UploadError: Attempted to ask a non-sourceful upload if it is native or not.


We can parse addresses and look them up in launchpad.

  >>> addr = ed_upload.parse_address("Foo Bar <foo.bar@canonical.com>")
  >>> addr['person'].displayname
  u'Foo Bar'

If the address is unparsable, we get an error.

  >>> ed_upload.parse_address("Cannot Parse Me <FOOO>")
  Traceback (most recent call last):
  ...
  UploadError: Cannot Parse Me <FOOO>: no @ found in email address part.

If the email address is not yet registered and policy.create_people is True,
a new Person will be created.

  >>> orig_create_people = ed_upload.policy.create_people
  >>> ed_upload.policy.create_people = True
  >>> addr = ed_upload.parse_address("Baz <baz@canonical.com>")
  >>> addr['person'].creation_rationale.name
  'SOURCEPACKAGEUPLOAD'
  >>> addr['person'].creation_comment
  u'when the ed package was uploaded to Ubuntu'
  >>> ed_upload.policy.create_people = orig_create_people


The upload can extract distributions and distroreleases if it tries
  >>> ed_upload.distro.name
  u'ubuntu'
  >>> ed_upload.distrorelease.name
  u'hoary'

The policy we've used so far won't allow us to upload binary or
mixed-mode sets. We'll override this for our test set...

  >>> ed_upload.policy.can_upload_binaries = True
  >>> ed_upload.policy.can_upload_mixed = True

Finally we can ask the upload to process itself.
  >>> from canonical.launchpad.database import (
  ...     SourcePackageName, BinaryPackageName, DistroRelease)
  >>> hoary = DistroRelease.get(3)
  >>> saved_list = hoary.changeslist
  >>> hoary.changeslist = "dapper-announce@lists.ubuntu.com"
  >>> hoary.sync()
  >>> ed_upload.distrorelease.changeslist
  u'dapper-announce@lists.ubuntu.com'
  >>> ed_upload.process()
  DEBUG: Beginning processing.
  DEBUG: Checking signature on changes file.
  DEBUG: Verifying signature on ed_0.2-20_i386.changes
  DEBUG: Verifying the changes file.
  DEBUG: Verifying files in upload.
  DEBUG: Verifying source file ed_0.2-20.dsc
  DEBUG: Verifying signature on .../data/ed_0.2-20.dsc
  DEBUG: Verifying source file ed_0.2-20.diff.gz
  DEBUG: Verifying binary ed_0.2-20_i386.deb
  DEBUG: Performing DSC verification.
  DEBUG: Verifying uploaded source package by unpacking it.
  DEBUG: Cleaning up source tree.
  DEBUG: Done
  DEBUG: Verifying timestamps in ed_0.2-20_i386.deb
  DEBUG: Finding and applying overrides.
  DEBUG: Checking for ed/0.2-20 source ancestry
  DEBUG: ed: (source) NEW
  DEBUG: Checking for ed/0.2-20/i386 binary ancestry
  DEBUG: ed: (binary) NEW
  DEBUG: Foo Bar (16) is an uploader for main, restricted, universe.
  DEBUG: Finished checking upload.
  >>> print ed_upload.rejection_message+"\nEND"
  END
  >>> ed_upload.rejected
  False
  >>> success, msgs = ed_upload.do_accept()
  DEBUG: Building recipients list.
  DEBUG: Attempting to decide if James Troup is in the keyring.
  DEBUG: Decision: False
  DEBUG: Adding recipient: 'Foo Bar <foo.bar@canonical.com>'
  DEBUG: Build ... created
  DEBUG: Creating a New queue entry
  DEBUG: Leaving status as NEW

  >>> print success
  True
  >>> for msg in msgs:
  ...     print msg, "END"
  From: Root <root@localhost>
  To: Foo Bar <foo.bar@canonical.com>
  Bcc: Root <root@localhost>
  Precedence: bulk
  Subject: ed_0.2-20_i386.changes is NEW
  <BLANKLINE>
  NEW: ed_0.2-20.dsc
   OK: ed_0.2-20.diff.gz
  NEW: ed_0.2-20_i386.deb
  <BLANKLINE>
  -----BEGIN PGP SIGNED MESSAGE-----
  Hash: SHA1
  <BLANKLINE>
  Format: 1.7
  Date: Wed,  2 Apr 2003 17:19:47 +0100
  Source: ed
  Binary: ed
  Architecture: source i386
  Version: 0.2-20
  Distribution: unstable
  Urgency: low
  Maintainer: James Troup <james@nocrew.org>
  Changed-By: James Troup <james@nocrew.org>
  Description:
   ed         - The classic unix line editor
  Closes: 122517 130327 179957
  Changes:
   ed (0.2-20) unstable; urgency=low
   .
     * Move to dpatch; existing non-debian/ changes split into
       01_buf.c-tmpfile, 02_-Wall-cleanup, 03_ed.1-cleanup and
       04_Makfile.in-no-libed.
     * debian/rules: include /usr/share/dpatch/dpatch.make.
     * debian/rules (build): depend on patch-stamp.
     * debian/rules (clean): depend on unpatch.  Remove debian/patched.
     * debian/rules (.PHONY): add 'patch' and 'unpatch'.
     * debian/control (Build-Depends): add dpatch.
   .
     * debian/rules: update copyright.
     * debian/copyright: likewise and update upstream URL.
     * debian/changelog: remove local-variables stuff.
   .
     * debian/rules: use install_foo convenience variables.
     * debian/rules (clean): remove *~ in any subdirectory.
   .
     * debian/control (Standards-Version): bump to 3.5.8.0.
     * debian/postinst, debian/prerm: no longer do /usr/doc symlinks.
   .
     * config, test/*: unused aegis cruft; removed.
     * Undo s/%/$/ change in RCS keywords.
   .
     * debian/postinst: provide editor.1.gz alternative; thanks to Ben Harris
       <bjh21@cam.ac.uk> for the suggestion.  Closes: #122517
     * 05_ed.1-warning-fix.dpatch: new patch to avoid groff warnings.  Thanks
       to Colin Watson <cjwatson@debian.org>.  Closes: #179957
     * 06_testsuite-Makefile.dpatch: new patch to ensure the test suite bombs
       out on errors.  Thanks to Joel Baker <fenton@debian.org>.
       Closes: #130327
  Files:
   e31eeb0b6b3b87e1ea79378df864be18 522 editors important ed_0.2-20.dsc
   f9e1e5f13725f581919e9bfd62272a05 8506 editors important ed_0.2-20.diff.gz
   0c466ce6a160c62fa558fbbb46a4ea45 44718 editors important ed_0.2-20_i386.deb
  <BLANKLINE>
  -----BEGIN PGP SIGNATURE-----
  ...
  -----END PGP SIGNATURE-----
  <BLANKLINE>
  <BLANKLINE>
  Your package contains new components which requires manual editing of
  the override file.  It is ok otherwise, so please be patient.  New
  packages are usually added to the overrides about once a week.
  <BLANKLINE>
  You may have gotten the distrorelease wrong.  If so, you may get warnings
  above if files already exist in other distroreleases.
  END

Retrive the just-inserted SourcePackageRelease correspondent to 'ed'
(it's the only one we have, the process to retrieve a non-published
SPR w/o at least one Upload entry is quite unusual)

  >>> from canonical.launchpad.database import (
  ...     SourcePackageRelease, SourcePackageName)
  >>> ed_name = SourcePackageName.selectOneBy(name='ed')
  >>> ed_spr = SourcePackageRelease.selectBy(sourcepackagenameID=ed_name.id)[0]

Check if we have rebuid the change's author line properly (as
mentioned in bug # 30621)

  >>> print ed_spr.changelog
  ed (0.2-20) unstable; urgency=low
  ...
   -- James Troup <james@nocrew.org>  Wed,  2 Apr 2003 17:19:47 +0100

Some new fields required for NoMoreAptFtparchive implementation are
present in SourcePackageRelease. They are cached from the DSC and used
for the archive index generation:

The 'Maintainer:' identification in RFC-822 format, as it was in DSC:

  >>> ed_spr.dsc_maintainer_rfc822
  u'James Troup <james@nocrew.org>'

Version of debian policy/standards used to build this sourcepackage:

  >>> ed_spr.dsc_standards_version
  u'3.5.8.0'

Format of the included DSC (.dsc) file:

  >>> ed_spr.dsc_format
  u'1.0'

Binaries names claimed to be resulted of this source, line with names
separated by space:

  >>> ed_spr.dsc_binaries
  u'ed'


Roll back everything so that we can try again

  >>> import transaction
  >>> transaction.abort()

First up, construct an upload of just the ed source...

  >>> ed_src = NascentUpload(findPolicyByName('sync'),
  ...          datadir('split-upload-test'), "ed_0.2-20_source.changes",
  ...          MockMunchyLogger(), ubuntu.main_archive)
  >>> ed_src.policy.setOptions(MockOptions())
  >>> ed_src.process()
  >>> ed_src.rejected
  False
  >>> success, msgs = ed_src.do_accept()
  >>> success
  True

The ed source would be in NEW, so punt it into accepted.

  >>> from canonical.lp.dbschema import PackageUploadStatus
  >>> from canonical.launchpad.interfaces import QueueInconsistentStateError
  >>> new_queue = hoary.getQueueItems(PackageUploadStatus.NEW)
  >>> for item in new_queue:
  ...     try:
  ...         print "%s/%s" % (item.sourcepackagerelease.name, 
  ...                          item.sourcepackagerelease.version)
  ...         item.setAccepted()
  ...         item.sync()
  ...     except QueueInconsistentStateError, info:
  ...         print info
  ed/0.2-20


Check if we refuse duplicated uploads even before publishing (bug #31038)

The uploaded source will be considered okay, since it still passing
all the consistency checks.

However there is another candidate, submitted before and not yet
published in the archive, which provides the same sourcepackagename
and sourcepackageversion for the distrorelease in question.

  >>> ed_src = NascentUpload(findPolicyByName('sync'),
  ...          datadir('split-upload-test'), "ed_0.2-20_source.changes",
  ...          MockMunchyLogger(), ubuntu.main_archive)
  >>> ed_src.policy.setOptions(MockOptions())
  >>> ed_src.process()
  >>> ed_src.rejected
  False

This is a special trick to make do_accept() consider this upload OLD
(publication already present in the archive), so it will try to
automatically promote the queue entry to ACCEPTED.

  >>> for upload_file in ed_src.files:
  ...     upload_file.new = False

The we invoke do_accept() normally, since the upload is consistent.
but since the uniqueness check in IUpload.setAccepted() has detected
another accepted candidate that conflicts with the proposed one.
The upload will be rejected.

  >>> success, msgs = ed_src.do_accept()
  >>> ed_src.rejected
  True
  >>> print ed_src.rejection_message
  Exception while accepting: This sourcepackagerelease is already accepted in hoary.

We rely on process-upload transaction rollback to not store bogus
queue entry in the database.

  >>> success
  False

  >>> hoary.getQueueItems(PackageUploadStatus.NEW).count()
  1

Next we send in the binaries, since the source should be in ACCEPTED the
binary should go straight there too.

XXX cprov 20060728: Building from ACCEPTED is special condition, not
really used in production. We should remove the support for this use
case, see further info in bug #55774.

  >>> ed_bin = NascentUpload(findPolicyByName('sync'), 
  ...          datadir('split-upload-test'), "ed_0.2-20_i386.changes", 
  ...          MockMunchyLogger(), ubuntu.main_archive)
  >>> ed_bin.policy.setOptions(MockOptions())
  >>> ed_bin.policy.can_upload_binaries = True
  >>> ed_bin.process()
  >>> ed_bin.rejected
  False
  >>> print ed_bin.rejection_message+"\nEND"
  END
  >>> success, msgs = ed_bin.do_accept()
  >>> success
  True

Chuck it all away again

  >>> transaction.abort()

And this time, try an upload to -updates, it'll have to be signed etc because
we're using the insecure policy to check everything in it end-to-end. We have
to set hoary to CURRENT in order to do this because we're not allowed
to upload to -UPDATES in a DEVELOPMENT release.

  >>> hoary.releasestatus = DistributionReleaseStatus.CURRENT

  >>> ed_src = NascentUpload(findPolicyByName('sync'),
  ...          datadir('updates-upload-test'), "ed_0.2-20_source.changes",
  ...          MockMunchyLogger(), ubuntu.main_archive)
  >>> ed_src.policy.setOptions(MockOptions())
  >>> ed_src.policy.distrorelease = None # Override this by the changes
  >>> ed_src.process()
  >>> ed_src.rejected
  False
  >>> ed_src.rejection_message
  ''
  >>> success, msgs = ed_src.do_accept()
  >>> success
  True
  >>> print ed_src.queue_root.pocket.name
  UPDATES

Even though this went to a pocket and thus would be unapproved rather
than accepted, the ed upload ought still make it to NEW instead of
unapproved.

  >>> print ed_src.queue_root.status.name
  NEW

And pop it back to development now that we're done

  >>> hoary.releasestatus = DistributionReleaseStatus.DEVELOPMENT

Check the uploader behaviour against a missing orig.tar.gz file,
      bug # 30741.

  >>> ed21_src = NascentUpload(findPolicyByName('sync'),
  ...     datadir('ed-0.2-21'), "ed_0.2-21_source.changes",
  ...     MockMunchyLogger(), ubuntu.main_archive)
  >>> ed21_src.policy.setOptions(MockOptions())
  >>> ed21_src.process()
  >>> ed21_src.rejected
  True
  >>> print ed21_src.rejection_message+"\nEND"
  Unable to find ed_0.2.orig.tar.gz in the distribution.
  END

== Installer source uploads doesn't contain 'Standards-Version' ==

Check if we can accept a installer-source upload which doesn't have
'Standards-Version' field in DSC. See bug #75874 for further
information.

  >>> inst_src = NascentUpload(
  ...     findPolicyByName('sync'), datadir(''),
  ...     "test75874_0.1_source.changes", MockMunchyLogger(),
  ...     ubuntu.main_archive)
  >>> inst_src.policy.setOptions(MockOptions())
  >>> inst_src.process()

  >>> inst_src.rejected
  False

  >>> success, msgs = inst_src.do_accept()
  >>> success
  True

Look for the respective SourcePackageRelease entry and inspect its
content, it should have all the required fields except the
'dsc_standards_version':

  >>> inst_queue = hoary.getQueueItems(PackageUploadStatus.NEW,
  ...                                  name='test75874', exact_match=True)[0]
  >>> inst_spr = inst_queue.sources[0].sourcepackagerelease

  >>> inst_spr.dsc_maintainer_rfc822
  u'Colin Watson <cjwatson@ubuntu.com>'

  >>> inst_spr.dsc_binaries
  u'test75874'

  >>> inst_spr.dsc_standards_version is None
  True

Chuck it all away again

  >>> transaction.abort()

== Insecure Policy ==

'insecure' upload policy forces NascentUpload to perform ACLs over the
DSC signature. It only allows 'source' upload where both, changesfile
and DSC, should be signed.

Import the test keys again since the transaction was aborted before.

  >>> from canonical.launchpad.ftests import import_public_test_keys
  >>> import_public_test_keys()

When using 'insecure' policy, NascentUpload instace stores the DSC
sigining key reference as an IGPGKey:

<<<<<<< HEAD
  >>> ed_ok = NascentUpload(
  ...     findPolicyByName('insecure'), datadir(''),
  ...     "ed_0.2-20_i386.changes", MockMunchyLogger(),
  ...     ubuntu.main_archive)
  >>> ed_ok.policy.setOptions(MockOptions())
=======
  >>> bar_ok = NascentUpload(
  ...     findPolicyByName('insecure'), datadir('suite/bar_1.0-1'),
  ...     "bar_1.0-1_source.changes", MockMunchyLogger())
  >>> bar_ok.policy.setOptions(MockOptions())
>>>>>>> 9ede3e3c

  >>> bar_ok.process()
  >>> bar_ok.rejected
  False

  >>> from zope.interface.verify import verifyObject
  >>> from canonical.launchpad.interfaces import (
  ...    IGPGKey, IPersonSet)

  >>> verifyObject(IGPGKey, bar_ok.dsc_signing_key)
  True

  >>> verifyObject(IGPGKey, bar_ok.signing_key)
  True

The second key of name16 person is used to sign uploads (the first gpgkey
record is a placeholder one, we used the second key):

  >>> name16 = getUtility(IPersonSet).getByName('name16')
  >>> uploader_key = name16.gpgkeys[1]

Both, DSC and changesfile were signed:

  >>> bar_ok.dsc_signing_key.fingerprint == uploader_key.fingerprint
  True

  >>> bar_ok.signing_key.fingerprint == uploader_key.fingerprint
  True

Let's modify the current ACL rules for ubuntu, moving the upload
rights to all commponents from 'ubuntu-team' to 'sabdfl':

  >>> new_uploader = getUtility(IPersonSet).getByName('sabdfl')
  >>> for distro_component in ubuntu.uploaders:
  ...     distro_component.uploader = new_uploader

This time the upload should fail because the ACLs don't let
<<<<<<< HEAD
"kinnison", the key owner,  upload a package.

  >>> ed_failed = NascentUpload(
  ...     findPolicyByName('insecure'), datadir(''),
  ...     "ed_0.2-20_i386.changes", MockMunchyLogger(),
  ...     ubuntu.main_archive)
  >>> ed_failed.policy.setOptions(MockOptions())
=======
"name16", the key owner, upload a package.
>>>>>>> 9ede3e3c

  >>> bar_failed = NascentUpload(
  ...     findPolicyByName('insecure'), datadir('suite/bar_1.0-1'),
  ...     "bar_1.0-1_source.changes", MockMunchyLogger())
  >>> bar_failed.policy.setOptions(MockOptions())

  >>> bar_failed.process()
  >>> bar_failed.rejected
  True
  >>> bar_failed.rejection_message
  'Signer has no upload rights at all to this distribution.'

Even in a rejected upload using 'insecure' policy, the DSC signing key
and the changesfile sigining key are stored in NascentUpload instance
for further checks:

  >>> verifyObject(IGPGKey, bar_failed.dsc_signing_key)
  True
  >>> verifyObject(IGPGKey, bar_failed.signing_key)
  True

<<<<<<< HEAD
  >>> ed_failed.dsc_signing_key.fingerprint == uploader_key.fingerprint
=======
  >>> bar_failed.dsc_signing_key.fingerprint == uploader_key.fingerprint
  True
  >>> bar_failed.signing_key.fingerprint == uploader_key.fingerprint
>>>>>>> 9ede3e3c
  True<|MERGE_RESOLUTION|>--- conflicted
+++ resolved
@@ -604,18 +604,11 @@
 When using 'insecure' policy, NascentUpload instace stores the DSC
 sigining key reference as an IGPGKey:
 
-<<<<<<< HEAD
-  >>> ed_ok = NascentUpload(
-  ...     findPolicyByName('insecure'), datadir(''),
-  ...     "ed_0.2-20_i386.changes", MockMunchyLogger(),
-  ...     ubuntu.main_archive)
-  >>> ed_ok.policy.setOptions(MockOptions())
-=======
   >>> bar_ok = NascentUpload(
   ...     findPolicyByName('insecure'), datadir('suite/bar_1.0-1'),
-  ...     "bar_1.0-1_source.changes", MockMunchyLogger())
+  ...     "bar_1.0-1_source.changes", MockMunchyLogger(),
+  ...     ubuntu.main_archive)
   >>> bar_ok.policy.setOptions(MockOptions())
->>>>>>> 9ede3e3c
 
   >>> bar_ok.process()
   >>> bar_ok.rejected
@@ -653,21 +646,12 @@
   ...     distro_component.uploader = new_uploader
 
 This time the upload should fail because the ACLs don't let
-<<<<<<< HEAD
-"kinnison", the key owner,  upload a package.
-
-  >>> ed_failed = NascentUpload(
-  ...     findPolicyByName('insecure'), datadir(''),
-  ...     "ed_0.2-20_i386.changes", MockMunchyLogger(),
-  ...     ubuntu.main_archive)
-  >>> ed_failed.policy.setOptions(MockOptions())
-=======
 "name16", the key owner, upload a package.
->>>>>>> 9ede3e3c
 
   >>> bar_failed = NascentUpload(
   ...     findPolicyByName('insecure'), datadir('suite/bar_1.0-1'),
-  ...     "bar_1.0-1_source.changes", MockMunchyLogger())
+  ...     "bar_1.0-1_source.changes", MockMunchyLogger(),
+  ...     ubuntu.main_archive)
   >>> bar_failed.policy.setOptions(MockOptions())
 
   >>> bar_failed.process()
@@ -685,11 +669,7 @@
   >>> verifyObject(IGPGKey, bar_failed.signing_key)
   True
 
-<<<<<<< HEAD
-  >>> ed_failed.dsc_signing_key.fingerprint == uploader_key.fingerprint
-=======
   >>> bar_failed.dsc_signing_key.fingerprint == uploader_key.fingerprint
   True
   >>> bar_failed.signing_key.fingerprint == uploader_key.fingerprint
->>>>>>> 9ede3e3c
   True