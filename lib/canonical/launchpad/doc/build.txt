--- conflicted
+++ resolved
@@ -466,11 +466,7 @@
 
     >>> build_summary = bs.getStatusSummaryForBuilds(i386_builds)
     >>> print_build_summary(build_summary)
-<<<<<<< HEAD
-    Need building
-=======
     NEEDSBUILD
->>>>>>> 04dfed0a
     There are some builds waiting to be built.
     Relevant builds:
      - i386 build of pmount 0.1-1 in ubuntu warty RELEASE
