--- conflicted
+++ resolved
@@ -222,36 +222,16 @@
  e4x
 
 
-<<<<<<< HEAD
-Products with Code
-==================
-
-You can find all the products that have registered branches:
-
- >>> for product in productset.getProductsWithCode():
+== Products With Branches ==
+
+We can also find all the products that have branches.
+
+ >>> productset.getProductsWithBranches().count()
+ 5
+ >>> for product in productset.getProductsWithBranches():
  ...     print product.title
  Mozilla Firefox
  Mozilla Thunderbird
  The Evolution Groupware Application
  The GNOME Terminal Emulator
- The iso-codes
-
-
-=======
-== Products With Branches ==
-
-We can also find all the products that have branches.
-
- >>> productset.getProductsWithBranches().count()
- 5
- >>> from operator import attrgetter
- >>> products = sorted(productset.getProductsWithBranches(), 
- ...                   key=attrgetter('name'))
- >>> for product in products:
- ...   print product.name
- evolution
- firefox
- gnome-terminal
- iso-codes
- thunderbird
->>>>>>> ea24aff8
+ The iso-codes