= Tests for our PO parser =

The core of Rosetta is the PO parser, it allows to communicate with the
external world importing files and exporting them.

Let's import some needed objects...

  >>> from canonical.launchpad.translationformat.gettext_po_parser import (
  ...     POMessage, POHeader, POParser)


== POParser ==

We should be completely sure that a .po file with an empty header is reported.

  >>> parser = POParser()
  >>> parser.write('msgid "foo"\nmsgstr ""\n')
  >>> parser.finish()
  Traceback (most recent call last):
  ...
  TranslationFormatSyntaxError:...

<<<<<<< HEAD
PO files with context after msgids are reported as broken.
=======
PO files with context after msgid's are reported as broken.
>>>>>>> aedd3cac

  >>> parser = POParser()
  >>> parser.write('msgid ""\nmsgstr ""\n'
  ...              'msgid "blah"\nmsgctxt "foo"\nmsgstr "bar"\n')
  Traceback (most recent call last):
  ...
  TranslationFormatSyntaxError:...

And a msgctxt followed by msgctxt is caught as well.

  >>> parser = POParser()
  >>> parser.write('msgid ""\nmsgstr ""\n'
  ...              'msgctxt "foo"\nmsgctxt "foo1"\n'
  ...              'msgid "blah"\nmsgstr "bar"\n')
  Traceback (most recent call last):
  ...
  TranslationFormatSyntaxError:...
<<<<<<< HEAD
=======

When a string is followed by non-string, non-space data, it is caught
as an error.

  >>> parser = POParser()
  >>> parser.write('msgid ""\nmsgstr "something"\n'
  ...              '"foo"  whatever\n')
  Traceback (most recent call last):
  ...
  TranslationFormatSyntaxError:...extra content found after string...

Unrecognized escape sequences are caught as well.

  >>> parser = POParser()
  >>> parser.write('msgid "\!"\nmsgstr ""\n')
  Traceback (most recent call last):
  ...
  TranslationFormatSyntaxError:...unknown escape sequence...

Unclosed strings (missing closing quotes) are caught.

  >>> parser = POParser()
  >>> parser.write('msgid ""\nmsgstr "\n')
  Traceback (most recent call last):
  ...
  TranslationFormatSyntaxError:...string not terminated...

>>>>>>> aedd3cac

== POHeader ==

A POHeader is a representation of a special message that all .po files have.
That first message has as the msgid the empty string ("") and as the
translation of it some metadata.


=== getTranslationRevisionDate() ===

This method gives you a datetime object representing PO-Revision-Date field.

  >>> header = POHeader(msgstr="""
  ... Project-Id-Version: foo
  ... Report-Msgid-Bugs-To: foo@bar.com
  ... POT-Creation-Date: 2005-01-26 01:01+0100
  ... PO-Revision-Date: 2004-03-06 20:06+0100
  ... Last-Translator: Foo translator <footranslator@bar.com>
  ... MIME-Version: 1.0
  ... Content-Type: text/plain; charset=UTF-8
  ... Content-Transfer-Encoding: 8bit
  ... """)
  >>> header.updateDict()
  >>> header.getTranslationRevisionDate()
  datetime.datetime(2004, 3, 6, 20, 6, tzinfo=tzinfo(60))

Even if the function has unicode chars we detect that as not having the
revision date:

  >>> header = POHeader(msgstr="""
  ... Project-Id-Version: foo
  ... Report-Msgid-Bugs-To: foo@bar.com
  ... POT-Creation-Date: 2005-01-26 01:01+0100
  ... PO-Revision-Date: \xc3\xa1 2004-03-06 20:06+0100
  ... Last-Translator: Foo translator <footranslator@bar.com>
  ... MIME-Version: 1.0
  ... Content-Type: text/plain; charset=UTF-8
  ... Content-Transfer-Encoding: 8bit
  ... """)
  >>> header.updateDict()
  >>> header.getTranslationRevisionDate()
  Traceback (most recent call last):
  ...
  UnknownTranslationRevisionDate: Found an invalid date representation...
  >>> header.getPluralFormExpression() == None
  True


== Parsing a PO template ==

Parsing a PO template:

  >>> content = """
  ... msgid ""
  ... msgstr ""
  ... "Project-Id-Version: Foobar 1.0\\n"
  ... "Report-Msgid-Bugs-To: \\n"
  ... "POT-Creation-Date: 2004-05-11 20:22+0800\\n"
  ... "PO-Revision-Date: YEAR-MO-DA HO:MI+ZONE\\n"
  ... "Last-Translator: FULL NAME <EMAIL@ADDRESS>\\n"
  ... "Language-Team: LANGUAGE <LL@li.org>\\n"
  ... "MIME-Version: 1.0\\n"
  ... "Content-Type: text/plain; charset=CHARSET\\n"
  ... "Content-Transfer-Encoding: 8bit\\n"
  ... #: foo/bar.c:42
  ... msgid "Foo"
  ... msgstr ""
  ... """

  >>> parser = POParser()
  >>> parser.write(content)
  >>> parser.finish()

  >>> print parser.header['project-id-version']
  Foobar 1.0
  >>> print parser.header['content-type']
  text/plain; charset=CHARSET
  >>> len(parser.messages)
  1
  >>> print parser.messages[0].msgid
  Foo

PO templates, and other PO files that do not specify their encoding,
are parsed as ASCII text.  If they contain 8 bit characters, parsing
errors occur:

  >>> chunk2 = """
  ... #:foo/bar.c:42
  ... msgid "Bar"
  ... msgstr "ab\xc5"
  ... #:foo/baz.c:42
  ... msgid "Baz"
  ... msgstr "abcdef"
  ... """

  >>> parser = POParser()
  >>> parser.write(content)
  >>> parser.write(chunk2)
  Traceback (most recent call last):
    ...
  TranslationFormatInvalidInputError: could not decode input from ASCII


== Split Multibyte Sequences ==

The PO file parser can incrementally parse files.  When multibyte
character encodings are used, this opens up the possibility that a
chunk fed to the parser will start or end with part of a character.

The PO parser handles this case correctly:

  >>> chunk1 = """
  ... msgid ""
  ... msgstr ""
  ... "POT-Creation-Date: 2004-05-11 20:22+0800\\n"
  ... "PO-Revision-Date: 2004-05-11 20:22+0800\\n"
  ... "Content-Type: text/plain; charset=UTF-8\\n"
  ... "Content-Transfer-Encoding: 8bit\\n"
  ... #: foo/bar.c: 42
  ... msgid "Foo"
  ... msgstr "\xE2"""
  >>> chunk2 = """\x96\x84"
  ... """

  >>> parser = POParser()
  >>> parser.write(chunk1)
  >>> parser.write(chunk2)
  >>> parser.finish()

  >>> len(parser.messages)
  1
  >>> parser.messages[0].msgid
  u'Foo'
  >>> parser.messages[0].msgstr
  u'\u2584'


== Evil Big5 Multibyte Sequences ==

To parse a PO file, it is necessary to know what encoding it is in,
which is specified in the PO file header.

This is particularly important with some encodings such as Big5, which
may include backslashes inside multibyte sequences.  These backslashes
must be interpreted as part of the character rather than as an escape
character.

  >>> content = """
  ... msgid ""
  ... msgstr ""
  ... "Last-Translator:  \xb5\x7b\xa6\xa1\xbf\xf9\xbb\x7e\\n"
  ... "Content-Type: text/plain; charset=Big5\\n"
  ... "Content-Transfer-Encoding: 8bit\\n"
  ... #: lib/regex.c:1367
  ... msgid "Success"
  ... msgstr "\xa6\xa8\xa5\\"
  ... """

  >>> parser = POParser()
  >>> parser.write(content)
  >>> parser.finish()

Check that Big5 characters in the PO header have been correctly
converted:

  >>> parser.header['last-translator']
  u'\u7a0b\u5f0f\u932f\u8aa4'

Check that the translation of the first message has been interpreted
correctly, despite the backslash in the second multibyte sequence:

  >>> parser.messages[0].msgstr
  u'\u6210\u529f'


== Newline Formats ==

Not everyone is using UNIX systems, so some submitted PO files will
not use standard UNIX newlines.

Windows style '\r\n' newlines don't cause much trouble since those
files just appear to have some additional whitespace at the end of
lines.

Macintosh style '\r' newlines don't contain a '\n' character at all,
which would cause problems if we naively use '\n' as a line separator.

Change the last PO file to use Mac-style newlines:

  >>> content = content.replace('\n', '\r')

Verify that it still parses:

  >>> parser = POParser()
  >>> parser.write(content)
  >>> parser.finish()

  >>> parser.messages[0].msgstr
  u'\u6210\u529f'


== Escape Characters in Strings ==

Message strings in PO files can contain C string escape sequences. Some of
them have special meaning like 'new line': '\n' or 'tabs' '\t' and others are
just the numeric representation of a character in the declared encoding by
the Content-Type field of the header.

  >>> content = """
  ... msgid ""
  ... msgstr ""
  ... "POT-Creation-Date: 2004-05-11 20:22+0800\\n"
  ... "PO-Revision-Date: 2004-05-11 20:22+0800\\n"
  ... "Content-Type: text/plain; charset=UTF-8\\n"
  ... "Content-Transfer-Encoding: 8bit\\n"
  ... #: foo/bar.c: 42
  ... msgid "Foo\\n"
  ... "Bar\\n"
  ... msgstr "\\a\\b\\v\\f\\t\\v\\\\\\"\\'\\n"
  ... "\\70 \\070 \\0700 \\x70\\n"
  ...
  ... #: foo/bar.c: 50
  ... msgid "view \\302\\253${version_title}\\302\\273"
  ... msgstr ""
  ... """

  >>> parser = POParser()
  >>> parser.write(content)
  >>> parser.finish()

The special symbols and numeric representations of the chars '8', '80' and 'p'
are decoded correctly.

  >>> parser.messages[0].msgstr
  u'\x07\x08\x0b\x0c\t\x0b\\"\'\n8 8 80 p\n'

In this case, the numeric representation are UTF-8 only characters and we can
see that we get its Unicode equivalent.

  >>> parser.messages[1].msgid
  u'view \xab${version_title}\xbb'<|MERGE_RESOLUTION|>--- conflicted
+++ resolved
@@ -20,11 +20,7 @@
   ...
   TranslationFormatSyntaxError:...
 
-<<<<<<< HEAD
 PO files with context after msgids are reported as broken.
-=======
-PO files with context after msgid's are reported as broken.
->>>>>>> aedd3cac
 
   >>> parser = POParser()
   >>> parser.write('msgid ""\nmsgstr ""\n'
@@ -42,8 +38,6 @@
   Traceback (most recent call last):
   ...
   TranslationFormatSyntaxError:...
-<<<<<<< HEAD
-=======
 
 When a string is followed by non-string, non-space data, it is caught
 as an error.
@@ -70,8 +64,6 @@
   Traceback (most recent call last):
   ...
   TranslationFormatSyntaxError:...string not terminated...
-
->>>>>>> aedd3cac
 
 == POHeader ==
 
