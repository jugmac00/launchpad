--- conflicted
+++ resolved
@@ -88,11 +88,7 @@
    >>> verifyObject(IBinaryPackageReleaseSet, binset)
    True
 
-<<<<<<< HEAD
-   >>> ret = binset.findByNameInDistroRelease(warty, 'cdr')
-=======
-   >>> ret = binset.findByNameInDistroSeries(warty, 'fire')
->>>>>>> 3a0e840c
+   >>> ret = binset.findByNameInDistroSeries(warty, 'cdr')
    >>> for item in ret:
    ...     print item.name
    cdrkit
@@ -108,13 +104,8 @@
 
    >>> result = binset.findByNameInDistroSeries(warty, 'moz')
    >>> print len(list(result))
-<<<<<<< HEAD
    2
-   >>> result = binset.findByNameInDistroRelease(warty, 'nosuchpackage')
-=======
-   1
    >>> result = binset.findByNameInDistroSeries(warty, 'nosuchpackage')
->>>>>>> 3a0e840c
    >>> print len(list(result))
    0
    >>> result = binset.findByNameInDistroSeries(warty, 'Web Browser',
@@ -136,19 +127,11 @@
 
    >>> result = binset.getByNameInDistroSeries(warty)
    >>> print len(list(result))
-<<<<<<< HEAD
    7
-   >>> result = binset.getByNameInDistroRelease(warty, 'mozilla-firefox')
+   >>> result = binset.getByNameInDistroSeries(warty, 'mozilla-firefox')
    >>> print len(list(result))
    2
-   >>> result = binset.getByNameInDistroRelease(warty, 'nosuchpackage')
-=======
-   6
-   >>> result = binset.getByNameInDistroSeries(warty, 'mozilla-firefox')
-   >>> print len(list(result))
-   1
    >>> result = binset.getByNameInDistroSeries(warty, 'nosuchpackage')
->>>>>>> 3a0e840c
    >>> print len(list(result))
    0
    >>> result = binset.getByNameInDistroSeries(warty, 'mozilla-firefox',
@@ -162,13 +145,8 @@
    >>> result = binset.getByNameInDistroSeries(warty, 'mozilla-firefox',
    ...                                          archtag='i386')
    >>> print len(list(result))
-<<<<<<< HEAD
    2
-   >>> result = binset.getByNameInDistroRelease(warty, 'mozilla-firefox',
-=======
-   1
    >>> result = binset.getByNameInDistroSeries(warty, 'mozilla-firefox',
->>>>>>> 3a0e840c
    ...                                          archtag='nosucharch')
    >>> print len(list(result))
    0
