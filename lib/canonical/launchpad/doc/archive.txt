--- conflicted
+++ resolved
@@ -6,13 +6,8 @@
 
     >>> from canonical.launchpad.webapp.testing import verifyObject
     >>> from canonical.launchpad.interfaces import (
-<<<<<<< HEAD
     ...     ArchivePurpose, IPersonSet, IArchiveSet, IArchive,
     ...     IDistributionSet)
-=======
-    ...     ArchivePurpose, IArchiveSet, IArchive, IDistributionSet,
-    ...     IPersonSet)
->>>>>>> 8f89b6e5
 
     >>> cprov = getUtility(IPersonSet).getByName('cprov')
     >>> cprov_archive = cprov.archive
