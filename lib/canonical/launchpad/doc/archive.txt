= Personal Package Archives =

An Archive models a Debian Archive, providing operations like
publication lookups and the complete publishing-pipeline from database
records to disk, including configuration and indexes.

    >>> from canonical.launchpad.webapp.testing import verifyObject
    >>> from canonical.launchpad.interfaces import (
    ...     ArchivePurpose, IPersonSet, IArchiveSet, IArchive,
    ...     IDistributionSet)

    >>> cprov = getUtility(IPersonSet).getByName('cprov')
    >>> cprov_archive = cprov.archive

    >>> cprov_archive.owner.name
    u'cprov'
    >>> cprov_archive.distribution.name
    u'ubuntu'
    >>> cprov_archive.purpose.name
    'PPA'
    >>> cprov_archive.enabled
    True
    >>> cprov_archive.authorized_size
    1024
    >>> cprov_archive.whiteboard
    u'It is not my fault.'
    >>> cprov_archive.private
    False
    >>> cprov_archive.require_virtualized
    True
<<<<<<< HEAD
=======
    >>> cprov_archive.sources_cached
    3
    >>> cprov_archive.binaries_cached
    3

The buildd_secret is used by the slave scanner when generating a
sources.list entry for the builder to access a private archive.  It is
essentially the password to the archive for the builder.

    >>> login("foo.bar@canonical.com")
    >>> cprov_archive.buildd_secret = "secret"
    >>> login(ANONYMOUS)
    >>> print cprov_archive.buildd_secret
    secret
>>>>>>> d97b5ffa

Useful properties:

    >>> cprov_archive.title
    u'PPA for Celso Providelo'

    >>> cprov_archive.archive_url
    u'http://ppa.launchpad.dev/cprov/ubuntu'

Inquire what Distribution Series this archive has published sources to:

    >>> [s.name for s in cprov_archive.series_with_sources]
    [u'breezy-autotest', u'warty']


== Published Source and Binary Lookup ==

IArchive implements a published source & binary lookup methods,
returning I{Source, Binary}PackagePublishingHistory objects.

    >>> cprov_archive.getPublishedSources().count()
    3

    >>> cprov_archive.getPublishedOnDiskBinaries().count()
    3

    >>> cprov_archive.getAllPublishedBinaries().count()
    4

This lookup also supports optional filters:

 * 'name': as in SQL "LIKE '%%' || NAME || '%%'");
 * 'version': exact version string matching;
 * 'status': a item or a list of PackagePublishingStatus.

    >>> from canonical.launchpad.interfaces import PackagePublishingStatus

    >>> active_status = [PackagePublishingStatus.PENDING,
    ...                  PackagePublishingStatus.PUBLISHED]

    >>> inactive_status = [PackagePublishingStatus.SUPERSEDED,
    ...                    PackagePublishingStatus.DELETED]

Let's inspect source publications in Cprov PPA:

    >>> all_sources = cd_lookup = cprov_archive.getPublishedSources()
    >>> for pub in all_sources:
    ...     title = pub.sourcepackagerelease.title
    ...     pub_ds = pub.distroseries.name
    ...     print "%s -> %s" % (title, pub_ds)
    cdrkit - 1.0 -> breezy-autotest
    iceweasel - 1.0 -> warty
    pmount - 0.1-1 -> warty

Using 'name' filter:

    >>> cprov_archive.getPublishedSources(name='cd').count()
    1

    >>> cprov_archive.getPublishedSources(name='ice').count()
    1

Combining 'name' filter and 'exact_match' flag:

    >>> cprov_archive.getPublishedSources(
    ...     name='iceweasel', exact_match=True).count()
    1
    >>> cprov_archive.getPublishedSources(
    ...     name='ice', exact_match=True).count()
    0

Using 'version' filter:

    >>> ice_version_lookup = cprov_archive.getPublishedSources(
    ...     version='1.0')
    Traceback (most recent call last):
    ...
    AssertionError: 'version' can be only used when name is set

    >>> ice_version_lookup = cprov_archive.getPublishedSources(
    ...     name='ice', version='1.0')
    >>> ice_version_lookup.count()
    1

    >>> cprov_archive.getPublishedSources(
    ...     name='ice', version='666').count()
    0

Using 'status' filter:

    >>> cprov_archive.getPublishedSources(
    ...     status=PackagePublishingStatus.PUBLISHED).count()
    3

    >>> cprov_archive.getPublishedSources(
    ...     status=active_status).count()
    3

    >>> cprov_archive.getPublishedSources(
    ...     status=inactive_status).count()
    0

Using 'distroseries' filter:

    >>> warty = cprov_archive.distribution['warty']
    >>> hoary = cprov_archive.distribution['hoary']
    >>> breezy_autotest = cprov_archive.distribution['breezy-autotest']

    >>> cprov_archive.getPublishedSources(
    ...     distroseries=warty).count()
    2
    >>> cprov_archive.getPublishedSources(
    ...     distroseries=hoary).count()
    0
    >>> cprov_archive.getPublishedSources(
    ...     distroseries=breezy_autotest).count()
    1

Using 'pocket' filter:

    >>> from canonical.launchpad.interfaces import PackagePublishingPocket
    >>> cprov_archive.getPublishedSources(
    ...     distroseries=warty,
    ...     pocket=PackagePublishingPocket.RELEASE).count()
    2

    >>> cprov_archive.getPublishedSources(
    ...     distroseries=warty,
    ...     pocket=PackagePublishingPocket.UPDATES).count()
    0

Combining 'name' and 'distroseries' filters:

    >>> cprov_archive.getPublishedSources(
    ...     name='ice', distroseries=warty).count()
    1
    >>> cprov_archive.getPublishedSources(
    ...     name='ice', distroseries=breezy_autotest).count()
    0

    >>> cprov_archive.getPublishedSources(
    ...     name='cd', distroseries=warty).count()
    0
    >>> cprov_archive.getPublishedSources(
    ...     name='cd', distroseries=breezy_autotest).count()
    1


=== Binary publication lookups ===

'getPublishedOnDiskBinaries' returns only unique publications, i.e., it
excludes architecture-independent duplications which is necessary for
having correct publication counters and archive size.

    >>> def check_bin_pubs(pubs):
    ...     """Print binary publication details."""
    ...     for pub in pubs:
    ...         title = pub.binarypackagerelease.title
    ...         arch_spec = pub.binarypackagerelease.architecturespecific
    ...         pub_arch = pub.distroarchseries.architecturetag
    ...         print "%s (%s) -> %s" % (title, arch_spec, pub_arch)

The PPA for cprov contains only 4 binary publications, however 'pmount' is
'architecture independent', which means that the same binary (DB) is
published for all available architectures, i386 & hppa:

    >>> all_cprov_bin_pubs = cprov_archive.getAllPublishedBinaries()

    >>> check_bin_pubs(all_cprov_bin_pubs)
    mozilla-firefox-1.0 (True) -> hppa
    mozilla-firefox-1.0 (True) -> i386
    pmount-0.1-1 (False) -> hppa
    pmount-0.1-1 (False) -> i386

'getPublishedOnDiskBinaries' automatically filters multiple publications of
'pmount' considering only the publication to the 'nominatedarchindep'
(defined for each distroseries).

    >>> unique_cprov_bin_pubs = cprov_archive.getPublishedOnDiskBinaries()

    >>> check_bin_pubs(unique_cprov_bin_pubs)
    mozilla-firefox-1.0 (True) -> i386
    pmount-0.1-1 (False) -> i386
    mozilla-firefox-1.0 (True) -> hppa

'name' filter supporting partial string matching and 'not-found':

    >>> cprov_archive.getPublishedOnDiskBinaries(name='pmou').count()
    1
    >>> cprov_archive.getAllPublishedBinaries(name='pmou').count()
    2
    >>> cprov_archive.getPublishedOnDiskBinaries(name='foo').count()
    0
    >>> cprov_archive.getAllPublishedBinaries(name='foo').count()
    0

Combining 'name' filter and 'exact_match' flag:

    >>> cprov_archive.getAllPublishedBinaries(
    ...     name='pmou', exact_match=True).count()
    0
    >>> cprov_archive.getAllPublishedBinaries(
    ...     name='pmount', exact_match=True).count()
    2
    >>> cprov_archive.getPublishedOnDiskBinaries(
    ...     name='pmou', exact_match=True).count()
    0
    >>> cprov_archive.getPublishedOnDiskBinaries(
    ...     name='pmount', exact_match=True).count()
    1

It's possible to associate 'name' and 'version' filters:

    >>> cprov_archive.getPublishedOnDiskBinaries(
    ...     name='moz', version='1.0').count()
    2

    >>> cprov_archive.getAllPublishedBinaries(
    ...     name='moz', version='1.0').count()
    2

    >>> cprov_archive.getPublishedOnDiskBinaries(
    ...     name='moz', version='666').count()
    0

    >>> cprov_archive.getAllPublishedBinaries(
    ...     name='moz', version='666').count()
    0

Both methods do not support passing the 'version' filter if the 'name'
filter is not passed too.

    >>> moz_version_lookup = cprov_archive.getAllPublishedBinaries(
    ...     version='1.0')
    Traceback (most recent call last):
    ...
    AssertionError: 'version' can be only used when name is set

    >>> moz_version_lookup = cprov_archive.getPublishedOnDiskBinaries(
    ...     version='1.0')
    Traceback (most recent call last):
    ...
    AssertionError: 'version' can be only used when name is set

Both methods support 'status' filter:

    >>> cprov_archive.getPublishedOnDiskBinaries(
    ...     status=PackagePublishingStatus.PUBLISHED).count()
    3

    >>> cprov_archive.getAllPublishedBinaries(
    ...     status=PackagePublishingStatus.PUBLISHED).count()
    4

    >>> cprov_archive.getPublishedOnDiskBinaries(
    ...     status=active_status).count()
    3

    >>> cprov_archive.getAllPublishedBinaries(
    ...     status=active_status).count()
    4

    >>> cprov_archive.getPublishedOnDiskBinaries(
    ...     status=inactive_status).count()
    0

    >>> cprov_archive.getAllPublishedBinaries(
    ...     status=inactive_status).count()
    0

Using 'distroarchseries' filter:

    >>> warty_i386 = warty['i386']
    >>> warty_hppa = warty['hppa']

    >>> cprov_archive.getAllPublishedBinaries(
    ...     distroarchseries=warty_i386).count()
    2
    >>> cprov_archive.getAllPublishedBinaries(
    ...     distroarchseries=warty_hppa).count()
    2

    >>> cprov_archive.getPublishedOnDiskBinaries(
    ...     distroarchseries=warty_i386).count()
    2
    >>> cprov_archive.getPublishedOnDiskBinaries(
    ...     distroarchseries=warty_hppa).count()
    1

    >>> cprov_archive.getAllPublishedBinaries(
    ...     distroarchseries=[warty_i386, warty_hppa]).count()
    4
    >>> cprov_archive.getPublishedOnDiskBinaries(
    ...     distroarchseries=[warty_i386, warty_hppa]).count()
    3

Using 'pocket' filter:

    >>> cprov_archive.getAllPublishedBinaries(
    ...     distroarchseries=warty_i386,
    ...     pocket=PackagePublishingPocket.RELEASE).count()
    2
    >>> cprov_archive.getPublishedOnDiskBinaries(
    ...     distroarchseries=warty_i386,
    ...     pocket=PackagePublishingPocket.RELEASE).count()
    2

    >>> cprov_archive.getAllPublishedBinaries(
    ...     distroarchseries=warty_i386,
    ...     pocket=PackagePublishingPocket.UPDATES).count()
    0
    >>> cprov_archive.getPublishedOnDiskBinaries(
    ...     distroarchseries=warty_i386,
    ...     pocket=PackagePublishingPocket.UPDATES).count()
    0

Associating 'name' and 'status' filters:

    >>> status_lookup = cprov_archive.getPublishedOnDiskBinaries(
    ...     name='pmount', status=active_status)
    >>> status_lookup.count()
    1

    >>> status_lookup = cprov_archive.getAllPublishedBinaries(
    ...     name='pmount', status=active_status)
    >>> status_lookup.count()
    2

    >>> status_lookup = cprov_archive.getPublishedOnDiskBinaries(
    ...     name='foo', status=active_status)
    >>> status_lookup.count()
    0

    >>> status_lookup = cprov_archive.getAllPublishedBinaries(
    ...     name='foo', status=active_status)
    >>> status_lookup.count()
    0

Associating 'name', 'version' and 'status' filters:

    >>> status_lookup = cprov_archive.getPublishedOnDiskBinaries(
    ...     name='pmount', version='0.1-1', status=active_status)
    >>> status_lookup.count()
    1

    >>> status_lookup = cprov_archive.getAllPublishedBinaries(
    ...     name='pmount', version='0.1-1', status=active_status)
    >>> status_lookup.count()
    2

    >>> status_lookup = cprov_archive.getPublishedOnDiskBinaries(
    ...     name='pmount', version='666', status=active_status)
    >>> status_lookup.count()
    0

    >>> status_lookup = cprov_archive.getAllPublishedBinaries(
    ...     name='pmount', version='666', status=active_status)
    >>> status_lookup.count()
    0

Associating 'name', 'version', 'status' and 'distroarchseries' filters
and 'exact_match' flag:

    >>> status_lookup = cprov_archive.getAllPublishedBinaries(
    ...     name='pmount', version='0.1-1', distroarchseries=warty_i386,
    ...     status=active_status, exact_match=True)
    >>> status_lookup.count()
    1

    >>> status_lookup = cprov_archive.getAllPublishedBinaries(
    ...     name='pmount', version='0.1-1',
    ...     distroarchseries=[warty_i386, warty_hppa],
    ...     status=active_status, exact_match=True)
    >>> status_lookup.count()
    2


== Package Counters ==

IArchive provides properties to calculate the number and the size of
the packages (sources and binaries) currently published in the
archive. They are based in the publication lookup methods.

    >>> cprov_archive.number_of_sources
    3
    >>> cprov_archive.number_of_binaries
    3
    >>> cprov_archive.sources_size
    9923399
    >>> cprov_archive.binaries_size
    3

Additionally we have another property to sum up the sources and the
binaries size and a pre-defined increment related to the files created
in the archive (+1kbytes for each publication)

    >>> pool_size = (
    ...     cprov_archive.sources_size + cprov_archive.binaries_size)

    >>> number_of_publications = (
    ...     cprov_archive.number_of_sources +
    ...     cprov_archive.number_of_binaries)
    >>> indexes_size = number_of_publications * 1024

    >>> estimated_size = cprov_archive.estimated_size
    >>> estimated_size
    9929546

    >>> estimated_size == pool_size + indexes_size
    True

The 'estimated_size' property automatically excludes duplicated published
files as it happens in the archive filesystem (pool/):

    >>> def print_published_files(archive):
    ...     pub_sources = archive.getPublishedSources()
    ...     for pub_source in pub_sources:
    ...         for src_file in pub_source.sourcepackagerelease.files:
    ...             print '%s: %s (%s, %d bytes)' % (
    ...                 src_file.sourcepackagerelease.title,
    ...                 src_file.libraryfile.filename,
    ...                 src_file.filetype.name,
    ...                 src_file.libraryfile.content.filesize)

First, let's print the currently published files in cprov's PPA:

    >>> print_published_files(cprov_archive)
    cdrkit - 1.0: foobar-1.0.dsc (DSC, 716 bytes)
    iceweasel - 1.0: firefox-0.9.2.orig.tar.gz (ORIG, 9922560 bytes)
    iceweasel - 1.0: iceweasel-1.0.dsc (DSC, 123 bytes)

Now we will emulate a duplicated reference to the same 'orig.tar.gz',
upstream tarball, as if it was part of two different SourcePackageRelease.

    >>> from canonical.launchpad.interfaces import ILibraryFileAliasSet
    >>> huge_firefox_orig_file = getUtility(ILibraryFileAliasSet)[3]
    >>> cprov_cdrkit_src = cprov_archive.getPublishedSources(
    ...     name='cdrkit')[0]
    >>> unused_src_file = cprov_cdrkit_src.sourcepackagerelease.addFile(
    ...     huge_firefox_orig_file)

As we see below, now we have two references to
'firefox-0.9.2.orig.tar.gz' file.

    >>> print_published_files(cprov_archive)
    cdrkit - 1.0: firefox-0.9.2.orig.tar.gz (ORIG, 9922560 bytes)
    cdrkit - 1.0: foobar-1.0.dsc (DSC, 716 bytes)
    iceweasel - 1.0: firefox-0.9.2.orig.tar.gz (ORIG, 9922560 bytes)
    iceweasel - 1.0: iceweasel-1.0.dsc (DSC, 123 bytes)

Similarly to what happen in the archive disk 'pool', where already
published files satisfy the new reference, the file size is not
computed again in the archive total size.

    >>> estimated_size == cprov_archive.estimated_size
    True

As mentioned before the package counters do not include non-PUBLISHED
packages, to verify this we will mark some package as SUPERSEDED and
see if the counter decreases.

    >>> from canonical.database.sqlbase import flush_database_updates

Superseding a source package and verifying that the source counter
decreases.

    >>> cprov_archive.number_of_sources
    3
    >>> unused = cprov_archive.getPublishedSources(
    ...     name='cdrkit')[0].supersede()
    >>> flush_database_updates()
    >>> cprov_archive.number_of_sources
    2

Superseding a binary package and verifying that the binary counter
decreases.

    >>> cprov_archive.number_of_binaries
    3
    >>> unused = cprov_archive.getAllPublishedBinaries(
    ...     name='mozilla-firefox')[0].supersede()
    >>> flush_database_updates()
    >>> cprov_archive.number_of_binaries
    2


== Sources available for deletions ==

'getSourcesForDeletion' is the base for '+delete-packages' page on PPA
context it allows us to lookup for `ISourcePackagePublishingHistory`
records which were not deleted yet.

 1. source publication is in PUBLISHED status OR
 2. source contains one or more binary publication in PUBLISHED status.

    >>> cprov_archive.getSourcesForDeletion().count()
    2

This method can optionally receive a source package name filter (SQL
LIKE) to restrict its result.

    >>> cprov_archive.getSourcesForDeletion(name='ice').count()
    1

If only the source publication is DELETED, leaving its binary behind,
it continues to be considered 'available for deletion'.

    >>> removal_candidate = cprov_archive.getPublishedSources(
    ...     name='ice')[0]
    >>> removal_candidate.getPublishedBinaries().count()
    1

    >>> unused = removal_candidate.requestDeletion(cprov, 'go away !')
    >>> flush_database_updates()

    >>> cprov_archive.getSourcesForDeletion(name='ice').count()
    1

The source publication is only excluded from 'deletion list' when its
binary is also DELETED.

    >>> for bin in removal_candidate.getPublishedBinaries():
    ...     unused = bin.requestDeletion(cprov, 'go away !')
    >>> flush_database_updates()

    >>> cprov_archive.getSourcesForDeletion(name='ice').count()
    0


== Build Lookup ==

It also implements a build lookup method, which supports, 'name',
'status' and 'pocket'.

This method can return build records for sources matching the given
'name' as in SQL LIKE:

    >>> cd_lookup = cprov_archive.getBuildRecords(name='cd')
    >>> cd_lookup.count()
    1
    >>> cd_lookup[0].sourcepackagerelease.name
    u'cdrkit'

    >>> ice_lookup = cprov_archive.getBuildRecords(name='ice')
    >>> ice_lookup.count()
    1
    >>> ice_lookup[0].sourcepackagerelease.name
    u'iceweasel'

    >>> cprov_archive.getBuildRecords(name='foo').count()
    0

Or return build records in a specific status:

    >>> from canonical.launchpad.interfaces import BuildStatus
    >>> cprov_archive.getBuildRecords(
    ...     build_state=BuildStatus.FULLYBUILT).count()
    3

    >>> cprov_archive.getBuildRecords(
    ...     build_state=BuildStatus.FAILEDTOBUILD).count()
    1

    >>> cprov_archive.getBuildRecords(
    ...     build_state=BuildStatus.NEEDSBUILD).count()
    0

And finally build records target to a given pocket:

    >>> cprov_archive.getBuildRecords(
    ...     pocket=PackagePublishingPocket.RELEASE).count()
    4

    >>> cprov_archive.getBuildRecords(
    ...     pocket=PackagePublishingPocket.UPDATES).count()
    0

All the attributes can be combined in order to refine the result:

    >>> cprov_archive.getBuildRecords(
    ...     name='ice',
    ...     build_state=BuildStatus.FULLYBUILT,
    ...     pocket=PackagePublishingPocket.RELEASE).count()
    1


== Publisher configuration provider ==

IArchive has a method to provide a modified Publisher Configuration (see
lib/archivepublisher/config.py), which provides the right paths for its
publication according to the given distribution:

    >>> # cprov 20061127: We should *never* be able to change a PPA
    >>> # distribution, however 'ubuntu' is not prepared for publication, thus
    >>> # we have to override the PPA to 'ubuntutest' in order to perform the
    >>> # tests.

    >>> from zope.security.proxy import removeSecurityProxy
    >>> ubuntutest = getUtility(IDistributionSet)['ubuntutest']

    >>> naked_cprov_archive = removeSecurityProxy(cprov_archive)
    >>> naked_cprov_archive.distribution = ubuntutest
    >>> pubconfig = naked_cprov_archive.getPubConfig()

The base Archive publication location is set in the current Launchpad
configuration file:

    >>> from canonical.config import config
    >>> pubconfig.distroroot == config.personalpackagearchive.root
    True

There is a separate location for private PPAs that is used if the
archive is marked as private:

    >>> (config.personalpackagearchive.private_root !=
    ...  config.personalpackagearchive.root)
    True

    >>> naked_cprov_archive.private = True
    >>> private_pubconfig = naked_cprov_archive.getPubConfig()
    >>> (private_pubconfig.distroroot ==
    ...  config.personalpackagearchive.private_root)
    True

    >>> naked_cprov_archive.private = False

Then, the archive topology will follow:

<PPA_BASE_DIR>/<PERSONNAME>/<DISTRIBUTION>

    >>> pubconfig.archiveroot
    u'/var/tmp/ppa.test/cprov/ubuntutest'

    >>> pubconfig.poolroot
    u'/var/tmp/ppa.test/cprov/ubuntutest/pool'

    >>> pubconfig.distsroot
    u'/var/tmp/ppa.test/cprov/ubuntutest/dists'

Path not used in *personal* archives publication workflow are set to
None, so they won't get created:

    >>> pubconfig.overrideroot is None
    True
    >>> pubconfig.cacheroot is None
    True
    >>> pubconfig.miscroot is None
    True

Usual methods from Publisher Configuration are preserved:

    >>> pubconfig.distroSeriesNames()
    ['breezy-autotest', 'hoary-test']

    >>> pubconfig.archTagsForSeries('breezy-autotest')
    []

    >>> pubconfig.componentsForSeries('breezy-autotest')
    ['main', 'restricted', 'universe', 'multiverse']


== Archive dependencies ==

An Archive can depend on one or more other archives, such
relationships affects mainly its builds, which will be querying build
dependencies also in dependent archives, and its client system which
will have to enable apt to look for package dependencies in the
dependent archive as well.

Currently only one level of dependency is supported, i.e., PPA X
depends on PPA Y, if PPA W wants to use packages of PPA X it will have
to depend also on PPA Y, otherwise it won't be able to install all the
required dependencies when building.

    >>> def print_dependencies(archive):
    ...     dependencies = archive.dependencies
    ...     if not dependencies:
    ...         print "No dependencies recorded."
    ...         return
    ...     for dep in dependencies:
    ...         print dep.dependency.title

Celso's PPA has no dependencies stored in the sampledata.

    >>> print_dependencies(cprov.archive)
    No dependencies recorded.

We will make Celso's PPA to depend on Mark's PPA.

    >>> sabdfl = getUtility(IPersonSet).getByName('sabdfl')
    >>> archive_dependency = cprov.archive.addArchiveDependency(
    ...     sabdfl.archive)

The `IArchiveDependency` object simply maps the desired relationship.

    >>> print archive_dependency.archive.title
    PPA for Celso Providelo

    >>> print archive_dependency.dependency.title
    PPA for Mark Shuttleworth

The archive dependency is immediately recorded on Celso's PPA.

    >>> print_dependencies(cprov.archive)
    PPA for Mark Shuttleworth

'getArchiveDependency' returns the corresponding `IArchiveDependency`
for a given 'dependency' if it exists, otherwise it returns None.

    >>> print cprov.archive.getArchiveDependency(
    ...     sabdfl.archive).dependency.title
    PPA for Mark Shuttleworth

    >>> no_priv = getUtility(IPersonSet).getByName('no-priv')
    >>> print cprov.archive.getArchiveDependency(no_priv.archive)
    None

As mentioned above, the archive dependency engine doesn't follow
cross dependencies. When a PPA depends only on Celso's PPA it might
result in issues while building package if a required package
dependency is published in Mark's PPA.

    >>> print_dependencies(no_priv.archive)
    No dependencies recorded.

    >>> archive_dependency = no_priv.archive.addArchiveDependency(
    ...     cprov.archive)

    >>> print_dependencies(no_priv.archive)
    PPA for Celso Providelo

`IArchive.addArchiveDependency` raises an error if the given
'dependency' violates the system overall constraints.

'dependency' is already recorded (duplicated).

    >>> no_priv.archive.addArchiveDependency(cprov.archive)
    Traceback (most recent call last):
    ...
    ArchiveDependencyError: This dependency is already recorded.

'dependency' and target archive are the same.

    >>> no_priv.archive.addArchiveDependency(no_priv.archive)
    Traceback (most recent call last):
    ...
    ArchiveDependencyError: An archive should not depend on itself.

A 'dependency' can only be a PPA. Other archives (PRIMARY, PARTNER or
EMBARGOED) are explicitly forbidden until we can analyse the impact of
allowing them.

    >>> ubuntu = no_priv.archive.distribution
    >>> no_priv.archive.addArchiveDependency(ubuntu.main_archive)
    Traceback (most recent call last):
    ...
    ArchiveDependencyError: Archive dependencies only applies to PPAs.

'removeArchiveDependency' allow us to purge a recorded 'dependency'.

    >>> print_dependencies(no_priv.archive)
    PPA for Celso Providelo

    >>> no_priv.archive.removeArchiveDependency(cprov.archive)

    >>> print_dependencies(no_priv.archive)
    No dependencies recorded.


== IArchiveSet Utility ==

This utility provides useful methods to deal with IArchive in other
parts of the system.

    >>> archive_set = getUtility(IArchiveSet)

A new Archive can be created by passing a name and an owner

    >>> name16 = getUtility(IPersonSet).getByName('name16')
    >>> sandbox_archive = archive_set.new(
    ...    purpose=ArchivePurpose.PPA, owner=name16)

    >>> verifyObject(IArchive, sandbox_archive)
    True

    >>> sandbox_archive.owner == name16
    True

We can take the opportunity to check if the default 'authorized_size'
corresponds to what we state in our policy, 1024 MiB:

    >>> name16.archive.authorized_size
    1024

IArchiveSet.ensure will either return an existing archive, or make a new
one if there is no existing one.

    >>> name12 = getUtility(IPersonSet).getByName('name12')
    >>> name12_archive = archive_set.ensure(
    ...     owner=name12, distribution=None, purpose=ArchivePurpose.PPA,
    ...     description="Holy mackerel")
    >>> name12_archive.description
    u'Holy mackerel'

Repeating this call with a different description results in the archive
created above returned instead of a new one:

    >>> name12_archive = archive_set.ensure(
    ...     owner=name12, distribution=None, purpose=ArchivePurpose.PPA,
    ...     description="Flaming trousers")
    >>> name12_archive.description
    u'Holy mackerel'

An archive is also associated with a distribution.  This can be found on
the distribution property.  The default distribution is "ubuntu":

     >>> sandbox_archive.distribution.name
     u'ubuntu'

An Archive can be retrieved via IPerson.archive property:

    >>> name16.archive == sandbox_archive
    True

IArchiveSet.getByDistroPurpose retrieves an IArchive given a distribution
and an ArchivePurpose:

    >>> from canonical.launchpad.interfaces import ArchivePurpose
    >>> partner_archive = getUtility(IArchiveSet).getByDistroPurpose(
    ...     ubuntutest, ArchivePurpose.PARTNER)
    >>> partner_archive.description
    u'Partner archive'

IArchive.archive_url will return a URL for the archive that the builder can
use to retrieve files from it.

    >>> partner_archive.archive_url
    u'http://launchpad.dev/ubuntutest-partner'

    >>> sandbox_archive.archive_url
    u'http://ppa.launchpad.dev/name16/ubuntu'

    >>> getUtility(IArchiveSet).getByDistroPurpose(
    ...     ubuntutest, ArchivePurpose.PRIMARY).archive_url
    u'http://launchpad.dev/ubuntutest'

If the archive is private, the url may be different as private PPAs
are published to a secure location.

    >>> naked_cprov_archive.archive_url
    u'http://ppa.launchpad.dev/cprov/ubuntutest'

    >>> naked_cprov_archive.private = True
    >>> naked_cprov_archive.archive_url
    u'http://private.ppa.launchpad.dev/cprov/ubuntutest'

The publisher config for PARTNER contains only 'partner' in its
components.  This prevents non-partner being published in the partner
archive.

    >>> comm_pubconf = removeSecurityProxy(
    ...     partner_archive.getPubConfig())
    >>> for distroseries in comm_pubconf._distroserieses.keys():
    ...     print set(
    ...         comm_pubconf._distroserieses[distroseries]['components'])
    set(['partner'])
    set(['partner'])

IArchive.allowUpdatesToReleasePocket returns whether the archive is allowed
to publish to the RELEASE pocket no matter what state the distroseries is in.

    >>> partner_archive.allowUpdatesToReleasePocket()
    True

    >>> cprov_archive.allowUpdatesToReleasePocket()
    True

    >>> getUtility(IArchiveSet).getByDistroPurpose(
    ...     ubuntutest, ArchivePurpose.PRIMARY).allowUpdatesToReleasePocket()
    False

getPPAByDistributionAndOwnerName method allow PPA lookups based on a
distribution and a person name. This method is used in
`PackageLocation` to provide a homogeneous way to refer to a Location
(archive, distribution, distroseries, pocket).

    >>> ubuntu = getUtility(IDistributionSet)['ubuntu']
    >>> cprov_archive == archive_set.getPPAByDistributionAndOwnerName(
    ...     ubuntu, 'cprov')
    True

    >>> sabdfl = getUtility(IPersonSet).getByName('sabdfl')
    >>> sabdfl.archive == archive_set.getPPAByDistributionAndOwnerName(
    ...     ubuntu, 'sabdfl')
    True

Iteration over the own utility is performed against all archives,
including the *main_archives*:

    >>> main_archives = 0
    >>> ppas = 0
    >>> for archive in archive_set:
    ...     if archive.owner is None:
    ...         main_archives += 1
    ...     else:
    ...         ppas += 1
    >>> main_archives, ppas
    (9, 5)<|MERGE_RESOLUTION|>--- conflicted
+++ resolved
@@ -28,8 +28,6 @@
     False
     >>> cprov_archive.require_virtualized
     True
-<<<<<<< HEAD
-=======
     >>> cprov_archive.sources_cached
     3
     >>> cprov_archive.binaries_cached
@@ -44,7 +42,6 @@
     >>> login(ANONYMOUS)
     >>> print cprov_archive.buildd_secret
     secret
->>>>>>> d97b5ffa
 
 Useful properties:
 
