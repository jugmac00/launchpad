= Person =

The Person class is overloaded to represent both people and teams. Let's
log in as Robert Collins to ensure we have the privileges to do what
we're going to demonstrate.

    >>> from zope.component import getUtility
    >>> from zope.interface.verify import verifyObject
    >>> from canonical.database.sqlbase import sqlvalues, flush_database_updates
    >>> from canonical.launchpad.interfaces import (
    ...     IPersonSet, IPerson, IEmailAddressSet)
    >>> from canonical.launchpad.ftests import login, ANONYMOUS
    >>> from canonical.launchpad.helpers import contactEmailAddresses
    >>> from canonical.lp.dbschema import EmailAddressStatus

    >>> login(ANONYMOUS)

    >>> personset = getUtility(IPersonSet)
    >>> emailset = getUtility(IEmailAddressSet)

Verify that foobar (a Person object) correctly implements IPerson.

    >>> foobar = personset.getByName('name16')
    >>> verifyObject(IPerson, foobar)
    True

== The IPersonSet utility ==

Access to people (Persons or Teams) is done through the IPersonSet
utility:

You can create a new person using the createPersonAndEmail method of
IPersonSet. All you need for that is a valid email address. You can also
hide the user email addresses.

Some of our scripts may create Person entries, and in these cases they must
provide a rationale and a comment (optional) for the creation of that Person
entry. These are displayed on the home pages of unvalidated Launchpad
profiles, to make it clear that those profiles were not created by the
people they represent and why they had to be created. Because the comment
will be displayed verbatim in a web page, it must start with the word "when"
followed by a description of the action that caused the entry to be created.

    >>> from canonical.lp.dbschema import PersonCreationRationale
    >>> p, email = personset.createPersonAndEmail(
    ...     'randomuser@randomhost.com', PersonCreationRationale.POFILEIMPORT,
    ...     comment='when importing the Portuguese translation of firefox',
    ...     hide_email_addresses=True)
    >>> p.teamowner is None
    True
    >>> email.status == EmailAddressStatus.NEW
    True
    >>> p.is_valid_person # Not valid because no preferred email address
    False
    >>> p.hide_email_addresses
    True

When a new sourcepackage is imported and a Person entry has to be created
because we don't know about the maintainer of that package, the code to create
the person should look like this:

    >>> person, emailaddress = personset.createPersonAndEmail(
    ...     'random@random.com', PersonCreationRationale.SOURCEPACKAGEIMPORT,
    ...     comment='when the ed package was imported into Ubuntu Breezy')
    >>> person.is_valid_person
    False
    >>> person.creation_comment
    u'when the ed package was imported into Ubuntu Breezy'


In case of failure of creating a new person or email the method returns
(None, None). Let's demonstrate this trying to create a person with
an invalid email.

    >>> p2, invalid_email = personset.createPersonAndEmail(
    ...     'test#canonical.com', PersonCreationRationale.UNKNOWN)
    >>> p2, invalid_email
    (None, None)

And now with the same name of a existing account

    >>> p3, invalid_email = personset.createPersonAndEmail(
    ...     'randomemail@randomhost.com', PersonCreationRationale.UNKNOWN,
    ...     name='name12')
    >>> p3, invalid_email
    (None, None)

    >>> vcs_imports = personset.getByName('vcs-imports')
    >>> vcs_imports.teamowner is None
    False
    >>> vcs_imports.is_valid_person # Not valid person because it is a team
    False
    >>> lifeless = personset.getByName('lifeless')
    >>> lifeless.teamowner is None
    True

=== Ubunteros ===

<<<<<<< HEAD
To list all Ubunteros, use IPersonSet.getUbunteros():
=======
Anybody who signed the last version of Ubuntu's Code of Conduct is considered
an Ubuntero.  To list all Ubunteros, use IPersonSet.getUbunteros():
>>>>>>> db19e964

    >>> [p.name for p in personset.getUbunteros()]
    [u'name16']

To check if a person is an Ubuntero, use IPerson.is_ubuntero:
<<<<<<< HEAD

    >>> foobar.is_ubuntero
    True


== Teams ==

=======

    >>> foobar.is_ubuntero
    True

== Teams ==

>>>>>>> db19e964
As we said above, the Person class is overloaded to represent teams so
we may have Person objects which are, in fact, teams. To find out
whether a given object is a person or a team we can use the isTeam()
method of IPerson or check if the object provides the ITeam interface.

    >>> from canonical.launchpad.interfaces import ITeam
    >>> ddaa = personset.getByName('ddaa')
    >>> ddaa.isTeam()
    False
    >>> ITeam.providedBy(ddaa)
    False

    >>> landscape_devs = personset.getByName('landscape-developers')
    >>> landscape_devs.isTeam()
    True
    >>> ITeam.providedBy(landscape_devs)
    True

=== Team members ===

<<<<<<< HEAD
The landscape_devs team has some active, inactive and pending members;
let's have a look at them.
=======
The relationship between a person and a team is stored in TeamMemberships
table. TeamMemberships have a status (which can be any item of
TeamMembershipStatus) and represent the current state of the relationship
between that person and that team. Only TeamMembershipStatus with an ADMIN
or APPROVED status are considered active.
>>>>>>> db19e964

    >>> [member.displayname for member in landscape_devs.approvedmembers]
    [u'Guilherme Salgado']
    >>> [member.displayname for member in landscape_devs.adminmembers]
    [u'Sample Person']
<<<<<<< HEAD
    >>> [member.displayname for member in landscape_devs.activemembers]
    [u'Guilherme Salgado', u'Sample Person']

    >>> [member.displayname for member in landscape_devs.proposedmembers]
    [u'Foo Bar']
    >>> [member.displayname for member in landscape_devs.invitedmembers]
    [u'Launchpad Developers']
    >>> [member.displayname for member in landscape_devs.pendingmembers]
    [u'Foo Bar', u'Launchpad Developers']

=======

The IPerson.activemembers property will always include all approved and admin
members of that team.

    >>> [member.displayname for member in landscape_devs.activemembers]
    [u'Guilherme Salgado', u'Sample Person']

TeamMemberships with a PROPOSED or INVITED status represent a person/team
which has proposed himself as a member or which has been invited to join
the team.

    >>> [member.displayname for member in landscape_devs.proposedmembers]
    [u'Foo Bar']
    >>> [member.displayname for member in landscape_devs.invited_members]
    [u'Launchpad Developers']

Similarly, we have IPerson.pendingmembers which includes both invited and
proposed members.

    >>> [member.displayname for member in landscape_devs.pendingmembers]
    [u'Foo Bar', u'Launchpad Developers']

Finally, we have EXPIRED and DEACTIVATED TeamMemberships, which represent
former (inactive) members of a team.

>>>>>>> db19e964
    >>> [member.displayname for member in landscape_devs.expiredmembers]
    [u'Karl Tilbury']
    >>> [member.displayname for member in landscape_devs.deactivatedmembers]
    [u'No Privileges Person']
<<<<<<< HEAD
=======

We can get a list of all inactive members of a team with the
IPerson.inactivemembers property.

>>>>>>> db19e964
    >>> [member.displayname for member in landscape_devs.inactivemembers]
    [u'Karl Tilbury', u'No Privileges Person']

We can also iterate over the TeamMemberships themselves, which is useful
when we want to display details about them rather than just the member.

    >>> [(membership.person.displayname, membership.status.name)
    ...  for membership in landscape_devs.getActiveMemberships()]
    [(u'Guilherme Salgado', 'APPROVED'), (u'Sample Person', 'ADMIN')]
    >>> [(membership.person.displayname, membership.status.name)
    ...  for membership in landscape_devs.getInvitedMemberships()]
    [(u'Launchpad Developers', 'INVITED')]
    >>> [(membership.person.displayname, membership.status.name)
    ...  for membership in landscape_devs.getProposedMemberships()]
    [(u'Foo Bar', 'PROPOSED')]
    >>> [(membership.person.displayname, membership.status.name)
    ...  for membership in landscape_devs.getInactiveMemberships()]
    [(u'Karl Tilbury', 'EXPIRED'), (u'No Privileges Person', 'DEACTIVATED')]

An IPerson has an inTeam method to allow us to easily check if a
person is a member (directly or through other teams) of a team. It
accepts an object implementing IPerson, which is the common use case
when checking permissions.

    >>> ddaa.is_valid_person
    True
    >>> lifeless.inTeam(vcs_imports) and ddaa.inTeam(vcs_imports)
    True

That method can also be used to check that a given IPerson is a member of
itself. We can do that because people and teams have TeamParticipation
entries for themselves.

    >>> ddaa.inTeam(ddaa)
    True
    >>> ddaa.hasParticipationEntryFor(ddaa)
    True

    >>> vcs_imports.inTeam(vcs_imports)
    True
    >>> vcs_imports.hasParticipationEntryFor(vcs_imports)
    True

The inTeam method is cached to avoid unnecessary database lookups - this
was a cause of a number of timeouts

    >>> from zope.security.proxy import removeSecurityProxy
    >>> naked_lifeless = removeSecurityProxy(lifeless)
    >>> naked_lifeless._inTeam_cache[vcs_imports.id]
    True
    >>> naked_lifeless._inTeam_cache[vcs_imports.id] = False
    >>> lifeless.inTeam(vcs_imports)
    False
    >>> naked_lifeless._inTeam_cache[vcs_imports.id] = True
    >>> lifeless.inTeam(vcs_imports)
    True

=== Email notifications to teams ===

If a team has a contact email address, all notifications we send to the
team will go to that address.
<<<<<<< HEAD

    >>> ubuntu_team = personset.getByName('ubuntu-team')
    >>> ubuntu_team.preferredemail is None
    False
    >>> contactEmailAddresses(ubuntu_team)
    set(['support@ubuntu.com'])

On the other hand, if a team doesn't have a contact email address, all
notifications we send to the team will go to the preferred email of
each direct member of that team.

    >>> vcs_imports.preferredemail is None
    True
    >>> [member.name for member in vcs_imports.activemembers]
    [u'ddaa', u'name16', u'lifeless']
    >>> contactEmailAddresses(vcs_imports)
    set(['david.allouche@canonical.com', 'robertc@robertcollins.net',
         'foo.bar@canonical.com'])
=======

    >>> ubuntu_team = personset.getByName('ubuntu-team')
    >>> ubuntu_team.preferredemail.email
    u'support@ubuntu.com'
    >>> contactEmailAddresses(ubuntu_team)
    set(['support@ubuntu.com'])

On the other hand, if a team doesn't have a contact email address, all
notifications we send to the team will go to the preferred email of
each direct member of that team.

    >>> vcs_imports.preferredemail is None
    True
    >>> sorted(member.preferredemail.email
    ...        for member in vcs_imports.activemembers)
    [u'david.allouche@canonical.com', u'foo.bar@canonical.com',
     u'robertc@robertcollins.net']
    >>> sorted(contactEmailAddresses(vcs_imports))
    ['david.allouche@canonical.com', 'foo.bar@canonical.com',
     'robertc@robertcollins.net']
>>>>>>> db19e964


== Renaming persons ==

All persons have a unique name in launchpad, so to allow them to change their
names, we must make sure that name is not already in use by someone else.

    >>> from canonical.launchpad.interfaces.person import PersonNameField
    >>> field = PersonNameField(__name__='name', title=u'Unique name',
    ...                         description=u'', readonly=False, required=True)
    >>> field = field.bind(lifeless)
    >>> field.context == lifeless
    True

You can always use your own name.

    >>> field.validate(lifeless.name)

Or a name that is not already in use.

    >>> field.validate(u'namenotinuse')

But you can't use Mark's name, of course. ;)

    >>> field.validate(u'sabdfl')
    Traceback (most recent call last):
      ...
    LaunchpadValidationError: ...sabdfl is already in use by another
    person or team...


== Searching ==

You can search based on a person's name or displayname, or any of the email
addresses that belongs to a person using the methods provided by IPersonSet.

While we don't have Full Text Indexes in the emailaddress table, we'll be
trying to match the text only against the beginning of an email address:

    >>> results = personset.find('ubuntu')
    >>> for person in results:
    ...     emails = [email.email for email in emailset.getByPerson(person)]
    ...     (person.displayname, person.name, emails)
    (u'Mirror Administrators', u'ubuntu-mirror-admins', [])
    (u'Sigurd Gartmann', u'sigurd-ubuntu', [u'sigurd-ubuntu@brogar.org'])
    (u'Ubuntu Gnome Team', u'name18', [])
    (u'Ubuntu Team', u'ubuntu-team', [u'support@ubuntu.com'])
    (u'Ubuntu Translators', u'ubuntu-translators', [])

    >>> results = personset.find('steve.alexander')
    >>> for person in results:
    ...     emails = [email.email for email in emailset.getByPerson(person)]
    ...     (person.displayname, person.name, emails)
    (u'Steve Alexander', u'stevea', [u'steve.alexander@ubuntulinux.com'])

Searching only for People based on their names or email addresses:

    >>> results = personset.findPerson('james.blackwell')
    >>> for person in results:
    ...     emails = [email.email for email in emailset.getByPerson(person)]
    ...     (person.displayname, person.name, emails)
    (u'James Blackwell', u'jblack', [u'james.blackwell@ubuntulinux.com'])

    >>> results = personset.findPerson('dave')
    >>> for person in results:
    ...     emails = [email.email for email in emailset.getByPerson(person)]
    ...     (person.displayname, person.name, emails)
    (u'Dave Miller', u'justdave', [u'dave.miller@ubuntulinux.com', u'justdave@bugzilla.org'])

Searching only for Teams based on their names or email addresses:

    >>> results = personset.findTeam('support')
    >>> for person in results:
    ...     emails = [email.email for email in emailset.getByPerson(person)]
    ...     (person.displayname, person.name, emails)
    (u'Ubuntu Team', u'ubuntu-team', [u'support@ubuntu.com'])

    >>> results = personset.findTeam('translators')
    >>> for person in results:
    ...     emails = [email.email for email in emailset.getByPerson(person)]
    ...     (person.displayname, person.name, emails)
    (u'Ubuntu Translators', u'ubuntu-translators', [])


== Packages related to a person ==

To obtain the packages a person is related to, we can use the
latestMaintainedPackages() and latestUploadedButNotMaintainedPackages()
methods of IPersonSet. The former will return the latest
SourcePackageReleases a person uploaded in which he is listed as the
Maintainer. The latter will return the latest SourcePackageReleases a
person uploaded (where he isn't the maintainer).

    >>> sabdfl = personset.getByName('sabdfl')
    >>> for sprelease in sabdfl.latestMaintainedPackages():
    ...     print (sprelease.name, sprelease.uploaddistrorelease.fullreleasename,
    ...            sprelease.version)
    (u'alsa-utils', u'Debian Sid', u'1.0.9a-4')
    (u'pmount', u'Ubuntu Hoary', u'0.1-2')
    (u'netapplet', u'Ubuntu Warty', u'0.99.6-1')
    (u'netapplet', u'Ubuntu Hoary', u'1.0-1')
    (u'alsa-utils', u'Ubuntu Warty', u'1.0.8-1ubuntu1')
    (u'mozilla-firefox', u'Ubuntu Hoary', u'0.9')
    (u'evolution', u'Ubuntu Hoary', u'1.0')

    >>> for sprelease in sabdfl.latestUploadedButNotMaintainedPackages():
    ...     print (sprelease.name, sprelease.uploaddistrorelease.fullreleasename,
    ...            sprelease.version)
    (u'language-pack-de', u'Ubuntu Breezy-autotest', u'1.0')
    (u'foobar', u'Ubuntu Breezy-autotest', u'1.0')
    (u'cdrkit', u'Ubuntu Breezy-autotest', u'1.0')
    (u'cnews', u'Ubuntu Breezy-autotest', u'1.0')
    (u'libstdc++', u'Ubuntu Hoary', u'b8p')
    (u'cnews', u'Ubuntu Hoary', u'cr.g7-37')
    (u'linux-source-2.6.15', u'Ubuntu Hoary', u'2.6.15.3')
    (u'at', u'Ubuntu Hoary', u'0.00')
    (u'alsa-utils', u'Ubuntu Hoary', u'1.0.9a-4ubuntu1')


== Translations ==

The IPerson interface offers a way of returning POFileTranslator records
for a Person:

  >>> carlos = getUtility(IPersonSet).getByName('carlos')
  >>> [pt.pofile.title for pt in carlos.translation_history]
  [u'Spanish (es) translation of alsa-utils in alsa-utils trunk',
   u'Spanish (es) translation of man in Ubuntu Hoary package "evolution"',
   u'Spanish (es) translation of evolution-2.2 in Evolution trunk',
   u'Japanese (ja) translation of evolution-2.2 in Ubuntu Hoary package "evolution"',
   u'Spanish (es) translation of evolution-2.2 in Ubuntu Hoary package "evolution"']

The IPersonSet component contains a few convenience methods to return
Person objects that have contributed translations.

  >>> from canonical.launchpad.database import POFile
  >>> pofile = POFile.get(12)
  >>> [p.name for p in personset.getPOFileContributors(pofile)]
  [u'carlos', u'name16', u'tsukimi']

getPOFileContributorsByDistroRelease gives the list of people that did
contributions to templates that are current in the given IDistroRelease
and ILanguage.

  >>> from canonical.launchpad.database import DistroRelease, Language
  >>> hoary = DistroRelease.selectOneBy(name="hoary")
  >>> spanish = Language.selectOneBy(code="es")
  >>> [p.name for p in personset.getPOFileContributorsByDistroRelease(hoary, spanish)]
  [u'jorge-gonzalez-gonzalez', u'carlos', u'valyag', u'danner', u'name16',
   u'name12', u'tsukimi']

  # We can see that there is another translator that doesn't appear in
  # previous list because the template he translated is not current.
  >>> non_current_pofile = POFile.get(31)
  >>> non_current_pofile.potemplate.iscurrent
  False
  >>> [p.name for p in personset.getPOFileContributors(non_current_pofile)]
  [u'jordi']
  >>> non_current_pofile.potemplate.distrorelease == hoary
  True
  >>> non_current_pofile.language == spanish
  True


== Specification Lists ==

We should be able to generate lists of specifications for people based on
certain criteria:

First, Carlos does not have any completed specifications assigned to him:

    >>> from canonical.lp.dbschema import SpecificationFilter
    >>> carlos.specifications(filter=[
    ...     SpecificationFilter.ASSIGNEE, SpecificationFilter.COMPLETE]).count()
    0

Next, Carlos has three incomplete specs *related* to him:

    >>> filter = []
    >>> for spec in carlos.specifications(filter=filter):
    ...     print spec.name, spec.is_complete, spec.informational
    svg-support False False
    extension-manager-upgrades False True
    media-integrity-check False False

Carlos has 2 specifications assigned to him:

    >>> for spec in carlos.assigned_specs:
    ...     print spec.name
    svg-support
    extension-manager-upgrades

But from these two, only one has started.

    >>> [(spec.name, spec.is_started)
    ...  for spec in carlos.assigned_specs_in_progress]
    [(u'svg-support', True)]

Just for fun, lets check the SAB. He should have one spec for which he
is the approver.

    >>> sabdfl = getUtility(IPersonSet).getByName('sabdfl')
    >>> filter = [SpecificationFilter.APPROVER]
    >>> for spec in sabdfl.specifications(filter=filter):
    ...     print spec.name
    extension-manager-upgrades

The Foo Bar person has a single spec which has feedback requested:

    >>> filter = [SpecificationFilter.FEEDBACK]
    >>> for spec in foobar.specifications(filter=filter):
    ...     print spec.name
    e4x

But has registered 5 of them:

    >>> filter = [SpecificationFilter.CREATOR]
    >>> print foobar.specifications(filter=filter).count()
    5

Now Celso, on the other hand, has 2 specs related to him:

    >>> cprov = personset.getByName('cprov')
    >>> cprov.specifications().count()
    2

On one of those, he is the approver:

    >>> filter = [SpecificationFilter.APPROVER]
    >>> for spec in cprov.specifications(filter=filter):
    ...     print spec.name
    svg-support

And on another one, he is the drafter

    >>> filter = [SpecificationFilter.DRAFTER]
    >>> for spec in cprov.specifications(filter=filter):
    ...     print spec.name
    e4x

We can filter for specifications that contain specific text:

    >>> for spec in cprov.specifications(filter=['svg']):
    ...     print spec.name
    svg-support

Inactive products are excluded from the listings.

    >>> from canonical.database.sqlbase import flush_database_updates
    >>> from canonical.launchpad.interfaces import IProductSet
    >>> from canonical.launchpad.ftests import login
    >>> firefox = getUtility(IProductSet).getByName('firefox')
    >>> login("foo.bar@canonical.com")
    >>> firefox.active = False
    >>> flush_database_updates()
    >>> cprov.specifications(filter=['svg']).count()
    0

Reset firefox so we don't mess up later tests.

    >>> firefox.active = True
    >>> flush_database_updates()


Translators for a given language
--------------------------------

We can get the list of translators that did some translation in Launchpad and
expressed their interest for a concrete language.

  >>> from canonical.launchpad.interfaces import (
  ...     ILanguageSet, IPersonSet, IKarmaCacheManager)

  # Sample data is not complete for this test, so we need to note that another
  # Spanish translator expressed its interest on doing Spanish translations.
  # That other person is Foo Bar (name16).
  >>> personset = getUtility(IPersonSet)
  >>> foo_bar = personset.getByName('name16')
  >>> print foo_bar.displayname
  Foo Bar
  >>> languageset = getUtility(ILanguageSet)
  >>> spanish = languageset.getLanguageByCode('es')
  >>> foo_bar.addLanguage(spanish)
  >>> translators = personset.getTranslatorsByLanguage(spanish)
  >>> for translator in translators:
  ...     karma = 0
  ...     for karma_category_cache in translator.karma_category_caches:
  ...         if (karma_category_cache.category.name == 'translations'):
  ...             karma = karma_category_cache.karmavalue
  ...     print (translator.displayname, karma)
  (u'Foo Bar', 164)
  (u'Carlos Perell\xf3 Mar\xedn', 9)


Branches
--------

** See branch.txt for API related to branches.
<|MERGE_RESOLUTION|>--- conflicted
+++ resolved
@@ -96,33 +96,19 @@
 
 === Ubunteros ===
 
-<<<<<<< HEAD
-To list all Ubunteros, use IPersonSet.getUbunteros():
-=======
 Anybody who signed the last version of Ubuntu's Code of Conduct is considered
 an Ubuntero.  To list all Ubunteros, use IPersonSet.getUbunteros():
->>>>>>> db19e964
 
     >>> [p.name for p in personset.getUbunteros()]
     [u'name16']
 
 To check if a person is an Ubuntero, use IPerson.is_ubuntero:
-<<<<<<< HEAD
 
     >>> foobar.is_ubuntero
     True
 
-
 == Teams ==
 
-=======
-
-    >>> foobar.is_ubuntero
-    True
-
-== Teams ==
-
->>>>>>> db19e964
 As we said above, the Person class is overloaded to represent teams so
 we may have Person objects which are, in fact, teams. To find out
 whether a given object is a person or a team we can use the isTeam()
@@ -143,33 +129,16 @@
 
 === Team members ===
 
-<<<<<<< HEAD
-The landscape_devs team has some active, inactive and pending members;
-let's have a look at them.
-=======
 The relationship between a person and a team is stored in TeamMemberships
 table. TeamMemberships have a status (which can be any item of
 TeamMembershipStatus) and represent the current state of the relationship
 between that person and that team. Only TeamMembershipStatus with an ADMIN
 or APPROVED status are considered active.
->>>>>>> db19e964
 
     >>> [member.displayname for member in landscape_devs.approvedmembers]
     [u'Guilherme Salgado']
     >>> [member.displayname for member in landscape_devs.adminmembers]
     [u'Sample Person']
-<<<<<<< HEAD
-    >>> [member.displayname for member in landscape_devs.activemembers]
-    [u'Guilherme Salgado', u'Sample Person']
-
-    >>> [member.displayname for member in landscape_devs.proposedmembers]
-    [u'Foo Bar']
-    >>> [member.displayname for member in landscape_devs.invitedmembers]
-    [u'Launchpad Developers']
-    >>> [member.displayname for member in landscape_devs.pendingmembers]
-    [u'Foo Bar', u'Launchpad Developers']
-
-=======
 
 The IPerson.activemembers property will always include all approved and admin
 members of that team.
@@ -195,18 +164,14 @@
 Finally, we have EXPIRED and DEACTIVATED TeamMemberships, which represent
 former (inactive) members of a team.
 
->>>>>>> db19e964
     >>> [member.displayname for member in landscape_devs.expiredmembers]
     [u'Karl Tilbury']
     >>> [member.displayname for member in landscape_devs.deactivatedmembers]
     [u'No Privileges Person']
-<<<<<<< HEAD
-=======
 
 We can get a list of all inactive members of a team with the
 IPerson.inactivemembers property.
 
->>>>>>> db19e964
     >>> [member.displayname for member in landscape_devs.inactivemembers]
     [u'Karl Tilbury', u'No Privileges Person']
 
@@ -268,26 +233,6 @@
 
 If a team has a contact email address, all notifications we send to the
 team will go to that address.
-<<<<<<< HEAD
-
-    >>> ubuntu_team = personset.getByName('ubuntu-team')
-    >>> ubuntu_team.preferredemail is None
-    False
-    >>> contactEmailAddresses(ubuntu_team)
-    set(['support@ubuntu.com'])
-
-On the other hand, if a team doesn't have a contact email address, all
-notifications we send to the team will go to the preferred email of
-each direct member of that team.
-
-    >>> vcs_imports.preferredemail is None
-    True
-    >>> [member.name for member in vcs_imports.activemembers]
-    [u'ddaa', u'name16', u'lifeless']
-    >>> contactEmailAddresses(vcs_imports)
-    set(['david.allouche@canonical.com', 'robertc@robertcollins.net',
-         'foo.bar@canonical.com'])
-=======
 
     >>> ubuntu_team = personset.getByName('ubuntu-team')
     >>> ubuntu_team.preferredemail.email
@@ -308,7 +253,6 @@
     >>> sorted(contactEmailAddresses(vcs_imports))
     ['david.allouche@canonical.com', 'foo.bar@canonical.com',
      'robertc@robertcollins.net']
->>>>>>> db19e964
 
 
 == Renaming persons ==
