--- conflicted
+++ resolved
@@ -82,25 +82,7 @@
     'test@canonical.com'
 
 
-<<<<<<< HEAD
 If the signature is invalid, that is it won't verify properly,
-=======
-Since an OpenPGP key can be associated with several addresses, the user to
-authenticate is extracted from the From header. If the key used to sign
-the email doesn't belong to that user, he won't be authenticated, as
-shown below where the email was signed with Sample Person's key, but
-the From header states it's from Foo Bar:
-
-    >>> msg = read_test_message('signed_incorrect_from.txt')
-    >>> name, addr = email.Utils.parseaddr(msg['From'])
-    >>> from_user = getUtility(IPersonSet).getByEmail(addr)
-    >>> principal = authenticateEmail(msg)
-    Traceback (most recent call last):
-      ...
-    InvalidSignature:...
-
-Also if the signature is invalid, that is it won't verify properly,
->>>>>>> 12962e50
 InvalidSignature will be raised:
 
     >>> msg = read_test_message('signed_detached_invalid_signature.txt')
