= RESTful Web Services =

LAZR builds on Zope conventions to make it easy to expose your model
objects as RESTful HTTP resources. I'll demonstrate these features by
defining a model for managing recipes, and then publishing the model
objects as resources through a web service.


== Example model objects ==

Here's the interface for a simple set of model objects. This is the
kind of model object you'd find in any Zope application, with no
special knowledge of web services. The model is of a group of
cookbooks. Each cookbook has a known person as the author. Each
cookbook contains multiple recipes. A recipe is a recipe _for_ a dish,
and two or more cookbooks may provide different recipes for the same
dish. Users may comment on cookbooks and on individual recipes.

    # All classes defined in this test are new-style classes.
    >>> __metaclass__ = type

    >>> from zope.interface import Interface, Attribute
    >>> from zope.schema import Int, Text, TextLine, Object

    >>> class IAuthor(Interface):
    ...     name = TextLine(title=u"Name", required=True)

    >>> class ICommentTarget(Interface):
    ...     comments = Attribute('List of comments about this object.')

    >>> class IComment(Interface):
    ...     target = Attribute('The object containing this comment.')
    ...     text = TextLine(title=u"Text", required=True)

    >>> class ICookbook(ICommentTarget):
    ...     name = TextLine(title=u"Name", required=True)
    ...     author = Object(schema=IAuthor)
    ...     recipes = Attribute("List of recipes published in this cookbook.")

    >>> class IDish(Interface):
    ...     name = TextLine(title=u"Name", required=True)
    ...     recipes = Attribute("List of recipes for this dish.")

    >>> class IRecipe(ICommentTarget):
    ...     id = Int(title=u"Unique ID", required=True)
    ...     dish = Object(schema=IDish)
    ...     cookbook = Object(schema=ICookbook)
    ...     instructions = Text(title=u"How to prepare the recipe.",
    ...         required=True)

Here's the interface for the 'set' objects that manage the authors,
cookbooks, and dishes. The inconsistent naming is intentional.

    >>> class IAuthorSet(Interface):
    ...     def getAllAuthors(self):
    ...         "Get all authors."
    ...
    ...     def getAuthor(self, name):
    ...         "Retrieve a single author by name."

    >>> class ICookbookSet(Interface):
    ...     def getAll(self):
    ...         "Get all cookbooks."
    ...
    ...     def get(self, name):
    ...         "Retrieve a single cookbook by name."

    >>> class IDishSet(Interface):
    ...     def getAll(self):
    ...         "Get all dishes."
    ...
    ...     def get(self, name):
    ...         "Retrieve a single dish by name."


Here are simple implementations of IAuthor, IComment, ICookbook, IDish,
and IRecipe.

    >>> from zope.interface import implements
    >>> from zope.security.checker import CheckerPublic
    >>> from canonical.lazr.security import protect_schema

    >>> class Author:
    ...     implements(IAuthor)
    ...     def __init__(self, name):
    ...         self.name = name
    >>> protect_schema(Author, IAuthor, write_permission=CheckerPublic)

    >>> class Comment(object):
    ...     implements(IComment)
    ...     def __init__(self, target, text):
    ...         self.target = target
    ...         self.text = text
    ...         self.target.comments.append(self)
    >>> protect_schema(Comment, IComment, write_permission=CheckerPublic)

    >>> class Cookbook:
    ...     implements(ICookbook)
    ...     def __init__(self, name, author):
    ...         self.name = name
    ...         self.author = author
    ...         self.recipes = []
    ...         self.comments = []
    >>> protect_schema(Cookbook, ICookbook, write_permission=CheckerPublic)

    >>> class Dish:
    ...     implements(IDish)
    ...     def __init__(self, name):
    ...         self.name = name
    ...         self.recipes = []
    >>> protect_schema(Dish, IDish, write_permission=CheckerPublic)

    >>> class Recipe:
    ...     implements(IRecipe)
    ...     def __init__(self, id, cookbook, dish, instructions):
    ...         self.id = id
    ...         self.cookbook = cookbook
    ...         self.cookbook.recipes.append(self)
    ...         self.dish = dish
    ...         self.dish.recipes.append(self)
    ...         self.instructions = instructions
    ...         self.comments = []
    >>> protect_schema(Recipe, IRecipe, write_permission=CheckerPublic)

Here are the "model objects" themselves:

    >>> A1 = Author(u"Julia Child")
    >>> A2 = Author(u"Irma S. Rombauer")
    >>> A3 = Author(u"James Beard")

    >>> C1 = Cookbook(u"Mastering the Art of French Cooking", A1)
    >>> C2 = Cookbook(u"The Joy of Cooking", A2)
    >>> C3 = Cookbook(u"James Beard's American Cookery", A3)

    >>> D1 = Dish("Roast chicken")
    >>> C1_D1 = Recipe(1, C1, D1, u"You can always judge...")
    >>> C2_D1 = Recipe(2, C2, D1, u"Draw, singe, stuff, and truss...")
    >>> C3_D1 = Recipe(3, C3, D1, u"A perfectly roasted chicken is...")

    >>> D2 = Dish("Baked beans")
    >>> C2_D2 = Recipe(4, C2, D2, u"Preheat oven to...")
    >>> C3_D2 = Recipe(5, C3, D2, u"Without doubt the most famous...")

    >>> D3 = Dish(u"Foies de voilaille en aspic")
    >>> C1_D3 = Recipe(6, C1, D3, u"Chicken livers sauteed in butter...")

<<<<<<< HEAD
    >>> COM1 = Comment(u"Clear and concise.")
    >>> C2_D1.comments.append(COM1)

    >>> COM2 = Comment(u"A kitchen staple.")
    >>> C2.comments.append(COM2)
=======
    >>> COM1 = Comment(C2_D1, "Clear and concise.")
    >>> COM2 = Comment(C2, "A kitchen staple.")
>>>>>>> 32b45038

Here's a simple CookbookSet with a predefined list of cookbooks.

    >>> class CookbookSet:
    ...     implements(ICookbookSet)
    ...     def __init__(self):
    ...         self.cookbooks = [C1, C2, C3]
    ...
    ...     def getAll(self):
    ...         return self.cookbooks
    ...
    ...     def get(self, name):
    ...         match = [c for c in self.cookbooks if c.name == name]
    ...         if len(match) > 0:
    ...             return match[0]
    ...         return None
    >>> protect_schema(CookbookSet, ICookbookSet)

Here's a simple AuthorSet with predefined authors.

    >>> class AuthorSet:
    ...     implements(IAuthorSet)
    ...     def __init__(self):
    ...         self.authors = [A1, A2, A3]
    ...
    ...     def getAllAuthors(self):
    ...         return self.authors
    ...
    ...     def getAuthor(self, name):
    ...         match = [p for p in self.authors if p.name == name]
    ...         if len(match) > 0:
    ...             return match[0]
    ...         return None
    >>> protect_schema(AuthorSet, IAuthorSet)

Finally, a simple DishSet with predefined dishes.

    >>> class DishSet:
    ...     implements(IDishSet)
    ...     def __init__(self):
    ...         self.dishes = [D1, D2, D3]
    ...
    ...     def getAll(self):
    ...         return self.dishes
    ...
    ...     def get(self, name):
    ...         match = [d for d in self.dishes if d.name == name]
    ...         if len(match) > 0:
    ...             return match[0]
    ...         return None
    >>> protect_schema(DishSet, IDishSet)

The web service uses the standard Navigation components to map URLs to
components to publish (see navigation.txt) and the standard
ICanonicalUrlData to map content object back to URL (see
canonical_url.txt).

The navigation for these components:

    >>> from urllib import unquote
    >>> from canonical.launchpad.webapp.publisher import (
    ...     Navigation, stepthrough)
    >>> from zope.component import provideAdapter
    >>> from zope.publisher.interfaces.browser import (
    ...     IBrowserPublisher, IDefaultBrowserLayer)

    >>> def register_navigation(navigation, for_):
    ...     provideAdapter(navigation, [for_, IDefaultBrowserLayer],
    ...         IBrowserPublisher)

    >>> class DishSetNavigation(Navigation):
    ...     def traverse(self, name):
    ...         return self.context.get(unquote(name))
    >>> register_navigation(DishSetNavigation, IDishSet)

    >>> class AuthorSetNavigation(Navigation):
    ...     def traverse(self, name):
    ...         return self.context.getAuthor(unquote(name))
    >>> register_navigation(AuthorSetNavigation, IAuthorSet)

    >>> class CookbookSetNavigation(Navigation):
    ...     def traverse(self, name):
    ...         return self.context.get(unquote(name))
    >>> register_navigation(CookbookSetNavigation, ICookbookSet)

    >>> class CookbookNavigation(Navigation):
    ...     @stepthrough('comments')
    ...     def traverse_comments(self, name):
    ...         try:
    ...             return self.context.comments[int(name)-1]
    ...         except (IndexError, TypeError, ValueError):
    ...             return None
    ...
    ...     @stepthrough('recipes')
    ...     def traverse_recipes(self, name):
    ...         name = unquote(name)
    ...         for recipe in self.context.recipes:
    ...             if recipe.dish.name == name:
    ...                 return recipe
    ...         return None
    >>> register_navigation(CookbookNavigation, ICookbook)

    >>> class RecipeNavigation(Navigation):
    ...     @stepthrough('comments')
    ...     def traverse_comments(self, name):
    ...         try:
    ...             return self.context.comments[int(name)-1]
    ...         except (IndexError, TypeError, ValueError):
    ...             return None
    >>> register_navigation(RecipeNavigation, IRecipe)

    >>> class RootNavigation(Navigation):
    ...     top_level_names = {
    ...         'dishes': DishSet(),
    ...         'cookbooks': CookbookSet(),
    ...         'authors': AuthorSet()}
    ...
    ...     def traverse(self, name):
    ...         return self.top_level_names.get(name)

The canonical URLs for these components:

    >>> from urllib import quote
    >>> from canonical.launchpad.webapp.interfaces import ICanonicalUrlData
    >>> class BaseUrlData(object):
    ...     inside = None
    ...     def __init__(self, context):
    ...         self.context = context
    ...         self.rootsite = None
    ...
    ...     @property
    ...     def path(self):
    ...         return quote(self.context.name)

    >>> class AuthorUrlData(BaseUrlData):
    ...     @property
    ...     def inside(self):
    ...         return AuthorSet()
    >>> provideAdapter(AuthorUrlData, [IAuthor], ICanonicalUrlData)

    >>> class DishUrlData(BaseUrlData):
    ...     @property
    ...     def inside(self):
    ...         return DishSet()
    >>> provideAdapter(DishUrlData, [IDish], ICanonicalUrlData)

    >>> class RecipeUrlData(BaseUrlData):
    ...     @property
    ...     def inside(self):
    ...         return self.context.cookbook
    ...     @property
    ...     def path(self):
    ...         return quote(u"recipes/%s" % str(self.context.dish.name))
    >>> provideAdapter(RecipeUrlData, [IRecipe], ICanonicalUrlData)

    >>> class CookbookUrlData(BaseUrlData):
    ...     @property
    ...     def inside(self):
    ...         return CookbookSet()
    >>> provideAdapter(CookbookUrlData, [ICookbook], ICanonicalUrlData)

    >>> class DishSetUrlData(BaseUrlData):
    ...     path = 'dishes'
    >>> provideAdapter(DishSetUrlData, [IDishSet], ICanonicalUrlData)

    >>> class CookbookSetUrlData(BaseUrlData):
    ...     path = 'cookbooks'
    >>> provideAdapter(CookbookSetUrlData, [ICookbookSet], ICanonicalUrlData)

    >>> class AuthorSetUrlData(BaseUrlData):
    ...     path = 'authors'
    >>> provideAdapter(AuthorSetUrlData, [IAuthorSet], ICanonicalUrlData)

    >>> class CommentUrlData(BaseUrlData):
    ...     @property
    ...     def path(self):
    ...         return "comments/%d" % (
    ...             self.context.target.comments.index(self.context)+1)
    ...     @property
    ...     def inside(self):
    ...         return self.context.target
    >>> provideAdapter(CommentUrlData, [Comment], ICanonicalUrlData)


== Defining the resources ==

LAZR provides an interface, IEntry, used by an individual model object
exposed through a specific resource. This interface defines only one
attribute 'schema' which should contain a schema describing the data
fields available in the entry.  The same kind of fields defined by a
model interface like IRecipe.  It is expected that the entry adapter
also provides that schema itself.

If there's not much to an interface, you can expose it through the web
service exactly as it's defined, by defining a class that inherits
from both the interface and IEntry. Since IAuthor and IComment are so
simple, we can define IAuthorEntry and ICommentEntry this way:

    >>> from canonical.lazr.interfaces import IEntry
    >>> class IAuthorEntry(IAuthor, IEntry):
    ...     """The part of an author we expose through the web service."""

    >>> from canonical.lazr.interfaces import IEntry
    >>> class ICommentEntry(IComment, IEntry):
    ...     """The part of a comment we expose through the web service."""

That usually doesn't work, though, because we usually don't want to
expose to the web service the same data model we expose
internally. Usually there are fields we don't want to expose,
synthetic fields we do want to expose, fields we want to expose as a
different type under a different name, and so on. This is why we have
IEntry in the first place: the IEntry interface defines the interface
we _do_ want to expose through the web service.

The reason we can't just define IDishEntry(IDish, IEntry) is that
IDish defines the "recipes" collection as an Attribute. Attribute is
about as generic as "object", and doesn't convey any information about
what kind of object is in the collection, or even that "recipes" is a
collection at all. To expose the corresponding field to the web
service we use CollectionField.

    >>> from canonical.lazr.rest.schema import CollectionField
    >>> class IDishEntry(IEntry):
    ...     "The part of a dish that we expose through the web service."
    ...     recipes = CollectionField(value_type=Object(schema=IRecipe))


In the following code block we define an interface that exposes the
underlying Recipe's name but not its ID. References to associated
objects (like the recipe's cookbook) are represented with the
zope.schema.Object type: this makes it possible to serve a link from a
recipe to its cookbook.

    >>> class IRecipeEntry(IEntry):
    ...     "The part of a recipe that we expose through the web service."
    ...     cookbook = Object(schema=ICookbook)
    ...     dish = Object(schema=IDish)
    ...     instructions = Text(title=u"Name", required=True)
    ...     comments = CollectionField(value_type=Object(schema=IComment))

    >>> class ICookbookEntry(IEntry):
    ...     name = TextLine(title=u"Name", required=True)
    ...     author = Object(schema=IAuthor)
    ...     recipes = CollectionField(value_type=Object(schema=IRecipe))
    ...     comments = CollectionField(value_type=Object(schema=IComment))


== Implementing the resources ==

Here's the implementation of IAuthorEntry: a simple decorator on the
original model object. It subclasses Entry, a simple base class that
defines a constructor. (See lazr/doc/decorates.txt for more on
decorates().)

    >>> from zope.component import adapts
    >>> from zope.interface.verify import verifyObject
    >>> from canonical.lazr import decorates
    >>> from canonical.lazr.rest import Entry

    >>> class AuthorEntry(Entry):
    ...     """An author, as exposed through the web service."""
    ...     adapts(IAuthor)
    ...     decorates(IAuthorEntry)
    ...     schema = IAuthorEntry

    >>> verifyObject(IAuthorEntry, AuthorEntry(A1))
    True

The "schema" attribute points to the interface class that defines the
attributes exposed through the web service. Above, "schema" is
IAuthorEntry, which exposes only "name".

IEntry also defines an invariant that enforce that it can be
adapted to the interface defined in the schema attribute. This
is usually not a problem, since the schema is usually the interface
itself.

    >>> IAuthorEntry.validateInvariants(AuthorEntry(A1))

But the invariant will complain if that doesn't isn't true.

    >>> class InvalidAuthorEntry(Entry):
    ...     adapts(IAuthor)
    ...     decorates(IAuthorEntry)
    ...     schema = ICookbookEntry

    >>> verifyObject(IAuthorEntry, InvalidAuthorEntry(A1))
    True
    >>> IAuthorEntry.validateInvariants(InvalidAuthorEntry(A1))
    Traceback (most recent call last):
      ...
    Invalid: InvalidAuthorEntry doesn't provide its ICookbookEntry schema.

Other entries are defined similarly.

# XXX flacoste 2008/03/17 Update this example to show how adapters can
# be used to resolve the impedance mismatch between the web-service
# visible interface and the internal data model.)

    >>> class CookbookEntry(Entry):
    ...     """A cookbook, as exposed through the web service."""
    ...     adapts(ICookbook)
    ...     decorates(ICookbookEntry)
    ...     schema = ICookbookEntry

    >>> class DishEntry(Entry):
    ...     """A dish, as exposed through the web service."""
    ...     adapts(IDish)
    ...     decorates(IDishEntry)
    ...     schema = IDishEntry

    >>> class CommentEntry(Entry):
    ...     """A comment, as exposed through the web service."""
    ...     adapts(IComment)
    ...     decorates(ICommentEntry)
    ...     schema = ICommentEntry

    >>> class RecipeEntry(Entry):
    ...     adapts(IRecipe)
    ...     decorates(IRecipeEntry)
    ...     schema = IRecipeEntry


We need to register these entries as an adapter from (eg.) IAuthor to
(eg.) IAuthorEntry. In ZCML a registration would look like this.

    <adapter
        for="my.app.interfaces.IAuthor"
        provides="my.app.interfaces.IAuthorEntry"
        factory="my.app.rest.AuthorEntry"
        />

Since we're in the middle of a Python test we need to do the equivalent
in Python code:

    >>> provideAdapter(AuthorEntry, [IAuthor], IAuthorEntry)
    >>> provideAdapter(CookbookEntry, [ICookbook], ICookbookEntry)
    >>> provideAdapter(DishEntry, [IDish], IDishEntry)
    >>> provideAdapter(CommentEntry, [IComment], ICommentEntry)
    >>> provideAdapter(RecipeEntry, [IRecipe], IRecipeEntry)

LAZR also defines an interface and a base class for collections of
objects. I'll use it to expose the AuthorSet collection and other
top-level collections through the web service. A collection must
define a method called find(), which returns the model objects in the
collection.

    >>> from canonical.lazr.rest import Collection
    >>> from canonical.lazr.interfaces import ICollection

    >>> class AuthorCollection(Collection):
    ...     """A collection of authors, as exposed through the web service."""
    ...
    ...     def find(self):
    ...        """Find all the authors."""
    ...        return self.context.getAllAuthors()
    ...
    >>> provideAdapter(AuthorCollection, [IAuthorSet], ICollection)

    >>> verifyObject(ICollection, AuthorCollection(AuthorSet()))
    True

    >>> class CookbookCollection(Collection):
    ...     """A collection of cookbooks, as exposed through the web service.
    ...     """
    ...
    ...     def find(self):
    ...        """Find all the cookbooks."""
    ...        return self.context.getAll()
    >>> provideAdapter(CookbookCollection, [ICookbookSet], ICollection)

    >>> class DishCollection(Collection):
    ...     """A collection of dishes, as exposed through the web service."""
    ...
    ...     def find(self):
    ...        """Find all the dishes."""
    ...        return self.context.getAll()
    >>> provideAdapter(DishCollection, [IDishSet], ICollection)

Like Entry, Collection is a simple base class that defines a
constructor.

We need to define a collection of the recipes associated with a
cookbook. We say that the collection of recipes is scoped to a
cookbook. Scoped collections adapters are looked for based on the type
of the scope, and the type of the entries contained in the scoped
collection. There is a default ScopedCollection adapter that work in all
cases where the scoped collection is available as an iterable attribute
of the context.

    >>> from zope.component import getMultiAdapter
    >>> from canonical.lazr.interfaces import IScopedCollection

    >>> getMultiAdapter((C1, C1_D1), IScopedCollection)
    <canonical.lazr.rest.resource.ScopedCollection...>

The default adapter will also work just fine with the comments scoped
collection.


== Resource objects ==

LAZR's Resource objects are the objects that actually handle incoming
HTTP requests. There are a few very common types of HTTP resources,
and LAZR defines classes for some of them. For instance, there's the
"collection" resource that responds to GET (to get the items in the
collection) and POST (to call methods on the collection). LAZR
implements this as a CollectionResource which uses the HTTP arguments
to drive Collection methods like find().

Of course, a CollectionResource has to expose a collection _of_
something. That's why each CollectionResource is associated with some
concrete implementation of ICollection, like AuthorCollection. All you
have to do is define the behaviour of the collection, and
CollectionResource takes care of exposing the collection through HTTP.

Similarly, you can implement RecipeEntry to the IEntry interface, and
expose it through the web as an EntryResource.


== The Service Root Resource ==

How are these Resource objects connected to the web? Through the
ServiceRootResource. This is a special resource that represents the
root of the object tree.

    >>> from canonical.lazr.interfaces import IServiceRootResource
    >>> from canonical.lazr.rest import ServiceRootResource
    >>> class IMyWebServiceApplication(IServiceRootResource):
    ...     """Marker interface for the web service."""
    >>> class MyServiceRootResource(ServiceRootResource):
    ...     implements(IMyWebServiceApplication)
    >>> register_navigation(RootNavigation, IMyWebServiceApplication)

If you call the service root resource, and pass in an HTTP request, it
will act as though you had performed a GET on the URL
'http://api.launchpad.net/'.

    >>> from canonical.launchpad.webapp.servers import WebServiceTestRequest
    >>> from canonical.launchpad.webapp.servers import WebServicePublication

    >>> def create_web_service_request(
    ...     path_info, method='GET', body_instream=None, environ=None):
    ...     test_environ = {
    ...         'SERVER_URL': 'http://api.launchpad.dev',
    ...         'HTTP_HOST': 'api.lauchpad.dev',
    ...         'PATH_INFO': path_info,
    ...     }
    ...     if environ:
    ...         test_environ.update(environ)
    ...     request = WebServiceTestRequest(
    ...         body_instream=body_instream, environ=test_environ,
    ...         method=method)
    ...     request.setPublication(WebServicePublication(None))
    ...     # Set the "current" request.
    ...     login(ANONYMOUS, request)
    ...     return request

    >>> request = create_web_service_request('/')
    >>> app = MyServiceRootResource()
    >>> app(request)
    'This is a web service.'

The standard canonical_url() function can be used to generate URLs to
content objects published on the web service. It works for the web
service root also.

    >>> from canonical.launchpad.webapp import canonical_url
    >>> ICanonicalUrlData.providedBy(app)
    True
    >>> canonical_url(app)
    u'http://api.launchpad.dev/'


== Collection resources ==

The default root navigation defined in our model contains the top-level
Set objects that should be published. When these sets are published on
the web service, they will we wrapped in the appropriate
CollectionResource.

The following example is equivalent to requesting
'http://api.launchpad.net/cookbooks/'. The code will traverse to the
CookbookSet published normally at '/cookbooks' and it will be wrapped
into a CollectionResource.

    >>> request = create_web_service_request('/cookbooks')
    >>> collection = request.traverse(app)
    >>> collection
    <canonical.lazr.rest.resource.CollectionResource object ...>

Calling the collection resource yields a JSON document, which can be
parsed with standard tools.

    >>> import simplejson
    >>> representation = simplejson.loads(collection())


== Entry resources ==

The collection resource is a list of entries. Each entry has some
associated information (like 'name'), a 'self_link' (the URL to the
entry's resource), and possibly links to associated resources.

    >>> len(representation)
    3
    >>> representation[1]['name']
    u'The Joy of Cooking'
    >>> representation[1]['self_link']
    u'http://api.launchpad.dev/cookbooks/The%20Joy%20of%20Cooking'

Each cookbook, for instance, has a link to its author.

    >>> representation[1]['author_link']
    u'http://api.launchpad.dev/authors/Irma%20S.%20Rombauer'

Calling the CollectionResource object makes it process the incoming
request. Since this is a GET request, calling the resource publishes
the resource to the web. A CollectionResource is made up of a bunch of
EntryResources, and the base EntryResource class knows how to use the
entry schema class (in this case, IRecipeEntry) to publish a JSON
document.

The same way collections are wrapped into CollectionResource, navigating
to an object that has an IEntry adapter, will wrap it into an
EntryResource.

For instance, requesting "/cookbooks/The%20Joy%20of%20Cooking" will wrap
the "Joy of Cooking" cookbook object into an EntryResource.

    >>> request = create_web_service_request(
    ...     quote('/cookbooks/The Joy of Cooking'))
    >>> joy_resource = request.traverse(app)
    >>> joy_resource
    <canonical.lazr.rest.resource.EntryResource object ...>

    >>> joy = simplejson.loads(joy_resource())
    >>> sorted(joy.items())
    [(u'author_link',
      u'http://api.launchpad.dev/authors/Irma%20S.%20Rombauer'),
     (u'comments_collection_link',
      u'http://api.launchpad.dev/cookbooks/The%20Joy%20of%20Cooking/comments'),
     (u'name', u'The Joy of Cooking'),
     (u'recipes_collection_link',
      u'http://api.launchpad.dev/cookbooks/The%20Joy%20of%20Cooking/recipes'),
     (u'self_link',
      u'http://api.launchpad.dev/cookbooks/The%20Joy%20of%20Cooking')]

You can also traverse from an entry to an item in a scoped collection:

    >>> request = create_web_service_request(
    ...     quote('/cookbooks/The Joy of Cooking/recipes/Roast chicken'))
    >>> chicken_recipe_resource = request.traverse(app)
    >>> chicken_recipe = simplejson.loads(chicken_recipe_resource())
    >>> sorted(chicken_recipe.items())
    [(u'comments_collection_link',
      u'http://api...Joy%20of%20Cooking/recipes/Roast%20chicken/comments'),
    (u'cookbook_link',
     u'http://api.launchpad.dev/cookbooks/The%20Joy%20of%20Cooking'),
    (u'dish_link', u'http://api.launchpad.dev/dishes/Roast%20chicken'),
    (u'instructions', u'Draw, singe, stuff, and truss...'),
    (u'self_link',
     u'http://api.../The%20Joy%20of%20Cooking/recipes/Roast%20chicken')]

Another example traversing to a comment:

<<<<<<< HEAD
    >>> comments_resource = chicken_recipe_resource.publishTraverse(
    ...     request, "comments")
    >>> canonical_url(comments_resource, request=request)
    u'http://api.../The%20Joy%20of%20Cooking/recipes/Roast%20chicken/comments'
=======
    >>> roast_chicken_comments_url = quote(
    ... '/cookbooks/The Joy of Cooking/recipes/Roast chicken/comments')
    >>> request = create_web_service_request(roast_chicken_comments_url)
    >>> comments_resource = request.traverse(app)
>>>>>>> 32b45038

    >>> comments = simplejson.loads(comments_resource())
    >>> [c['text'] for c in comments]
    [u'Clear and concise.']

    >>> request = create_web_service_request(
    ...     roast_chicken_comments_url + '/1')
    >>> comment_one_resource = request.traverse(app)
    >>> comment_one = simplejson.loads(comment_one_resource())
    >>> sorted(comment_one.items())
    [(u'self_link',
      u'http://api...Joy%20of%20Cooking/recipes/Roast%20chicken/comments/1'),
     (u'text', u'Clear and concise.')]


== Requesting non available resources ==

If the user tries to traverse to a nonexistent object, the result is a
NotFound exception.

Requesting a non-existent top-level collection:

    >>> create_web_service_request('/nosuchcollection').traverse(app)
    Traceback (most recent call last):
    ...
    NotFound: ... name: u'nosuchcollection'

Requesting a non-existent cookbook:

    >>> create_web_service_request('/cookbooks/104').traverse(app)
    Traceback (most recent call last):
    ...
    NotFound: ... name: u'104'

Requesting an attribute which isn't exposed as a collection:

    >>> create_web_service_request(
    ...     '/cookbooks/The%20Joy%20of%20Cooking/name').traverse(app)
    Traceback (most recent call last):
    ...
    NotFound: ... name: u'name'

Requesting a non-existent comment:

    >>> create_web_service_request(
    ...  '/cookbooks/The%20Joy%20of%20Cooking/comments/10').traverse(app)
    Traceback (most recent call last):
    ...
    NotFound: ... name: u'10'


== Manipulating entries ==

Most entry resources support write operations by responding to PATCH
requests. The entity-body of a PATCH request should be a JSON document
with new values for some of the entry's attributes. Basically, a set
of assertions about what the object *should* look like.

From this point on we'll use a helper function to build request
objects and traverse the resource tree.

    >>> from StringIO import StringIO
    >>> def make_request(method, url_path_fragments, body=''):
    ...     if method in ['PUT', 'PATCH']:
    ...         headers = { 'CONTENT_TYPE' : 'application/json',
    ...                     'HTTP_HOST' : 'api.launchpad.dev' }
    ...         body = simplejson.dumps(body)
    ...     else:
    ...         body = ''
    ...         headers = {}
    ...     request = LaunchpadTestRequest(body_instream=StringIO(body),
    ...                                    environ=headers, method=method)
    ...     request.setPublication(WebServicePublication(None))
    ...     request.setApplicationServer('api.launchpad.dev')
    ...     resource = MyServiceRootResource()
    ...     for fragment in url_path_fragments:
    ...         resource = resource.publishTraverse(request, fragment)
    ...     return request, resource

<<<<<<< HEAD
Here, we modify the name of one of the cookbooks.

    >>> body = { "name" : "The Joy of Cooking (revised)" }
    >>> request, resource = make_request('PATCH',
    ...                                  ['cookbooks', 'The Joy of Cooking'],
    ...                                  body)
    >>> resource()
=======
    >>> patch_request = create_web_service_request(
    ...     '/cookbooks/The%20Joy%20of%20Cooking', body_instream=body,
    ...     environ=headers, method='PATCH')
    >>> joy_resource_patch = patch_request.traverse(app)
    >>> joy_resource_patch()
>>>>>>> 32b45038
    ''

    >>> request.response.getStatus()
    301
<<<<<<< HEAD
    >>> request.response.getHeader('Location')
=======
    >>> patch_request.response.getHeader('Location')
>>>>>>> 32b45038
    'http://api.../cookbooks/The%20Joy%20of%20Cooking%20%28revised%29'

The new name is reflected in the cookbook's representation, and the
cookbook's URL has changed as well.

<<<<<<< HEAD
    >>> request, resource = make_request('GET',
    ...                                  ['cookbooks',
    ...                                   'The Joy of Cooking (revised)'])
    >>> joy = simplejson.loads(resource())
=======
    >>> request = create_web_service_request(
    ...     '/cookbooks/The%20Joy%20of%20Cooking%20%28revised%29')
    >>> joy_resource = request.traverse(app)
    >>> joy = simplejson.loads(joy_resource())
>>>>>>> 32b45038
    >>> joy['name']
    u'The Joy of Cooking (revised)'

An entry that responds to PATCH will also respond to PUT. With PUT you
modify the document you got in response to a GET request, and send the
whole thing back to the server, whereas with PATCH you're creating a
new document that describes a subset of the entry's state.

Here, we use PUT to change the cookbook's name back to what it was
before. Note that we send the entire dictionary back to the server.

    >>> joy['name'] = 'The Joy of Cooking'
<<<<<<< HEAD
    >>> request, resource = make_request('PUT',
    ...                                  ['cookbooks',
    ...                                   'The Joy of Cooking (revised)'],
    ...                                  joy)
    >>> resource()
=======
    >>> body = StringIO(simplejson.dumps(joy))
    >>> put_request = create_web_service_request(
    ...     '/cookbooks/The%20Joy%20of%20Cooking%20%28revised%29',
    ...     body_instream=body, environ=headers, method='PUT')

    >>> joy_resource_put = put_request.traverse(app)
    >>> joy_resource_put()
>>>>>>> 32b45038
    ''

The cookbook's URL has changed back to what it was before.

    >>> request.response.getStatus()
    301
    >>> request.response.getHeader('Location')
    'http://api.launchpad.dev/cookbooks/The%20Joy%20of%20Cooking'

So has the cookbook's name.

<<<<<<< HEAD
    >>> get_request, get_resource = make_request('GET',
    ...                                          ['cookbooks',
    ...                                           'The Joy of Cooking'])
    >>> joy = simplejson.loads(get_resource())
=======
    >>> joy_resource = create_web_service_request(
    ...     '/cookbooks/The%20Joy%20of%20Cooking').traverse(app)
    >>> joy = simplejson.loads(joy_resource())
>>>>>>> 32b45038
    >>> joy['name']
    u'The Joy of Cooking'

It's also possible to change the relationships between objects. Here,
we change a cookbook's author. Since all objects are identified by
their URLs, we make the change by modifying the cookbook's
'author_link' field to point to another author.

    >>> joy['author_link'] = u'http://api.launchpad.dev/authors/Julia%20Child'
    >>> request, resource = make_request('PUT', ['cookbooks',
    ...                                          'The Joy of Cooking'], joy)
    >>> resource()
    ''

    >>> joy = simplejson.loads(get_resource())
    >>> joy['author_link']
    u'http://api.launchpad.dev/authors/Julia%20Child'<|MERGE_RESOLUTION|>--- conflicted
+++ resolved
@@ -138,22 +138,14 @@
     >>> C3_D1 = Recipe(3, C3, D1, u"A perfectly roasted chicken is...")
 
     >>> D2 = Dish("Baked beans")
-    >>> C2_D2 = Recipe(4, C2, D2, u"Preheat oven to...")
-    >>> C3_D2 = Recipe(5, C3, D2, u"Without doubt the most famous...")
-
-    >>> D3 = Dish(u"Foies de voilaille en aspic")
-    >>> C1_D3 = Recipe(6, C1, D3, u"Chicken livers sauteed in butter...")
-
-<<<<<<< HEAD
-    >>> COM1 = Comment(u"Clear and concise.")
-    >>> C2_D1.comments.append(COM1)
-
-    >>> COM2 = Comment(u"A kitchen staple.")
-    >>> C2.comments.append(COM2)
-=======
+    >>> C2_D2 = Recipe(4, C2, D2, "Preheat oven to...")
+    >>> C3_D2 = Recipe(5, C3, D2, "Without doubt the most famous...")
+
+    >>> D3 = Dish("Foies de voilaille en aspic")
+    >>> C1_D3 = Recipe(6, C1, D3, "Chicken livers sauteed in butter...")
+
     >>> COM1 = Comment(C2_D1, "Clear and concise.")
     >>> COM2 = Comment(C2, "A kitchen staple.")
->>>>>>> 32b45038
 
 Here's a simple CookbookSet with a predefined list of cookbooks.
 
@@ -720,17 +712,10 @@
 
 Another example traversing to a comment:
 
-<<<<<<< HEAD
-    >>> comments_resource = chicken_recipe_resource.publishTraverse(
-    ...     request, "comments")
-    >>> canonical_url(comments_resource, request=request)
-    u'http://api.../The%20Joy%20of%20Cooking/recipes/Roast%20chicken/comments'
-=======
     >>> roast_chicken_comments_url = quote(
     ... '/cookbooks/The Joy of Cooking/recipes/Roast chicken/comments')
     >>> request = create_web_service_request(roast_chicken_comments_url)
     >>> comments_resource = request.traverse(app)
->>>>>>> 32b45038
 
     >>> comments = simplejson.loads(comments_resource())
     >>> [c['text'] for c in comments]
@@ -789,67 +774,29 @@
 with new values for some of the entry's attributes. Basically, a set
 of assertions about what the object *should* look like.
 
-From this point on we'll use a helper function to build request
-objects and traverse the resource tree.
+Here, we modify the name of one of the cookbooks.
 
     >>> from StringIO import StringIO
-    >>> def make_request(method, url_path_fragments, body=''):
-    ...     if method in ['PUT', 'PATCH']:
-    ...         headers = { 'CONTENT_TYPE' : 'application/json',
-    ...                     'HTTP_HOST' : 'api.launchpad.dev' }
-    ...         body = simplejson.dumps(body)
-    ...     else:
-    ...         body = ''
-    ...         headers = {}
-    ...     request = LaunchpadTestRequest(body_instream=StringIO(body),
-    ...                                    environ=headers, method=method)
-    ...     request.setPublication(WebServicePublication(None))
-    ...     request.setApplicationServer('api.launchpad.dev')
-    ...     resource = MyServiceRootResource()
-    ...     for fragment in url_path_fragments:
-    ...         resource = resource.publishTraverse(request, fragment)
-    ...     return request, resource
-
-<<<<<<< HEAD
-Here, we modify the name of one of the cookbooks.
-
-    >>> body = { "name" : "The Joy of Cooking (revised)" }
-    >>> request, resource = make_request('PATCH',
-    ...                                  ['cookbooks', 'The Joy of Cooking'],
-    ...                                  body)
-    >>> resource()
-=======
+    >>> headers = { 'CONTENT_TYPE' : 'application/json' }
+    >>> body = StringIO('{"name" : "The Joy of Cooking (revised)"}')
+
     >>> patch_request = create_web_service_request(
     ...     '/cookbooks/The%20Joy%20of%20Cooking', body_instream=body,
     ...     environ=headers, method='PATCH')
     >>> joy_resource_patch = patch_request.traverse(app)
     >>> joy_resource_patch()
->>>>>>> 32b45038
     ''
 
-    >>> request.response.getStatus()
-    301
-<<<<<<< HEAD
-    >>> request.response.getHeader('Location')
-=======
     >>> patch_request.response.getHeader('Location')
->>>>>>> 32b45038
     'http://api.../cookbooks/The%20Joy%20of%20Cooking%20%28revised%29'
 
 The new name is reflected in the cookbook's representation, and the
 cookbook's URL has changed as well.
 
-<<<<<<< HEAD
-    >>> request, resource = make_request('GET',
-    ...                                  ['cookbooks',
-    ...                                   'The Joy of Cooking (revised)'])
-    >>> joy = simplejson.loads(resource())
-=======
     >>> request = create_web_service_request(
     ...     '/cookbooks/The%20Joy%20of%20Cooking%20%28revised%29')
     >>> joy_resource = request.traverse(app)
     >>> joy = simplejson.loads(joy_resource())
->>>>>>> 32b45038
     >>> joy['name']
     u'The Joy of Cooking (revised)'
 
@@ -862,13 +809,6 @@
 before. Note that we send the entire dictionary back to the server.
 
     >>> joy['name'] = 'The Joy of Cooking'
-<<<<<<< HEAD
-    >>> request, resource = make_request('PUT',
-    ...                                  ['cookbooks',
-    ...                                   'The Joy of Cooking (revised)'],
-    ...                                  joy)
-    >>> resource()
-=======
     >>> body = StringIO(simplejson.dumps(joy))
     >>> put_request = create_web_service_request(
     ...     '/cookbooks/The%20Joy%20of%20Cooking%20%28revised%29',
@@ -876,7 +816,6 @@
 
     >>> joy_resource_put = put_request.traverse(app)
     >>> joy_resource_put()
->>>>>>> 32b45038
     ''
 
 The cookbook's URL has changed back to what it was before.
@@ -888,16 +827,9 @@
 
 So has the cookbook's name.
 
-<<<<<<< HEAD
-    >>> get_request, get_resource = make_request('GET',
-    ...                                          ['cookbooks',
-    ...                                           'The Joy of Cooking'])
-    >>> joy = simplejson.loads(get_resource())
-=======
     >>> joy_resource = create_web_service_request(
     ...     '/cookbooks/The%20Joy%20of%20Cooking').traverse(app)
     >>> joy = simplejson.loads(joy_resource())
->>>>>>> 32b45038
     >>> joy['name']
     u'The Joy of Cooking'
 
