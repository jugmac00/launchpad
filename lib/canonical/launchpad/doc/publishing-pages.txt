= Source Package Publishing Views =

The default view for SourcePackagePublishingHistory offers a
convenience property that can be used to display files that are
related to that publication; this includes binary and source
files. The property returns a sorted list of dictionaries with URLs,
filenames and filesizes.

    >>> from zope.component import getMultiAdapter
    >>> from canonical.launchpad.webapp.servers import LaunchpadTestRequest

We'll retrieve the last SourcePackagePublishingHistory entry for
alsa-utils and foobar in ubuntu as sample data:

    >>> from zope.component import getUtility
    >>> from canonical.launchpad.interfaces import IDistributionSet

    >>> ubuntu = getUtility(IDistributionSet).getByName("ubuntu")
    >>> alsa_utils = ubuntu.getSourcePackage('alsa-utils')
    >>> alsa_pub = alsa_utils.publishing_history[0]
    >>> foobar = ubuntu.getSourcePackage('foobar')
    >>> foo_pub = foobar.publishing_history[0]

The base class BasePublishingRecordView provides a few helper methods
and properties for querying the publishing history record:

    >>> view = getMultiAdapter(
    ...    (foo_pub, LaunchpadTestRequest()), name="+listing-compact")
    >>> view.wasDeleted()
    True
    >>> view.context.removal_comment
    u'I do not like it.'
    >>> view.removal_comment
    u'I do not like it.'

If the publishing record does not include a removal comment, then
the view property returns 'None provided.' (Note, setting the removal
comment requires going through the secure record and flushing before
it will be reflected in the normal record)

    >>> login('foo.bar@canonical.com')
    >>> foo_pub.secure_record.removal_comment = None
    >>> from canonical.database.sqlbase import flush_database_caches
    >>> flush_database_caches()

    >>> print view.context.removal_comment
    None
    >>> view.removal_comment
    u'None provided.'


The SourcePackagePublishingView implements the
'published_source_and_binary_files' property which returns a list of
dictionaries containing:

 * url: the librarian file url;
 * filesize: the filesize stored in librarian;
 * filename: the filename to be presented to user;

for each file related with the alsa-utils source publication in ubuntu.

    >>> view = getMultiAdapter(
    ...    (alsa_pub, LaunchpadTestRequest()),
    ...    name="+listing-archive-detailed")

    >>> view.published_source_and_binary_files
    [{'url': 'http://.../alsa-utils_1.0.9a-4ubuntu1.dsc',
     'filesize': 3,
     'filename': u'alsa-utils_1.0.9a-4ubuntu1.dsc'}]

'iceweasel' source in Celso's PPA contains binary files that can be
inspected.

    >>> from canonical.launchpad.interfaces import IPersonSet
    >>> cprov = getUtility(IPersonSet).getByName("cprov")

    >>> iceweasel_source_pub = cprov.archive.getPublishedSources(
    ...     'iceweasel')[0]

    >>> ppa_source_view = getMultiAdapter(
    ...     (iceweasel_source_pub, LaunchpadTestRequest()),
    ...     name="+listing-archive-detailed")

    >>> ppa_source_view.published_source_and_binary_files
    [{'url': 'http://localhost:58000/3/firefox-0.9.2.orig.tar.gz',
      'filesize': 9922560,
      'filename': u'firefox-0.9.2.orig.tar.gz'},
     {'url': 'http://localhost:58000/62/iceweasel-1.0.dsc',
      'filesize': 123,
      'filename': u'iceweasel-1.0.dsc'},
     {'url': 'http://localhost:58000/40/mozilla-firefox_0.9_i386.deb',
      'filesize': 3,
      'filename': u'mozilla-firefox_0.9_i386.deb'}]

Yet using SourcePackagePublishingView classes we can verify how it
allows the template to find out if it is a source or a binary
publication.

Continuing to use the 'iceweasel' source publication in Celso's PPA.

    >>> source_details_view = getMultiAdapter(
    ...     (iceweasel_source_pub, LaunchpadTestRequest()),
    ...     name="+record-details")

We probe the 'is_source' and 'is_binary' properties.

    >>> print source_details_view.is_source
    True

    >>> print source_details_view.is_binary
    False

Similarly, we use one of the 'iceweasel' binaries published in Celso's
PPA to see how the same mechanism works for
BinaryPackagePublishingHistoryView.

    >>> iceweasel_binary_pub = iceweasel_source_pub.getPublishedBinaries()[0]

    >>> binary_details_view = getMultiAdapter(
    ...     (iceweasel_binary_pub, LaunchpadTestRequest()),
    ...     name="+record-details")

    >>> print binary_details_view.is_source
    False

    >>> print binary_details_view.is_binary
    True

Make sure the 'timestamp_map' class attribute in BasePublishingRecordView
covers all PackagePublishingStatus values.
This test will fail if we add a new value to the PackagePublishingStatus
enumeration but neglect to update BasePublishingRecordView.timestamp_map
accordingly.

    >>> from canonical.launchpad.interfaces import PackagePublishingStatus
    >>> from canonical.launchpad.browser.publishing import (
    ...     BasePublishingRecordView)
    >>> for pps in PackagePublishingStatus.items:
    ...     print '%s -> %s' % (
    ...         pps, BasePublishingRecordView.timestamp_map[pps])
    Pending -> datecreated
    Published -> datepublished
    Superseded -> datesuperseded
    Deleted -> dateremoved
    Obsolete -> scheduleddeletiondate

Any key that's not in the PackagePublishingStatus enumeration will cause an
exception to be thrown.

    >>> print BasePublishingRecordView.timestamp_map['key_not_there']
    Traceback (most recent call last):
    ...
    KeyError: 'key_not_there'


== SourcePublishingRecordView ==

The SourcePublishingRecordView includes a build_status_summary property
that returns a dict summary of the build status for the context record:

    >>> src_pub_record_view = create_initialized_view(
    ...     iceweasel_source_pub,
    ...     name="+listing-compact")

Create a small function for displaying the results:

    >>> def print_build_summary(summary):
    ...     print "%s\n%s\nRelevant builds:\n%s" % (
    ...         summary['status'].title,
    ...         summary['status'].description,
    ...         "\n".join(
    ...             " - %s" % build.title for build in summary['builds'])
    ...     )

    >>> print_build_summary(src_pub_record_view.build_status_summary)
<<<<<<< HEAD
    Successfully built
=======
    FULLYBUILT
>>>>>>> 04dfed0a
    All builds were built successfully.
    Relevant builds:
     - i386 build of iceweasel 1.0 in ubuntu warty RELEASE

The view also helps templates to decide on the icon that should be used
to summarize the current state of the context's associated builds:

    >>> print src_pub_record_view.build_status_img_src
    /@@/yes

As well as a helper to determine if the build status summary is
successful:

    >>> src_pub_record_view.builds_successful
    True<|MERGE_RESOLUTION|>--- conflicted
+++ resolved
@@ -173,11 +173,7 @@
     ...     )
 
     >>> print_build_summary(src_pub_record_view.build_status_summary)
-<<<<<<< HEAD
-    Successfully built
-=======
     FULLYBUILT
->>>>>>> 04dfed0a
     All builds were built successfully.
     Relevant builds:
      - i386 build of iceweasel 1.0 in ubuntu warty RELEASE
