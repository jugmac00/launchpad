--- conflicted
+++ resolved
@@ -9,11 +9,7 @@
 apply to Bugs imported from upstream bug trackers. The preconditions
 are:
 
-<<<<<<< HEAD
-1. The bugtask belongs to a project with official_malone is True.
-=======
 1. The bugtask belongs to a project with enable_bug_expiration is True.
->>>>>>> 7cf4061f
 2. The bugtask has the status Incomplete.
 3. The last update of the bug is older than 60 days.
 4. The bug is not a duplicate.
@@ -268,12 +264,8 @@
 
     >>> expirable_bugtasks = bugtaskset.findExpirableBugTasks(60)
     >>> summarize_bugtasks(expirable_bugtasks)
-<<<<<<< HEAD
-    ROLE         MALONE  AGE  STATUS      ASSIGNED  DUP    MILE   REPLIES
-    hoary        True    351  Incomplete  False     False  False  False
-=======
-    ROLE         EXPIRE  AGE  STATUS      ASSIGNED  DUP    MILE   REPLIES
->>>>>>> 7cf4061f
+    ROLE         EXPIRE  AGE  STATUS      ASSIGNED  DUP    MILE   REPLIES
+    hoary        True    351  Incomplete  False     False  False  False
     jokosher     True     61  Incomplete  False     False  False  False
 
 
@@ -285,7 +277,7 @@
     >>> expirable_bugtasks = bugtaskset.findExpirableBugTasks(
     ...     0, bug=hoary_bugtask.bug)
     >>> summarize_bugtasks(expirable_bugtasks)
-    ROLE         MALONE  AGE  STATUS      ASSIGNED  DUP    MILE   REPLIES
+    ROLE         EXPIRE  AGE  STATUS      ASSIGNED  DUP    MILE   REPLIES
     hoary        True    351  Incomplete  False     False  False  False
 
 When a BugTarget is passed as an argument to findExpirableBugTasks(), it
@@ -297,7 +289,7 @@
     >>> expirable_bugtasks = bugtaskset.findExpirableBugTasks(
     ...     0, target=ubuntu)
     >>> summarize_bugtasks(expirable_bugtasks)
-    ROLE         MALONE  AGE  STATUS      ASSIGNED  DUP    MILE   REPLIES
+    ROLE         EXPIRE  AGE  STATUS      ASSIGNED  DUP    MILE   REPLIES
     hoary        True    351  Incomplete  False     False  False  False
     recent       True     31  Incomplete  False     False  False  False
 
@@ -307,7 +299,7 @@
     >>> expirable_bugtasks = bugtaskset.findExpirableBugTasks(
     ...     0, target=thunderbird)
     >>> summarize_bugtasks(expirable_bugtasks)
-    ROLE         MALONE  AGE  STATUS      ASSIGNED  DUP    MILE   REPLIES
+    ROLE         EXPIRE  AGE  STATUS      ASSIGNED  DUP    MILE   REPLIES
 
 
 == The default expiration age ==
