--- conflicted
+++ resolved
@@ -1511,11 +1511,7 @@
     >>> vocab.displayname
     'Select a Person'
     >>> people = vocab.search(None)
-<<<<<<< HEAD
-    >>> print len(people) > 0
-=======
     >>> people.count() > 0
->>>>>>> 3d869892
     True
     >>> invalid_people = [person for person in people if not person.is_valid_person]
     >>> print len(invalid_people)
@@ -1523,12 +1519,6 @@
 
 There are two 'Carlos' in the sample data but only one is a valid person.
 
-<<<<<<< HEAD
-    >>> carlos = vocab.search('Carlos')
-    >>> print len(carlos)
-    1
-
-=======
     >>> carlos_people = vocab.search('Carlos')
     >>> print len(list(carlos_people))
     1
@@ -1560,7 +1550,6 @@
     1
     >>> carlos_team in carlos_people
     False
->>>>>>> 3d869892
 
 === Processor ===
 
