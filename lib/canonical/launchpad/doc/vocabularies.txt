--- conflicted
+++ resolved
@@ -1360,10 +1360,7 @@
     [(u'Bass Players', u'David Allouche'),
      (u'Bazaar Experts', u'Tim Penhey'),
      (u'Canonical Partner Developers', u'Celso Providelo'),
-<<<<<<< HEAD
-=======
      (u'Commercial Subscription Admins', u'Commercial Member'),
->>>>>>> 3435f795
      (u'Drummers', u'David Allouche'),
      (u'Flautists', u'David Allouche'),
      (u'GuadaMen', u'Foo Bar'),
