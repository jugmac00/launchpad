= Vocabularies =

== Introduction ==

Vocabularies are lists of terms. In Launchpad's Component Architecture
(CA), a vocabulary is a list of terms that a widget (normally a selection
style widget) "speaks", i.e., its allowed values.

    >>> from zope.component import getUtility
    >>> from canonical.launchpad.ftests import ANONYMOUS, login
    >>> from canonical.launchpad.interfaces import (
    ...     IPersonSet, IOpenLaunchBag, IProductSet, IProjectSet)
    >>> from canonical.database.sqlbase import flush_database_updates
    >>> person_set = getUtility(IPersonSet)
    >>> product_set = getUtility(IProductSet)
    >>> login('foo.bar@canonical.com')
    >>> launchbag = getUtility(IOpenLaunchBag)
    >>> launchbag.clear()


=== Values, Tokens, and Titles ===

In Launchpad, we generally use "tokenized vocabularies." Each term in
a vocabulary has a value, token and title. A term is rendered in a
select widget like this:

<option value="$token">$title</option>

The $token is probably the data you would store in your DB. The Token is
used to uniquely identify a Term, and the Title is the thing you display
to the user.


== Launchpad Vocabularies ==

There are two kinds of vocabularies in Launchpad: enumerable and
non-enumerable. Enumerable vocabularies are short enough to render in a
select widget. Non-enumerable vocabularies require a query interface to make
it easy to choose just one or a couple of options from several hundred,
several thousand, or more.

Vocabularies should not be imported - they can be retrieved from the
vocabulary registry.

    >>> from zope.schema.vocabulary import getVocabularyRegistry
    >>> vocabulary_registry = getVocabularyRegistry()
    >>> product_vocabulary = vocabulary_registry.get(None, "Product")
    >>> product_vocabulary.displayname
    'Select a project'


== Enumerable Vocabularies ==

== ActiveMailingList ==

The active mailing lists vocabulary matches and returns only those mailing
lists which are active.

    >>> list_vocabulary = vocabulary_registry.get(None, 'ActiveMailingList')
    >>> from canonical.launchpad.webapp.testing import verifyObject
    >>> from canonical.launchpad.webapp.vocabulary import IHugeVocabulary
    >>> verifyObject(IHugeVocabulary, list_vocabulary)
    True
    >>> list_vocabulary.displayname
    'Select an active mailing list.'

At first, there are no active mailing lists.

    >>> list(list_vocabulary)
    []
    >>> len(list_vocabulary)
    0
    >>> list(list_vocabulary.search())
    []

Mailing lists are not active when they are first registered.

    >>> # These are the convoluted steps to create some mailing lists.  We
    >>> # can't use the shortcuts that other related tests use because those
    >>> # leave the list in the ACTIVE state and we want to check things
    >>> # before they get to that state.
    >>> personset = getUtility(IPersonSet)
    >>> ddaa = personset.getByName('ddaa')
    >>> carlos = personset.getByName('carlos')
    >>> from canonical.launchpad.interfaces import (
    ...     IMailingListSet, MailingListStatus, TeamSubscriptionPolicy)
    >>> team_one = personset.newTeam(
    ...     ddaa, 'bass-players', 'Bass Players',
    ...     subscriptionpolicy=TeamSubscriptionPolicy.OPEN)
    >>> team_two = personset.newTeam(
    ...     ddaa, 'guitar-players', 'Guitar Players',
    ...     subscriptionpolicy=TeamSubscriptionPolicy.OPEN)
    >>> team_three = personset.newTeam(
    ...     ddaa, 'drummers', 'Drummers',
    ...     subscriptionpolicy=TeamSubscriptionPolicy.OPEN)
    >>> listset = getUtility(IMailingListSet)
    >>> list_one = listset.new(team_one)
    >>> list_two = listset.new(team_two)
    >>> list_three = listset.new(team_three)
    >>> list(list_vocabulary)
    []
    >>> len(list_vocabulary)
    0
    >>> list(list_vocabulary.search())
    []

Even when the mailing lists are approved, they are not yet active.

    >>> list_one.review(carlos, MailingListStatus.APPROVED)
    >>> list_two.review(carlos, MailingListStatus.APPROVED)
    >>> list_three.review(carlos, MailingListStatus.APPROVED)
    >>> list(list_vocabulary)
    []
    >>> len(list_vocabulary)
    0
    >>> list(list_vocabulary.search())
    []

Mailing lists become active once they have been constructed by Mailman (which
indicates so by transitioning the state to ACTIVE).

    >>> list_one.startConstructing()
    >>> list_two.startConstructing()
    >>> list_three.startConstructing()
    >>> list_one.transitionToStatus(MailingListStatus.ACTIVE)
    >>> list_two.transitionToStatus(MailingListStatus.ACTIVE)
    >>> list_three.transitionToStatus(MailingListStatus.ACTIVE)
    >>> flush_database_updates()
    >>> sorted(mailing_list.team.displayname
    ...        for mailing_list in list_vocabulary)
    [u'Bass Players', u'Drummers', u'Guitar Players']
    >>> len(list_vocabulary)
    3

Searching for active lists is done through the vocabulary as well.  With a
search term of None, all active lists are returned.

    >>> sorted(mailing_list.team.displayname
    ...        for mailing_list in list_vocabulary.search(None))
    [u'Bass Players', u'Drummers', u'Guitar Players']

If given, the search term matches the team name.

    >>> sorted(mailing_list.team.displayname
    ...        for mailing_list in list_vocabulary.search('player'))
    [u'Bass Players', u'Guitar Players']

The IHugeVocabulary interface also requires a search method that returns a
CountableIterator.

    >>> iter = list_vocabulary.searchForTerms('player')
    >>> from canonical.launchpad.webapp.vocabulary import CountableIterator
    >>> isinstance(iter, CountableIterator)
    True
    >>> sorted((term.value.team.name, term.token, term.title)
    ...         for term in iter)
    [(u'bass-players', 'bass-players', u'Bass Players'),
     (u'guitar-players', 'guitar-players', u'Guitar Players')]

The vocabulary supports accessing mailing lists by 'term', where the term must
be a mailing list.  The returned term's value is the mailing list object, the
token is the team name and the title is the team's display name.

    >>> term_1 = list_vocabulary.getTerm(list_two)
    >>> term_1.value.team.displayname
    u'Guitar Players'
    >>> term_1.token
    'guitar-players'
    >>> term_1.title
    u'Guitar Players'

You cannot get a term by an other object, such as a team.

    >>> list_vocabulary.getTerm(team_one)
    Traceback (most recent call last):
    ...
    ForbiddenAttribute: ...

Given a token, we can get back the term.

    >>> term_2 = list_vocabulary.getTermByToken(term_1.token)
    >>> term_2.value.team.displayname
    u'Guitar Players'
    >>> term_3 = list_vocabulary.getTerm(list_one)
    >>> term_4 = list_vocabulary.getTermByToken(term_3.token)
    >>> term_4.value.team.displayname
    u'Bass Players'

If you try to get the term by a token not represented in the vocabulary, you
get an exception.

    >>> list_vocabulary.getTermByToken('turntablists')
    Traceback (most recent call last):
    ...
    LookupError: turntablists

You can also ask whether a mailing list is contained in the vocabulary.

    >>> list_three in list_vocabulary
    True

You are not allowed to ask whether a non-mailing list object is contained in
this vocabulary.

    >>> team_three in list_vocabulary
    Traceback (most recent call last):
    ...
    ForbiddenAttribute: ...

Non-ACTIVE mailing lists are also not contained in the vocabulary.

    >>> team_four = personset.newTeam(
    ...     ddaa, 'flautists', 'Flautists',
    ...     subscriptionpolicy=TeamSubscriptionPolicy.OPEN)
    >>> list_four = listset.new(team_four)
    >>> list_four in list_vocabulary
    False

Sometimes, the vocabulary search doesn't return any active lists.

    >>> list(list_vocabulary.search('flautists'))
    []
    >>> list(list_vocabulary.search('cellists'))
    []


=== DistroSeriesVocabulary ===

Reflects the available distribution serieses.  Results are ordered by
`name`

    >>> distroseries_vocabulary = vocabulary_registry.get(
    ...     None,"DistroSeries")
    >>> for term in distroseries_vocabulary:
    ...     print "%30s %s" % (term.token, term.title)
            ubuntu/breezy-autotest Ubuntu: Breezy Badger Autotest
                     ubuntu/grumpy Ubuntu: The Grumpy Groundhog Release
                      ubuntu/hoary Ubuntu: The Hoary Hedgehog Release
                      ubuntu/warty Ubuntu: The Warty Warthog Release
                      debian/sarge Debian: Sarge
                        debian/sid Debian: Sid
                      debian/woody Debian: WOODY
                    guadalinex/2k5 GuadaLinex: Guada 2005
                    kubuntu/krunch Kubuntu: The Krunchy Kangaroo
                        redhat/7.0 Red Hat: Seven
                        redhat/six Red Hat: Six Six Six
        ubuntutest/breezy-autotest ubuntutest: Breezy Badger Autotest
             ubuntutest/hoary-test ubuntutest: Mock Hoary

    >>> distroseries_vocabulary.getTermByToken('ubuntu/hoary').value.title
    u'The Hoary Hedgehog Release'

    >>> def getTerms(vocab, search_text):
    ...     [vocab.toTerm(item) for item in vocab.search(search_text)]

    >>> getTerms(distroseries_vocabulary, 'woody')
    >>> getTerms(distroseries_vocabulary, 'debian')
    >>> getTerms(distroseries_vocabulary, 'invalid')
    >>> getTerms(distroseries_vocabulary, '')

    >> [term.token for term in distroseries_vocabulary.search('woody')]
    ['debian/woody']
    >> [term.token for term in distroseries_vocabulary.search('debian')]
    ['debian/sarge', 'debian/sid', 'debian/woody']
    >> [term.token for term in distroseries_vocabulary.search('invalid')]
    []
    >> [term.token for term in distroseries_vocabulary.search('')]
    []


=== DistributionUsingMaloneVocabulary ===

All the distributions that use Malone as their main bug tracker.

    >>> using_malone_vocabulary = vocabulary_registry.get(
    ...     None, 'DistributionUsingMalone')
    >>> len(using_malone_vocabulary)
    2
    >>> for term in using_malone_vocabulary:
    ...     print term.token, term.value.displayname, term.title
    gentoo Gentoo Gentoo
    ubuntu Ubuntu Ubuntu

    >>> from canonical.launchpad.interfaces import ILaunchpadCelebrities
    >>> ubuntu = getUtility(ILaunchpadCelebrities).ubuntu
    >>> ubuntu in using_malone_vocabulary
    True
    >>> debian = getUtility(ILaunchpadCelebrities).debian
    >>> debian in using_malone_vocabulary
    False

    >>> using_malone_vocabulary.getQuery() is None
    True

    >>> term = using_malone_vocabulary.getTerm(ubuntu)
    >>> print term.token, term.value.displayname, term.title
    ubuntu Ubuntu Ubuntu

    >>> term = using_malone_vocabulary.getTerm(debian)
    Traceback (most recent call last):
    ...
    LookupError:...

    >>> term = using_malone_vocabulary.getTermByToken('ubuntu')
    >>> print term.token, term.value.displayname, term.title
    ubuntu Ubuntu Ubuntu

    >>> term = using_malone_vocabulary.getTermByToken('debian')
    Traceback (most recent call last):
    ...
    LookupError:...


=== PersonActiveMembership ===

All the teams the person is an active member of.

    >>> foo_bar = person_set.getByEmail('foo.bar@canonical.com')
    >>> person_active_membership = vocabulary_registry.get(
    ...     foo_bar, 'PersonActiveMembership')
    >>> len(person_active_membership)
    9
    >>> for term in person_active_membership:
    ...     print term.token, term.value.displayname, term.title
    canonical-partner-dev Canonical Partner Developers
        Canonical Partner Developers
    guadamen GuadaMen GuadaMen
    admins Launchpad Administrators Launchpad Administrators
    launchpad-buildd-admins Launchpad Buildd Admins Launchpad Buildd Admins
    launchpad Launchpad Developers Launchpad Developers
    testing-spanish-team testing Spanish team testing Spanish team
    name18 Ubuntu Gnome Team Ubuntu Gnome Team
    ubuntu-team Ubuntu Team Ubuntu Team
    vcs-imports VCS imports VCS imports

    >>> launchpad_team = person_set.getByName('launchpad')
    >>> launchpad_team in person_active_membership
    True
    >>> mirrors_admins = person_set.getByName('mirrors-admins')
    >>> mirrors_admins in person_active_membership
    False

The PersonActiveMembership vocabulary only shows teams where the
membership is public.

    >>> from canonical.launchpad.interfaces import PersonVisibility
    >>> otherteam = person_set.getByName('otherteam')
    >>> otherteam.addMember(foo_bar, foo_bar)

    >>> otherteam.visibility = PersonVisibility.PRIVATE_MEMBERSHIP
    >>> for term in person_active_membership:
    ...     print term.token, term.value.displayname, term.title
    canonical-partner-dev Canonical Partner Developers
        Canonical Partner Developers
    guadamen GuadaMen GuadaMen
    admins Launchpad Administrators Launchpad Administrators
    launchpad-buildd-admins Launchpad Buildd Admins Launchpad Buildd Admins
    launchpad Launchpad Developers Launchpad Developers
    testing-spanish-team testing Spanish team testing Spanish team
    name18 Ubuntu Gnome Team Ubuntu Gnome Team
    ubuntu-team Ubuntu Team Ubuntu Team
    vcs-imports VCS imports VCS imports


    >>> otherteam.visibility = PersonVisibility.PUBLIC
    >>> for term in person_active_membership:
    ...     print term.token, term.value.displayname, term.title
    canonical-partner-dev Canonical Partner Developers
        Canonical Partner Developers
    guadamen GuadaMen GuadaMen
    admins Launchpad Administrators Launchpad Administrators
    launchpad-buildd-admins Launchpad Buildd Admins Launchpad Buildd Admins
    launchpad Launchpad Developers Launchpad Developers
    otherteam Other Team Other Team
    testing-spanish-team testing Spanish team testing Spanish team
    name18 Ubuntu Gnome Team Ubuntu Gnome Team
    ubuntu-team Ubuntu Team Ubuntu Team
    vcs-imports VCS imports VCS imports

    >>> term = person_active_membership.getTerm(launchpad_team)
    >>> print term.token, term.value.displayname, term.title
    launchpad Launchpad Developers Launchpad Developers

    >>> term = person_active_membership.getTerm(mirrors_admins)
    Traceback (most recent call last):
    ...
    LookupError:...

    >>> term = person_active_membership.getTermByToken('launchpad')
    >>> print term.token, term.value.displayname, term.title
    launchpad Launchpad Developers Launchpad Developers

    >>> term = person_active_membership.getTermByToken('mirrors-admins')
    Traceback (most recent call last):
    ...
    LookupError:...


=== PersonTeamParticipations ===

This vocabulary contains all the teams a person participates in. Either
through direct or indirect participations.

    >>> sample_person = person_set.getByName('name12')
    >>> [membership.team.name
    ...  for membership in sample_person.myactivememberships]
    [u'landscape-developers', u'launchpad-users', u'name20']
    >>> [team.name for team in sample_person.teams_participated_in]
    [u'landscape-developers', u'launchpad-users', u'name18', u'name20']

    >>> sample_person_teams_vocabulary = vocabulary_registry.get(
    ...     sample_person, 'PersonTeamParticipations')

    >>> for term in sample_person_teams_vocabulary:
    ...     print "%s: %s (%s)" % (term.token, term.title, term.value.name)
    landscape-developers: Landscape Developers (landscape-developers)
    launchpad-users: Launchpad Users (launchpad-users)
    name18: Ubuntu Gnome Team (name18)
    name20: Warty Security Team (name20)


=== Milestone ===

All the milestone in a context.

If no context is given, all milestones in the database are in the
vocabulary.

    >>> all_milestones = vocabulary_registry.get(None, 'Milestone')
    >>> len(all_milestones)
    3
    >>> for term in all_milestones:
    ...     print "%s: %s" % (term.value.target.name, term.value.name)
    debian: 3.1
    debian: 3.1-rc1
    firefox: 1.0

If the context is a product, only the product's milestones are in the
vocabulary.

    >>> firefox = product_set.getByName('firefox')
    >>> firefox_milestones = vocabulary_registry.get(firefox, 'Milestone')
    >>> for term in firefox_milestones:
    ...     print "%s: %s" % (term.value.target.name, term.value.name)
    firefox: 1.0

If the context is a bugtask, only the bugtask's target's milestones are
in the vocabulary.

    >>> from canonical.launchpad.interfaces import IBugSet
    >>> bug_one = getUtility(IBugSet).get(1)
    >>> firefox_task = bug_one.bugtasks[0]
    >>> firefox_task.bugtargetdisplayname
    u'Mozilla Firefox'
    >>> firefox_task_milestones = vocabulary_registry.get(
    ...     firefox_task, 'Milestone')
    >>> for term in firefox_task_milestones:
    ...     print "%s: %s" % (term.value.target.name, term.value.name)
    firefox: 1.0

    >>> bug_two = getUtility(IBugSet).get(2)
    >>> debian_woody_task = bug_two.bugtasks[-1]
    >>> debian_woody_task.bugtargetdisplayname
    u'mozilla-firefox (Debian Woody)'
    >>> debian_woody_milestones = vocabulary_registry.get(
    ...     debian_woody_task, 'Milestone')
    >>> debian_woody = debian_woody_task.distroseries
    >>> len(debian_woody_milestones)
    2

If one of the milestones is disabled, it won't be included in the vocabulary
anymore.

    >>> milestone = debian_woody.milestones[0]
    >>> milestone.visible = False
    >>> flush_database_updates()
    >>> len(vocabulary_registry.get(debian_woody_task, 'Milestone'))
    1

If the milestone was used in a bugtask before it was marked invisible, though,
it'll still show up on the vocabulary so that users can change it.

    >>> debian_woody_task.milestone = milestone
    >>> flush_database_updates()
    >>> len(vocabulary_registry.get(debian_woody_task, 'Milestone'))
    2

If the context is a specification, only milestones from that specification
target are in the vocabulary.

    >>> from canonical.launchpad.interfaces import ISpecificationSet
    >>> canvas_spec = firefox.getSpecification('canvas')
    >>> spec_target_milestones = vocabulary_registry.get(
    ...     canvas_spec, 'Milestone')
    >>> for term in spec_target_milestones:
    ...     print "%s: %s" % (term.value.target.name, term.value.name)
    firefox: 1.0


The vocabulary contains only visible milestones.

    >>> one_dot_o = firefox.milestones[0]
    >>> one_dot_o.name
    u'1.0'
    >>> one_dot_o.visible = False

We have set two milestones to be not visible, so there is only one left that
is visible in all_milestones.

    >>> all_milestones = vocabulary_registry.get(None, 'Milestone')
    >>> for term in all_milestones:
    ...     print "%s: %s" % (term.value.target.name, term.value.name)
    debian: 3.1-rc1
    >>> firefox_milestones = vocabulary_registry.get(firefox, 'Milestone')
    >>> len(firefox_milestones)
    0
    >>> firefox_task_milestones = vocabulary_registry.get(
    ...     firefox_task, 'Milestone')
    >>> len(firefox_task_milestones)
    0

There's one exception, though; if a bugtask is assigned to a
non-visible milestone, that milestone will be in the vocabulary.

    >>> firefox_task_milestones = vocabulary_registry.get(
    ...     firefox_task, 'Milestone')
    >>> firefox_task.milestone = one_dot_o
    >>> for term in firefox_task_milestones:
    ...     print "%s: %s" % (term.value.target.name, term.value.name)
    firefox: 1.0


=== BugNominatableSeriesVocabulary ===

All the serieses that can be nominated for fixing.

This vocabulary needs either a product or distribution in the launchbag
to get the available series. It also needs a bug, since it list only
series that haven't already been nominated.

Let's start with putting a product in the launchbag.

    >>> getUtility(IOpenLaunchBag).clear()
    >>> getUtility(IOpenLaunchBag).add(firefox)

Firefox has the following series:

    >>> for series in firefox.serieses:
    ...     print series.name
    1.0
    trunk

Now, if we look at bug one, we can see that it hasn't been targeted
for any Firefox series yet:

    >>> bug_one = getUtility(IBugSet).get(1)
    >>> for bugtask in bug_one.bugtasks:
    ...     print bugtask.bugtargetdisplayname
    Mozilla Firefox
    mozilla-firefox (Ubuntu)
    mozilla-firefox (Debian)

It has however been nominated for 1.0:

    >>> for nomination in bug_one.getNominations(firefox):
    ...     print nomination.target.name
    1.0

This means that if we iterate through the vocabulary with bug one, only
the trunk will be nominatable:

    >>> firefox_bug_one = bug_one.bugtasks[0]
    >>> firefox_bug_one.target.name
    u'firefox'
    >>> series_vocabulary = vocabulary_registry.get(
    ...     firefox_bug_one, 'BugNominatableSerieses')
    >>> for term in series_vocabulary:
    ...     print "%s: %s" % (term.token, term.title)
    trunk: Trunk

No series is targeted or nominated on bug 4:

    >>> bug_four = getUtility(IBugSet).get(4)
    >>> for bugtask in bug_four.bugtasks:
    ...     print bugtask.bugtargetdisplayname
    Mozilla Firefox

    >>> for nomination in bug_four.getNominations(firefox):
    ...     print nomination.target.name

So if we give bug four to the vocabulary, all serieses will be returned:

    >>> firefox_bug_four = bug_four.bugtasks[0]
    >>> firefox_bug_four.target.name
    u'firefox'
    >>> series_vocabulary = vocabulary_registry.get(
    ...     firefox_bug_four, 'BugNominatableSerieses')
    >>> for term in series_vocabulary:
    ...     print "%s: %s" % (term.token, term.title)
    1.0: 1.0
    trunk: Trunk

The same works for distributions:

    >>> getUtility(IOpenLaunchBag).clear()
    >>> getUtility(IOpenLaunchBag).add(ubuntu)

Bug one is nominated for Ubuntu Hoary:

    >>> bug_one = getUtility(IBugSet).get(1)
    >>> for bugtask in bug_one.bugtasks:
    ...     print bugtask.bugtargetdisplayname
    Mozilla Firefox
    mozilla-firefox (Ubuntu)
    mozilla-firefox (Debian)

    >>> for nomination in bug_one.getNominations(ubuntu):
    ...     print nomination.target.name
    hoary

So Hoary isn't included in the vocabulary:

    >>> ubuntu_bug_one = bug_one.bugtasks[1]
    >>> ubuntu_bug_one.distribution.name
    u'ubuntu'
    >>> serieses_vocabulary = vocabulary_registry.get(
    ...     ubuntu_bug_one, 'BugNominatableSerieses')
    >>> for term in serieses_vocabulary:
    ...     print "%s: %s" % (term.token, term.title)
    breezy-autotest: Breezy-autotest
    grumpy: Grumpy
    warty: Warty

The same is true for bug two, where the bug is targeted to Hoary.

    >>> bug_two = getUtility(IBugSet).get(2)
    >>> for bugtask in bug_two.bugtasks:
    ...     print bugtask.bugtargetdisplayname
    Tomcat
    Ubuntu
    Ubuntu Hoary
    mozilla-firefox (Debian)
    mozilla-firefox (Debian Woody)

    >>> for nomination in bug_two.getNominations(ubuntu):
    ...     print nomination.target.name
    hoary

    >>> ubuntu_bug_two = bug_two.bugtasks[1]
    >>> ubuntu_bug_two.distribution.name
    u'ubuntu'
    >>> serieses_vocabulary = vocabulary_registry.get(
    ...     ubuntu_bug_two, 'BugNominatableSerieses')
    >>> for term in serieses_vocabulary:
    ...     print "%s: %s" % (term.token, term.title)
    breezy-autotest: Breezy-autotest
    grumpy: Grumpy
    warty: Warty

We can get a specific term by using the release name:

    >>> term = serieses_vocabulary.getTermByToken('warty')
    >>> term.value == ubuntu.getSeries('warty')
    True

Trying to get a non-existant release will result in a LookupError:

    >>> series_vocabulary.getTermByToken('non-such-release')
    Traceback (most recent call last):
    ...
    LookupError...


=== ProjectProductsVocabulary ===

All the products in a project.

    >>> mozilla_project = getUtility(IProjectSet).getByName('mozilla')
    >>> mozilla_products_vocabulary = vocabulary_registry.get(
    ...     mozilla_project,'ProjectProducts')

    >>> for term in mozilla_products_vocabulary:
    ...     print "%s: %s" %(term.token, term.title)
    firefox: Mozilla Firefox
    thunderbird: Mozilla Thunderbird


=== ProjectProductsVocabularyUsingMalone ===

All the products in a project using Malone.


    >>> mozilla_project = getUtility(IProjectSet).getByName('mozilla')
    >>> for product in mozilla_project.products:
    ...     print "%s: %s" % (product.name, product.official_malone)
    firefox: True
    thunderbird: False

    >>> mozilla_products_vocabulary = vocabulary_registry.get(
    ...     mozilla_project,'ProjectProductsUsingMalone')
    >>> for term in mozilla_products_vocabulary:
    ...     print "%s: %s" %(term.token, term.title)
    firefox: Mozilla Firefox


== Non-Enumerable Vocabularies ==

Iterating over non-enumerable vocabularies, while possible, will
probably kill the database. Instead, these vocabularies are
search-driven.


=== BinaryAndSourcePackageNameVocabulary ===

The list of binary and source package names, ordered by name.

    >>> package_name_vocabulary = vocabulary_registry.get(
    ...     None, "BinaryAndSourcePackageName")
    >>> package_name_vocabulary.displayname
    'Select a Package'

When a package name matches both a binary package name and a source
package of the exact same name, the binary package name is
returned. This allows us, in bug reporting for example, to collect the
most specific information possible.

Let's demonstrate by searching for "mozilla-firefox", for which there is
both a source and binary package of that name.

    >>> package_name_terms = package_name_vocabulary.searchForTerms(
    ...     "mozilla-firefox")
    >>> package_name_terms.count()
    2
    >>> [(term.token, term.title) for term in package_name_terms]
    [('mozilla-firefox', u'iceweasel huh ?'),
     ('mozilla-firefox-data', u'Mozilla Firefox Data is .....')]

Searching for "mozilla" should return the binary package name above, and
the source package named "mozilla".

    >>> package_name_terms = package_name_vocabulary.searchForTerms("mozilla")
    >>> package_name_terms.count()
    3
    >>> [(term.token, term.title) for term in package_name_terms]
    [('mozilla', 'Not uploaded'),
     ('mozilla-firefox', u'iceweasel huh ?'),
     ('mozilla-firefox-data', u'Mozilla Firefox Data is .....')]

The search does a case-insensitive, substring match.

    >>> package_name_terms = package_name_vocabulary.searchForTerms("lInuX")
    >>> package_name_terms.count()
    2
    >>> [(term.token, term.title) for term in package_name_terms]
    [('linux-2.6.12', u'this kernel is like the crystal method: a temple o...'),
     ('linux-source-2.6.15', u'Source of: linux-2.6.12')]


=== BinaryPackageNameVocabulary ===

All the binary packages in Launchpad.

    >>> bpn_vocabulary = vocabulary_registry.get(None, 'BinaryPackageName')
    >>> len(bpn_vocabulary)
    8

    >>> bpn_terms = bpn_vocabulary.searchForTerms("mozilla")
    >>> len(bpn_terms)
    2
    >>> [(term.token, term.title) for term in bpn_terms]
    [('mozilla-firefox', u'iceweasel huh ?'),
     ('mozilla-firefox-data', u'Mozilla Firefox Data is .....')]


=== SourcePackageNameVocabulary ===

All the source packages in Launchpad.

    >>> spn_vocabulary = vocabulary_registry.get(None, 'SourcePackageName')
    >>> len(spn_vocabulary)
    17

    >>> spn_terms = spn_vocabulary.searchForTerms("mozilla")
    >>> len(spn_terms)
    2
    >>> [(term.token, term.title) for term in spn_terms]
    [('mozilla', 'Not yet built'),
     ('mozilla-firefox', u'Source of: mozilla-firefox, mozilla-firefox-data')]

    >>> spn_terms = spn_vocabulary.searchForTerms("pmount")
    >>> len(spn_terms)
    1
    >>> [(term.token, term.title) for term in spn_terms]
    [('pmount', u'Source of: pmount')]


=== LanguageVocabulary ===

All the languages known by Launchpad.

    >>> from canonical.launchpad.interfaces import ILanguageSet
    >>> language_set = getUtility(ILanguageSet)

    >>> language_vocabulary = vocabulary_registry.get(
    ...     None, 'Language')
    >>> len(language_vocabulary)
    559

    >>> es = language_set['es']
    >>> term = language_vocabulary.getTerm(es)
    >>> print term.token, term.value.displayname, term.title
    es Spanish (es) Spanish (es)

    >>> pt_BR = language_set['pt_BR']
    >>> term = language_vocabulary.getTerm(pt_BR)
    >>> print term.token, term.value.displayname, term.title
    pt_BR Portuguese (Brazil) (pt_BR) Portuguese (Brazil) (pt_BR)

    >>> term = language_vocabulary.getTermByToken('es')
    >>> print term.token, term.value.displayname, term.title
    es Spanish (es) Spanish (es)

    >>> term = language_vocabulary.getTermByToken('pt_BR')
    >>> print term.token, term.value.displayname, term.title
    pt_BR Portuguese (Brazil) (pt_BR) Portuguese (Brazil) (pt_BR)

A language token/code may not be used with 'in' tests.

    >>> u'es' in language_vocabulary
    Traceback (most recent call last):
    ...
    AssertionError: 'in LanguageVocabulary' requires ILanguage
    as left operand, got <type 'unicode'> instead.

A LookupError is raised when a term is requested by token that does
not exist.

    >>> language_vocabulary.getTermByToken('foo')
    Traceback (most recent call last):
    ...
    LookupError:...


=== TranslatableLanguageVocabulary ===

All the translatable languages known by Launchpad. English is not
a translatable language, nor are Languages that are not visible.

The vocabulary will behave identically to LanguageVocabulary in tests
when the language is not English and is visible.

    >>> translatable_language_vocabulary = vocabulary_registry.get(
    ...     None, 'TranslatableLanguage')

    >>> es = language_set['es']
    >>> term = translatable_language_vocabulary.getTerm(es)
    >>> print term.token, term.value.displayname, term.title
    es Spanish (es) Spanish (es)

    >>> pt_BR = language_set['pt_BR']
    >>> term = translatable_language_vocabulary.getTerm(pt_BR)
    >>> print term.token, term.value.displayname, term.title
    pt_BR Portuguese (Brazil) (pt_BR) Portuguese (Brazil) (pt_BR)

    >>> term = translatable_language_vocabulary.getTermByToken('es')
    >>> print term.token, term.value.displayname, term.title
    es Spanish (es) Spanish (es)

    >>> term = translatable_language_vocabulary.getTermByToken('pt_BR')
    >>> print term.token, term.value.displayname, term.title
    pt_BR Portuguese (Brazil) (pt_BR) Portuguese (Brazil) (pt_BR)

    >>> es in translatable_language_vocabulary
    True

A language token/code may not be used with 'in' tests.

    >>> u'es' in translatable_language_vocabulary
    Traceback (most recent call last):
    ...
    AssertionError: 'in TranslatableLanguageVocabulary' requires
    ILanguage as left operand, got <type 'unicode'> instead.

A LookupError is raised when a term is requested by token that does
not exist.

    >>> translatable_language_vocabulary.getTermByToken('foo')
    Traceback (most recent call last):
    ...
    LookupError:...

English and non-visible languages are not in the
TranslatableLanguageVocabulary. English is the only visible language
excluded from the vocabulary.

    >>> translatable_languages = set(
    ...     t.value for t in translatable_language_vocabulary)
    >>> all_languages = set(l.value for l in language_vocabulary)
    >>> difference = list(all_languages - translatable_languages)
    >>> len(difference)
    89

    >>> hidden_languages = [lang for lang in difference if not lang.visible]
    >>> len(hidden_languages)
    88

    >>> [lang.displayname for lang in difference if lang.visible]
    [u'English (en)']

The vocabulary will raise a LookupError if asked to return English.

    >>> english = language_set['en']
    >>> english in difference
    True
    >>> english in hidden_languages
    False
    >>> english.visible
    True

    >>> english in translatable_language_vocabulary
    False

    >>> translatable_language_vocabulary.getTerm(english)
    Traceback (most recent call last):
    ...
    LookupError:...

    >>> translatable_language_vocabulary.getTermByToken('en')
    Traceback (most recent call last):
    ...
    LookupError:...

The vocabulary will raise a LookupError if asked to return a
non-visible language. Chinese (zh) is one such language.

    >>> chinese = language_set['zh']
    >>> chinese in difference
    True
    >>> chinese in hidden_languages
    True
    >>> chinese.visible
    False

    >>> chinese in translatable_language_vocabulary
    False

    >>> translatable_language_vocabulary.getTerm(chinese)
    Traceback (most recent call last):
    ...
    LookupError:...

    >>> translatable_language_vocabulary.getTermByToken('zh')
    Traceback (most recent call last):
    ...
    LookupError:...


=== BranchVocabulary ===

The list of bzr branches registered in Launchpad.

Searchable by branch name or URL, registrant name, and project name.
Results are not restricted in any way by the context, but the results
are restricted based on who is asking (as far as private branches is
concerned).

    # Just use None as the context.
    >>> branch_vocabulary = vocabulary_registry.get(None, "Branch")
    >>> def print_vocab_branches(vocab, search):
    ...     for term in vocab.searchForTerms(search):
    ...         print term.value.unique_name

    >>> print_vocab_branches(branch_vocabulary, 'main')
    ~name12/firefox/main
    ~stevea/thunderbird/main
    ~justdave/+junk/main
    ~kiko/+junk/main
    ~vcs-imports/evolution/main
    ~name12/gnome-terminal/main

    >>> print_vocab_branches(branch_vocabulary, 'vcs-imports')
    ~vcs-imports/gnome-terminal/import
    ~vcs-imports/evolution/import
    ~vcs-imports/evolution/main

    >>> print_vocab_branches(branch_vocabulary, 'evolution')
    ~carlos/evolution/2.0
    ~vcs-imports/evolution/import
    ~vcs-imports/evolution/main

A search with the full branch unique name should also find the branch.

    >>> print_vocab_branches(branch_vocabulary, '~name12/firefox/main')
    ~name12/firefox/main

The tokens used by terms retrieved from BranchVocabulary use the
branch unique name as an ID:

    >>> from canonical.launchpad.interfaces.branchlookup import IBranchLookup
    >>> branch = getUtility(IBranchLookup).get(15)
    >>> print branch.unique_name
    ~name12/gnome-terminal/main
    >>> term = branch_vocabulary.toTerm(branch)
    >>> print term.token
    ~name12/gnome-terminal/main

The BranchVocabulary recognises both unique names and URLs as tokens:

    >>> term = branch_vocabulary.getTermByToken('~name12/gnome-terminal/main')
    >>> term.value == branch
    True
    >>> term = branch_vocabulary.getTermByToken(
    ...     'http://bazaar.launchpad.dev/~name12/gnome-terminal/main/')
    >>> term.value == branch
    True
    >>> term = branch_vocabulary.getTermByToken(
    ...     'http://example.com/gnome-terminal/main')
    >>> term.value == branch
    True

The searches that the BranchVocabulary does are private branch aware.
The results are effectively filtered on what the logged in user is
able to see.

    >>> print_vocab_branches(branch_vocabulary, 'trunk')
    ~spiv/+junk/trunk
    ~limi/+junk/trunk
    ~landscape-developers/landscape/trunk

    >>> login('no-priv@canonical.com')
    >>> print_vocab_branches(branch_vocabulary, 'trunk')
    ~spiv/+junk/trunk
    ~limi/+junk/trunk

    >>> login('foo.bar@canonical.com')


=== BranchRestrictedOnProduct ===

The BranchRestrictedOnProduct vocabulary restricts the result set to
those of the product of the context.  Currently only two types of
context are supported: Product; and Branch.  If a branch is the context,
then the product of the branch is used to restrict the query.

    >>> gnome_terminal = getUtility(IProductSet)["gnome-terminal"]
    >>> branch_vocabulary = vocabulary_registry.get(
    ...     gnome_terminal, "BranchRestrictedOnProduct")
    >>> print_vocab_branches(branch_vocabulary, 'main')
    ~name12/gnome-terminal/main

    >>> print_vocab_branches(branch_vocabulary, 'vcs-imports')
    ~vcs-imports/gnome-terminal/import

If a full unique name is entered that has a different product, the
branch is not part of the vocabulary.

    >>> print_vocab_branches(branch_vocabulary, '~name12/gnome-terminal/main')
    ~name12/gnome-terminal/main

    >>> print_vocab_branches(branch_vocabulary, '~name12/firefox/main')


The BranchRestrictedOnProduct behaves the same way as the more generic
BranchVocabulary with respect to the tokens and privacy awareness.


=== ProjectVocabulary ===

The list of selectable projects. The results are ordered by displayname.

    >>> project_vocabulary = vocabulary_registry.get(None, "Project")
    >>> project_vocabulary.displayname
    'Select a project group'

    >>> [p.title for p in project_vocabulary.search('mozilla')]
    [u'The Mozilla Project']
    >>> mozilla = project_vocabulary.getTermByToken('mozilla')
    >>> mozilla.title
    u'The Mozilla Project'

  The ProjectVocabulary does not list inactive projects.

    >>> from canonical.launchpad.interfaces import IProjectSet
    >>> moz_project = getUtility(IProjectSet)['mozilla']
    >>> moz_project in project_vocabulary
    True

    >>> [p.title for p in project_vocabulary.search('mozilla')]
    [u'The Mozilla Project']
    >>> moz_project.active = False
    >>> flush_database_updates()
    >>> moz_project in project_vocabulary
    False

    >>> [p.title for p in project_vocabulary.search('mozilla')]
    []
    >>> moz_project.active = True
    >>> flush_database_updates()


=== ProductVocabulary ===

The list of selectable products. Results are ordered by displayname.

    >>> product_vocabulary = vocabulary_registry.get(None, "Product")
    >>> product_vocabulary.displayname
    'Select a project'

    >>> list(product_vocabulary.search(None))
    []
    >>> gnome_products = product_vocabulary.search("gnome")
    >>> l = [product_term.title for product_term in gnome_products]
    >>> l[:2]
    [u'The Evolution Groupware Application', u'The GNOME Terminal Emulator']
    >>> l[2:]
    [u'The Gnome Panel Applets', u'Gnome Baker']
    >>> arch = product_vocabulary.getTermByToken("arch-mirrors")
    >>> arch.title
    u'Arch archive mirrors'

The ProductVocabulary does not list inactive products.

    >>> arch.value in product_vocabulary
    True

    >>> arch_product = product_set['arch-mirrors']
    >>> arch_product in product_vocabulary
    True

    >>> [t.title for t in product_vocabulary.search('arch and archive')]
    [u'Arch archive mirrors']
    >>> arch_product.active = False
    >>> flush_database_updates()
    >>> arch_product in product_vocabulary
    False
    >>> [t.title for t in product_vocabulary.search('arch and archive')]
    []
    >>> arch_product.active = True
    >>> flush_database_updates()


=== ProductReleaseVocabulary ===

The list of selectable products releases.

    >>> productrelease_vocabulary = vocabulary_registry.get(None,
    ...                                                     "ProductRelease")
    >>> productrelease_vocabulary.displayname
    'Select a Product Release'

    >>> list(productrelease_vocabulary.search(None))
    []
    >>> evolution_releases = productrelease_vocabulary.search("evolution")
    >>> l = [release_term.title for release_term in evolution_releases]
    >>> release = productrelease_vocabulary.getTermByToken(
    ...     "evolution/trunk/2.1.6")
    >>> release.title
    u'evolution trunk 2.1.6'


=== PersonAccountToMergeVocabulary ===

All non-merged people. This vocabulary is meant to be used only in the
people merge form.

    >>> vocab = vocabulary_registry.get(None, "PersonAccountToMerge")
    >>> vocab.displayname
    'Select a Person to Merge'

Searching for None returns an empty list.

    >>> list(vocab.search(None))
    []

Searching for 'Launchpad Administrators' will return an empty list, because
teams are not part of this vocabulary.

    >>> [item.name for item in list(vocab.search('Launchpad Administrators'))]
    []

A search using part of the email address of a team will also return an
empty list.

    >>> list(vocab.search('rosetta'))
    []

Searching for a person without a preferred email will return that
person's name.

    >>> [person.name for person in vocab.search('salgado')]
    [u'salgado']

A search using the beginning of a person's preferred email will return
that person that owns that email.

    >>> [(person.name, person.preferredemail.email)
    ...  for person in vocab.search('foo.bar')]
    [(u'name16', u'foo.bar@canonical.com')]

A search using part of the host of an email address will not return
anything, as we only match against the beginning of an email address.

    >>> list(vocab.search('canonical'))
    []

A person with a single and unvalidated email address can be merged.

    >>> from canonical.launchpad.interfaces import PersonCreationRationale
    >>> fooperson, email = person_set.createPersonAndEmail(
    ...     'foobaz@bar.com', PersonCreationRationale.UNKNOWN,
    ...     name='foobaz', displayname='foo baz')
    >>> fooperson in vocab
    True

But any person without a single email address can't.

    >>> email.destroySelf()
    >>> fooperson in vocab
    False

Any person that's already merged is not part of this vocabulary:

    >>> cprov = person_set.getByName('cprov')
    >>> cprov in vocab
    True

    # Here we cheat because IPerson.merged is a readonly attribute.
    >>> from zope.security.proxy import removeSecurityProxy
    >>> naked_cprov = removeSecurityProxy(cprov)
    >>> naked_cprov.merged = 1
    >>> naked_cprov.syncUpdate()
    >>> cprov in vocab
    False

A person whose account_status is any of the statuses of
INACTIVE_ACCOUNT_STATUSES is part of the vocabulary, though.

    >>> from canonical.launchpad.interfaces import INACTIVE_ACCOUNT_STATUSES
    >>> naked_cprov.merged = None
    >>> checked_count = 0
    >>> for status in INACTIVE_ACCOUNT_STATUSES:
    ...     naked_cprov.account_status = status
    ...     naked_cprov.syncUpdate()
    ...     checked_count += int(cprov in vocab)
    >>> checked_count == len(INACTIVE_ACCOUNT_STATUSES)
    True

=== NonMergedPeopleAndTeams ===

All non-merged people and teams.

    >>> vocab = vocabulary_registry.get(None, "NonMergedPeopleAndTeams")
    >>> vocab.displayname
    'Select a Person or Team'

    >>> list(vocab.search(None))
    []

This vocabulary includes both validated and unvalidated profiles, as well
as teams:

    >>> [(p.name, p.is_valid_person) for p in vocab.search('matsubara')]
    [(u'matsubara', False)]

    >>> [(p.name, p.is_valid_person) for p in vocab.search('mark@hbd.com')]
    [(u'sabdfl', True)]

    >>> [(p.name, getattr(p.teamowner, 'name', None))
    ...  for p in vocab.search('ubuntu-team')]
    [(u'doc', None), (u'name18', u'sabdfl'), (u'ubuntu-team', u'sabdfl')]

But it doesn't include merged accounts:

    >>> fooperson in vocab
    False


=== ValidPersonOrTeam ===

All 'valid' persons or teams. This is currently defined as people with a
password, a preferred email address and not merged (Person.merged is
None).  It also includes all public teams and private teams the
user has permission to view.

    >>> vocab = vocabulary_registry.get(None, "ValidPersonOrTeam")
    >>> vocab.displayname
    'Select a Person or Team'

    >>> list(vocab.search(None))
    []

We can do token lookups using either a person's name or a person's email
address.

    >>> vocab.getTermByToken('name16').value.displayname
    u'Foo Bar'
    >>> vocab.getTermByToken('foo.bar@canonical.com').value.displayname
    u'Foo Bar'

Almost all teams have the word 'team' as part of their names, so a search
for 'team' should give us some of them.  Notice that the
PRIVATE_MEMBERSHIP_TEAM 'myteam' is not included in the results.

    >>> sorted(person.name for person in vocab.search('team'))
    [u'name18', u'name20', u'name21', u'no-team-memberships',
     u'otherteam', u'simple-team', u'testing-spanish-team',
     u'ubuntu-team', u'warty-gnome']

Logging in as 'owner', who is a member of myteam shows that the token
lookup still omits myteam.

    >>> login('owner@canonical.com')
    >>> sorted(person.name for person in vocab.search('team'))
    [u'name18', u'name20', u'name21', u'no-team-memberships',
     u'otherteam', u'simple-team', u'testing-spanish-team',
     u'ubuntu-team', u'warty-gnome']

A PRIVATE team is displayed when the logged in user is a member of the team.

    >>> commercial = person_set.getByEmail('commercial-member@canonical.com')
    >>> vocab = vocabulary_registry.get(commercial, "ValidPersonOrTeam")
    >>> login('commercial-member@canonical.com')
    >>> priv_team = factory.makeTeam(
    ...     name='private-team',
    ...     displayname='Private Team',
    ...     owner=commercial,
    ...     visibility=PersonVisibility.PRIVATE)
    >>> sorted(person.name for person in vocab.search('team'))
    [u'name18', u'name20', u'name21', u'no-team-memberships', u'otherteam',
     u'private-team',
     u'simple-team', u'testing-spanish-team', u'ubuntu-team', u'warty-gnome']

The PRIVATE team is not returned for a user who is not part of the team.

    >>> login('owner@canonical.com')
    >>> sorted(person.name for person in vocab.search('team'))
    [u'name18', u'name20', u'name21', u'no-team-memberships',
     u'otherteam', u'simple-team', u'testing-spanish-team',
     u'ubuntu-team', u'warty-gnome']

Searching for all teams, which requires monkey-patching the
`allow_null_search` property, will also return the private team.

    >>> login('commercial-member@canonical.com')
    >>> vocab.allow_null_search = True
    >>> sorted(person.name for person in vocab.search(''))
    [...u'private-team'...]
<<<<<<< HEAD
=======

>>>>>>> 1de997f7

A search for 'support' will give us only the persons which have support
as part of their name or displayname, or the beginning of
one of its email addresses.

    >>> login('foo.bar@canonical.com')
    >>> vocab = vocabulary_registry.get(None, "ValidPersonOrTeam")
    >>> sorted(person.name for person in vocab.search('support'))
    [u'ubuntu-team']

Matsubara doesn't have a preferred email address; he's not a valid Person.

    >>> sorted(person.name for person in vocab.search('matsubara'))
    []

'foo.bar@canonical.com' is a valid Person.

    >>> [person.name for person in vocab.search('foo.bar')]
    [u'name16']

The vocabulary also allows us to search by IRC nickname.

    >>> [cjwatson] = vocab.search('cjwatson')
    >>> cjwatson.name, cjwatson.preferredemail.email
    (u'kamion', u'colin.watson@ubuntulinux.com')
    >>> [ircid.nickname for ircid in cjwatson.ircnicknames]
    [u'cjwatson']


=== ValidOwner ===

All valid persons and teams are also valid owners.

    >>> vocab = vocabulary_registry.get(None, "ValidOwner")
    >>> vocab.displayname
    'Select a Person or Team'

    >>> list(vocab.search(None))
    []

Almost all teams have the word 'team' as part of their names, so a
search for 'team' should give us some of them:

    >>> sorted(person.name for person in vocab.search('team'))
    [u'name18', u'name20', u'name21', u'no-team-memberships', u'otherteam',
     u'simple-team', u'testing-spanish-team', u'ubuntu-team', u'warty-gnome']


=== ValidTeam ===

The valid team vocabulary is just like the ValidPersonOrTeam vocabulary,
except that its terms are limited only to teams.  No non-team Persons will be
returned.

    >>> vocab = vocabulary_registry.get(None, 'ValidTeam')
    >>> vocab.displayname
    'Select a Team'
    >>> sorted((team.displayname, team.teamowner.displayname)
    ...        for team in vocab.search(None))
    [(u'Bass Players', u'David Allouche'),
     (u'Bazaar Experts', u'Tim Penhey'),
     (u'Canonical Partner Developers', u'Celso Providelo'),
     (u'Commercial Subscription Admins', u'Commercial Member'),
     (u'Commercial Subscription Approvers', u'Brad Crittenden'),
     (u'Drummers', u'David Allouche'),
     (u'Flautists', u'David Allouche'),
     (u'GuadaMen', u'Foo Bar'),
     (u'Guitar Players', u'David Allouche'),
     (u'Hoary Gnome Team', u'Mark Shuttleworth'),
     (u'Landscape Developers', u'Sample Person'),
     (u'Launchpad Administrators', u'Mark Shuttleworth'),
     (u'Launchpad Beta Testers', u'Launchpad Beta Testers Owner'),
     (u'Launchpad Buildd Admins', u'Foo Bar'),
     (u'Launchpad Developers', u'Foo Bar'),
     (u'Launchpad Users', u'Sample Person'),
     (u'Mailing List Experts', u'Launchpad Administrators'),
     (u'Mirror Administrators', u'Mark Shuttleworth'),
     (u'Other Team', u'Owner'),
     (u'Registry Administrators', u'Mark Shuttleworth'),
     (u'Rosetta Administrators', u'Launchpad Administrators'),
     (u'ShipIt Administrators', u'Mark Shuttleworth'),
     (u'Simple Team', u'One Membership'),
     (u'Ubuntu Gnome Team', u'Mark Shuttleworth'),
     (u'Ubuntu Team', u'Mark Shuttleworth'),
     (u'Ubuntu Translators', u'Rosetta Administrators'),
     (u'Ubuntu branches', u'Ubuntu-branches-owner'),
     (u'VCS imports', u'Robert Collins'),
     (u'Warty Gnome Team', u'Mark Shuttleworth'),
     (u'Warty Security Team', u'Mark Shuttleworth'),
     (u'testing Spanish team', u'Carlos Perell\xf3 Mar\xedn')]

Like with ValidPersonOrTeam, you can narrow your search down by providing some
text to match against the team name.  Still, you only get teams back.

    >>> sorted((team.displayname, team.teamowner.displayname)
    ...         for team in vocab.search('spanish'))
    [(u'testing Spanish team', u'Carlos Perell\xf3 Mar\xedn')]

    >>> sorted((team.displayname, team.teamowner.displayname)
    ...        for team in vocab.search('spanish | ubuntu'))
    [(u'Mirror Administrators', u'Mark Shuttleworth'),
     (u'Ubuntu Gnome Team', u'Mark Shuttleworth'),
     (u'Ubuntu Team', u'Mark Shuttleworth'),
     (u'Ubuntu Translators', u'Rosetta Administrators'),
     (u'Ubuntu branches', u'Ubuntu-branches-owner'),
     (u'testing Spanish team', u'Carlos Perell\xf3 Mar\xedn')]

<<<<<<< HEAD
    >>> sorted((team.displayname, team.teamowner.displayname)
    ...        for team in vocab.search('team'))
    [(u'Hoary Gnome Team', u'Mark Shuttleworth'),
     (u'Other Team', u'Owner'),
     (u'Simple Team', u'One Membership'),
     (u'Ubuntu Gnome Team', u'Mark Shuttleworth'),
     (u'Ubuntu Team', u'Mark Shuttleworth'),
     (u'Warty Gnome Team', u'Mark Shuttleworth'),
     (u'Warty Security Team', u'Mark Shuttleworth'),
     (u'testing Spanish team', u'Carlos Perell\xf3 Mar\xedn')]

A user who is a member of a private team will see that team in his search.

    >>> login('commercial-member@canonical.com')
=======
>>>>>>> 1de997f7
    >>> sorted((team.displayname, team.teamowner.displayname)
    ...        for team in vocab.search('team'))
    [(u'Hoary Gnome Team', u'Mark Shuttleworth'),
     (u'Other Team', u'Owner'),
     (u'Private Team', u'Commercial Member'),
     (u'Simple Team', u'One Membership'),
     (u'Ubuntu Gnome Team', u'Mark Shuttleworth'),
     (u'Ubuntu Team', u'Mark Shuttleworth'),
     (u'Warty Gnome Team', u'Mark Shuttleworth'),
     (u'Warty Security Team', u'Mark Shuttleworth'),
     (u'testing Spanish team', u'Carlos Perell\xf3 Mar\xedn')]

<<<<<<< HEAD
=======
A user who is a member of a private team will see that team in his search.

    >>> login('commercial-member@canonical.com')
    >>> sorted((team.displayname, team.teamowner.displayname)
    ...        for team in vocab.search('team'))
    [(u'Hoary Gnome Team', u'Mark Shuttleworth'),
     (u'Other Team', u'Owner'),
     (u'Private Team', u'Commercial Member'),
     (u'Simple Team', u'One Membership'),
     (u'Ubuntu Gnome Team', u'Mark Shuttleworth'),
     (u'Ubuntu Team', u'Mark Shuttleworth'),
     (u'Warty Gnome Team', u'Mark Shuttleworth'),
     (u'Warty Security Team', u'Mark Shuttleworth'),
     (u'testing Spanish team', u'Carlos Perell\xf3 Mar\xedn')]

>>>>>>> 1de997f7
You can also search for an email address and get the teams with a match.

    >>> sorted((team.displayname, team.teamowner.displayname)
    ...         for team in vocab.search('support@'))
    [(u'Ubuntu Team', u'Mark Shuttleworth')]


=== ValidTeamMember ===

With the exception of all teams that have this team as a member and the
team itself, all valid persons and teams are valid members.

    >>> login('foo.bar@canonical.com')
    >>> team = person_set.getByName('ubuntu-team')
    >>> team2 = person_set.getByName('guadamen')
    >>> person = person_set.getByName('name16')

ValidTeamMember needs a context:

    >>> vocab = vocabulary_registry.get(None, "ValidTeamMember")
    Traceback (most recent call last):
    ...
    AssertionError: ...

ValidTeamMember's context must implement ITeam:

    >>> vocab = vocabulary_registry.get(person, "ValidTeamMember")
    Traceback (most recent call last):
    ...
    AssertionError: ...

'name16' is a valid member for 'ubuntu-team':

    >>> vocab = vocabulary_registry.get(team, "ValidTeamMember")
    >>> vocab.displayname
    'Select a Person or Team'

    >>> person in vocab
    True
    >>> [person.name for person in vocab.search('foo.bar')]
    [u'name16']

'ubuntu-team' is not a valid member for itself:

    >>> team in vocab
    False
    >>> [person.name for person in vocab.search('ubuntu-team')]
    [u'name18']

'ubuntu-team' is a member of 'guadamen', so 'guadamen' can't be a member
of 'ubuntu-team'.

    >>> team2 in vocab
    False
    >>> [person.name for person in vocab.search('guadamen')]
    []


=== ValidTeamOwner ===

With the exception of the team itself and all teams owned by that team,
all valid persons and teams are valid owners for the team in context.

ValidTeamOwner needs a context.

    >>> vocab = vocabulary_registry.get(None, "ValidTeamOwner")
    Traceback (most recent call last):
    ...
    AssertionError: ...

ValidTeamOwner's context must provide IPerson or IPersonSet.

    >>> vocabulary_registry.get(team, "ValidTeamOwner")
    <...ValidTeamOwnerVocabulary...
    >>> vocabulary_registry.get(person_set, "ValidTeamOwner")
    <...ValidTeamOwnerVocabulary...
    >>> vocabulary_registry.get(firefox, "ValidTeamOwner")
    Traceback (most recent call last):
    ...
    AssertionError: ...

'ubuntu-team' is not a valid owner for itself.

    >>> vocab = vocabulary_registry.get(team, "ValidTeamOwner")
    >>> vocab.displayname
    'Select a Person or Team'

    >>> team in vocab
    False
    >>> [person.name for person in vocab.search('ubuntu-team')]
    [u'name18']

'name16' is a valid owner for 'ubuntu-team'.

    >>> person in vocab
    True
    >>> [person.name for person in vocab.search('foo.bar')]
    [u'name16']

=== ValidPerson ===

All 'valid' persons who are not a team.

    >>> vocab = vocabulary_registry.get(None, "ValidPerson")
    >>> vocab.displayname
    'Select a Person'
    >>> people = vocab.search(None)
    >>> people.count() > 0
    True
    >>> invalid_people = [person for person in people if not person.is_valid_person]
    >>> print len(invalid_people)
    0

There are two 'Carlos' in the sample data but only one is a valid person.

    >>> carlos_people = vocab.search('Carlos')
    >>> print len(list(carlos_people))
    1
    >>> invalid_carlos = [person for person in carlos_people if not person.is_valid_person]
    >>> print len(invalid_carlos)
    0

ValidPerson does not include teams.

    >>> # Create a new team.
    >>> carlos = getUtility(IPersonSet).getByName('carlos')
    >>> carlos_team = factory.makeTeam(
    ...     owner=carlos, name='carlos-team')
    >>> person_or_team_vocab = vocabulary_registry.get(
    ...     None, "ValidPersonOrTeam")
    >>> carlos_people_or_team = person_or_team_vocab.search('carlos')
    >>> # The people or team search yields our one Carlos person and
    >>> # the new team.
    >>> print len(list(carlos_people_or_team))
    2
    >>> carlos_team in carlos_people_or_team
    True

    >>> # But the ValidPersonVocabulary only has the original Carlos
    >>> # person, not the new team.
    >>> carlos_people = vocab.search('carlos')
    >>> print len(list(carlos_people))
    1
    >>> carlos_team in carlos_people
    False

=== Processor ===

All processors type available in Launchpad.

    >>> vocab = vocabulary_registry.get(None, "Processor")
    >>> vocab.displayname
    'Select a Processor'

    >>> [term.token for term in vocab.searchForTerms('386')]
    ['386']


=== BugWatchVocabulary ===

All bug watches associated with a bugtask's bug.

    >>> bug_one = getUtility(IBugSet).get(1)
    >>> bugtask = bug_one.bugtasks[0]
    >>> vocab = vocabulary_registry.get(bugtask, "BugWatch")
    >>> for term in vocab:
    ...     print term.title
    The Mozilla.org Bug Tracker <a...>#123543</a>
    The Mozilla.org Bug Tracker <a...>#2000</a>
    The Mozilla.org Bug Tracker <a...>#42</a>
    Debian Bug tracker <a...>#304014</a>

Bug watches with an email address URL (i.e. starts with "mailto:") are
treated differently.

    >>> from canonical.launchpad.interfaces import (
    ...     IBugWatchSet, IBugTrackerSet)

    >>> bug_twelve = getUtility(IBugSet).get(12)
    >>> email_bugtracker = getUtility(IBugTrackerSet).getByName('email')
    >>> email_bugwatch = getUtility(IBugWatchSet).createBugWatch(
    ...     bug_twelve, launchbag.user, email_bugtracker, '')
    >>> email_bugwatch.url
    u'mailto:bugs@example.com'

The title is rendered differently compared to other bug watches.

    >>> bugtask = bug_twelve.bugtasks[0]
    >>> vocab = vocabulary_registry.get(bugtask, "BugWatch")
    >>> for term in vocab:
    ...     print term.title
    Email bugtracker &lt;<a...>bugs@example.com</a>&gt;

Additionally, if the bug tracker's title contains the bug tracker's
URL, then the title is linkified instead.

    >>> email_bugtracker.title = (
    ...     'Lionel Richtea (%s)' % (
    ...         email_bugtracker.baseurl,))

    >>> for term in vocab:
    ...     print term.title
    Lionel Richtea (<a...>mailto:bugs@example.com</a>)

When there is no logged-in user, the title is much different. The
email address is hidden, and there is no hyperlink.

    >>> current_user = launchbag.user
    >>> login(ANONYMOUS)

    >>> for term in vocab:
    ...     print term.title
    Lionel Richtea (mailto:&lt;email address hidden&gt;)


=== DistributionOrProductVocabulary ===

All products and distributions. Note that the value type is
heterogeneous.

    >>> vocab = vocabulary_registry.get(None, "DistributionOrProduct")
    >>> for term in vocab:
    ...     if 'Ubuntu' in term.title:
    ...         print term.title, '- class', term.value.__class__.__name__
    Ubuntu Linux (Distribution) - class Distribution
    Ubuntu Test (Distribution) - class Distribution

They can be looked up by their aliases too.

    >>> vocab.getTermByToken('firefox').token
    'firefox'
    >>> login('mark@hbd.com')
    >>> product_set['firefox'].setAliases(['iceweasel'])
    >>> login_person(current_user)
    >>> vocab.getTermByToken('iceweasel').token
    'firefox'
    >>> [term.token for term in vocab.searchForTerms(query='iceweasel')]
    ['firefox']

Inactive projects and project groups are not available.

    >>> for term in vocab:
    ...     if 'Tomcat' in term.title:
    ...         print term.title, '- class', term.value.__class__.__name__
    Tomcat (Product) - class Product
    >>> tomcat = product_set.getByName('tomcat')
    >>> tomcat in vocab
    True
    >>> tomcat.active = False
    >>> flush_database_updates()
    >>> vocab = vocabulary_registry.get(None, "DistributionOrProduct")
    >>> tomcat in vocab
    False
    >>> tomcat.active = True
    >>> flush_database_updates()
    >>> vocab = vocabulary_registry.get(None, "DistributionOrProduct")
    >>> tomcat in vocab
    True

Project groups are not contained in this vocabulary:

    >>> apache = getUtility(IProjectSet).getByName('apache')
    >>> apache in vocab
    False


=== DistributionOrProductOrProjectVocabulary ===

All products, projects and distributions. Note that the value type is
heterogeneous.

    >>> vocab = vocabulary_registry.get(None, "DistributionOrProductOrProject")
    >>> for term in vocab:
    ...     if 'Ubuntu' in term.title:
    ...         print term.title, '- class', term.value.__class__.__name__
    Ubuntu Linux (Distribution) - class Distribution
    Ubuntu Test (Distribution) - class Distribution

They can be looked up by their aliases too.

    >>> vocab.getTermByToken('ubuntu').token
    'ubuntu'
    >>> from canonical.launchpad.interfaces.distribution import (
    ...     IDistributionSet)
    >>> login('mark@hbd.com')
    >>> getUtility(IDistributionSet)['ubuntu'].setAliases(['ubantoo'])
    >>> login_person(current_user)
    >>> vocab.getTermByToken('ubantoo').token
    'ubuntu'
    >>> [term.token for term in vocab.searchForTerms(query='ubantoo')]
    ['ubuntu']

Inactive projects and project groups are not available.

    >>> from canonical.launchpad.ftests import syncUpdate
    >>> tomcat = product_set.getByName('tomcat')
    >>> tomcat in vocab
    True
    >>> tomcat.active = False
    >>> syncUpdate(tomcat)
    >>> tomcat in vocab
    False

    >>> apache = getUtility(IProjectSet).getByName('apache')
    >>> apache in vocab
    True
    >>> apache.active = False
    >>> syncUpdate(apache)
    >>> apache in vocab
    False

    >>> vocab = vocabulary_registry.get(None, "DistributionOrProductOrProject")
    >>> for term in vocab:
    ...     if 'Apache' in term.title:
    ...         print term.title, '- class', term.value.__class__.__name__
    >>> for term in vocab:
    ...     if 'Tomcat' in term.title:
    ...         print term.title, '- class', term.value.__class__.__name__
    >>> product_set.getByName('tomcat').active = True
    >>> getUtility(IProjectSet).getByName('apache').active = True
    >>> flush_database_updates()
    >>> vocab = vocabulary_registry.get(None, "DistributionOrProductOrProject")
    >>> for term in vocab:
    ...     if 'Apache' in term.title:
    ...         print term.title, '- class', term.value.__class__.__name__
    Apache (Project) - class Project
    >>> for term in vocab:
    ...     if 'Tomcat' in term.title:
    ...         print term.title, '- class', term.value.__class__.__name__
    Tomcat (Product) - class Product


== FeaturedProjectVocabulary ==

The featured project vocabulary contains all the projects that are
featured on Launchpad. It is a subset of the
DistributionOrProductOrProjectVocabulary (defined using the
_clauseTables).

    >>> featured_project_vocabulary = vocabulary_registry.get(
    ...     None, 'FeaturedProject')
    >>> len(featured_project_vocabulary)
    9

    >>> for term in featured_project_vocabulary:
    ...     print term.token, term.value.displayname, term.title
    applets         Gnome Applets        The Gnome Panel Applets (Product)
    bazaar          Bazaar               Bazaar (Product)
    firefox         Mozilla Firefox      Mozilla Firefox (Product)
    gentoo          Gentoo               The Gentoo Linux (Distribution)
    gnome           GNOME                The GNOME Project (Project)
    gnome-terminal  GNOME Terminal       The GNOME Terminal Emulator (Product)
    mozilla the     Mozilla Project      The Mozilla Project (Project)
    thunderbird     Mozilla Thunderbird  Mozilla Thunderbird (Product)
    ubuntu          Ubuntu               Ubuntu Linux (Distribution)

    >>> ubuntu = getUtility(ILaunchpadCelebrities).ubuntu
    >>> ubuntu in featured_project_vocabulary
    True

    >>> debian = getUtility(ILaunchpadCelebrities).debian
    >>> debian in featured_project_vocabulary
    False


== SpecificationDepCandidatesVocabulary ==

All blueprints that can be added as a dependency of the
context blueprint.

First, we set up a product with three blueprints.

    >>> from canonical.launchpad.interfaces import (
    ...     SpecificationDefinitionStatus)
    >>> evolution = product_set.getByName('evolution')
    >>> foobar_person = person_set.getByName('name16')
    >>> foobar_person.displayname
    u'Foo Bar'
    >>> specset = getUtility(ISpecificationSet)
    >>> spec_a = specset.new('spec-a', 'Spec A',
    ...     'http://www.example.org/SpecA', 'The first spec',
    ...     SpecificationDefinitionStatus.APPROVED, foobar_person,
    ...     product=evolution)
    >>> spec_b = specset.new('spec-b', 'Spec B',
    ...     'http://www.example.org/SpecB', 'The second spec',
    ...     SpecificationDefinitionStatus.APPROVED, foobar_person,
    ...     product=evolution)
    >>> spec_c = specset.new('spec-c', 'Spec C',
    ...     'http://www.example.org/SpecC', 'The third spec',
    ...     SpecificationDefinitionStatus.APPROVED, foobar_person,
    ...     product=evolution)
    >>> sorted([spec.name for spec in evolution.specifications()])
    [u'spec-a', u'spec-b', u'spec-c']

The dependency candidates for spec_a are all blueprints for evolution
except for spec_a itself.

    >>> vocab = vocabulary_registry.get(
    ...     spec_a, "SpecificationDepCandidates")
    >>> sorted([term.value.name for term in vocab])
    [u'spec-b', u'spec-c']

Dependency candidate come only from the same product of the blueprint
they depend on.

    >>> unrelated_spec = specset.new('unrelated-spec', 'Unrelated Spec',
    ...     'http://example.com/SpecU', 'A spec unrelated to Evolution',
    ...     SpecificationDefinitionStatus.APPROVED, foobar_person,
    ...     product=firefox)
    >>> vocab = vocabulary_registry.get(
    ...     spec_a, "SpecificationDepCandidates")
    >>> unrelated_spec in vocab
    False
    >>> [term.value.product for term in vocab
    ...  if term.value.product != evolution]
    []

We mark spec_b as a dependency of spec_a and spec_c as a dependency
of spec_b.

    >>> spec_a.createDependency(spec_b)
    <SpecificationDependency at ...>
    >>> [spec.name for spec in spec_a.dependencies]
    [u'spec-b']

    >>> spec_b.createDependency(spec_c)
    <SpecificationDependency at ...>
    >>> [spec.name for spec in spec_b.dependencies]
    [u'spec-c']

No circular dependencies - the vocabulary excludes specifications that
are a dependency of the context spec.

    >>> spec_a in spec_b.all_blocked
    True
    >>> spec_b in spec_c.all_blocked
    True
    >>> vocab = vocabulary_registry.get(
    ...     spec_c, "SpecificationDepCandidates")
    >>> spec_a in [term.value for term in vocab]
    False

This vocabulary provides the IHugeVocabulary interface.

    >>> from canonical.launchpad.webapp.testing import verifyObject
    >>> from canonical.launchpad.webapp.vocabulary import IHugeVocabulary
    >>> verifyObject(IHugeVocabulary, vocab)
    True

The search() method returns specifications within the vocabulary
that matches the search string. The string is matched against the name,
or fallbacks to a full text search.

    >>> vocab = vocabulary_registry.get(
    ...     spec_a, "SpecificationDepCandidates")
    >>> list(vocab.search('spec-b')) == [spec_b]
    True
    >>> list(vocab.search('third')) == [spec_c]
    True

The search method uses the SQL `LIKE` operator, with the values quoted
appropriately. Queries conataining regual expression operators, for
example, will simply look for the respective characters within the
vocabulary's item (this used to be the cause of an OOPS, see
https://bugs.edge.launchpad.net/blueprint/+bug/139385 for more details).

    >>> list(vocab.search('*'))
    []


=== PPA ===

The PPA vocabulary contains all the PPAs available in a particular
collection. It provides the IHugeVocabulary interface.

    >>> from canonical.launchpad.webapp.testing import verifyObject
    >>> from canonical.launchpad.webapp.vocabulary import IHugeVocabulary

    >>> vocabulary = vocabulary_registry.get(None, 'PPA')
    >>> verifyObject(IHugeVocabulary, vocabulary)
    True

    >>> print vocabulary.displayname
    Select a PPA

Iterations over the PPA vocabulary will return on PPA archives.

    >>> sorted([term.value.owner.name for term in vocabulary])
    [u'cprov', u'no-priv', u'sabdfl']

PPA vocabulary terms contain:

 * token: the PPA owner name;
 * value: the IArchive object;
 * title: the first line of the PPA description text.

    >>> cprov_term = vocabulary.getTermByToken('cprov')

    >>> print cprov_term.token
    cprov

    >>> print cprov_term.value
    <Archive ...>

    >>> print cprov_term.title
    packages to help my friends.

Not found terms result in LookupError.

    >>> vocabulary.getTermByToken('foobar')
    Traceback (most recent call last):
    ...
    LookupError: foobar

PPA vocabulary searches consider the owner FTI and the PPA FTI itself.

    >>> cprov_search = vocabulary.search('cprov')
    >>> cprov_search.count() == 1
    True
    >>> print cprov_search[0].owner.name
    cprov

    >>> celso_search = vocabulary.search('celso')
    >>> celso_search.count() == 1
    True
    >>> print celso_search[0].owner.name
    cprov

    >>> friends_search = vocabulary.search('friends')
    >>> friends_search.count() == 1
    True
    >>> print friends_search[0].description
    packages to help my friends.

As mentioned the PPA vocabulary term title only contains the first
line of the PPA description.

    >>> cprov = getUtility(IPersonSet).getByName('cprov')

    >>> cprov.archive.description = "Single line."
    >>> flush_database_updates()

    >>> cprov_term = vocabulary.getTermByToken('cprov')
    >>> print cprov_term.title
    Single line.

    >>> cprov.archive.description = "First line\nSecond line."
    >>> flush_database_updates()

    >>> cprov_term = vocabulary.getTermByToken('cprov')
    >>> print cprov_term.title
    First line

PPAs with empty description are identified and have a title saying so.

    >>> cprov.archive.description = None
    >>> flush_database_updates()

    >>> cprov_term = vocabulary.getTermByToken('cprov')
    >>> print cprov_term.title
    No description available

Queries on empty strings also results in a valid SelectResults.

    >>> empty_search = vocabulary.search('')
    >>> empty_search.count() == 0
    True


# XXX Tom Berger 2007-07-05: document more vocabularies here, particularly
# when they break!

== Timezone ==

The TimezoneName vocabulary should only contain timezone names that
do not raise an exception when instantiated.

    >>> import pytz
    >>> timezone_vocabulary = vocabulary_registry.get(None, 'TimezoneName')
    >>> for timezone in timezone_vocabulary:
    ...     # Assign the return value of pytz.timezone() to the zone
    ...     # variable to prevent printing out the return value.
    ...     zone = pytz.timezone(timezone.value)


== CommercialProjectsVocabulary ==

The commercial projects vocabulary contains all commercial projects,
ordered by displayname.  Note:  a project is considered commercial if
it has a proprietary license or no license.  That's why some of these
clearly FOSS project in our test data show up as commercial.

For a normal user (one who does not have launchpad.Commercial
permission) the owned commercial project vocabulary is a list of
project the user either owns or manages.

The test data has one project with a proprietary license.  Let's
change bzr's so we will get more interesting results.

    >>> from canonical.launchpad.interfaces import License
    >>> bzr = product_set.getByName('bzr')
    >>> bzr.licenses = [License.OTHER_PROPRIETARY]

    >>> from canonical.launchpad.webapp.authorization import check_permission
    >>> login('bac@canonical.com')
    >>> bac = person_set.getByEmail('bac@canonical.com')
    >>> check_permission('launchpad.Commercial', bac)
    False

    >>> comm_proj_vocab = vocabulary_registry.get(bac, "CommercialProjects")
    >>> print comm_proj_vocab.displayname
    Select a commercial project

    >>> len(comm_proj_vocab)
    1

    >>> for term in comm_proj_vocab:
    ...     print term.value.displayname
    Mega Money Maker

If the user has launchpad.Commercial permission then all commercial
projects are returned.

    >>> login('commercial-member@canonical.com')
    >>> commercial_member = person_set.getByEmail('commercial-member@canonical.com')
    >>> check_permission('launchpad.Commercial', commercial_member)
    True

    >>> comm_proj_vocab = vocabulary_registry.get(commercial_member, "CommercialProjects")
    >>> print comm_proj_vocab.displayname
    Select a commercial project

    >>> len(comm_proj_vocab)
    2

    >>> for term in list(comm_proj_vocab)[:5]:
    ...     print term.value.displayname
    Bazaar
    Mega Money Maker<|MERGE_RESOLUTION|>--- conflicted
+++ resolved
@@ -1345,10 +1345,7 @@
     >>> vocab.allow_null_search = True
     >>> sorted(person.name for person in vocab.search(''))
     [...u'private-team'...]
-<<<<<<< HEAD
-=======
-
->>>>>>> 1de997f7
+
 
 A search for 'support' will give us only the persons which have support
 as part of their name or displayname, or the beginning of
@@ -1456,7 +1453,6 @@
      (u'Ubuntu branches', u'Ubuntu-branches-owner'),
      (u'testing Spanish team', u'Carlos Perell\xf3 Mar\xedn')]
 
-<<<<<<< HEAD
     >>> sorted((team.displayname, team.teamowner.displayname)
     ...        for team in vocab.search('team'))
     [(u'Hoary Gnome Team', u'Mark Shuttleworth'),
@@ -1468,25 +1464,6 @@
      (u'Warty Security Team', u'Mark Shuttleworth'),
      (u'testing Spanish team', u'Carlos Perell\xf3 Mar\xedn')]
 
-A user who is a member of a private team will see that team in his search.
-
-    >>> login('commercial-member@canonical.com')
-=======
->>>>>>> 1de997f7
-    >>> sorted((team.displayname, team.teamowner.displayname)
-    ...        for team in vocab.search('team'))
-    [(u'Hoary Gnome Team', u'Mark Shuttleworth'),
-     (u'Other Team', u'Owner'),
-     (u'Private Team', u'Commercial Member'),
-     (u'Simple Team', u'One Membership'),
-     (u'Ubuntu Gnome Team', u'Mark Shuttleworth'),
-     (u'Ubuntu Team', u'Mark Shuttleworth'),
-     (u'Warty Gnome Team', u'Mark Shuttleworth'),
-     (u'Warty Security Team', u'Mark Shuttleworth'),
-     (u'testing Spanish team', u'Carlos Perell\xf3 Mar\xedn')]
-
-<<<<<<< HEAD
-=======
 A user who is a member of a private team will see that team in his search.
 
     >>> login('commercial-member@canonical.com')
@@ -1502,7 +1479,6 @@
      (u'Warty Security Team', u'Mark Shuttleworth'),
      (u'testing Spanish team', u'Carlos Perell\xf3 Mar\xedn')]
 
->>>>>>> 1de997f7
 You can also search for an email address and get the teams with a match.
 
     >>> sorted((team.displayname, team.teamowner.displayname)
