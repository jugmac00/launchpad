--- conflicted
+++ resolved
@@ -481,9 +481,6 @@
     Bug Not Found: True (OOPS-...; http://bugs.example.com/show_bug.cgi?id=1)
     Invalid Bug ID: True (OOPS-...; http://bugs.example.com/show_bug.cgi?id=1)
     Unparsable Bug: True (OOPS-...; http://bugs.example.com/show_bug.cgi?id=1)
-<<<<<<< HEAD
-    Unknown: True (OOPS-...; http://bugs.example.com/show_bug.cgi?id=1)
-=======
     Unknown: True (OOPS-...; http://bugs.example.com/show_bug.cgi?id=1)
 
 
@@ -563,5 +560,4 @@
   ...     )
   Traceback (most recent call last):
   ...
-  TypeError: Result is not a member of BugTaskStatus: 'Not a BugTaskStatus'
->>>>>>> a855b1c3
+  TypeError: Result is not a member of BugTaskStatus: 'Not a BugTaskStatus'