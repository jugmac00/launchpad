= Generic ExternalBugTracker Tests =

ExternalBugTracker instances are used to communicate with remote bug
trackers. This document tests those features that are common to all
ExternalBugTracker instances.

== Updating bug watches ==

All the ExternalBugTrackers know how to update the status of a bug
watch. The method that updates the bug watches is
BugWatchUpdater.updateBugWatches(), which expects an IExternalBugTracker
and the bug watches to update. Before updating the bug watches, the
initializeRemoteBugDB() method on the ExternalBugTracker is called. It
gets the information for the bug watches from the external bug tracker,
and it's called outside a DB transaction, since it doesn't need DB
access.

<<<<<<< HEAD
    >>> from canonical.launchpad.interfaces import BugTaskStatus
    >>> from canonical.launchpad.components.externalbugtracker import (
    ...     UnknownRemoteStatusError)
    >>> class FakeExternalBugTracker:
    ...     baseurl = 'http://example.com/'
    ...     batch_size = None
    ...     batch_query_threshold = 0
    ...     import_comments = False
    ...
    ...     def _getBugWatchesByRemoteBug(self, foo):
    ...         return {}
    ...     def initializeRemoteBugDB(self, remote_bug_ids):
    ...         print "initializeRemoteBugDB() called"
    ...     def convertRemoteStatus(self, remote_status):
    ...         if remote_status == 'new':
    ...             return BugTaskStatus.NEW
    ...         else:
    ...             raise UnknownRemoteStatusError()
=======
    >>> class FakeExternalBugTracker:
    ...     baseurl = 'http://example.com/'
    ...     batch_size = None
    ...     def info(self, msg):
    ...         pass
    ...     def initializeRemoteBugDB(self, remote_bug_ids):
    ...         print "initializeRemoteBugDB() called"
>>>>>>> 252f0143

    >>> class FakeTransaction:
    ...     """Transaction class to track transaction boundaries."""
    ...     def commit(self):
    ...         print "COMMIT"
    ...     def abort(self):
    ...         print "ABORT"
    ...     def begin(self):
    ...         print "BEGIN"

    >>> from canonical.launchpad.scripts.checkwatches import BugWatchUpdater
    >>> bug_watch_updater = BugWatchUpdater(FakeTransaction())
    >>> bug_watch_updater.updateBugWatches(FakeExternalBugTracker(), [])
    COMMIT
    initializeRemoteBugDB() called
    BEGIN

<<<<<<< HEAD
Once it has retrieved the bugs from the remote server, BugWatchUpdater
attempts to convert their statuses into Launchpad BugTaskStatuses by
calling the convertRemoteStatus() method on the ExternalBugTracker via
its own _convertRemoteStatus() method.

ExternalBugTracker.convertRemoteStatus() will either return a
BugTaskStatus or will raise an UnknownRemoteStatusError.
BugWatchUpdater._convertRemoteStatus() will handle these errors and will
return BugTaskStatus.UNKNOWN when they occur. It will also log a
warning.

    >>> status = bug_watch_updater._convertRemoteStatus(
    ...     FakeExternalBugTracker(), 'new')
    >>> print status.title
    New

    >>> status = bug_watch_updater._convertRemoteStatus(
    ...     FakeExternalBugTracker(), 'spam')
    WARNING...Unknown remote status 'spam'.
    >>> print status.title
    Unknown

=======
>>>>>>> 252f0143

== Configuration Options ==

All ExternalBugTrackers have a batch_query_threshold attribute which is
set by configuration options in launchpad.conf. This attribute is used
to decide whether or not bugs are exported from the remote server as a
batch (where possible) or individually.

The batch_query_threshold for a vanilla ExternalBugTracker should be the
same as that specified in launchpad.conf. We use a test version of
ExternalBugTracker here that doesn't actually do anything besides
fulfill the implementation requirements of IExternalBugTracker.

    >>> from canonical.config import config
    >>> from canonical.launchpad.ftests.externalbugtracker import (
    ...     TestExternalBugTracker)
    >>> tracker = TestExternalBugTracker('http://example.com/')
    >>> (tracker.batch_query_threshold ==
    ...     config.checkwatches.batch_query_threshold)
    True


== Error Handling ==

When an error occurs during the updating of bug watches it will be
recorded against the bug watches themselves so that it can be displayed
to users. We can test this by using a test version of
ExternalBugTracker.

    >>> import transaction
    >>> from canonical.launchpad.ftests.externalbugtracker import (
    ...     TestBrokenExternalBugTracker)
    >>> external_bugtracker = TestBrokenExternalBugTracker(
    ...     'http://example.com')
    >>> bug_watch_updater = BugWatchUpdater(transaction)

We'll create an example bug watch with which to test this. This will
be passed to external_bugtracker's updateBugWatches() method and should
have errors recorded against it. We log in as Sample Person to make
these changes since there's no particular need to use one Person over
another.

    >>> from canonical.launchpad.database import BugTracker
    >>> from canonical.launchpad.interfaces import (
    ...     BugTrackerType, IBugSet, IPersonSet)

    >>> sample_person = getUtility(IPersonSet).getByEmail(
    ...     'test@canonical.com')

    >>> example_bug_tracker = BugTracker(
    ...     name="example-bugs",
    ...     title="Example.com Bug Tracker",
    ...     bugtrackertype=BugTrackerType.BUGZILLA,
    ...     baseurl="http://bugs.example.com",
    ...     summary="Contains bugs for Example.com",
    ...     contactdetails="foo.bar@example.com",
    ...     owner=sample_person)

    >>> login('test@canonical.com')

    >>> example_bug = getUtility(IBugSet).get(10)
    >>> example_bugwatch = example_bug.addWatch(
    ...     example_bug_tracker, 1, sample_person)

    >>> from canonical.launchpad.components.externalbugtracker import (
    ...     BugNotFound, BugTrackerConnectError, InvalidBugId,
    ...     UnparseableBugData, UnparseableBugTrackerVersion)

TestBrokenExternalBugTracker allows us to force errors to occur, so we
can use it to check that bug watches' last_error_types are being set
correctly.

We start with those errors that may be raised by
ExternalBugTracker.initializeRemoteBugDB(). We supress exceptions
because the bug watch's last error field will contain the data we need
for this test.

The bug watch's lastchecked field will also be updated, since not doing
so would mean that error-prone bug watches would be checked every time
checkwatches ran instead of just once every 24 hours like any other bug
watch.

    >>> for error in [BugTrackerConnectError, UnparseableBugData,
    ...               UnparseableBugTrackerVersion, Exception]:
    ...     example_bugwatch.lastchecked = None
    ...     external_bugtracker.initialize_remote_bugdb_error = error
    ...     try:
    ...         bug_watch_updater.updateBugWatches(
    ...             external_bugtracker, [example_bugwatch])
    ...     except error:
    ...         pass
    ...     print "%s: %s" % (example_bugwatch.last_error_type.title,
    ...         example_bugwatch.lastchecked is not None)
    Connection Error: True
    Unparsable Bug: True
    Unparsable Bug Tracker Version: True
    Unknown: True

We can run the same test on getRemoteStatus(), which can raise different
errors. We temporarily silence the logging from this function because
we're not interested in it. Again, the watch's lastchecked field also be
updated. Errors in getRemoteStatus() will produce OOPS reports.

    >>> from canonical.launchpad.ftests.externalbugtracker import oops_hook
    >>> oops_hook.install()

    >>> from canonical.launchpad.scripts import log
    >>> loglevel = log._log.level
    >>> external_bugtracker.initialize_remote_bugdb_error = None
    >>> try:
    ...     log._log.setLevel(100)
    ...     for error in [BugNotFound, InvalidBugId, UnparseableBugData,
    ...                   Exception]:
    ...         example_bugwatch.lastchecked = None
    ...         external_bugtracker.get_remote_status_error = error
    ...         bug_watch_updater.updateBugWatches(
    ...             external_bugtracker, [example_bugwatch])
    ...         print "%s: %s (%s)" % (
    ...             example_bugwatch.last_error_type.title,
    ...             example_bugwatch.lastchecked is not None,
    ...             oops_hook.oops_info.oopsid)
    ... finally:
    ...     log._log.setLevel(loglevel)
    Bug Not Found: True (OOPS-...)
    Invalid Bug ID: True (OOPS-...)
    Unparsable Bug: True (OOPS-...)
    Unknown: True (OOPS-...)

    >>> oops_hook.uninstall()<|MERGE_RESOLUTION|>--- conflicted
+++ resolved
@@ -15,7 +15,6 @@
 and it's called outside a DB transaction, since it doesn't need DB
 access.
 
-<<<<<<< HEAD
     >>> from canonical.launchpad.interfaces import BugTaskStatus
     >>> from canonical.launchpad.components.externalbugtracker import (
     ...     UnknownRemoteStatusError)
@@ -25,8 +24,6 @@
     ...     batch_query_threshold = 0
     ...     import_comments = False
     ...
-    ...     def _getBugWatchesByRemoteBug(self, foo):
-    ...         return {}
     ...     def initializeRemoteBugDB(self, remote_bug_ids):
     ...         print "initializeRemoteBugDB() called"
     ...     def convertRemoteStatus(self, remote_status):
@@ -34,15 +31,6 @@
     ...             return BugTaskStatus.NEW
     ...         else:
     ...             raise UnknownRemoteStatusError()
-=======
-    >>> class FakeExternalBugTracker:
-    ...     baseurl = 'http://example.com/'
-    ...     batch_size = None
-    ...     def info(self, msg):
-    ...         pass
-    ...     def initializeRemoteBugDB(self, remote_bug_ids):
-    ...         print "initializeRemoteBugDB() called"
->>>>>>> 252f0143
 
     >>> class FakeTransaction:
     ...     """Transaction class to track transaction boundaries."""
@@ -60,7 +48,6 @@
     initializeRemoteBugDB() called
     BEGIN
 
-<<<<<<< HEAD
 Once it has retrieved the bugs from the remote server, BugWatchUpdater
 attempts to convert their statuses into Launchpad BugTaskStatuses by
 calling the convertRemoteStatus() method on the ExternalBugTracker via
@@ -83,8 +70,6 @@
     >>> print status.title
     Unknown
 
-=======
->>>>>>> 252f0143
 
 == Configuration Options ==
 
