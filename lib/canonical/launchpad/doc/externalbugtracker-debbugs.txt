--- conflicted
+++ resolved
@@ -352,12 +352,7 @@
     >>> from canonical.launchpad.ftests.externalbugtracker import (
     ...     TestDebBugs, TestDebianBug)
     >>> external_debbugs = TestDebBugs(
-<<<<<<< HEAD
-    ...     debbugs, {'1234': TestDebianBug(package='no-such-package')})
-    >>> external_debbugs.import_comments = False
-=======
     ...     txn, debbugs, {'1234': TestDebianBug(package='no-such-package')})
->>>>>>> 735f4bba
     >>> print debian.getSourcePackage('no-such-package')
     None
     >>> bug = external_debbugs.importBug(debian, '1234')
