/*

Reset 1.0 and 2.0 portlets and asides.
Remove this section when the old templates and these declarations are gone.

*/
#maincontent {
    float: left;
    width: 100%;
    margin-right: -25em;
    }
#maincontent ol, #maincontent ul {
    padding-left: auto;
    }
.portlet, .aside {
    clear: none;
    float: none;
    margin: 0;
    }
#portlets .portlet, div.aside {
    background-color: inherit !important;
    border: none;
    margin: 0;
    color: inherit !important;
    padding: 0;
    width: auto;
    overflow: auto;
    -moz-border-radius: 0;
    -o-border-radius: 0;
    -webkit-border-radius: 0;
    -khtml-border-radius: 0;
    font-size: inherit !important;
    }
#portlets .portlet h2, div.aside h2 {
    border-bottom: none;
    color: inherit !important;
    font-weight: bold;
    margin: 0;
    padding: 0;
    }
body.tab-overview #mainarea #portlets .portlet.active h2 a,
body.tab-overview #mainarea div#portlets div.portlet.active a {
    background-color: inherit !important;
    }
body.tab-overview #mainarea #portlets .portlet.active h2 a:hover,
body.tab-overview #mainarea div#portlets div.portlet.active a:hover {
    background-color: inherit !important;
    }
body.tab-overview #mainarea #portlets .portlet.active div,
body.tab-overview #mainarea #portlets .portlet.active ul,
body.tab-overview #mainarea #portlets .portlet.active ul li a,
body.tab-overview #mainarea #portlets .portlet.active ul li a:hover,
body.tab-overview #mainarea div#portlets div.portlet.active ul,
body.tab-overview #mainarea div#portlets div.portlet.active ul li a,
body.tab-overview #mainarea div#portlets div.portlet.active ul li a:hover {
    background-color: inherit !important;
    }
body.tab-overview #mainarea #portlets .portlet.active div {
    border-left: none;
    border-right: none;
    }
body.tab-branches #mainarea #portlets .portlet.active h2 a,
body.tab-branches #mainarea div#portlets div.portlet.active a {
    background-color: inherit !important;
    }
body.tab-branches #mainarea #portlets .portlet.active h2 a:hover,
body.tab-branches #mainarea div#portlets div.portlet.active a:hover {
    background-color: inherit !important;
    }
body.tab-branches #mainarea #portlets .portlet.active div,
body.tab-branches #mainarea #portlets .portlet.active ul,
body.tab-branches #mainarea #portlets .portlet.active ul li a,
body.tab-branches #mainarea #portlets .portlet.active ul li a:hover,
body.tab-branches #mainarea div#portlets div.portlet.active ul,
body.tab-branches #mainarea div#portlets div.portlet.active ul li a,
body.tab-branches #mainarea div#portlets div.portlet.active ul li a:hover {
    background-color: inherit !important;
    }
body.tab-branches #mainarea #portlets .portlet.active div {
    border-left: none;
    border-right: none;
    }
body.tab-bugs #mainarea #portlets .portlet.active h2 a,
body.tab-bugs #mainarea div#portlets div.portlet.active a {
    background-color: inherit !important;
    }
body.tab-bugs #mainarea #portlets .portlet.active h2 a:hover,
body.tab-bugs #mainarea div#portlets div.portlet.active a:hover {
    background-color: inherit !important;
    }
body.tab-bugs #mainarea #portlets .portlet.active div,
body.tab-bugs #mainarea #portlets .portlet.active ul,
body.tab-bugs #mainarea #portlets .portlet.active ul li a,
body.tab-bugs #mainarea #portlets .portlet.active ul li a:hover,
body.tab-bugs #mainarea div#portlets div.portlet.active ul,
body.tab-bugs #mainarea div#portlets div.portlet.active ul li a,
body.tab-bugs #mainarea div#portlets div.portlet.active ul li a:hover {
    background-color: inherit !important;
    }
body.tab-bugs #mainarea #portlets .portlet.active div {
    border-left: none;
    border-right: none;
    }
body.tab-specifications #mainarea #portlets .portlet.active h2 a,
body.tab-specifications #mainarea div#portlets div.portlet.active a {
    background-color: inherit !important;
    }
body.tab-specifications #mainarea #portlets .portlet.active h2 a:hover,
body.tab-specifications #mainarea div#portlets div.portlet.active a:hover {
    background-color: inherit !important;
    }
body.tab-specifications #mainarea #portlets .portlet.active div,
body.tab-specifications #mainarea #portlets .portlet.active ul,
body.tab-specifications #mainarea #portlets .portlet.active ul li a,
body.tab-specifications #mainarea #portlets .portlet.active ul li a:hover,
body.tab-specifications #mainarea div#portlets div.portlet.active ul,
body.tab-specifications #mainarea div#portlets div.portlet.active ul li a,
body.tab-specifications #mainarea div#portlets div.portlet.active ul li a:hover {
    background-color: inherit !important;
    }
body.tab-translations #mainarea #portlets .portlet.active h2 a,
body.tab-translations #mainarea div#portlets div.portlet.active a {
    background-color: inherit !important;
    }
body.tab-translations #mainarea #portlets .portlet.active h2 a:hover,
body.tab-translations #mainarea div#portlets div.portlet.active a:hover {
    background-color: inherit !important;
    }
body.tab-translations #mainarea #portlets .portlet.active div,
body.tab-translations #mainarea #portlets .portlet.active ul,
body.tab-translations #mainarea #portlets .portlet.active ul li a,
body.tab-translations #mainarea #portlets .portlet.active ul li a:hover,
body.tab-translations #mainarea div#portlets div.portlet.active ul,
body.tab-translations #mainarea div#portlets div.portlet.active ul li a,
body.tab-translations #mainarea div#portlets div.portlet.active ul li a:hover {
    background-color: inherit !important;
    }
body.tab-translations #mainarea #portlets .portlet.active div {
    border-left: none;
    border-right: none;
    }
body.tab-answers #mainarea #portlets .portlet.active h2 a,
body.tab-answers #mainarea div#portlets div.portlet.active a {
    background-color: inherit !important;
    }
body.tab-answers #mainarea #portlets .portlet.active h2 a:hover,
body.tab-answers #mainarea div#portlets div.portlet.active a:hover {
    background-color: inherit !important;
    }
body.tab-answers #mainarea #portlets .portlet.active div,
body.tab-answers #mainarea #portlets .portlet.active ul,
body.tab-answers #mainarea #portlets .portlet.active ul li a,
body.tab-answers #mainarea #portlets .portlet.active ul li a:hover,
body.tab-answers #mainarea div#portlets div.portlet.active ul,
body.tab-answers #mainarea div#portlets div.portlet.active ul li a,
body.tab-answers #mainarea div#portlets div.portlet.active ul li a:hover {
    background-color: inherit !important;
    }
body.tab-answers #mainarea #portlets .portlet.active div {
    border-left: none;
    border-right: none;
    }
div.left div.portlet, div.right div.portlet {
    border: none;
    margin-top: 0;
    padding-top: 0;
    }
div.left div.portlet {
    border-width: 0;
    padding: 0;
    }
div.right div.portlet {
    border-width:0;
    padding: 0;
    }
div.columns div.right div.portlet {
    border: none;
    padding: 0;
    }
#colophon {
    float: none;
    }
#globalsearch {
  float: none;
  display: auto;
  font-weight: inherit;
  margin-right: auto;
}

#globalsearch input {
  font-size: inherit;
}

/* Page layout */
.yui-d0 {
    margin: 10px 20px;
    }
.yui-t4 .yui-b {
    width: 21%;
    }
.yui-t4 .yui-main .yui-b {
    width: auto;
    margin-right: 24%;
    }
.footer {
    clear: both;
    margin-top: 2em;
    padding-top: 0.5em;
    }
.footer .lp-arcana {
    background: url(/@@/footer-background.png) top left repeat-x;
    padding: 0.8em;
    -moz-border-radius: 3px 3px 0 0;
    -webkit-border-radius: 3px 3px 0 0;
    -khtml-border-radius: 3px 3px 0 0;
    border-radius: 3px 3px 0 0;
    }
.footer .lp-arcana img {
    vertical-align: middle;
    }
.footer .lp-arcana .search-icon {
    background: url(icon-sprites) 100% -191px no-repeat;
    }
.footer .colophon {
    margin: 3em 3em 1em 3em;
    text-align: center;
    }
.portlet, .aside {
    clear: both;
    border-top: 1px solid #d6d6d6;
    padding: 0.5em 0;
    }
.top-portlet {
    padding: 0 0 0.5em 0;
    margin: 0 0 1em;
    }

/*

Use percentages when setting font-size.

Pixels  Percent
10      77
11      85
12      93
13      100
14      108
15      116
16      123.1
17      131
18      138.5
19      146.5
20      153.9
21      161.6
22      167
23      174
24      182
25      189
26      197

*/


/* Default text presentation */
html, body {
    font-family: bitstream vera sans, arial, helvetica, clean, sans-serif;
    font-family: sans-serif;
    font-size: 93%;
    }
body.private {
    /* It must be obvious to the user that the context is private */
    background: url("/@@/private-y-bg") top left repeat-y;
    }
h1 {
    clear: none;
    padding-top: 6px; /* An offset from the logo. */
    font-size: 197%;
    }
h2 {
    margin-bottom: 0.3em;
    font-size: 123.1%;
    color: #5a5a5a;
    }
p {
    width: auto;
    margin-bottom: 0.8em;
    }
p, li, dt, dd, blockquote {
    max-width: 45em; /* Wrap the text before the eye gets lost. */
    }
pre, code, samp, tt, .console {
  font-size: 116%;
    }
ol {
       margin-left: 1.8em;
    }
ol li {
       list-style: decimal outside;
       }
li {
    padding-bottom: .3em;
    }
dt {
    margin-bottom: .1em;
    }
dd {
    margin-bottom: .8em;
}
th {
    text-align: right;
    }
thead th, tr.thead th {
    text-align: center;
    vertical-align: bottom;
    }
form table th, form table td {
    padding: 2px;
    }
form table tbody th {
    font-weight: bold;
    }
em {
    font-style: italic;
    }
strong {
    font-weight: bold;
    }

/* Common presentations */
div.see-all {
    font-size: 123.1%; /* Same as a h2 */
    text-align:right;
    }
span.see-all {
    float: right;
    }
.see-all a {
    padding-left: 8px;
    background: url(/@@/link-grey-arrow.png) left center no-repeat;
    font-size: 72%;
    color: #484848;
    text-decoration: underline;
    }
.rss-right {
    background: url(/@@/rss.png) right center no-repeat;
    }
.logo {
    float: left;
    display: inline;
    width: 64px;
    height: 64px;
    margin: 0 5px 0 0;
    }
.registered {
    font-size: 85%;
    color: #666;
    font-style: italic;
    }
.description {
    clear: both;
    font-size: 100%;
    }
.summary {
    margin: 0 0 1em 0;
    font-size: 138.5%;
    }


/* Common list presentations. */
.bulleted {
    margin-bottom: 0.5em;
    }
.bulleted li {
    margin: 0 0 0 2em;
    list-style-type: disc;
    }
.horizontal {
    margin: 1em 0 0 0;
    }
.horizontal li {
    display: inline;
    padding: 0 1.5em 0 0;
    }
.subordinate {
    margin-left: 4em;
    }
.two-column-list li,
.two-column-list dl {
    width: 48%;
    float: left;
    display: inline;
    margin: 0 0.25em 0.75em 0;
    }
.two-column-list:after {
    content: ".";
    display: block;
    height: 0;
    clear: both;
    visibility: hidden;
}
.portlet dt {
    font-weight: bold;
    }
.portlet dd {
    margin-bottom: 0.5em;
    font-size: 85%;
    color: #484848;
    }
.portlet dl strong {
    color: #000;
    font-weight: normal;
    }


/* Exceptions they may be common. */
.contributors dt strong {
    padding-left: 1em;
    }

/* == Watermark heading styles */
div.watermark-apps-portlet {
    padding-bottom:1em;
    border-bottom: 1px solid #d6d6d6;
}
div.watermark-apps-portlet img {
    float: left;
    margin: 0 1.5em 0 0;
}
div.watermark-apps-portlet h1, div.watermark-apps-portlet h2 {
    padding-top: 0.1em;
    margin-bottom: 0.8em;
    color: #000000;
    font-weight: bold;
    clear: none;
}
div.watermark-apps-portlet h1 {
    margin-bottom: 0.2em;
    padding-top: 0;
}

/* === Application buttons === */
/* In most pages, we present a list of six application buttons: */
.watermark-apps-portlet li {
    display:inline;
    list-style-type: none;
}
.watermark-apps-portlet li a, .watermark-apps-portlet li span {
    padding: 0.3em 0.5em;
    margin-right: 0.4em;
}
/* The text of the first tab should align with the heading directly
   above it */
.watermark-apps-portlet li:first-child a, .watermark-apps-portlet li:first-child span {
    margin-left: -0.5em;
}
.watermark-apps-portlet li a:link, .watermark-apps-portlet li a:visited {
    color: #000;
    background-color: #fff;
    text-decoration: none;
}
.watermark-apps-portlet li.active a, .watermark-apps-portlet li.active span {
    font-weight: bold;
    color: #fff;
    background-color: #747474;
}
.watermark-apps-portlet li a:hover {
    color: #000;
    background-color: #f3f3f3;
}
.watermark-apps-portlet li.disabled-tab {
    color: #747474;
}

/* Side content exceptions */
.side {
    padding: 0.5em;
    color: #484848;
    background: #f3f3f3;
    }
.side .portlet {
    width: 90%;
    margin: 0 auto 1em;
    border: 1px solid #dedede;
    -moz-border-radius: 5px;
    -webkit-border-radius: 5px;
    -khtml-border-radius: 5px;
    border-radius: 5px;
    padding: 0.5em;
    color: #484848;
    background: #fbfbfb;
    }
.side ul {
    color: #484848;
    background: #fbfbfb;
    }

.downloads a {
    color: #4f843c;
    }
.downloads li {
    margin: 0;
    padding: 2px 0 0;
    font-weight: bold;
    }
.downloads li a {
    display: block;
    margin: 0;
    border: 1px solid #4f843c;
    -moz-border-radius: 3px;
    -webkit-border-radius: 3px;
    -khtml-border-radius: 3px;
    border-radius: 3px;
    background: #4f843c url(/@@/bg-project-downloads.png) center right no-repeat;
    padding: 6%;
    padding-right: 50px;
    color: #fff;
    font-size: 108%;
    text-decoration: underline;
    }
.downloads .released {
    margin: .3em 0 1em 0;
    padding: 0 .2em 0 0;
    text-align: right;
    }
.downloads .released span {
    -moz-border-radius: 0 0 5px 5px;
    -webkit-border-radius: 0 0 5px 5px;
    -khtml-border-radius: 0 0 5px 5px;
    border-radius: 0 0 5px 5px;
    background: #d3e3c7;
    padding: 0.2em 1em;
    }
.downloads .alternate {
    text-align: right;
    }

.involvement ul {
    border-top: 1px solid #d0d0d0;
    }
.involvement li {
    border-bottom: 1px solid #d0d0d0;
    padding: 0;
    font-size: 108%;
    font-weight: bold;
    }
.involvement a {
    display: block;
    padding: 0.3em;
    }
.involvement a.bugs {
    color: #b9413e;
    background: url(/@@/bugs-arrow-right.png) right center no-repeat;
    }
.involvement a.answers {
    color: #5265b2;
    background: url(/@@/answers-arrow-right.png) right center no-repeat;
    }
.involvement a.translations {
    color: #c5458e;
    background: url(/@@/translations-arrow-right.png) right center no-repeat;
    }
.involvement a.code {
    color: #d39f57;
    background: url(/@@/code-arrow-right.png) right center no-repeat;
    }
.involvement a.blueprints {
    color: #5ba4c6;
    background: url(/@@/blueprints-arrow-right.png) right center no-repeat;
    }

.announcements li {
    margin-bottom: 0.5em;
    }
.announcements li strong,
.announcements li a {
    font-weight: bold;
    }
.latest-announcement {
    padding: 0.5em;
    background: #dfe5f6;
    border-top: 1px solid #d0d0d0;
    border-bottom: 1px solid #d0d0d0;
    }
.announcement .registered {
    font-size: 93%;
    margin-top: -2px;
    }

/* From nice_pre in tales.py */
pre.wrap {
  white-space: -moz-pre-wrap;
  white-space: -o-pre-wrap;
  white-space: pre-wrap;
  word-wrap: break-word;
}

<<<<<<< HEAD
/* ==== Listing tables ==== */

table.listing thead {
  font-size: 116%;
}
table.listing th {
  font-weight: bold;
=======
ul.language, li.language             {
  list-style-image: url(/@@/language);
  /* Disable .language sprite. */
  background: inherit;
>>>>>>> 8d9af195
}<|MERGE_RESOLUTION|>--- conflicted
+++ resolved
@@ -594,7 +594,6 @@
   word-wrap: break-word;
 }
 
-<<<<<<< HEAD
 /* ==== Listing tables ==== */
 
 table.listing thead {
@@ -602,10 +601,10 @@
 }
 table.listing th {
   font-weight: bold;
-=======
+}
+
 ul.language, li.language             {
   list-style-image: url(/@@/language);
   /* Disable .language sprite. */
   background: inherit;
->>>>>>> 8d9af195
 }