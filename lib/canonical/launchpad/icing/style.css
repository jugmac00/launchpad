.demo {background-color: #fee;}

/* === Stuff browsers should do but don't === */

.clearfix:after { /* use class="clearfix" whenever floats should be enclosed */
  content: ".";
  display: block;
  height: 0;
  clear: both;
  visibility: hidden;
}
.clearfix {display: inline-table;}
/* Work around float bug in MSIE for Windows, while hiding from MSIE for Mac \*/
* html .clearfix {height: 1%;}
.clearfix {display: block;}
/* End hiding from MSIE for Mac */
.visualClear {display: block; clear: both;} /* XXX Remove this */
abbr[title], acronym[title] {border-bottom: 1px dotted black; cursor: help;}
address {font-style: inherit;}
* html body {word-wrap: break-word;} /* stops floats dropping in IE 5.5/6 */
caption {caption-side: bottom; text-align: left;}
dt dfn {font-style: normal; font-weight: bold;}
dd {margin-bottom: 1em;}
input {visibility:inherit;}
kbd {
  background-color: #ddd;
  border: 1px solid;
  border-color: white gray gray white;
  color: black;
  margin: 1px;
  min-width: 1em;
  outline: 1px #666;
}
label {white-space: nowrap;}
legend {font-weight: bold;}
legend legend {font-weight: normal;}
.listbox { /* a scrolling list of checkboxes or radio buttons */
  border: 1px solid #8cacbb;
  display: inline-block;
  max-height: 12em;
  overflow: auto;
  overflow: -moz-scrollbars-vertical;
}
.listbox label {
  background-color: #f6f6f6;
  border: solid white;
  border-width: 0 0 1px 0;
  display: block;
}
table {border-collapse: collapse;}
textarea {display: block;}
thead {vertical-align: bottom;}
tr {vertical-align: top;}
th {text-align: right;}
thead th, tr.thead th {text-align: center;}
/* make <wbr> work with Opera */
/* XXX: 20061026 jamesh Disabled since BjornT reported display problems */
/* wbr:after {content: "\00200B"} */

/* === Overall presentation === */

html {
  position: relative;
  font-family: "Trebuchet MS", "DejaVu Sans Condensed", "Tahoma", sans-serif;
  font-size: 8pt;
  color: #656565;
  background-color: #FFFFFF;
}
body {margin: 0; padding: 0;}

:link                         {color: #039;    text-decoration: none;}
:link:hover, :visited:hover   {                text-decoration: underline;}
:link:active, :visited:active {color: #36c;}
:visited                      {color: #324c7f; text-decoration: none;}

h1, h2, h3, h4, h5, h6 {background: none; color: #83ad23; font-weight: normal;}
h1 {font-size: 3em;    margin: 0;              padding: 0px 0px 10px 0px;}
h2 {font-size: 1.75em; margin: 0.5em 0 0.75em; padding: 0;}
h3 {font-size: 1.25em; margin: 0.5em 0 0 0;    padding: 0;}
h4 {font-size: 1em;    margin: 0;              padding: 0px 0px 10px 0px;}
h5 {font-size: 1em;    margin: 0;              padding: 0;}
h6 {font-size: 1em;    margin: 0;              padding: 0;}

.exception {color: #cc0000;}
.discreet, .lesser {font-size: smaller;}
.unavailable {color: #999; background: none;}
.oopsid {color: #cc0000; font-weight: bold;}

/* --- Error, warning, and info messages --- */

.error, .warning, .informational {
  padding: 0.5em;
}
.message {
  background: 5px 0.5em no-repeat;
  font-weight: bold;
  margin: 1em 0 0.5em;
  padding: 0.5em 1em 0.5em 30px; /* 30px because the image has a pixel size */
}
.error .message, .warning .message, .informational .message {
  margin: 0.25em 0 0;
  padding: 0 0 0 25px;
  background: 0 0 no-repeat;
}
.error {background-color: #f0cccc; color: black;}
.error.message, .error .message {
  background-image: url(/@@/error);
}
.warning {background-color: #fcdd99; color: black;}
.warning.message, .warning .message {
  background-image: url(/@@/warning);
}
.informational {background-color: #fcfc99; color: black;}
.informational.message, .informational .message {
  background-image: url(/@@/info);
}
.debugging {background-color: #666; color: white;}
.debugging.message, .debugging .message {
  background-image: url(/@@/info);
}

/* --- Form controls --- */

form {border: 0; margin: 0; padding: 0;}
input, select, textarea {
  background-color: #fff;
  color: #656565;
  font-family: "Trebuchet MS", "DejaVu Sans Condensed", "Tahoma", sans-serif;
  margin: 0;
}
input[type="text"], input[type="submit"], input[type="reset"], textarea {
  font-size: 1em; /* Forces a readable font size in Safari */
}
input.urlTextType {width: 100%;}
.fieldRequired, .fieldOptional {color: #999;}
.formHelp {margin-bottom: 1em;}
textarea {width: 100%;}
table.form {width: 100%;}

/* --- Other --- */

a img {
  border: none;
}

/* see launchpad.js:activateCollapsables() */
.collapsible legend a, .collapsible legend a:visited {
  text-decoration: none;
  color: #000088;
}
img.collapseIcon {text-decoration: none; margin-bottom: -3px;}
.collapsible legend a span {text-decoration: underline;}
.collapsible {padding: 0; margin: 0;}
.collapsed {border: none; margin-bottom: 0;}

form.primary.search {
  margin-bottom: 2em;
}
@media print {
  .notforprint {display:none;}
}
@media screen {
  .notforscreen {display:none;}
}

.highlighted, tr.highlight {background: #eee; border: 1px solid #ddd;}
.highlighted {padding: 0.5em;}
.highlighted h3 {margin-top: 0;}
.unhighlighted {padding: 0 0.5em;}

hr {
  border: 0;
  margin: 8px 0px 0px 0px;
  padding: 6px 0px 0px 0px;
  width: 100%;
  height: 2px;
  border-top: 2px solid #000000;
  overflow: hidden;
  display: none;
}
h1 em, h2 em, h3 em, h4 em, h5 em {
  font-style: normal;
  color: #353535;
}
h1 span, h2 span, h3 span, h4 span, h5 span {
  color: #656565;
}
strong em {
  font-style: normal;
  color: #353535;
}
strong span {
  color: #656565;
}
.link_img {border: 0;}
.debug {
  background: none;
  color: #f09;
}

.anchor {
  height: 1px;
  overflow: hidden;
  display: none;
}
hr, #globalheader label {
  display: none;
}
#globalheader .logo {
  float: left;
}
#globalheader {
  position: relative;
  width: 100%;
  height: 21px;
  overflow: hidden;
  margin: 0 auto;
  background-color: #EEEEEE;
  background-image:  url(globalheader_bg.gif);
  background-repeat: repeat-x;
  background-position: top center;
  text-align: left;
}
#central_column {
  position: relative;
  width: 100%;
  margin: 0 auto;
  background-color: #EEEEEE;
  text-align: left;
}
#content_left {
  position: relative;
  float: left;
  width: 175px;
  background-color: #DDDDDD;
}
#content_right {
  position: relative;
  float: left;
  width: 175px;
  background-color: #CCCCCC;
}
#content_center {
  position: relative;
  float: left;
  width: 410px;
  background-color: #BBBBBB;
}
.content {
  clear: both;
  padding: 12px 14px 14px 14px;
}
#content_left .content {
  width: 146px;
}
#content_right .content {
  width: 146px;
}
#content_center .content {
  width: 380px;
}
#globalfooter {
  clear: both;
  position: relative;
  margin: 0px 22px 0px 52px;
  padding-top: 10px;
  padding-bottom: 20px;
}
#globalfooter.extraspacing {
  padding-top: 50px;
}
#colophon {
  float: left;
  width: 45%;
}
#applications-footer {
  float: right;
  text-align: right;
  width: 45%;
}
#copyright {
  clear: left;
  float: left;
  margin-top: 0.5em;
  border-top: 1px solid #ccc;
  padding: 0.5em 0 2em;
  width: auto;
}
.clear {
  clear: both;
  height: 0px;
  overflow: hidden;
}
.clear_content {
  clear: both;
}
.align_r {
  text-align: right;
}
.align_c {
  text-align: center;
}
.float_l {
  float: left;
}
.float_r {
  float: right;
}
.content_img_left {
  float: left;
  padding: 3px;
  background-color: #FFFFFF;
  border: 1px solid #656565;
  margin-right: 12px;
  margin-bottom: 8px;
}
.content_img_right {
  float: right;
  padding: 3px;
  background-color: #FFFFFF;
  border: 1px solid #656565;
  margin-left: 12px;
  margin-bottom: 8px;
}
#locationbar {
  float: left;
  width: 100%;
  height: 26px;
  overflow: hidden;
  margin: 0;
  padding: 0;
  list-style: none;
  background-color: #AFDB1F;
  font-size: 11px;
  font-weight: bold;
  color: #FFFFFF;
}
#locationbar strong {
  margin-right: 16px;
}
ul#menuroot {
  display: inline;
  float: left;
  margin: 0;
}
ul#menuroot li {
  display: inline;
}
ul#menuroot em {
  margin-top: 0px;
}
#locationbar li a {
  position: relative;
  left: -16px;
  margin: 0px -16px 0px 0px;
  float: left;
  height: 26px;
  display: block;
  background-image: url(locationbar_a_bg.gif);
  background-repeat: no-repeat;
  background-position: -1000px 0px;
  color: #000000;
}
#locationbar li a:hover {
  background-position: 0px 0px;
  text-decoration: none;
  color: #000000;
}
#locationbar li em { /* should be changed to not need em */
  font-style: normal;
  float: left;
  display: block;
  background-image: url(locationbar_em_bg.gif);
  background-repeat: no-repeat;
  background-position: right top;
  padding: 6px 26px 10px 20px;
  cursor: hand;
  cursor: pointer;
}
#locationbar strong {
  float: left;
  display: block;
  background-image: url(locationbar_a_bg.gif);
  background-repeat: no-repeat;
  background-position: -1100px 0px;
  padding: 6px 0 10px 10px !important;
  padding: 5px 0 10px 10px;
}
#logincontrol {
  position: absolute;
  top: 21px;
  right: 0px;
  padding: 6px 16px 10px 10px !important;
  padding: 5px 16px 10px 10px;
  color: #FFFFFF;
  font-size: 11px;
  font-weight: bold;
}
#logincontrol a {color: #000000;}
ul#applicationchooser {
  float: right;
  width: 510px;
  height: 32px;
  overflow: hidden;
  margin: 0px 0px 18px 0px;
  padding: 0;
  list-style: none;
  font-size: 11px;
  background-image: url(mainarea_topright.gif);
  background-repeat: no-repeat;
  background-position: top right;
}
div#noapplicationchooser {
  clear: both;
  margin-bottom: 18px;
}
ul#applicationchooser li {
  float: left;
  display: block;
  width: 82px;
  height: 40px;
  background-image: url(appchoose_a.gif);
  background-repeat: no-repeat;
  background-position: -100px 0px;
  overflow: hidden;
  text-align: center;
  font-weight: bold;
  color: #000000;
  padding: 8px 0px 0px 0px;
}
ul#applicationchooser li:hover {
  background-position: 0px 0px;
  text-decoration: none;
}
ul#applicationchooser li#applicationchooser_selected {
  background-position: -200px 0px;
}

/* --- Portlets --- */

#portlets {
  float: left;
  width: 200px;
  overflow: hidden;
  margin: 0px 16px 0px 16px;
  padding: 0;
  list-style: none;
  font-size: 11px;
}
#portlets .portlet {
  clear: both;
  float: left;
}
#portlets .portlet h2 {
  display: block;
  width: 180px;
  height: 17px;
  background-color: #8F8F8F;
  background-image: url(leftnav_bg.gif);
  background-repeat: no-repeat;
  background-position: left top;
  overflow: hidden;
  padding: 3px 10px 0px 10px;
  margin: 0px 0px 1px 0px;
  color: #FFFFFF;
  font-weight: bold;
}
#portlets #actions h2 {
  background-image: url(leftnav_bg_uncollapsible.gif);
}
#portlets .portlet h2:hover {
  background-color: #A3A3A3;
  text-decoration: none;
}
#portlets .portletBody {
  border-left: 4px solid #ebebeb;
  border-right: 4px solid #ebebeb;
  background-color: #EBEBEB;
  padding: 3px 12px 3px 8px !important;
  color: #717171;
}
#portlets .portlet {
  overflow: hidden;
  margin: 0 0 0.5em 0;
  list-style: none;
  font-size: 11px;
}
#portlets .portlet.expanded .portletBody {
  display: block;
}
#portlets .portlet.collapsed .portletBody {
  display: none;
}
#portlets .portlet,
#portlets .portlet h2,
#portlets .portlet li {
  font-size: 11px !important;
}
#portlets .portlet h2 {
  margin-top: 0 !important;
  margin-bottom: 0 !important;
  padding-top: 0 !important;
  padding-bottom: 0 !important;
}
#portlets .portlet h2 a {
  float: left;
  display: block;
  width: 180px;
  height: 18px;
  background-color: #8F8F8F;
  background-image: url(leftnav_bg.gif);
  background-repeat: no-repeat;
  background-position: left top;
  overflow: hidden;
  padding: 2px 10px 0px 10px;
  margin: 0px 0px 1px 0px;
  color: #FFFFFF;
  font-weight: bold;
}
#portlets .portlet h2 a:hover {
  background-color: #A3A3A3;
  text-decoration: none;
}
#portlets .portlet ul li a:hover {
  background-color: #fff;
  text-decoration: underline;
}
#portlets .portlet.active h2 a {
  background-color: #9BC11B;
}
#portlets .portlet.active h2 a:hover {
  background-color: #AFDB1F;
}
#portlets .portlet.active div,
#portlets .portlet.active ul,
#portlets .portlet.active ul li a,
#portlets .portlet.active ul li a:hover {
  background-color: #EBF6C7;
}
#portlets li.active ul,
#portlets li.active ul li a,
#portlets li.active ul li a:hover {
  background-color: #EBF6C7;
}
#actions ul {
  width: 192px;
  overflow: hidden;
  margin: 3px 0px 0px 0px;
  padding: 4px 4px 0 4px;
  list-style: none;
}
#actions li {
  margin: 0;
}
#actions li a {
  width: 180px;
  height: auto !important;
  display: block;
  padding: 6px !important;
}
#actions li a:hover {
  background-color: #fff;
  text-decoration: underline;
}

#globalsearch {
  width: 220px;
  float: right;
  margin-top: 20px;
}
#globalsearch #q {
  width: 170px;
  border: 1px solid #A7C2CE;
}
#globalsearch #searchbutton {
  position: relative;
  top: 6px !important;
  top: 5px;
  border: 0;
  width: 20px;
  height: 20px;
  cursor: hand;
  cursor: pointer;
}
#globalsearchscope {
  padding: 4px 0px 0px 0px;
}
#globalsearchscope label {
  display: block;
  padding: 0px 0px 2px 0px;
}
#content_center input,
#content_center select,
#content_center textarea {
  width: 200px;
  border: 1px solid #A5A5A5;
  margin-bottom: 10px;
}
#content_center select {
  width: 202px !important;
  width: 204px;
}
#content_center label {
  clear: both;
  width: 110px;
  display: block;
  float: left;
  padding-top: 2px;
  font-weight: bold;
}
.check,
.radio {
  background: transparent;
  width: auto !important;
  border: 0 !important;
}
#globalheader,
#locationbar {
  min-width: 760px;
}
#globalheader img {
  display: none;
}
#globalheader div.launchpad a {
  float: right;
  display: block;
  width: 90px;
  height: 20px;
  background-image: url(globalheader_launchpad_bg.gif);
  background-repeat: no-repeat;
  background-position: top left;
  text-indent: -9999px;
  overflow: hidden;
}
#globalheader ul.home {
  float: left;
  width: 30px;
  height: 20px;
  overflow: hidden;
  margin: 0;
  padding: 0;
  list-style: none;
}
#globalheader ul.home li a {
  position: absolute;
  top: 0px;
  left: 0px;
  float: left;
  display: block;
  width: 30px;
  height: 20px;
  background-image: url(globalheader_home.gif);
  background-repeat: no-repeat;
  background-position: top left;
  text-indent: -9999px;
  overflow: hidden;
}
#structuralobject, #applications {
  position: relative;
  z-index: 1;
}
#structuralobjectheading {
  background: none;
  color: black;
  float: left;
  margin: 10px 0px 0px 38px;
  width: 50%;
}
#structuralobjectheading img {
  float: left;
  margin: 0;
}
#structuralobjectheading .main {
  font-weight: bold;
  margin: 20px 0 0;
  font-size: 2.5em;
}
#structural-children {
  clear: both;
  font-size: 0.75em;
  margin-top: 2em;
  padding: 2em 0 0;
  border-top: 1px dotted #ccc;
}
#applicationchooser {
  clear: both;
}
#mainarea {
  clear: both;
  min-width: 712px;
  margin: 0 20px 0 38px;
  background-image: url(mainarea_bottom.gif);
  background-repeat: repeat-x;
  background-position: bottom left;
}
#singlecolumn #mainarea {
  margin-left: 0;
  margin-right: 0;
}
#mainarea {position: relative; top: -10px;} /* reduces pillargotchi~tab gap */
* html #mainarea {top: 0;}
#singlecolumn #mainarea {top: -20px;}
* html #singlecolumn #mainarea {top: 0;}
#singlecolumn h1 {
  padding-bottom: 0;
  padding-top: 1em;
  position: relative;
  z-index: 1;
}
* html #singlecolumn h1 {padding-top: 0;}
#mainarea div.t {
  width: 100%;
  background-image: url(mainarea_left.gif);
  background-repeat: repeat-y;
  background-position: top left;
}
#mainarea div.u {
  width: 100%;
  background-image: url(mainarea_right.gif);
  background-repeat: repeat-y;
  background-position: top right;
}
#mainarea div.v {
  width: 100%;
  background-image: url(mainarea_bottomleft.gif);
  background-repeat: no-repeat;
  background-position: bottom left;
}
#mainarea div.w {
  width: 100%;
  background-image: url(mainarea_bottomright.gif);
  background-repeat: no-repeat;
  background-position: bottom right;
}
#mainarea div.x {
  width: 100%;
  background-image: url(mainarea_top.gif);
  background-repeat: repeat-x;
  background-position: top left;
}
#mainarea div.y {
  width: 100%;
  background-image: url(mainarea_topleft.gif);
  background-repeat: no-repeat;
  background-position: top left;
}
#mainarea div.z {
  width: 100%;
  background-image: url(mainarea_topright.gif);
  background-repeat: no-repeat;
  background-position: 100% top;
}
#singlecolumn div.z {
  padding: 0 0 20px; /* XXX Makes the top right corner disappear */
}
#help_panel {
  visibility: hidden; /* global.js reveals it if JavaScript is available */
}
#help_panel.open,
#help_panel.closed {
  position: absolute;
  float: left;
  top: 47px;
  left: 0px;
  width: 350px;
  z-index: 100;
}
#help_panel.closed {
  left: -318px !important;
}
.help1 {
  width: 350px;
  background-color: #FFFFFF;
  background-image: url(help_bg.gif);
  background-repeat: repeat-y;
  background-position: top right;
}
.help2 {
  float: left;
  width: 286px;
  padding: 16px;
}
#help_panel.open .bottom,
#help_panel.closed .bottom {
  clear: both;
  width: 350px;
  height: 14px;
  position: relative;
  top: -2px;
  background-color: transparent;
  background-image: url(help_bottom_bg.gif);
  background-repeat: no-repeat;
  background-position: bottom right;
}
#help_panel.open a.open-close, #help_panel.closed a.open-close,
a.open, a.closed {
  float: left;
  display: block;
  width: 28px;
  height: 120px;
  background-image: url(help_ttl_open.gif);
  background-repeat: no-repeat;
  background-position: top left;
  text-indent: -9999px;
  overflow: hidden;
}
#help_panel.closed a.open-close, a.closed {
  background-image: url(help_ttl_closed.gif);
}

/* --- Various custom list formats --- */

#maincontent ol, #maincontent ul, #singlecolumn ul, #singlecolumn ol {
  margin-left: 24px;
  padding-left: 0;
}
ul.add, li.add                       {list-style-image: url(/@@/add);}
ul.architecture, li.architecture     {list-style-image: url(/@@/architecture);}
ul.build-success, li.build-success   {list-style-image: url(/@@/build-success);}
ul.blueprint, li.blueprint           {list-style-image: url(/@@/blueprint);}
ul.branch, li.branch                 {list-style-image: url(/@@/branch);}
ul.bug, li.bug                       {list-style-image: url(/@@/bug);}
ul.bug.remote, li.bug.remote         {list-style-image: url(/@@/bug-remote);}
ul.cve, li.cve                       {list-style-image: url(/@@/cve);}
ul.distro, li.distro                 {list-style-image: url(/@@/distribution);}
ul.distrorelease, li.distrorelease   {list-style-image: url(/@@/distribution);}
ul.download, li.download             {list-style-image: url(/@@/download);}
ul.edit, li.edit                     {list-style-image: url(/@@/edit);}
ul.info, li.info                     {list-style-image: url(/@@/info);}
ul.languages, li.languages           {list-style-image: url(/@@/languages);}
ul.locked, li.locked                 {list-style-image: url(/@@/locked);}
ul.mail, li.mail                     {list-style-image: url(/@@/mail);}
ul.milestone, li.milestone           {list-style-image: url(/@@/milestone);}
ul.package.binary, li.package.binary {list-style-image: url(/@@/pkg-binary);}
ul.package.source, li.package.source {list-style-image: url(/@@/pkg-source);}
ul.person, li.person                 {list-style-image: url(/@@/person);}
ul.product, li.product               {list-style-image: url(/@@/product);}
dl.products>dt:before                {content: url(/@@/product);}
ul.search, li.search                 {list-style-image: url(/@@/search);}
ul.sprint, li.sprint                 {list-style-image: url(/@@/sprint);}
ul.team, li.team                     {list-style-image: url(/@@/team);}
ul.ticket>li, li.ticket              {list-style-image: url(/@@/ticket);}
ul.translations, li.translations     {list-style-image: url(/@@/translations);}
ul.link, li.link                     {list-style-image: url(/@@/link);}
ul.webref, li.webref                 {list-style-image: url(/@@/link);}

/* === Application-specific styles === */

#application-footer strong {font-weight: normal;}

.report, .boardComment {font-size: 1.125em;} /* bug descriptions/comments */
.report h2 {font-size: 1.4em;}
.boardComment {border: 1px solid #ddd; margin: 1em 0 1.5em;}
* html .boardComment {float: left; clear: both; width: 99%;} /* IE float bug */
.boardCommentDetails {background-color: #eee; padding: 0.5em 12px;}
.boardCommentBody {padding: 0.5em 12px 0;}
.boardCommentContent { line-height: 1.5em;}
dl.faq dt {font-weight: bold;}
dl.faq dd {margin: 1em 0 2em 4em;}

/* --- Overview --- */

body.tab-overview #mainarea div.x {
  background-image: url(mainarea_top.gif);
}
body.tab-overview #mainarea div.y {
  background-image: url(mainarea_topleft.gif);
}
body.tab-overview #mainarea div.z,
body.tab-overview #mainarea ul#applicationchooser {
  background-image: url(mainarea_topright.gif);
}
body.tab-overview #mainarea ul#applicationchooser li {
  background-image: url(appchoose_a.gif);
}
body.tab-overview #mainarea ul#applicationchooser li.tab-overview {
  background-position: -200px 0px !important;
}
body.tab-overview #mainarea #portlets .portlet.active h2 a,
body.tab-overview #mainarea div#portlets div.portlet.active a {
  background-color: #F0CB00;
}
body.tab-overview #mainarea #portlets .portlet.active h2 a:hover,
body.tab-overview #mainarea div#portlets div.portlet.active a:hover {
  background-color: #FFE40F;
}
body.tab-overview #mainarea #portlets .portlet.active div,
body.tab-overview #mainarea #portlets .portlet.active ul,
body.tab-overview #mainarea #portlets .portlet.active ul li a,
body.tab-overview #mainarea #portlets .portlet.active ul li a:hover,
body.tab-overview #mainarea div#portlets div.portlet.active ul,
body.tab-overview #mainarea div#portlets div.portlet.active ul li a,
body.tab-overview #mainarea div#portlets div.portlet.active ul li a:hover {
  background-color: #FEFCF0;
}
body.tab-overview #mainarea #portlets .portlet.active div {
  border-left: 4px solid #FEFCF0;
  border-right: 4px solid #FEFCF0;
}
body.tab-overview #actions, body.tab-overview .results {
  background-color: #e6eed3;
}
body.tab-overview #actions h2, body.tab-overview #actions h2:hover {
  background-color: #83ad23;
}

/* --- Code --- */

body.tab-branches #mainarea div.x {
  background-image: url(mainarea_tab1_top.gif);
}
body.tab-branches #mainarea div.y {
  background-image: url(mainarea_tab1_topleft.gif);
}
body.tab-branches #mainarea div.z,
body.tab-branches #mainarea ul#applicationchooser {
  background-image: url(mainarea_tab1_topright.gif);
}
body.tab-branches #mainarea ul#applicationchooser li {
  background-image: url(appchoose_tab1_a.gif);
}
body.tab-branches #mainarea ul#applicationchooser li.tab-branches {
  background-position: -200px 0px !important;
}
body.tab-branches #mainarea #portlets .portlet.active h2 a,
body.tab-branches #mainarea div#portlets div.portlet.active a {
  background-color: #CE4227;
}
body.tab-branches #mainarea #portlets .portlet.active h2 a:hover,
body.tab-branches #mainarea div#portlets div.portlet.active a:hover {
  background-color: #E2563B;
}
body.tab-branches #mainarea #portlets .portlet.active div,
body.tab-branches #mainarea #portlets .portlet.active ul,
body.tab-branches #mainarea #portlets .portlet.active ul li a,
body.tab-branches #mainarea #portlets .portlet.active ul li a:hover,
body.tab-branches #mainarea div#portlets div.portlet.active ul,
body.tab-branches #mainarea div#portlets div.portlet.active ul li a,
body.tab-branches #mainarea div#portlets div.portlet.active ul li a:hover {
  background-color: #FCF4F2;
}
body.tab-branches #mainarea #portlets .portlet.active div {
  border-left: 4px solid #FCF4F2;
  border-right: 4px solid #FCF4F2;
}
body.tab-branches #actions, body.tab-branches .results {background-color: #ffc;}
body.tab-branches #actions h2, body.tab-branches #actions h2:hover {
  background-color: #d18b39;
}
.tab-branches h1, .tab-branches h2, .tab-branches h3,
.tab-branches #application-footer strong {
  background: none;
  color: #d18b39;
}

.branchstatusMATURE       {color: #090;}
.branchstatusDEVELOPMENT  {color: #900;}
.branchstatusEXPERIMENTAL {color: #930;}
.branchstatusMERGED       {color: #666;}
.branchstatusABANDONED    {color: #666;}
.branchstatusNEW          {color: black;}

/* --- Bugs --- */

body.tab-bugs #mainarea div.x {
  background-image: url(mainarea_tab2_top.gif);
}
body.tab-bugs #mainarea div.y {
  background-image: url(mainarea_tab2_topleft.gif);
}
body.tab-bugs #mainarea div.z,
body.tab-bugs #mainarea ul#applicationchooser {
  background-image: url(mainarea_tab2_topright.gif);
}
body.tab-bugs #mainarea ul#applicationchooser li {
  background-image: url(appchoose_tab2_a.gif);
}
body.tab-bugs #mainarea ul#applicationchooser li.tab-bugs {
  background-position: -200px 0px !important;
}
body.tab-bugs #mainarea #portlets .portlet.active h2 a,
body.tab-bugs #mainarea div#portlets div.portlet.active a {
  background-color: #F0CB00;
}
body.tab-bugs #mainarea #portlets .portlet.active h2 a:hover,
body.tab-bugs #mainarea div#portlets div.portlet.active a:hover {
  background-color: #FFE40F;
}
body.tab-bugs #mainarea #portlets .portlet.active div,
body.tab-bugs #mainarea #portlets .portlet.active ul,
body.tab-bugs #mainarea #portlets .portlet.active ul li a,
body.tab-bugs #mainarea #portlets .portlet.active ul li a:hover,
body.tab-bugs #mainarea div#portlets div.portlet.active ul,
body.tab-bugs #mainarea div#portlets div.portlet.active ul li a,
body.tab-bugs #mainarea div#portlets div.portlet.active ul li a:hover {
  background-color: #FEFCF0;
}
body.tab-bugs #mainarea #portlets .portlet.active div {
  border-left: 4px solid #FEFCF0;
  border-right: 4px solid #FEFCF0;
}
body.tab-bugs #actions, body.tab-bugs .results {background-color: #fee;}
body.tab-bugs #actions h2, body.tab-bugs #actions h2:hover {
  background-color: #9f2b33;
}
.tab-bugs h1, .tab-bugs h2, .tab-bugs h3, .tab-bugs #application-footer strong,
.tab-bugs table.listing thead {
  background: none;
  color: #9f2b33;
}

.statusUNCONFIRMED  { color: #993300; }
.statusNEEDSINFO    { color: Red; }
.statusCONFIRMED    { color: Red; }
.statusINPROGRESS   { color: Black; }
.statusFIXRELEASED  { color: Black; }
.statusFIXCOMMITTED { color: Black; }
.statusREJECTED     { color: Gray; }
.importanceCRITICAL  { color: Red; }
.importanceHIGH      { color: #ff6600; }
.importanceMEDIUM    { color: Green; }
.importanceLOW       { color: Black; }
.importanceWISHLIST  { color: Blue; }
.importanceUNDECIDED { color: #999; }

/* --- Blueprints --- */

body.tab-specifications #mainarea div.x {
  background-image: url(mainarea_tab4_top.gif);
}
body.tab-specifications #mainarea div.y {
  background-image: url(mainarea_tab4_topleft.gif);
}
body.tab-specifications #mainarea div.z,
body.tab-specifications #mainarea ul#applicationchooser {
  background-image: url(mainarea_tab4_topright.gif);
}
body.tab-specifications #mainarea ul#applicationchooser li {
  background-image: url(appchoose_tab4_a.gif);
}
body.tab-specifications #mainarea ul#applicationchooser li.tab-specifications {
  background-position: -200px 0px !important;
}
body.tab-specifications #mainarea #portlets .portlet.active h2 a,
body.tab-specifications #mainarea div#portlets div.portlet.active a {
  background-color: #F0CB00;
}
body.tab-specifications #mainarea #portlets .portlet.active h2 a:hover,
body.tab-specifications #mainarea div#portlets div.portlet.active a:hover {
  background-color: #FFE40F;
}
body.tab-specifications #mainarea #portlets .portlet.active div,
body.tab-specifications #mainarea #portlets .portlet.active ul,
body.tab-specifications #mainarea #portlets .portlet.active ul li a,
body.tab-specifications #mainarea #portlets .portlet.active ul li a:hover,
body.tab-specifications #mainarea div#portlets div.portlet.active ul,
body.tab-specifications #mainarea div#portlets div.portlet.active ul li a,
body.tab-specifications #mainarea div#portlets div.portlet.active ul li a:hover {
  background-color: #FEFCF0;
}
body.tab-specifications #actions, body.tab-specifications .results {
  background-color: #eff;
}
body.tab-specifications #actions h2, body.tab-specifications #actions h2:hover {
  background-color: #3594bb;
}
.tab-specifications h1, .tab-specifications h2, .tab-specifications h3,
.tab-specifications #application-footer strong,
.tab-specifications table.listing thead {
  background: none;
  color: #3594bb;
}
.specstatusAPPROVED             {color: green;}
.specstatusPENDINGAPPROVAL      {color: #f09;}
.specstatusPENDINGREVIEW        {color: #f09;}
.specstatusDRAFT                {color: #930;}
.specstatusDISCUSSION           {color: #930;}
.specstatusNEW                  {color: red;}
.specstatusSUPERSEDED           {color: gray;}
.specstatusOBSOLETE             {color: gray;}
.specpriorityNOTFORUS           {color: gray;}
.specpriorityUNDEFINED          {color: gray;}
.specpriorityLOW                {color: black;}
.specpriorityMEDIUM             {color: #f60;}
.specpriorityHIGH               {color: red;}
.specpriorityESSENTIAL          {color: red;}
.specdeliveryUNKNOWN            {color: gray;}
.specdeliveryNOTSTARTED         {color: gray;}
.specdeliveryDEFERRED           {color: red;}
.specdeliveryNEEDSINFRASTUCTURE {color: red;}
.specdeliveryBLOCKED            {color: red;}
.specdeliverySTARTED            {color: blue;}
.specdeliverySLOW               {color: red;}
.specdeliveryGOOD               {color: blue;}
.specdeliveryBETA               {color: #f60;}
.specdeliveryNEEDSREVIEW        {color: purple;}
.specdeliveryAWAITINGDEPLOYMENT {color: red;}
.specdeliveryIMPLEMENTED        {color: green;}

/* --- Translations --- */

body.tab-translations #mainarea div.x {
  background-image: url(mainarea_tab5_top.gif);
}
body.tab-translations #mainarea div.y {
  background-image: url(mainarea_tab5_topleft.gif);
}
body.tab-translations #mainarea div.z,
body.tab-translations #mainarea ul#applicationchooser {
  background-image: url(mainarea_tab5_topright.gif);
}
body.tab-translations #mainarea ul#applicationchooser li {
  background-image: url(appchoose_tab5_a.gif);
}
body.tab-translations #mainarea ul#applicationchooser li.tab-translations {
  background-position: -200px 0px !important;
}
body.tab-translations #mainarea #portlets .portlet.active h2 a,
body.tab-translations #mainarea div#portlets div.portlet.active a {
  background-color: #3594bb;
}
body.tab-translations #mainarea #portlets .portlet.active h2 a:hover,
body.tab-translations #mainarea div#portlets div.portlet.active a:hover {
  background-color: #29B0DC;
}
body.tab-translations #mainarea #portlets .portlet.active div,
body.tab-translations #mainarea #portlets .portlet.active ul,
body.tab-translations #mainarea #portlets .portlet.active ul li a,
body.tab-translations #mainarea #portlets .portlet.active ul li a:hover,
body.tab-translations #mainarea div#portlets div.portlet.active ul,
body.tab-translations #mainarea div#portlets div.portlet.active ul li a,
body.tab-translations #mainarea div#portlets div.portlet.active ul li a:hover {
  background-color: #F1F9FC;
}
body.tab-translations #mainarea #portlets .portlet.active div {
  border-left: 4px solid #f1f9fc;
  border-right: 4px solid #f1f9fc;
}
body.tab-translations #actions, body.tab-translations .results {
  background-color: #f1d7e6;
}
body.tab-translations #actions h2, body.tab-translations #actions h2:hover {
  background-color: #bb3a84;
}
.tab-translations h1, .tab-translations h2, .tab-translations h3,
.tab-translations #application-footer strong,
.tab-translations table.listing thead {
  background: none;
  color: #bb3a84;
}
.translation code {font-weight: bold;} /* an interpolation code, such as %i */
.translation samp { /* a leading/trailing space */
  background: url(/@@/translation-space) center center no-repeat;
  padding: 0 4px; /* should be half the width of /@@/translation-space */
  white-space: pre; /* stops consecutive spaces from collapsing */
}

/* --- Answers --- */

body.tab-answers #mainarea div.x {
  background-image: url(mainarea_tab6_top.gif);
}
body.tab-answers #mainarea div.y {
  background-image: url(mainarea_tab6_topleft.gif);
}
body.tab-answers #mainarea div.z,
body.tab-answers #mainarea ul#applicationchooser {
  background-image: url(mainarea_tab6_topright.gif);
}
body.tab-answers #mainarea ul#applicationchooser li {
  background-image: url(appchoose_tab6_a.gif);
}
body.tab-answers #mainarea ul#applicationchooser li.tab-answers {
  background-position: -200px 0px !important;
}
body.tab-answers #mainarea #portlets .portlet.active h2 a,
body.tab-answers #mainarea div#portlets div.portlet.active a {
  background-color: #3840be;
}
body.tab-answers #mainarea #portlets .portlet.active h2 a:hover,
body.tab-answers #mainarea div#portlets div.portlet.active a:hover {
  background-color: #5350E0;
}
body.tab-answers #mainarea #portlets .portlet.active div,
body.tab-answers #mainarea #portlets .portlet.active ul,
body.tab-answers #mainarea #portlets .portlet.active ul li a,
body.tab-answers #mainarea #portlets .portlet.active ul li a:hover,
body.tab-answers #mainarea div#portlets div.portlet.active ul,
body.tab-answers #mainarea div#portlets div.portlet.active ul li a,
body.tab-answers #mainarea div#portlets div.portlet.active ul li a:hover {
  background-color: #F4F4FC;
}
body.tab-answers #mainarea #portlets .portlet.active div {
  border-left: 4px solid #F4F4FC;
  border-right: 4px solid #F4F4FC;
}
body.tab-answers #actions, body.tab-answers .results {background-color: #eef;}
body.tab-answers #actions h2, body.tab-answers #actions h2:hover {
  background-color: #3840be;
}
.tab-answers h1, .tab-answers h2, .tab-answers h3,
.tab-answers #application-footer strong, .tab-answers table.listing thead {
  background: none;
  color: #3840be;
}

.questionstatusOPEN      {color: black;}
.questionstatusNEEDSINFO {color: black;}
.questionstatusANSWERED  {color: green;}
.questionstatusSOLVED    {color: green;}
.questionstatusEXPIRED   {color: red;}
.questionstatusINVALID   {color: red;}


/* --- Other --- */

ul#applicationchooser a, ul#applicationchooser a:hover {
  color: #000;
}
/* Matthew's code for laying out the columns: */
body {
  min-width: 480px;
}
#container {
  padding-left: 240px;
  padding-right: 20px;
}
#singlecolumn #container {
  padding-left: 20px;
  padding-top: 60px;
}
#maincontent, #portlets {
  display: inline;
  float: left;
  position: relative;
}
#maincontent {
  width: 100%;
  padding: 0 0 20px 0;
}
#portlets {
  width: 200px;
  margin: 0 0 20px -100%;
  padding: 0 20px;
  right: 240px;
}
* html #portlets { /* Works around Internet Explorer bug */
  left: 20px;
}
#portlets .portlet {
  width: 200px;
}
#singlecolumn {margin: 20px 20px 20px 38px;} /* test: front page, Oops page */
#mainarea #singlecolumn {margin-right: 0;}

/* ====== Content area styles ====== */

/* -- Front pages -- */

#applications {
  clear: both;
  font-size: 1.2em;
  margin: 2em auto;
  padding: 1em;
  text-align: center;
}
#applications a {
  display: block;
  float: left;
  margin: 0 auto;
  text-align: center;
  width: 16%;
}
#applications a img {
  display: block;
  margin: 0 auto;
}
.central {
  clear: both;
  font-size: 1.75em;
  margin: auto;
  padding: 2em 0;
  width: auto;
}
.central input {
  font-size: 1em;
}
.central table {
  width: auto;
  margin: 0 auto;
}
div.bordered {
  padding: 2em 4em;
}
#application-summary, #application-footer {
  border-top: 1px dotted #999;
  clear: both;
  font-size: 1.5em;
  line-height: 1.5em;
  padding-top: 1em;
  width: 50%;
}
#application-footer {margin-top: 2em;}

/* -- Other pages -- */

img.mugshot {
  float: right;
  margin-left: 20px;
}
img.mugshot:after {
  content: ".";
  display: block;
  height: 0;
  clear: both;
  visibility: hidden;
}
img.mugshot {display: inline-table;}
/* Work around float bug in MSIE for Windows, while hiding from MSIE for Mac \*/
* html img.mugshot {height: 1%;}
img.mugshot {display: block;}
/* End hiding from MSIE for Mac */

div.left, div.right {width: 50%;}
div.left {clear: both; float: left;}
div.right {clear: right; float: right;}
div.left div.portlet, div.right div.portlet {
  border: dotted #ccc;
  border-width: 1px 0 0 0;
  margin-top: 1em;
  padding-top: 1em;
}
div.left div.portlet {
  border-width: 1px 1px 0 0;
  padding: 0.75em 0.75em 0.75em 0;
}
div.right div.portlet {
  border-width: 1px 0 0 1px;
  padding: 0.75em 0 0.75em 0.75em;
}
div.three.column {width: 33%;}
div.three.column.left, div.three.column.middle, div.three.column.right {
  clear: none;
  float: left;
}
.title {
  font-weight: bold;
}
ul.buttons {
  margin: 2em 0 4em 0 !important;
  padding: 0;
}
ul.buttons li {
  display: inline;
  margin-right: 1em;
}
ul.cross-reference {
  font-size: 1.25em;
}
/*
li {
  margin-bottom: 0.75em;
}
*/

<<<<<<< HEAD
=======
/* Various custom list formats: */
#mainarea ol, #mainarea ul, #singlecolumn ul, #singlecolumn ol {
  margin-left: 24px;
  padding-left: 0;
}
ul.add, li.add                       {list-style-image: url(/@@/add);}
ul.architecture, li.architecture     {list-style-image: url(/@@/architecture);}
ul.build-success, li.build-success   {list-style-image: url(/@@/build-success);}
ul.blueprint, li.blueprint           {list-style-image: url(/@@/blueprint);}
ul.branch, li.branch                 {list-style-image: url(/@@/branch);}
ul.bug, li.bug                       {list-style-image: url(/@@/bug);}
ul.bug.remote, li.bug.remote         {list-style-image: url(/@@/bug-remote);}
ul.cve, li.cve                       {list-style-image: url(/@@/cve);}
ul.distro, li.distro                 {list-style-image: url(/@@/distribution);}
ul.distrorelease, li.distrorelease   {list-style-image: url(/@@/distribution);}
ul.download, li.download             {list-style-image: url(/@@/download);}
ul.edit, li.edit                     {list-style-image: url(/@@/edit);}
ul.info, li.info                     {list-style-image: url(/@@/info);}
ul.languages, li.languages           {list-style-image: url(/@@/languages);}
ul.locked, li.locked                 {list-style-image: url(/@@/locked);}
ul.mail, li.mail                     {list-style-image: url(/@@/mail);}
ul.milestone, li.milestone           {list-style-image: url(/@@/milestone);}
ul.package.binary, li.package.binary {list-style-image: url(/@@/pkg-binary);}
ul.package.source, li.package.source {list-style-image: url(/@@/pkg-source);}
ul.person, li.person                 {list-style-image: url(/@@/person);}
ul.product, li.product               {list-style-image: url(/@@/product);}
dl.products>dt:before                {content: url(/@@/product);}
ul.search, li.search                 {list-style-image: url(/@@/search);}
ul.sprint, li.sprint                 {list-style-image: url(/@@/sprint);}
ul.team, li.team                     {list-style-image: url(/@@/team);}
ul.question>li, li.question          {list-style-image: url(/@@/question);}
ul.translations, li.translations     {list-style-image: url(/@@/translations);}
ul.link, li.link                     {list-style-image: url(/@@/link);}
ul.webref, li.webref                 {list-style-image: url(/@@/link);}

>>>>>>> bbc503fb
.bug-summary {
  font-weight: bold;
}

fieldset {
  border: none;
  margin: 0.5em 0 1em;
  padding: 0;
}

/* === Tables === */

table.latest th, table.latest td {padding-bottom: 2em;}
table.summary {float: right; margin: 0 0 1em 1em;}
table.summary caption {font-style: italic; margin-left: 1em;}
div.right table.summary {float: none; margin: 1em auto;}
table.summary tr {border: dotted #ccc; border-width: 1px 0;}
table.summary td {padding-left: 0.5em;}
table.summary ul, table.summary ul li {
  list-style-position: inside;
  margin: 0;
  padding: 0;
}
th, td {padding: 0.25em;}
th.icon, td.icon {vertical-align: top; white-space: nowrap; width: 1px;}
th.icon.left, td.icon.left {padding-right: 0;}
th.icon.right, td.icon.right {padding-left: 0;}
th.nowrap, td.nowrap {white-space: nowrap;}
tfoot th, table.contributions th {text-align: left;}
table.contributions, table.contributions th, table.contributions td {
  border: 1px solid #e6e6e6;}
table.contributions tr.odd {background-color: #fff; color: inherit;}
table.contributions tr.even {background-color: #f6f6f6; color: inherit;}
table.contributions th, table.contributions td {padding: 0.5em 0.75em;}
table.contributions td {vertical-align: middle; width: 16px;}

/* --- Listing tables --- */

table.listing {margin: 0; width: 100%;}
table.listing, table.listing tbody {border-bottom: 1px solid #d2d2d2;}
table.listing thead, table.listing thead th, table.listing tfoot tr {
  border: 1px solid #d2d2d2;
  background-color: #fff;
}
table.listing tfoot td {border: 1px solid #d2d2d2;}
table.listing thead td {border: none;}
tr.highlight {background-color: #ff9;}
table.listing tr.note {font-size: smaller;}
tr.amount, td.amount {text-align: right;}
table.listing th, table.listing td {padding: 0.25em;}
table.listing th {font-size: 1.125em; white-space: nowrap;}
table.listing td {border: 1px #d2d2d2; border-style: dotted none none none;}
table.listing tr.note td {border-style: none;}
table.listing img {vertical-align: middle;}
table.listing tr.secondary th, table.listing tr.secondary td {border-top: none;}
table.listing table tbody, table.listing table thead,
table.listing table thead th, table.listing tfoot tr,
table.listing table tfoot td, table.listing table td {
  border: none;
}
table.duplicate.listing * {color: #999;}

/* --- Sortable tables --- */

table.sortable a.sortheader {
  color:#666666;
  font-weight: bold;
  text-decoration: none;
  display: block;
}
table.sortable img.sortarrow {
  padding-left: 2px;
}
th.ascending {
  background-image: url(/@@/arrowDown);
  background-position: center right;
  background-repeat: no-repeat;
}
th.descending {
  background-image: url(/@@/arrowUp);
  background-position: center right;
  background-repeat: no-repeat;
}
/* Used to indicate a value to be used to sort cells in a row */
.sortkey, .revsortkey {display: none;}


/* SteveA's fix-ups for the dynamic menu */
#locationbar ul {margin: 0; padding: 0;}
#locationbar ul.menuroot li a {
  margin-right: -16px;
}
#locationbar ul.menu li a {
  background-image: none;
  background-color: #AFDB1F;
  float: none;
  padding-left: 16px;
  padding-right: 16px;
  padding-top: 3px;
  padding-bottom: 3px;
  height: auto;
}
#locationbar ul.menu li {
  margin-bottom: 0px;
  padding-bottom: 0px;
}
#locationbar ul.menu {
  background-color: #AFDB1F;
  position: absolute;
  z-index: 2000;
  margin-left: 0px;
  border-right: 1px solid #90B51A;
  border-bottom: 1px solid #90B51A;
  border-top: 1px solid #DCF58B;
  border-left: 1px solid #DCF58B;
  padding-left: 0px;
  padding-right: 16px;
}
#locationbar ul.menu li.selected a {
  background-color: #C8EF48;
}
#locationbar {
  overflow: visible;
}
#locationbar li a {
  left: auto;
  margin: 0px 0px 0px 0px;
}
#locationbar strong {
  margin-right: -5px;
}
#locationbar {
  overflow: visible;
}<|MERGE_RESOLUTION|>--- conflicted
+++ resolved
@@ -836,10 +836,10 @@
 ul.person, li.person                 {list-style-image: url(/@@/person);}
 ul.product, li.product               {list-style-image: url(/@@/product);}
 dl.products>dt:before                {content: url(/@@/product);}
+ul.question, li.question             {list-style-image: url(/@@/question);}
 ul.search, li.search                 {list-style-image: url(/@@/search);}
 ul.sprint, li.sprint                 {list-style-image: url(/@@/sprint);}
 ul.team, li.team                     {list-style-image: url(/@@/team);}
-ul.ticket>li, li.ticket              {list-style-image: url(/@@/ticket);}
 ul.translations, li.translations     {list-style-image: url(/@@/translations);}
 ul.link, li.link                     {list-style-image: url(/@@/link);}
 ul.webref, li.webref                 {list-style-image: url(/@@/link);}
@@ -1363,44 +1363,6 @@
 }
 */
 
-<<<<<<< HEAD
-=======
-/* Various custom list formats: */
-#mainarea ol, #mainarea ul, #singlecolumn ul, #singlecolumn ol {
-  margin-left: 24px;
-  padding-left: 0;
-}
-ul.add, li.add                       {list-style-image: url(/@@/add);}
-ul.architecture, li.architecture     {list-style-image: url(/@@/architecture);}
-ul.build-success, li.build-success   {list-style-image: url(/@@/build-success);}
-ul.blueprint, li.blueprint           {list-style-image: url(/@@/blueprint);}
-ul.branch, li.branch                 {list-style-image: url(/@@/branch);}
-ul.bug, li.bug                       {list-style-image: url(/@@/bug);}
-ul.bug.remote, li.bug.remote         {list-style-image: url(/@@/bug-remote);}
-ul.cve, li.cve                       {list-style-image: url(/@@/cve);}
-ul.distro, li.distro                 {list-style-image: url(/@@/distribution);}
-ul.distrorelease, li.distrorelease   {list-style-image: url(/@@/distribution);}
-ul.download, li.download             {list-style-image: url(/@@/download);}
-ul.edit, li.edit                     {list-style-image: url(/@@/edit);}
-ul.info, li.info                     {list-style-image: url(/@@/info);}
-ul.languages, li.languages           {list-style-image: url(/@@/languages);}
-ul.locked, li.locked                 {list-style-image: url(/@@/locked);}
-ul.mail, li.mail                     {list-style-image: url(/@@/mail);}
-ul.milestone, li.milestone           {list-style-image: url(/@@/milestone);}
-ul.package.binary, li.package.binary {list-style-image: url(/@@/pkg-binary);}
-ul.package.source, li.package.source {list-style-image: url(/@@/pkg-source);}
-ul.person, li.person                 {list-style-image: url(/@@/person);}
-ul.product, li.product               {list-style-image: url(/@@/product);}
-dl.products>dt:before                {content: url(/@@/product);}
-ul.search, li.search                 {list-style-image: url(/@@/search);}
-ul.sprint, li.sprint                 {list-style-image: url(/@@/sprint);}
-ul.team, li.team                     {list-style-image: url(/@@/team);}
-ul.question>li, li.question          {list-style-image: url(/@@/question);}
-ul.translations, li.translations     {list-style-image: url(/@@/translations);}
-ul.link, li.link                     {list-style-image: url(/@@/link);}
-ul.webref, li.webref                 {list-style-image: url(/@@/link);}
-
->>>>>>> bbc503fb
 .bug-summary {
   font-weight: bold;
 }
