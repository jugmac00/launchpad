--- conflicted
+++ resolved
@@ -1295,14 +1295,8 @@
 }
 #application-summary, #application-footer {
   font-size: 1.5em;
-<<<<<<< HEAD
   line-height: 1.5em;
   margin-top: 0;
-  width: 50%;
-=======
-  line-height: 1.35em;
- /* width: 50%; */
->>>>>>> a68e6181
 }
 #application-footer {
   border-top: 1px dotted #999;
