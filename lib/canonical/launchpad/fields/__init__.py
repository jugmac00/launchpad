# Copyright 2004-2006 Canonical Ltd.  All rights reserved.
# pylint: disable-msg=E0211,W0401

__metaclass__ = type
__all__ = [
    'AnnouncementDate',
    'BaseImageUpload',
    'BlacklistableContentNameField',
    'BugField',
    'ContentNameField',
    'Description',
    'DuplicateBug',
    'FieldNotBoundError',
    'IAnnouncementDate',
    'IBaseImageUpload',
    'IBugField',
    'IDescription',
    'IPasswordField',
    'IShipItAddressline1',
    'IShipItAddressline2',
    'IShipItCity',
    'IShipItOrganization',
    'IShipItPhone',
    'IShipItProvince',
    'IShipItQuantity',
    'IShipItReason',
    'IShipItRecipientDisplayname',
    'IStrippedTextLine',
    'ISummary',
    'ITag',
    'ITimeInterval',
    'ITitle',
    'IURIField',
    'IWhiteboard',
    'IconImageUpload',
    'is_valid_public_person_link',
    'KEEP_SAME_IMAGE',
    'LogoImageUpload',
    'MugshotImageUpload',
    'PasswordField',
    'PillarNameField',
    'ProductBugTracker',
    'ProductNameField',
    'PublicPersonChoice',
    'ShipItAddressline1',
    'ShipItAddressline2',
    'ShipItCity',
    'ShipItOrganization',
    'ShipItPhone',
    'ShipItProvince',
    'ShipItQuantity',
    'ShipItReason',
    'ShipItRecipientDisplayname',
    'StrippedTextLine',
    'Summary',
    'Tag',
    'TimeInterval',
    'Title',
    'URIField',
    'UniqueField',
    'Whiteboard',
    ]


from StringIO import StringIO
from textwrap import dedent

from zope.component import getUtility
from zope.schema import (
    Bool, Bytes, Choice, Datetime, Field, Int, Text, TextLine, Password,
    Tuple)
from zope.schema.interfaces import (
    IBytes, IDatetime, IField, IInt, IPassword, IText, ITextLine)
from zope.interface import implements
from zope.security.interfaces import ForbiddenAttribute

from canonical.launchpad import _
from canonical.launchpad.interfaces.pillar import IPillarNameSet
from canonical.launchpad.webapp.interfaces import ILaunchBag
from canonical.launchpad.validators import LaunchpadValidationError
from canonical.launchpad.validators.name import valid_name, name_validator
from canonical.foaf import nickname


# Marker object to tell BaseImageUpload to keep the existing image.
KEEP_SAME_IMAGE = object()


# Field Interfaces
class IStrippedTextLine(ITextLine):
    """A field with leading and trailing whitespaces stripped."""

class ITitle(IStrippedTextLine):
    """A Field that implements a launchpad Title"""

class ISummary(IText):
    """A Field that implements a Summary"""

class IDescription(IText):
    """A Field that implements a Description"""

class IWhiteboard(IText):
    """A Field that implements a Whiteboard"""

class ITimeInterval(ITextLine):
    """A field that captures a time interval in days, hours, minutes."""

class IBugField(IField):
    """A Field that allows entry of a Bug number or nickname"""

class IPasswordField(IPassword):
    """A field that ensures we only use http basic authentication safe
    ascii characters."""

class IAnnouncementDate(IDatetime):
    """Marker interface for AnnouncementDate fields.

    This is used in cases where we either want to publish something
    immediately, or come back in future to publish it, or set a date for
    publication in advance. Essentially this amounts to a Datetime that can
    be None.
    """

class IShipItRecipientDisplayname(ITextLine):
    """A field used for the recipientdisplayname attribute on shipit forms.

    This is used so we can register a special widget with width constraints to
    this field. The size constraints are a requirement of the shipping company.
    """

class IShipItOrganization(ITextLine):
    """A field used for the organization attribute on shipit forms.

    This is used so we can register a special widget with width constraints to
    this field. The size constraints are a requirement of the shipping company.
    """

class IShipItCity(ITextLine):
    """A field used for the city attribute on shipit forms.

    This is used so we can register a special widget with width constraints to
    this field. The size constraints are a requirement of the shipping company.
    """

class IShipItProvince(ITextLine):
    """A field used for the province attribute on shipit forms.

    This is used so we can register a special widget with width constraints to
    this field. The size constraints are a requirement of the shipping company.
    """

class IShipItAddressline1(ITextLine):
    """A field used for the addressline1 attribute on shipit forms.

    This is used so we can register a special widget with width constraints to
    this field. The size constraints are a requirement of the shipping company.
    """

class IShipItAddressline2(ITextLine):
    """A field used for the addressline2 attribute on shipit forms.

    This is used so we can register a special widget with width constraints to
    this field. The size constraints are a requirement of the shipping company.
    """

class IShipItPhone(ITextLine):
    """A field used for the phone attribute on shipit forms.

    This is used so we can register a special widget with width constraints to
    this field. The size constraints are a requirement of the shipping company.
    """

class IShipItReason(ITextLine):
    """A field used for the reason attribute on shipit forms.

    This is used so we can register a special widget with width constraints to
    this field. The size constraints are a requirement of the shipping company.
    """

class IShipItQuantity(IInt):
    """A field used for the quantity of CDs on shipit forms."""


class ITag(ITextLine):
    """A tag.

    A text line which can be used as a simple text tag.
    """


class IURIField(ITextLine):
    """A URI.

    A text line that holds a URI.
    """
    trailing_slash = Bool(
        title=_('Whether a trailing slash is required for this field'),
        required=False,
        description=_('If set to True, then the path component of the URI '
                      'must end in a slash.  If set to False, then the path '
                      'component must not end in a slash.  If set to None, '
                      'then no check is performed.'))


class IBaseImageUpload(IBytes):
    """Marker interface for ImageUpload fields."""

    dimensions = Tuple(
        title=_('Maximum dimensions'),
        description=_('A two-tuple with the maximum width and height (in '
                      'pixels) of this image.'))
    max_size = Int(
        title=_('Maximum size'),
        description=_('The maximum size (in bytes) of this image.'))

    default_image_resource = TextLine(
        title=_('The default image'),
        description=_(
            'The URL of the zope3 resource of the default image that should '
            'be used. Something of the form /@@/nyet-mugshot'))

    def getCurrentImage():
        """Return the value of the field for the object bound to it.

        Raise FieldNotBoundError if the field is not bound to any object.
        """


class StrippedTextLine(TextLine):
    implements(IStrippedTextLine)


# Title
# A field to capture a launchpad object title
class Title(StrippedTextLine):
    implements(ITitle)


# Summary
# A field capture a Launchpad object summary
class Summary(Text):
    implements(ISummary)


# Description
# A field capture a Launchpad object description
class Description(Text):
    implements(IDescription)


# Whiteboard
# A field capture a Launchpad object whiteboard
class Whiteboard(Text):
    implements(IWhiteboard)


class AnnouncementDate(Datetime):
    implements(IDatetime)


# TimeInterval
# A field to capture an interval in time, such as X days, Y hours, Z
# minutes.
class TimeInterval(TextLine):
    implements(ITimeInterval)

    def _validate(self, value):
        if 'mon' in value:
            return 0
        return 1


class BugField(Field):
    implements(IBugField)


class DuplicateBug(BugField):
    """A bug that the context is a duplicate of."""

    def _validate(self, value):
        """Prevent dups of dups.

        Returns True if the dup target is not a duplicate /and/ if the
        current bug doesn't have any duplicates referencing it /and/ if the
        bug isn't a duplicate of itself, otherwise
        return False.
        """
        from canonical.launchpad.interfaces.bug import IBugSet
        bugset = getUtility(IBugSet)
        current_bug = self.context
        dup_target = value
        current_bug_has_dup_refs = bool(bugset.searchAsUser(
            user=getUtility(ILaunchBag).user, duplicateof=current_bug))
        if current_bug == dup_target:
            raise LaunchpadValidationError(_(dedent("""
                You can't mark a bug as a duplicate of itself.""")))
        elif dup_target.duplicateof is not None:
            raise LaunchpadValidationError(_(dedent("""
<<<<<<< HEAD
                Bug %i is already a duplicate of bug %i. You can only
                mark a bug report as duplicate of one that isn't a
                duplicate itself.
                """% (dup_target.id, dup_target.duplicateof.id))))
=======
                Bug ${dup} is already a duplicate of bug ${orig}. You
                can only duplicate to bugs that are not duplicates
                themselves.
                """), mapping={'dup': dup_target.id,
                               'orig': dup_target.duplicateof.id}))
>>>>>>> e9f9f397
        elif current_bug_has_dup_refs:
            raise LaunchpadValidationError(_(dedent("""
                There are other bugs already marked as duplicates of
                Bug ${current}.  These bugs should be changed to be
                duplicates of another bug if you are certain you would
                like to perform this change."""),
                mapping={'current': current_bug.id}))
        else:
            return True


class Tag(TextLine):

    implements(ITag)

    def constraint(self, value):
        """Make sure that the value is a valid name."""
        super_constraint = TextLine.constraint(self, value)
        return super_constraint and valid_name(value)


class PasswordField(Password):
    implements(IPasswordField)

    def _validate(self, value):
        # Local import to avoid circular imports
        from canonical.launchpad.interfaces.validation import valid_password
        if not valid_password(value):
            raise LaunchpadValidationError(_(
                "The password provided contains non-ASCII characters."))


class UniqueField(TextLine):
    """Base class for fields that are used for unique attributes."""

    errormessage = _("%s is already taken")
    attribute = None

    @property
    def _content_iface(self):
        """Return the content interface.

        Override this in subclasses.
        """
        return None

    def _getByAttribute(self, input):
        """Return the content object with the given attribute.

        Override this in subclasses.
        """
        raise NotImplementedError

    def _isValueTaken(self, value):
        """Returns true if and only if the specified value is already taken.
        """
        return self._getByAttribute(value) is not None

    def _validate(self, input):
        """Raise a LaunchpadValidationError if the attribute is not available.

        A attribute is not available if it's already in use by another
        object of this same context. The 'input' should be valid as per
        TextLine.
        """
        TextLine._validate(self, input)
        assert self._content_iface is not None
        _marker = object()

        # If we are editing an existing object and the attribute is
        # unchanged...
        if (self._content_iface.providedBy(self.context) and
            input == getattr(self.context, self.attribute, _marker)):
            # ...then do nothing: we already know the value is unique.
            return

        # Now we know we are dealing with either a new object, or an
        # object whose attribute is going to be updated. We need to
        # ensure the new value is unique.
        if self._isValueTaken(input):
            raise LaunchpadValidationError(self.errormessage % input)


class ContentNameField(UniqueField):
    """Base class for fields that are used by unique 'name' attributes."""

    attribute = 'name'

    def _getByAttribute(self, name):
        """Return the content object with the given name."""
        return self._getByName(name)

    def _validate(self, name):
        """Check that the given name is valid (and by delegation, unique)."""
        name_validator(name)
        UniqueField._validate(self, name)


class BlacklistableContentNameField(ContentNameField):
    """ContentNameField that also need to check against the NameBlacklist
       table in case the name has been blacklisted.
    """
    def _validate(self, input):
        """As per UniqueField._validate, except a LaunchpadValidationError
           is also raised if the name has been blacklisted.
        """
        super(BlacklistableContentNameField, self)._validate(input)

        _marker = object()
        if (self._content_iface.providedBy(self.context) and
            input == getattr(self.context, self.attribute, _marker)):
            # The attribute wasn't changed.
            return

        if nickname.is_blacklisted(name=input):
            raise LaunchpadValidationError(
                    "The name '%s' has been blocked by the "
                    "Launchpad administrators" % input
                    )


class ShipItRecipientDisplayname(TextLine):
    implements(IShipItRecipientDisplayname)


class ShipItOrganization(TextLine):
    implements(IShipItOrganization)


class ShipItCity(TextLine):
    implements(IShipItCity)


class ShipItProvince(TextLine):
    implements(IShipItProvince)


class ShipItAddressline1(TextLine):
    implements(IShipItAddressline1)


class ShipItAddressline2(TextLine):
    implements(IShipItAddressline2)


class ShipItPhone(TextLine):
    implements(IShipItPhone)


class ShipItReason(Text):
    implements(IShipItReason)


class ShipItQuantity(Int):
    implements(IShipItQuantity)


class ProductBugTracker(Choice):
    """A bug tracker used by a Product.

    It accepts all the values in the vocabulary, as well as a special
    marker object, which represents the Malone bug tracker.
    This field uses two attributes to model its state, 'official_malone'
    and 'bugtracker'
    """
    malone_marker = object()

    def get(self, ob):
        if ob.official_malone:
            return self.malone_marker
        else:
            return ob.bugtracker

    def set(self, ob, value):
        if self.readonly:
            raise TypeError("Can't set values on read-only fields.")
        if value is self.malone_marker:
            ob.official_malone = True
            ob.bugtracker = None
        else:
            ob.official_malone = False
            ob.bugtracker = value


class URIField(TextLine):
    implements(IURIField)

    def __init__(self, allowed_schemes=(), allow_userinfo=True,
                 allow_port=True, allow_query=True, allow_fragment=True,
                 trailing_slash=None, **kwargs):
        super(URIField, self).__init__(**kwargs)
        self.allowed_schemes = set(allowed_schemes)
        self.allow_userinfo = allow_userinfo
        self.allow_port = allow_port
        self.allow_query = allow_query
        self.allow_fragment = allow_fragment
        self.trailing_slash = trailing_slash

    def _validate(self, value):
        super(URIField, self)._validate(value)

        # Local import to avoid circular imports:
        from canonical.launchpad.webapp.uri import URI, InvalidURIError
        try:
            uri = URI(value)
        except InvalidURIError, e:
            raise LaunchpadValidationError(e)

        if self.allowed_schemes and uri.scheme not in self.allowed_schemes:
            raise LaunchpadValidationError(
                'The URI scheme "%s" is not allowed.  Only URIs with '
                'the following schemes may be used: %s'
                % (uri.scheme, ', '.join(sorted(self.allowed_schemes))))

        if not self.allow_userinfo and uri.userinfo is not None:
            raise LaunchpadValidationError(
                'A username may not be specified in the URI.')

        if not self.allow_port and uri.port is not None:
            raise LaunchpadValidationError(
                'Non-default ports are not allowed.')

        if not self.allow_query and uri.query is not None:
            raise LaunchpadValidationError(
                'URIs with query strings are not allowed.')

        if not self.allow_fragment and uri.fragment is not None:
            raise LaunchpadValidationError(
                'URIs with fragment identifiers are not allowed.')

        if self.trailing_slash is not None:
            has_slash = uri.path.endswith('/')
            if self.trailing_slash:
                if not has_slash:
                    raise LaunchpadValidationError(
                        'The URI must end with a slash.')
            else:
                # Empty paths are normalised to a single slash, so
                # allow that.
                if uri.path != '/' and has_slash:
                    raise LaunchpadValidationError(
                        'The URI must not end with a slash.')


class FieldNotBoundError(Exception):
    """The field is not bound to any object."""


class BaseImageUpload(Bytes):
    """Base class for ImageUpload fields.

    Any subclass of this one must be used in conjunction with
    ImageUploadWidget and must define the following attributes:
    - dimensions: the exact dimensions of the image; a tuple of the
      form (width, height).
    - max_size: the maximum size of the image, in bytes.
    """

    implements(IBaseImageUpload)

    exact_dimensions = True
    dimensions = ()
    max_size = 0

    def __init__(self, default_image_resource='/@@/nyet-icon', **kw):
        self.default_image_resource = default_image_resource
        Bytes.__init__(self, **kw)

    def getCurrentImage(self):
        if self.context is None:
            raise FieldNotBoundError("This field must be bound to an object.")
        else:
            try:
                current = getattr(self.context, self.__name__)
            except ForbiddenAttribute:
                # When this field is used in add forms it gets bound to
                # I*Set objects, which don't have the attribute represented
                # by the field, so we need this hack here.
                current = None
            return current

    def _valid_image(self, image):
        """Check that the given image is under the given constraints."""
        # No global import to avoid hard dependency on PIL being installed
        import PIL.Image
        if len(image) > self.max_size:
            raise LaunchpadValidationError(_(dedent("""
                This image exceeds the maximum allowed size in bytes.""")))
        try:
            pil_image = PIL.Image.open(StringIO(image))
        except IOError:
            raise LaunchpadValidationError(_(dedent("""
                The file uploaded was not recognized as an image; please
                check it and retry.""")))
        width, height = pil_image.size
        required_width, required_height = self.dimensions
        if self.exact_dimensions:
            if width != required_width or height != required_height:
                raise LaunchpadValidationError(_(dedent("""
                    This image is not exactly ${width}x${height}
                    pixels in size."""),
                    mapping={'width': required_width,
                             'height': required_height}))
        else:
            if width > required_width or height > required_height:
                raise LaunchpadValidationError(_(dedent("""
                    This image is larger than ${width}x${height}
                    pixels in size."""),
                    mapping={'width': required_width,
                             'height': required_height}))
        return True

    def validate(self, value):
        value.seek(0)
        content = value.read()
        Bytes.validate(self, content)
        self._valid_image(content)

    def set(self, object, value):
        if value is not KEEP_SAME_IMAGE:
            Bytes.set(self, object, value)


class IconImageUpload(BaseImageUpload):

    dimensions = (14, 14)
    max_size = 5*1024
    default_image_resource = '/@@/nyet-icon'


class LogoImageUpload(BaseImageUpload):

    dimensions = (64, 64)
    max_size = 50*1024
    default_image_resource = '/@@/nyet-logo'


class MugshotImageUpload(BaseImageUpload):

    dimensions = (192, 192)
    max_size = 100*1024
    default_image_resource = '/@@/nyet-mugshot'


class PillarNameField(BlacklistableContentNameField):
    """Base field used for names of distros/projects/products."""

    errormessage = _("%s is already used by another project")

    def _getByName(self, name):
        return getUtility(IPillarNameSet).getByName(name)


class ProductNameField(PillarNameField):
    """Field used by IProduct.name."""

    @property
    def _content_iface(self):
        # Local import to avoid circular dependencies.
        from canonical.launchpad.interfaces.product import IProduct
        return IProduct


def is_valid_public_person_link(person, other):
    from canonical.launchpad.interfaces import IPerson, PersonVisibility
    assert IPerson.providedBy(person)
    if person.visibility == PersonVisibility.PUBLIC:
        return True
    else:
        return False


class PublicPersonChoice(Choice):
    def constraint(self, value):
        return is_valid_public_person_link(value, self.context)<|MERGE_RESOLUTION|>--- conflicted
+++ resolved
@@ -296,18 +296,11 @@
                 You can't mark a bug as a duplicate of itself.""")))
         elif dup_target.duplicateof is not None:
             raise LaunchpadValidationError(_(dedent("""
-<<<<<<< HEAD
-                Bug %i is already a duplicate of bug %i. You can only
-                mark a bug report as duplicate of one that isn't a
-                duplicate itself.
-                """% (dup_target.id, dup_target.duplicateof.id))))
-=======
                 Bug ${dup} is already a duplicate of bug ${orig}. You
-                can only duplicate to bugs that are not duplicates
-                themselves.
+                can only mark a bug report as duplicate of one that
+                isn't a duplicate itself.
                 """), mapping={'dup': dup_target.id,
                                'orig': dup_target.duplicateof.id}))
->>>>>>> e9f9f397
         elif current_bug_has_dup_refs:
             raise LaunchpadValidationError(_(dedent("""
                 There are other bugs already marked as duplicates of
