--- conflicted
+++ resolved
@@ -663,12 +663,7 @@
 function add_branch_to_linked_branches(branch_html) {
     var anim;
     var bug_branch_node = Y.Node.create(branch_html);
-<<<<<<< HEAD
-
     var bug_branch_list = Y.one('#bug-branches');
-=======
-    var bug_branch_list = Y.get('#bug-branches');
->>>>>>> 045d0f66
     if (!Y.Lang.isValue(bug_branch_list)) {
         bug_branch_list = Y.Node.create(
             '<div id="bug-branches">' +
