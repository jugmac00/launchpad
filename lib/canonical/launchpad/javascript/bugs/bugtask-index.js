/** Copyright (c) 2009, Canonical Ltd. All rights reserved.
 *
 * Form overlay widgets and subscriber handling for bug pages.
 *
 * @module BugtaskIndex
 * @requires base, node, lazr.formoverlay, lazr.anim
 */

YUI.add('bugs.bugtask_index', function(Y) {

var bugs = Y.namespace('bugs');

// lazr.FormOverlay objects.
var duplicate_form_overlay;
var privacy_form_overlay;

// The url of the page used to update bug duplicates.
var update_dupe_url;

// The launchpad js client used.
var lp_client;

// The initially hidden subscription spinner element.
var spinner;

// The launchpad client entry for the current bug.
var lp_bug_entry;

// The bug itself, taken from cache.
var bug_repr;

// The element representing the "Subscribe/Unsubscribe" link.
var subscription_link;

// Below are all pertinent to current user.
var me; // A URI.
var user_name;
var display_name;

// Below are all pertinent to subscribing other people or teams.
var can_be_unsubscribed;
var other_name;
var other_display_name;
var is_team;
var all_subscribers;

// Overlay related vars.
var error_overlay;
var form_load_callbacks = {};
var submit_button_html =
    '<button type="submit" name="field.actions.change" ' +
    'value="Change" class="lazr-pos lazr-btn" >OK</button>';
var cancel_button_html =
    '<button type="button" name="field.actions.cancel" ' +
    'class="lazr-neg lazr-btn" >Cancel</button>';
var privacy_link;
var privacy_spinner;

/*
 * An object representing the bugtask subscribers portlet.
 *
 * Since the portlet loads via XHR and inline subscribing
 * depends on that portlet being loaded, setup a custom
 * event object, to provide a hook for initializing subscription
 * link callbacks after a bugs:portletloaded event.
 *
 * XXX deryck 2009-04-30 bug=369874 Now this object exists,
 * the inline js on bug-portlet-subscribers.pt should be moved here.
*/
var PortletTarget = function() {};
Y.augment(PortletTarget, Y.Event.Target);
Y.bugs.portlet = new PortletTarget();
Y.bugs.portlet.subscribe('bugs:portletloaded', function() {
    setup_subscription_link_handlers();
});

/*
 * Subscribing someone else requires loading a grayed out
 * username into the DOM until the subscribe action completes.
 * There are a couple XHR requests in check_can_be_unsubscribed
 * before the subscribe work can be done, so fire a custom event
 * bugs:nameloaded and do the work here when the event fires.
 */
Y.bugs.portlet.subscribe('bugs:nameloaded', function() {
    var error_handler = new LP.client.ErrorHandler();
    error_handler.clearProgressUI = function() {
        var temp_link = Y.get('#temp-username');
        if (temp_link) {
            var temp_parent = temp_link.get('parentNode');
            temp_parent.removeChild(temp_link);
        }
    };
    error_handler.showError = function(error_msg) {
        display_error(Y.get('.menu-link-addsubscriber'), error_msg);
    };

    var config = {
        on: {
            success: function() {
                var temp_link = Y.get('#temp-username');
                var temp_spinner = Y.get('#temp-name-spinner');
                temp_link.removeChild(temp_spinner);
                var anim = Y.lazr.anim.green_flash({ node: temp_link });
                anim.on('end', function() {
                    add_user_name_link();
                    var temp_parent = temp_link.get('parentNode');
                    temp_parent.removeChild(temp_link);
                    // Clear the subscrbe someone else vars to reset.
                    other_name = null;
                    other_display_name = null;
                    is_team = null;
                    can_be_unsubscribed = null;
                });
                anim.run();
            },
            failure: error_handler.getFailureHandler()
        },
        parameters: {
            person: LP.client.get_absolute_uri('/~' + other_name)
        }
    };
    lp_client.named_post(bug_repr.self_link, 'subscribe', config);
});

Y.bugs.setup_bugtask_index = function() {
    /*
     * Check the page for links related to overlay forms and request the HTML
     * for these forms.
     */
    Y.on('load', function() {
        if (Y.UA.ie) {
            return;
        }
        // If the user is not logged in, then we need to defer to the
        // default behaviour.
        if (LP.client.links.me === undefined) {
            return;
        }

        if (lp_client === undefined || bug_repr === undefined) {
            setup_client_and_bug();
        }

        Y.on('io:complete', function(id, response_object) {
            form_load_callbacks[id](response_object.responseText);
        }, this);

        // First look for 'Mark as duplicate' links.
        var update_dupe_links = Y.all('.menu-link-mark-dupe');

        // If there are none, check for any 'change duplicate bug' links.
        if (!update_dupe_links){
            update_dupe_links = Y.all('#change_duplicate_bug');
        }

        if (update_dupe_links) {
            // First things first, pre-load the mark-dupe form.
            update_dupe_url = update_dupe_links.item(0).getAttribute('href');
            var mark_dupe_form_url = update_dupe_url + '/++form++';
            var dupe_form_id = Y.io(mark_dupe_form_url);
            form_load_callbacks[dupe_form_id.id] = createBugDuplicateFormOverlay;

            // Add an on-click handler to any links found that displays
            // the form overlay.
            update_dupe_links.on('click', function(e){
                // Only go ahead if we have received the form content by the
                // time the user clicks:
                if (duplicate_form_overlay){
                    e.preventDefault();
                    duplicate_form_overlay.show();
                }
            });
            // Add a class denoting them as js-action links.
            update_dupe_links.addClass('js-action');
        }

        privacy_link = Y.get('#privacy-link');

        if (privacy_link) {
            var privacy_link_url = privacy_link.getAttribute('href') + '/++form++';
            var privacy_div = Y.get('#privacy-text');
            var privacy_html = privacy_link.get('innerHTML') + ' ';
            privacy_div.set('innerHTML', privacy_html);
            var privacy_text = Y.get('#privacy-text');
            privacy_link = Y.Node.create(
                ' <a href="' + privacy_link_url + '" id="privacy-link"' +
                'class="sprite edit" title="[edit]">' +
                '<span class="invisible-link">edit</span></a>')

            privacy_text.appendChild(privacy_link);
            privacy_spinner = Y.Node.create(
                '<img src="/@@/spinner" style="display: none" />');
            privacy_text.appendChild(privacy_spinner);
            var privacy_form_id = Y.io(privacy_link_url);
            form_load_callbacks[privacy_form_id.id] = create_privacy_form_overlay;

            privacy_link.on('click', function(e) {
                if (privacy_form_overlay) {
                    e.preventDefault();
                    privacy_form_overlay.show();
                    // XXX Abel Deuring 2009-04-23, bug 365462
                    // Y.get('#field.private') returns null.
                    // Seems that YUI does not like IDs containing a '.'
                    document.getElementById('field.private').focus();
                }
            });
            privacy_link.addClass('js-action');
        }
    }, window);
};

/*
 * Clear the subscribe someone else picker.
 *
 * @method clear_picker
 * @param e {Object} The event object.
 */
function clear_picker(e) {
    var input = Y.get('.yui-picker-search-box input');
    input.set('value', '');
    this.set('results', [{}]);
    this.set('batches', []);
}

/*
 * Initialize click handler for the subscribe someone else link.
 *
 * @method setup_subscribe_someone_else_handler
 */
function setup_subscribe_someone_else_handler() {
    var config = {
        header: 'Select a person or team to subscribe',
        step_title: 'Search'
    };

    var picker = Y.lp.picker.create(
        'ValidPersonOrTeam', subscribe_someone_else, config);
    // Clear results and search terms on cancel or save.
    picker.on('save', clear_picker, picker);
    picker.on('cancel', clear_picker, picker);

    var subscription_link_someone_else = Y.get('.menu-link-addsubscriber');
    subscription_link_someone_else.on('click', function(e) {
        e.halt();
        picker.show();
    });
    subscription_link_someone_else.addClass('js-action');
}

/*
 * Initialize callbacks for subscribe/unsubscribe links.
 *
 * @method setup_subscription_link_handlers
 */
function setup_subscription_link_handlers() {
    if (LP.client.links.me === undefined) {
        return;
    }

    if (lp_client === undefined || bug_repr === undefined) {
        setup_client_and_bug();
    }

    if (me === undefined) {
        setup_names();
    }

    spinner = Y.get('#sub-unsub-spinner');

    subscription_link = Y.get('.menu-link-subscription');
    if (subscription_link) {
        subscription_link.on('click', function(e) {
            e.halt();
            if (e.target.get('parentNode').hasClass('subscribed-false')) {
                subscribe_current_user(e.target);
            }
            else {
                unsubscribe_current_user(e.target);
            }
        });
        subscription_link.addClass('js-action');
    }

    setup_unsubscribe_icon_handlers();
    setup_subscribe_someone_else_handler();
    create_error_overlay();
}

/*
 * Set click handlers for unsubscribe remove icons.
 *
 * @method setup_unsubscribe_icon_handlers
 */
function setup_unsubscribe_icon_handlers() {
    var unsubscribe_icons = Y.all('.unsub-icon');
    if (unsubscribe_icons) {
        unsubscribe_icons.on('click', function(e) {
            e.halt();
            unsubscribe_user_via_icon(e.target);
        });
    }
}

/*
 * Create the lp client and bug entry if we haven't done so already.
 *
 * @method setup_client_and_bug
 */
function setup_client_and_bug() {
    lp_client = new LP.client.Launchpad();

    if (bug_repr === undefined) {
        bug_repr = LP.client.cache.bug;
        lp_bug_entry = new LP.client.Entry(
            lp_client, bug_repr, bug_repr.self_link);
    }
}

/*
 * Initialize the various variables for referring to "me".
 *
 * @method setup_names
 */
function setup_names() {
    me = LP.client.links.me;
    user_name = get_user_name_from_uri(me);

    // There is no need to set display_name if it exists.
    if (display_name !== undefined) {
        return;
    }

    config = {
        on: {
            success: function(person) {
                display_name = person.lookup_value('display_name');
            }
        }
    };
    lp_client.get(me, config);
}

/*
 * Creates the duplicate form overlay using the passed form content.
 *
 * @method createBugDuplicateFormOverlay
 */
function createBugDuplicateFormOverlay(form_content) {
    duplicate_form_overlay = new Y.lazr.FormOverlay({
        headerContent: '<h2>Mark bug report as duplicate</h2>',
        form_header: 'Marking the bug as a duplicate will, by default, ' +
                     'hide it from search results listings.',
        form_content: form_content,
        form_submit_button: Y.Node.create(submit_button_html),
        form_cancel_button: Y.Node.create(cancel_button_html),
        centered: true,
        form_submit_callback: update_bug_duplicate,
        visible: false
    });
    duplicate_form_overlay.render('#duplicate-form-container');
}

/*
 * Update the bug duplicate via the LP API
 */
function update_bug_duplicate(data) {
    // XXX noodles 2009-03-17 bug=336866 It seems the etag
    // returned by lp_save() is incorrect. Remove it for now
    // so that the second save does not result in a '412
    // precondition failed' error.
    //
    // XXX deryck 2009-04-29 bug=369293 Also, this has to
    // happen before *any* call to lp_save now that bug
    // subscribing can be done inline.  Named operations
    // don't return new objects, making the cached bug's
    // etag invalid as well.
    lp_bug_entry.removeAtt('http_etag');

    // Hide the formoverlay:
    duplicate_form_overlay.hide();

    // Add the spinner...
    var dupe_span = Y.get('#mark-duplicate-text');
    dupe_span.addClass('update-in-progress-message');

    // Set the new duplicate link on the bug entry.
    var new_dup_url = null;
    var new_dup_id = data['field.duplicateof'];
    // "make lint" claims the expession operator below should be "!--".
    // If we use this operator, we cannot unset the duplicate number.
    if (new_dup_id != '') {
        var self_link = lp_bug_entry.get('self_link');
        var last_slash_index = self_link.lastIndexOf('/');
        new_dup_url = self_link.slice(0, last_slash_index+1) + new_dup_id;
    }
    var old_dup_url = lp_bug_entry.get('duplicate_of_link');
    lp_bug_entry.set('duplicate_of_link', new_dup_url);

    // Create a config for the lp_save method
    config = {
        on: {
            success: function(updated_entry) {
                dupe_span.removeClass('update-in-progress-message');
                lp_bug_entry = updated_entry;

                if (new_dup_url !== null) {
                    dupe_span.set('innerHTML', [
                        'Duplicate of <a href="/bugs/' + new_dup_id + '">',
                        'bug #' + new_dup_id +'</a> ',
                        '<a class="menu-link-mark-dupe js-action spirte edit" ',
                        'href="' + update_dupe_url + '">',
                        '<span class="invisible-link">edit</span></a>',
                        ].join(''));
                    show_comment_on_duplicate_warning();
                } else {
                    dupe_span.set('innerHTML',
                        '<a class="menu-link-mark-dupe js-action sprite bug-dupe" href="' +
                        update_dupe_url + '">' +
                        'Mark as duplicate</a>');
                    hide_comment_on_duplicate_warning();
                }
                Y.lazr.anim.green_flash({node: dupe_span}).run();
                // ensure the new link is hooked up correctly:
                dupe_span.query('a.menu-link-mark-dupe').on(
                    'click', function(e){
                        e.preventDefault();
                        duplicate_form_overlay.show();
                    });
            },
            failure: function(id, request) {
                dupe_span.removeClass('update-in-progress-message');
                if (request.status == 400) {
                    duplicate_form_overlay.showError(
                        new_dup_id + ' is not a valid bug number or' +
                        ' nickname.');
                } else {
                    duplicate_form_overlay.showError(request.responseText);
                }
                duplicate_form_overlay.show();

                // Reset the lp_bug_entry.duplicate_of_link as it wasn't
                // updated.
                lp_bug_entry.set('duplicate_of_link', old_dup_url);

            }
        }
    };

    // And save the updated entry.
    lp_bug_entry.lp_save(config);
}

/*
 * Ensure that a warning about adding a comment to a duplicate bug
 * is displayed.
 *
 * @method show_comment_on_duplicate_warning
 */
var show_comment_on_duplicate_warning = function() {
    var duplicate_warning = Y.get('#warning-comment-on-duplicate');
    if (duplicate_warning === null) {
        var container = Y.get('#new-comment');
        var first_node = container.get('firstChild');
        duplicate_warning = Y.Node.create(
            ['<div class="warning message" id="warning-comment-on-duplicate">',
             'Remember, this bug report is a duplicate. ',
             'Comment here only if you think the duplicate status is wrong.',
             '</div>'].join(''));
        container.insertBefore(duplicate_warning, first_node);
    }
};

/*
 * Ensure that no warning about adding a comment to a duplicate bug
 * is displayed.
 *
 * @method hide_comment_on_duplicate_warning
 */
var hide_comment_on_duplicate_warning = function() {
    var duplicate_warning = Y.get('#warning-comment-on-duplicate');
    if (duplicate_warning !== null) {
        duplicate_warning.ancestor().removeChild(duplicate_warning);
    }
};


/*
 * Create the privacy settings form overlay.
 *
 * @method create_privacy_form_overlay
 * @param form_content {String} The HTML data of the form overlay.
 */
var create_privacy_form_overlay = function(form_content) {
    privacy_form_overlay = new Y.lazr.FormOverlay({
        headerContent: '<h2>Change privacy settings</h2>',
        form_header: '',
        form_content: form_content,
        form_submit_button: Y.Node.create(submit_button_html),
        form_cancel_button: Y.Node.create(cancel_button_html),
        centered: true,
        form_submit_callback: update_privacy_settings,
        visible: false
    });
    privacy_form_overlay.render('#privacy-form-container');
    var node = Y.get('#form-container');
};

var update_privacy_settings = function(data) {
    // XXX noodles 2009-03-17 bug=336866 It seems the etag
    // returned by lp_save() is incorrect. Remove it for now
    // so that the second save does not result in a '412
    // precondition failed' error.
    //
    // XXX deryck 2009-04-29 bug=369293 Also, this has to
    // happen before *any* call to lp_save now that bug
    // subscribing can be done inline.  Named operations
    // don't return new objects, making the cached bug's
    // etag invalid as well.
    lp_bug_entry.removeAtt('http_etag');

    privacy_form_overlay.hide();

    var privacy_text = Y.get('#privacy-text');
    var privacy_div = Y.get('#privacy');
    privacy_link.setStyle('display', 'none');
    privacy_spinner.setStyle('display', 'inline');

    if (lp_client === undefined) {
        lp_client = new LP.client.Launchpad();
    }

    if (lp_bug_entry === undefined) {
        var bug_repr = LP.client.cache.bug;
        lp_bug_entry = new LP.client.Entry(
            lp_client, bug_repr, bug_repr.self_link);
    }

    var private = data['field.private'] !== undefined;
    var security_related =
        data['field.security_related'] !== undefined;

    lp_bug_entry.set('private', private);
    lp_bug_entry.set('security_related', security_related);
    var error_handler = new LP.client.ErrorHandler();
    error_handler.clearProgressUI = function () {
        privacy_spinner.setStyle('display', 'none');
        privacy_link.setStyle('display', 'inline');
    };
    error_handler.showError = function (error_msg) {
        Y.lazr.anim.red_flash({node: privacy_div}).run();
        privacy_form_overlay.showError(error_msg);
        privacy_form_overlay.show();
    };

    var config = {
        on: {
            success: function (updated_entry) {
                privacy_spinner.setStyle('display', 'none');
                privacy_link.setStyle('display', 'inline');
                lp_bug_entry = updated_entry;

                if (private) {
                    privacy_div.removeClass('public');
                    privacy_div.addClass('private');
                    privacy_text.set(
                        'innerHTML',
                        'This report is <strong>private</strong> ');
                } else {
                    privacy_div.removeClass('private');
                    privacy_div.addClass('public');
                    privacy_text.set(
                        'innerHTML', 'This report is public ');
                }
                privacy_text.appendChild(privacy_link);
                privacy_text.appendChild(privacy_spinner);

                var security_message = Y.get('#security-message');
                if (security_related) {
                    if (security_message === null) {
                        var security_message_html = [
                            '<div style="',
                            '    margin-top: 0.5em;',
                            '    padding-right: 18px;',
                            '    center right no-repeat;"',
                            '    class="sprite security"',
                            '    id="security-message"',
                            '>Security vulnerability</div>'
                        ].join('');
                        security_message = Y.Node.create(security_message_html);
                        privacy_div.appendChild(security_message);
                    }
                } else {
                    if (security_message !== null) {
                        privacy_div.removeChild(security_message);
                    }
                }
                Y.lazr.anim.green_flash({node: privacy_div}).run();
            },
            failure: error_handler.getFailureHandler()
        }
    };
    lp_bug_entry.lp_save(config);
};

/*
 * Create the form overlay to use when encountering errors.
 *
 * @method create_error_overlay
*/
function create_error_overlay() {
    error_overlay = new Y.lazr.FormOverlay({
        headerContent: '<h2>Error</h2>',
        form_header: '',
        form_content:  '',
        form_submit_button: Y.Node.create(
            '<button style="display:none"></button>'),
        form_cancel_button: cancel_form_button(),
        centered: true,
        visible: false
    });
    error_overlay.render();
}

/*
 * Create a form button for canceling an error form
 * that won't reload the page on submit.
 *
 * @method cancel_form_button
 * @return button {Node} The form's cancel button.
*/
function cancel_form_button() {
    var button = Y.Node.create('<button>OK</button>');
    button.on('click', function(e) {
        e.preventDefault();
        error_overlay.hide();
    });
    return button;
}

/*
 * Take an error message and display in an overlay.
 *
 * @method display_error
 * @param flash_node {Node} The node to red flash.
 * @param msg {String} The message to display.
*/
function display_error(flash_node, msg) {
    if (flash_node) {
        var anim = Y.lazr.anim.red_flash({ node: flash_node });
        anim.on('end', function(e) {
            error_overlay.showError(msg);
            error_overlay.show();
        });
        anim.run();
    } else {
        error_overlay.showError(msg);
        error_overlay.show();
    }
}

/*
 * Traverse the DOM of a given remove icon to find
 * the user's link.  Returns a URI of the form "/~username".
 *
 * @method get_user_uri_from_icon
 * @param icon {Node} The node representing a remove icon.
 * @return user_uri {String} The user's uri, without the hostname.
 */
function get_user_uri_from_icon(icon) {
    var parent_div = icon.get('parentNode').get('parentNode');
    // This should be parent_div.firstChild, but because of #text
    // and cross-browser issues, using the YUI query syntax is
    // safer here.
    var user_uri = parent_div.query('a').getAttribute('href');
    return user_uri;
}

/*
 * Take a user_uri of the form "/~username" and return
 * just the username.  Ex., "/~deryck" becomes "deryck".
 *
 * @method get_user_name_from_uri
 * @param user_uri {String} The user's URI, without the hostname.
 * @return name {String} The user's name.
 */
function get_user_name_from_uri(user_uri) {
    var name = user_uri.substring(2);
    return name;
}

/*
 * Build the HTML for a user link for the subscribers list.
 *
 * @method build_user_link_html
 * @param name {String} The username without the URI. "foo" from "/~foo".
 * @param full_name {String} The user's displayname.
 * @param current_user_subscribing {Boolean} Is this the current user?
 * @return html {String} The HTML used for creating a subscriber link.
 */
function build_user_link_html(name, full_name, current_user_subscribing) {
    var terms = {
        name: name,
        full_name: full_name,
    }

    if (current_user_subscribing) {
        terms.subscribed_by = 'themselves';
    } else {
        terms.subscribed_by = 'by ' + full_name;
    }

    if (is_team) {
        terms.img_url = '/@@/team';
    } else {
        terms.img_url = '/@@/person';
    }

    var html = Y.Lang.substitute([
        '<div id="subscriber-{name}">',
        '  <a href="/~{name}" name="{full_name}" ',
        '    title="Subscribed {subscribed_by}">',
        '    <img alt="" src="{img_url}" width="14" height="14" />',
        '&nbsp;{full_name}</a>'].join(''), terms);

    // Add remove icon if the current user can unsubscribe the subscriber.
    if (can_be_unsubscribed) {
        var icon_html = Y.Lang.substitute([
            '<a href="+subscribe" id="unsubscribe-{name}"',
            '  title="Unsubscribe {full_name}">',
            '  <img class="unsub-icon" src="/@@/remove"',
            '    id="unsubscribe-icon-{name}" />',
            '</a></div>'].join(''), terms);
        html = html + icon_html;
    } else {
        html = html + '</div>';
    }
    return html;
}

/*
 * Used to remove the user's name from the subscriber's list.
 *
 * @method remove_user_name_link
 * @param user {String} The user's username.
 */
function remove_user_name_link(user) {
    var me_node = Y.get('#subscriber-' + user);
    var parent = me_node.get('parentNode');
    parent.removeChild(me_node);
}

/*
 * Returns the next node in alphabetical order after the subscriber
 * node now being added.  No node is returned to append to end of list.
 *
 * The name can appear in one of two different lists. 1) The list of
 * subscribers that can be unsubscribed by the current user, and
 * 2) the list of subscribers that cannont be unsubscribed.
 *
 * @method get_next_subscriber_node
 * @param full_name {String} The displayname of the user, used for sorting.
 * @return {Node} The node appearing next in the subscriber list or
 *          undefined if no node is next.
 */
function get_next_subscriber_node(full_name) {
    var nodes_by_name = {};
    var unsubscribables = [];
    var not_unsubscribables = [];

    // Use the list of subscribers pulled from the DOM to have sortable
    // lists of unsubscribable vs. not unsubscribale person links.
    if (all_subscribers) {
        all_subscribers.each(function(sub_link) {
            if (sub_link.getAttribute('id') != 'temp-username') {
                // User's displayname is found via the link's "name" attribute.
                var sub_link_name = sub_link.query('a').getAttribute('name');
                nodes_by_name[sub_link_name] = sub_link;
                if (sub_link.query('img.unsub-icon')) {
                    unsubscribables.push(sub_link_name);
                } else {
                    not_unsubscribables.push(sub_link_name);
                }
            }
        });

        // Add the current subscription.
        if (can_be_unsubscribed) {
            unsubscribables.push(full_name);
        } else {
            not_unsubscribables.push(full_name);
        }
        unsubscribables.sort();
        not_unsubscribables.sort();
    } else {
        // If there is no all_subscribers, then we're dealing with
        // the printed None, so return.
        return;
    }

    var i;
    if ((!unsubscribables && !not_unsubscribables) ||
        // If A) neither list exists, B) the user belongs in the second
        // list but the second list doesn't exist, or C) user belongs in the
        // first list and the second doesn't exist, return no node to append.
        (!can_be_unsubscribed && !not_unsubscribables) ||
        (can_be_unsubscribed && unsubscribables && !not_unsubscribables)) {
        return;
    } else if (
        // If the user belongs in the first list, and the first list
        // doesn't exist, but the second one does, return the first node
        // in the second list.
        can_be_unsubscribed && !unsubscribables && not_unsubscribables) {
        return nodes_by_name[not_unsubscribables[0]];
    } else if (can_be_unsubscribed) {
        // If the user belongs in the first list, loop the list for position.
        for (i=0; i<unsubscribables.length; i++) {
            if (unsubscribables[i] == full_name) {
                if (i+1 < unsubscribables.length) {
                    return nodes_by_name[unsubscribables[i+1]];
                // If the current link should go at the end of the first
                // list and we're at the end of that list, return the
                // first node of the second list.  Due to earlier checks
                // we can be sure this list exists.
                } else if (i+1 >= unsubscribables.length) {
                    return nodes_by_name[not_unsubscribables[0]];
                }
            }
        }
    } else if (!can_be_unsubscribed) {
        // If user belongs in the second list, loop the list for position.
        for (i=0; i<not_unsubscribables.length; i++) {
            if (not_unsubscribables[i] == full_name) {
                if (i+1 < not_unsubscribables.length) {
                    return nodes_by_name[not_unsubscribables[i+1]];
                } else {
                    return;
                }
            }
        }
    }
}

/*
 * Add the user name to the subscriber's list.
 *
 * @method add_user_name_link
 */
function add_user_name_link() {
    var current_user_subscribing;
    if (other_name) {
        current_user_subscribing = false;
    } else {
        current_user_subscribing = true;
    }

    var name;
    var full_name;
    if (current_user_subscribing) {
        name = user_name;
        full_name = display_name;
    } else {
        name = other_name;
        full_name = other_display_name;
    }

    var html = build_user_link_html(name, full_name, current_user_subscribing);
    var link_node = Y.Node.create(html);
    var subscribers = Y.get('#subscribers-links');

    if (current_user_subscribing) {
        // If this is the current user, then top post the name and be done.
        subscribers.insertBefore(link_node, subscribers.get('firstChild'));
    } else {
        var next = get_next_subscriber_node(full_name);
        if (next) {
            subscribers.insertBefore(link_node, next);
        } else {
            // Handle the case of the displayed "None".
            var none_subscribers = Y.get('#none-subscribers');
            if (none_subscribers) {
                var none_parent = none_subscribers.get('parentNode');
                none_parent.removeChild(none_subscribers);
            }
            subscribers.appendChild(link_node);
        }
    }

    // Set the click handler if adding a remove icon.
    if (can_be_unsubscribed) {
        var remove_icon = Y.get('#unsubscribe-icon-' + name);
        remove_icon.on('click', function(e) {
            e.halt();
            unsubscribe_user_via_icon(e.target);
        });
    }
}

/*
 * Add a grayed out, temporary user name when subscribing
 * someone else.
 *
 * @method add_temp_user_name
 */
function add_temp_user_name() {
    var img_src;
    if (is_team) {
        img_src = '/@@/teamgray';
    } else {
        img_src = '/@@/persongray';
    }

    var html = [
<<<<<<< HEAD
        '<div id="subscriber-' + user_name + '">',
        '<a href="' + me + '" title="Subscribed themselves" ',
        'class="sprite person">',
        '&nbsp;' + display_name + '</a>',
        '<a href="+subscribe" class="unsub-icon"',
        ' id="unsubscribe-' + user_name,
        '" title="Unsubscribe ' + display_name + '">',
        '<img src="/@@/remove" id="unsubscribe-icon-',
        user_name + '" />',
        '</a></div>'
    ].join('');
=======
        '<div id="temp-username">',
        '  <img src="' + img_src + '" alt="" width="14" height="14" /> ',
        other_display_name,
        '  <img id="temp-name-spinner" src="/@@/spinner" alt="" ',
        '    style="position:absolute;right:8px" /></div>'].join('');
>>>>>>> b1639d50
    var link_node = Y.Node.create(html);

    var subscribers = Y.get('#subscribers-links');
    var next = get_next_subscriber_node(other_display_name);
    if (next) {
        subscribers.insertBefore(link_node, next);
    } else {
        // Handle the case of the displayed "None".
        var none_subscribers = Y.get('#none-subscribers');
        if (none_subscribers) {
            var none_parent = none_subscribers.get('parentNode');
            none_parent.removeChild(none_subscribers);
        }
        subscribers.appendChild(link_node);
    }

    // Fire a custom event to know it's safe to begin
    // any actual subscribing work.
    Y.bugs.portlet.fire('bugs:nameloaded');
}

/*
 * Add the "None" div to the subscribers list if
 * there aren't any subscribers left.
 *
 * @method set_none_for_empty_subscribers
 */
function set_none_for_empty_subscribers() {
    var subscriber_list = Y.get('#subscribers-links');
    // Assume if subscriber_list has no child divs
    // then the list of subscribers is empty.
    if (!subscriber_list.query('div')) {
        var none_div = Y.Node.create('<div id="none-subscribers">None</div>');
        subscriber_list.appendChild(none_div);
    }
}

/*
 * Set the class on subscription link's parentNode.
 *
 * This is used to reset the class used by the
 * click handler to know which link was clicked.
 *
 * @method set_subscription_link_parent_class
 * @param subscription_link {Node} The sub/unsub link.
 * @param subscribed {Boolean} The sub/unsub'ed flag for the class.
 */
function set_subscription_link_parent_class(subscription_link, subscribed) {
    var parent = subscription_link.get('parentNode');
    parent.setAttribute('class', 'subscribed-' + subscribed);
}

/*
 * Unsubscribe a user from this bugtask when a remove icon is clicked.
 *
 * @method unsubscribe_user_via_icon
 * @param icon {Node} The remove icon that was clicked.
*/
function unsubscribe_user_via_icon(icon) {
    icon.set('src', '/@@/spinner');

    // Ensure there is a display name.
    if (display_name === undefined) {
        setup_names();
    }

    var user_uri = get_user_uri_from_icon(icon);
    var icon_user_name = get_user_name_from_uri(user_uri);

    // Based on whether this is for the current user or not,
    // set a local user name variable and a flag for which
    // user is being unsubscribed.
    var unsubscribe_user;
    var current_user_unsubscribing = false;
    if (icon_user_name == user_name) {
        current_user_unsubscribing = true;
        unsubscribe_user = user_name;
    } else {
        unsubscribe_user = icon_user_name;
    }

    var error_handler = new LP.client.ErrorHandler();
    error_handler.clearProgressUI = function () {
        icon.set('src', '/@@/remove');
        // Grab the icon again to reset to click handler.
        var unsubscribe_icon = Y.get(
            '#unsubscribe-icon-' + unsubscribe_user);
        unsubscribe_icon.on('click', function(e) {
            e.halt();
            unsubscribe_user_via_icon(e.target, subscription_link);
        });

    };
    error_handler.showError = function (error_msg) {
        var flash_node = Y.get('#subscriber-' + unsubscribe_user);
        display_error(flash_node, error_msg);

    };


    var config = {
        on: {
            success: function(client) {
                var icon_parent = icon.get('parentNode');
                icon_parent.removeChild(icon);

                // Checking for a subscription link here helps this degrade
                // better when landing on +subscribe pages accidentally.
                if (current_user_unsubscribing && subscription_link) {
                    subscription_link.set('innerHTML', 'Subscribe');
                    subscription_link.setStyle('background',
                        'url(/@@/add) left center no-repeat');
                    set_subscription_link_parent_class(subscription_link, false);
                }

                var flash_node = Y.get('#subscriber-' + unsubscribe_user);
                var anim = Y.lazr.anim.green_flash({ node: flash_node });
                anim.on('end', function(e) {
                    remove_user_name_link(unsubscribe_user);
                    set_none_for_empty_subscribers();
                });
                anim.run();
            },

            failure: error_handler.getFailureHandler()
        }
    };

    if (!current_user_unsubscribing) {
        config.parameters = {
            person: LP.client.get_absolute_uri(user_uri)
        };
    }

    lp_client.named_post(bug_repr.self_link, 'unsubscribe', config);
}

/*
 * Subscribe the current user via the LP API.
 *
 * @method subscribe_current_user
 * @param subscription_link {Node} The subscribe link that was clicked.
 */
function subscribe_current_user(subscription_link) {
    can_be_unsubscribed = true;
    subscription_link.setStyle('display', 'none');
    spinner.set('innerHTML', 'Subscribing...');
    spinner.setStyle('display', 'block');

    // Ensure there is a display name.
    if (display_name === undefined) {
        setup_names();
    }

    var error_handler = new LP.client.ErrorHandler();
    error_handler.clearProgressUI = function () {
        spinner.setStyle('display', 'none');
        subscription_link.setStyle('display', 'block');
    };
    error_handler.showError = function (error_msg) {
        display_error(subscription_link, error_msg);
    };

    var config = {
        on: {
            success: function(client) {
                spinner.setStyle('display', 'none');
                subscription_link.set('innerHTML', 'Unsubscribe');
                subscription_link.setStyle('background',
                    'url(/@@/remove) left center no-repeat');
                subscription_link.setStyle('display', 'block');
                set_subscription_link_parent_class(subscription_link, true);

                // Handle the case where the subscriber's list displays "None".
                var empty_subscribers = Y.get("#none-subscribers");
                if (empty_subscribers) {
                    var parent = empty_subscribers.get('parentNode');
                    parent.removeChild(empty_subscribers);
                }

                add_user_name_link();

                var flash_node = Y.get('#subscriber-' + user_name);
                var anim = Y.lazr.anim.green_flash({ node: flash_node });
                anim.run();
            },

            failure: error_handler.getFailureHandler()
        },

        parameters: {
            person: LP.client.get_absolute_uri(me)
        }
    };
    lp_client.named_post(bug_repr.self_link, 'subscribe', config);
}

/*
 * Unsubscribe the current user via the LP API.
 *
 * @method unsubscribe_current_user
 * @param subscription_link {Node} The unsubscribe link that was clicked.
 */
function unsubscribe_current_user(subscription_link) {
    subscription_link.setStyle('display', 'none');
    spinner.set('innerHTML', 'Unsubscribing...');
    spinner.setStyle('display', 'block');

    // Ensure there is a display name.
    if (display_name === undefined) {
        setup_names();
    }

    var error_handler = new LP.client.ErrorHandler();
    error_handler.clearProgressUI = function () {
        spinner.setStyle('display', 'none');
        subscription_link.setStyle('display', 'block');
    };
    error_handler.showError = function (error_msg) {
        display_error(subscription_link, error_msg);
    };

    var config = {
        on: {
            success: function(client) {
                spinner.setStyle('display', 'none');
                subscription_link.set('innerHTML', 'Subscribe');
                subscription_link.setStyle('background',
                    'url(/@@/add) left center no-repeat');
                subscription_link.setStyle('display', 'block');
                set_subscription_link_parent_class(subscription_link, false);

                var flash_node = Y.get('#subscriber-' + user_name);
                var anim = Y.lazr.anim.green_flash({ node: flash_node });
                anim.on('end', function(e) {
                    remove_user_name_link(user_name);
                    set_none_for_empty_subscribers();
                });
                anim.run();
            },

            failure: error_handler.getFailureHandler()
        },

        parameters: {
        }
    };
    lp_client.named_post(bug_repr.self_link, 'unsubscribe', config);
}

/*
 * Check if the current user can unsubscribe the person
 * being subscribed.
 *
 * This must be done in JavaScript, since the subscription
 * hasn't completed yet, and so, canBeUnsubscribedByUser
 * cannot be used.
 *
 * @method check_can_be_unsubscribed
 */
function check_can_be_unsubscribed() {
    var error_handler = new LP.client.ErrorHandler();
    error_handler.showError = function (error_msg) {
        display_error(Y.get('.menu-link-addsubscriber'), error_msg);
    };

    var config = {
        on: {
            success: function(result) {
                is_team = result.get('is_team');
                var final_config = {
                    on: {
                        success: function(result) {
                            var team_member = false;
                            for (var i=0; i<result.entries.length; i++) {
                                 if (result.entries[i].member_link ==
                                    LP.client.get_absolute_uri(me)) {
                                    team_member = true;
                                }
                            }

                            if (team_member) {
                                can_be_unsubscribed = true;
                                add_temp_user_name();
                            } else {
                                can_be_unsubscribed = false;
                                add_temp_user_name();
                            }
                        },

                        failure: error_handler.getFailureHandler()
                    }
                };

                if (is_team) {
                    // Get a list of members to see if current user
                    // is a team member.
                    var members = result.get('members_details_collection_link')
                    lp_client.get(members, final_config);
                } else {
                    can_be_unsubscribed = false;
                    add_temp_user_name();
                }
            },

            failure: error_handler.getFailureHandler()
        }
    };
    lp_client.get(LP.client.get_absolute_uri('/~' + other_name), config);
}

/*
 * Subscribe a person or team other than the current user.
 * This is a callback for the subscribe someone else picker.
 *
 * @method subscribe_someone_else
 * @result {Object} The object representing a person returned by the API.
 */
function subscribe_someone_else(result) {
    other_name = result.value;
    other_display_name = result.title;
    // For error handling, in case of truncation.
    var raw_name = result.title;

    // Names can only be 20 characters long, including the ending ellipsis.
    if (other_display_name.length > 20) {
        other_display_name = other_display_name.substring(0, 17) + '...';
    }

    var error_handler = new LP.client.ErrorHandler();
    error_handler.showError = function(error_msg) {
        display_error(Y.get('.menu-link-addsubscriber'), error_msg);
    };

    // Pull a list of current subscribers from the DOM and
    // check to see if this "someone else" is already subscribed.
    // We can't rely on an API call here because we have to check
    // this later before the subscribe method is run.
    var subscribers = Y.get('#subscribers-links');
    all_subscribers = subscribers.queryAll('div');
    var already_subscribed;
    all_subscribers.each(function(sub_link) {
        var sub_link_name = sub_link.query('a').getAttribute('name');
        if (sub_link_name == other_display_name ||
            sub_link_name == raw_name) {
            already_subscribed = true;
        }
    });

    if (already_subscribed) {
        error_handler.showError(
            raw_name + ' has already been subscribed');
        raw_name = null;  // Reset for next run.
        other_name = null; // Reset for next run.
        other_display_name = null; // Reset for next run.
    } else {
        check_can_be_unsubscribed();
    }
}

}, '0.1', {requires: ['base', 'oop', 'node', 'event', 'io-base',
                      'lazr.formoverlay', 'lazr.anim', 'lp.picker']});<|MERGE_RESOLUTION|>--- conflicted
+++ resolved
@@ -910,25 +910,11 @@
     }
 
     var html = [
-<<<<<<< HEAD
-        '<div id="subscriber-' + user_name + '">',
-        '<a href="' + me + '" title="Subscribed themselves" ',
-        'class="sprite person">',
-        '&nbsp;' + display_name + '</a>',
-        '<a href="+subscribe" class="unsub-icon"',
-        ' id="unsubscribe-' + user_name,
-        '" title="Unsubscribe ' + display_name + '">',
-        '<img src="/@@/remove" id="unsubscribe-icon-',
-        user_name + '" />',
-        '</a></div>'
-    ].join('');
-=======
         '<div id="temp-username">',
         '  <img src="' + img_src + '" alt="" width="14" height="14" /> ',
         other_display_name,
         '  <img id="temp-name-spinner" src="/@@/spinner" alt="" ',
         '    style="position:absolute;right:8px" /></div>'].join('');
->>>>>>> b1639d50
     var link_node = Y.Node.create(html);
 
     var subscribers = Y.get('#subscribers-links');
