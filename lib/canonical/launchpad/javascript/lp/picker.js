--- conflicted
+++ resolved
@@ -313,11 +313,8 @@
                 success: success_handler,
                 failure: function (arg) {
                     picker.set('error', 'Loading results failed.');
-<<<<<<< HEAD
                     picker.set('search_mode', false);
                     Y.log("Loading " + uri + " failed.");
-=======
->>>>>>> 32019a59
                 }
             }
         });
