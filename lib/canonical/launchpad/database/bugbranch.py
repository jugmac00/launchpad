# Copyright 2006 Canonical Ltd.  All rights reserved.

"""Database classes for linking bugtasks and branches."""

__metaclass__ = type

__all__ = ["BugBranch",
           "BugBranchSet"]

from sqlobject import ForeignKey, IN, StringCol

from zope.component import getUtility
from zope.interface import implements

from canonical.database.constants import UTC_NOW
from canonical.database.datetimecol import UtcDateTimeCol
from canonical.database.sqlbase import SQLBase, sqlvalues
from canonical.database.enumcol import EnumCol

<<<<<<< HEAD
from canonical.lp.dbschema import BugBranchStatus

from canonical.launchpad.interfaces import (
    IBugBranch, IBugBranchSet, ILaunchpadCelebrities)
=======
from canonical.launchpad.interfaces import (
    BugBranchStatus, IBugBranch, IBugBranchSet)
>>>>>>> b710e4b4


class BugBranch(SQLBase):
    """See canonical.launchpad.interfaces.IBugBranch."""
    implements(IBugBranch)

    datecreated = UtcDateTimeCol(notNull=True, default=UTC_NOW)
    bug = ForeignKey(dbName="bug", foreignKey="Bug", notNull=True)
    branch = ForeignKey(dbName="branch", foreignKey="Branch", notNull=True)
    revision_hint = StringCol(default=None)
    status = EnumCol(
        dbName="status", enum=BugBranchStatus, notNull=False,
        default=BugBranchStatus.INPROGRESS)
    whiteboard = StringCol(notNull=False, default=None)

    @property
    def bug_task(self):
        """See `IBugBranch`."""
        task = self.bug.getBugTask(self.branch.product)
        if task is None:
            # Just choose the first task for the bug.
            task = self.bug.bugtasks[0]
        return task


class BugBranchSet:

    implements(IBugBranchSet)

    def getBugBranchesForBranches(self, branches, user):
        "See IBugBranchSet."
        branch_ids = [branch.id for branch in branches]
        if not branch_ids:
            return []
        where_clauses = []

        # Select only bug branch links for the branches specified,
        # and join with the Bug table.
        where_clauses.append("""
            BugBranch.branch in %s AND
            BugBranch.bug = Bug.id""" % sqlvalues(branch_ids))

        admins = getUtility(ILaunchpadCelebrities).admin
        if user:
            if not user.inTeam(admins):
                # Enforce privacy-awareness for logged-in, non-admin users,
                # so that they can only see the private bugs that they're
                # allowed to see.
                where_clauses.append("""
                    (Bug.private = FALSE OR
                     Bug.id in (
                         SELECT Bug.id
                         FROM Bug, BugSubscription, TeamParticipation
                         WHERE Bug.id = BugSubscription.bug AND
                             TeamParticipation.person = %(personid)s AND
                             BugSubscription.person = TeamParticipation.team))
                             """ % sqlvalues(personid=user.id))
        else:
            # Anonymous user; filter to include only public bugs in
            # the search results.
            where_clauses.append("Bug.private = FALSE")

        return BugBranch.select(
            ' AND '.join(where_clauses), clauseTables=['Bug'])

    def getBugBranchesForBugTasks(self, tasks):
        "See IBugBranchSet."
        bug_ids = [task.bugID for task in tasks]
        if not bug_ids:
            return []
        bugbranches = BugBranch.select(IN(BugBranch.q.bugID, bug_ids),
                                       orderBy=['status', 'branch'])
        return bugbranches.prejoin(
            ['branch', 'branch.owner', 'branch.product'])<|MERGE_RESOLUTION|>--- conflicted
+++ resolved
@@ -17,15 +17,8 @@
 from canonical.database.sqlbase import SQLBase, sqlvalues
 from canonical.database.enumcol import EnumCol
 
-<<<<<<< HEAD
-from canonical.lp.dbschema import BugBranchStatus
-
 from canonical.launchpad.interfaces import (
-    IBugBranch, IBugBranchSet, ILaunchpadCelebrities)
-=======
-from canonical.launchpad.interfaces import (
-    BugBranchStatus, IBugBranch, IBugBranchSet)
->>>>>>> b710e4b4
+    BugBranchStatus, IBugBranch, IBugBranchSet, ILaunchpadCelebrities)
 
 
 class BugBranch(SQLBase):
