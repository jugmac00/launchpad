--- conflicted
+++ resolved
@@ -61,14 +61,6 @@
         return getUtility(ILibrarianClient).getURLForAlias(self.id)
 
     @property
-<<<<<<< HEAD
-    def secure_url(self):
-        """See ILibraryFileAlias.secure_url"""
-        return self.url
-        if not self.url:
-            return None
-        return self.url.replace('http', 'https', 1)
-=======
     def https_url(self):
         """See ILibraryFileAlias.https_url"""
         url = self.http_url
@@ -82,7 +74,6 @@
             return self.https_url
         else:
             return self.http_url
->>>>>>> f5be4433
 
     _datafile = None
 
