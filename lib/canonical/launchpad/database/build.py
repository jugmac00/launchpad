--- conflicted
+++ resolved
@@ -100,12 +100,9 @@
             BuildStatus.FAILEDTOBUILD: "/@@/build-failure",
             BuildStatus.MANUALDEPWAIT: "/@@/build-depwait",
             BuildStatus.CHROOTWAIT: "/@@/build-chrootwait",
-<<<<<<< HEAD
-            BuildStatus.BUILDING: "/@@/progress",
-=======
             # XXX cprov 20060321: proper icon
             BuildStatus.SUPERSEDED: "/@@/topic_icon.gif",
->>>>>>> 835c5a41
+            BuildStatus.BUILDING: "/@@/progress",
             }
         return icon_map[self.buildstate]
 
