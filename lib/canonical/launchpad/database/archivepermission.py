--- conflicted
+++ resolved
@@ -120,26 +120,7 @@
 
         return auth
 
-    def _nameToComponent(self, component):
-        """Helper to convert a possible string component to IComponent"""
-        if isinstance(component, basestring):
-<<<<<<< HEAD
-            component = getUtility(
-                IComponentSet)[component]
-=======
-            component = getUtility(IComponentSet)[component]
->>>>>>> 98544d9e
-        return component
-
-    def _nameToSourcePackageName(self, sourcepackagename):
-        """Helper to convert a possible string name to ISourcePackageName."""
-        if isinstance(sourcepackagename, basestring):
-            sourcepackagename = getUtility(
-                ISourcePackageNameSet)[sourcepackagename]
-        return sourcepackagename
-
-<<<<<<< HEAD
-    def permissionsForUser(self, archive, user):
+    def permissionsForPerson(self, archive, person):
         """See `IArchivePermissionSet`."""
         return ArchivePermission.select("""
             ArchivePermission.archive = %s AND
@@ -149,10 +130,7 @@
                           TeamParticipation.team = ArchivePermission.person)
             """ % sqlvalues(archive, user))
 
-    def _componentsFor(self, archive, user, permission_type):
-=======
     def _componentsFor(self, archive, person, permission_type):
->>>>>>> 98544d9e
         """Helper function to get ArchivePermission objects."""
         return ArchivePermission.select("""
             ArchivePermission.archive = %s AND
@@ -188,11 +166,7 @@
         query = " AND ".join(clauses)
         return ArchivePermission.select(query, prejoins=["component"])
 
-<<<<<<< HEAD
-    def packagesForUploader(self, archive, user):
-=======
     def packagesForUploader(self, archive, person):
->>>>>>> 98544d9e
         """See `IArchive`."""
         return ArchivePermission.select("""
             ArchivePermission.archive = %s AND
@@ -202,11 +176,7 @@
                     FROM TeamParticipation
                     WHERE TeamParticipation.person = %s AND
                     TeamParticipation.team = ArchivePermission.person)
-<<<<<<< HEAD
-            """ % sqlvalues(archive, ArchivePermissionType.UPLOAD, user),
-=======
             """ % sqlvalues(archive, ArchivePermissionType.UPLOAD, person),
->>>>>>> 98544d9e
             prejoins=["sourcepackagename"])
 
     def uploadersForPackage(self, archive, sourcepackagename):
@@ -228,52 +198,6 @@
     def componentsForQueueAdmin(self, archive, person):
         """See `IArchivePermissionSet`."""
         return self._componentsFor(
-<<<<<<< HEAD
-            archive, user, ArchivePermissionType.QUEUE_ADMIN)
-
-    def newPackageUploader(self, archive, user, sourcepackagename):
-        """See `IArchivePermissionSet`."""
-        sourcepackagename = self._nameToSourcePackageName(sourcepackagename)
-        return ArchivePermission(
-            archive=archive, person=user, sourcepackagename=sourcepackagename,
-            permission=ArchivePermissionType.UPLOAD)
-
-    def newComponentUploader(self, archive, user, component):
-        """See `IArchivePermissionSet`."""
-        component = self._nameToComponent(component)
-        return ArchivePermission(
-            archive=archive, person=user, component=component,
-            permission=ArchivePermissionType.UPLOAD)
-
-    def newQueueAdmin(self, archive, user, component):
-        """See `IArchivePermissionSet`."""
-        component = self._nameToComponent(component)
-        return ArchivePermission(
-            archive=archive, person=user, component=component,
-            permission=ArchivePermissionType.QUEUE_ADMIN)
-
-    def deletePackageUploader(self, archive, user, sourcepackagename):
-        """See `IArchivePermissionSet`."""
-        sourcepackagename = self._nameToSourcePackageName(sourcepackagename)
-        permission = ArchivePermission.selectOneBy(
-            archive=archive, person=user, sourcepackagename=sourcepackagename,
-            permission=ArchivePermissionType.UPLOAD)
-        Store.of(permission).remove(permission)
-
-    def deleteComponentUploader(self, archive, user, component):
-        """See `IArchivePermissionSet`."""
-        component = self._nameToComponent(component)
-        permission = ArchivePermission.selectOneBy(
-            archive=archive, person=user, component=component,
-            permission=ArchivePermissionType.UPLOAD)
-        Store.of(permission).remove(permission)
-
-    def deleteQueueAdmin(self, archive, user, component):
-        """See `IArchivePermissionSet`."""
-        component = self._nameToComponent(component)
-        permission = ArchivePermission.selectOneBy(
-            archive=archive, person=user, component=component,
-=======
             archive, person, ArchivePermissionType.QUEUE_ADMIN)
 
     def newPackageUploader(self, archive, person, sourcepackagename):
@@ -320,6 +244,5 @@
         component = self._nameToComponent(component)
         permission = ArchivePermission.selectOneBy(
             archive=archive, person=person, component=component,
->>>>>>> 98544d9e
             permission=ArchivePermissionType.QUEUE_ADMIN)
         Store.of(permission).remove(permission)