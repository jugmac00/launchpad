--- conflicted
+++ resolved
@@ -9,11 +9,7 @@
     'CodeImportSet',
     ]
 
-<<<<<<< HEAD
 from sqlobject import ForeignKey, IntervalCol, StringCol, SQLObjectNotFound
-=======
-from sqlobject import ForeignKey, StringCol, SQLObjectNotFound
->>>>>>> 46522c4f
 
 from zope.component import getUtility
 from zope.interface import implements
