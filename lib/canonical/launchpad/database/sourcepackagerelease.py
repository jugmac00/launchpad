# Copyright 2004-2007 Canonical Ltd.  All rights reserved.
# pylint: disable-msg=E0611,W0212

__metaclass__ = type
__all__ = ['SourcePackageRelease']

import sets
import tarfile
from StringIO import StringIO
import datetime
import pytz
import re

from zope.interface import implements
from zope.component import getUtility

from sqlobject import StringCol, ForeignKey, SQLMultipleJoin

from canonical.cachedproperty import cachedproperty

from canonical.database.sqlbase import SQLBase, sqlvalues
from canonical.database.constants import UTC_NOW
from canonical.database.datetimecol import UtcDateTimeCol
from canonical.database.enumcol import EnumCol

from canonical.librarian.interfaces import ILibrarianClient

from canonical.launchpad.helpers import shortlist
from canonical.launchpad.searchbuilder import any
from canonical.launchpad.interfaces import (
    ArchivePurpose, BugTaskSearchParams, BuildStatus, IArchiveSet,
    ILaunchpadCelebrities, ISourcePackageRelease, ITranslationImportQueue,
    PackagePublishingStatus, PackageUploadStatus, NotFoundError,
    SourcePackageFileType, SourcePackageFormat, SourcePackageUrgency,
    UNRESOLVED_BUGTASK_STATUSES)

from canonical.launchpad.database.build import Build
from canonical.launchpad.database.files import SourcePackageReleaseFile
from canonical.launchpad.database.publishing import (
    SourcePackagePublishingHistory)
from canonical.launchpad.database.queue import PackageUpload
from canonical.launchpad.scripts.queue import QueueActionError


class SourcePackageRelease(SQLBase):
    implements(ISourcePackageRelease)
    _table = 'SourcePackageRelease'

    section = ForeignKey(foreignKey='Section', dbName='section')
    creator = ForeignKey(foreignKey='Person', dbName='creator', notNull=True)
    component = ForeignKey(foreignKey='Component', dbName='component')
    sourcepackagename = ForeignKey(foreignKey='SourcePackageName',
        dbName='sourcepackagename', notNull=True)
    maintainer = ForeignKey(foreignKey='Person', dbName='maintainer',
        notNull=True)
    dscsigningkey = ForeignKey(foreignKey='GPGKey', dbName='dscsigningkey')
    urgency = EnumCol(dbName='urgency', schema=SourcePackageUrgency,
        default=SourcePackageUrgency.LOW, notNull=True)
    dateuploaded = UtcDateTimeCol(dbName='dateuploaded', notNull=True,
        default=UTC_NOW)
    dsc = StringCol(dbName='dsc')
    copyright = StringCol(dbName='copyright', notNull=True)
    version = StringCol(dbName='version', notNull=True)
    changelog_entry = StringCol(dbName='changelog')
    builddepends = StringCol(dbName='builddepends')
    builddependsindep = StringCol(dbName='builddependsindep')
    build_conflicts = StringCol(dbName='build_conflicts')
    build_conflicts_indep = StringCol(dbName='build_conflicts_indep')
    architecturehintlist = StringCol(dbName='architecturehintlist')
    format = EnumCol(dbName='format', schema=SourcePackageFormat,
        default=SourcePackageFormat.DPKG, notNull=True)
    upload_distroseries = ForeignKey(foreignKey='DistroSeries',
        dbName='upload_distroseries')
    upload_archive = ForeignKey(
        foreignKey='Archive', dbName='upload_archive', notNull=True)

    # XXX cprov 2006-09-26: Those fields are set as notNull and required in
    # ISourcePackageRelease, however they can't be not NULL in DB since old
    # records doesn't satisfy this condition. We will sort it before using
    # 'NoMoreAptFtparchive' implementation for PRIMARY archive. For PPA
    # (primary target) we don't need populate old records.
    dsc_maintainer_rfc822 = StringCol(dbName='dsc_maintainer_rfc822')
    dsc_standards_version = StringCol(dbName='dsc_standards_version')
    dsc_format = StringCol(dbName='dsc_format')
    dsc_binaries = StringCol(dbName='dsc_binaries')

    # MultipleJoins
    files = SQLMultipleJoin('SourcePackageReleaseFile',
        joinColumn='sourcepackagerelease', orderBy="libraryfile")
    publishings = SQLMultipleJoin('SourcePackagePublishingHistory',
        joinColumn='sourcepackagerelease', orderBy="-datecreated")

    @property
    def builds(self):
        """See `ISourcePackageRelease`."""
        # Excluding PPA builds may seem like a strange thing to do but
        # when copy-package works for copying packages across archives,
        # a build may well have a different archive to the corresponding
        # sourcepackagerelease.
        return Build.select("""
            sourcepackagerelease = %s AND
            archive.id = build.archive AND
            archive.purpose != %s
            """ % sqlvalues(self.id, ArchivePurpose.PPA),
            orderBy=['-datecreated', 'id'],
            clauseTables=['Archive'])

    @property
    def age(self):
        """See ISourcePackageRelease."""
        now = datetime.datetime.now(pytz.timezone('UTC'))
        return now - self.dateuploaded

    @property
    def latest_build(self):
        builds = self._cached_builds
        if len(builds) > 0:
            return builds[0]
        return None

    def failed_builds(self):
        return [build for build in self._cached_builds
                if build.buildstate == BuildStatus.FAILEDTOBUILD]

    @property
    def needs_building(self):
        for build in self._cached_builds:
            if build.buildstate in [BuildStatus.NEEDSBUILD,
                                    BuildStatus.MANUALDEPWAIT,
                                    BuildStatus.CHROOTWAIT]:
                return True
        return False

    @cachedproperty
    def _cached_builds(self):
        # The reason we have this as a cachedproperty is that all the
        # *build* methods here need access to it; better not to
        # recalculate it multiple times.
        return list(self.builds)

    @property
    def name(self):
        return self.sourcepackagename.name

    @property
    def sourcepackage(self):
        """See ISourcePackageRelease."""
        # By supplying the sourcepackagename instead of its string name,
        # we avoid doing an extra query doing getSourcepackage
        series = self.upload_distroseries
        return series.getSourcePackage(self.sourcepackagename)

    @property
    def distrosourcepackage(self):
        """See ISourcePackageRelease."""
        # By supplying the sourcepackagename instead of its string name,
        # we avoid doing an extra query doing getSourcepackage
        distribution = self.upload_distroseries.distribution
        return distribution.getSourcePackage(self.sourcepackagename)

    @property
    def title(self):
        return '%s - %s' % (self.sourcepackagename.name, self.version)

    @property
    def productrelease(self):
        """See ISourcePackageRelease."""
        series = None

        # Use any published source package to find the product series.
        # We can do this because if we ever find out that a source package
        # release in two product series, we've almost certainly got a data
        # problem there.
        publishings = SourcePackagePublishingHistory.select(
            """
            sourcepackagerelease = %s AND
            status = %s
            """ % sqlvalues(self, PackagePublishingStatus.PUBLISHED))

        for publishing in publishings:
            # imports us, so avoid circular import
            from canonical.launchpad.database.sourcepackage import \
                 SourcePackage
            # Only process main archives to skip PPA publishings.
            if publishing.archive.purpose == ArchivePurpose.PPA:
                continue
            sp = SourcePackage(self.sourcepackagename,
                               publishing.distroseries)
            sp_series = sp.productseries
            if sp_series is not None:
                if series is None:
                    series = sp_series
                elif series != sp_series:
                    # XXX: keybuk 2005-06-22: We could warn about this.
                    pass

        # No series -- no release
        if series is None:
            return None

        # XXX: keybuk 2005-06-22:
        # Find any release with the exact same version, or which
        # we begin with and after a dash.  We could be more intelligent
        # about this, but for now this will work for most.
        for release in series.releases:
            if release.version == self.version:
                return release
            elif self.version.startswith("%s-" % release.version):
                return release
        else:
            return None

    def countOpenBugsInUploadedDistro(self, user):
        """See ISourcePackageRelease."""
        upload_distro = self.upload_distroseries.distribution
        params = BugTaskSearchParams(sourcepackagename=self.sourcepackagename,
            user=user, status=any(*UNRESOLVED_BUGTASK_STATUSES))
        # XXX: kiko 2006-03-07:
        # We need to omit duplicates here or else our bugcounts are
        # inconsistent. This is a wart, and we need to stop spreading
        # these things over the code.
        params.omit_dupes = True
        return upload_distro.searchTasks(params).count()

    @property
    def current_publishings(self):
        """See ISourcePackageRelease."""
        from canonical.launchpad.database.distroseriessourcepackagerelease \
            import DistroSeriesSourcePackageRelease
        return [DistroSeriesSourcePackageRelease(pub.distroseries, self)
                for pub in self.publishings]

    def architecturesReleased(self, distroseries):
        # The import is here to avoid a circular import. See top of module.
        from canonical.launchpad.database.soyuz import DistroArchSeries
        clauseTables = ['BinaryPackagePublishingHistory',
                        'BinaryPackageRelease',
                        'Build']
        # XXX cprov 2006-08-23: Will distinct=True help us here?
        archSerieses = sets.Set(DistroArchSeries.select(
            """
            BinaryPackagePublishingHistory.distroarchseries =
               DistroArchSeries.id AND
            DistroArchSeries.distroseries = %d AND
            BinaryPackagePublishingHistory.archive IN %s AND
            BinaryPackagePublishingHistory.binarypackagerelease =
               BinaryPackageRelease.id AND
            BinaryPackageRelease.build = Build.id AND
            Build.sourcepackagerelease = %d
            """ % (distroseries,
                   distroseries.distribution.all_distro_archive_ids,
                   self),
            clauseTables=clauseTables))

        return archSerieses

    def addFile(self, file):
        """See ISourcePackageRelease."""
        determined_filetype = None
        if file.filename.endswith(".dsc"):
            determined_filetype = SourcePackageFileType.DSC
        elif file.filename.endswith(".orig.tar.gz"):
            determined_filetype = SourcePackageFileType.ORIG
        elif file.filename.endswith(".diff.gz"):
            determined_filetype = SourcePackageFileType.DIFF
        elif file.filename.endswith(".tar.gz"):
            determined_filetype = SourcePackageFileType.TARBALL

        return SourcePackageReleaseFile(sourcepackagerelease=self,
                                        filetype=determined_filetype,
                                        libraryfile=file)

    def createBuild(self, distroarchseries, pocket, archive, processor=None,
                    status=BuildStatus.NEEDSBUILD):
        """See ISourcePackageRelease."""
        # Guess a processor if one is not provided
        if processor is None:
            pf = distroarchseries.processorfamily
            # We guess at the first processor in the family
            processor = shortlist(pf.processors)[0]

        # force the current timestamp instead of the default
        # UTC_NOW for the transaction, avoid several row with
        # same datecreated.
        datecreated = datetime.datetime.now(pytz.timezone('UTC'))

        return Build(distroarchseries=distroarchseries,
                     sourcepackagerelease=self,
                     processor=processor,
                     buildstate=status,
                     datecreated=datecreated,
                     pocket=pocket,
                     archive=archive)

    def getBuildByArch(self, distroarchseries, archive):
        """See ISourcePackageRelease."""
        # XXX cprov 20070720: this code belongs to IDistroSeries content
        # class as 'parent_series' property. Other parts of the system
        # can benefit of this, like SP.packagings, for instance.
        parent_series = []
        candidate = distroarchseries.distroseries
        while candidate is not None:
            parent_series.append(candidate)
            candidate = candidate.parent_series

        queries = ["Build.sourcepackagerelease = %s" % sqlvalues(self)]

        # Find out all the possible parent DistroArchSeries
        # a build could be issued (then inherited).
        parent_architectures = []
        archtag = distroarchseries.architecturetag
        for series in parent_series:
            try:
                candidate = series[archtag]
            except NotFoundError:
                pass
            else:
                parent_architectures.append(candidate)

        architectures = [
            architecture.id for architecture in parent_architectures]
        queries.append(
            "Build.distroarchseries IN %s" % sqlvalues(architectures))

        # Follow archive inheritance across distribution officla archives,
        # for example:
        # guadalinex/foobar/PRIMARY was initialised from ubuntu/dapper/PRIMARY
        # guadalinex/foobar/PARTNER was initialised from ubuntu/dapper/PARTNER
        # and so on
        if archive.purpose != ArchivePurpose.PPA:
            parent_archives = set()
            archive_set = getUtility(IArchiveSet)
            for series in parent_series:
                target_archive = archive_set.getByDistroPurpose(
                    series.distribution, archive.purpose)
                parent_archives.add(target_archive)
            archives = [archive.id for archive in parent_archives]
        else:
            archives = [archive.id, ]

        queries.append(
            "Build.archive IN %s" % sqlvalues(archives))

        # Query ONE only allowed build record for this sourcerelease
        # across all possible locations.
        query = " AND ".join(queries)

        # XXX cprov 20070924: the SelectFirst hack is only required because
        # sampledata has duplicated (broken) build records. Once we are in
        # position to clean up the sampledata and install a proper constraint
        # on Build table:
        # UNIQUE(distribution, architecturetag, sourcepackagerelease, archive)
        # we should use SelectOne (and, obviously, remove the orderBy).
<<<<<<< HEAD
        # One detail that might influence in this strategy is automatic
        # rebuild when we may have to consider rebuild_index in the
        # constraint. See more information on bug #148195.
=======
        # One detail that might influence in this strategy is
        # automatic-rebuild when we may have to consider rebuild_index in the
        # constraint.  See more information on bug #148195.
>>>>>>> a4ee74f9
        return Build.selectFirst(query, orderBy=['-datecreated'])

    def override(self, component=None, section=None, urgency=None):
        """See ISourcePackageRelease."""
        if component is not None:
            self.component = component
            # See if the new component requires a new archive:
            distribution = self.upload_distroseries.distribution
            new_archive = distribution.getArchiveByComponent(component.name)
            if new_archive is not None:
                self.upload_archive = new_archive
            else:
                raise QueueActionError(
                    "New component '%s' requires a non-existent archive.")
        if section is not None:
            self.section = section
        if urgency is not None:
            self.urgency = urgency

    @property
    def upload_changesfile(self):
        """See ISourcePackageRelease."""
        clauseTables = [
            'PackageUpload',
            'PackageUploadSource',
            ]
        query = """
        PackageUpload.id = PackageUploadSource.packageupload AND
        PackageUpload.distroseries = %s AND
        PackageUploadSource.sourcepackagerelease = %s AND
        PackageUpload.status = %s
        """ % sqlvalues(self.upload_distroseries, self,
                        PackageUploadStatus.DONE)
        queue_record = PackageUpload.selectOne(
            query, clauseTables=clauseTables)

        if not queue_record:
            return None

        return queue_record.changesfile

    @property
    def change_summary(self):
        """See ISourcePackageRelease"""
        # this regex is copied from apt-listchanges.py courtesy of MDZ
        new_stanza_line = re.compile(
            '^\S+ \((?P<version>.*)\) .*;.*urgency=(?P<urgency>\w+).*')
        logfile = StringIO(self.changelog_entry)
        change = ''
        top_stanza = False
        for line in logfile.readlines():
            match = new_stanza_line.match(line)
            if match:
                if top_stanza:
                    break
                top_stanza = True
            change += line

        return change

    def attachTranslationFiles(self, tarball_alias, is_published,
        importer=None):
        """See ISourcePackageRelease."""
        client = getUtility(ILibrarianClient)

        tarball_file = client.getFileByAlias(tarball_alias.id)
        tarball = tarfile.open('', 'r', StringIO(tarball_file.read()))

        # Get the list of files to attach.
        filenames = [
            name for name in tarball.getnames()
            if name.startswith('source/') or name.startswith('./source/')
<<<<<<< HEAD
            if name.endswith('.pot') or name.endswith('.po')
            ]
=======
            if name.endswith('.pot') or name.endswith('.po')]
>>>>>>> a4ee74f9

        if importer is None:
            importer = getUtility(ILaunchpadCelebrities).rosetta_experts

        translation_import_queue_set = getUtility(ITranslationImportQueue)

        # Attach all files
        for filename in filenames:
            # Fetch the file
            content = tarball.extractfile(filename).read()
            if len(content) == 0:
                # The file is empty, we ignore it.
                continue
            if filename.startswith('source/'):
                # Remove the special 'source/' prefix for the path.
                filename = filename[len('source/'):]
            elif filename.startswith('./source/'):
                # Remove the special './source/' prefix for the path.
                filename = filename[len('./source/'):]
            # Add it to the queue.
            translation_import_queue_set.addOrUpdateEntry(
                filename, content, is_published, importer,
                sourcepackagename=self.sourcepackagename,
                distroseries=self.upload_distroseries)
<|MERGE_RESOLUTION|>--- conflicted
+++ resolved
@@ -351,15 +351,9 @@
         # on Build table:
         # UNIQUE(distribution, architecturetag, sourcepackagerelease, archive)
         # we should use SelectOne (and, obviously, remove the orderBy).
-<<<<<<< HEAD
-        # One detail that might influence in this strategy is automatic
-        # rebuild when we may have to consider rebuild_index in the
-        # constraint. See more information on bug #148195.
-=======
         # One detail that might influence in this strategy is
         # automatic-rebuild when we may have to consider rebuild_index in the
         # constraint.  See more information on bug #148195.
->>>>>>> a4ee74f9
         return Build.selectFirst(query, orderBy=['-datecreated'])
 
     def override(self, component=None, section=None, urgency=None):
@@ -432,12 +426,7 @@
         filenames = [
             name for name in tarball.getnames()
             if name.startswith('source/') or name.startswith('./source/')
-<<<<<<< HEAD
-            if name.endswith('.pot') or name.endswith('.po')
-            ]
-=======
             if name.endswith('.pot') or name.endswith('.po')]
->>>>>>> a4ee74f9
 
         if importer is None:
             importer = getUtility(ILaunchpadCelebrities).rosetta_experts
