--- conflicted
+++ resolved
@@ -733,33 +733,6 @@
         if new_header is None:
             return
 
-<<<<<<< HEAD
-=======
-        # check that the plural forms info is valid
-        new_plural_form = new_header.get('Plural-Forms', None)
-        if new_plural_form is None:
-            # The new header does not have plural form information.
-            # Parse the old header.
-            old_header = POHeader(msgstr=self.header)
-            # The POHeader needs to know is ready to be used.
-            old_header.updateDict()
-            old_plural_form = old_header.get('Plural-Forms', None)
-            if old_plural_form is not None:
-                # First attempt: use the plural-forms header that is already
-                # in the database, if it exists.
-                new_header['Plural-Forms'] = old_header['Plural-Forms']
-            elif self.language.pluralforms is not None:
-                # Second attempt: get the default value for plural-forms from
-                # the language table.
-                new_header['Plural-Forms'] = self.language.pluralforms
-            else:
-                # we absolutely don't know it; only complain if
-                # a plural translation is present
-                # XXX Carlos Perello Marin 2005-06-15 bugs=1186:
-                # We should implement this bug instead of
-                # set it to this default value...
-                new_header['Plural-Forms'] = 1
->>>>>>> de611236
         # XXX sabdfl 2005-05-27 should we also differentiate between
         # washeaderfuzzy and isheaderfuzzy?
         self.topcomment = new_header.comment
