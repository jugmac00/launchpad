# Copyright 2004-2007 Canonical Ltd.  All rights reserved.
# pylint: disable-msg=E0611,W0212,W0231

"""`SQLObject` implementation of `IPOFile` interface."""

__metaclass__ = type
__all__ = [
    'POFile',
    'DummyPOFile',
    'POFileSet',
    'POFileToTranslationFileDataAdapter',
    'POFileTranslator',
    ]

import datetime
import logging
import StringIO
import pytz
from urllib2 import URLError
from sqlobject import (
    ForeignKey, IntCol, StringCol, BoolCol, SQLMultipleJoin
    )
from zope.interface import implements
from zope.component import getUtility
from zope.security.proxy import removeSecurityProxy

from canonical.cachedproperty import cachedproperty
from canonical.database.constants import UTC_NOW
from canonical.database.datetimecol import UtcDateTimeCol
from canonical.database.sqlbase import (
    SQLBase, flush_database_updates, quote, sqlvalues)
from canonical.launchpad import helpers
from canonical.launchpad.components.rosettastats import RosettaStats
from canonical.launchpad.database.potmsgset import POTMsgSet
from canonical.launchpad.database.translationmessage import (
    DummyTranslationMessage, TranslationMessage)
from canonical.launchpad.interfaces import (
    ILaunchpadCelebrities, ILibraryFileAliasSet, IPersonSet, IPOFile,
    IPOFileSet, IPOFileTranslator, ITranslationExporter,
    ITranslationFileData, ITranslationImporter, IVPOExportSet,
    NotExportedFromLaunchpad, NotFoundError, OutdatedTranslationError,
    RosettaImportStatus, TranslationFormatSyntaxError,
    TranslationFormatInvalidInputError, TranslationPermission,
    TranslationValidationStatus, ZeroLengthPOExportError)
from canonical.launchpad.translationformat import TranslationMessageData
from canonical.launchpad.webapp import canonical_url
from canonical.librarian.interfaces import (
    ILibrarianClient, UploadFailed)


def _check_translation_perms(permission, translators, person):
    """Return True or False dependening on whether the person is part of the
    right group of translators, and the permission on the relevant project,
    product or distribution.

    :param permission: The kind of TranslationPermission.
    :param translators: The list of official translators for the
        product/project/distribution.
    :param person: The person that we want to check if has translation
        permissions.
    """
    # Let's determine if the person is part of a designated translation team
    is_designated_translator = False
    # XXX sabdfl 2005-05-25:
    # This code could be improved when we have implemented CrowdControl.
    for translator in translators:
        if person.inTeam(translator):
            is_designated_translator = True
            break

    # have a look at the applicable permission policy
    if permission == TranslationPermission.OPEN:
        # if the translation policy is "open", then yes, anybody is an
        # editor of any translation
        return True
    elif permission == TranslationPermission.STRUCTURED:
        # in the case of a STRUCTURED permission, designated translators
        # can edit, unless there are no translators, in which case
        # anybody can translate
        if len(translators) > 0:
            # when there are designated translators, only they can edit
            if is_designated_translator is True:
                return True
        else:
            # since there are no translators, anyone can edit
            return True
    elif permission in (TranslationPermission.RESTRICTED,
                        TranslationPermission.CLOSED):
        # if the translation policy is "restricted" or "closed", then check if
        # the person is in the set of translators
        if is_designated_translator:
            return True
    else:
        raise NotImplementedError('Unknown permission %s' % permission.name)

    # ok, thats all we can check, and so we must assume the answer is no
    return False


def _can_edit_translations(pofile, person):
    """Say if a person is able to edit existing translations.

    Return True or False indicating whether the person is allowed
    to edit these translations.

    Admins and Rosetta experts are always able to edit any translation.
    If the `IPOFile` is for an `IProductSeries`, the owner of the `IProduct`
    has also permissions.
    Any other mortal will have rights depending on if he/she is on the right
    translation team for the given `IPOFile`.translationpermission and the
    language associated with this `IPOFile`.
    """
    # If the person is None, then they cannot edit
    if person is None:
        return False

    # XXX Carlos Perello Marin 2006-02-07 bug=4814:
    # We should not check the permissions here but use the standard
    # security system.

    # XXX Carlos Perello Marin 2006-02-08 bug=30789:
    # The check person.id == rosetta_experts.id must be removed as soon as
    # the is closed.

    # Rosetta experts and admins can always edit translations.
    admins = getUtility(ILaunchpadCelebrities).admin
    rosetta_experts = getUtility(ILaunchpadCelebrities).rosetta_experts
    if (person.inTeam(admins) or person.inTeam(rosetta_experts) or
        person.id == rosetta_experts.id):
        return True

    # The owner of the product is also able to edit translations.
    if pofile.potemplate.productseries is not None:
        product = pofile.potemplate.productseries.product
        if person.inTeam(product.owner):
            return True

    # Finally, check whether the user is member of the translation team or
    # owner for the given PO file.
    translators = [t.translator for t in pofile.translators]
    return _check_translation_perms(
        pofile.translationpermission,
        translators,
        person) or person.inTeam(pofile.owner)

def _can_add_suggestions(pofile, person):
    """Whether a person is able to add suggestions.

    Any user that can edit translations can add suggestions, the others will
    be able to add suggestions only if the permission is not CLOSED.
    """
    return (_can_edit_translations(pofile, person) or
            pofile.translationpermission != TranslationPermission.CLOSED)


class POFileMixIn(RosettaStats):
    """Base class for `POFile` and `DummyPOFile`.

    Provides machinery for retrieving `TranslationMessage`s and populating
    their submissions caches.  That machinery is needed even for
    `DummyPOFile`s.
    """

    @property
    def plural_forms(self):
        """See `IPOFile`."""
        if self.language.pluralforms is not None:
            forms = self.language.pluralforms
        else:
            # Don't know anything about plural forms for this
            # language, fallback to the most common case, 2.
            forms = 2
        return forms

    def getHeader(self):
        """See `IPOFile`."""
        translation_importer = getUtility(ITranslationImporter)
        format_importer = translation_importer.getTranslationFormatImporter(
            self.potemplate.source_file_format)
        header = format_importer.getHeaderFromString(self.header)
        header.comment = self.topcomment
        header.has_plural_forms = self.potemplate.hasPluralMessage()
        return header

    def getCurrentTranslationMessage(self, msgid_text, context=None,
                                     ignore_obsolete=False):
        """See `IPOFile`."""
        if not isinstance(msgid_text, unicode):
            raise AssertionError(
                "Can't index with type %s. (Must be unicode.)"
                % type(msgid_text))

        potmsgset = self.potemplate.getPOTMsgSetByMsgIDText(key=msgid_text,
                                                            context=context)
        return self.getCurrentTranslationMessageFromPOTMsgSet(
            potmsgset, ignore_obsolete=ignore_obsolete)

    # XXX CarlosPerelloMarin 2007-11-16: Disabled until we implement
    # suggestions again.
    def getCurrentSuggestions(self, potmsgsets):
        """See `IPOTemplate`."""
        raise NotImplementedError
#        if not potmsgsets:
#            return
#        for potmsgset in potmsgsets:
#            assert potmsgset.potemplate == self.potemplate, (
#                "Requesting external suggestions in wrong template.")
#
#        parameters = {}
#        parameters['this_template'] = quote(self.potemplate)
#        parameters['language'] = quote(self.language)
#        parameters['wanted_msgids'] = ', '.join([
#            quote(msgid) for msgid in takers_for_msgid.keys()])
#
#        cur = cursor()
#
#        # Retrieve (the ids of) external suggestions, and for each, the
#        # message identifier (original English message, in the singular) it
#        # translates.
#        # The msgids come from the suggestions' potmsgsets, not from the
#        # potmsgsets we got in our parameter.  We need to know those msgids,
#        # but we avoid retrieving the potmsgsets from the database.
#        cur.execute("""
#            SELECT DISTINCT id, msgid_singular FROM (
#                SELECT
#                    DISTINCT ON (
#                        msgid_singular,
#                        msgstr0,
#                        msgstr1,
#                        msgstr2,
#                        msgstr3)
#                    Suggestion.id,
#                    Suggestion.msgstr0,
#                    Suggestion.msgstr1,
#                    Suggestion.msgstr2,
#                    Suggestion.msgstr3,
#                    POTMsgSet.msgid_singular
#                FROM TranslationMessage Suggestion
#                JOIN POTMsgSet ON Suggestion.potmsgset = POTMsgSet.id
#                JOIN POFile ON Suggestion.pofile = POFile.id
#                -- If this is slow, we can try joining POTemplate in through
#                -- POTMsgSet instead.
#                JOIN POTemplate ON POFile.potemplate = POTemplate.id
#                LEFT JOIN ProductSeries ON
#                    POTemplate.productseries = ProductSeries.id
#                LEFT JOIN Product ON ProductSeries.product = Product.id
#                LEFT JOIN DistroRelease ON
#                    POTemplate.distrorelease = DistroRelease.id
#                LEFT JOIN Distribution ON
#                    DistroRelease.distribution = Distribution.id
#                -- If there's a more recent translation message offering the
#                -- exact same translations, never mind the current one.
#                -- XXX CarlosPerelloMarin 20071107 This is crap and useless,
#                -- we should look in the local potmsgset not in the
#                -- suggestions ones...
#                LEFT JOIN TranslationMessage AS Better ON
#                    Better.potmsgset = Suggestion.potmsgset AND
#                    COALESCE(Better.msgstr0, -1) =
#                        COALESCE(Suggestion.msgstr0, -1) AND
#                    COALESCE(Better.msgstr1, -1) =
#                        COALESCE(Suggestion.msgstr1, -1) AND
#                    COALESCE(Better.msgstr2, -1) =
#                        COALESCE(Suggestion.msgstr2, -1) AND
#                    COALESCE(Better.msgstr3, -1) =
#                        COALESCE(Suggestion.msgstr3, -1))
#                WHERE
#                    POTMsgSet.msgid_singular IN (%(wanted_msgids)s) AND
#                    POTemplate.id <> %(this_template)s AND
#                    POTemplate.iscurrent AND
#                    Suggestion.is_current AND
#                    POFile.language = %(language)s AND
#                    NOT Suggestion.is_fuzzy AND
#                    COALESCE(msgstr0, msgstr1, msgstr2, msgstr3)
#                        IS NOT NULL AND
#                    (Product.official_rosetta OR
#                     Distribution.official_rosetta) AND
#                    Better.id IS NULL
#                    )
#                ORDER BY
#                    msgid_singular,
#                    msgstr0,
#                    msgstr1,
#                    msgstr2,
#                    msgstr3,
#                    Suggestion.id DESC
#                ) AS Suggestions
#            """ % parameters)
#
#        external_suggestions = cur.fetchall()
#
#        if external_translations:
#            # Retrieve the actual suggestions.  Keep these in
#            # newest-to-oldest order, because that's the way the view
#            # class likes them.
#            messages_query = TranslationMessage.select(
#                "id IN (%s)" % ", ".join(
#                    [quote(id) for id in external_translations]),
#                orderBy="-datecreated")
#            messages = shortlist(
#                messages_query, longest_expected=100, hardlimit=200)
#        else:
#            messages = []
#
#        suggestions_by_id = dict(
#            (message.id, message) for message in messages)
#
#        # For each of the message identifiers belonging to potmsgsets,
#        # exactly which potmsgsets could benefit from a suggestion for
#        # that message identifier?  There could be multiple because the
#        # same message identifier may occur in different contexts.
#        takers_for_msgid = dict(
#            (potmsgset.msgid_singular, []) for potmsgset in potmsgsets)
#        for potmsgset in potmsgsets:
#            takers_for_msgid[potmsgset.msgid_singular].append(potmsgset)
#
#        # Figure out which of potmsgsets each suggestion is relevant to,
#        # and return our mapping from potmsgsets to various subsets of
#        # load_submissions.  The subsets may overlap because two
#        # potmsgsets could have the same msgid (i.e. translate the same
#        # string) but in different contexts.  The same suggestions would
#        # apply to both.
#        # Suggestions are still kept in new-to-old order.
#        result = dict((potmsgset, []) for potmsgset in potmsgsets)
#        for translationmessage_id, msgid in external_suggestions:
#            suggestion = suggestions_by_id[translationmessage_id]
#            result[takers_for_msgid[msgid]].append(suggestion)
#
#        return result

    # XXX CarlosPerelloMarin 2007-11-16: Disabled until we implement
    # suggestions again.
    def getExternalSuggestions(self, potmsgsets):
        """See `IPOTemplate`."""
        raise NotImplementedError
#        # XXX JeroenVermeulen 2007-11-08: Unify this with
#        # getCurrentSuggestions(), and sort out the current suggestions from
#        # the full set at the call site.
#        if not potmsgsets:
#            return
#        for potmsgset in potmsgsets:
#            assert potmsgset.potemplate == self.potemplate, (
#                "Requesting external suggestions in wrong template.")
#
#        parameters = {}
#        parameters['this_template'] = quote(self.potemplate)
#        parameters['language'] = quote(self.language)
#        parameters['wanted_msgids'] = ', '.join([
#            quote(msgid) for msgid in takers_for_msgid.keys()])
#
#        cur = cursor()
#
#        # Retrieve (the ids of) external suggestions, and for each, the
#        # message identifier (original English message, in the singular) it
#        # translates.
#        # The msgids come from the suggestions' potmsgsets, not from the
#        # potmsgsets we got in our parameter.  We need to know those msgids,
#        # but we avoid retrieving the potmsgsets from the database.
#        cur.execute("""
#            SELECT DISTINCT id, msgid_singular FROM (
#                SELECT
#                    DISTINCT ON (
#                        msgid_singular,
#                        msgstr0,
#                        msgstr1,
#                        msgstr2,
#                        msgstr3)
#                    Suggestion.id,
#                    Suggestion.msgstr0,
#                    Suggestion.msgstr1,
#                    Suggestion.msgstr2,
#                    Suggestion.msgstr3,
#                    POTMsgSet.msgid_singular
#                FROM TranslationMessage Suggestion
#                JOIN POTMsgSet ON Suggestion.potmsgset = POTMsgSet.id
#                JOIN POFile ON Suggestion.pofile = POFile.id
#                -- If this is slow, we can try joining POTemplate in through
#                -- POTMsgSet instead.
#                JOIN POTemplate ON POFile.potemplate = POTemplate.id
#                LEFT JOIN ProductSeries ON
#                    POTemplate.productseries = ProductSeries.id
#                LEFT JOIN Product ON ProductSeries.product = Product.id
#                LEFT JOIN DistroRelease ON
#                    POTemplate.distrorelease = DistroRelease.id
#                LEFT JOIN Distribution ON
#                    DistroRelease.distribution = Distribution.id
#                WHERE
#                    POTMsgSet.msgid_singular IN (%(wanted_msgids)s) AND
#                    POTemplate.id <> %(this_template)s AND
#                    POTemplate.iscurrent AND
#                    Suggestion.is_current IS FALSE AND
#                    POFile.language = %(language)s AND
#                    NOT Suggestion.is_fuzzy AND
#                    COALESCE(msgstr0, msgstr1, msgstr2, msgstr3)
#                        IS NOT NULL AND
#                    (Product.official_rosetta OR
#                     Distribution.official_rosetta) AND
#                    Better.id IS NULL
#                    )
#                ORDER BY
#                    msgid_singular,
#                    msgstr0,
#                    msgstr1,
#                    msgstr2,
#                    msgstr3,
#                    Suggestion.id DESC
#                ) AS Suggestions
#            """ % parameters)
#
#        external_suggestions = cur.fetchall()
#
#        if external_translations:
#            # Retrieve the actual suggestions.  Keep these in
#            # newest-to-oldest order, because that's the way the view
#            # class likes them.
#            messages_query = TranslationMessage.select(
#                "id IN (%s)" % ", ".join(
#                    [quote(id) for id in external_translations]),
#                orderBy="-datecreated")
#            messages = shortlist(
#                messages_query, longest_expected=100, hardlimit=200)
#        else:
#            messages = []
#
#        suggestions_by_id = dict(
#            (message.id, message) for message in messages)
#
#        # For each of the message identifiers belonging to potmsgsets,
#        # exactly which potmsgsets could benefit from a suggestion for
#        # that message identifier?  There could be multiple because the
#        # same message identifier may occur in different contexts.
#        takers_for_msgid = dict(
#            (potmsgset.msgid_singular, []) for potmsgset in potmsgsets)
#        for potmsgset in potmsgsets:
#            takers_for_msgid[potmsgset.msgid_singular].append(potmsgset)
#
#        # Figure out which of potmsgsets each suggestion is relevant to,
#        # and return our mapping from potmsgsets to various subsets of
#        # load_submissions.  The subsets may overlap because two
#        # potmsgsets could have the same msgid (i.e. translate the same
#        # string) but in different contexts.  The same suggestions would
#        # apply to both.
#        # Suggestions are still kept in new-to-old order.
#        result = dict((potmsgset, []) for potmsgset in potmsgsets)
#        for translationmessage_id, msgid in external_suggestions:
#            suggestion = suggestions_by_id[translationmessage_id]
#            result[takers_for_msgid[msgid]].append(suggestion)
#
#        return result


class POFile(SQLBase, POFileMixIn):
    implements(IPOFile)

    _table = 'POFile'

    potemplate = ForeignKey(foreignKey='POTemplate',
                            dbName='potemplate',
                            notNull=True)
    language = ForeignKey(foreignKey='Language',
                          dbName='language',
                          notNull=True)
    description = StringCol(dbName='description',
                            notNull=False,
                            default=None)
    topcomment = StringCol(dbName='topcomment',
                           notNull=False,
                           default=None)
    header = StringCol(dbName='header',
                       notNull=False,
                       default=None)
    fuzzyheader = BoolCol(dbName='fuzzyheader',
                          notNull=True)
    lasttranslator = ForeignKey(foreignKey='Person',
                                dbName='lasttranslator',
                                notNull=False,
                                default=None)

    date_changed = UtcDateTimeCol(
        dbName='date_changed', notNull=True, default=UTC_NOW)

    license = IntCol(dbName='license',
                     notNull=False,
                     default=None)
    currentcount = IntCol(dbName='currentcount',
                          notNull=True,
                          default=0)
    updatescount = IntCol(dbName='updatescount',
                          notNull=True,
                          default=0)
    rosettacount = IntCol(dbName='rosettacount',
                          notNull=True,
                          default=0)
    unreviewed_count = IntCol(dbName='unreviewed_count',
                              notNull=True,
                              default=0)
    lastparsed = UtcDateTimeCol(dbName='lastparsed',
                                notNull=False,
                                default=None)
    owner = ForeignKey(foreignKey='Person',
                       dbName='owner',
                       notNull=True)
    variant = StringCol(dbName='variant',
                        notNull=False,
                        default=None)
    path = StringCol(dbName='path',
                     notNull=True)
    exportfile = ForeignKey(foreignKey='LibraryFileAlias',
                            dbName='exportfile',
                            notNull=False,
                            default=None)
    exporttime = UtcDateTimeCol(dbName='exporttime',
                                notNull=False,
                                default=None)
    datecreated = UtcDateTimeCol(notNull=True, default=UTC_NOW)

    from_sourcepackagename = ForeignKey(foreignKey='SourcePackageName',
        dbName='from_sourcepackagename', notNull=False, default=None)

    # joins
    translation_messages = SQLMultipleJoin(
        'TranslationMessage', joinColumn='pofile', orderBy='id')

    @property
    def title(self):
        """See `IPOFile`."""
        title = '%s translation of %s' % (
            self.language.displayname, self.potemplate.displayname)
        return title

    @property
    def translators(self):
        """See `IPOFile`."""
        translators = set()
        for group in self.potemplate.translationgroups:
            translator = group.query_translator(self.language)
            if translator is not None:
                translators.add(translator)
        return sorted(list(translators), key=lambda x: x.translator.name)

    @property
    def translationpermission(self):
        """See `IPOFile`."""
        return self.potemplate.translationpermission

    @property
    def contributors(self):
        """See `IPOFile`."""
        return getUtility(IPersonSet).getPOFileContributors(self)

    @property
    def is_cached_export_valid(self):
        """See `IPOFile`."""
        if self.exportfile is None:
            return False

        return self.exporttime >= self.date_changed

    def prepareTranslationCredits(self, potmsgset):
        """See `IPOFile`."""
        msgid = potmsgset.singular_text
        assert potmsgset.is_translation_credit, (
            "Calling prepareTranslationCredits on a message with "
            "msgid '%s'." % msgid)
        imported = potmsgset.getImportedTranslationMessage(self.language)
        if imported is None:
            text = None
        else:
            text = imported.translations[0]
        if msgid in [u'_: EMAIL OF TRANSLATORS\nYour emails', u'Your emails']:
            emails = []
            if text is not None:
                emails.append(text)

            # Add two empty email fields to make formatting nicer.
            # See bug #133817 for details.
            emails.extend([u'', u''])

            for contributor in self.contributors:
                preferred_email = contributor.preferredemail
                if (contributor.hide_email_addresses or
                    preferred_email is None):
                    emails.append('')
                else:
                    emails.append(preferred_email.email)
            return u','.join(emails)
        elif msgid in [u'_: NAME OF TRANSLATORS\nYour names', u'Your names']:
            names = []
            if text is not None:
                names.append(text)
            # Add an empty name as a separator, and 'Launchpad
            # Contributions' header; see bug #133817 for details.
            names.extend([u'',
                          u'Launchpad Contributions:'])
            names.extend([
                contributor.displayname
                for contributor in self.contributors])
            return u','.join(names)
        elif (msgid in [u'translation-credits',
                        u'translator-credits',
                        u'translator_credits']):
            if len(list(self.contributors)):
                if text is None:
                    text = u''
                else:
                    text += u'\n\n'

                text += 'Launchpad Contributions:'
                for contributor in self.contributors:
                    text += ("\n  %s %s" %
                             (contributor.displayname,
                              canonical_url(contributor)))
            return text
        else:
            raise AssertionError(
                "Calling prepareTranslationCredits on a message with "
                "msgid '%s'." % (msgid))

    def canEditTranslations(self, person):
        """See `IPOFile`."""
        return _can_edit_translations(self, person)

    def canAddSuggestions(self, person):
        """See `IPOFile`."""
        return _can_add_suggestions(self, person)

    def translated(self):
        """See `IPOFile`."""
        raise NotImplementedError
        # return iter(TranslationMessage.select('''
        #     POMsgSet.pofile = %d AND
        #     POMsgSet.iscomplete=TRUE AND
        #     POMsgSet.potmsgset = POTMsgSet.id AND
        #     POTMsgSet.sequence > 0''' % self.id,
        #     clauseTables = ['POMsgSet']
        #     ))

    def untranslated(self):
        """See `IPOFile`."""
        raise NotImplementedError

    def __iter__(self):
        """See `IPOFile`."""
        return iter(self.currentMessageSets())

    def getCurrentTranslationMessageFromPOTMsgSet(self, potmsgset,
                                                  ignore_obsolete=False):
        """See `IPOFile`."""
        if potmsgset is None or (ignore_obsolete and potmsgset.sequence <= 0):
            # There is no IPOTMsgSet for this id.
            return None

        current = potmsgset.getCurrentTranslationMessage(self.language)
        if current is None:
            return DummyTranslationMessage(self, potmsgset)
        else:
            return current

    def __getitem__(self, msgid_text):
        """See `IPOFile`."""
        translation_message = self.getCurrentTranslationMessage(
            unicode(msgid_text), ignore_obsolete=True)
        if translation_message is None:
            raise NotFoundError(msgid_text)
        else:
            return translation_message

    def getPOTMsgSetTranslated(self):
        """See `IPOFile`."""
        query = [
            'POTMsgSet.potemplate = %s' % sqlvalues(self.potemplate),
            'POTMsgSet.sequence > 0',
            'TranslationMessage.potmsgset = POTMsgSet.id',
            'TranslationMessage.pofile = %s' % sqlvalues(self),
            'TranslationMessage.is_current',
            'NOT TranslationMessage.is_fuzzy']
        self._appendCompletePluralFormsConditions(query)

        return POTMsgSet.select(
            ' AND '.join(query), clauseTables=['TranslationMessage'],
            orderBy='POTMsgSet.sequence')

    def getPOTMsgSetFuzzy(self):
        """See `IPOFile`."""
        return POTMsgSet.select('''
            POTMsgSet.potemplate = %s AND
            POTMsgSet.sequence > 0 AND
            TranslationMessage.potmsgset = POTMsgSet.id AND
            TranslationMessage.pofile = %s AND
            TranslationMessage.is_current AND
            TranslationMessage.is_fuzzy
            ''' % sqlvalues(self.potemplate, self),
            clauseTables=['TranslationMessage'], orderBy='POTmsgSet.sequence')

    def getPOTMsgSetUntranslated(self):
        """See `IPOFile`."""
        incomplete_check = ['TranslationMessage.msgstr0 IS NULL']
        # Plural forms only matter if we are in a message with a msgid_plural.
        incomplete_plurals_check = ['FALSE']
        for plural_form in range(self.plural_forms)[1:]:
            incomplete_plurals_check.append(
                'TranslationMessage.msgstr%d IS NULL' % plural_form)
        incomplete_check.append(
            '(POTMsgSet.msgid_plural IS NOT NULL AND (%s))' % ' OR '.join(
                incomplete_plurals_check))

        # We use a subselect to allow the LEFT OUTER JOIN
        query = """POTMsgSet.id IN (
            SELECT POTMsgSet.id
            FROM POTMsgSet
            LEFT OUTER JOIN TranslationMessage ON
                TranslationMessage.potmsgset = POTMsgSet.id AND
                TranslationMessage.pofile = %s AND
                TranslationMessage.is_current IS TRUE
            WHERE
                POTMsgSet.sequence > 0 AND
                POTMsgSet.potemplate = %s AND
                (TranslationMessage.id IS NULL OR
                 (NOT TranslationMessage.is_fuzzy AND (%s))))
            """ % tuple(
                sqlvalues(self, self.potemplate) +
                (' OR '.join(incomplete_check),))
        return POTMsgSet.select(query, orderBy='POTMsgSet.sequence')

    def getPOTMsgSetWithNewSuggestions(self):
        """See `IPOFile`."""
        # A POT set has "new" suggestions if there is a non current
        # TranslationMessage newer than the current reviewed one.
        results = POTMsgSet.select('''
            POTMsgSet.potemplate = %s AND
            POTMsgSet.sequence > 0 AND
            TranslationMessage.potmsgset = POTMsgSet.id AND
            TranslationMessage.pofile = %s AND
            TranslationMessage.is_current IS NOT TRUE AND
            TranslationMessage.date_created > COALESCE(
                (SELECT COALESCE(current.date_reviewed, current.date_created)
                    FROM TranslationMessage current
                    WHERE current.potmsgset = POTMsgSet.id AND
                          current.pofile = %s AND
                          current.is_current IS TRUE),
                TIMESTAMP '1970-01-01 00:00:00')
            ''' % sqlvalues(self.potemplate, self, self),
            clauseTables=['TranslationMessage'],
            orderBy='POTmsgSet.sequence',
            distinct=True)

        return results

    def getPOTMsgSetChangedInLaunchpad(self):
        """See `IPOFile`."""
        # POT set has been changed in Launchpad if it contains active
        # translation which didn't come from a published package
        # (iow, it's different from a published translation: this only
        # lists translations which have actually changed in LP, not
        # translations which are 'new' and only exist in LP).
        # XXX CarlosPerelloMarin 2007-11-29 bug=165218: Once bug #165218 is
        # properly fixed (that is, we no longer create empty
        # TranslationMessage objects for empty strings in imported files), all
        # the 'imported.msgstr? IS NOT NULL' conditions can be removed because
        # they will not be needed anymore.
        results = POTMsgSet.select('''POTMsgSet.id IN (
            SELECT POTMsgSet.id
            FROM POTMsgSet
            JOIN TranslationMessage AS imported ON
                POTMsgSet.id = imported.potmsgset AND
                imported.pofile = %s AND
                imported.is_imported IS TRUE
            JOIN TranslationMessage AS current ON
                POTMsgSet.id = current.potmsgset AND
                imported.id <> current.id AND
                current.pofile = imported.pofile AND
                current.is_current IS TRUE
            WHERE
                POTMsgSet.sequence > 0 AND
                POTMsgSet.potemplate = %s AND
                (imported.msgstr0 IS NOT NULL OR
                 imported.msgstr1 IS NOT NULL OR
                 imported.msgstr2 IS NOT NULL OR
                 imported.msgstr3 IS NOT NULL))
            ''' % sqlvalues(self, self.potemplate),
            orderBy='POTmsgSet.sequence')

        return results

    def getPOTMsgSetWithErrors(self):
        """See `IPOFile`."""
        return POTMsgSet.select('''
            POTMsgSet.potemplate = %s AND
            POTMsgSet.sequence > 0 AND
            TranslationMessage.potmsgset = POTMsgSet.id AND
            TranslationMessage.pofile = %s AND
            TranslationMessage.is_imported IS TRUE AND
            TranslationMessage.validation_status <> %s
            ''' % sqlvalues(self.potemplate.id, self.id,
                            TranslationValidationStatus.OK),
            clauseTables=['TranslationMessage'],
            orderBy='POTmsgSet.sequence')

    def hasMessageID(self, messageID):
        """See `IPOFile`."""
        return TranslationMessage.select("""
            TranslationMessage.pofile = %s AND
            TranslationMessage.potmsgset = POTMsgSet.id AND
            POTMsgSet.msgid_singular = %s""" % sqlvalues(
                self, messageID)).count() > 0

    def messageCount(self):
        """See `IRosettaStats`."""
        return self.potemplate.messageCount()

    def currentCount(self, language=None):
        """See `IRosettaStats`."""
        return self.currentcount

    def updatesCount(self, language=None):
        """See `IRosettaStats`."""
        return self.updatescount

    def rosettaCount(self, language=None):
        """See `IRosettaStats`."""
        return self.rosettacount

    def unreviewedCount(self):
        """See `IRosettaStats`."""
        return self.unreviewed_count

    @property
    def fuzzy_count(self):
        """See `IPOFile`."""
        return TranslationMessage.select("""
            TranslationMessage.pofile = %s AND
            TranslationMessage.is_fuzzy AND
            TranslationMessage.is_current AND
            TranslationMessage.potmsgset = POTMsgSet.id AND
            POTMsgSet.sequence > 0
            """ % sqlvalues(self), clauseTables=['POTMsgSet']).count()

    def getStatistics(self):
        """See `IPOFile`."""
        return (
            self.currentcount,
            self.updatescount,
            self.rosettacount,
            self.unreviewed_count)

    def _appendCompletePluralFormsConditions(self, query):
        """Add conditions to implement ITranslationMessage.is_complete in SQL.

        :param query: A list of AND SQL conditions where the implementation of
            ITranslationMessage.is_complete will be appended as SQL
            conditions.
        """
        query.append('TranslationMessage.msgstr0 IS NOT NULL')
        if self.language.pluralforms > 1:
            plurals_query = ' AND '.join(
                'TranslationMessage.msgstr%d IS NOT NULL' % plural_form
                    for plural_form in range(1, self.plural_forms))
            query.append(
                '(POTMsgSet.msgid_plural IS NULL OR (%s))' % plurals_query)
        return query

    def updateStatistics(self):
        """See `IPOFile`."""
        # make sure all the data is in the db
        flush_database_updates()

        # Get the number of translations that we got from imports.
        query = ['TranslationMessage.pofile = %s' % sqlvalues(self),
                 'TranslationMessage.is_imported IS TRUE',
                 'NOT TranslationMessage.was_fuzzy_in_last_import',
                 'TranslationMessage.potmsgset = POTMsgSet.id',
<<<<<<< HEAD
                 'POTMsgSet.sequence > 0',
                 'TranslationMessage.msgstr0 IS NOT NULL']
        for plural_form in range(1, self.plural_forms):
            query.append("""
                (POTMsgSet.msgid_plural IS NULL OR
                 TranslationMessage.msgstr%d IS NOT NULL)
                """ % plural_form)

=======
                 'POTMsgSet.sequence > 0']
        self._appendCompletePluralFormsConditions(query)
>>>>>>> 11ac05b3
        current = TranslationMessage.select(
            ' AND '.join(query), clauseTables=['POTMsgSet']).count()

        # Get the number of translations that we have updated from what we got
        # from imports.
        updates = self.getPOTMsgSetChangedInLaunchpad().count()

        # Get the number of new translations in Launchpad that imported ones
        # were not translated.
        query = [
            'TranslationMessage.pofile = %s' % sqlvalues(self),
            'NOT TranslationMessage.is_fuzzy',
            'TranslationMessage.is_current IS TRUE']
        # Check only complete translations.  For messages with only a single
        # msgid, that's anything with a singular translation; for ones with a
        # plural form, it's the number of plural forms the language supports.
        self._appendCompletePluralFormsConditions(query)
        # XXX CarlosPerelloMarin 2007-11-29 bug=165218: Once bug #165218 is
        # properly fixed (that is, we no longer create empty
        # TranslationMessage objects for empty strings in imported files), all
        # the 'imported.msgstr? IS NOT NULL' conditions can be removed because
        # they will not be needed anymore.
        query.append('''NOT EXISTS (
            SELECT TranslationMessage.id
            FROM TranslationMessage AS imported
            WHERE
                imported.potmsgset = TranslationMessage.potmsgset AND
                imported.pofile = TranslationMessage.pofile AND
                imported.is_imported IS TRUE AND
                (imported.msgstr0 IS NOT NULL OR
                 imported.msgstr1 IS NOT NULL OR
                 imported.msgstr2 IS NOT NULL OR
                 imported.msgstr3 IS NOT NULL))''')
        query.append('TranslationMessage.potmsgset = POTMsgSet.id')
        query.append('POTMsgSet.sequence > 0')
        rosetta = TranslationMessage.select(
            ' AND '.join(query), clauseTables=['POTMsgSet']).count()

        unreviewed = self.getPOTMsgSetWithNewSuggestions().count()

        self.currentcount = current
        self.updatescount = updates
        self.rosettacount = rosetta
        self.unreviewed_count = unreviewed
        return self.getStatistics()

    def updateHeader(self, new_header):
        """See `IPOFile`."""
        if new_header is None:
            return

        # XXX sabdfl 2005-05-27 should we also differentiate between
        # washeaderfuzzy and isheaderfuzzy?
        self.topcomment = new_header.comment
        self.header = new_header.getRawContent()
        self.fuzzyheader = new_header.is_fuzzy

    def isTranslationRevisionDateOlder(self, header):
        """See `IPOFile`."""
        old_header = self.getHeader()

        # Get the old and new PO-Revision-Date entries as datetime objects.
        old_date = old_header.translation_revision_date
        new_date = header.translation_revision_date
        if old_date is None or new_date is None:
            # If one of the headers has an unknown revision date, they cannot
            # be compared, so we consider the new one as the most recent.
            return False

        # Check whether the date is older.
        return old_date > new_date

    def importFromQueue(self, entry_to_import, logger=None):
        """See `IPOFile`."""
        assert entry_to_import is not None, "Attempt to import None entry."
        assert entry_to_import.import_into.id == self.id, (
            "Attempt to import entry to POFile it doesn't belong to.")
        assert entry_to_import.status == RosettaImportStatus.APPROVED, (
            "Attempt to import non-approved entry.")

        # We're handed down the right entry from the import script, but we
        # need to deal with it more intimately.
        # XXX: JeroenVermeulen 2007-11-29: If TranslationImportQueueEntry
        # supported those interactions in a proper API, this would become
        # unnecessary.
        entry_to_import = removeSecurityProxy(entry_to_import)

        translation_importer = getUtility(ITranslationImporter)

<<<<<<< HEAD
        librarian_client = getUtility(ILibrarianClient)
=======
>>>>>>> 11ac05b3
        import_file = librarian_client.getFileByAlias(
            entry_to_import.content.id)

        # While importing a file, there are two kinds of errors:
        #
        # - Errors that prevent us to parse the file. That's a global error,
        #   is handled with exceptions and will not change any data other than
        #   the status of that file to note the fact that its import failed.
        #
        # - Errors in concrete messages included in the file to import. That's
        #   a more localised error that doesn't affect the whole file being
        #   imported. It allows us to accept other translations so we accept
        #   everything but the messages with errors. We handle it returning a
        #   list of faulty messages.
        import_rejected = False
        try:
            errors = translation_importer.importFile(entry_to_import, logger)
        except NotExportedFromLaunchpad:
            # We got a file that was not exported from Rosetta as a non
            # published upload. We log it and select the email template.
            if logger:
                logger.warning(
                    'Error importing %s' % self.title, exc_info=1)
            template_mail = 'poimport-not-exported-from-rosetta.txt'
            import_rejected = True
        except (TranslationFormatSyntaxError,
                TranslationFormatInvalidInputError):
            # The import failed with a format error. We log it and select the
            # email template.
            if logger:
                logger.warning(
                    'Error importing %s' % self.title, exc_info=1)
            template_mail = 'poimport-syntax-error.txt'
            import_rejected = True
        except OutdatedTranslationError:
            # The attached file is older than the last imported one, we ignore
            # it. We also log this problem and select the email template.
            if logger:
                logger.warning('Got an old version for %s' % self.title)
            template_mail = 'poimport-got-old-version.txt'
            import_rejected = True

        flush_database_updates()

        # Prepare the mail notification.
        msgsets_imported = TranslationMessage.select(
            'was_obsolete_in_last_import IS FALSE AND pofile=%s' %
            (sqlvalues(self.id))).count()

        replacements = {
            'dateimport': entry_to_import.dateimported.strftime('%F %R%z'),
            'elapsedtime': entry_to_import.getElapsedTimeText(),
            'file_link': entry_to_import.content.http_url,
            'importer': entry_to_import.importer.displayname,
            'import_title': '%s translations for %s' % (
                self.language.displayname, self.potemplate.displayname),
            'language': self.language.displayname,
            'numberofmessages': msgsets_imported,
            'template': self.potemplate.displayname,
            }

        if import_rejected:
            # We got an error that prevented us to import any translation, we
            # need to notify the user.
            subject = 'Import problem - %s - %s' % (
                self.language.displayname, self.potemplate.displayname)
        elif len(errors):
            # There were some errors with translations.
            errorsdetails = ''
            for error in errors:
                pofile = error['pofile']
                potmsgset = error['potmsgset']
                pomessage = error['pomessage']
                error_message = error['error-message']
                errorsdetails = '%s%d. "%s":\n\n%s\n\n' % (
                    errorsdetails,
                    potmsgset.sequence,
                    error_message,
                    pomessage)

            replacements['numberoferrors'] = len(errors)
            replacements['errorsdetails'] = errorsdetails
            replacements['numberofcorrectmessages'] = (msgsets_imported -
                len(errors))

            template_mail = 'poimport-with-errors.txt'
            subject = 'Translation problems - %s - %s' % (
                self.language.displayname, self.potemplate.displayname)
        else:
            # The import was successful.
            template_mail = 'poimport-confirmation.txt'
            subject = 'Translation import - %s - %s' % (
                self.language.displayname, self.potemplate.displayname)

        # Send email: confirmation or error.
        template = helpers.get_email_template(template_mail)
        message = template % replacements

        notification = (subject, message)

        if import_rejected:
            # There were no imports at all and the user needs to review that
            # file, we tag it as FAILED.
            entry_to_import.status = RosettaImportStatus.FAILED
            return notification

        # The import has been done, we mark it that way.
        entry_to_import.status = RosettaImportStatus.IMPORTED
        # And add karma to the importer if it's not imported automatically
        # (all automatic imports come from the rosetta expert user) and comes
        # from upstream.
        rosetta_experts = getUtility(ILaunchpadCelebrities).rosetta_experts
        if (entry_to_import.is_published and
            entry_to_import.importer.id != rosetta_experts.id):
            # The Rosetta Experts team should not get karma.
            entry_to_import.importer.assignKarma(
                'translationimportupstream',
                product=self.potemplate.product,
                distribution=self.potemplate.distribution,
                sourcepackagename=self.potemplate.sourcepackagename)

        # Now we update the statistics after this new import
        self.updateStatistics()

        return notification

    def updateExportCache(self, contents):
        """See `IPOFile`."""
        alias_set = getUtility(ILibraryFileAliasSet)

        if self.variant:
            filename = '%s@%s.po' % (
                self.language.code, self.variant.encode('UTF-8'))
        else:
            filename = '%s.po' % (self.language.code)

        size = len(contents)
        file = StringIO.StringIO(contents)


        # XXX CarlosPerelloMarin 2006-02-27: Added the debugID argument to
        # help us to debug bug #1887 on production. This will let us track
        # this librarian import so we can discover why sometimes, the fetch
        # of it fails.
        self.exportfile = alias_set.create(
            filename, size, file, 'application/x-po',
            debugID='pofile-id-%d' % self.id)

        # Note that UTC_NOW is resolved to the time at the beginning of the
        # transaction. This is significant because translations could be added
        # to the database while the export transaction is in progress, and the
        # export would not include those translations. However, we want to be
        # able to compare the export time to other datetime object within the
        # same transaction -- e.g. in is_cached_export_valid. This is
        # why we call .sync() -- it turns the UTC_NOW reference into an
        # equivalent datetime object.
        self.exporttime = UTC_NOW
        self.sync()

    def fetchExportCache(self):
        """Return the cached export file, if it exists, or None otherwise."""

        if self.exportfile is None:
            return None
        else:
            alias_set = getUtility(ILibraryFileAliasSet)
            return alias_set[self.exportfile.id].read()

    def uncachedExport(self, ignore_obsolete=False, force_utf8=False):
        """See `IPOFile`."""
        # Get the exporter for this translation.
        translation_exporter = getUtility(ITranslationExporter)
        translation_format_exporter = (
            translation_exporter.getExporterProducingTargetFileFormat(
                self.potemplate.source_file_format))

        translation_file = ITranslationFileData(self)
        if (self.lasttranslator is not None):
            if self.lasttranslator.preferredemail is None:
                # We are supposed to have always a valid email address, but
                # with removed accounts that's not true anymore so we just set
                # it to 'Unknown' to note we don't know it.
                email = 'Unknown'
            else:
                email = self.lasttranslator.preferredemail.email
            displayname = self.lasttranslator.displayname
            translation_file.header.setLastTranslator(email, name=displayname)

        # Get the export file.
        exported_file = translation_format_exporter.exportTranslationFiles(
            [translation_file], ignore_obsolete, force_utf8)

        try:
            file_content = exported_file.read()
        finally:
            exported_file.close()

        return file_content

    def export(self, ignore_obsolete=False):
        """See `IPOFile`."""
        if self.is_cached_export_valid and not ignore_obsolete:
            # Only use the cache if the request includes obsolete messages,
            # without them, we always do a full export.
            try:
                return self.fetchExportCache()
            except LookupError:
                # XXX: Carlos Perello Marin 2006-02-24: LookupError is a
                # workaround for bug #1887. Something produces LookupError
                # exception and we don't know why. This will allow us to
                # provide an export in those cases.
                logging.error(
                    "Error fetching a cached file from librarian", exc_info=1)
            except URLError:
                # There is a problem getting a cached export from Librarian.
                # Log it and do a full export.
                logging.warning(
                    "Error fetching a cached file from librarian", exc_info=1)

        contents = self.uncachedExport()

        if len(contents) == 0:
            # The export is empty, this is completely broken.
            raise ZeroLengthPOExportError, "Exporting %s" % self.title

        if not ignore_obsolete:
            # Update the cache if the request includes obsolete messages.
            try:
                self.updateExportCache(contents)
            except UploadFailed:
                # For some reason, we were not able to upload the exported
                # file in librarian, that's fine. It only means that next
                # time, we will do a full export again.
                logging.warning(
                    "Error uploading a cached file into librarian",
                    exc_info=1)

        return contents

    def invalidateCache(self):
        """See `IPOFile`."""
        self.exportfile = None


class DummyPOFile(POFileMixIn):
    """Represents a POFile where we do not yet actually HAVE a POFile for
    that language for this template.
    """
    implements(IPOFile)

    def __init__(self, potemplate, language, variant=None, owner=None):
        self.id = None
        self.potemplate = potemplate
        self.language = language
        self.variant = variant
        self.description = None
        self.topcomment = None
        self.header = None
        self.fuzzyheader = False
        self.lasttranslator = None
        UTC = pytz.timezone('UTC')
        self.date_changed  = None
        self.license = None
        self.lastparsed = None
        self.owner = getUtility(ILaunchpadCelebrities).rosetta_experts

        # The default POFile owner is the Rosetta Experts team unless the
        # given owner has rights to write into that file.
        if self.canEditTranslations(owner):
            self.owner = owner

        self.path = u'unknown'
        self.exportfile = None
        self.datecreated = datetime.datetime.now(UTC)
        self.last_touched_pomsgset = None
        self.contributors = []
        self.from_sourcepackagename = None
        self.translation_messages = None

    def __getitem__(self, msgid_text):
        translation_message = self.getCurrentTranslationMessage(
            msgid_text, ignore_obsolete=True)
        if translation_message is None:
            raise NotFoundError(msgid_text)
        else:
            return translation_message

    def __iter__(self):
        """See `IPOFile`."""
        return iter(self.currentMessageSets())

    def messageCount(self):
        return self.potemplate.messageCount()

    @property
    def title(self):
        """See `IPOFile`."""
        title = '%s translation of %s' % (
            self.language.displayname, self.potemplate.displayname)
        return title

    @property
    def translators(self):
        tgroups = self.potemplate.translationgroups
        ret = []
        for group in tgroups:
            translator = group.query_translator(self.language)
            if translator is not None:
                ret.append(translator)
        return ret

    @property
    def translationpermission(self):
        """See `IPOFile`."""
        return self.potemplate.translationpermission

    @property
    def is_cached_export_valid(self):
        """See `IPOFile`."""
        return False

    def canEditTranslations(self, person):
        """See `IPOFile`."""
        return _can_edit_translations(self, person)

    def canAddSuggestions(self, person):
        """See `IPOFile`."""
        return _can_add_suggestions(self, person)

    def getCurrentTranslationMessageFromPOTMsgSet(self, potmsgset,
                                                  ignore_obsolete=False):
        """See `IPOFile`."""
        if potmsgset is None or (ignore_obsolete and potmsgset.sequence <= 0):
            # There is no IPOTMsgSet for this id.
            return None

        return DummyTranslationMessage(self, potmsgset)

    def emptySelectResults(self):
        return POFile.select("1=2")

    def getPOTMsgSetTranslated(self):
        """See `IPOFile`."""
        return self.emptySelectResults()

    def getPOTMsgSetFuzzy(self):
        """See `IPOFile`."""
        return self.emptySelectResults()

    def getPOTMsgSetUntranslated(self):
        """See `IPOFile`."""
        return self.potemplate.getPOTMsgSets()

    def getPOTMsgSetWithNewSuggestions(self):
        """See `IPOFile`."""
        return self.emptySelectResults()

    def getPOTMsgSetChangedInLaunchpad(self):
        """See `IPOFile`."""
        return self.emptySelectResults()

    def getPOTMsgSetWithErrors(self):
        """See `IPOFile`."""
        return self.emptySelectResults()

    def hasMessageID(self, msgid):
        """See `IPOFile`."""
        raise NotImplementedError

    def currentCount(self, language=None):
        """See `IRosettaStats`."""
        return 0

    def rosettaCount(self, language=None):
        """See `IRosettaStats`."""
        return 0

    def updatesCount(self, language=None):
        """See `IRosettaStats`."""
        return 0

    def unreviewedCount(self, language=None):
        """See `IPOFile`."""
        return 0

    def nonUpdatesCount(self, language=None):
        """See `IRosettaStats`."""
        return 0

    def translatedCount(self, language=None):
        """See `IRosettaStats`."""
        return 0

    def untranslatedCount(self, language=None):
        """See `IRosettaStats`."""
        return self.messageCount()

    @property
    def fuzzy_count(self):
        """See `IPOFile`."""
        return 0

    def currentPercentage(self, language=None):
        """See `IRosettaStats`."""
        return 0.0

    def rosettaPercentage(self, language=None):
        """See `IRosettaStats`."""
        return 0.0

    def updatesPercentage(self, language=None):
        """See `IRosettaStats`."""
        return 0.0

    def nonUpdatesPercentage(self, language=None):
        """See `IRosettaStats`."""
        return 0.0

    def translatedPercentage(self, language=None):
        """See `IRosettaStats`."""
        return 0.0

    def untranslatedPercentage(self, language=None):
        """See `IRosettaStats`."""
        return 100.0

    def updateExportCache(self, contents):
        """See `IPOFile`."""
        raise NotImplementedError

    def export(self):
        """See `IPOFile`."""
        raise NotImplementedError

    def uncachedExport(self, ignore_obsolete=False, force_utf8=False):
        """See `IPOFile`."""
        raise NotImplementedError

    def invalidateCache(self):
        """See `IPOFile`."""
        raise NotImplementedError

    def createMessageSetFromMessageSet(self, potmsgset):
        """See `IPOFile`."""
        raise NotImplementedError

    def translated(self):
        """See `IPOFile`."""
        raise NotImplementedError

    def untranslated(self):
        """See `IPOFile`."""
        raise NotImplementedError

    def getStatistics(self):
        """See `IPOFile`."""
        return (0, 0, 0, )

    def updateStatistics(self):
        """See `IPOFile`."""
        raise NotImplementedError

    def updateHeader(self, new_header):
        """See `IPOFile`."""
        raise NotImplementedError

    def isTranslationRevisionDateOlder(self, header):
        """See `IPOFile`."""
        raise NotImplementedError

    def getNextToImport(self):
        """See `IPOFile`."""
        raise NotImplementedError

    def importFromQueue(self, entry_to_import, logger=None):
        """See `IPOFile`."""
        raise NotImplementedError

    def prepareTranslationCredits(self, potmsgset):
        """See `IPOFile`."""
        return None

class POFileSet:
    implements(IPOFileSet)

    def getPOFilesPendingImport(self):
        """See `IPOFileSet`."""
        results = POFile.selectBy(
            rawimportstatus=RosettaImportStatus.PENDING,
            orderBy='-daterawimport')

        for pofile in results:
            yield pofile

    def getDummy(self, potemplate, language):
        return DummyPOFile(potemplate, language)

    def getPOFileByPathAndOrigin(self, path, productseries=None,
        distroseries=None, sourcepackagename=None):
        """See `IPOFileSet`."""
        assert productseries is not None or distroseries is not None, (
            'Either productseries or sourcepackagename arguments must be'
            ' not None.')
        assert productseries is None or distroseries is None, (
            'productseries and sourcepackagename/distroseries cannot be used'
            ' at the same time.')
        assert ((sourcepackagename is None and distroseries is None) or
                (sourcepackagename is not None and distroseries is not None)
                ), ('sourcepackagename and distroseries must be None or not'
                   ' None at the same time.')

        if productseries is not None:
            return POFile.selectOne('''
                POFile.path = %s AND
                POFile.potemplate = POTemplate.id AND
                POTemplate.productseries = %s''' % sqlvalues(
                    path, productseries.id),
                clauseTables=['POTemplate'])
        else:
            # The POFile belongs to a distribution and it could come from
            # another package that its POTemplate is linked to, so we first
            # check to find it at IPOFile.from_sourcepackagename
            pofile = POFile.selectOne('''
                POFile.path = %s AND
                POFile.potemplate = POTemplate.id AND
                POTemplate.distroseries = %s AND
                POFile.from_sourcepackagename = %s''' % sqlvalues(
                    path, distroseries.id, sourcepackagename.id),
                clauseTables=['POTemplate'])

            if pofile is not None:
                return pofile

            # There is no pofile in that 'path' and
            # 'IPOFile.from_sourcepackagename' so we do a search using the
            # usual sourcepackagename.
            return POFile.selectOne('''
                POFile.path = %s AND
                POFile.potemplate = POTemplate.id AND
                POTemplate.distroseries = %s AND
                POTemplate.sourcepackagename = %s''' % sqlvalues(
                    path, distroseries.id, sourcepackagename.id),
                clauseTables=['POTemplate'])

    def getBatch(self, starting_id, batch_size):
        """See `IPOFileSet`."""
        return POFile.select(
            "id >= %s" % quote(starting_id), orderBy="id", limit=batch_size)


class POFileTranslator(SQLBase):
    """See `IPOFileTranslator`."""

    implements(IPOFileTranslator)
    pofile = ForeignKey(foreignKey='POFile', dbName='pofile', notNull=True)
    person = ForeignKey(foreignKey='Person', dbName='person', notNull=True)
    latest_message = ForeignKey(foreignKey='TranslationMessage',
        dbName='latest_message', notNull=True)
    date_last_touched = UtcDateTimeCol(dbName='date_last_touched',
        notNull=False, default=None)


class POFileToTranslationFileDataAdapter:
    """Adapter from `IPOFile` to `ITranslationFileData`."""
    implements(ITranslationFileData)

    def __init__(self, pofile):
        self._pofile = pofile
        self.messages = self._getMessages()

    @cachedproperty
    def path(self):
        """See `ITranslationFileData`."""
        return self._pofile.path

    @cachedproperty
    def translation_domain(self):
        """See `ITranslationFileData`."""
        return self._pofile.potemplate.translation_domain

    @property
    def is_template(self):
        """See `ITranslationFileData`."""
        return False

    @cachedproperty
    def language_code(self):
        """See `ITranslationFile`."""
        if self.is_template:
            return None

        return self._pofile.language.code

    @cachedproperty
    def header(self):
        """See `ITranslationFileData`."""
        template_header = self._pofile.potemplate.getHeader()
        translation_header = self._pofile.getHeader()
        # Update default fields based on its values in the template header.
        translation_header.updateFromTemplateHeader(template_header)
        date_reviewed = None
        translation_header.translation_revision_date = (
            self._pofile.date_changed)

        translation_header.comment = self._pofile.topcomment

        if self._pofile.potemplate.hasPluralMessage():
            number_plural_forms = None
            plural_form_expression = None
            if self._pofile.language.pluralforms is not None:
                # We have pluralforms information for this language so we
                # update the header to be sure that we use the language
                # information from our database instead of use the one
                # that we got from upstream. We check this information so
                # we are sure it's valid.
                number_plural_forms = self._pofile.language.pluralforms
                plural_form_expression = (
                    self._pofile.language.pluralexpression)

            translation_header.number_plural_forms = number_plural_forms
            translation_header.plural_form_expression = plural_form_expression

        # We need to tag every export from Launchpad so we know whether a
        # later upload should change every translation in our database or
        # that we got a change between the export and the upload with
        # modifications.
        UTC = pytz.timezone('UTC')
        datetime_now = datetime.datetime.now(UTC)
        translation_header.launchpad_export_date = datetime_now

        return translation_header

    def _getMessages(self):
        """Return a list of `ITranslationMessageData` for the `IPOFile`
        adapted."""
        pofile = self._pofile
        # Get all rows related to this file. We do this to speed the export
        # process so we have a single DB query to fetch all needed
        # information.
        rows = getUtility(IVPOExportSet).get_pofile_rows(pofile)

        messages = []

        for row in rows:
            assert row.pofile == pofile, 'Got a row for a different IPOFile.'

            # Skip messages which are neither in the PO template nor in the PO
            # file. (Messages which are in the PO template but not in the PO
            # file are untranslated, and messages which are not in the PO
            # template but in the PO file are obsolete.)
            if row.sequence == 0 and not row.is_imported:
                continue

            # Create new message set
            msgset = TranslationMessageData()
            msgset.is_obsolete = (row.sequence == 0)
            msgset.msgid_singular = row.msgid_singular
            msgset.msgid_plural = row.msgid_plural

            forms = [
                (0, row.translation0), (1, row.translation1),
                (2, row.translation2), (3, row.translation3)]
            max_forms = pofile.plural_forms
            for (pluralform, translation) in forms[:max_forms]:
                if translation is not None:
                    msgset.addTranslation(pluralform, translation)

            msgset.context = row.context
            msgset.comment = row.comment
            msgset.source_comment = row.source_comment
            msgset.file_references = row.file_references

            if row.flags_comment:
                msgset.flags = set([
                    flag.strip()
                    for flag in row.flags_comment.split(',')
                    if flag
                    ])

            if row.is_fuzzy:
                msgset.flags.add('fuzzy')

            messages.append(msgset)

        return messages<|MERGE_RESOLUTION|>--- conflicted
+++ resolved
@@ -868,19 +868,8 @@
                  'TranslationMessage.is_imported IS TRUE',
                  'NOT TranslationMessage.was_fuzzy_in_last_import',
                  'TranslationMessage.potmsgset = POTMsgSet.id',
-<<<<<<< HEAD
-                 'POTMsgSet.sequence > 0',
-                 'TranslationMessage.msgstr0 IS NOT NULL']
-        for plural_form in range(1, self.plural_forms):
-            query.append("""
-                (POTMsgSet.msgid_plural IS NULL OR
-                 TranslationMessage.msgstr%d IS NOT NULL)
-                """ % plural_form)
-
-=======
                  'POTMsgSet.sequence > 0']
         self._appendCompletePluralFormsConditions(query)
->>>>>>> 11ac05b3
         current = TranslationMessage.select(
             ' AND '.join(query), clauseTables=['POTMsgSet']).count()
 
@@ -969,11 +958,8 @@
         entry_to_import = removeSecurityProxy(entry_to_import)
 
         translation_importer = getUtility(ITranslationImporter)
-
-<<<<<<< HEAD
         librarian_client = getUtility(ILibrarianClient)
-=======
->>>>>>> 11ac05b3
+
         import_file = librarian_client.getFileByAlias(
             entry_to_import.content.id)
 
