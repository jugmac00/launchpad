
# Copyright 2005 Canonical Ltd.  All rights reserved.

"""Classes to represent a binary package in a distroarchrelease."""

__metaclass__ = type

__all__ = [
    'DistroArchReleaseBinaryPackage',
    ]

from zope.interface import implements

from canonical.lp.dbschema import PackagePublishingStatus

from canonical.launchpad.interfaces import (IDistroArchReleaseBinaryPackage,
                                            NotFoundError)

from canonical.database.constants import UTC_NOW
from canonical.database.sqlbase import sqlvalues

from canonical.launchpad.database.distroarchreleasebinarypackagerelease import \
    DistroArchReleaseBinaryPackageRelease
from distroreleasepackagecache import DistroReleasePackageCache
from canonical.launchpad.database.publishing import (BinaryPackagePublishingHistory,
                                                     SecureBinaryPackagePublishingHistory)
from canonical.launchpad.database.binarypackagerelease import \
    BinaryPackageRelease

from canonical.lp.dbschema import PackagePublishingStatus

class DistroArchReleaseBinaryPackage:
    """A Binary Package in the context of a Distro Arch Release. 

    Binary Packages are "magic": they don't really exist in the
    database. Instead, they are synthesized based on information from
    the publishing and binarypackagerelease tables.
    """

    implements(IDistroArchReleaseBinaryPackage)

    def __init__(self, distroarchrelease, binarypackagename):
        self.distroarchrelease = distroarchrelease
        self.binarypackagename = binarypackagename

    @property
    def name(self):
        """See IDistroArchReleaseBinaryPackage."""
        return self.binarypackagename.name

    @property
    def distrorelease(self):
        """See IDistroArchRelease."""
        return self.distroarchrelease.distrorelease

    @property
    def distribution(self):
        """See IDistroArchRelease."""
        return self.distrorelease.distribution

    @property
    def displayname(self):
        """See IDistroArchReleaseBinaryPackage."""
        return '%s in %s %s' % (
            self.binarypackagename.name,
            self.distroarchrelease.distrorelease.name,
            self.distroarchrelease.architecturetag)

    @property
    def title(self):
        """See IDistroArchReleaseBinaryPackage."""
        return 'Binary Package "%s" in %s' % (
            self.binarypackagename.name, self.distroarchrelease.title)

    @property
    def summary(self):
        """See IDistroArchReleaseBinaryPackage."""
        curr = self.currentrelease
        if curr is not None:
            return curr.summary
        general = DistroReleasePackageCache.selectOneBy(
            distroreleaseID=self.distrorelease.id,
            binarypackagenameID=self.binarypackagename.id)
        if general is not None:
            return general.summary
        return None

    @property
    def description(self):
        """See IDistroArchReleaseBinaryPackage."""
        curr = self.currentrelease
        if curr is not None:
            return curr.description
        general = DistroReleasePackageCache.selectOneBy(
            distroreleaseID=self.distrorelease.id,
            binarypackagenameID=self.binarypackagename.id)
        if general is not None:
            return general.description
        return None


    def __getitem__(self, version):
        """See IDistroArchReleaseBinaryPackage."""
        query = """
        BinaryPackagePublishingHistory.distroarchrelease = %s AND
        BinaryPackagePublishingHistory.binarypackagerelease =
            BinaryPackageRelease.id AND
        BinaryPackageRelease.version = %s AND
        BinaryPackageRelease.binarypackagename = %s
        """ % sqlvalues(self.distroarchrelease.id, version,
                        self.binarypackagename.id)

        bpph = BinaryPackagePublishingHistory.selectFirst(
            query, clauseTables=['binarypackagerelease'],
            orderBy=["-datecreated"])

        if bpph is None:
            return None

        return DistroArchReleaseBinaryPackageRelease(
            distroarchrelease=self.distroarchrelease,
            binarypackagerelease=bpph.binarypackagerelease)

    @property
    def releases(self):
        """See IDistroArchReleaseBinaryPackage."""
        ret = BinaryPackageRelease.select("""
            BinaryPackagePublishingHistory.distroarchrelease = %s AND
            BinaryPackagePublishingHistory.binarypackagerelease =
                BinaryPackageRelease.id AND
            BinaryPackageRelease.binarypackagename = %s
            """ % sqlvalues(self.distroarchrelease.id,
                            self.binarypackagename.id),
            orderBy='-datecreated',
            distinct=True,
            clauseTables=['BinaryPackagePublishingHistory'])
        result = []
        versions = set()
        for bpr in ret:
            if bpr.version not in versions:
                versions.add(bpr.version)
                darbpr = DistroArchReleaseBinaryPackageRelease(
                    distroarchrelease=self.distroarchrelease,
                    binarypackagerelease=bpr)
                result.append(darbpr)
        return result

    @property
    def currentrelease(self):
        """See IDistroArchReleaseBinaryPackage."""
        releases = BinaryPackageRelease.select("""
            BinaryPackageRelease.binarypackagename = %s AND
            BinaryPackageRelease.id =
                BinaryPackagePublishing.binarypackagerelease AND
            BinaryPackagePublishing.distroarchrelease = %s AND
            BinaryPackagePublishing.status = %s
            """ % sqlvalues(self.binarypackagename.id,
                            self.distroarchrelease.id,
                            PackagePublishingStatus.PUBLISHED,
                            ),
            orderBy='datecreated',
            distinct=True,
            clauseTables=['BinaryPackagePublishing',])

        # sort by version
        if releases.count() == 0:
            return None
        return DistroArchReleaseBinaryPackageRelease(
            distroarchrelease=self.distroarchrelease,
            binarypackagerelease=releases[-1])

    @property
    def publishing_history(self):
        """See IDistroArchReleaseBinaryPackage."""
        return BinaryPackagePublishingHistory.select("""
            BinaryPackagePublishingHistory.distroarchrelease = %s AND
            BinaryPackagePublishingHistory.binarypackagerelease = 
                BinaryPackageRelease.id AND
            BinaryPackageRelease.binarypackagename = %s
            """ % sqlvalues(self.distroarchrelease.id,
                            self.binarypackagename.id),
            distinct=True,
            clauseTables=['BinaryPackageRelease'],
            orderBy='-datecreated')

    @property
    def current_published(self):
        """See IDistroArchReleaseBinaryPackage."""
<<<<<<< HEAD

        current = self.publishing_history.selectFirstBy(
            status = PackagePublishingStatus.PUBLISHED)
=======
        current = BinaryPackagePublishingHistory.selectFirst("""
            BinaryPackagePublishingHistory.distroarchrelease = %s AND
            BinaryPackagePublishingHistory.binarypackagerelease =
                BinaryPackageRelease.id AND
            BinaryPackageRelease.binarypackagename = %s AND
            BinaryPackagePublishingHistory.status = %s
            """ % sqlvalues(self.distroarchrelease.id,
                            self.binarypackagename.id,
                            PackagePublishingStatus.PUBLISHED),
            clauseTables=['BinaryPackageRelease'],
            orderBy='-datecreated')

>>>>>>> 46779544
        if current is None:
            raise NotFoundError("Binary package %s not published in %s/%s"
                                % (self.binarypackagename.name,
                                   self.distroarchrelease.distrorelease.name,
                                   self.distroarchrelease.architecturetag))

        return current

    def changeOverride(self, new_component=None, new_section=None,
                       new_priority=None):
        """See IDistroArchReleaseBinaryPackage."""

        # Check we have been asked to do something
        if (new_component is None and new_section is None 
            and new_priority is None):
            raise AssertionError("changeOverride must be passed a new"
                                 "component, section or priority.")

        # Retrieve current publishing info
        current = self.current_published

        # Check there is a change to make
        if new_component is None:
            new_component = current.component
        if new_section is None:
            new_section = current.section
        if new_priority is None:
            new_priority = current.priority

        if (new_component == current.component and
            new_section == current.section and
            new_priority == current.priority):
            return

        # Append the modified package publishing entry
        SecureBinaryPackagePublishingHistory(
            binarypackagerelease=current.binarypackagerelease,
            distroarchrelease=current.distroarchrelease,
            component=new_component,
            section=new_section,
            priority=new_priority,
            status=PackagePublishingStatus.PENDING,
            datecreated=UTC_NOW,
            pocket=current.pocket,
            embargo=False,
            )
<<<<<<< HEAD
        
    def supersede(self):
        """See IDistroArchReleaseBinaryPackage."""

        # Retrieve current publishing info
        current = self.current_published

=======

    def supersede(self):
        """See IDistroArchReleaseBinaryPackage."""
        # Retrieve current publishing info
        current = self.current_published
>>>>>>> 46779544
        current = SecureBinaryPackagePublishingHistory.get(current.id)
        current.status = PackagePublishingStatus.SUPERSEDED
        current.datesuperseded = UTC_NOW

        return current<|MERGE_RESOLUTION|>--- conflicted
+++ resolved
@@ -186,11 +186,6 @@
     @property
     def current_published(self):
         """See IDistroArchReleaseBinaryPackage."""
-<<<<<<< HEAD
-
-        current = self.publishing_history.selectFirstBy(
-            status = PackagePublishingStatus.PUBLISHED)
-=======
         current = BinaryPackagePublishingHistory.selectFirst("""
             BinaryPackagePublishingHistory.distroarchrelease = %s AND
             BinaryPackagePublishingHistory.binarypackagerelease =
@@ -203,7 +198,6 @@
             clauseTables=['BinaryPackageRelease'],
             orderBy='-datecreated')
 
->>>>>>> 46779544
         if current is None:
             raise NotFoundError("Binary package %s not published in %s/%s"
                                 % (self.binarypackagename.name,
@@ -250,21 +244,11 @@
             pocket=current.pocket,
             embargo=False,
             )
-<<<<<<< HEAD
-        
+
     def supersede(self):
         """See IDistroArchReleaseBinaryPackage."""
-
         # Retrieve current publishing info
         current = self.current_published
-
-=======
-
-    def supersede(self):
-        """See IDistroArchReleaseBinaryPackage."""
-        # Retrieve current publishing info
-        current = self.current_published
->>>>>>> 46779544
         current = SecureBinaryPackagePublishingHistory.get(current.id)
         current.status = PackagePublishingStatus.SUPERSEDED
         current.datesuperseded = UTC_NOW
