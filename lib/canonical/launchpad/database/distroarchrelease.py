# Copyright 2004-2005 Canonical Ltd.  All rights reserved.

__metaclass__ = type
__all__ = ['DistroArchRelease',
           'DistroArchReleaseSet',
           'PocketChroot'
           ]

from zope.interface import implements
from zope.component import getUtility

from sqlobject import (
    BoolCol, IntCol, StringCol, ForeignKey, SQLRelatedJoin, SQLObjectNotFound)

from canonical.database.sqlbase import SQLBase, sqlvalues, quote_like, quote
from canonical.database.constants import DEFAULT

from canonical.launchpad.interfaces import (
    IDistroArchRelease, IBinaryPackageReleaseSet, IPocketChroot,
    IHasBuildRecords, IBinaryPackageName, IDistroArchReleaseSet,
    IBuildSet, IBinaryPackageNameSet, IPublishing)

from canonical.launchpad.database.binarypackagename import BinaryPackageName
from canonical.launchpad.database.distroarchreleasebinarypackage import (
    DistroArchReleaseBinaryPackage)
from canonical.launchpad.database.publishing import BinaryPackagePublishing
from canonical.launchpad.database.publishedpackage import PublishedPackage
from canonical.launchpad.database.processor import Processor
from canonical.launchpad.database.binarypackagerelease import (
    BinaryPackageRelease)
from canonical.launchpad.helpers import shortlist
from canonical.lp.dbschema import (
    EnumCol, PackagePublishingPocket, DistributionReleaseStatus,
    PackagePublishingStatus)

class DistroArchRelease(SQLBase):
    implements(IDistroArchRelease, IHasBuildRecords, IPublishing)
    _table = 'DistroArchRelease'

    distrorelease = ForeignKey(dbName='distrorelease',
        foreignKey='DistroRelease', notNull=True)
    processorfamily = ForeignKey(dbName='processorfamily',
        foreignKey='ProcessorFamily', notNull=True)
    architecturetag = StringCol(notNull=True)
    official = BoolCol(notNull=True)
    owner = ForeignKey(dbName='owner', foreignKey='Person', notNull=True)
    package_count = IntCol(notNull=True, default=DEFAULT)

    packages = SQLRelatedJoin('BinaryPackageRelease',
        joinColumn='distroarchrelease',
        intermediateTable='BinaryPackagePublishing',
        otherColumn='binarypackagerelease')

    def __getitem__(self, name):
        return self.getBinaryPackage(name)

    @property
    def default_processor(self):
        """See IDistroArchRelease"""
        return self.processors[0]

    @property
    def processors(self):
        """See IDistroArchRelease"""
        return Processor.selectBy(familyID=self.processorfamily.id,
                                  orderBy='id')

    @property
    def title(self):
        """See IDistroArchRelease """
        return '%s for %s (%s)' % (
            self.distrorelease.title, self.architecturetag,
            self.processorfamily.name
            )

    @property
    def displayname(self):
        """See IDistroArchRelease."""
        return '%s %s' % (self.distrorelease.name, self.architecturetag)

    def updatePackageCount(self):
        """See IDistroArchRelease """
        query = """
            BinaryPackagePublishing.distroarchrelease = %s AND
            BinaryPackagePublishing.status = %s AND
            BinaryPackagePublishing.pocket = %s
            """ % sqlvalues(
                    self.id,
                    PackagePublishingStatus.PUBLISHED,
                    PackagePublishingPocket.RELEASE
                 )
        self.package_count = BinaryPackagePublishing.select(query).count()

    @property
    def isNominatedArchIndep(self):
        """See IDistroArchRelease"""
        return (self.distrorelease.nominatedarchindep and
                self.id == self.distrorelease.nominatedarchindep.id)

    def getPocketChroot(self, pocket=None):
        """See IDistroArchRelease"""
        if not pocket:
            pocket = PackagePublishingPocket.RELEASE

        pchroot = PocketChroot.selectOneBy(
            distroarchreleaseID=self.id, pocket=pocket)

        return pchroot

    def getChroot(self, pocket=None, default=None):
        """See IDistroArchRelease"""
        pocket_chroot = self.getPocketChroot(pocket)

        if pocket_chroot is None:
            return default

        return pocket_chroot.chroot

    def addOrUpdateChroot(self, pocket, chroot):
        """See IDistroArchRelease"""
        pocket_chroot = self.getPocketChroot(pocket)

        if pocket_chroot is None:
            return PocketChroot(
                distroarchrelease=self, pocket=pocket, chroot=chroot)
        else:
            pocket_chroot.chroot = chroot

        return pocket_chroot

    def findPackagesByName(self, pattern, fti=False):
        """Search BinaryPackages matching pattern and archtag"""
        binset = getUtility(IBinaryPackageReleaseSet)
        return binset.findByNameInDistroRelease(
            self.distrorelease.id, pattern, self.architecturetag, fti)

    def searchBinaryPackages(self, text):
        """See IDistroArchRelease."""
        bprs = BinaryPackageRelease.select("""
            BinaryPackagePublishing.distroarchrelease = %s AND
            BinaryPackagePublishing.binarypackagerelease =
                BinaryPackageRelease.id AND
             BinaryPackageRelease.binarypackagename =
                BinaryPackageName.id AND
            (BinaryPackageRelease.fti @@ ftq(%s) OR
             BinaryPackageName.name ILIKE '%%' || %s || '%%')
            """ % (quote(self.id), quote(text), quote_like(text)),
            selectAlso="""
                rank(BinaryPackageRelease.fti, ftq(%s))
                AS rank""" % sqlvalues(text),
            clauseTables=['BinaryPackagePublishing',  'BinaryPackageName'],
            prejoinClauseTables=["BinaryPackageName"],
            orderBy=['-rank'],
            distinct=True)
        # import here to avoid circular import problems
        from canonical.launchpad.database import (
            DistroArchReleaseBinaryPackageRelease)
        return [DistroArchReleaseBinaryPackageRelease(
                    distroarchrelease=self,
                    binarypackagerelease=bpr) for bpr in bprs]

    def getBinaryPackage(self, name):
        """See IDistroArchRelease."""
        if not IBinaryPackageName.providedBy(name):
            try:
                name = BinaryPackageName.byName(name)
            except SQLObjectNotFound:
                return None
        return DistroArchReleaseBinaryPackage(
            self, name)

    def getBuildRecords(self, status=None, name=None, pocket=None):
        """See IHasBuildRecords"""
        # use facility provided by IBuildSet to retrieve the records
        return getUtility(IBuildSet).getBuildsByArchIds([self.id], status,
                                                        name, pocket)

    def getReleasedPackages(self, binary_name, pocket=None,
                            include_pending=False, exclude_pocket=None):
        """See IDistroArchRelease."""
        queries = []

        if not IBinaryPackageName.providedBy(binary_name):
            binname_set = getUtility(IBinaryPackageNameSet)
            binary_name = binname_set.getOrCreateByName(binary_name)

        queries.append("""
        binarypackagerelease=binarypackagerelease.id AND
        binarypackagerelease.binarypackagename=%s AND
        distroarchrelease=%s
        """ % sqlvalues(binary_name.id, self.id))

        if pocket is not None:
            queries.append("pocket=%s" % sqlvalues(pocket.value))

        if exclude_pocket is not None:
            queries.append("pocket!=%s" % sqlvalues(exclude_pocket.value))

        if include_pending:
            queries.append("status in (%s, %s)" % sqlvalues(
                PackagePublishingStatus.PUBLISHED,
                PackagePublishingStatus.PENDING))
        else:
            queries.append("status=%s" % sqlvalues(
                PackagePublishingStatus.PUBLISHED))

        published = BinaryPackagePublishing.select(
            " AND ".join(queries),
            clauseTables = ['BinaryPackageRelease'])

        return shortlist(published)

    def findDepCandidateByName(self, name):
        """See IPublishedSet."""
        return PublishedPackage.selectFirstBy(
            binarypackagename=name, distroarchreleaseID=self.id,
            packagepublishingstatus=PackagePublishingStatus.PUBLISHED,
            orderBy=['-id'])

    def publish(self, diskpool, log, careful=False, dirty_pockets=None):
        """See IPublishing."""
        log.debug("Attempting to publish pending binaries for %s"
              % self.architecturetag)

        queries = ["distroarchrelease=%s" % sqlvalues(self)]

        if careful:
            target_status = [
                PackagePublishingStatus.PENDING,
                PackagePublishingStatus.PUBLISHED,
                ]
        else:
            target_status = [
                PackagePublishingStatus.PENDING,
                ]

        queries.append("status in %s" % sqlvalues(target_status))

        unstable_states = [
            DistributionReleaseStatus.FROZEN,
            DistributionReleaseStatus.DEVELOPMENT,
            DistributionReleaseStatus.EXPERIMENTAL,
            ]

        if self.distrorelease.releasestatus in unstable_states:
            queries.append(
                "pocket=%s" % sqlvalues(PackagePublishingPocket.RELEASE))
        else:
            queries.append(
                "pocket!=%s" % sqlvalues(PackagePublishingPocket.RELEASE))

        bpps = BinaryPackagePublishing.select(" AND ".join(queries))

        for bpp in bpps:
            bpp.publish(diskpool, log)
            if dirty_pockets is not None:
                name = self.distrorelease.name
                release_pockets = dirty_pockets.setdefault(name, {})
                release_pockets[bpp.pocket] = True



class DistroArchReleaseSet:
    """This class is to deal with DistroArchRelease related stuff"""

    implements(IDistroArchReleaseSet)

    def __iter__(self):
        return iter(DistroArchRelease.select())

    def get(self, dar_id):
        """See canonical.launchpad.interfaces.IDistributionSet."""
        return DistroArchRelease.get(dar_id)

    def count(self):
        return DistroArchRelease.select().count()


class PocketChroot(SQLBase):
    implements(IPocketChroot)
    _table = "PocketChroot"

<<<<<<< HEAD
    distroarchrelease = ForeignKey(dbName='distroarchrelease',
                                   foreignKey='DistroArchRelease',
                                   notNull=True)
    pocket = dbschema.EnumCol(schema=dbschema.PackagePublishingPocket,
                              default=dbschema.PackagePublishingPocket.RELEASE,
                              notNull=True)
    chroot = ForeignKey(dbName='chroot', foreignKey='LibraryFileAlias',
                        notNull=True)
=======
    distroarchrelease = ForeignKey(
        dbName='distroarchrelease',foreignKey='DistroArchRelease',
        notNull=True)

    pocket = EnumCol(
        schema=PackagePublishingPocket,
        default=PackagePublishingPocket.RELEASE,
        notNull=True)

    chroot = ForeignKey(dbName='chroot', foreignKey='LibraryFileAlias')
>>>>>>> 0680d693

<|MERGE_RESOLUTION|>--- conflicted
+++ resolved
@@ -280,25 +280,10 @@
     implements(IPocketChroot)
     _table = "PocketChroot"
 
-<<<<<<< HEAD
     distroarchrelease = ForeignKey(dbName='distroarchrelease',
                                    foreignKey='DistroArchRelease',
                                    notNull=True)
     pocket = dbschema.EnumCol(schema=dbschema.PackagePublishingPocket,
                               default=dbschema.PackagePublishingPocket.RELEASE,
                               notNull=True)
-    chroot = ForeignKey(dbName='chroot', foreignKey='LibraryFileAlias',
-                        notNull=True)
-=======
-    distroarchrelease = ForeignKey(
-        dbName='distroarchrelease',foreignKey='DistroArchRelease',
-        notNull=True)
-
-    pocket = EnumCol(
-        schema=PackagePublishingPocket,
-        default=PackagePublishingPocket.RELEASE,
-        notNull=True)
-
-    chroot = ForeignKey(dbName='chroot', foreignKey='LibraryFileAlias')
->>>>>>> 0680d693
-
+    chroot = ForeignKey(dbName='chroot', foreignKey='LibraryFileAlias')