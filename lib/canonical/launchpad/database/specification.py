--- conflicted
+++ resolved
@@ -144,13 +144,8 @@
     sprints = SQLRelatedJoin('Sprint', orderBy='name',
         joinColumn='specification', otherColumn='sprint',
         intermediateTable='SprintSpecification')
-<<<<<<< HEAD
     bug_links = SQLMultipleJoin(
         'SpecificationBug', joinColumn='specification', orderBy='id')
-=======
-    bug_links = SQLMultipleJoin('SpecificationBug',
-        joinColumn='specification', orderBy='id')
->>>>>>> 37d6889c
     bugs = SQLRelatedJoin('Bug',
         joinColumn='specification', otherColumn='bug',
         intermediateTable='SpecificationBug', orderBy='id')
@@ -454,14 +449,8 @@
         delta.recordNewValues(("title", "summary", "whiteboard",
                                "specurl", "productseries",
                                "distroseries", "milestone"))
-<<<<<<< HEAD
-        delta.recordNewAndOld(("name", "priority",
-                               "definition_status", "target",
-                               "approver", "assignee", "drafter"))
-=======
         delta.recordNewAndOld(("name", "priority", "definition_status",
                                "target", "approver", "assignee", "drafter"))
->>>>>>> 37d6889c
         delta.recordListAddedAndRemoved("bugs",
                                         "bugs_linked",
                                         "bugs_unlinked")
@@ -639,14 +628,8 @@
     def all_blocked(self):
         blocked = set()
         self._find_all_blocked(blocked)
-<<<<<<< HEAD
-        return sorted(
-            blocked,
-            key=lambda s: (s.definition_status, s.priority, s.title))
-=======
         return sorted(blocked, key=lambda s: (s.definition_status,
                                               s.priority, s.title))
->>>>>>> 37d6889c
 
     # branches
     def getBranchLink(self, branch):
@@ -750,16 +733,8 @@
 
         # sort by priority descending, by default
         if sort is None or sort == SpecificationSort.PRIORITY:
-<<<<<<< HEAD
-            order = [
-                '-priority',
-                'Specification.definition_status',
-                'Specification.name',
-                ]
-=======
             order = ['-priority', 'Specification.definition_status',
                      'Specification.name']
->>>>>>> 37d6889c
         elif sort == SpecificationSort.DATE:
             if SpecificationFilter.COMPLETE in filter:
                 # if we are showing completed, we care about date completed
