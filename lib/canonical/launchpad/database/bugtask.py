# Copyright 2004-2006 Canonical Ltd.  All rights reserved.
# pylint: disable-msg=E0611,W0212

"""Classes that implement IBugTask and its related interfaces."""

__metaclass__ = type

__all__ = [
    'BugTaskDelta',
    'BugTaskToBugAdapter',
    'BugTaskMixin',
    'BugTask',
    'BugTaskSet',
    'NullBugTask',
    'bugtask_sort_key',
    'get_bug_privacy_filter',
    'search_value_to_where_condition']


import datetime
from operator import attrgetter

from sqlobject import (
    ForeignKey, StringCol, SQLObjectNotFound)
from sqlobject.sqlbuilder import SQLConstant

from storm.expr import Alias, AutoTables, Join, LeftJoin, SQL
from storm.sqlobject import SQLObjectResultSet
from storm.zope.interfaces import IZStorm

import pytz

from zope.component import getUtility
from zope.interface import implements, alsoProvides
from zope.security.proxy import isinstance as zope_isinstance

from canonical.config import config

from canonical.database.sqlbase import (
    block_implicit_flushes, cursor, SQLBase, sqlvalues, quote, quote_like)
from canonical.database.constants import UTC_NOW
from canonical.database.datetimecol import UtcDateTimeCol
from canonical.database.nl_search import nl_phrase_search
from canonical.database.enumcol import EnumCol

from canonical.lazr.enum import DBItem

from canonical.launchpad.searchbuilder import all, any, NULL, not_equals
from canonical.launchpad.database.pillar import pillar_sort_key
from canonical.launchpad.validators.person import validate_public_person
from canonical.launchpad.interfaces import (
    BUG_SUPERVISOR_BUGTASK_STATUSES, BugNominationStatus, BugTaskImportance,
    BugTaskSearchParams, BugTaskStatus, BugTaskStatusSearch,
    ConjoinedBugTaskEditError, IBugTask, IBugTaskDelta, IBugTaskSet,
<<<<<<< HEAD
    IDistribution, IDistributionSourcePackage, IDistroBugTask, IDistroSeries,
    IDistroSeriesBugTask, ILaunchpadCelebrities, INullBugTask, IProduct,
    IProductSeries, IProductSeriesBugTask, IProject, IProjectMilestone,
    ISourcePackage, IUpstreamBugTask, NotFoundError, PackagePublishingStatus,
    RESOLVED_BUGTASK_STATUSES, UNRESOLVED_BUGTASK_STATUSES,
    UserCannotEditBugTaskStatus)
=======
    IDistribution, IDistributionSet, IDistributionSourcePackage,
    IDistroBugTask, IDistroSeries, IDistroSeriesSet, IDistroSeriesBugTask,
    ILaunchpadCelebrities, INullBugTask, IProduct, IProductSeries,
    IProductSeriesBugTask, IProductSeriesSet, IProductSet, IProject,
    IProjectMilestone, ISourcePackage, ISourcePackageNameSet,
    IUpstreamBugTask, NotFoundError, PackagePublishingStatus,
    RESOLVED_BUGTASK_STATUSES, UNRESOLVED_BUGTASK_STATUSES)
from canonical.launchpad.interfaces.distribution import (
    IDistributionSet)
from canonical.launchpad.interfaces.sourcepackagename import (
    ISourcePackageNameSet)
>>>>>>> abcda710
from canonical.launchpad.helpers import shortlist
# XXX: kiko 2006-06-14 bug=49029


debbugsseveritymap = {None:        BugTaskImportance.UNDECIDED,
                      'wishlist':  BugTaskImportance.WISHLIST,
                      'minor':     BugTaskImportance.LOW,
                      'normal':    BugTaskImportance.MEDIUM,
                      'important': BugTaskImportance.HIGH,
                      'serious':   BugTaskImportance.HIGH,
                      'grave':     BugTaskImportance.HIGH,
                      'critical':  BugTaskImportance.CRITICAL}


def bugtask_sort_key(bugtask):
    """A sort key for a set of bugtasks. We want:

          - products first, followed by their productseries tasks
          - distro tasks, followed by their distroseries tasks
          - ubuntu first among the distros
    """
    if bugtask.product:
        product_name = bugtask.product.name
        productseries_name = None
    elif bugtask.productseries:
        productseries_name = bugtask.productseries.name
        product_name = bugtask.productseries.product.name
    else:
        product_name = None
        productseries_name = None

    if bugtask.distribution:
        distribution_name = bugtask.distribution.name
    else:
        distribution_name = None

    if bugtask.distroseries:
        distroseries_name = bugtask.distroseries.version
        distribution_name = bugtask.distroseries.distribution.name
    else:
        distroseries_name = None

    if bugtask.sourcepackagename:
        sourcepackage_name = bugtask.sourcepackagename.name
    else:
        sourcepackage_name = None

    # Move ubuntu to the top.
    if distribution_name == 'ubuntu':
        distribution_name = '-'

    return (
        bugtask.bug.id, distribution_name, product_name, productseries_name,
        distroseries_name, sourcepackage_name)


class BugTaskDelta:
    """See `IBugTaskDelta`."""
    implements(IBugTaskDelta)
    def __init__(self, bugtask, product=None,
                 sourcepackagename=None, status=None, importance=None,
                 assignee=None, milestone=None, statusexplanation=None,
                 bugwatch=None):
        self.bugtask = bugtask
        self.product = product
        self.sourcepackagename = sourcepackagename
        self.status = status
        self.importance = importance
        self.assignee = assignee
        self.target = milestone
        self.statusexplanation = statusexplanation
        self.bugwatch = bugwatch


class BugTaskMixin:
    """Mix-in class for some property methods of IBugTask implementations."""

    @property
    def bug_subscribers(self):
        """See `IBugTask`."""
        indirect_subscribers = self.bug.getIndirectSubscribers()
        return self.bug.getDirectSubscribers() + indirect_subscribers

    @property
    def bugtargetdisplayname(self):
        """See `IBugTask`."""
        return self.target.bugtargetdisplayname

    @property
    def bugtargetname(self):
        """See `IBugTask`."""
        return self.target.bugtargetname

    @property
    def target(self):
        """See `IBugTask`."""
        # We explicitly reference attributes here (rather than, say,
        # IDistroBugTask.providedBy(self)), because we can't assume this
        # task has yet been marked with the correct interface.
        if self.product:
            return self.product
        elif self.productseries:
            return self.productseries
        elif self.distribution:
            if self.sourcepackagename:
                return self.distribution.getSourcePackage(
                    self.sourcepackagename)
            else:
                return self.distribution
        elif self.distroseries:
            if self.sourcepackagename:
                return self.distroseries.getSourcePackage(
                    self.sourcepackagename)
            else:
                return self.distroseries
        else:
            raise AssertionError("Unable to determine bugtask target.")

    @property
    def related_tasks(self):
        """See `IBugTask`."""
        other_tasks = [
            task for task in self.bug.bugtasks if task != self]

        return other_tasks

    @property
    def pillar(self):
        """See `IBugTask`."""
        if self.product is not None:
            return self.product
        elif self.productseries is not None:
            return self.productseries.product
        elif self.distribution is not None:
            return self.distribution
        else:
            return self.distroseries.distribution

    @property
    def other_affected_pillars(self):
        """See `IBugTask`."""
        result = set()
        this_pillar = self.pillar
        for task in self.bug.bugtasks:
            that_pillar = task.pillar
            if that_pillar != this_pillar:
                result.add(that_pillar)
        return sorted(result, key=pillar_sort_key)

    @property
    def mentoring_offers(self):
        """See `IHasMentoringOffers`."""
        # mentoring is on IBug as a whole, not on a specific task, so we
        # pass through to the bug
        return self.bug.mentoring_offers

    def canMentor(self, user):
        """See `ICanBeMentored`."""
        # mentoring is on IBug as a whole, not on a specific task, so we
        # pass through to the bug
        return self.bug.canMentor(user)

    def isMentor(self, user):
        """See `ICanBeMentored`."""
        # mentoring is on IBug as a whole, not on a specific task, so we
        # pass through to the bug
        return self.bug.isMentor(user)

    def offerMentoring(self, user, team):
        """See `ICanBeMentored`."""
        # mentoring is on IBug as a whole, not on a specific task, so we
        # pass through to the bug
        return self.bug.offerMentoring(user, team)

    def retractMentoring(self, user):
        """See `ICanBeMentored`."""
        # mentoring is on IBug as a whole, not on a specific task, so we
        # pass through to the bug
        return self.bug.retractMentoring(user)


class NullBugTask(BugTaskMixin):
    """A null object for IBugTask.

    This class is used, for example, to be able to render a URL like:

      /products/evolution/+bug/5

    when bug #5 isn't yet reported in evolution.
    """
    implements(INullBugTask)

    def __init__(self, bug, product=None, productseries=None,
                 sourcepackagename=None, distribution=None,
                 distroseries=None):
        """Initialize a NullBugTask."""
        self.bug = bug
        self.product = product
        self.productseries = productseries
        self.sourcepackagename = sourcepackagename
        self.distribution = distribution
        self.distroseries = distroseries

        # Mark the task with the correct interface, depending on its
        # context.
        if self.product:
            alsoProvides(self, IUpstreamBugTask)
        elif self.distribution:
            alsoProvides(self, IDistroBugTask)
        elif self.distroseries:
            alsoProvides(self, IDistroSeriesBugTask)
        elif self.productseries:
            alsoProvides(self, IProductSeriesBugTask)
        else:
            raise AssertionError('Unknown NullBugTask: %r.' % self)

        # Set a bunch of attributes to None, because it doesn't make
        # sense for these attributes to have a value when there is no
        # real task there. (In fact, it may make sense for these
        # values to be non-null, but I haven't yet found a use case
        # for it, and I don't think there's any point on designing for
        # that until we've encountered one.)
        self.id = None
        self.age = None
        self.milestone = None
        self.status = None
        self.statusexplanation = None
        self.importance = None
        self.assignee = None
        self.bugwatch = None
        self.owner = None
        self.conjoined_master = None
        self.conjoined_slave = None

        self.datecreated = None
        self.date_assigned = None
        self.date_confirmed = None
        self.date_last_updated = None
        self.date_inprogress = None
        self.date_closed = None

    @property
    def title(self):
        """See `IBugTask`."""
        return 'Bug #%s is not in %s: "%s"' % (
            self.bug.id, self.bugtargetdisplayname, self.bug.title)


def BugTaskToBugAdapter(bugtask):
    """Adapt an IBugTask to an IBug."""
    return bugtask.bug


@block_implicit_flushes
def validate_target_attribute(self, attr, value):
    """Update the targetnamecache."""
    # Don't update targetnamecache during _init().
    if self._SO_creating:
        return value
    # Determine the new target attributes.
    target_params = dict(
        product=self.product,
        productseries=self.productseries,
        sourcepackagename=self.sourcepackagename,
        distribution=self.distribution,
        distroseries=self.distroseries)
    utility_iface = {
        'productID': IProductSet,
        'productseriesID': IProductSeriesSet,
        'sourcepackagenameID': ISourcePackageNameSet,
        'distributionID': IDistributionSet,
        'distroseriesID': IDistroSeriesSet
        }[attr]
    if value is None:
        target_params[attr[:-2]] = None
    else:
        target_params[attr[:-2]] = getUtility(utility_iface).get(value)

    # Use a NullBugTask to determine the new target.
    nulltask = NullBugTask(self.bug, **target_params)
    self.updateTargetNameCache(nulltask.target)

    return value


class PassthroughValue:
    """A wrapper to allow setting values on conjoined bug tasks."""
    def __init__(self, value):
        self.value = value


@block_implicit_flushes
def validate_conjoined_attribute(self, attr, value):
    # If the value has been wrapped in a _PassthroughValue instance,
    # then we are being updated by our conjoined master: pass the
    # value through without any checking.
    if isinstance(value, PassthroughValue):
        return value.value

    # If this bugtask has no bug yet, then we are probably being
    # instantiated.
    if self.bug is None:
        return value

    if self._isConjoinedBugTask():
        raise ConjoinedBugTaskEditError(
            "This task cannot be edited directly, it should be"
            " edited through its conjoined_master.")
    # The conjoined slave is updated before the master one because,
    # for distro tasks, conjoined_slave does a comparison on
    # sourcepackagename, and the sourcepackagenames will not match
    # if the conjoined master is altered before the conjoined slave!
    conjoined_bugtask = self.conjoined_slave
    if conjoined_bugtask:
        setattr(conjoined_bugtask, attr, PassthroughValue(value))

    return value


def validate_status(self, attr, value):
    if value not in self._NON_CONJOINED_STATUSES:
        return validate_conjoined_attribute(self, attr, value)
    else:
        return value


def validate_assignee(self, attr, value):
    value = validate_conjoined_attribute(self, attr, value)
    # Check if this assignee is public.
    return validate_public_person(self, attr, value)


@block_implicit_flushes
def validate_sourcepackagename(self, attr, value):
    is_passthrough = isinstance(value, PassthroughValue)
    value = validate_conjoined_attribute(self, attr, value)
    if not is_passthrough:
        self._syncSourcePackages(value)
    return validate_target_attribute(self, attr, value)


class BugTask(SQLBase, BugTaskMixin):
    """See `IBugTask`."""
    implements(IBugTask)
    _table = "BugTask"
    _defaultOrder = ['distribution', 'product', 'productseries',
                     'distroseries', 'milestone', 'sourcepackagename']
    _CONJOINED_ATTRIBUTES = (
        "status", "importance", "assigneeID", "milestoneID",
        "date_assigned", "date_confirmed", "date_inprogress",
        "date_closed", "date_incomplete", "date_left_new",
        "date_triaged", "date_fix_committed", "date_fix_released")
    _NON_CONJOINED_STATUSES = (BugTaskStatus.WONTFIX,)

    bug = ForeignKey(dbName='bug', foreignKey='Bug', notNull=True)
    product = ForeignKey(
        dbName='product', foreignKey='Product',
        notNull=False, default=None,
        storm_validator=validate_target_attribute)
    productseries = ForeignKey(
        dbName='productseries', foreignKey='ProductSeries',
        notNull=False, default=None,
        storm_validator=validate_target_attribute)
    sourcepackagename = ForeignKey(
        dbName='sourcepackagename', foreignKey='SourcePackageName',
        notNull=False, default=None,
        storm_validator=validate_sourcepackagename)
    distribution = ForeignKey(
        dbName='distribution', foreignKey='Distribution',
        notNull=False, default=None,
        storm_validator=validate_target_attribute)
    distroseries = ForeignKey(
        dbName='distroseries', foreignKey='DistroSeries',
        notNull=False, default=None,
        storm_validator=validate_target_attribute)
    milestone = ForeignKey(
        dbName='milestone', foreignKey='Milestone',
        notNull=False, default=None,
        storm_validator=validate_conjoined_attribute)
    status = EnumCol(
        dbName='status', notNull=True,
        schema=BugTaskStatus,
        default=BugTaskStatus.NEW,
        storm_validator=validate_status)
    statusexplanation = StringCol(dbName='statusexplanation', default=None)
    importance = EnumCol(
        dbName='importance', notNull=True,
        schema=BugTaskImportance,
        default=BugTaskImportance.UNDECIDED,
        storm_validator=validate_conjoined_attribute)
    assignee = ForeignKey(
        dbName='assignee', foreignKey='Person',
        storm_validator=validate_assignee,
        notNull=False, default=None)
    bugwatch = ForeignKey(dbName='bugwatch', foreignKey='BugWatch',
        notNull=False, default=None)
    date_assigned = UtcDateTimeCol(notNull=False, default=None,
        storm_validator=validate_conjoined_attribute)
    datecreated  = UtcDateTimeCol(notNull=False, default=UTC_NOW)
    date_confirmed = UtcDateTimeCol(notNull=False, default=None,
        storm_validator=validate_conjoined_attribute)
    date_inprogress = UtcDateTimeCol(notNull=False, default=None,
        storm_validator=validate_conjoined_attribute)
    date_closed = UtcDateTimeCol(notNull=False, default=None,
        storm_validator=validate_conjoined_attribute)
    date_incomplete = UtcDateTimeCol(notNull=False, default=None,
        storm_validator=validate_conjoined_attribute)
    date_left_new = UtcDateTimeCol(notNull=False, default=None,
        storm_validator=validate_conjoined_attribute)
    date_triaged = UtcDateTimeCol(notNull=False, default=None,
        storm_validator=validate_conjoined_attribute)
    date_fix_committed = UtcDateTimeCol(notNull=False, default=None,
        storm_validator=validate_conjoined_attribute)
    date_fix_released = UtcDateTimeCol(notNull=False, default=None,
        storm_validator=validate_conjoined_attribute)
    owner = ForeignKey(
        dbName='owner', foreignKey='Person',
        storm_validator=validate_public_person, notNull=True)
    # The targetnamecache is a value that is only supposed to be set
    # when a bugtask is created/modified or by the
    # update-bugtask-targetnamecaches cronscript. For this reason it's
    # not exposed in the interface, and client code should always use
    # the bugtargetname and bugtargetdisplayname properties.
    #
    # This field is actually incorrectly named, since it currently
    # stores the bugtargetdisplayname.
    targetnamecache = StringCol(
        dbName='targetnamecache', notNull=False, default=None)

    @property
    def title(self):
        """See `IBugTask`."""
        return 'Bug #%s in %s: "%s"' % (
            self.bug.id, self.bugtargetdisplayname, self.bug.title)

    @property
    def bugtargetdisplayname(self):
        """See `IBugTask`."""
        return self.targetnamecache

    @property
    def age(self):
        """See `IBugTask`."""
        UTC = pytz.timezone('UTC')
        now = datetime.datetime.now(UTC)

        return now - self.datecreated

    # Several other classes need to generate lists of bug tasks, and
    # one thing they often have to filter for is completeness. We maintain
    # this single canonical query string here so that it does not have to be
    # cargo culted into Product, Distribution, ProductSeries etc
    completeness_clause =  """
        BugTask.status IN ( %s )
        """ % ','.join([str(a.value) for a in RESOLVED_BUGTASK_STATUSES])

    @property
    def is_complete(self):
        """See `IBugTask`.

        Note that this should be kept in sync with the completeness_clause
        above.
        """
        return self.status in RESOLVED_BUGTASK_STATUSES

    def subscribe(self, person, subscribed_by):
        """See `IBugTask`."""
        return self.bug.subscribe(person, subscribed_by)

    def isSubscribed(self, person):
        """See `IBugTask`."""
        return self.bug.isSubscribed(person)

    def _syncSourcePackages(self, new_spnid):
        """Synchronize changes to source packages with other distrotasks.

        If one distroseriestask's source package is changed, all the
        other distroseriestasks with the same distribution and source
        package has to be changed, as well as the corresponding
        distrotask.
        """
        if self.bug is None:
            # The validator is being called on an incomplete bug task.
            return
        if self.distroseries is not None:
            distribution = self.distroseries.distribution
        else:
            distribution = self.distribution
        if distribution is not None:
            for bugtask in self.related_tasks:
                if bugtask.distroseries:
                    related_distribution = bugtask.distroseries.distribution
                else:
                    related_distribution = bugtask.distribution
                if (related_distribution == distribution and
                    bugtask.sourcepackagenameID == self.sourcepackagenameID):
                    bugtask.sourcepackagenameID = PassthroughValue(new_spnid)

    def getConjoinedMaster(self, bugtasks, bugtasks_by_package=None):
        """See `IBugTask`."""
        conjoined_master = None
        if IDistroBugTask.providedBy(self):
            if bugtasks_by_package is None:
                bugtasks_by_package = self.getBugTasksByPackageName(bugtasks)
            bugtasks = bugtasks_by_package[self.sourcepackagename]
            possible_masters = [
                bugtask for bugtask in bugtasks
                if (bugtask.distroseries is not None and
                    bugtask.sourcepackagename == self.sourcepackagename)]
            # Return early, so that we don't have to get currentseries,
            # which is expensive.
            if len(possible_masters) == 0:
                return None
            current_series = self.distribution.currentseries
            for bugtask in possible_masters:
                if bugtask.distroseries == current_series:
                    conjoined_master = bugtask
                    break
        elif IUpstreamBugTask.providedBy(self):
            assert self.product.development_focus is not None, (
                'A product should always have a development series.')
            devel_focus = self.product.development_focus
            for bugtask in bugtasks:
                if bugtask.productseries == devel_focus:
                    conjoined_master = bugtask
                    break

        if (conjoined_master is not None and
            conjoined_master.status in self._NON_CONJOINED_STATUSES):
            conjoined_master = None
        return conjoined_master

    def getBugTasksByPackageName(self, bugtasks):
        """See IBugTask."""
        bugtasks_by_package = {}
        for bugtask in bugtasks:
            bugtasks_by_package.setdefault(bugtask.sourcepackagename, [])
            bugtasks_by_package[bugtask.sourcepackagename].append(bugtask)
        return bugtasks_by_package

    @property
    def conjoined_master(self):
        """See `IBugTask`."""
        return self.getConjoinedMaster(shortlist(self.bug.bugtasks))

    @property
    def conjoined_slave(self):
        """See `IBugTask`."""
        conjoined_slave = None
        if IDistroSeriesBugTask.providedBy(self):
            distribution = self.distroseries.distribution
            if self.distroseries != distribution.currentseries:
                # Only current series tasks are conjoined.
                return None
            for bugtask in shortlist(self.bug.bugtasks):
                if (bugtask.distribution == distribution and
                    bugtask.sourcepackagename == self.sourcepackagename):
                    conjoined_slave = bugtask
                    break
        elif IProductSeriesBugTask.providedBy(self):
            product = self.productseries.product
            if self.productseries != product.development_focus:
                # Only development focus tasks are conjoined.
                return None
            for bugtask in shortlist(self.bug.bugtasks):
                if bugtask.product == product:
                    conjoined_slave = bugtask
                    break

        if (conjoined_slave is not None and
            self.status in self._NON_CONJOINED_STATUSES):
            conjoined_slave = None
        return conjoined_slave

    def _isConjoinedBugTask(self):
        """Return True when conjoined_master is not None, otherwise False."""
        return self.conjoined_master is not None

    def _syncFromConjoinedSlave(self):
        """Ensure the conjoined master is synched from its slave.

        This method should be used only directly after when the
        conjoined master has been created after the slave, to ensure
        that they are in sync from the beginning.
        """
        conjoined_slave = self.conjoined_slave

        for synched_attr in self._CONJOINED_ATTRIBUTES:
            slave_attr_value = getattr(conjoined_slave, synched_attr)
            # Bypass our checks that prevent setting attributes on
            # conjoined masters by calling the underlying sqlobject
            # setter methods directly.
            setattr(self, synched_attr, PassthroughValue(slave_attr_value))

    def _init(self, *args, **kw):
        """Marks the task when it's created or fetched from the database."""
        SQLBase._init(self, *args, **kw)

        # We check both the foreign key column and the reference so we
        # can detect unflushed references.  The reference check will
        # only be made if the FK is None, so no additional queries
        # will be executed.
        if self.productID is not None or self.product is not None:
            alsoProvides(self, IUpstreamBugTask)
        elif self.productseriesID is not None or self.productseries is not None:
            alsoProvides(self, IProductSeriesBugTask)
        elif self.distroseriesID is not None or self.distroseries is not None:
            alsoProvides(self, IDistroSeriesBugTask)
        elif self.distributionID is not None or self.distribution is not None:
            # If nothing else, this is a distro task.
            alsoProvides(self, IDistroBugTask)
        else:
            raise AssertionError, "Task %d is floating." % self.id

    @property
    def target_uses_malone(self):
        """See `IBugTask`"""
        # XXX sinzui 2007-10-4 bug=149009:
        # This property is not needed. Code should inline this implementation.
        return self.pillar.official_malone

    def setImportanceFromDebbugs(self, severity):
        """See `IBugTask`."""
        try:
            self.importance = debbugsseveritymap[severity]
        except KeyError:
            raise ValueError('Unknown debbugs severity "%s".' % severity)
        return self.importance

    def canTransitionToStatus(self, new_status, user):
        """See `IBugTask`."""
        celebrities = getUtility(ILaunchpadCelebrities)
        if (user.inTeam(self.pillar.bug_supervisor) or
            user.inTeam(self.pillar.owner) or
            user.id == celebrities.bug_watch_updater.id or
            user.id == celebrities.bug_importer.id):
            return True
        else:
            return new_status not in BUG_SUPERVISOR_BUGTASK_STATUSES

    def transitionToStatus(self, new_status, user):
        """See `IBugTask`."""
        if not new_status:
            # This is mainly to facilitate tests which, unlike the
            # normal status form, don't always submit a status when
            # testing the edit form.
            return

        if not self.canTransitionToStatus(new_status, user):
            raise UserCannotEditBugTaskStatus(
                "Only Bug Supervisors may change status to %s." % (
                    new_status.title,))

        if self.status == new_status:
            # No change in the status, so nothing to do.
            return

        old_status = self.status
        self.status = new_status

        if new_status == BugTaskStatus.UNKNOWN:
            # Ensure that all status-related dates are cleared,
            # because it doesn't make sense to have any values set for
            # date_confirmed, date_closed, etc. when the status
            # becomes UNKNOWN.
            self.date_confirmed = None
            self.date_inprogress = None
            self.date_closed = None
            self.date_incomplete = None
            self.date_triaged = None
            self.date_fix_committed = None
            self.date_fix_released = None

            return

        UTC = pytz.timezone('UTC')
        now = datetime.datetime.now(UTC)

        # Record the date of the particular kinds of transitions into
        # certain states.
        if ((old_status < BugTaskStatus.CONFIRMED) and
            (new_status >= BugTaskStatus.CONFIRMED)):
            # Even if the bug task skips the Confirmed status
            # (e.g. goes directly to Fix Committed), we'll record a
            # confirmed date at the same time anyway, otherwise we get
            # a strange gap in our data, and potentially misleading
            # reports.
            self.date_confirmed = now

        if ((old_status < BugTaskStatus.INPROGRESS) and
            (new_status >= BugTaskStatus.INPROGRESS)):
            # Same idea with In Progress as the comment above about
            # Confirmed.
            self.date_inprogress = now

        if (old_status == BugTaskStatus.NEW and
            new_status > BugTaskStatus.NEW and
            self.date_left_new is None):
            # This task is leaving the NEW status for the first time
            self.date_left_new = now

        # If the new status is equal to or higher
        # than TRIAGED, we record a `date_triaged`
        # to mark the fact that the task has passed
        # through this status.
        if (old_status < BugTaskStatus.TRIAGED and
            new_status >= BugTaskStatus.TRIAGED):
            # This task is now marked as TRIAGED
            self.date_triaged = now

        # If the new status is equal to or higher
        # than FIXCOMMITTED, we record a `date_fixcommitted`
        # to mark the fact that the task has passed
        # through this status.
        if (old_status < BugTaskStatus.FIXCOMMITTED and
            new_status >= BugTaskStatus.FIXCOMMITTED):
            # This task is now marked as FIXCOMMITTED
            self.date_fix_committed = now

        # If the new status is equal to or higher
        # than FIXRELEASED, we record a `date_fixreleased`
        # to mark the fact that the task has passed
        # through this status.
        if (old_status < BugTaskStatus.FIXRELEASED and
            new_status >= BugTaskStatus.FIXRELEASED):
            # This task is now marked as FIXRELEASED
            self.date_fix_released = now

        # Bugs can jump in and out of 'incomplete' status
        # and for just as long as they're marked incomplete
        # we keep a date_incomplete recorded for them.
        if new_status == BugTaskStatus.INCOMPLETE:
            self.date_incomplete = now
        else:
            self.date_incomplete = None

        if ((old_status in UNRESOLVED_BUGTASK_STATUSES) and
            (new_status in RESOLVED_BUGTASK_STATUSES)):
            self.date_closed = now

        # Ensure that we don't have dates recorded for state
        # transitions, if the bugtask has regressed to an earlier
        # workflow state. We want to ensure that, for example, a
        # bugtask that went New => Confirmed => New
        # has a dateconfirmed value of None.
        if new_status in UNRESOLVED_BUGTASK_STATUSES:
            self.date_closed = None

        if new_status < BugTaskStatus.CONFIRMED:
            self.date_confirmed = None

        if new_status < BugTaskStatus.INPROGRESS:
            self.date_inprogress = None

        if new_status < BugTaskStatus.TRIAGED:
            self.date_triaged = None

        if new_status < BugTaskStatus.FIXCOMMITTED:
            self.date_fix_committed = None

        if new_status < BugTaskStatus.FIXRELEASED:
            self.date_fix_released = None

    def transitionToAssignee(self, assignee):
        """See `IBugTask`."""
        if assignee == self.assignee:
            # No change to the assignee, so nothing to do.
            return

        UTC = pytz.timezone('UTC')
        now = datetime.datetime.now(UTC)
        if self.assignee and not assignee:
            # The assignee is being cleared, so clear the date_assigned
            # value.
            self.date_assigned = None
        if not self.assignee and assignee:
            # The task is going from not having an assignee to having
            # one, so record when this happened
            self.date_assigned = now

        self.assignee = assignee

    def updateTargetNameCache(self, newtarget=None):
        """See `IBugTask`."""
        if newtarget is None:
            newtarget = self.target
        targetname = newtarget.bugtargetdisplayname
        if self.targetnamecache != targetname:
            self.targetnamecache = targetname

    def getPackageComponent(self):
        """See `IBugTask`."""
        sourcepackage = None
        if ISourcePackage.providedBy(self.target):
            return self.target.latest_published_component
        if IDistributionSourcePackage.providedBy(self.target):
            spph = self.target.latest_overall_publication
            if spph:
                return spph.component
        return None

    def asEmailHeaderValue(self):
        """See `IBugTask`."""
        # Calculate an appropriate display value for the assignee.
        if self.assignee:
            if self.assignee.preferredemail:
                assignee_value = self.assignee.preferredemail.email
            else:
                # There is an assignee with no preferredemail, so we'll
                # "degrade" to the assignee.name. This might happen for teams
                # that don't have associated emails or when a bugtask was
                # imported from an external source and had its assignee set
                # automatically, even though the assignee may not even know
                # they have an account in Launchpad. :)
                assignee_value = self.assignee.name
        else:
            assignee_value = 'None'

        # Calculate an appropriate display value for the sourcepackage.
        if self.sourcepackagename:
            sourcepackagename_value = self.sourcepackagename.name
        else:
            # There appears to be no sourcepackagename associated with this
            # task.
            sourcepackagename_value = 'None'

        # Calculate an appropriate display value for the component, if the
        # target looks like some kind of source package.
        component = self.getPackageComponent()
        if component is None:
            component_name = 'None'
        else:
            component_name = component.name

        if IUpstreamBugTask.providedBy(self):
            header_value = 'product=%s;' %  self.target.name
        elif IProductSeriesBugTask.providedBy(self):
            header_value = 'product=%s; productseries=%s;' %  (
                self.productseries.product.name, self.productseries.name)
        elif IDistroBugTask.providedBy(self):
            header_value = ((
                'distribution=%(distroname)s; '
                'sourcepackage=%(sourcepackagename)s; '
                'component=%(componentname)s;') %
                {'distroname': self.distribution.name,
                 'sourcepackagename': sourcepackagename_value,
                 'componentname': component_name})
        elif IDistroSeriesBugTask.providedBy(self):
            header_value = ((
                'distribution=%(distroname)s; '
                'distroseries=%(distroseriesname)s; '
                'sourcepackage=%(sourcepackagename)s; '
                'component=%(componentname)s;') %
                {'distroname': self.distroseries.distribution.name,
                 'distroseriesname': self.distroseries.name,
                 'sourcepackagename': sourcepackagename_value,
                 'componentname': component_name})
        else:
            raise AssertionError('Unknown BugTask context: %r.' % self)

        # We only want to have a milestone field in the header if there's
        # a milestone set for the bug.
        if self.milestone:
            header_value += ' milestone=%s;' % self.milestone.name

        header_value += ((
            ' status=%(status)s; importance=%(importance)s; '
            'assignee=%(assignee)s;') %
            {'status': self.status.title,
             'importance': self.importance.title,
             'assignee': assignee_value})

        return header_value

    def getDelta(self, old_task):
        """See `IBugTask`."""
        changes = {}
        if ((IUpstreamBugTask.providedBy(old_task) and
             IUpstreamBugTask.providedBy(self)) or
            (IProductSeriesBugTask.providedBy(old_task) and
             IProductSeriesBugTask.providedBy(self))):
            if old_task.product != self.product:
                changes["product"] = {}
                changes["product"]["old"] = old_task.product
                changes["product"]["new"] = self.product
        elif ((IDistroBugTask.providedBy(old_task) and
               IDistroBugTask.providedBy(self)) or
              (IDistroSeriesBugTask.providedBy(old_task) and
               IDistroSeriesBugTask.providedBy(self))):
            if old_task.sourcepackagename != self.sourcepackagename:
                old = old_task
                changes["sourcepackagename"] = {}
                changes["sourcepackagename"]["new"] = self.sourcepackagename
                changes["sourcepackagename"]["old"] = old.sourcepackagename
        else:
            raise TypeError(
                "Can't calculate delta on bug tasks of incompatible types: "
                "[%s, %s]." % (repr(old_task), repr(self)))

        # calculate the differences in the fields that both types of tasks
        # have in common
        for field_name in ("status", "importance",
                           "assignee", "bugwatch", "milestone"):
            old_val = getattr(old_task, field_name)
            new_val = getattr(self, field_name)
            if old_val != new_val:
                changes[field_name] = {}
                changes[field_name]["old"] = old_val
                changes[field_name]["new"] = new_val

        if changes:
            changes["bugtask"] = self
            return BugTaskDelta(**changes)
        else:
            return None


def search_value_to_where_condition(search_value):
    """Convert a search value to a WHERE condition.

        >>> search_value_to_where_condition(any(1, 2, 3))
        'IN (1,2,3)'
        >>> search_value_to_where_condition(any()) is None
        True
        >>> search_value_to_where_condition(not_equals('foo'))
        "!= 'foo'"
        >>> search_value_to_where_condition(1)
        '= 1'
        >>> search_value_to_where_condition(NULL)
        'IS NULL'

    """
    if zope_isinstance(search_value, any):
        # When an any() clause is provided, the argument value
        # is a list of acceptable filter values.
        if not search_value.query_values:
            return None
        return "IN (%s)" % ",".join(sqlvalues(*search_value.query_values))
    elif zope_isinstance(search_value, not_equals):
        return "!= %s" % sqlvalues(search_value.value)
    elif search_value is not NULL:
        return "= %s" % sqlvalues(search_value)
    else:
        # The argument value indicates we should match
        # only NULL values for the column named by
        # arg_name.
        return "IS NULL"


def get_bug_privacy_filter(user):
    """An SQL filter for search results that adds privacy-awareness."""
    if user is None:
        return "Bug.private = FALSE"
    admin_team = getUtility(ILaunchpadCelebrities).admin
    if user.inTeam(admin_team):
        return ""
    # A subselect is used here because joining through
    # TeamParticipation is only relevant to the "user-aware"
    # part of the WHERE condition (i.e. the bit below.) The
    # other half of this condition (see code above) does not
    # use TeamParticipation at all.
    return """
        (Bug.private = FALSE OR Bug.id in (
             SELECT BugSubscription.bug
             FROM BugSubscription, TeamParticipation
             WHERE TeamParticipation.person = %(personid)s AND
                   BugSubscription.person = TeamParticipation.team))
                     """ % sqlvalues(personid=user.id)


class BugTaskSet:
    """See `IBugTaskSet`."""
    implements(IBugTaskSet)

    _ORDERBY_COLUMN = {
        "id": "BugTask.bug",
        "importance": "BugTask.importance",
        "assignee": "BugTask.assignee",
        "targetname": "BugTask.targetnamecache",
        "status": "BugTask.status",
        "title": "Bug.title",
        "milestone": "BugTask.milestone",
        "dateassigned": "BugTask.dateassigned",
        "datecreated": "BugTask.datecreated",
        "date_last_updated": "Bug.date_last_updated",
        "date_closed": "BugTask.date_closed",
        "number_of_duplicates": "Bug.number_of_duplicates",
        "message_count": "Bug.message_count"
        }

    _open_resolved_upstream = """
                EXISTS (
                    SELECT TRUE FROM BugTask AS RelatedBugTask
                    WHERE RelatedBugTask.bug = BugTask.bug
                        AND RelatedBugTask.id != BugTask.id
                        AND ((
                            RelatedBugTask.bugwatch IS NOT NULL AND
                            RelatedBugTask.status %s)
                            OR (
                            RelatedBugTask.product IS NOT NULL AND
                            RelatedBugTask.bugwatch IS NULL AND
                            RelatedBugTask.status %s))
                    )
                """

    title = "A set of bug tasks"

    def get(self, task_id):
        """See `IBugTaskSet`."""
        # XXX: JSK: 2007-12-19: This method should probably return
        # None when task_id is not present. See:
        # https://bugs.edge.launchpad.net/launchpad/+bug/123592
        try:
            bugtask = BugTask.get(task_id)
        except SQLObjectNotFound:
            raise NotFoundError("BugTask with ID %s does not exist." %
                                str(task_id))
        return bugtask

    def getBugTaskBadgeProperties(self, bugtasks):
        """See `IBugTaskSet`."""
        # Need to import Bug locally, to avoid circular imports.
        from canonical.launchpad.database.bug import Bug
        bugtask_ids = [bugtask.id for bugtask in bugtasks]
        bugs_with_mentoring_offers = list(Bug.select(
            """id IN (SELECT MentoringOffer.bug
                      FROM MentoringOffer, BugTask
                      WHERE MentoringOffer.bug = BugTask.bug
                        AND BugTask.id IN %s)""" % sqlvalues(bugtask_ids)))
        bugs_with_specifications = list(Bug.select(
            """id IN (SELECT SpecificationBug.bug
                      FROM SpecificationBug, BugTask
                      WHERE SpecificationBug.bug = BugTask.bug
                        AND BugTask.id IN %s)""" % sqlvalues(bugtask_ids)))
        bugs_with_branches = list(Bug.select(
            """id IN (SELECT BugBranch.bug
                      FROM BugBranch, BugTask
                      WHERE BugBranch.bug = BugTask.bug
                        AND BugTask.id IN %s)""" % sqlvalues(bugtask_ids)))
        badge_properties = {}
        for bugtask in bugtasks:
            badge_properties[bugtask] = {
                'has_mentoring_offer':
                    bugtask.bug in bugs_with_mentoring_offers,
                'has_specification': bugtask.bug in bugs_with_specifications,
                'has_branch': bugtask.bug in bugs_with_branches,
                }
        return badge_properties

    def getMultiple(self, task_ids):
        """See `IBugTaskSet`."""
        # Ensure we have a sequence of bug task IDs:
        task_ids = [int(task_id) for task_id in task_ids]
        # Query the database, returning the results in a dictionary:
        if len(task_ids) > 0:
            tasks = BugTask.select('id in %s' % sqlvalues(task_ids))
            return dict([(task.id, task) for task in tasks])
        else:
            return {}

    def findSimilar(self, user, summary, product=None, distribution=None,
                    sourcepackagename=None):
        """See `IBugTaskSet`."""
        # Avoid circular imports.
        from canonical.launchpad.database.bug import Bug
        search_params = BugTaskSearchParams(user)
        constraint_clauses = ['BugTask.bug = Bug.id']
        if product:
            search_params.setProduct(product)
            constraint_clauses.append(
                'BugTask.product = %s' % sqlvalues(product))
        elif distribution:
            search_params.setDistribution(distribution)
            constraint_clauses.append(
                'BugTask.distribution = %s' % sqlvalues(distribution))
            if sourcepackagename:
                search_params.sourcepackagename = sourcepackagename
                constraint_clauses.append(
                    'BugTask.sourcepackagename = %s' % sqlvalues(
                        sourcepackagename))
        else:
            raise AssertionError('Need either a product or distribution.')

        if not summary:
            return BugTask.select('1 = 2')

        search_params.fast_searchtext = nl_phrase_search(
            summary, Bug, ' AND '.join(constraint_clauses), ['BugTask'])
        return self.search(search_params)

    def _buildStatusClause(self, status):
        """Return the SQL query fragment for search by status.

        Called from `buildQuery` or recursively."""
        if zope_isinstance(status, any):
            return '(' + ' OR '.join(
                self._buildStatusClause(dbitem)
                for dbitem
                in status.query_values) + ')'
        elif zope_isinstance(status, not_equals):
            return '(NOT %s)' % self._buildStatusClause(status.value)
        elif zope_isinstance(status, DBItem):
            with_response = (
                status == BugTaskStatusSearch.INCOMPLETE_WITH_RESPONSE)
            without_response = (
                status == BugTaskStatusSearch.INCOMPLETE_WITHOUT_RESPONSE)
            if with_response or without_response:
                status_clause = (
                    '(BugTask.status = %s) ' %
                    sqlvalues(BugTaskStatus.INCOMPLETE))
                if with_response:
                    status_clause += ("""
                        AND (Bug.date_last_message IS NOT NULL
                             AND BugTask.date_incomplete <=
                                 Bug.date_last_message)
                        """)
                elif without_response:
                    status_clause += ("""
                        AND (Bug.date_last_message IS NULL
                             OR BugTask.date_incomplete >
                                Bug.date_last_message)
                        """)
                else:
                    assert with_response != without_response
                return status_clause
            else:
                return '(BugTask.status = %s)' % sqlvalues(status)
        else:
            raise AssertionError(
                'Unrecognized status value: %s' % repr(status))

    def buildQuery(self, params):
        """Build and return an SQL query with the given parameters.

        Also return the clauseTables and orderBy for the generated query.
        """
        assert isinstance(params, BugTaskSearchParams)

        extra_clauses = ['Bug.id = BugTask.bug']
        clauseTables = ['BugTask', 'Bug']

        # These arguments can be processed in a loop without any other
        # special handling.
        standard_args = {
            'bug': params.bug,
            'importance': params.importance,
            'product': params.product,
            'distribution': params.distribution,
            'distroseries': params.distroseries,
            'productseries': params.productseries,
            'assignee': params.assignee,
            'sourcepackagename': params.sourcepackagename,
            'owner': params.owner,
        }

        # Loop through the standard, "normal" arguments and build the
        # appropriate SQL WHERE clause. Note that arg_value will be one
        # of:
        #
        # * a searchbuilder.any object, representing a set of acceptable
        #   filter values
        # * a searchbuilder.NULL object
        # * an sqlobject
        # * a dbschema item
        # * None (meaning no filter criteria specified for that arg_name)
        #
        # XXX: kiko 2006-03-16:
        # Is this a good candidate for becoming infrastructure in
        # canonical.database.sqlbase?
        for arg_name, arg_value in standard_args.items():
            if arg_value is None:
                continue
            where_cond = search_value_to_where_condition(arg_value)
            if where_cond is not None:
                extra_clauses.append("BugTask.%s %s" % (arg_name, where_cond))

        if params.status is not None:
            extra_clauses.append(self._buildStatusClause(params.status))

        if params.milestone:
            if IProjectMilestone.providedBy(params.milestone):
                where_cond = """
                    IN (SELECT Milestone.id
                        FROM Milestone, Product
                        WHERE Milestone.product = Product.id
                            AND Product.project = %s
                            AND Milestone.name = %s)
                """ % sqlvalues(params.milestone.target,
                                params.milestone.name)
            else:
                where_cond = search_value_to_where_condition(params.milestone)
            extra_clauses.append("BugTask.milestone %s" % where_cond)

        if params.project:
            clauseTables.append("Product")
            extra_clauses.append("BugTask.product = Product.id")
            if isinstance(params.project, any):
                extra_clauses.append("Product.project IN (%s)" % ",".join(
                    [str(proj.id) for proj in params.project.query_values]))
            elif params.project is NULL:
                extra_clauses.append("Product.project IS NULL")
            else:
                extra_clauses.append("Product.project = %d" %
                                     params.project.id)

        if params.omit_dupes:
            extra_clauses.append("Bug.duplicateof is NULL")

        if params.omit_targeted:
            extra_clauses.append("BugTask.distroseries is NULL AND "
                                 "BugTask.productseries is NULL")

        if params.has_cve:
            extra_clauses.append("BugTask.bug IN "
                                 "(SELECT DISTINCT bug FROM BugCve)")

        if params.attachmenttype is not None:
            clauseTables.append('BugAttachment')
            if isinstance(params.attachmenttype, any):
                where_cond = "BugAttachment.type IN (%s)" % ", ".join(
                    sqlvalues(*params.attachmenttype.query_values))
            else:
                where_cond = "BugAttachment.type = %s" % sqlvalues(
                    params.attachmenttype)
            extra_clauses.append("BugAttachment.bug = BugTask.bug")
            extra_clauses.append(where_cond)

        if params.searchtext:
            extra_clauses.append(self._buildSearchTextClause(params))

        if params.fast_searchtext:
            extra_clauses.append(self._buildFastSearchTextClause(params))

        if params.subscriber is not None:
            clauseTables.append('BugSubscription')
            extra_clauses.append("""Bug.id = BugSubscription.bug AND
                    BugSubscription.person = %(personid)s""" %
                    sqlvalues(personid=params.subscriber.id))

        if params.component:
            clauseTables += ["SourcePackagePublishingHistory",
                             "SourcePackageRelease"]
            distroseries = None
            if params.distribution:
                distroseries = params.distribution.currentseries
            elif params.distroseries:
                distroseries = params.distroseries
            assert distroseries, (
                "Search by component requires a context with a distribution "
                "or distroseries.")

            if zope_isinstance(params.component, any):
                component_ids = sqlvalues(*params.component.query_values)
            else:
                component_ids = sqlvalues(params.component)

            extra_clauses.extend(["""
            BugTask.sourcepackagename =
                SourcePackageRelease.sourcepackagename AND
            SourcePackageRelease.id =
                SourcePackagePublishingHistory.sourcepackagerelease AND
            SourcePackagePublishingHistory.distroseries = %s AND
            SourcePackagePublishingHistory.archive IN %s AND
            SourcePackagePublishingHistory.component IN %s AND
            SourcePackagePublishingHistory.status = %s
            """ % sqlvalues(distroseries,
                            distroseries.distribution.all_distro_archive_ids,
                            component_ids,
                            PackagePublishingStatus.PUBLISHED)])

        upstream_clause = self._buildUpstreamClause(params)
        if upstream_clause:
            extra_clauses.append(upstream_clause)

        if params.tag:
            if zope_isinstance(params.tag, all):
                # If the user chose to search for
                # the presence of all specified bugs,
                # we must handle the search differently.
                tags_clauses = []
                for tag in params.tag.query_values:
                    tags_clauses.append("""
                    EXISTS(
                      SELECT *
                      FROM BugTag
                      WHERE BugTag.bug = BugTask.bug
                      AND BugTag.tag = %s)
                      """ % sqlvalues(tag))
                extra_clauses.append(' AND '.join(tags_clauses))
            else:
                # Otherwise, we just pass the value (which is either
                # naked or wrapped in `any` for SQL construction).
                tags_clause = "BugTag.bug = BugTask.bug AND BugTag.tag %s" % (
                    search_value_to_where_condition(params.tag))
                extra_clauses.append(tags_clause)
                clauseTables.append('BugTag')

        # XXX Tom Berger 2008-02-14:
        # We use StructuralSubscription to determine
        # the bug supervisor relation for distribution source
        # packages, following a conversion to use this object.
        # We know that the behaviour remains the same, but we
        # should change the terminology, or re-instate
        # PackageBugSupervisor, since the use of this relation here
        # is not for subscription to notifications.
        # See bug #191809
        if params.bug_supervisor:
            bug_supervisor_clause = """BugTask.id IN (
                SELECT BugTask.id FROM BugTask, Product
                WHERE BugTask.product = Product.id
                    AND Product.bug_supervisor = %(bug_supervisor)s
                UNION ALL
                SELECT BugTask.id
                FROM BugTask, StructuralSubscription
                WHERE BugTask.distribution = StructuralSubscription.distribution
                    AND BugTask.sourcepackagename =
                        StructuralSubscription.sourcepackagename
                    AND StructuralSubscription.subscriber = %(bug_supervisor)s
                UNION ALL
                SELECT BugTask.id FROM BugTask, Distribution
                WHERE BugTask.distribution = Distribution.id
                    AND Distribution.bug_supervisor = %(bug_supervisor)s
                )""" % sqlvalues(bug_supervisor=params.bug_supervisor)
            extra_clauses.append(bug_supervisor_clause)

        if params.bug_reporter:
            bug_reporter_clause = (
                "BugTask.bug = Bug.id AND Bug.owner = %s" % sqlvalues(
                    params.bug_reporter))
            extra_clauses.append(bug_reporter_clause)

        if params.bug_commenter:
            bug_commenter_clause = """
            BugTask.id IN (
                SELECT BugTask.id FROM BugTask, BugMessage, Message
                WHERE Message.owner = %(bug_commenter)s
                    AND Message.id = BugMessage.message
                    AND BugTask.bug = BugMessage.bug
                    AND Message.id NOT IN (
                        SELECT BugMessage.message FROM BugMessage
                        WHERE BugMessage.bug = BugTask.bug
                        ORDER BY BugMessage.id
                        LIMIT 1
                    )
            )
            """ % sqlvalues(bug_commenter=params.bug_commenter)
            extra_clauses.append(bug_commenter_clause)

        if params.nominated_for:
            mappings = sqlvalues(
                target=params.nominated_for,
                nomination_status=BugNominationStatus.PROPOSED)
            if IDistroSeries.providedBy(params.nominated_for):
                mappings['target_column'] = 'distroseries'
            elif IProductSeries.providedBy(params.nominated_for):
                mappings['target_column'] = 'productseries'
            else:
                raise AssertionError(
                    'Unknown nomination target: %r.' % params.nominated_for)
            nominated_for_clause = """
                BugNomination.bug = BugTask.bug AND
                BugNomination.%(target_column)s = %(target)s AND
                BugNomination.status = %(nomination_status)s
                """ % mappings
            extra_clauses.append(nominated_for_clause)
            clauseTables.append('BugNomination')

        clause = get_bug_privacy_filter(params.user)
        if clause:
            extra_clauses.append(clause)

        orderby_arg = self._processOrderBy(params)

        query = " AND ".join(extra_clauses)
        return query, clauseTables, orderby_arg

    def _buildUpstreamClause(self, params):
        """Return an clause for returning upstream data if the data exists.

        This method will handles BugTasks that do not have upstream BugTasks
        as well as thoses that do.
        """
        upstream_clauses = []
        if params.pending_bugwatch_elsewhere:
            if params.product:
                # Include only bugtasks that do no have bug watches that
                # belong to a product that does not use Malone.
                pending_bugwatch_elsewhere_clause = """
                    EXISTS (
                        SELECT TRUE
                        FROM BugTask AS RelatedBugTask
                            LEFT OUTER JOIN Product AS OtherProduct
                                ON RelatedBugTask.product = OtherProduct.id
                        WHERE RelatedBugTask.bug = BugTask.bug
                            AND RelatedBugTask.id = BugTask.id
                            AND RelatedBugTask.bugwatch IS NULL
                            AND OtherProduct.official_malone IS FALSE
                            AND RelatedBugTask.status != %s)
                    """ % sqlvalues(BugTaskStatus.INVALID)
            else:
                # Include only bugtasks that have other bugtasks on targets
                # not using Malone, which are not Invalid, and have no bug
                # watch.
                pending_bugwatch_elsewhere_clause = """
                    EXISTS (
                        SELECT TRUE
                        FROM BugTask AS RelatedBugTask
                            LEFT OUTER JOIN Distribution AS OtherDistribution
                                ON RelatedBugTask.distribution =
                                    OtherDistribution.id
                            LEFT OUTER JOIN Product AS OtherProduct
                                ON RelatedBugTask.product = OtherProduct.id
                        WHERE RelatedBugTask.bug = BugTask.bug
                            AND RelatedBugTask.id != BugTask.id
                            AND RelatedBugTask.bugwatch IS NULL
                            AND (
                                OtherDistribution.official_malone IS FALSE
                                OR OtherProduct.official_malone IS FALSE)
                            AND RelatedBugTask.status != %s)
                    """ % sqlvalues(BugTaskStatus.INVALID)

            upstream_clauses.append(pending_bugwatch_elsewhere_clause)

        if params.has_no_upstream_bugtask:
            has_no_upstream_bugtask_clause = """
                BugTask.bug NOT IN (
                    SELECT DISTINCT bug FROM BugTask
                    WHERE product IS NOT NULL)
            """
            upstream_clauses.append(has_no_upstream_bugtask_clause)

        # Our definition of "resolved upstream" means:
        #
        # * bugs with bugtasks linked to watches that are invalid,
        #   fixed committed or fix released
        #
        # * bugs with upstream bugtasks that are fix committed or fix released
        #
        # This definition of "resolved upstream" should address the use
        # cases we gathered at UDS Paris (and followup discussions with
        # seb128, sfllaw, et al.)
        if params.resolved_upstream:
            statuses_for_watch_tasks = [
                BugTaskStatus.INVALID,
                BugTaskStatus.FIXCOMMITTED,
                BugTaskStatus.FIXRELEASED]
            statuses_for_upstream_tasks = [
                BugTaskStatus.FIXCOMMITTED,
                BugTaskStatus.FIXRELEASED]

            only_resolved_upstream_clause = self._open_resolved_upstream % (
                    search_value_to_where_condition(
                        any(*statuses_for_watch_tasks)),
                    search_value_to_where_condition(
                        any(*statuses_for_upstream_tasks)))
            upstream_clauses.append(only_resolved_upstream_clause)
        if params.open_upstream:
            statuses_for_open_tasks = [
                BugTaskStatus.NEW,
                BugTaskStatus.INCOMPLETE,
                BugTaskStatus.CONFIRMED,
                BugTaskStatus.INPROGRESS,
                BugTaskStatus.UNKNOWN]
            only_open_upstream_clause = self._open_resolved_upstream % (
                    search_value_to_where_condition(
                        any(*statuses_for_open_tasks)),
                    search_value_to_where_condition(
                        any(*statuses_for_open_tasks)))
            upstream_clauses.append(only_open_upstream_clause)

        if upstream_clauses:
            upstream_clause = " OR ".join(upstream_clauses)
            return '(%s)' % upstream_clause
        return None

    def _buildSearchTextClause(self, params):
        """Build the clause for searchtext."""
        assert params.fast_searchtext is None, (
            'Cannot use fast_searchtext at the same time as searchtext.')

        searchtext_quoted = quote(params.searchtext)
        searchtext_like_quoted = quote_like(params.searchtext)

        if params.orderby is None:
            # Unordered search results aren't useful, so sort by relevance
            # instead.
            params.orderby = [
                SQLConstant("-rank(Bug.fti, ftq(%s))" % searchtext_quoted),
                SQLConstant(
                    "-rank(BugTask.fti, ftq(%s))" % searchtext_quoted)]

        comment_clause = """BugTask.id IN (
            SELECT BugTask.id
            FROM BugTask, BugMessage,Message, MessageChunk
            WHERE BugMessage.bug = BugTask.bug
                AND BugMessage.message = Message.id
                AND Message.id = MessageChunk.message
                AND MessageChunk.fti @@ ftq(%s))""" % searchtext_quoted
        text_search_clauses = [
            "Bug.fti @@ ftq(%s)" % searchtext_quoted,
            "BugTask.fti @@ ftq(%s)" % searchtext_quoted,
            "BugTask.targetnamecache ILIKE '%%' || %s || '%%'" % (
                searchtext_like_quoted)]
        # Due to performance problems, whether to search in comments is
        # controlled by a config option.
        if config.malone.search_comments:
            text_search_clauses.append(comment_clause)
        return "(%s)" % " OR ".join(text_search_clauses)

    def _buildFastSearchTextClause(self, params):
        """Build the clause to use for the fast_searchtext criteria."""
        assert params.searchtext is None, (
            'Cannot use searchtext at the same time as fast_searchtext.')

        fast_searchtext_quoted = quote(params.fast_searchtext)

        if params.orderby is None:
            # Unordered search results aren't useful, so sort by relevance
            # instead.
            params.orderby = [
                SQLConstant("-rank(Bug.fti, ftq(%s))" %
                fast_searchtext_quoted)]

        return "Bug.fti @@ ftq(%s)" % fast_searchtext_quoted

    def search(self, params, *args):
        """See `IBugTaskSet`."""
        store = getUtility(IZStorm).get('main')
        query, clauseTables, orderby = self.buildQuery(params)
        bugtask_fti = SQL('BugTask.fti')
        result = store.find((BugTask, bugtask_fti), query,
                            AutoTables(SQL("1=1"), clauseTables))
        for arg in args:
            query, clauseTables, dummy = self.buildQuery(arg)
            result = result.union(
                store.find((BugTask, bugtask_fti), query,
                           AutoTables(SQL("1=1"), clauseTables)))

        # Build up the joins
        from canonical.launchpad.database import (
            Bug, Product, SourcePackageName)
        joins = Alias(result._get_select(), "BugTask")
        joins = Join(joins, Bug, BugTask.bug == Bug.id)
        joins = LeftJoin(joins, Product, BugTask.product == Product.id)
        joins = LeftJoin(joins, SourcePackageName,
                         BugTask.sourcepackagename == SourcePackageName.id)

        result = store.using(joins).find(
            (BugTask, Bug, Product, SourcePackageName))
        bugtasks = SQLObjectResultSet(BugTask, orderBy=orderby,
                                      prepared_result_set=result)
        return bugtasks

    def createTask(self, bug, owner, product=None, productseries=None,
                   distribution=None, distroseries=None,
                   sourcepackagename=None,
                   status=IBugTask['status'].default,
                   importance=IBugTask['importance'].default,
                   assignee=None, milestone=None):
        """See `IBugTaskSet`."""
        if not status:
            status = IBugTask['status'].default
        if not importance:
            importance = IBugTask['importance'].default
        if not assignee:
            assignee = None
        if not milestone:
            milestone = None

        if not bug.private and bug.security_related:
            if product and product.security_contact:
                bug.subscribe(product.security_contact, owner)
            elif distribution and distribution.security_contact:
                bug.subscribe(distribution.security_contact, owner)

        assert (product or productseries or distribution or distroseries), (
            'Got no bugtask target.')

        non_target_create_params = dict(
            bug=bug,
            status=status,
            importance=importance,
            assignee=assignee,
            owner=owner,
            milestone=milestone)
        bugtask = BugTask(
            product=product,
            productseries=productseries,
            distribution=distribution,
            distroseries=distroseries,
            sourcepackagename=sourcepackagename,
            **non_target_create_params)

        if distribution:
            # Create tasks for accepted nominations if this is a source
            # package addition.
            accepted_nominations = [
                nomination for nomination in bug.getNominations(distribution)
                if nomination.isApproved()]
            for nomination in accepted_nominations:
                accepted_series_task = BugTask(
                    distroseries=nomination.distroseries,
                    sourcepackagename=sourcepackagename,
                    **non_target_create_params)

        if bugtask.conjoined_slave:
            bugtask._syncFromConjoinedSlave()

        bugtask.updateTargetNameCache()

        return bugtask

    def findExpirableBugTasks(self, min_days_old, user,
                              bug=None, target=None):
        """See `IBugTaskSet`.

        The list of Incomplete bugtasks is selected from products and
        distributions that use Launchpad to track bugs. To qualify for
        expiration, the bug and its bugtasks meet the follow conditions:

        1. The bug is inactive; the last update of the is older than
            Launchpad expiration age.
        2. The bug is not a duplicate.
        3. The bug does not have any other valid bugtasks.
        4. The bugtask belongs to a project with enable_bug_expiration set
           to True.
        5. The bugtask has the status Incomplete.
        6. The bugtask is not assigned to anyone.
        7. The bugtask does not have a milestone.

        Bugtasks cannot transition to Invalid automatically unless they meet
        all the rules stated above.

        This implementation returns the master of the master-slave conjoined
        pairs of bugtasks. Slave conjoined bugtasks are not included in the
        list because they can only be expired by calling the master bugtask's
        transitionToStatus() method. See 'Conjoined Bug Tasks' in
        c.l.doc/bugtasks.txt.

        Only bugtask the specified user has permission to view are
        returned. The Janitor celebrity has permission to view all bugs.
        """
        if bug is None:
            bug_clause = ''
        else:
            bug_clause = 'AND Bug.id = %s' % sqlvalues(bug)

        if user == getUtility(ILaunchpadCelebrities).janitor:
            # The janitor needs access to all bugs.
            bug_privacy_filter = ''
        else:
            bug_privacy_filter = get_bug_privacy_filter(user)
            if bug_privacy_filter != '':
                bug_privacy_filter = "AND " + bug_privacy_filter
        unconfirmed_bug_join = self._getUnconfirmedBugJoin()
        (target_join, target_clause) = self._getTargetJoinAndClause(target)
        expirable_bugtasks = BugTask.select("""
            BugTask.bug = Bug.id
            AND BugTask.id IN (
                SELECT BugTask.id
                FROM BugTask
                    JOIN Bug ON BugTask.bug = Bug.id
                    LEFT JOIN BugWatch on Bug.id = BugWatch.bug
                """ + unconfirmed_bug_join + """
                """ + target_join + """
                WHERE
                """ + target_clause + """
                """ + bug_clause + """
                """ + bug_privacy_filter + """
                    AND BugTask.status = %s
                    AND BugTask.assignee IS NULL
                    AND BugTask.milestone IS NULL
                    AND Bug.duplicateof IS NULL
                    AND Bug.date_last_updated < CURRENT_TIMESTAMP
                        AT TIME ZONE 'UTC' - interval '%s days'
                    AND BugWatch.id IS NULL
            )""" % sqlvalues(BugTaskStatus.INCOMPLETE, min_days_old),
            clauseTables=['Bug'],
            orderBy='Bug.date_last_updated')

        return expirable_bugtasks

    def _getUnconfirmedBugJoin(self):
        """Return the SQL to join BugTask to unconfirmed bugs.

        This method returns a derived table with the alias UnconfirmedBugs
        that contains the id of all bugs that that permit expiration.
        A bugtasks cannot expire if the bug is, has been, or
        will be, confirmed to be legitimate. Once the bug is considered
        valid for one target, it is valid for all targets.
        """
        statuses_not_preventing_expiration = [
            BugTaskStatus.INVALID, BugTaskStatus.INCOMPLETE,
            BugTaskStatus.WONTFIX]

        unexpirable_status_list = [
            status for status in BugTaskStatus.items
            if status not in statuses_not_preventing_expiration]

        return """
            JOIN (
                -- ALL bugs with incomplete bugtasks.
                SELECT BugTask.bug AS bug
                  FROM BugTask
                 WHERE BugTask.status = %s
            EXCEPT
                -- All valid bugs
            SELECT DISTINCT Bug.id as bug
                FROM Bug
                    JOIN BugTask ON Bug.id = BugTask.bug
                WHERE BugTask.status IN %s
            ) UnconfirmedBugs ON BugTask.bug = UnconfirmedBugs.bug
            """ % sqlvalues(BugTaskStatus.INCOMPLETE, unexpirable_status_list)

    def _getTargetJoinAndClause(self, target):
        """Return a SQL join clause to a `BugTarget`.

        :param target: A supported BugTarget or None. The target param must
            be either a Distribution, DistroSeries, Product, or ProductSeries.
            If target is None, the clause joins BugTask to all the supported
            BugTarget tables.
        :raises NotImplementedError: If the target is an IProject,
            ISourcePackage, or an IDistributionSourcePackage.
        :raises AssertionError: If the target is not a known implementer of
            `IBugTarget`
        """
        target_join = """
            JOIN (
                -- We create this rather bizarre looking structure
                -- because we must replicate the behaviour of BugTask since
                -- we are joining to it. So when distroseries is set,
                -- distribution should be NULL. The two pillar columns will
                -- be used in the WHERE clause.
                SELECT 0 AS distribution, 0 AS distroseries,
                       0 AS product , 0 AS productseries,
                       0 AS distribution_pillar, 0 AS product_pillar
                UNION
                    SELECT Distribution.id, NULL, NULL, NULL,
                        Distribution.id, NULL
                    FROM Distribution
                    WHERE Distribution.enable_bug_expiration IS TRUE
                UNION
                    SELECT NULL, DistroSeries.id, NULL, NULL,
                        Distribution.id, NULL
                    FROM DistroSeries
                        JOIN Distribution
                            ON DistroSeries.distribution = Distribution.id
                    WHERE Distribution.enable_bug_expiration IS TRUE
                UNION
                    SELECT NULL, NULL, Product.id, NULL,
                        NULL, Product.id
                    FROM Product
                    WHERE Product.enable_bug_expiration IS TRUE
                UNION
                    SELECT NULL, NULL, NULL, ProductSeries.id,
                        NULL, Product.id
                    FROM ProductSeries
                        JOIN Product
                            ON ProductSeries.Product = Product.id
                    WHERE Product.enable_bug_expiration IS TRUE) target
                ON (BugTask.distribution = target.distribution
                    OR BugTask.distroseries = target.distroseries
                    OR BugTask.product = target.product
                    OR BugTask.productseries = target.productseries)"""
        if target is None:
            target_clause = "TRUE IS TRUE"
        elif IDistribution.providedBy(target):
            target_clause = "target.distribution_pillar = %s" % sqlvalues(
                target)
        elif IDistroSeries.providedBy(target):
            target_clause = "BugTask.distroseries = %s" % sqlvalues(target)
        elif IProduct.providedBy(target):
            target_clause = "target.product_pillar = %s" % sqlvalues(target)
        elif IProductSeries.providedBy(target):
            target_clause = "BugTask.productseries = %s" % sqlvalues(target)
        elif (IProject.providedBy(target)
              or ISourcePackage.providedBy(target)
              or IDistributionSourcePackage.providedBy(target)):
            raise NotImplementedError(
                "BugTarget %s is not supported by ." % target)
        else:
            raise AssertionError("Unknown BugTarget type.")

        return (target_join, target_clause)

    def maintainedBugTasks(self, person, minimportance=None,
                           showclosed=False, orderBy=None, user=None):
        """See `IBugTaskSet`."""
        filters = ['BugTask.bug = Bug.id',
                   'BugTask.product = Product.id',
                   'Product.owner = TeamParticipation.team',
                   'TeamParticipation.person = %s' % person.id]

        if not showclosed:
            committed = BugTaskStatus.FIXCOMMITTED
            filters.append('BugTask.status < %s' % sqlvalues(committed))

        if minimportance is not None:
            filters.append(
                'BugTask.importance >= %s' % sqlvalues(minimportance))

        privacy_filter = get_bug_privacy_filter(user)
        if privacy_filter:
            filters.append(privacy_filter)

        # We shouldn't show duplicate bug reports.
        filters.append('Bug.duplicateof IS NULL')

        return BugTask.select(" AND ".join(filters),
            clauseTables=['Product', 'TeamParticipation', 'BugTask', 'Bug'])

    def getOrderByColumnDBName(self, col_name):
        """See `IBugTaskSet`."""
        return self._ORDERBY_COLUMN[col_name]

    def _processOrderBy(self, params):
        """Process the orderby parameter supplied to search().

        This method ensures the sort order will be stable, and converting
        the string supplied to actual column names.
        """
        orderby = params.orderby
        if orderby is None:
            orderby = []
        elif not zope_isinstance(orderby, (list, tuple)):
            orderby = [orderby]

        orderby_arg = []
        # This set contains columns which are, in practical terms,
        # unique. When these columns are used as sort keys, they ensure
        # the sort will be consistent. These columns will be used to
        # decide whether we need to add the BugTask.bug and BugTask.id
        # columns to make the sort consistent over runs -- which is good
        # for the user and essential for the test suite.
        unambiguous_cols = set([
            "BugTask.dateassigned",
            "BugTask.datecreated",
            "Bug.datecreated",
            "Bug.date_last_updated"])
        # Bug ID is unique within bugs on a product or source package.
        if (params.product or
            (params.distribution and params.sourcepackagename) or
            (params.distroseries and params.sourcepackagename)):
            in_unique_context = True
        else:
            in_unique_context = False

        if in_unique_context:
            unambiguous_cols.add("BugTask.bug")

        # Translate orderby keys into corresponding Table.attribute
        # strings.
        ambiguous = True
        for orderby_col in orderby:
            if isinstance(orderby_col, SQLConstant):
                orderby_arg.append(orderby_col)
                continue
            if orderby_col.startswith("-"):
                col_name = self.getOrderByColumnDBName(orderby_col[1:])
                order_clause = "-" + col_name
            else:
                col_name = self.getOrderByColumnDBName(orderby_col)
                order_clause = col_name
            if col_name in unambiguous_cols:
                ambiguous = False
            orderby_arg.append(order_clause)

        if ambiguous:
            if in_unique_context:
                orderby_arg.append('BugTask.bug')
            else:
                orderby_arg.append('BugTask.id')

        return orderby_arg

    def dangerousGetAllTasks(self):
        """DO NOT USE THIS METHOD. For details, see `IBugTaskSet`"""
        return BugTask.select(orderBy='id')

    def getBugCountsForPackages(self, user, packages):
        """See `IBugTaskSet`."""
        distributions = sorted(
            set(package.distribution for package in packages),
            key=attrgetter('name'))
        counts = []
        for distribution in distributions:
            counts.extend(self._getBugCountsForDistribution(
                user, distribution, packages))
        return counts

    def _getBugCountsForDistribution(self, user, distribution, packages):
        """Get bug counts by package, belonging to the given distribution.

        See `IBugTask.getBugCountsForPackages` for more information.
        """
        packages = [
            package for package in packages
            if package.distribution == distribution]
        package_name_ids = [
            package.sourcepackagename.id for package in packages]

        open_bugs_cond = (
            'BugTask.status %s' % search_value_to_where_condition(
                any(*UNRESOLVED_BUGTASK_STATUSES)))

        sum_template = "SUM(CASE WHEN %s THEN 1 ELSE 0 END) AS %s"
        sums = [
            sum_template % (open_bugs_cond, 'open_bugs'),
            sum_template % (
                'BugTask.importance %s' % search_value_to_where_condition(
                    BugTaskImportance.CRITICAL), 'open_critical_bugs'),
            sum_template % (
                'BugTask.assignee IS NULL', 'open_unassigned_bugs'),
            sum_template % (
                'BugTask.status %s' % search_value_to_where_condition(
                    BugTaskStatus.INPROGRESS), 'open_inprogress_bugs'),
            ]

        conditions = [
            'Bug.id = BugTask.bug',
            open_bugs_cond,
            'BugTask.sourcepackagename IN %s' % sqlvalues(package_name_ids),
            'BugTask.distribution = %s' % sqlvalues(distribution),
            'Bug.duplicateof is NULL',
            ]
        privacy_filter = get_bug_privacy_filter(user)
        if privacy_filter:
            conditions.append(privacy_filter)

        query = """SELECT BugTask.distribution,
                          BugTask.sourcepackagename,
                          %(sums)s
                   FROM BugTask, Bug
                   WHERE %(conditions)s
                   GROUP BY BugTask.distribution, BugTask.sourcepackagename"""
        cur = cursor()
        cur.execute(query % dict(
            sums=', '.join(sums), conditions=' AND '.join(conditions)))
        distribution_set = getUtility(IDistributionSet)
        sourcepackagename_set = getUtility(ISourcePackageNameSet)
        packages_with_bugs = set()
        counts = []
        for (distro_id, spn_id, open_bugs,
             open_critical_bugs, open_unassigned_bugs,
             open_inprogress_bugs) in shortlist(cur.fetchall()):
            distribution = distribution_set.get(distro_id)
            sourcepackagename = sourcepackagename_set.get(spn_id)
            source_package = distribution.getSourcePackage(sourcepackagename)
            # XXX: Bjorn Tillenius 2006-12-15:
            # Add a tuple instead of the distribution package
            # directly, since DistributionSourcePackage doesn't define a
            # __hash__ method.
            packages_with_bugs.add((distribution, sourcepackagename))
            package_counts = dict(
                package=source_package,
                open=open_bugs,
                open_critical=open_critical_bugs,
                open_unassigned=open_unassigned_bugs,
                open_inprogress=open_inprogress_bugs,
                )
            counts.append(package_counts)

        # Only packages with open bugs were included in the query. Let's
        # add the rest of the packages as well.
        all_packages = set(
            (distro_package.distribution, distro_package.sourcepackagename)
            for distro_package in packages)
        for distribution, sourcepackagename in all_packages.difference(
                packages_with_bugs):
            package_counts = dict(
                package=distribution.getSourcePackage(sourcepackagename),
                open=0, open_critical=0, open_unassigned=0,
                open_inprogress=0)
            counts.append(package_counts)

        return counts<|MERGE_RESOLUTION|>--- conflicted
+++ resolved
@@ -52,28 +52,15 @@
     BUG_SUPERVISOR_BUGTASK_STATUSES, BugNominationStatus, BugTaskImportance,
     BugTaskSearchParams, BugTaskStatus, BugTaskStatusSearch,
     ConjoinedBugTaskEditError, IBugTask, IBugTaskDelta, IBugTaskSet,
-<<<<<<< HEAD
-    IDistribution, IDistributionSourcePackage, IDistroBugTask, IDistroSeries,
-    IDistroSeriesBugTask, ILaunchpadCelebrities, INullBugTask, IProduct,
-    IProductSeries, IProductSeriesBugTask, IProject, IProjectMilestone,
-    ISourcePackage, IUpstreamBugTask, NotFoundError, PackagePublishingStatus,
-    RESOLVED_BUGTASK_STATUSES, UNRESOLVED_BUGTASK_STATUSES,
-    UserCannotEditBugTaskStatus)
-=======
     IDistribution, IDistributionSet, IDistributionSourcePackage,
-    IDistroBugTask, IDistroSeries, IDistroSeriesSet, IDistroSeriesBugTask,
+    IDistroBugTask, IDistroSeries, IDistroSeriesBugTask, IDistroSeriesSet,
     ILaunchpadCelebrities, INullBugTask, IProduct, IProductSeries,
     IProductSeriesBugTask, IProductSeriesSet, IProductSet, IProject,
     IProjectMilestone, ISourcePackage, ISourcePackageNameSet,
     IUpstreamBugTask, NotFoundError, PackagePublishingStatus,
-    RESOLVED_BUGTASK_STATUSES, UNRESOLVED_BUGTASK_STATUSES)
-from canonical.launchpad.interfaces.distribution import (
-    IDistributionSet)
-from canonical.launchpad.interfaces.sourcepackagename import (
-    ISourcePackageNameSet)
->>>>>>> abcda710
+    RESOLVED_BUGTASK_STATUSES, UNRESOLVED_BUGTASK_STATUSES,
+    UserCannotEditBugTaskStatus)
 from canonical.launchpad.helpers import shortlist
-# XXX: kiko 2006-06-14 bug=49029
 
 
 debbugsseveritymap = {None:        BugTaskImportance.UNDECIDED,
