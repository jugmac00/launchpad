--- conflicted
+++ resolved
@@ -540,15 +540,6 @@
                 "SourcePackagePublishing.status = %s" %
                     dbschema.PackagePublishingStatus.PUBLISHED.value])
 
-<<<<<<< HEAD
-        if params.tag:
-            # XXX: handle 'any'
-            tags_clause = (
-                "BugTag.bug = BugTask.bug AND BugTag.tag = %s " % sqlvalues(
-                    params.tag.lower()))
-            extra_clauses.append(tags_clause)
-            clauseTables.append('BugTag')
-=======
         if params.pending_bugwatch_elsewhere:
             # Include only bugtasks that have other bugtasks on targets
             # not using Malone, and have no bug watch.
@@ -591,7 +582,14 @@
                 "  NOT (RelatedBugTask.status %s)))")
             extra_clauses.append(omit_status_elsewhere_clause % (
                 search_value_to_where_condition(params.omit_status_elsewhere)))
->>>>>>> 0a88f1e9
+
+        if params.tag:
+            # XXX: handle 'any'
+            tags_clause = (
+                "BugTag.bug = BugTask.bug AND BugTag.tag = %s " % sqlvalues(
+                    params.tag.lower()))
+            extra_clauses.append(tags_clause)
+            clauseTables.append('BugTag')
 
         clause = self._getPrivacyFilter(params.user)
         if clause:
