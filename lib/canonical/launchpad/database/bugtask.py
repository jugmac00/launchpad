# Copyright 2004-2005 Canonical Ltd.  All rights reserved.

__metaclass__ = type
__all__ = [
    'BugTask',
    'BugTaskSet',
    'bugtask_sort_key']

import urllib
import cgi
import datetime

from sqlobject import ForeignKey, StringCol
from sqlobject import SQLObjectNotFound

import pytz

from zope.component import getUtility
from zope.interface import implements
from zope.security.proxy import isinstance as zope_isinstance

from canonical.lp import dbschema
from canonical.database.sqlbase import SQLBase, sqlvalues, quote_like
from canonical.database.constants import UTC_NOW
from canonical.database.datetimecol import UtcDateTimeCol
from canonical.launchpad.searchbuilder import any, NULL
from canonical.launchpad.components.bugtask import BugTaskMixin, mark_task
from canonical.launchpad.interfaces import (
    BugTaskSearchParams, IBugTask, IBugTaskSet, IUpstreamBugTask,
    IDistroBugTask, IDistroReleaseBugTask, NotFoundError,
    ILaunchpadCelebrities, ISourcePackage, IDistributionSourcePackage)


debbugsstatusmap = {'open':      dbschema.BugTaskStatus.UNCONFIRMED,
                    'forwarded': dbschema.BugTaskStatus.CONFIRMED,
                    'done':      dbschema.BugTaskStatus.FIXRELEASED}

debbugsseveritymap = {'wishlist':  dbschema.BugTaskSeverity.WISHLIST,
                      'minor':     dbschema.BugTaskSeverity.MINOR,
                      'normal':    dbschema.BugTaskSeverity.NORMAL,
                      None:        dbschema.BugTaskSeverity.NORMAL,
                      'important': dbschema.BugTaskSeverity.MAJOR,
                      'serious':   dbschema.BugTaskSeverity.MAJOR,
                      'grave':     dbschema.BugTaskSeverity.MAJOR,
                      'critical':  dbschema.BugTaskSeverity.CRITICAL}

def bugtask_sort_key(bugtask):
    """A sort key for a set of bugtasks. We want:

          - products first
          - distro tasks, followed by their distrorelease tasks
          - ubuntu first among the distros
    """
    if bugtask.product:
        product = bugtask.product.name
    else:
        product = None
    if bugtask.distribution:
        distribution = bugtask.distribution.name
    else:
        distribution = None
    if bugtask.distrorelease:
        distrorelease = bugtask.distrorelease.version
        distribution = bugtask.distrorelease.distribution.name
    else:
        distrorelease = None
    if bugtask.sourcepackagename:
        sourcepackagename = bugtask.sourcepackagename.name
    else:
        sourcepackagename = None
    # and move ubuntu to the top
    if distribution == 'ubuntu':
        distribution = '-'
    return (bugtask.bug, distribution, product, distrorelease,
            sourcepackagename)


class BugTask(SQLBase, BugTaskMixin):
    implements(IBugTask)
    _table = "BugTask"
    _defaultOrder = ['distribution', 'product', 'distrorelease',
                     'milestone', 'sourcepackagename']

    bug = ForeignKey(dbName='bug', foreignKey='Bug')
    product = ForeignKey(
        dbName='product', foreignKey='Product',
        notNull=False, default=None)
    sourcepackagename = ForeignKey(
        dbName='sourcepackagename', foreignKey='SourcePackageName',
        notNull=False, default=None)
    distribution = ForeignKey(
        dbName='distribution', foreignKey='Distribution',
        notNull=False, default=None)
    distrorelease = ForeignKey(
        dbName='distrorelease', foreignKey='DistroRelease',
        notNull=False, default=None)
    milestone = ForeignKey(
        dbName='milestone', foreignKey='Milestone',
        notNull=False, default=None)
    status = dbschema.EnumCol(
        dbName='status', notNull=True,
        schema=dbschema.BugTaskStatus,
        default=dbschema.BugTaskStatus.UNCONFIRMED)
    statusexplanation = StringCol(dbName='statusexplanation', default=None)
    priority = dbschema.EnumCol(
        dbName='priority', notNull=False, schema=dbschema.BugTaskPriority, default=None)
    severity = dbschema.EnumCol(
        dbName='severity', notNull=True,
        schema=dbschema.BugTaskSeverity,
        default=dbschema.BugTaskSeverity.NORMAL)
    binarypackagename = ForeignKey(
        dbName='binarypackagename', foreignKey='BinaryPackageName',
        notNull=False, default=None)
    assignee = ForeignKey(
        dbName='assignee', foreignKey='Person',
        notNull=False, default=None)
    bugwatch = ForeignKey(dbName='bugwatch', foreignKey='BugWatch',
        notNull=False, default=None)
    dateassigned = UtcDateTimeCol(notNull=False, default=UTC_NOW)
    datecreated  = UtcDateTimeCol(notNull=False, default=UTC_NOW)
    owner = ForeignKey(foreignKey='Person', dbName='owner', notNull=True)
    # The targetnamecache is a value that is only supposed to be set when a
    # bugtask is created/modified or by the update-bugtask-targetnamecaches
    # cronscript. For this reason it's not exposed in the interface, and
    # client code should always use the targetname read-only property.
    targetnamecache = StringCol(
        dbName='targetnamecache', notNull=False, default=None)

    @property
    def age(self):
        """See canonical.launchpad.interfaces.IBugTask."""
        UTC = pytz.timezone('UTC')
        now = datetime.datetime.now(UTC)

        return now - self.datecreated

    def _init(self, *args, **kw):
        """Marks the task when it's created or fetched from the database."""
        SQLBase._init(self, *args, **kw)

        if self.product is not None:
            # This is an upstream task.
            mark_task(self, IUpstreamBugTask)
        elif self.distrorelease is not None:
            # This is a distro release task.
            mark_task(self, IDistroReleaseBugTask)
        else:
            # This is a distro task.
            mark_task(self, IDistroBugTask)

    def _SO_setValue(self, name, value, fromPython, toPython):
        # We need to overwrite this method to make sure whenever we change a
        # single attribute of a BugTask the targetnamecache column is updated.
        SQLBase._SO_setValue(self, name, value, fromPython, toPython)
        if name != 'targetnamecache':
            self.updateTargetNameCache()

    def set(self, **kw):
        # We need to overwrite this method to make sure the targetnamecache
        # column is updated when multiple attributes of a bugtask are
        # modified. We can't rely on event subscribers for doing this because
        # they can run in a unpredictable order.
        SQLBase.set(self, **kw)
        # We also can't simply update kw with the value we want for
        # targetnamecache because the _calculate_targetname method needs to
        # access bugtask's attributes that may be available only after
        # SQLBase.set() is called.
        SQLBase.set(self, **{'targetnamecache': self._calculate_targetname()})

    def setStatusFromDebbugs(self, status):
        """See canonical.launchpad.interfaces.IBugTask."""
        try:
            self.status = debbugsstatusmap[status]
        except KeyError:
            raise ValueError('Unknown debbugs status "%s"' % status)
        return self.status

    def setSeverityFromDebbugs(self, severity):
        """See canonical.launchpad.interfaces.IBugTask."""
        try:
            self.severity = debbugsseveritymap[severity]
        except KeyError:
            raise ValueError('Unknown debbugs severity "%s"' % severity)
        return self.severity

    def updateTargetNameCache(self):
        """See canonical.launchpad.interfaces.IBugTask."""
        if self.targetnamecache != self._calculate_targetname():
            self.targetnamecache = self._calculate_targetname()

    def asEmailHeaderValue(self):
        """See canonical.launchpad.interfaces.IBugTask."""
        # Calculate an appropriate display value for the assignee.
        if self.assignee:
            if self.assignee.preferredemail:
                assignee_value = self.assignee.preferredemail.email
            else:
                # There is an assignee with no preferredemail, so we'll
                # "degrade" to the assignee.name. This might happen for teams
                # that don't have associated emails or when a bugtask was
                # imported from an external source and had its assignee set
                # automatically, even though the assignee may not even know they
                # have an account in Launchpad. :)
                assignee_value = self.assignee.name
        else:
            assignee_value = 'None'

        # Calculate an appropriate display value for the priority.
        if self.priority:
            priority_value = self.priority.title
        else:
            priority_value = 'None'

        # Calculate an appropriate display value for the sourcepackage.
        if self.sourcepackagename:
            sourcepackagename_value = self.sourcepackagename.name
        else:
            # There appears to be no sourcepackagename associated with this
            # task.
            sourcepackagename_value = 'None'

        # Calculate an appropriate display value for the component, if the
        # target looks like some kind of source package.
        component = 'None'
        currentrelease = None
        if ISourcePackage.providedBy(self.target):
            currentrelease = self.target.currentrelease
        if IDistributionSourcePackage.providedBy(self.target):
            if self.target.currentrelease:
                currentrelease = self.target.currentrelease.sourcepackagerelease

        if currentrelease:
            component = currentrelease.component.name

        if IUpstreamBugTask.providedBy(self):
            header_value = 'product=%s;' %  self.target.name
        elif IDistroBugTask.providedBy(self):
            header_value = ((
                'distribution=%(distroname)s; '
                'sourcepackage=%(sourcepackagename)s; '
                'component=%(componentname)s;') %
                {'distroname': self.distribution.name,
                 'sourcepackagename': sourcepackagename_value,
                 'componentname': component})
        elif IDistroReleaseBugTask.providedBy(self):
            header_value = ((
                'distribution=%(distroname)s; '
                'distrorelease=%(distroreleasename)s; '
                'sourcepackage=%(sourcepackagename)s; '
                'component=%(componentname)s;') %
                {'distroname': self.distrorelease.distribution.name,
                 'distroreleasename': self.distrorelease.name,
                 'sourcepackagename': sourcepackagename_value,
                 'componentname': component})

        header_value += ((
            ' status=%(status)s; priority=%(priority)s; '
            'assignee=%(assignee)s;') %
            {'status': self.status.title,
             'priority': priority_value,
             'assignee': assignee_value})

        return header_value

    @property
    def statusdisplayhtml(self):
        """See canonical.launchpad.interfaces.IBugTask."""
        assignee = self.assignee
        status = self.status

        if assignee:
            assignee_html = (
<<<<<<< HEAD
                '<img src="/++resource++user.gif" /> '
=======
                '<img src="/@@/user.gif" /> '
>>>>>>> d330cfb6
                '<a href="/people/%s/+assignedbugs">%s</a>' % (
                    urllib.quote_plus(assignee.name),
                    cgi.escape(assignee.browsername)))

            if status in (dbschema.BugTaskStatus.REJECTED, 
                          dbschema.BugTaskStatus.FIXCOMMITTED):
                return '%s by %s' % (status.title.lower(), assignee_html)
            else:
                return '%s, assigned to %s' % (status.title.lower(), assignee_html)
        else:
            return status.title.lower() + ' (unassigned)'


class BugTaskSet:

    implements(IBugTaskSet)

    _ORDERBY_COLUMN = {
        "id": "Bug.id",
        "severity": "BugTask.severity",
        "priority": "BugTask.priority",
        "assignee": "BugTask.assignee",
        "targetname": "BugTask.targetnamecache",
        "status": "BugTask.status",
        "title": "Bug.title",
        "milestone": "BugTask.milestone",
        "dateassigned": "BugTask.dateassigned",
        "datecreated": "BugTask.datecreated"}

    def __init__(self):
        self.title = 'A set of bug tasks'

    def __getitem__(self, task_id):
        """See canonical.launchpad.interfaces.IBugTaskSet."""
        return self.get(task_id)

    def __iter__(self):
        """See canonical.launchpad.interfaces.IBugTaskSet."""
        for task in BugTask.select():
            yield task

    def get(self, task_id):
        """See canonical.launchpad.interfaces.IBugTaskSet."""
        try:
            bugtask = BugTask.get(task_id)
        except SQLObjectNotFound:
            raise NotFoundError("BugTask with ID %s does not exist" %
                                str(task_id))
        return bugtask

    def search(self, params):
        """See canonical.launchpad.interfaces.IBugTaskSet."""
        assert isinstance(params, BugTaskSearchParams)

        extra_clauses = ['Bug.id = BugTask.bug']
        clauseTables = ['BugTask', 'Bug']

        # These arguments can be processed in a loop without any other
        # special handling.
        standard_args = {
            'bug': params.bug,
            'status': params.status,
            'priority': params.priority,
            'severity': params.severity,
            'product': params.product,
            'distribution': params.distribution,
            'distrorelease': params.distrorelease,
            'milestone': params.milestone,
            'assignee': params.assignee,
            'sourcepackagename': params.sourcepackagename,
            'binarypackagename': params.binarypackagename,
            'owner': params.owner,
        }
        # Loop through the standard, "normal" arguments and build the
        # appropriate SQL WHERE clause. Note that arg_value will be one
        # of:
        #
        # * a searchbuilder.any object, representing a set of acceptable filter
        #   values
        # * a searchbuilder.NULL object
        # * an sqlobject
        # * a dbschema item
        # * None (meaning no filter criteria specified for that arg_name)
        #
        # XXX: is this a good candidate for becoming infrastructure in
        # canonical.database.sqlbase?
        #   -- kiko, 2006-03-16
        for arg_name, arg_value in standard_args.items():
            if arg_value is None:
                continue
            clause = "BugTask.%s " % arg_name
            if zope_isinstance(arg_value, any):
<<<<<<< HEAD
                if not arg_value.query_values:
                    continue
                # The argument value is a list of acceptable
                # filter values.
                arg_values = sqlvalues(*arg_value.query_values)
                where_arg = ", ".join(arg_values)
                clause = "BugTask.%s IN (%s)" % (arg_name, where_arg)
            elif arg_value is NULL:
=======
                # When an any() clause is provided, the argument value
                # is a list of acceptable filter values.
                if not arg_value.query_values:
                    continue
                where_arg = ",".join(sqlvalues(*arg_value.query_values))
                clause += "IN (%s)" % where_arg
            elif arg_value is not NULL:
                clause += "= %s" % sqlvalues(arg_value)
            else:
>>>>>>> d330cfb6
                # The argument value indicates we should match
                # only NULL values for the column named by
                # arg_name.
                clause += "IS NULL"
            extra_clauses.append(clause)

        if params.omit_dupes:
            extra_clauses.append("Bug.duplicateof is NULL")

        if params.attachmenttype is not None:
            clauseTables.append('BugAttachment')
            if isinstance(params.attachmenttype, any):
                where_cond = "BugAttachment.type IN (%s)" % ", ".join(
                    sqlvalues(*params.attachmenttype.query_values))
            else:
                where_cond = "BugAttachment.type = %s" % sqlvalues(
                    params.attachmenttype)
            extra_clauses.append("BugAttachment.bug = BugTask.bug")
            extra_clauses.append(where_cond)

        if params.searchtext:
            searchtext_quoted = sqlvalues(params.searchtext)[0]
            searchtext_like_quoted = quote_like(params.searchtext)
            extra_clauses.append(
                "((Bug.fti @@ ftq(%s) OR BugTask.fti @@ ftq(%s)) OR"
                " (BugTask.targetnamecache ILIKE '%%' || %s || '%%'))" % (
                searchtext_quoted, searchtext_quoted, searchtext_like_quoted))

        if params.subscriber is not None:
            clauseTables = ['Bug', 'BugSubscription']
            extra_clauses.append("""Bug.id = BugSubscription.bug AND
                    BugSubscription.person = %(personid)s""" %
                    sqlvalues(personid=params.subscriber.id))

        clause = self._getPrivacyFilter(params.user)
        if clause:
            extra_clauses.append(clause)

        orderby = params.orderby
        if orderby is None:
            orderby = []
        elif not zope_isinstance(orderby, (list, tuple)):
            orderby = [orderby]

        # Translate orderby values into corresponding Table.attribute.
        orderby_arg = []
        for orderby_col in orderby:
            if orderby_col.startswith("-"):
                orderby_col = orderby_col[1:]
                orderby_arg.append(
                    "-" + self._ORDERBY_COLUMN[orderby_col])
            else:
                orderby_arg.append(self._ORDERBY_COLUMN[orderby_col])

        # Make sure that the result always is ordered.
        orderby_arg.append('BugTask.id')

        query = " AND ".join(extra_clauses)
        bugtasks = BugTask.select(
            query, clauseTables=clauseTables, orderBy=orderby_arg)

        return bugtasks

    def createTask(self, bug, owner, product=None, distribution=None,
                   distrorelease=None, sourcepackagename=None,
                   binarypackagename=None,
                   status=IBugTask['status'].default,
                   priority=IBugTask['priority'].default,
                   severity=IBugTask['severity'].default,
                   assignee=None, milestone=None):
        """See canonical.launchpad.interfaces.IBugTaskSet."""
        if product:
            assert distribution is None, (
                "Can't pass both distribution and product.")
            # If a product bug contact has been provided, subscribe that
            # contact to all public bugs. Otherwise subscribe the
            # product owner to all public bugs.
            if not bug.private:
                if product.bugcontact:
                    bug.subscribe(product.bugcontact)
                else:
                    bug.subscribe(product.owner)
        elif distribution:
            # If a distribution bug contact has been provided, subscribe
            # that contact to all public bugs.
            if distribution.bugcontact and not bug.private:
                bug.subscribe(distribution.bugcontact)

            # Subscribe package bug contacts to public bugs, if package
            # information was provided.
            if sourcepackagename:
                package = distribution.getSourcePackage(sourcepackagename)
                if package.bugcontacts and not bug.private:
                    for pkg_bugcontact in package.bugcontacts:
                        bug.subscribe(pkg_bugcontact.bugcontact)
        else:
            assert distrorelease is not None, 'Got no bugtask target'
            assert distrorelease != distrorelease.distribution.currentrelease, (
                'Bugtasks cannot be opened on the current release.')

        return BugTask(
            bug=bug,
            product=product,
            distribution=distribution,
            distrorelease=distrorelease,
            sourcepackagename=sourcepackagename,
            binarypackagename=binarypackagename,
            status=status,
            priority=priority,
            severity=severity,
            assignee=assignee,
            owner=owner,
            milestone=milestone)

    def maintainedBugTasks(self, person, minseverity=None, minpriority=None,
                           showclosed=False, orderBy=None, user=None):
        filters = ['BugTask.bug = Bug.id',
                   'BugTask.product = Product.id',
                   'Product.owner = TeamParticipation.team',
                   'TeamParticipation.person = %s' % person.id]

        if not showclosed:
            committed = dbschema.BugTaskStatus.FIXCOMMITTED
            filters.append('BugTask.status < %s' % sqlvalues(committed))

        if minpriority is not None:
            filters.append('BugTask.priority >= %s' % sqlvalues(minpriority))
        if minseverity is not None:
            filters.append('BugTask.severity >= %s' % sqlvalues(minseverity))

        privacy_filter = self._getPrivacyFilter(user)
        if privacy_filter:
            filters.append(privacy_filter)

        # We shouldn't show duplicate bug reports.
        filters.append('Bug.duplicateof IS NULL')

<<<<<<< HEAD
        maintainedProductBugTasksQuery = ('''
            BugTask.product = Product.id AND
            Product.owner = TeamParticipation.team AND
            TeamParticipation.person = %s''' % person.id)

        return BugTask.select(
            maintainedProductBugTasksQuery + filters,
            clauseTables=['Product', 'TeamParticipation', 'BugTask', 'Bug'])
=======
        return BugTask.select(" AND ".join(filters),
            clauseTables=['Product', 'TeamParticipation', 'BugTask', 'Bug'])

    def _getPrivacyFilter(self, user):
        """An SQL filter for search results that adds privacy-awareness."""
        if user is None:
            return "Bug.private = FALSE"
        admin_team = getUtility(ILaunchpadCelebrities).admin
        if user.inTeam(admin_team):
            return ""
        # A subselect is used here because joining through
        # TeamParticipation is only relevant to the "user-aware"
        # part of the WHERE condition (i.e. the bit below.) The
        # other half of this condition (see code above) does not
        # use TeamParticipation at all.
        return """
            (Bug.private = FALSE OR Bug.id in (
                 SELECT Bug.id
                 FROM Bug, BugSubscription, TeamParticipation
                 WHERE Bug.id = BugSubscription.bug AND
                       TeamParticipation.person = %(personid)s AND
                       BugSubscription.person = TeamParticipation.team))
                         """ % sqlvalues(personid=user.id)
>>>>>>> d330cfb6
<|MERGE_RESOLUTION|>--- conflicted
+++ resolved
@@ -270,11 +270,7 @@
 
         if assignee:
             assignee_html = (
-<<<<<<< HEAD
-                '<img src="/++resource++user.gif" /> '
-=======
                 '<img src="/@@/user.gif" /> '
->>>>>>> d330cfb6
                 '<a href="/people/%s/+assignedbugs">%s</a>' % (
                     urllib.quote_plus(assignee.name),
                     cgi.escape(assignee.browsername)))
@@ -367,16 +363,6 @@
                 continue
             clause = "BugTask.%s " % arg_name
             if zope_isinstance(arg_value, any):
-<<<<<<< HEAD
-                if not arg_value.query_values:
-                    continue
-                # The argument value is a list of acceptable
-                # filter values.
-                arg_values = sqlvalues(*arg_value.query_values)
-                where_arg = ", ".join(arg_values)
-                clause = "BugTask.%s IN (%s)" % (arg_name, where_arg)
-            elif arg_value is NULL:
-=======
                 # When an any() clause is provided, the argument value
                 # is a list of acceptable filter values.
                 if not arg_value.query_values:
@@ -386,7 +372,6 @@
             elif arg_value is not NULL:
                 clause += "= %s" % sqlvalues(arg_value)
             else:
->>>>>>> d330cfb6
                 # The argument value indicates we should match
                 # only NULL values for the column named by
                 # arg_name.
@@ -524,16 +509,6 @@
         # We shouldn't show duplicate bug reports.
         filters.append('Bug.duplicateof IS NULL')
 
-<<<<<<< HEAD
-        maintainedProductBugTasksQuery = ('''
-            BugTask.product = Product.id AND
-            Product.owner = TeamParticipation.team AND
-            TeamParticipation.person = %s''' % person.id)
-
-        return BugTask.select(
-            maintainedProductBugTasksQuery + filters,
-            clauseTables=['Product', 'TeamParticipation', 'BugTask', 'Bug'])
-=======
         return BugTask.select(" AND ".join(filters),
             clauseTables=['Product', 'TeamParticipation', 'BugTask', 'Bug'])
 
@@ -557,4 +532,3 @@
                        TeamParticipation.person = %(personid)s AND
                        BugSubscription.person = TeamParticipation.team))
                          """ % sqlvalues(personid=user.id)
->>>>>>> d330cfb6
