# Copyright 2004-2005 Canonical Ltd.  All rights reserved.
# pylint: disable-msg=E0611,W0212

__metaclass__ = type
__all__ = ['ProductRelease', 'ProductReleaseSet', 'ProductReleaseFile']

from StringIO import StringIO

from zope.interface import implements
from zope.component import getUtility

from sqlobject import ForeignKey, StringCol, SQLMultipleJoin, AND

from canonical.database.sqlbase import SQLBase, sqlvalues
from canonical.database.constants import UTC_NOW
from canonical.database.datetimecol import UtcDateTimeCol
from canonical.database.enumcol import EnumCol

from canonical.launchpad.interfaces import (
    IProductRelease, IProductReleaseFile, IProductReleaseSet,
    NotFoundError, UpstreamFileType)
from canonical.launchpad.interfaces.librarian import ILibraryFileAliasSet
from canonical.launchpad.validators.person import validate_public_person


class ProductRelease(SQLBase):
    """A release of a product."""
    implements(IProductRelease)
    _table = 'ProductRelease'
    _defaultOrder = ['-datereleased']

    datereleased = UtcDateTimeCol(notNull=True, default=UTC_NOW)
    version = StringCol(notNull=True)
    codename = StringCol(notNull=False, default=None)
    summary = StringCol(notNull=False, default=None)
    description = StringCol(notNull=False, default=None)
    changelog = StringCol(notNull=False, default=None)
    datecreated = UtcDateTimeCol(
        dbName='datecreated', notNull=True, default=UTC_NOW)
    owner = ForeignKey(
        dbName="owner", foreignKey="Person",
        storm_validator=validate_public_person, notNull=True)
    productseries = ForeignKey(dbName='productseries',
                               foreignKey='ProductSeries', notNull=True)

    files = SQLMultipleJoin('ProductReleaseFile', joinColumn='productrelease',
                            orderBy='-date_uploaded')

    # properties
    @property
    def product(self):
        return self.productseries.product

    @property
    def displayname(self):
        return self.productseries.product.displayname + ' ' + self.version

    @property
    def title(self):
        """See `IProductRelease`."""
        thetitle = self.displayname
        if self.codename:
            thetitle += ' "' + self.codename + '"'
        return thetitle

    @staticmethod
    def normalizeFilename(filename):
        # Replace slashes in the filename with less problematic dashes.
        return filename.replace('/', '-')

<<<<<<< HEAD
    def addReleaseFile(self, filename, file_content, content_type,
                       signature_filename, signature_content, uploader,
=======
    def addReleaseFile(self, filename, file_content, file_size, content_type,
                       uploader, signature_filename=None,
                       signature_content=None, signature_size=None,
>>>>>>> 15aac853
                       file_type=UpstreamFileType.CODETARBALL,
                       description=None):
        """See `IProductRelease`."""
        # Create the alias for the file.
        filename = self.normalizeFilename(filename)
        alias = getUtility(ILibraryFileAliasSet).create(
            name=filename,
<<<<<<< HEAD
            size=len(file_content),
            file=StringIO(file_content),
=======
            size=file_size,
            file=file_content,
>>>>>>> 15aac853
            contentType=content_type)
        if signature_filename is not None and signature_content is not None:
            signature_filename = self.normalizeFilename(
                signature_filename)
            signature_alias = getUtility(ILibraryFileAliasSet).create(
                name=signature_filename,
<<<<<<< HEAD
                size=len(signature_content),
                file=StringIO(signature_content),
=======
                size=signature_size,
                file=signature_content,
>>>>>>> 15aac853
                contentType='application/pgp-signature')
        else:
            signature_alias = None
        return ProductReleaseFile(productrelease=self,
                                  libraryfile=alias,
                                  signature=signature_alias,
                                  filetype=file_type,
                                  description=description,
                                  uploader=uploader)

    def getFileAliasByName(self, name):
        """See `IProductRelease`."""
        for file_ in self.files:
            if file_.libraryfile.filename == name:
                return file_.libraryfile
            elif file_.signature and file_.signature.filename == name:
                return file_.signature
        raise NotFoundError(name)

    def getProductReleaseFileByName(self, name):
        """See `IProductRelease`."""
        for file_ in self.files:
            if file_.libraryfile.filename == name:
                return file_
        raise NotFoundError(name)


class ProductReleaseFile(SQLBase):
    """A file of a product release."""
    implements(IProductReleaseFile)

    _table = 'ProductReleaseFile'

    productrelease = ForeignKey(dbName='productrelease',
                                foreignKey='ProductRelease', notNull=True)

    libraryfile = ForeignKey(dbName='libraryfile',
                             foreignKey='LibraryFileAlias', notNull=True)

    signature = ForeignKey(dbName='signature',
                           foreignKey='LibraryFileAlias')

    filetype = EnumCol(dbName='filetype', enum=UpstreamFileType,
                       notNull=True, default=UpstreamFileType.CODETARBALL)

    description = StringCol(notNull=False, default=None)

    uploader = ForeignKey(
        dbName="uploader", foreignKey='Person',
        storm_validator=validate_public_person, notNull=True)

    date_uploaded = UtcDateTimeCol(notNull=True, default=UTC_NOW)


class ProductReleaseSet(object):
    """See `IProductReleaseSet`."""
    implements(IProductReleaseSet)

    def getBySeriesAndVersion(self, productseries, version, default=None):
        """See `IProductReleaseSet`."""
        query = AND(ProductRelease.q.version==version,
                    ProductRelease.q.productseriesID==productseries.id)
        productrelease = ProductRelease.selectOne(query)
        if productrelease is None:
            return default
        return productrelease

    def getReleasesForSerieses(self, serieses):
        """See `IProductReleaseSet`."""
        if len(list(serieses)) == 0:
            return ProductRelease.select('1 = 2')
        return ProductRelease.select("""
            ProductRelease.productseries IN %s
            """ % sqlvalues([series.id for series in serieses]),
            orderBy='-datereleased')

    def getFilesForReleases(self, releases):
        """See `IProductReleaseSet`."""
        if len(list(releases)) == 0:
            return ProductReleaseFile.select('1 = 2')
        return ProductReleaseFile.select(
            """ProductReleaseFile.productrelease IN %s""" % (
            sqlvalues([release.id for release in releases])),
            orderBy='-date_uploaded',
            prejoins=['libraryfile'])<|MERGE_RESOLUTION|>--- conflicted
+++ resolved
@@ -3,8 +3,6 @@
 
 __metaclass__ = type
 __all__ = ['ProductRelease', 'ProductReleaseSet', 'ProductReleaseFile']
-
-from StringIO import StringIO
 
 from zope.interface import implements
 from zope.component import getUtility
@@ -68,14 +66,9 @@
         # Replace slashes in the filename with less problematic dashes.
         return filename.replace('/', '-')
 
-<<<<<<< HEAD
-    def addReleaseFile(self, filename, file_content, content_type,
-                       signature_filename, signature_content, uploader,
-=======
     def addReleaseFile(self, filename, file_content, file_size, content_type,
                        uploader, signature_filename=None,
                        signature_content=None, signature_size=None,
->>>>>>> 15aac853
                        file_type=UpstreamFileType.CODETARBALL,
                        description=None):
         """See `IProductRelease`."""
@@ -83,26 +76,16 @@
         filename = self.normalizeFilename(filename)
         alias = getUtility(ILibraryFileAliasSet).create(
             name=filename,
-<<<<<<< HEAD
-            size=len(file_content),
-            file=StringIO(file_content),
-=======
             size=file_size,
             file=file_content,
->>>>>>> 15aac853
             contentType=content_type)
         if signature_filename is not None and signature_content is not None:
             signature_filename = self.normalizeFilename(
                 signature_filename)
             signature_alias = getUtility(ILibraryFileAliasSet).create(
                 name=signature_filename,
-<<<<<<< HEAD
-                size=len(signature_content),
-                file=StringIO(signature_content),
-=======
                 size=signature_size,
                 file=signature_content,
->>>>>>> 15aac853
                 contentType='application/pgp-signature')
         else:
             signature_alias = None
