--- conflicted
+++ resolved
@@ -16,35 +16,24 @@
 from sqlobject import (
     BoolCol, StringCol, ForeignKey, SQLMultipleJoin, IntCol,
     SQLObjectNotFound, SQLRelatedJoin)
-<<<<<<< HEAD
+
 from storm.locals import SQL, Join
 from storm.store import Store
-=======
-
->>>>>>> 7be89ba1
+
 from zope.component import getUtility
 from zope.interface import implements
 
 from canonical.cachedproperty import cachedproperty
-<<<<<<< HEAD
-
-=======
-from canonical.launchpad.components.packagelocation import PackageLocation
->>>>>>> 7be89ba1
 from canonical.database.constants import DEFAULT, UTC_NOW
 from canonical.database.datetimecol import UtcDateTimeCol
 from canonical.database.enumcol import EnumCol
-from canonical.database.sqlbase import (cursor, flush_database_caches,
-    flush_database_updates, quote_like, quote, SQLBase, sqlvalues)
-<<<<<<< HEAD
+from canonical.database.sqlbase import (
+    cursor, flush_database_caches, flush_database_updates, quote_like,
+    quote, SQLBase, sqlvalues)
 from canonical.launchpad.components.decoratedresultset import (
     DecoratedResultSet)
 from canonical.launchpad.components.packagelocation import PackageLocation
-from canonical.launchpad.database.binarypackagename import (
-    BinaryPackageName)
-=======
 from canonical.launchpad.database.binarypackagename import BinaryPackageName
->>>>>>> 7be89ba1
 from canonical.launchpad.database.binarypackagerelease import (
         BinaryPackageRelease)
 from canonical.launchpad.database.bug import (
@@ -87,8 +76,7 @@
 from canonical.launchpad.helpers import shortlist
 from canonical.launchpad.interfaces.archive import (
     ALLOW_RELEASE_BUILDS, IArchiveSet, MAIN_ARCHIVE_PURPOSES)
-from canonical.launchpad.interfaces.build import (
-    IBuildSet, IHasBuildRecords)
+from canonical.launchpad.interfaces.build import IBuildSet, IHasBuildRecords
 from canonical.launchpad.interfaces.binarypackagename import (
     IBinaryPackageName)
 from canonical.launchpad.interfaces.distroseries import (
