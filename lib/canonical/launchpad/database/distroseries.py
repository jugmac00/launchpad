--- conflicted
+++ resolved
@@ -35,14 +35,10 @@
     IArchiveSet, IBinaryPackageName, IBuildSet, IDistroSeries,
     IDistroSeriesSet, IHasBuildRecords, IHasQueueItems, ILibraryFileAliasSet,
     IPublishedPackageSet, IPublishing, ISourcePackage, ISourcePackageName,
-<<<<<<< HEAD
-    ISourcePackageNameSet, LanguagePackType, NotFoundError)
-=======
     ISourcePackageNameSet, LanguagePackType, NotFoundError,
     SpecificationFilter, SpecificationGoalStatus, SpecificationSort,
     SpecificationImplementationStatus)
 from canonical.launchpad.interfaces.looptuner import ITunableLoop
->>>>>>> 57eb6312
 
 from canonical.launchpad.database.bugtarget import BugTargetBase
 from canonical.database.constants import DEFAULT, UTC_NOW
