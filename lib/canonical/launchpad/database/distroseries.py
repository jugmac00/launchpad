--- conflicted
+++ resolved
@@ -1483,16 +1483,9 @@
             DistroSeries.distribution = Distribution.id AND
             Distribution.official_rosetta IS TRUE
             ''' % sqlvalues(self),
-<<<<<<< HEAD
-            clauseTables = ['DistroRelease', 'Distribution'],
+            clauseTables = ['DistroSeries', 'Distribution'],
             orderBy=['-priority', 'name'])
         return shortlist(result, 300)
-=======
-            clauseTables = ['DistroSeries', 'Distribution'])
-        return sorted(
-            shortlist(result, 300),
-            key=lambda x: (-x.priority, x.name))
->>>>>>> cc0a1d5b
 
     def getObsoleteTranslationTemplates(self):
         """See `IHasTranslationTemplates`."""
@@ -1502,17 +1495,10 @@
             DistroSeries.distribution = Distribution.id AND
             (iscurrent IS FALSE OR Distribution.official_rosetta IS FALSE)
             ''' % sqlvalues(self),
-<<<<<<< HEAD
-            clauseTables = ['DistroRelease', 'Distribution'],
+            clauseTables = ['DistroSeries', 'Distribution'],
             orderBy=['-priority', 'name'])
         return shortlist(result, 300)
-=======
-            clauseTables = ['DistroSeries', 'Distribution'])
-        return sorted(
-            shortlist(result, 300),
-            key=lambda x: (-x.priority, x.name))
-
->>>>>>> cc0a1d5b
+
 
 class DistroSeriesSet:
     implements(IDistroSeriesSet)
