--- conflicted
+++ resolved
@@ -24,11 +24,7 @@
     CodeImportJobState, CodeImportMachineState, CodeImportResultStatus,
     CodeImportReviewStatus, ICodeImportEventSet, ICodeImportJob,
     ICodeImportJobSet, ICodeImportJobSetPublic, ICodeImportJobWorkflow,
-<<<<<<< HEAD
-    ICodeImportResultSet)
-=======
-    ICodeImportJobWorkflowPublic, ICodeImportMachineSet, ICodeImportResultSet)
->>>>>>> 09d6b0e8
+    ICodeImportMachineSet, ICodeImportResultSet)
 from canonical.launchpad.validators.person import public_person_validator
 
 
