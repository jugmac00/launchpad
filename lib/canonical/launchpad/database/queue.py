# Copyright 2004-2005 Canonical Ltd.  All rights reserved.

__metaclass__ = type
__all__ = [
    'PackageUploadQueue',
    'PackageUpload',
    'PackageUploadBuild',
    'PackageUploadSource',
    'PackageUploadCustom',
    'PackageUploadSet',
    ]

from email import message_from_string
import os
import shutil
import tempfile

from zope.component import getUtility
from zope.interface import implements
from sqlobject import (
    ForeignKey, SQLMultipleJoin, SQLObjectNotFound)

from canonical.archivepublisher.customupload import CustomUploadError
from canonical.archiveuploader.tagfiles import parse_tagfile_lines
from canonical.archiveuploader.template_messages import (
    rejection_template, new_template, accepted_template, announce_template)
from canonical.archiveuploader.utils import safe_fix_maintainer
from canonical.cachedproperty import cachedproperty
from canonical.config import config
from canonical.database.sqlbase import SQLBase, sqlvalues
from canonical.database.constants import UTC_NOW
from canonical.database.enumcol import EnumCol
from canonical.encoding import (
    guess as guess_encoding, ascii_smash)
<<<<<<< HEAD
from canonical.config import config
from canonical.lp.dbschema import (
    PackageUploadStatus, PackageUploadCustomFormat,
    PackagePublishingPocket, PackagePublishingStatus,
    ArchivePurpose)

=======
from canonical.launchpad.database.publishing import (
    SecureSourcePackagePublishingHistory,
    SecureBinaryPackagePublishingHistory)
>>>>>>> a83b479f
from canonical.launchpad.interfaces import (
    IPackageUpload, IPackageUploadBuild, IPackageUploadSource,
    IPackageUploadCustom, NotFoundError, QueueStateWriteProtectedError,
    QueueInconsistentStateError, QueueSourceAcceptError, IPackageUploadQueue,
    QueueBuildAcceptError, IPackageUploadSet, pocketsuffix, IPersonSet)
from canonical.launchpad.mail import format_address, sendmail
from canonical.librarian.interfaces import DownloadFailed
from canonical.librarian.utils import copy_and_close
from canonical.lp.dbschema import (
    PackageUploadStatus, PackageUploadCustomFormat, PackagePublishingPocket,
    PackagePublishingStatus, SourcePackageFileType)

# There are imports below in PackageUploadCustom for various bits
# of the archivepublisher which cause circular import errors if they
# are placed here.


def debug(logger, msg):
    """Shorthand debug notation for publish() methods."""
    if logger is not None:
        logger.debug(msg)

class PackageUploadQueue:

    implements(IPackageUploadQueue)

    def __init__(self, distroseries, status):
        self.distroseries = distroseries
        self.status = status


class PackageUpload(SQLBase):
    """A Queue item for Lucille."""
    implements(IPackageUpload)

    _defaultOrder = ['id']

    status = EnumCol(dbName='status', unique=False, notNull=True,
                     default=PackageUploadStatus.NEW,
                     schema=PackageUploadStatus)

    distroseries = ForeignKey(dbName="distrorelease",
                               foreignKey='DistroSeries')

    pocket = EnumCol(dbName='pocket', unique=False, notNull=True,
                     schema=PackagePublishingPocket)

    # XXX: this is NULLable. Fix sampledata?
    changesfile = ForeignKey(dbName='changesfile',
                             foreignKey="LibraryFileAlias")

    archive = ForeignKey(dbName="archive", foreignKey="Archive", notNull=True)

    signing_key = ForeignKey(foreignKey='GPGKey', dbName='signing_key',
                             notNull=False)

    # XXX julian 2007-05-06
    # sources and builds should not be SQLMultipleJoin, there is only
    # ever one of each at most.

    # Join this table to the PackageUploadBuild and the
    # PackageUploadSource objects which are related.
    sources = SQLMultipleJoin('PackageUploadSource',
                              joinColumn='packageupload')
    builds = SQLMultipleJoin('PackageUploadBuild',
                             joinColumn='packageupload')

    # Also the custom files associated with the build.
    customfiles = SQLMultipleJoin('PackageUploadCustom',
                                  joinColumn='packageupload')


    def _set_status(self, value):
        """Directly write on 'status' is forbidden.

        Force user to use the provided machine-state methods.
        Raises QueueStateWriteProtectedError.
        """
        # XXX: bug #29663: this is a bit evil, but does the job. Andrew
        # has suggested using immutable=True in the column definition.
        #   -- kiko, 2006-01-25
        # allow 'status' write only in creation process.
        if self._SO_creating:
            self._SO_set_status(value)
            return
        # been fascist
        raise QueueStateWriteProtectedError(
            'Directly write on queue status is forbidden use the '
            'provided methods to set it.')

    def setNew(self):
        """See IPackageUpload."""
        if self.status == PackageUploadStatus.NEW:
            raise QueueInconsistentStateError(
                'Queue item already new')
        self._SO_set_status(PackageUploadStatus.NEW)

    def setUnapproved(self):
        """See IPackageUpload."""
        if self.status == PackageUploadStatus.UNAPPROVED:
            raise QueueInconsistentStateError(
                'Queue item already unapproved')
        self._SO_set_status(PackageUploadStatus.UNAPPROVED)

    def setAccepted(self):
        """See IPackageUpload."""
        # Explode if something wrong like warty/RELEASE pass through
        # NascentUpload/UploadPolicies checks for 'ubuntu' main distro.
        if self.archive.id == self.distroseries.distribution.main_archive.id:
            assert self.distroseries.canUploadToPocket(self.pocket), (
                "Not permitted acceptance in the %s pocket in a "
                "series in the '%s' state." % (
                self.pocket.name, self.distroseries.status.name))

        if self.status == PackageUploadStatus.ACCEPTED:
            raise QueueInconsistentStateError(
                'Queue item already accepted')

        for source in self.sources:
            source.verifyBeforeAccept()
            # if something goes wrong we will raise an exception
            # (QueueSourceAcceptError) before setting any value.
            # Mask the error with state-machine default exception
            try:
                source.checkComponentAndSection()
            except QueueSourceAcceptError, info:
                raise QueueInconsistentStateError(info)

        for build in self.builds:
            # as before, but for QueueBuildAcceptError
            try:
                build.checkComponentAndSection()
            except QueueBuildAcceptError, info:
                raise QueueInconsistentStateError(info)

        # if the previous checks applied and pass we do set the value
        self._SO_set_status(PackageUploadStatus.ACCEPTED)

    def setDone(self):
        """See IPackageUpload."""
        if self.status == PackageUploadStatus.DONE:
            raise QueueInconsistentStateError(
                'Queue item already done')
        self._SO_set_status(PackageUploadStatus.DONE)

    def setRejected(self):
        """See IPackageUpload."""
        if self.status == PackageUploadStatus.REJECTED:
            raise QueueInconsistentStateError(
                'Queue item already rejected')
        self._SO_set_status(PackageUploadStatus.REJECTED)

    # XXX cprov 20060314: following properties should be redesigned to
    # reduce the duplicated code.
    @cachedproperty
    def containsSource(self):
        """See IPackageUpload."""
        return self.sources

    @cachedproperty
    def containsBuild(self):
        """See IPackageUpload."""
        return self.builds

    @cachedproperty
    def _customFormats(self):
        """Return the custom upload formats contained in this upload."""
        return [custom.customformat for custom in self.customfiles]

    @cachedproperty
    def containsInstaller(self):
        """See IPackageUpload."""
        return (PackageUploadCustomFormat.DEBIAN_INSTALLER
                in self._customFormats)

    @cachedproperty
    def containsTranslation(self):
        """See IPackageUpload."""
        return (PackageUploadCustomFormat.ROSETTA_TRANSLATIONS
                in self._customFormats)

    @cachedproperty
    def containsUpgrader(self):
        """See IPackageUpload."""
        return (PackageUploadCustomFormat.DIST_UPGRADER
                in self._customFormats)

    @cachedproperty
    def containsDdtp(self):
        """See IPackageUpload."""
        return (PackageUploadCustomFormat.DDTP_TARBALL
                in self._customFormats)

    @cachedproperty
    def datecreated(self):
        """See IPackageUpload."""
        return self.changesfile.content.datecreated

    @cachedproperty
    def displayname(self):
        """See IPackageUpload"""
        names = []
        for queue_source in self.sources:
            names.append(queue_source.sourcepackagerelease.name)
        for queue_build in  self.builds:
            names.append(queue_build.build.sourcepackagerelease.name)
        for queue_custom in self.customfiles:
            names.append(queue_custom.libraryfilealias.filename)
        return ",".join(names)

    @cachedproperty
    def displayarchs(self):
        """See IPackageUpload"""
        archs = []
        for queue_source in self.sources:
            archs.append('source')
        for queue_build in self.builds:
            archs.append(queue_build.build.distroarchseries.architecturetag)
        for queue_custom in self.customfiles:
            archs.append(queue_custom.customformat.title)
        return ",".join(archs)

    @cachedproperty
    def displayversion(self):
        """See IPackageUpload"""
        if self.sources:
            return self.sources[0].sourcepackagerelease.version
        if self.builds:
            return self.builds[0].build.sourcepackagerelease.version
        if self.customfiles:
            return '-'

    @cachedproperty
    def sourcepackagerelease(self):
        """The source package release related to this queue item.

        This is currently heuristic but may be more easily calculated later.
        """
        assert self.sources or self.builds, ('No source available.')
        if self.sources:
            return self.sources[0].sourcepackagerelease
        if self.builds:
            return self.builds[0].build.sourcepackagerelease

    def realiseUpload(self, logger=None):
        """See IPackageUpload."""
        assert self.status == PackageUploadStatus.ACCEPTED, (
            "Can not publish a non-ACCEPTED queue record (%s)" % self.id)
        # Explode if something wrong like warty/RELEASE pass through
        # NascentUpload/UploadPolicies checks
        if self.archive.id == self.distroseries.distribution.main_archive.id:
            assert self.distroseries.canUploadToPocket(self.pocket), (
                "Not permitted to publish to the %s pocket in a "
                "series in the '%s' state." % (
                self.pocket.name, self.distroseries.status.name))

        # In realising an upload we first load all the sources into
        # the publishing tables, then the binaries, then we attempt
        # to publish the custom objects.
        for queue_source in self.sources:
            queue_source.verifyBeforePublish()
            queue_source.publish(logger)
        for queue_build in self.builds:
            queue_build.publish(logger)
        for customfile in self.customfiles:
            try:
                customfile.publish(logger)
            except CustomUploadError, e:
                logger.error("Queue item ignored: %s" % e)
                return

        self.setDone()

    def addSource(self, spr):
        """See IPackageUpload."""
        return PackageUploadSource(
            packageupload=self,
            sourcepackagerelease=spr.id
            )

    def addBuild(self, build):
        """See IPackageUpload."""
        return PackageUploadBuild(
            packageupload=self,
            build=build.id
            )

    def addCustom(self, library_file, custom_type):
        """See IPackageUpload."""
        return PackageUploadCustom(
            packageupload=self,
            libraryfilealias=library_file.id,
            customformat=custom_type
            )

    def isPPA(self):
        """See IPackageUpload."""
        return self.archive.purpose == ArchivePurpose.PPA

    def _getChangesDict(self, changes_file_object=None):
        """Return a dictionary with changes file tags in it."""
        changes_lines = None
        if changes_file_object is None:
            changes_file_object = self.changesfile
            changes_lines = self.changesfile.read().splitlines(True)
        else:
            changes_lines = changes_file_object.readlines()

        unsigned = not self.signing_key
        changes = parse_tagfile_lines(changes_lines, allow_unsigned=unsigned)
        return changes, changes_lines

    def _buildUploadedFilesList(self):
        """Return a list of tuples of (filename, component, section).

        Component and section are only set where the file is a source upload.
        """
        files = []
        if self.containsSource:
            [source] = self.sources
            spr = source.sourcepackagerelease
            # Bail out early if this is an upload for the translations section.
            if spr.section.name == 'translations':
                debug(self.logger,
                    "Skipping acceptance and announcement, it is a "
                    "language-package upload.")
                return None
            for sprfile in spr.files:
                files.append(
                    (sprfile.libraryfile.filename, spr.component.name,
                     spr.section.name))

        # Component and section don't get set for builds and custom, since
        # this information is only used in the summary string for source
        # uploads.
        for build in self.builds:
            for bpr in build.build.binarypackages:
                files.extend(
                    [(bpf.libraryfile.filename,'','') for bpf in bpr.files])

        if self.customfiles:
            files.extend(
                [(file.libraryfilealias.filename,'','')
                for file in self.customfiles])

        return files

    def _buildSummary(self, files):
        """Build a summary string based on the files present in the upload."""
        summary = []
        for filename, component, section in files:
            if self.status == PackageUploadStatus.NEW:
                summary.append("NEW: %s" % filename)
            else:
                summary.append(" OK: %s" % filename)
                if filename.endswith("dsc"):
                    summary.append("     -> Component: %s Section: %s" % (
                        component, section))
        return summary

    def _sendRejectionNotification(self, recipients, changes_lines,
                                   summary_text):
        """Send a rejection email."""

        default_recipient = "%s <%s>" % (
            config.uploader.default_recipient_name,
            config.uploader.default_recipient_address)
        if not recipients:
            recipients = [default_recipient]

        interpolations = {
            "SENDER": "%s <%s>" % (
                config.uploader.default_sender_name,
                config.uploader.default_sender_address),
            "CHANGES": self.changesfile.filename,
            "SUMMARY": summary_text,
            "CHANGESFILE": guess_encoding("".join(changes_lines)),
            "RECIPIENT": ", ".join(recipients),
            "DEFAULT_RECIPIENT": default_recipient
        }
        debug(self.logger, "Sending rejection email.")
        self._sendMail(rejection_template % interpolations)

    def _sendSuccessNotification(self, recipients, announce_list, 
            changes_lines, changes, summarystring):
        """Send a success email."""
        interpolations = {
            "SENDER": "%s <%s>" % (
                config.uploader.default_sender_name,
                config.uploader.default_sender_address),
            "CHANGES": self.changesfile.filename,
            "SUMMARY": summarystring,
            "CHANGESFILE": guess_encoding("".join(changes_lines)),
            "DISTRO": self.distroseries.distribution.title,
            "DISTROSERIES": self.distroseries.name,
            "ANNOUNCE": announce_list,
            "STATUS": "Accepted",
            "SOURCE": self.displayname,
            "VERSION": self.displayversion,
            "ARCH": self.displayarchs,
            "RECIPIENT": ", ".join(recipients),
            "DEFAULT_RECIPIENT": "%s <%s>" % (
                config.uploader.default_recipient_name,
                config.uploader.default_recipient_address),
        }

        if not self.signing_key:
            interpolations['MAINTAINERFROM'] =  " %s <%s>" % (
                config.uploader.default_sender_name,
                config.uploader.default_sender_address)
        else:
            interpolations['MAINTAINERFROM'] = changes['maintainer']

        # The template is ready.  The remainder of this function deals with
        # whether to send a 'new' message, an acceptance message and/or an
        # announce message.

        if self.status == PackageUploadStatus.NEW:
            # This is an unknown upload.
            self._sendMail(new_template % interpolations)
            return

        if self.isPPA():
            # PPA uploads receive an acceptance message.
            interpolations["STATUS"] = "[PPA %s] Accepted" % (
                self.archive.owner.name)
            self._sendMail(accepted_template % interpolations)
            return

        # Auto-approved uploads to backports skips the announcement,
        # they are usually processed with the sync policy.
        if self.pocket == PackagePublishingPocket.BACKPORTS:
            debug(self.logger, "Skipping announcement, it is a BACKPORT.")
            self._sendMail(accepted_template % interpolations)
            return

        # Auto-approved binary uploads to security skips the announcement,
        # they are usually processed with the security policy.
        if (self.pocket == PackagePublishingPocket.SECURITY
            and self.containsBuild):
            debug(self.logger,
                "Skipping announcement, it is a binary upload to SECURITY.")
            self._sendMail(accepted_template % interpolations)
            return

        # Unapproved uploads coming from an insecure policy only sends
        # an acceptance message.
        if self.status == PackageUploadStatus.UNAPPROVED:
            # Only send an acceptance message.
            interpolations["SUMMARY"] += (
                "\nThis upload awaits approval by a distro manager\n")
            interpolations["STATUS"] = "Waiting for approval:"
            self._sendMail(accepted_template % interpolations)
            return

        # Fallback, all the rest coming from insecure, secure and sync
        # policies should send an acceptance and an announcement message.
        self._sendMail(accepted_template % interpolations)
        if announce_list:
            self._sendMail(announce_template % interpolations)
        return

    def notify(self, announce_list=None, summary_text=None,
               changes_file_object=None, logger=None):
        """See `IDistroSeriesQueue`."""

        self.logger = logger

        # Get the changes file from the librarian and parse the tags to
        # a dictionary.  This can throw exceptions but since the tag file
        # already will have parsed elsewhere we don't need to worry about that
        # here.  Any exceptions from the librarian can be left to the caller.

        # XXX 20070511 julian:
        # Requiring an open changesfile object is a bit ugly but it is required
        # because of several problems:
        # a) We don't know if the librarian has the file committed or not yet
        # b) Passing a ChangesFile object instead means that we get an
        #    unordered dictionary which can't be translated back exactly for
        #    the email's summary section.
        # For now, it's just easier to re-read the original file if the caller
        # requires us to do that instead of using the librarian's copy.
        changes, changes_lines = self._getChangesDict(changes_file_object)

        # "files" will contain a list of tuples of filename,component,section.
        # If files is None, we don't need to send an email if this is not
        # a rejection.
        files = self._buildUploadedFilesList()
        if not files and self.status != PackageUploadStatus.REJECTED:
            return

        summary = self._buildSummary(files)
        if summary_text:
            summary.append(summary_text)
        summarystring = "\n".join(summary)

        recipients = self._getRecipients(changes)

        # There can be no recipients if none of the emails are registered
        # in LP.
        if not recipients:
            debug(self.logger,"No recipients on email, not sending.")
            return

        # If we need to send a rejection, do it now and return early.
        if self.status == PackageUploadStatus.REJECTED:
            self._sendRejectionNotification(recipients, changes_lines, 
                summary_text)
            return

        self._sendSuccessNotification(recipients, announce_list, changes_lines,
            changes, summarystring)

    def _getRecipients(self, changes):
        """Return a list of recipients for notification emails."""
        candidate_recipients = []
        debug(self.logger, "Building recipients list.")
        changer = self._emailToPerson(changes['changed-by'])

        if self.signing_key:
            # This is a signed upload.
            signer = self.signing_key.owner
            candidate_recipients.append(signer)

            maintainer = self._emailToPerson(changes['maintainer'])
            if (maintainer and maintainer != signer and
                    maintainer.isUploader(self.distroseries.distribution)):
                debug(self.logger, "Adding maintainer to recipients")
                candidate_recipients.append(maintainer)

            if (changer and changer != signer and 
                    changer.isUploader(self.distroseries.distribution)):
                debug(self.logger, "Adding changed-by to recipients")
                candidate_recipients.append(changer)
        else:
            debug(self.logger,
                "Changes file is unsigned, adding changer as recipient")
            candidate_recipients.append(changer)

        # Now filter list of recipients for persons only registered in
        # Launchpad to avoid spamming the innocent.
        recipients = []
        for person in candidate_recipients:
            if person is None or person.preferredemail is None:
                continue
            recipient = format_address(person.displayname, 
                person.preferredemail.email)
            debug(self.logger, "Adding recipient: '%s'" % recipient)
            recipients.append(recipient)

        return recipients

    # XXX 2007-05-21 julian
    # This method should really be IPersonSet.getByUploader but requires
    # some extra work to port safe_fix_maintainer to emailaddress.py and
    # then get nascent upload to use that.
    def _emailToPerson(self, fullemail):
        """Return an IPerson given an RFC2047 email address."""
        # The 2nd arg to s_f_m() doesn't matter as it won't fail since every-
        # thing will have already parsed at this point.
        (rfc822, rfc2047, name, email) = safe_fix_maintainer(
            fullemail, "email")
        person = getUtility(IPersonSet).getByEmail(email)
        return person

    def _isPersonUploader(self, person):
        """Return True if the person is an uploader to the package's distro."""
        debug(self.logger, "Attempting to decide if %s is an uploader." % (
            person.displayname))
        uploader = person.isUploader(self.distroseries.distribution)
        debug(self.logger, "Decision: %s" % uploader)
        return uploader

    def _sendMail(self, mail_text):
        mail_message = message_from_string(ascii_smash(mail_text))
        assert 'X-Katie' in mail_message.keys(), (
            "Upload notification does not contain the mandatory"
            "'X-Katie' header.")
        debug(self.logger, "Sent a mail:")
        debug(self.logger, "    Subject: %s" % mail_message['Subject'])
        debug(self.logger, "    Recipients: %s" % mail_message['To'])
        debug(self.logger, "    Body:")
        for line in mail_message.get_payload().splitlines():
            debug(self.logger, line)
        sendmail(mail_message)


class PackageUploadBuild(SQLBase):
    """A Queue item's related builds (for Lucille)."""
    implements(IPackageUploadBuild)

    _defaultOrder = ['id']

    packageupload = ForeignKey(
        dbName='packageupload',
        foreignKey='PackageUpload'
        )

    build = ForeignKey(dbName='build', foreignKey='Build')

    def checkComponentAndSection(self):
        """See IPackageUploadBuild."""
        distroseries = self.packageupload.distroseries
        for binary in self.build.binarypackages:
            if binary.component not in distroseries.components:
                raise QueueBuildAcceptError(
                    'Component "%s" is not allowed in %s'
                    % (binary.component.name, distroseries.name))
            if binary.section not in distroseries.sections:
                raise QueueBuildAcceptError(
                    'Section "%s" is not allowed in %s' % (binary.section.name,
                                                           distroseries.name))

    def publish(self, logger=None):
        """See IPackageUploadBuild."""
        # Determine the build's architecturetag
        build_archtag = self.build.distroarchseries.architecturetag
        # Determine the target arch series.
        # This will raise NotFoundError if anything odd happens.
        target_dar = self.packageupload.distroseries[build_archtag]
        debug(logger, "Publishing build to %s/%s/%s" % (
            target_dar.distroseries.distribution.name,
            target_dar.distroseries.name,
            build_archtag))
        # And get the other distroarchseriess
        other_dars = set(self.packageupload.distroseries.architectures)
        other_dars = other_dars - set([target_dar])
        # First up, publish everything in this build into that dar.
        published_binaries = []
        for binary in self.build.binarypackages:
            target_dars = set([target_dar])
            if not binary.architecturespecific:
                target_dars = target_dars.union(other_dars)
                debug(logger, "... %s/%s (Arch Independent)" % (
                    binary.binarypackagename.name,
                    binary.version))
            else:
                debug(logger, "... %s/%s (Arch Specific)" % (
                    binary.binarypackagename.name,
                    binary.version))
            for each_target_dar in target_dars:
                # XXX: dsilvers: 20051020: What do we do about embargoed
                # binaries here? bug 3408
                sbpph = SecureBinaryPackagePublishingHistory(
                    binarypackagerelease=binary,
                    distroarchseries=each_target_dar,
                    component=binary.component,
                    section=binary.section,
                    priority=binary.priority,
                    status=PackagePublishingStatus.PENDING,
                    datecreated=UTC_NOW,
                    pocket=self.packageupload.pocket,
                    embargo=False,
                    archive=self.packageupload.archive
                    )
                published_binaries.append(sbpph)
        return published_binaries


class PackageUploadSource(SQLBase):
    """A Queue item's related sourcepackagereleases (for Lucille)."""
    implements(IPackageUploadSource)

    _defaultOrder = ['id']

    packageupload = ForeignKey(
        dbName='packageupload',
        foreignKey='PackageUpload'
        )

    sourcepackagerelease = ForeignKey(
        dbName='sourcepackagerelease',
        foreignKey='SourcePackageRelease'
        )

    def verifyBeforeAccept(self):
        """See `IPackageUploadSource`."""
        # Check for duplicate source version across all distroseries.
        for distroseries in self.packageupload.distroseries.distribution:
            if distroseries.getQueueItems(
                status=[PackageUploadStatus.ACCEPTED,
                        PackageUploadStatus.DONE],
                name=self.sourcepackagerelease.name,
                version=self.sourcepackagerelease.version,
                archive=self.packageupload.archive,
                exact_match=True).count() > 0:
                raise QueueInconsistentStateError(
                    'This sourcepackagerelease is already accepted in %s.'
                    % self.packageupload.distroseries.name)

    def verifyBeforePublish(self):
        """See `IPackageUploadSource`."""
        distribution = self.packageupload.distroseries.distribution
        # Check for duplicate filenames currently present in the archive.
        for source_file in self.sourcepackagerelease.files:
            try:
                published_file = distribution.getFileByName(
                    source_file.libraryfile.filename, binary=False)
            except NotFoundError:
                # NEW files are *OK*.
                continue

            filename = source_file.libraryfile.filename
            proposed_sha1 = source_file.libraryfile.content.sha1
            published_sha1 = published_file.content.sha1

            # Multiple orig(s) with the same content are fine.
            if source_file.filetype == SourcePackageFileType.ORIG:
                if proposed_sha1 == published_sha1:
                    continue
                raise QueueInconsistentStateError(
                    '%s is already published in archive for %s with a different '
                    'SHA1 hash (%s != %s)' % (
                    filename, self.packageupload.distroseries.name,
                    proposed_sha1, published_sha1))

            # Any dsc(s), targz(s) and diff(s) already present
            # are a very big problem.
            raise QueueInconsistentStateError(
                '%s is already published in archive for %s' % (
                filename, self.packageupload.distroseries.name))

    def checkComponentAndSection(self):
        """See IPackageUploadSource."""
        distroseries = self.packageupload.distroseries
        component = self.sourcepackagerelease.component
        section = self.sourcepackagerelease.section

        if component not in distroseries.components:
            raise QueueSourceAcceptError(
                'Component "%s" is not allowed in %s' % (component.name,
                                                         distroseries.name))

        if section not in distroseries.sections:
            raise QueueSourceAcceptError(
                'Section "%s" is not allowed in %s' % (section.name,
                                                       distroseries.name))

    def publish(self, logger=None):
        """See IPackageUploadSource."""
        # Publish myself in the distroseries pointed at by my queue item.
        # XXX: dsilvers: 20051020: What do we do here to support embargoed
        # sources? bug 3408
        debug(logger, "Publishing source %s/%s to %s/%s" % (
            self.sourcepackagerelease.name,
            self.sourcepackagerelease.version,
            self.packageupload.distroseries.distribution.name,
            self.packageupload.distroseries.name))

        return SecureSourcePackagePublishingHistory(
            distroseries=self.packageupload.distroseries,
            sourcepackagerelease=self.sourcepackagerelease,
            component=self.sourcepackagerelease.component,
            section=self.sourcepackagerelease.section,
            status=PackagePublishingStatus.PENDING,
            datecreated=UTC_NOW,
            pocket=self.packageupload.pocket,
            embargo=False,
            archive=self.packageupload.archive)


class PackageUploadCustom(SQLBase):
    """A Queue item's related custom format uploads."""
    implements(IPackageUploadCustom)

    _defaultOrder = ['id']

    packageupload = ForeignKey(
        dbName='packageupload',
        foreignKey='PackageUpload'
        )

    customformat = EnumCol(dbName='customformat', unique=False,
                           notNull=True, schema=PackageUploadCustomFormat)

    libraryfilealias = ForeignKey(dbName='libraryfilealias',
                                  foreignKey="LibraryFileAlias",
                                  notNull=True)

    def publish(self, logger=None):
        """See IPackageUploadCustom."""
        # This is a marker as per the comment in dbschema.py.
        ##CUSTOMFORMAT##
        # Essentially, if you alter anything to do with what custom formats
        # are, what their tags are, or anything along those lines, you should
        # grep for the marker in the source tree and fix it up in every place
        # so marked.
        debug(logger, "Publishing custom %s to %s/%s" % (
            self.packageupload.displayname,
            self.packageupload.distroseries.distribution.name,
            self.packageupload.distroseries.name))

        name = "publish_" + self.customformat.name
        method = getattr(self, name, None)
        if method is not None:
            method(logger)
        else:
            raise NotFoundError("Unable to find a publisher method for %s" % (
                self.customformat.name))

    def temp_filename(self):
        """See IPackageUploadCustom."""
        temp_dir = tempfile.mkdtemp()
        temp_file_name = os.path.join(temp_dir, self.libraryfilealias.filename)
        temp_file = file(temp_file_name, "wb")
        self.libraryfilealias.open()
        copy_and_close(self.libraryfilealias, temp_file)
        return temp_file_name

    @property
    def archive_config(self):
        """See IPackageUploadCustom."""
        distribution = self.packageupload.distroseries.distribution
        archive = self.packageupload.archive
        return archive.getPubConfig(distribution)

    def _publishCustom(self, action_method):
        """Publish custom formats.

        Publish Either an installer, an upgrader or a ddtp upload using the
        supplied action method.
        """
        temp_filename = self.temp_filename()
        full_suite_name = "%s%s" % (
            self.packageupload.distroseries.name,
            pocketsuffix[self.packageupload.pocket])
        try:
            action_method(
                self.archive_config.archiveroot, temp_filename,
                full_suite_name)
        finally:
            shutil.rmtree(os.path.dirname(temp_filename))

    def publish_DEBIAN_INSTALLER(self, logger=None):
        """See IPackageUploadCustom."""
        # XXX cprov 20050303: We need to use the Zope Component Lookup
        # to instantiate the object in question and avoid circular imports
        from canonical.archivepublisher.debian_installer import (
            process_debian_installer)

        self._publishCustom(process_debian_installer)

    def publish_DIST_UPGRADER(self, logger=None):
        """See IPackageUploadCustom."""
        # XXX cprov 20050303: We need to use the Zope Component Lookup
        # to instantiate the object in question and avoid circular imports
        from canonical.archivepublisher.dist_upgrader import (
            process_dist_upgrader)

        self._publishCustom(process_dist_upgrader)

    def publish_DDTP_TARBALL(self, logger=None):
        """See IPackageUploadCustom."""
        # XXX cprov 20050303: We need to use the Zope Component Lookup
        # to instantiate the object in question and avoid circular imports
        from canonical.archivepublisher.ddtp_tarball import (
            process_ddtp_tarball)

        self._publishCustom(process_ddtp_tarball)

    def publish_ROSETTA_TRANSLATIONS(self, logger=None):
        """See IPackageUploadCustom."""
        # XXX: dsilvers: 20051115: We should be able to get a
        # sourcepackagerelease directly.
        sourcepackagerelease = (
            self.packageupload.builds[0].build.sourcepackagerelease)

        # Ignore translation coming from PPA.
        if self.packageupload.isPPA():
            debug(logger, "Skipping translations since it is a PPA.")
            return

        valid_pockets = (
            PackagePublishingPocket.RELEASE, PackagePublishingPocket.SECURITY,
            PackagePublishingPocket.UPDATES, PackagePublishingPocket.PROPOSED)
        if (self.packageupload.pocket not in valid_pockets or
            sourcepackagerelease.component.name != 'main'):
            # XXX: CarlosPerelloMarin 20060216 This should be implemented
            # using a more general rule to accept different policies depending
            # on the distribution. See bug #31665 for more details.
            # Ubuntu's MOTU told us that they are not able to handle
            # translations like we do in main. We are going to import only
            # packages in main.
            return

        # Attach the translation tarball. It's always published.
        try:
            sourcepackagerelease.attachTranslationFiles(
                self.libraryfilealias, True)
        except DownloadFailed:
            if logger is not None:
                debug(logger, "Unable to fetch %s to import it into Rosetta" %
                    self.libraryfilealias.http_url)


class PackageUploadSet:
    """See IPackageUploadSet"""
    implements(IPackageUploadSet)

    def __iter__(self):
        """See IPackageUploadSet."""
        return iter(PackageUpload.select())

    def __getitem__(self, queue_id):
        """See IPackageUploadSet."""
        try:
            return PackageUpload.get(queue_id)
        except SQLObjectNotFound:
            raise NotFoundError(queue_id)

    def get(self, queue_id):
        """See IPackageUploadSet."""
        try:
            return PackageUpload.get(queue_id)
        except SQLObjectNotFound:
            raise NotFoundError(queue_id)

    def count(self, status=None, distroseries=None, pocket=None):
        """See IPackageUploadSet."""
        clauses = []
        if status:
            clauses.append("status=%s" % sqlvalues(status))

        if distroseries:
            clauses.append("distrorelease=%s" % sqlvalues(distroseries))

        if pocket:
            clauses.append("pocket=%s" % sqlvalues(pocket))

        query = " AND ".join(clauses)
        return PackageUpload.select(query).count()<|MERGE_RESOLUTION|>--- conflicted
+++ resolved
@@ -32,18 +32,9 @@
 from canonical.database.enumcol import EnumCol
 from canonical.encoding import (
     guess as guess_encoding, ascii_smash)
-<<<<<<< HEAD
-from canonical.config import config
-from canonical.lp.dbschema import (
-    PackageUploadStatus, PackageUploadCustomFormat,
-    PackagePublishingPocket, PackagePublishingStatus,
-    ArchivePurpose)
-
-=======
 from canonical.launchpad.database.publishing import (
     SecureSourcePackagePublishingHistory,
     SecureBinaryPackagePublishingHistory)
->>>>>>> a83b479f
 from canonical.launchpad.interfaces import (
     IPackageUpload, IPackageUploadBuild, IPackageUploadSource,
     IPackageUploadCustom, NotFoundError, QueueStateWriteProtectedError,
@@ -54,7 +45,7 @@
 from canonical.librarian.utils import copy_and_close
 from canonical.lp.dbschema import (
     PackageUploadStatus, PackageUploadCustomFormat, PackagePublishingPocket,
-    PackagePublishingStatus, SourcePackageFileType)
+    PackagePublishingStatus, SourcePackageFileType, ArchivePurpose)
 
 # There are imports below in PackageUploadCustom for various bits
 # of the archivepublisher which cause circular import errors if they
