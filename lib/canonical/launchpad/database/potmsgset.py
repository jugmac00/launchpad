# Copyright 2004-2005 Canonical Ltd.  All rights reserved.
# pylint: disable-msg=E0611,W0212

__metaclass__ = type
__all__ = ['POTMsgSet']

import gettextpo

from zope.interface import implements
from zope.component import getUtility

from sqlobject import ForeignKey, IntCol, StringCol, SQLObjectNotFound
from canonical.database.sqlbase import SQLBase, sqlvalues

from canonical.launchpad import helpers

from canonical.launchpad.interfaces import (
    BrokenTextError, ILanguageSet, IPOTMsgSet, ITranslationImporter,
    RosettaTranslationOrigin, TranslationConflict,
    TranslationValidationStatus)
from canonical.database.constants import UTC_NOW
from canonical.launchpad.helpers import shortlist
from canonical.launchpad.interfaces.pofile import IPOFileSet
from canonical.launchpad.database.pomsgid import POMsgID
from canonical.launchpad.database.potranslation import POTranslation
from canonical.launchpad.database.translationmessage import (
    DummyTranslationMessage, TranslationMessage)


class POTMsgSet(SQLBase):
    implements(IPOTMsgSet)

    _table = 'POTMsgSet'

    context = StringCol(dbName='context', notNull=False)
    msgid_singular = ForeignKey(foreignKey='POMsgID', dbName='msgid_singular',
        notNull=True)
    msgid_plural = ForeignKey(foreignKey='POMsgID', dbName='msgid_plural',
        notNull=True)
    sequence = IntCol(dbName='sequence', notNull=True)
    potemplate = ForeignKey(foreignKey='POTemplate', dbName='potemplate',
        notNull=True)
    commenttext = StringCol(dbName='commenttext', notNull=False)
    filereferences = StringCol(dbName='filereferences', notNull=False)
    sourcecomment = StringCol(dbName='sourcecomment', notNull=False)
    flagscomment = StringCol(dbName='flagscomment', notNull=False)

    @property
    def singular_text(self):
        """See `IPOTMsgSet`."""
        format_importer = getUtility(
            ITranslationImporter).getTranslationFormatImporter(
                self.potemplate.source_file_format)
        if format_importer.uses_source_string_msgids:
            # This format uses English translations as the way to store the
            # singular_text.
            english_language = getUtility(ILanguageSet)['en']
            translation_message = self.getCurrentTranslationMessage(
                english_language)
            if (translation_message is not None and
                translation_message.msgstr0 is not None):
                return translation_message.msgstr0.translation

        # By default, singular text is the msgid_singular.
        return self.msgid_singular.msgid

    @property
    def plural_text(self):
        """See `IPOTMsgSet`."""
        if self.msgid_plural is None:
            return None
        else:
            return self.msgid_plural.msgid

    def getCurrentDummyTranslationMessage(self, language):
        """See `IPOTMsgSet`."""
        assert self.getCurrentTranslationMessage(language) is None, (
            'There is already a translation message in our database.')

        pofile = self.potemplate.getPOFileByLang(language.code)
        if pofile is None:
            pofileset = getUtility(IPOFileSet)
            pofile = pofileset.getDummy(self.potemplate, language)
        return DummyTranslationMessage(pofile, self)

    def getCurrentTranslationMessage(self, language, variant=None):
        """See `IPOTMsgSet`."""
        # Change 'is_current IS TRUE' condition carefully: it
        # needs to match condition specified in indexes, or Postgres
        # may not pick them up (in complicated queries, Postgres query
        # optimizer sometimes does text-matching of indexes).
        clauses = ['potmsgset = %s' % sqlvalues(self),
                   'is_current IS TRUE',
                   'POFile.language = %s' % sqlvalues(language),
                   'POFile.id = TranslationMessage.pofile']
        if variant is None:
            clauses.append('POFile.variant IS NULL')
        else:
            clauses.append('POFile.variant=%s' % sqlvalues(variant))
        return TranslationMessage.selectOne(' AND '.join(clauses),
                                            clauseTables=['POFile'])

    def getImportedTranslationMessage(self, language, variant=None):
        """See `IPOTMsgSet`."""
        # Change 'is_imported IS TRUE' condition carefully: it
        # needs to match condition specified in indexes, or Postgres
        # may not pick them up (in complicated queries, Postgres query
        # optimizer sometimes does text-matching of indexes).
        clauses = ['potmsgset = %s' % sqlvalues(self),
                   'is_imported IS TRUE',
                   'POFile.language = %s' % sqlvalues(language),
                   'POFile.id = TranslationMessage.pofile']
        if variant is None:
            clauses.append('POFile.variant IS NULL')
        else:
            clauses.append('POFile.variant=%s' % sqlvalues(variant))
        return TranslationMessage.selectOne(' AND '.join(clauses),
                                            clauseTables=['POFile'])

    def getLocalTranslationMessages(self, language):
        """See `IPOTMsgSet`."""
        query = """
            is_current IS NOT TRUE AND
            is_imported IS NOT TRUE AND
            potmsgset = %s AND
            POFile.language = %s AND
            pofile=POFile.id
            """ % sqlvalues(self, language)
        current = self.getCurrentTranslationMessage(language)
        if current is not None:
            if current.date_reviewed is None:
                comparing_date = current.date_created
            else:
                comparing_date = current.date_reviewed
            query += " AND date_created > %s" % sqlvalues(comparing_date)

        result = TranslationMessage.select(query, clauseTables=['POFile'])
        return shortlist(result, longest_expected=20, hardlimit=100)

    def _getExternalTranslationMessages(self, language, used):
        """Return external suggestions for this message.

        External suggestions are all non-fuzzy TranslationMessages for the
        same english string which are used or suggested in other templates.

        A message is used if it's either imported or current, and unused
        otherwise.
        """
        # Watch out when changing this condition: make sure it's done in
        # a way so that indexes are indeed hit when the query is executed.
        # Also note that there is a NOT(in_use_clause) index.
        in_use_clause = "(is_current IS TRUE OR is_imported IS TRUE)"
        if used:
            query = [in_use_clause]
        else:
            query = ["(NOT %s)" % in_use_clause]
        query.append('is_fuzzy IS NOT TRUE')
        query.append('POFile.language = %s' % sqlvalues(language))
        query.append('POFile.id = TranslationMessage.pofile')

        query.append('''
                potmsgset IN (
                    SELECT POTMsgSet.id FROM POTMsgSet
                        JOIN POTemplate ON POTMsgSet.potemplate = POTemplate.id
                        LEFT JOIN ProductSeries ON
                            POTemplate.productseries = ProductSeries.id
                        LEFT JOIN Product ON ProductSeries.product = Product.id
                        LEFT JOIN DistroSeries ON
                            POTemplate.distroseries = DistroSeries.id
                        LEFT JOIN Distribution ON
                            DistroSeries.distribution = Distribution.id
                      WHERE POTMsgSet.id!=%s AND
                          msgid_singular=%s AND
                          POTemplate.iscurrent AND
                          (Product.official_rosetta OR
                           Distribution.official_rosetta)
                          )''' % sqlvalues(self, self.msgid_singular))

        result = TranslationMessage.select(' AND '.join(query),
                                           clauseTables=['POFile'])
        # XXX 2007-11-20 Danilo: We do filtering of duplicates in
        # the browser code, which is how it was before DB refactoring.
        # We should move this to SQL queries above, and lower the limit
        # below.
        # The numbers were gotten from our production data, by finding
        # the largest number of external "suggestions" we may get, with
        # the maximum turning out to be 1943.
        return shortlist(result, longest_expected=1000, hardlimit=2000)

    def getExternallyUsedTranslationMessages(self, language):
        """See `IPOTMsgSet`."""
        return self._getExternalTranslationMessages(language, used=True)

    def getExternallySuggestedTranslationMessages(self, language):
        """See `IPOTMsgSet`."""
        return self._getExternalTranslationMessages(language, used=False)

    def flags(self):
        if self.flagscomment is None:
            return []
        else:
            return [flag
                    for flag in self.flagscomment.replace(' ', '').split(',')
                    if flag != '']

    def hasTranslationChangedInLaunchpad(self, language):
        """See `IPOTMsgSet`."""
        imported_translation = self.getImportedTranslationMessage(language)
        return (imported_translation is not None and
                not imported_translation.is_current)

    def isTranslationNewerThan(self, pofile, timestamp):
        """See `IPOTMsgSet`."""
        current = self.getCurrentTranslationMessage(pofile.language)
        if current is None:
            return False
        date_updated = current.date_created
        if (current.date_reviewed is not None and
            current.date_reviewed > date_updated):
            date_updated = current.date_reviewed
        return (date_updated is not None and date_updated > timestamp)

    def _list_of_msgids(self):
        """Return a list of [singular_text, plural_text] if the message
        is using plural forms, or just [singular_text] if it's not.
        """
        original_texts = [self.singular_text]
        if self.plural_text is not None:
            original_texts.append(self.plural_text)
        return original_texts

    def _sanitizeTranslations(self, translations, pluralforms):
        """Sanitize `translations` using self.applySanityFixes.

        If there is no certain pluralform in `translations`, set it to None.
        If there are `translations` with greater pluralforms than allowed,
        sanitize and keep them.
        """
        # Fix the trailing and leading whitespaces
        sanitized_translations = {}
        for pluralform in range(pluralforms):
            if pluralform < len(translations):
                sanitized_translations[pluralform] = self.applySanityFixes(
                    translations[pluralform])
            else:
                sanitized_translations[pluralform] = None
        # Unneeded plural forms are stored as well (needed since we may
        # have incorrect plural form data, so we can just reactivate them
        # once we fix the plural information for the language)
        for index, value in enumerate(translations):
            if index not in sanitized_translations:
                sanitized_translations[index] = self.applySanityFixes(value)

        return sanitized_translations

    def _validate_translations(self, translations, fuzzy, ignore_errors):
        """Validate all the `translations` and return a validation_status."""
        # By default all translations are correct.
        validation_status = TranslationValidationStatus.OK

        # Cache the list of singular_text and plural_text
        original_texts = self._list_of_msgids()

        # Validate the translation we got from the translation form
        # to know if gettext is unhappy with the input.
        try:
            helpers.validate_translation(
                original_texts, translations, self.flags())
        except gettextpo.error:
            if fuzzy or ignore_errors:
                # The translations are stored anyway, but we set them as
                # broken.
                validation_status = TranslationValidationStatus.UNKNOWNERROR
            else:
                # Check to know if there is any translation.
                has_translations = False
                for key in translations.keys():
                    if translations[key] is not None:
                        has_translations = True
                        break

                if has_translations:
                    # Partial translations cannot be stored unless the fuzzy
                    # flag is set, the exception is raised again and handled
                    # outside this method.
                    raise

        return validation_status

    def _findPOTranslations(self, translations):
        """Find all POTranslation records for passed `translations`."""
        potranslations = {}
        # Set all POTranslations we can have (up to 4)
        for pluralform in range(4):
            if (pluralform in translations and
                translations[pluralform] is not None):
                translation = translations[pluralform]
                # Find or create a POTranslation for the specified text
                try:
                    potranslations[pluralform] = (
                        POTranslation.byTranslation(translation))
                except SQLObjectNotFound:
                    potranslations[pluralform] = (
                        POTranslation(translation=translation))
            else:
                potranslations[pluralform] = None
        return potranslations

    def _findTranslationMessage(self, pofile, potranslations, pluralforms):
        """Find a message for this `pofile` exactly matching given
        `translations` strings comparing only `pluralforms` of them.
        """
        clauses = ['potmsgset = %s' % sqlvalues(self),
                   'pofile = %s' % sqlvalues(pofile)]

        for pluralform in range(pluralforms):
            if potranslations[pluralform] is None:
                clauses.append('msgstr%s IS NULL' % sqlvalues(pluralform))
            else:
                clauses.append('msgstr%s=%s' % (
                    sqlvalues(pluralform, potranslations[pluralform])))
        return TranslationMessage.selectOne(' AND '.join(clauses))

    def _makeTranslationMessageCurrent(self, pofile, new_message, is_imported,
                                       submitter):
        current_message = self.getCurrentTranslationMessage(
            pofile.language)
        if is_imported:
            # A new imported message is made current
            # only if there is no existing current message
            # or if the current message came from import
            # or if current message is empty (deactivated translation).
            # Fuzzy/empty imported translations should not replace
            # non-fuzzy/non-empty imported translations.
            if (current_message is None or
                (current_message.is_imported and
                 (current_message.is_fuzzy or not new_message.is_fuzzy) and
                 (current_message.is_empty or not new_message.is_empty)) or
                current_message.is_empty):
                new_message.is_current = True
                # Don't update the submitter and date changed
                # if there was no current message and an empty
                # message is submitted.
                if (not (current_message is None and
                         new_message.is_empty)):
                    pofile.lasttranslator = submitter
                    pofile.date_changed = UTC_NOW
        else:
            # Non-imported translations.
            new_message.is_current = True
            pofile.lasttranslator = submitter
            pofile.date_changed = UTC_NOW

            if new_message.origin == RosettaTranslationOrigin.ROSETTAWEB:
                # The submitted translation came from our UI, we give
                # give karma to the submitter of that translation.
                new_message.submitter.assignKarma(
                    'translationsuggestionapproved',
                    product=self.potemplate.product,
                    distribution=self.potemplate.distribution,
                    sourcepackagename=self.potemplate.sourcepackagename)

            # If the current message has been changed, and it was submitted
            # by a different person than is now doing the review (i.e.
            # `submitter`), then give this reviewer karma as well.
            if new_message != current_message:
                if new_message.submitter != submitter:
                    submitter.assignKarma(
                        'translationreview',
                        product=self.potemplate.product,
                        distribution=self.potemplate.distribution,
                        sourcepackagename=self.potemplate.sourcepackagename)

                new_message.reviewer = submitter
                new_message.date_reviewed = UTC_NOW
                pofile.date_changed = UTC_NOW
                pofile.lasttranslator = submitter


    def updateTranslation(self, pofile, submitter, new_translations, is_fuzzy,
                          is_imported, lock_timestamp, ignore_errors=False,
                          force_edition_rights=False):
        """See `IPOTMsgSet`."""
        assert self.potemplate == pofile.potemplate, (
            "The template for the translation file and this message doesn't"
            " match.")

        # Is the submitter allowed to edit translations?
        is_editor = (force_edition_rights or
                     pofile.canEditTranslations(submitter))

        assert (is_imported or is_editor or
                pofile.canAddSuggestions(submitter)), (
                  '%s cannot add translations nor can add suggestions' % (
                    submitter.displayname))

        if is_imported and not is_editor:
            raise AssertionError(
                'Only an editor can submit is_imported translations.')

        # If the update is on the translation credits message, yet
        # update is not is_imported, silently return.
        # XXX 2007-06-26 Danilo: Do we want to raise an exception here?
        if self.is_translation_credit and not is_imported:
            return

        # Sanitize translations
        sanitized_translations = self._sanitizeTranslations(
            new_translations, pofile.plural_forms)
        # Check that the translations are correct.
        validation_status = self._validate_translations(
            sanitized_translations, is_fuzzy, ignore_errors)

        # If not an editor, default to submitting a suggestion only.
        just_a_suggestion = not is_editor
        warn_about_lock_timestamp = False

        # Our current submission is newer than 'lock_timestamp'
        # and we try to change it, so just add a suggestion.
        if (not just_a_suggestion and not is_imported and not is_fuzzy and
            self.isTranslationNewerThan(pofile, lock_timestamp)):
            just_a_suggestion = True
            warn_about_lock_timestamp = True

        # Find all POTranslation records for strings we need.
        potranslations = self._findPOTranslations(sanitized_translations)

        # Find an existing TranslationMessage with exactly the same set
        # of translations.  None if there is no such message and needs to be
        # created.
        matching_message = self._findTranslationMessage(
<<<<<<< HEAD
            pofile, potranslations, pofile.language.pluralforms)
=======
            pofile, potranslations, pofile.plural_forms)
>>>>>>> 18309637

        if matching_message is None:
            # Creating a new message.

            if is_imported:
                origin = RosettaTranslationOrigin.SCM
            else:
                origin = RosettaTranslationOrigin.ROSETTAWEB

            new_message = TranslationMessage(
                potmsgset=self,
                pofile=pofile,
                origin=origin,
                submitter=submitter,
                msgstr0=potranslations[0],
                msgstr1=potranslations[1],
                msgstr2=potranslations[2],
                msgstr3=potranslations[3],
                validation_status=validation_status)

            # It's a fuzzy one.
            new_message.is_fuzzy = is_fuzzy

            if just_a_suggestion:
                # Adds suggestion karma: editors get their translations
                # automatically approved, so they get 'reviewer' karma
                # instead.
                submitter.assignKarma(
                    'translationsuggestionadded',
                    product=self.potemplate.product,
                    distribution=self.potemplate.distribution,
                    sourcepackagename=self.potemplate.sourcepackagename)
                if warn_about_lock_timestamp:
                    raise TranslationConflict(
                        'The new translations were saved as suggestions to '
                        'avoid possible conflicts. Please review them.')
            else:
                # Set the new current message if it validates ok.
                if (new_message.validation_status ==
                    TranslationValidationStatus.OK):
                    # Makes the new_message current if needed and also
                    # assignes karma for translation approval
                    self._makeTranslationMessageCurrent(
                        pofile, new_message, is_imported, submitter)

            matching_message = new_message
        else:
            # There is an existing matching message. Update it as needed.
            # Also update validation status if needed
            matching_message.validation_status = validation_status
            if just_a_suggestion:
                # An existing message is just a suggestion, warn if needed.
                if warn_about_lock_timestamp:
                    raise TranslationConflict(
                        'The new translations were saved as suggestions to '
                        'avoid possible conflicts. Please review them.')

            else:
                # Set the new current message if it validates ok.
                if (matching_message.validation_status ==
                    TranslationValidationStatus.OK):
                    # Makes the new_message current if needed and also
                    # assignes karma for translation approval
                    self._makeTranslationMessageCurrent(
                        pofile, matching_message, is_imported, submitter)

                if not is_fuzzy:
                    matching_message.is_fuzzy = is_fuzzy

        if is_imported:
            # Note that the message is imported.
            matching_message.is_imported = is_imported

        # We need this sync so we don't set self.isfuzzy to the wrong
        # value because cache problems. See bug #102382 as an example of what
        # happened without having this flag + broken code. Our tests were not
        # able to find the problem.
        # XXX CarlosPerelloMarin 2007-11-14 Is there any way to avoid the
        # sync() call and leave it as syncUpdate? Without it we have cache
        # problems with workflows like the ones in
        # xx-pofile-translate-gettext-error-middle-page.txt so we don't see
        # the successful submissions when there are other errors in the same
        # page.
        matching_message.sync()
        return matching_message

    def applySanityFixes(self, text):
        """See `IPOTMsgSet`."""

        # Fix the visual point that users copy & paste from the web interface.
        new_text = self.convertDotToSpace(text)
        # Now, fix the newline chars.
        new_text = self.normalizeNewLines(new_text)
        # Finally, set the same whitespaces at the start/end of the string.
        new_text = self.normalizeWhitespaces(new_text)
        # Also, if it's an empty string, replace it with None.
        # XXX CarlosPerelloMarin 2007-11-16: Until we figure out
        # ResettingTranslations
        if new_text == '':
            new_text = None

        return new_text

    def convertDotToSpace(self, text):
        """See IPOTMsgSet."""
        if u'\u2022' in self.singular_text or u'\u2022' not in text:
            return text

        return text.replace(u'\u2022', ' ')

    def normalizeWhitespaces(self, translation_text):
        """See IPOTMsgSet."""
        if translation_text is None:
            return None

        stripped_singular_text = self.singular_text.strip()
        stripped_translation_text = translation_text.strip()
        new_translation_text = None

        if (len(stripped_singular_text) > 0 and
            len(stripped_translation_text) == 0):
            return ''

        if len(stripped_singular_text) != len(self.singular_text):
            # There are whitespaces that we should copy to the 'text'
            # after stripping it.
            prefix = self.singular_text[:-len(self.singular_text.lstrip())]
            postfix = self.singular_text[len(self.singular_text.rstrip()):]
            new_translation_text = '%s%s%s' % (
                prefix, stripped_translation_text, postfix)
        elif len(stripped_translation_text) != len(translation_text):
            # msgid does not have any whitespace, we need to remove
            # the extra ones added to this text.
            new_translation_text = stripped_translation_text
        else:
            # The text is not changed.
            new_translation_text = translation_text

        return new_translation_text

    def normalizeNewLines(self, translation_text):
        """See IPOTMsgSet."""
        # There are three different kinds of newlines:
        windows_style = u'\r\n'
        mac_style = u'\r'
        unix_style = u'\n'
        # We need the stripped variables because a 'windows' style will be at
        # the same time a 'mac' and 'unix' style.
        stripped_translation_text = translation_text.replace(
            windows_style, u'')
        stripped_singular_text = self.singular_text.replace(
            windows_style, u'')

        # Get the style that uses singular_text.
        original_style = None
        if windows_style in self.singular_text:
            original_style = windows_style

        if mac_style in stripped_singular_text:
            if original_style is not None:
                raise BrokenTextError(
                    "original text (%r) mixes different newline markers" %
                        self.singular_text)
            original_style = mac_style

        if unix_style in stripped_singular_text:
            if original_style is not None:
                raise BrokenTextError(
                    "original text (%r) mixes different newline markers" %
                        self.singular_text)
            original_style = unix_style

        # Get the style that uses the given text.
        translation_style = None
        if windows_style in translation_text:
            translation_style = windows_style

        if mac_style in stripped_translation_text:
            if translation_style is not None:
                raise BrokenTextError(
                    "translation text (%r) mixes different newline markers" %
                        translation_text)
            translation_style = mac_style

        if unix_style in stripped_translation_text:
            if translation_style is not None:
                raise BrokenTextError(
                    "translation text (%r) mixes different newline markers" %
                        translation_text)
            translation_style = unix_style

        if original_style is None or translation_style is None:
            # We don't need to do anything, the text is not changed.
            return translation_text

        # Fix the newline chars.
        return translation_text.replace(translation_style, original_style)

    @property
    def hide_translations_from_anonymous(self):
        """See `IPOTMsgSet`."""
        # msgid_singular.msgid is pre-joined everywhere where
        # hide_translations_from_anonymous is used
        return (self.msgid_singular is not None and
                self.msgid_singular.msgid in [
            u'translation-credits',
            u'translator-credits',
            u'translator_credits',
            u'_: EMAIL OF TRANSLATORS\nYour emails',
            u'Your emails',
            ])

    @property
    def is_translation_credit(self):
        """See `IPOTMsgSet`."""
        # msgid_singular.msgid is pre-joined everywhere where
        # is_translation_credit is used
        if self.msgid_singular is None:
            return False
        regular_credits = self.msgid_singular.msgid in [
            u'translation-credits',
            u'translator-credits',
            u'translator_credits' ]
        old_kde_credits = self.msgid_singular.msgid in [
            u'_: EMAIL OF TRANSLATORS\nYour emails',
            u'_: NAME OF TRANSLATORS\nYour names'
            ]
        kde_credits = ((self.msgid_singular.msgid == u'Your emails' and
                        self.context == u'EMAIL OF TRANSLATORS') or
                       (self.msgid_singular.msgid == u'Your names' and
                        self.context == u'NAME OF TRANSLATORS'))
        return (regular_credits or old_kde_credits or kde_credits)

    def makeHTMLID(self, suffix=None):
        """See `IPOTMsgSet`."""
        elements = ['msgset', str(self.id)]
        if suffix is not None:
            elements.append(suffix)
        return '_'.join(elements)

    def updatePluralForm(self, plural_form_text):
        """See `IPOTMsgSet`."""
        if plural_form_text is None:
            self.msgid_plural = None
            return
        else:
            # Store the given plural form.
            try:
                pomsgid = POMsgID.byMsgid(plural_form_text)
            except SQLObjectNotFound:
                pomsgid = POMsgID(msgid=plural_form_text)
            self.msgid_plural = pomsgid<|MERGE_RESOLUTION|>--- conflicted
+++ resolved
@@ -429,11 +429,7 @@
         # of translations.  None if there is no such message and needs to be
         # created.
         matching_message = self._findTranslationMessage(
-<<<<<<< HEAD
-            pofile, potranslations, pofile.language.pluralforms)
-=======
             pofile, potranslations, pofile.plural_forms)
->>>>>>> 18309637
 
         if matching_message is None:
             # Creating a new message.
