# Copyright 2004-2005 Canonical Ltd.  All rights reserved.

__metaclass__ = type
__all__ = ['POTMsgSet']

from zope.interface import implements
from zope.component import getUtility

from sqlobject import ForeignKey, IntCol, StringCol, SQLObjectNotFound
from canonical.database.sqlbase import SQLBase, quote, sqlvalues

from canonical.launchpad.interfaces import (
    IPOTMsgSet, ILanguageSet, NotFoundError, NameNotAvailable, BrokenTextError
    )
from canonical.database.constants import UTC_NOW
from canonical.launchpad.database.pomsgid import POMsgID
from canonical.launchpad.database.pomsgset import POMsgSet, DummyPOMsgSet
from canonical.launchpad.database.pomsgidsighting import POMsgIDSighting
from canonical.launchpad.database.posubmission import POSubmission
from canonical.launchpad.interfaces import TranslationConstants
from canonical.lp.dbschema import RosettaFileFormat

class POTMsgSet(SQLBase):
    implements(IPOTMsgSet)

    _table = 'POTMsgSet'

    primemsgid_ = ForeignKey(foreignKey='POMsgID', dbName='primemsgid',
        notNull=True)
    sequence = IntCol(dbName='sequence', notNull=True)
    potemplate = ForeignKey(foreignKey='POTemplate', dbName='potemplate',
        notNull=True)
    commenttext = StringCol(dbName='commenttext', notNull=False)
    filereferences = StringCol(dbName='filereferences', notNull=False)
    sourcecomment = StringCol(dbName='sourcecomment', notNull=False)
    flagscomment = StringCol(dbName='flagscomment', notNull=False)

    @property
    def msgid(self):
        """See IPOTMsgSet."""
        return self.primemsgid_.msgid

    @property
    def msgid_plural(self):
        """See IPOTMsgSet."""
        plural = POMsgID.selectOne('''
            POMsgIDSighting.potmsgset = %s AND
            POMsgIDSighting.pomsgid = POMsgID.id AND
            POMsgIDSighting.pluralform = 1 AND
            POMsgIDSighting.inlastrevision = TRUE
            ''' % sqlvalues(self),
            clauseTables=['POMsgIDSighting'])
        if plural is not None:
            return plural.msgid
        else:
            return None

    @property
    def singular_text(self):
        """See IPOTMsgSet."""
        if self.potemplate.source_file_format == RosettaFileFormat.XPI:
            # This format uses English translations as the way to store the
            # singular_text.
            pomsgset = self.getPOMsgSet('en')
            if (pomsgset is not None and
                pomsgset.active_texts[
                    TranslationConstants.SINGULAR_FORM] is not None):
                return pomsgset.active_texts[
                    TranslationConstants.SINGULAR_FORM]
        # By default, singular text is the msgid.
        return self.msgid

    @property
    def plural_text(self):
        """See IPOTMsgSet."""
        return self.msgid_plural

    def getCurrentSubmissions(self, language, pluralform):
        """See IPOTMsgSet."""
        return POSubmission.select('''
            POSubmission.pomsgset = POMsgSet.id AND
            POMsgSet.pofile = POFile.id AND
            POFile.language = %s AND
            POMsgSet.potmsgset = POTMsgSet.id AND
            POTMsgSet.primemsgid = %s AND
            POSubmission.pluralform = %s AND
            (POSubmission.active OR POSubmission.published)
            ''' % sqlvalues(language, self.primemsgid_, pluralform),
            clauseTables=['POTMsgSet', 'POMsgSet', 'POFile'],
            orderBy='-datecreated',
            prejoinClauseTables=['POMsgSet', 'POFile'],
            prejoins=['potranslation', 'person'])

    def flags(self):
        if self.flagscomment is None:
            return []
        else:
            return [flag
                    for flag in self.flagscomment.replace(' ', '').split(',')
                    if flag != '']


    def getPOMsgSet(self, language_code, variant=None):
        """See IPOTMsgSet."""
        if variant is None:
            variantspec = 'IS NULL'
        else:
            variantspec = ('= %s' % quote(variant))

        return POMsgSet.selectOne('''
            POMsgSet.potmsgset = %d AND
            POMsgSet.pofile = POFile.id AND
            POFile.language = Language.id AND
            POFile.variant %s AND
            Language.code = %s
            ''' % (self.id,
                   variantspec,
                   quote(language_code)),
            clauseTables=['POFile', 'Language'])

    def getDummyPOMsgSet(self, language_code, variant=None):
        """See IPOTMsgSet."""
        # Make sure there's no existing POMsgSet for the given language and
        # variant
        if variant is None:
            variantspec = 'IS NULL'
        else:
            variantspec = ('= %s' % quote(variant))

        existing_pomsgset = POMsgSet.selectOne('''
            POMsgSet.potmsgset = %d AND
            POMsgSet.pofile = POFile.id AND
            POFile.language = Language.id AND
            POFile.variant %s AND
            Language.code = %s
            ''' % (self.id,
                   variantspec,
                   quote(language_code)),
            clauseTables=['POFile', 'Language'])

        pofile = self.potemplate.getPOFileByLang(language_code, variant)
        if pofile is None:
            pofile = self.potemplate.getDummyPOFile(language_code, variant)

        assert existing_pomsgset is None, (
            "There is already a valid IPOMsgSet for the '%s' msgid on %s" % (
                self.msgid, pofile.title))

        return DummyPOMsgSet(pofile, self)

    def translationsForLanguage(self, language):
        # To start with, find the number of plural forms. We either want the
        # number set for this specific pofile, or we fall back to the
        # default for the language.

        languages = getUtility(ILanguageSet)
        try:
            pofile = self.potemplate.getPOFileByLang(language)
        except KeyError:
            pofile = None
        pluralforms = languages[language].pluralforms

        # If we only have a msgid, we change pluralforms to 1, if it's a
        # plural form, it will be the number defined in the pofile header.
        if self.plural_text is None:
            pluralforms = 1

        assert pluralforms != None, (
                "Don't know the number of plural forms for this POT file!")

        # if we have no po file, then return empty translations
        if pofile is None:
            return [None] * pluralforms

        # Find the sibling message set.
        translation_set = POMsgSet.selectOne('''
            POMsgSet.pofile = %d AND
            POMsgSet.potmsgset = POTMsgSet.id AND
            POTMsgSet.primemsgid = %d'''
           % (pofile.id, self.primemsgid_.id),
           clauseTables = ['POTMsgSet'])

        if translation_set is None:
            return [None] * pluralforms

        return translation_set.active_texts

    def makeMessageIDSighting(self, text, pluralForm, update=False):
        """See IPOTMsgSet."""
        try:
            messageID = POMsgID.byMsgid(text)
        except SQLObjectNotFound:
            messageID = POMsgID(msgid=text)

        # Get current sighting so we can deactivate it, if needed.
        current_sighting = POMsgIDSighting.selectOneBy(
            potmsgset=self,
            pluralform=pluralForm,
            inlastrevision=True)

        existing = POMsgIDSighting.selectOneBy(
            potmsgset=self,
            pomsgid_=messageID,
            pluralform=pluralForm)

        if existing is None:
            if current_sighting is not None:
                current_sighting.inlastrevision = False
                # We need to flush this change to prevent that the new one
                # that we are going to create conflicts with this due a race
                # condition applying the changes to the DB.
                current_sighting.updateSync()

            return POMsgIDSighting(
                potmsgset=self,
                pomsgid_=messageID,
                datefirstseen=UTC_NOW,
                datelastseen=UTC_NOW,
                inlastrevision=True,
                pluralform=pluralForm)
        else:
            assert (current_sighting is None or
                    current_sighting == existing or update), (
                "There is already a message ID sighting for this "
                "message set, text, and plural form")
            if current_sighting is not None and current_sighting != existing:
                current_sighting.inlastrevision = False
                # We need to flush this change to prevent that the new one
                # that we are going to create conflicts with this due a race
                # condition applying the changes to the DB.
                current_sighting.updateSync()
            existing.datelastseen = UTC_NOW
            existing.inlastrevision = True
            return existing

    def applySanityFixes(self, text):
        """See IPOTMsgSet."""

        # Fix the visual point that users copy & paste from the web interface.
        new_text = self.convertDotToSpace(text)
        # Now, fix the newline chars.
        new_text = self.normalizeNewLines(new_text)
        # And finally, set the same whitespaces at the start/end of the string.
        new_text = self.normalizeWhitespaces(new_text)

        return new_text

    def convertDotToSpace(self, text):
        """See IPOTMsgSet."""
        if u'\u2022' in self.singular_text or u'\u2022' not in text:
            return text

        return text.replace(u'\u2022', ' ')

    def normalizeWhitespaces(self, translation_text):
        """See IPOTMsgSet."""
        if translation_text is None:
            return None

        stripped_singular_text = self.singular_text.strip()
        stripped_translation_text = translation_text.strip()
        new_translation_text = None

        if (len(stripped_singular_text) > 0 and
            len(stripped_translation_text) == 0):
            return ''

        if len(stripped_singular_text) != len(self.singular_text):
            # There are whitespaces that we should copy to the 'text'
            # after stripping it.
            prefix = self.singular_text[:-len(self.singular_text.lstrip())]
            postfix = self.singular_text[len(self.singular_text.rstrip()):]
            new_translation_text = '%s%s%s' % (
                prefix, stripped_translation_text, postfix)
        elif len(stripped_translation_text) != len(translation_text):
            # msgid does not have any whitespace, we need to remove
            # the extra ones added to this text.
            new_translation_text = stripped_translation_text
        else:
            # The text is not changed.
            new_translation_text = translation_text

        return new_translation_text

    def normalizeNewLines(self, translation_text):
        """See IPOTMsgSet."""
        # There are three different kinds of newlines:
        windows_style = '\r\n'
        mac_style = '\r'
        unix_style = '\n'
        # We need the stripped variables because a 'windows' style will be at
        # the same time a 'mac' and 'unix' style.
        stripped_translation_text = translation_text.replace(
            windows_style, '')
        stripped_singular_text = self.singular_text.replace(windows_style, '')

        # Get the style that uses singular_text.
        original_style = None
        if windows_style in self.singular_text:
            original_style = windows_style

        if (mac_style in stripped_singular_text and
            original_style is not None):
            raise BrokenTextError(
                "original text (%r) mixes different newline markers" %
                    self.singular_text)
            original_style = mac_style

        if (unix_style in stripped_singular_text and
            original_style is not None):
            raise BrokenTextError(
                "original text (%r) mixes different newline markers" %
                    self.singular_text)
            original_style = unix_style

        # Get the style that uses the given text.
        translation_style = None
        if windows_style in translation_text:
            translation_style = windows_style

        if (mac_style in stripped_translation_text and
            translation_style is not None):
            raise BrokenTextError(
                "translation text (%r) mixes different newline markers" %
                    translation_text)
            translation_style = mac_style

        if (unix_style in stripped_translation_text and
            translation_style is not None):
            raise BrokenTextError(
                "translation text (%r) mixes different newline markers" %
                    translation_text)
            translation_style = unix_style

        if original_style is None or translation_style is None:
            # We don't need to do anything, the text is not changed.
            return translation_text

        # Fix the newline chars.
<<<<<<< HEAD
        return translation_text.replace(translation_style, original_style)
=======
        return text.replace(text_style, msgid_style)


    @property
    def hide_translations_from_anonymous(self):
        """See IPOTMsgSet."""
        # primemsgid_.msgid is pre-joined everywhere where
        # hide_translations_from_anonymous is used
        return self.primemsgid_.msgid in [
            u'translation-credits',
            u'translator-credits',
            u'translator_credits',
            u'_: EMAIL OF TRANSLATORS\nYour emails'
            ]
>>>>>>> 397dc35e
<|MERGE_RESOLUTION|>--- conflicted
+++ resolved
@@ -337,11 +337,7 @@
             return translation_text
 
         # Fix the newline chars.
-<<<<<<< HEAD
         return translation_text.replace(translation_style, original_style)
-=======
-        return text.replace(text_style, msgid_style)
-
 
     @property
     def hide_translations_from_anonymous(self):
@@ -353,5 +349,4 @@
             u'translator-credits',
             u'translator_credits',
             u'_: EMAIL OF TRANSLATORS\nYour emails'
-            ]
->>>>>>> 397dc35e
+            ]