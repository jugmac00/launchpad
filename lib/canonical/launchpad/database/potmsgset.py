# Copyright 2004-2005 Canonical Ltd.  All rights reserved.
# pylint: disable-msg=E0611,W0212

__metaclass__ = type
__all__ = ['POTMsgSet']

import gettextpo

from zope.interface import implements
from zope.component import getUtility

from sqlobject import ForeignKey, IntCol, StringCol, SQLObjectNotFound
from canonical.database.sqlbase import SQLBase, sqlvalues

from canonical.launchpad import helpers

from canonical.launchpad.interfaces import (
    BrokenTextError, ILanguageSet, IPOTMsgSet, ITranslationImporter,
    RosettaTranslationOrigin, TranslationConflict, TranslationConstants,
    TranslationValidationStatus)
from canonical.database.constants import UTC_NOW
from canonical.launchpad.helpers import shortlist
from canonical.launchpad.interfaces.pofile import IPOFileSet
from canonical.launchpad.database.pomsgid import POMsgID
from canonical.launchpad.database.potranslation import POTranslation
from canonical.launchpad.database.translationmessage import (
    DummyTranslationMessage, TranslationMessage)


class POTMsgSet(SQLBase):
    implements(IPOTMsgSet)

    _table = 'POTMsgSet'

    context = StringCol(dbName='context', notNull=False)
    msgid_singular = ForeignKey(foreignKey='POMsgID', dbName='msgid_singular',
        notNull=True)
    msgid_plural = ForeignKey(foreignKey='POMsgID', dbName='msgid_plural',
        notNull=True)
    sequence = IntCol(dbName='sequence', notNull=True)
    potemplate = ForeignKey(foreignKey='POTemplate', dbName='potemplate',
        notNull=True)
    commenttext = StringCol(dbName='commenttext', notNull=False)
    filereferences = StringCol(dbName='filereferences', notNull=False)
    sourcecomment = StringCol(dbName='sourcecomment', notNull=False)
    flagscomment = StringCol(dbName='flagscomment', notNull=False)

    @property
    def singular_text(self):
        """See `IPOTMsgSet`."""
        format_importer = getUtility(
            ITranslationImporter).getTranslationFormatImporter(
                self.potemplate.source_file_format)
        if format_importer.uses_source_string_msgids:
            # This format uses English translations as the way to store the
            # singular_text.
            english_language = getUtility(ILanguageSet)['en']
            translation_message = self.getCurrentTranslationMessage(
                english_language)
            if (translation_message is not None and
                translation_message.msgstr0 is not None):
                return translation_message.msgstr0.translation

        # By default, singular text is the msgid_singular.
        return self.msgid_singular.msgid

    @property
    def plural_text(self):
        """See `IPOTMsgSet`."""
        if self.msgid_plural is None:
            return None
        else:
            return self.msgid_plural.msgid

    def getCurrentDummyTranslationMessage(self, language):
        """See `IPOTMsgSet`."""
        assert self.getCurrentTranslationMessage(language) is None, (
            'There is already a translation message in our database.')

        pofile = self.potemplate.getPOFileByLang(language.code)
        if pofile is None:
            pofileset = getUtility(IPOFileSet)
            pofile = pofileset.getDummy(self.potemplate, language)
        return DummyTranslationMessage(pofile, self)

    def getCurrentTranslationMessage(self, language, variant=None):
        """See `IPOTMsgSet`."""
        # Change 'is_current IS TRUE' condition carefully: it
        # needs to match condition specified in indexes, or Postgres
        # may not pick them up (in complicated queries, Postgres query
        # optimizer sometimes does text-matching of indexes).
        clauses = ['potmsgset = %s' % sqlvalues(self),
                   'is_current IS TRUE',
                   'POFile.language = %s' % sqlvalues(language),
                   'POFile.id = TranslationMessage.pofile']
        if variant is None:
            clauses.append('POFile.variant IS NULL')
        else:
            clauses.append('POFile.variant=%s' % sqlvalues(variant))
        return TranslationMessage.selectOne(' AND '.join(clauses),
                                            clauseTables=['POFile'])

    def getImportedTranslationMessage(self, language, variant=None):
        """See `IPOTMsgSet`."""
        # Change 'is_imported IS TRUE' condition carefully: it
        # needs to match condition specified in indexes, or Postgres
        # may not pick them up (in complicated queries, Postgres query
        # optimizer sometimes does text-matching of indexes).
        clauses = ['potmsgset = %s' % sqlvalues(self),
                   'is_imported IS TRUE',
                   'POFile.language = %s' % sqlvalues(language),
                   'POFile.id = TranslationMessage.pofile']
        if variant is None:
            clauses.append('POFile.variant IS NULL')
        else:
            clauses.append('POFile.variant=%s' % sqlvalues(variant))
        return TranslationMessage.selectOne(' AND '.join(clauses),
                                            clauseTables=['POFile'])

    def getLocalTranslationMessages(self, language):
        """See `IPOTMsgSet`."""
        query = """
            is_current IS NOT TRUE AND
            is_imported IS NOT TRUE AND
            potmsgset = %s AND
            POFile.language = %s AND
            pofile=POFile.id
            """ % sqlvalues(self, language)
        current = self.getCurrentTranslationMessage(language)
        if current is not None:
            if current.date_reviewed is None:
                comparing_date = current.date_created
            else:
                comparing_date = current.date_reviewed
            query += " AND date_created > %s" % sqlvalues(comparing_date)

        result = TranslationMessage.select(query, clauseTables=['POFile'])
        return shortlist(result, longest_expected=20, hardlimit=100)

    def _getExternalTranslationMessages(self, language, used):
        """Return external suggestions for this message.

        External suggestions are all non-fuzzy TranslationMessages for the
        same english string which are used or suggested in other templates.

        A message is used if it's either imported or current, and unused
        otherwise.
        """
        # Return empty list (no suggestions) for translation credit strings
        # because they are automatically translated.
        if self.is_translation_credit:
            return []
        # Watch out when changing this condition: make sure it's done in
        # a way so that indexes are indeed hit when the query is executed.
        # Also note that there is a NOT(in_use_clause) index.
        in_use_clause = "(is_current IS TRUE OR is_imported IS TRUE)"
        if used:
            query = [in_use_clause]
        else:
            query = ["(NOT %s)" % in_use_clause]
        query.append('is_fuzzy IS NOT TRUE')
        query.append('POFile.language = %s' % sqlvalues(language))
        query.append('POFile.id = TranslationMessage.pofile')

        query.append('''
                potmsgset IN (
                    SELECT POTMsgSet.id FROM POTMsgSet
                        JOIN POTemplate ON POTMsgSet.potemplate = POTemplate.id
                        LEFT JOIN ProductSeries ON
                            POTemplate.productseries = ProductSeries.id
                        LEFT JOIN Product ON ProductSeries.product = Product.id
                        LEFT JOIN DistroSeries ON
                            POTemplate.distroseries = DistroSeries.id
                        LEFT JOIN Distribution ON
                            DistroSeries.distribution = Distribution.id
                      WHERE POTMsgSet.id!=%s AND
                          msgid_singular=%s AND
                          POTemplate.iscurrent AND
                          (Product.official_rosetta OR
                           Distribution.official_rosetta)
                          )''' % sqlvalues(self, self.msgid_singular))

        result = TranslationMessage.select(' AND '.join(query),
                                           clauseTables=['POFile'])
        # XXX 2007-11-20 Danilo: We do filtering of duplicates in
        # the browser code, which is how it was before DB refactoring.
        # We should move this to SQL queries above, and lower the limit
        # below.
        # The numbers were gotten from our production data, by finding
        # the largest number of external "suggestions" we may get, with
        # the maximum turning out to be 1943.
        return shortlist(result, longest_expected=1000, hardlimit=2000)

    def getExternallyUsedTranslationMessages(self, language):
        """See `IPOTMsgSet`."""
        return self._getExternalTranslationMessages(language, used=True)

    def getExternallySuggestedTranslationMessages(self, language):
        """See `IPOTMsgSet`."""
        return self._getExternalTranslationMessages(language, used=False)

    def flags(self):
        if self.flagscomment is None:
            return []
        else:
            return [flag
                    for flag in self.flagscomment.replace(' ', '').split(',')
                    if flag != '']

    def hasTranslationChangedInLaunchpad(self, language):
        """See `IPOTMsgSet`."""
        imported_translation = self.getImportedTranslationMessage(language)
        return (imported_translation is not None and
                not imported_translation.is_current)

    def isTranslationNewerThan(self, pofile, timestamp):
        """See `IPOTMsgSet`."""
        current = self.getCurrentTranslationMessage(pofile.language)
        if current is None:
            return False
        date_updated = current.date_created
        if (current.date_reviewed is not None and
            current.date_reviewed > date_updated):
            date_updated = current.date_reviewed
        return (date_updated is not None and date_updated > timestamp)

    def _list_of_msgids(self):
        """Return a list of [singular_text, plural_text] if the message
        is using plural forms, or just [singular_text] if it's not.
        """
        original_texts = [self.singular_text]
        if self.plural_text is not None:
            original_texts.append(self.plural_text)
        return original_texts

    def _sanitizeTranslations(self, translations, pluralforms):
        """Sanitize `translations` using self.applySanityFixes.

        If there is no certain pluralform in `translations`, set it to None.
        If there are `translations` with greater pluralforms than allowed,
        sanitize and keep them.
        """
        # Strip any trailing or leading whitespace, and normalize empty
        # translations to None.
        sanitized_translations = {}
        for pluralform in range(pluralforms):
            if pluralform < len(translations):
                sanitized_translations[pluralform] = self.applySanityFixes(
                    translations[pluralform])
            else:
                sanitized_translations[pluralform] = None
        # Unneeded plural forms are stored as well (needed since we may
        # have incorrect plural form data, so we can just reactivate them
        # once we fix the plural information for the language)
        for index, value in enumerate(translations):
            if index not in sanitized_translations:
                sanitized_translations[index] = self.applySanityFixes(value)

        return sanitized_translations

    def _validate_translations(self, translations, fuzzy, ignore_errors):
        """Validate all the `translations` and return a validation_status."""
        # By default all translations are correct.
        validation_status = TranslationValidationStatus.OK

        # Cache the list of singular_text and plural_text
        original_texts = self._list_of_msgids()

        # Validate the translation we got from the translation form
        # to know if gettext is unhappy with the input.
        try:
            helpers.validate_translation(
                original_texts, translations, self.flags())
        except gettextpo.error:
            if fuzzy or ignore_errors:
                # The translations are stored anyway, but we set them as
                # broken.
                validation_status = TranslationValidationStatus.UNKNOWNERROR
            else:
                # Check to know if there is any translation.
                has_translations = False
                for key in translations.keys():
                    if translations[key] is not None:
                        has_translations = True
                        break

                if has_translations:
                    # Partial translations cannot be stored unless the fuzzy
                    # flag is set, the exception is raised again and handled
                    # outside this method.
                    raise

        return validation_status

    def _findPOTranslations(self, translations):
        """Find all POTranslation records for passed `translations`."""
        potranslations = {}
        # Set all POTranslations we can have (up to MAX_PLURAL_FORMS)
        for pluralform in xrange(TranslationConstants.MAX_PLURAL_FORMS):
            if (pluralform in translations and
                translations[pluralform] is not None):
                translation = translations[pluralform]
                # Find or create a POTranslation for the specified text
                try:
                    potranslations[pluralform] = (
                        POTranslation.byTranslation(translation))
                except SQLObjectNotFound:
                    potranslations[pluralform] = (
                        POTranslation(translation=translation))
            else:
                potranslations[pluralform] = None
        return potranslations

    def _findTranslationMessage(self, pofile, potranslations, pluralforms):
        """Find a message for this `pofile` exactly matching given
        `translations` strings comparing only `pluralforms` of them.
        """
        clauses = ['potmsgset = %s' % sqlvalues(self),
                   'pofile = %s' % sqlvalues(pofile)]

        for pluralform in range(pluralforms):
            if potranslations[pluralform] is None:
                clauses.append('msgstr%s IS NULL' % sqlvalues(pluralform))
            else:
                clauses.append('msgstr%s=%s' % (
                    sqlvalues(pluralform, potranslations[pluralform])))
        return TranslationMessage.selectOne(' AND '.join(clauses))

    def _makeTranslationMessageCurrent(self, pofile, new_message, is_imported,
                                       submitter):
        current_message = self.getCurrentTranslationMessage(
            pofile.language)
        if is_imported:
            # A new imported message is made current
            # only if there is no existing current message
            # or if the current message came from import
            # or if current message is empty (deactivated translation).
            # Fuzzy/empty imported translations should not replace
            # non-fuzzy/non-empty imported translations.
            if (current_message is None or
                (current_message.is_imported and
                 (current_message.is_fuzzy or not new_message.is_fuzzy) and
                 (current_message.is_empty or not new_message.is_empty)) or
                current_message.is_empty):
                new_message.is_current = True
                # Don't update the submitter and date changed
                # if there was no current message and an empty
                # message is submitted.
                if (not (current_message is None and
                         new_message.is_empty)):
                    pofile.lasttranslator = submitter
                    pofile.date_changed = UTC_NOW
        else:
            # Non-imported translations.
            new_message.is_current = True
            pofile.lasttranslator = submitter
            pofile.date_changed = UTC_NOW

            if new_message.origin == RosettaTranslationOrigin.ROSETTAWEB:
                # The submitted translation came from our UI, we give
                # give karma to the submitter of that translation.
                new_message.submitter.assignKarma(
                    'translationsuggestionapproved',
                    product=self.potemplate.product,
                    distribution=self.potemplate.distribution,
                    sourcepackagename=self.potemplate.sourcepackagename)

            # If the current message has been changed, and it was submitted
            # by a different person than is now doing the review (i.e.
            # `submitter`), then give this reviewer karma as well.
            if new_message != current_message:
                if new_message.submitter != submitter:
                    submitter.assignKarma(
                        'translationreview',
                        product=self.potemplate.product,
                        distribution=self.potemplate.distribution,
                        sourcepackagename=self.potemplate.sourcepackagename)

                new_message.reviewer = submitter
                new_message.date_reviewed = UTC_NOW
                pofile.date_changed = UTC_NOW
                pofile.lasttranslator = submitter


    def updateTranslation(self, pofile, submitter, new_translations, is_fuzzy,
                          is_imported, lock_timestamp, ignore_errors=False,
                          force_edition_rights=False):
        """See `IPOTMsgSet`."""
        assert self.potemplate == pofile.potemplate, (
            "The template for the translation file and this message doesn't"
            " match.")

        # Is the submitter allowed to edit translations?
        is_editor = (force_edition_rights or
                     pofile.canEditTranslations(submitter))

        assert (is_imported or is_editor or
                pofile.canAddSuggestions(submitter)), (
                  '%s cannot add translations nor can add suggestions' % (
                    submitter.displayname))

        if is_imported and not is_editor:
            raise AssertionError(
                'Only an editor can submit is_imported translations.')

        # If the update is on the translation credits message, yet
        # update is not is_imported, silently return.
        if self.is_translation_credit and not is_imported:
            return None

        # Sanitize translations
        sanitized_translations = self._sanitizeTranslations(
            new_translations, pofile.plural_forms)
        # Check that the translations are correct.
        validation_status = self._validate_translations(
            sanitized_translations, is_fuzzy, ignore_errors)

        # If not an editor, default to submitting a suggestion only.
        just_a_suggestion = not is_editor
        warn_about_lock_timestamp = False

        # Our current submission is newer than 'lock_timestamp'
        # and we try to change it, so just add a suggestion.
        if (not just_a_suggestion and not is_imported and not is_fuzzy and
            self.isTranslationNewerThan(pofile, lock_timestamp)):
            just_a_suggestion = True
            warn_about_lock_timestamp = True

        # Find all POTranslation records for strings we need.
        potranslations = self._findPOTranslations(sanitized_translations)

        # Find an existing TranslationMessage with exactly the same set
        # of translations.  None if there is no such message and needs to be
        # created.
        matching_message = self._findTranslationMessage(
            pofile, potranslations, pofile.plural_forms)

        if matching_message is None:
            # Creating a new message.

            if is_imported:
                origin = RosettaTranslationOrigin.SCM
            else:
                origin = RosettaTranslationOrigin.ROSETTAWEB

<<<<<<< HEAD
            assert TranslationConstants.MAX_PLURAL_FORMS == 6, (
                "Change this code to support %d plural forms"
=======
            assert TranslationConstants.MAX_PLURAL_FORMS == 4, (
                "Change this code to support %d plural forms."
>>>>>>> 4e305f9d
                % TranslationConstants.MAX_PLURAL_FORMS)
            new_message = TranslationMessage(
                potmsgset=self,
                pofile=pofile,
                origin=origin,
                submitter=submitter,
                msgstr0=potranslations[0],
                msgstr1=potranslations[1],
                msgstr2=potranslations[2],
                msgstr3=potranslations[3],
                msgstr4=potranslations[4],
                msgstr5=potranslations[5],
                validation_status=validation_status)

            # It's a fuzzy one.
            new_message.is_fuzzy = is_fuzzy

            if just_a_suggestion:
                # Adds suggestion karma: editors get their translations
                # automatically approved, so they get 'reviewer' karma
                # instead.
                submitter.assignKarma(
                    'translationsuggestionadded',
                    product=self.potemplate.product,
                    distribution=self.potemplate.distribution,
                    sourcepackagename=self.potemplate.sourcepackagename)
                if warn_about_lock_timestamp:
                    raise TranslationConflict(
                        'The new translations were saved as suggestions to '
                        'avoid possible conflicts. Please review them.')
            else:
                # Set the new current message if it validates ok.
                if (new_message.validation_status ==
                    TranslationValidationStatus.OK):
                    # Makes the new_message current if needed and also
                    # assignes karma for translation approval
                    self._makeTranslationMessageCurrent(
                        pofile, new_message, is_imported, submitter)

            matching_message = new_message
        else:
            # There is an existing matching message. Update it as needed.
            # Also update validation status if needed
            matching_message.validation_status = validation_status
            if just_a_suggestion:
                # An existing message is just a suggestion, warn if needed.
                if warn_about_lock_timestamp:
                    raise TranslationConflict(
                        'The new translations were saved as suggestions to '
                        'avoid possible conflicts. Please review them.')

            else:
                # Set the new current message if it validates ok.
                if (matching_message.validation_status ==
                    TranslationValidationStatus.OK):
                    # Makes the new_message current if needed and also
                    # assignes karma for translation approval
                    self._makeTranslationMessageCurrent(
                        pofile, matching_message, is_imported, submitter)

                if not is_fuzzy:
                    matching_message.is_fuzzy = is_fuzzy

        if is_imported:
            # Note that the message is imported.
            matching_message.is_imported = is_imported

        # We need this sync so we don't set self.isfuzzy to the wrong
        # value because cache problems. See bug #102382 as an example of what
        # happened without having this flag + broken code. Our tests were not
        # able to find the problem.
        # XXX CarlosPerelloMarin 2007-11-14 Is there any way to avoid the
        # sync() call and leave it as syncUpdate? Without it we have cache
        # problems with workflows like the ones in
        # xx-pofile-translate-gettext-error-middle-page.txt so we don't see
        # the successful submissions when there are other errors in the same
        # page.
        matching_message.sync()
        return matching_message

    def applySanityFixes(self, text):
        """See `IPOTMsgSet`."""
        if text is None:
            return None

        # Fix the visual point that users copy & paste from the web interface.
        new_text = self.convertDotToSpace(text)
        # Now, fix the newline chars.
        new_text = self.normalizeNewLines(new_text)
        # Finally, set the same whitespaces at the start/end of the string.
        new_text = self.normalizeWhitespaces(new_text)
        # Also, if it's an empty string, replace it with None.
        # XXX CarlosPerelloMarin 2007-11-16: Until we figure out
        # ResettingTranslations
        if new_text == '':
            new_text = None

        return new_text

    def convertDotToSpace(self, text):
        """See IPOTMsgSet."""
        if u'\u2022' in self.singular_text or u'\u2022' not in text:
            return text

        return text.replace(u'\u2022', ' ')

    def normalizeWhitespaces(self, translation_text):
        """See IPOTMsgSet."""
        if translation_text is None:
            return None

        stripped_singular_text = self.singular_text.strip()
        stripped_translation_text = translation_text.strip()
        new_translation_text = None

        if (len(stripped_singular_text) > 0 and
            len(stripped_translation_text) == 0):
            return ''

        if len(stripped_singular_text) != len(self.singular_text):
            # There are whitespaces that we should copy to the 'text'
            # after stripping it.
            prefix = self.singular_text[:-len(self.singular_text.lstrip())]
            postfix = self.singular_text[len(self.singular_text.rstrip()):]
            new_translation_text = '%s%s%s' % (
                prefix, stripped_translation_text, postfix)
        elif len(stripped_translation_text) != len(translation_text):
            # msgid does not have any whitespace, we need to remove
            # the extra ones added to this text.
            new_translation_text = stripped_translation_text
        else:
            # The text is not changed.
            new_translation_text = translation_text

        return new_translation_text

    def normalizeNewLines(self, translation_text):
        """See IPOTMsgSet."""
        # There are three different kinds of newlines:
        windows_style = u'\r\n'
        mac_style = u'\r'
        unix_style = u'\n'
        # We need the stripped variables because a 'windows' style will be at
        # the same time a 'mac' and 'unix' style.
        stripped_translation_text = translation_text.replace(
            windows_style, u'')
        stripped_singular_text = self.singular_text.replace(
            windows_style, u'')

        # Get the style that uses singular_text.
        original_style = None
        if windows_style in self.singular_text:
            original_style = windows_style

        if mac_style in stripped_singular_text:
            if original_style is not None:
                raise BrokenTextError(
                    "original text (%r) mixes different newline markers" %
                        self.singular_text)
            original_style = mac_style

        if unix_style in stripped_singular_text:
            if original_style is not None:
                raise BrokenTextError(
                    "original text (%r) mixes different newline markers" %
                        self.singular_text)
            original_style = unix_style

        # Get the style that uses the given text.
        translation_style = None
        if windows_style in translation_text:
            translation_style = windows_style

        if mac_style in stripped_translation_text:
            if translation_style is not None:
                raise BrokenTextError(
                    "translation text (%r) mixes different newline markers" %
                        translation_text)
            translation_style = mac_style

        if unix_style in stripped_translation_text:
            if translation_style is not None:
                raise BrokenTextError(
                    "translation text (%r) mixes different newline markers" %
                        translation_text)
            translation_style = unix_style

        if original_style is None or translation_style is None:
            # We don't need to do anything, the text is not changed.
            return translation_text

        # Fix the newline chars.
        return translation_text.replace(translation_style, original_style)

    @property
    def hide_translations_from_anonymous(self):
        """See `IPOTMsgSet`."""
        # msgid_singular.msgid is pre-joined everywhere where
        # hide_translations_from_anonymous is used
        return (self.msgid_singular is not None and
                self.msgid_singular.msgid in [
            u'translation-credits',
            u'translator-credits',
            u'translator_credits',
            u'_: EMAIL OF TRANSLATORS\nYour emails',
            u'Your emails',
            ])

    @property
    def is_translation_credit(self):
        """See `IPOTMsgSet`."""
        # msgid_singular.msgid is pre-joined everywhere where
        # is_translation_credit is used
        if self.msgid_singular is None:
            return False
        regular_credits = self.msgid_singular.msgid in [
            u'translation-credits',
            u'translator-credits',
            u'translator_credits' ]
        old_kde_credits = self.msgid_singular.msgid in [
            u'_: EMAIL OF TRANSLATORS\nYour emails',
            u'_: NAME OF TRANSLATORS\nYour names'
            ]
        kde_credits = ((self.msgid_singular.msgid == u'Your emails' and
                        self.context == u'EMAIL OF TRANSLATORS') or
                       (self.msgid_singular.msgid == u'Your names' and
                        self.context == u'NAME OF TRANSLATORS'))
        return (regular_credits or old_kde_credits or kde_credits)

    def makeHTMLID(self, suffix=None):
        """See `IPOTMsgSet`."""
        elements = ['msgset', str(self.id)]
        if suffix is not None:
            elements.append(suffix)
        return '_'.join(elements)

    def updatePluralForm(self, plural_form_text):
        """See `IPOTMsgSet`."""
        if plural_form_text is None:
            self.msgid_plural = None
            return
        else:
            # Store the given plural form.
            try:
                pomsgid = POMsgID.byMsgid(plural_form_text)
            except SQLObjectNotFound:
                pomsgid = POMsgID(msgid=plural_form_text)
            self.msgid_plural = pomsgid<|MERGE_RESOLUTION|>--- conflicted
+++ resolved
@@ -443,13 +443,8 @@
             else:
                 origin = RosettaTranslationOrigin.ROSETTAWEB
 
-<<<<<<< HEAD
             assert TranslationConstants.MAX_PLURAL_FORMS == 6, (
-                "Change this code to support %d plural forms"
-=======
-            assert TranslationConstants.MAX_PLURAL_FORMS == 4, (
                 "Change this code to support %d plural forms."
->>>>>>> 4e305f9d
                 % TranslationConstants.MAX_PLURAL_FORMS)
             new_message = TranslationMessage(
                 potmsgset=self,
