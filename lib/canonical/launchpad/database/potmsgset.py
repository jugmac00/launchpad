# Copyright 2004-2005 Canonical Ltd.  All rights reserved.

__metaclass__ = type
__all__ = ['POTMsgSet']

from zope.interface import implements
from zope.component import getUtility

from sqlobject import ForeignKey, IntCol, StringCol, SQLObjectNotFound
from canonical.database.sqlbase import SQLBase, quote, sqlvalues

from canonical.launchpad.interfaces import (
    BrokenTextError, ILanguageSet, IPOTMsgSet, ITranslationImporter,
    TranslationConstants)
from canonical.database.constants import UTC_NOW
from canonical.launchpad.database.pomsgid import POMsgID
from canonical.launchpad.database.translationmessage import TranslationMessage


class POTMsgSet(SQLBase):
    implements(IPOTMsgSet)

    _table = 'POTMsgSet'

    context = StringCol(dbName='context', notNull=False)
    msgid_singular = ForeignKey(foreignKey='POMsgID', dbName='msgid_singular',
        notNull=True)
    msgid_plural = ForeignKey(foreignKey='POMsgID', dbName='msgid_plural',
        notNull=True)
    sequence = IntCol(dbName='sequence', notNull=True)
    potemplate = ForeignKey(foreignKey='POTemplate', dbName='potemplate',
        notNull=True)
    commenttext = StringCol(dbName='commenttext', notNull=False)
    filereferences = StringCol(dbName='filereferences', notNull=False)
    sourcecomment = StringCol(dbName='sourcecomment', notNull=False)
    flagscomment = StringCol(dbName='flagscomment', notNull=False)

    @property
    def singular_text(self):
        """See `IPOTMsgSet`."""
        format_importer = getUtility(
            ITranslationImporter).getTranslationFormatImporter(
                self.potemplate.source_file_format)
        if format_importer.uses_source_string_msgids:
            # This format uses English translations as the way to store the
            # singular_text.
            english_language = getUtility(ILanguageSet)['en']
            translation_message = self.getCurrentTranslationMessage(
                english_language)
            if (translation_message is not None and
                translation_message.msgstr0 is not None):
                return translation_message.msgstr0.translation

        # By default, singular text is the msgid_singular.
        return self.msgid_singular.msgid

    @property
    def plural_text(self):
        """See `IPOTMsgSet`."""
        return self.msgid_plural.msgid

    def getCurrentTranslationMessage(self, language):
        """See `IPOTMsgSet`."""
        return TranslationMessage.selectOne("""
            potmsgset = %s AND is_current IS TRUE AND language = %s
            """ % sqlvalues(self, language))

    def getImportedTranslationMessage(self, language):
        """See `IPOTMsgSet`."""
        return TranslationMessage.selectOne("""
            potmsgset = %s AND is_imported IS TRUE AND language = %s
            """ % sqlvalues(self, language))

    def flags(self):
        if self.flagscomment is None:
            return []
        else:
            return [flag
                    for flag in self.flagscomment.replace(' ', '').split(',')
                    if flag != '']


    def getTranslationMessages(self, language):
        # XXX: do we really need this one?
        pass

    def getLocalTranslationMessages(self, language):
        """See `IPOTMsgSet`."""
        return TranslationMessage.select("""
            is_current IS NOT TRUE AND
            is_imported IS NOT TRUE AND
            potmsgset = %s AND
            language = %s""" % sqlvalues(self, language))

    def getExternalTranslationMessages(self, language):
        """See `IPOTMsgSet`."""
        pass

    def hasTranslationChangedInLaunchpad(self, language):
        """See `IPOTMsgSet`."""
        imported_translation = self.getImportedTranslationMessage(language)
        if (imported_translation is not None and
            not imported_translation.is_current):
            return True
        else:
            return False

    def _list_of_msgids(self):
        """Return a list of [singular_text, plural_text] if the message
        is using plural forms, or just [singular_text] if it's not.
        """
        original_texts = [self.singular_text]
        if self.plural_text is not None:
            original_texts.append(plural_text)
        return original_texts

    def _sanitizeTranslations(self, translations, pluralforms):
        """Sanitize `translations` using self.applySanityFixes.

        If there is no certain pluralform in `translations`, set it to None.
        If there are `translations` with greater pluralforms than allowed,
        sanitize and keep them.
        """

        # Fix the trailing and leading whitespaces
        sanitized_translations = {}
        for pluralform in range(pluralforms):
            if pluralform in translations:
                sanitized_translations[pluralform] = self.applySanityFixes(
                    translations[pluralform])
            else:
                sanitized_translations[pluralform] = None
        # Unneeded plural forms are stored as well (needed since we may
        # have incorrect plural form data, so we can just reactivate them
        # once we fix the plural information for the language)
        for index, value in translations:
            if index not in sanitized_translations:
                sanitized_translations[index] = self.applySanityFixes(value)

        return sanitized_translations

    def _validate_translations(self, translations, fuzzy, ignore_errors):
        """Validate all the `translations` and return a validation_status."""
        # By default all translations are correct.
        validation_status = TranslationValidationStatus.OK

        # Cache the list of singular_text and plural_text
        original_texts = self._list_of_msgids()

        # Validate the translation we got from the translation form
        # to know if gettext is unhappy with the input.
        try:
            helpers.validate_translation(
                original_texts, translations, self.flags())
        except gettextpo.error:
            if fuzzy or ignore_errors:
                # The translations are stored anyway, but we set them as
                # broken.
                validation_status = TranslationValidationStatus.UNKNOWNERROR
            else:
                # Check to know if there is any translation.
                has_translations = False
                for key in translations.keys():
                    if translations[key] is not None:
                        has_translations = True
                        break

                if has_translations:
                    # Partial translations cannot be stored unless the fuzzy
                    # flag is set, the exception is raised again and handled
                    # outside this method.
                    raise

        return validation_status

    def _findPOTranslations(self, translations):
        """Find all POTranslation records for passed `translations`."""
        potranslations = {}
        for pluralform, translation in translations.items():
            if translation is None:
                potranslations[pluralform] = None
            else:
                # Find or create a POTranslation for the specified text
                try:
                    potranslations[pluralform] = (
                        POTranslation.byTranslation(translation))
                except SQLObjectNotFound:
                    potranslations[pluralform] = (
                        POTranslation(translation=translation))
        return potranslations

    def _findTranslationMessage(self, language, potranslations, pluralforms):
        """Find a message for this language exactly matching given
        `translations` strings comparing only `pluralforms` of them."""
        query='potmsgset=%s AND language=%s' % sqlvalues(self, language)
        for pluralform in range(pluralforms):
            if potranslations[pluralform] is None:
                query += ' AND msgstr%s IS NULL' % sqlvalues(pluralform)
            else:
                query += ' AND msgstr%s=%s' % (
                    sqlvalues(pluralform, potranslations[pluralform]))
        return TranslationMessage.selectOne(query)

    def updateTranslation(self, pofile, submitter, new_translations, fuzzy,
                          is_imported, lock_timestamp, ignore_errors=False,
                          force_edition_rights=False):
        """See `IPOTMsgSet`."""
        # Is the submitter allowed to edit translations?
        is_editor = (force_edition_rights or
                     pofile.canEditTranslations(submitter))

        assert (is_imported or is_editor or
<<<<<<< HEAD
                pofile.canAddSuggestions(person)), (
                   '%s cannot add translations nor can add suggestions' % (
                        person.displayname))
=======
                pofile.canAddSuggestions(submitter)),
            ('%s cannot add translations nor can add suggestions' % (
                submitter.displayname))
>>>>>>> 408f76d3

        # It makes no sense to have an "is_imported" submission from someone
        # who is not an editor, so assert that.
        if is_imported and not is_editor:
            raise AssertionError(
                'Only an editor can submit is_imported translations.')

        assert pofile.language.plural_forms is not None, (
            "Don't know the number of plural forms for %s language." % (
                self.pofile.language.englishname))

        # If the update is on the translation credits message, yet
        # update is not is_imported, silently return.
        # XXX 2007-06-26 Danilo: Do we want to raise an exception here?
        if potmsgset.is_translation_credit and not is_imported:
            return

        # Sanitize translations
        sanitized_translations = self._sanitizeTranslations(
            pofile.language.plural_forms, new_translations)
        # Check that the translations are correct.
        validation_status = self._validate_translations(sanitized_translations,
                                                        is_fuzzy, ignore_errors)

        # If not an editor, default to submitting a suggestion only.
        just_a_suggestion = not is_editor
        warn_about_lock_timestamp = False

        # Our current submission is newer than 'lock_timestamp'
        # and we try to change it, so just add a suggestion.
        if not is_imported and not fuzzy and pofile.isNewerThan(lock_timestamp):
<<<<<<< HEAD
            # Latest active submission in self is newer than 'lock_timestamp'
            # and we try to change it.
            force_suggestion = True

        # Get a currently used and imported translation message.
        current_translation = self.getCurrentTranslationMessage(pofile.language)
        imported_translation = self.getImportedTranslationMessage(
            pofile.language)

        is_same_as_current = self._message_same_as_translations(
            current_translation, sanitized_translations)
        if not force_suggestion:
            has_changed = is_same_as_current
        else:
            has_changed = False

        # Try to find existing matching suggestion
        if is_same_as_current:
            matching_message = current_translation
        elif self._message_same_as_translations(imported_translation,
                                                sanitized_translations):
            matching_message = imported_translation
        else:
            matching_message = TranslationMessage.selectOne(
                """
                """
        # Create a new TranslationMessage if needed

        if is_imported:
            origin = RosettaTranslationOrigin.SCM
        else:
            origin = RosettaTranslationOrigin.ROSETTAWEB

        # now loop through the translations and submit them one by one
        for index in sanitized_translations.keys():
            newtran = sanitized_translations[index]
            # see if this affects completeness
            if newtran is None:
                complete = False
            # make the new sighting or submission. note that this may not in
            # fact create a whole new submission
            if index < len(active_submissions):
                old_active_submission = active_submissions[index]
=======
            just_a_suggestion = True
            warn_about_lock_timestamp = True

        # Find all POTranslation records for strings we need.
        potranslations = self._findPOTranslations(sanitized_translations)

        # Find an existing TranslationMessage with exactly the same set
        # of translations.  None if there is no such message and needs to be
        # created.
        matching_message = self._findTranslationMessage(
            pofile.language, potranslations, pofile.plural_forms)

        # Whether we are creating a new message.
        new_message_created = False

        # If it's not a suggestion, it'll be made current.
        is_current = not just_a_suggestion

        if matching_message is None:
            new_message_created = True

            # A current one has changed if we are creating a new one.
            has_changed = is_current
            # Create a new one.
            if is_imported:
                origin = RosettaTranslationOrigin.SCM
>>>>>>> 408f76d3
            else:
                origin = RosettaTranslationOrigin.ROSETTAWEB

            matching_message = TranslationMessage(
                potmsgset=self,
                pofile=pofile,
                origin=origin,
                submitter=submitter,
                msgstr0=potranslations[0],
                msgstr1=potranslations[1],
                msgstr2=potranslations[2],
                msgstr3=potranslations[3],
                validation_status=validation_status)

            if just_a_suggestion:
                # Adds suggestion karma: editors get their translations
                # automatically approved, so they get 'reviewer' karma instead.
                submitter.assignKarma(
                    'translationsuggestionadded',
                    product=self.potemplate.product,
                    distribution=self.potemplate.distribution,
                    sourcepackagename=self.potemplate.sourcepackagename)

        else:
            # A current one is also changing if the matching one is not current.
            if not matching_message.is_current:
                has_changed = True
            # Also update validation status if needed
            matching_message.validation_status = validation_status

        if just_a_suggestion:
            if not matching_message.is_current:
                matching_message.is_fuzzy = is_fuzzy
            if warn_about_lock_timestamp:
                raise TranslationConflict(
                    'The new translations were saved as suggestions to avoid '
                    'possible conflicts. Please review them.')
        else: # It's current submission and submitter is an editor.

            # Set message as current only if it validates ok.
            if (has_changed and (matching_message.validation_status ==
                                 TranslationValidationStatus.OK)):
                matching_message.is_current = True
                pofile.lasttranslator = submitter
                pofile.date_changed = UTC_NOW

            if is_imported:
                matching_message.is_imported = True
            else:
                if (new_message and
                    (matching_message.origin ==
                     RosettaTranslationOrigin.ROSETTAWEB)):
                    # The submitted translation came from our UI, we give
                    # give karma to the submitter of that translation.
                    matching_message.submitter.assignKarma(
                        'translationsuggestionapproved',
                        product=self.potemplate.product,
                        distribution=self.potemplate.distribution,
                        sourcepackagename=self.potemplate.sourcepackagename)
                if (has_changed and matching_message.submitter != submitter):
                    # A reviewer activated someone else's translation.
                    submitter.assignKarma(
                        'translationreview',
                        product=self.potemplate.product,
                        distribution=self.potemplate.distribution,
                        sourcepackagename=self.potemplate.sourcepackagename)
                if has_changed:
                    matching_message.reviewer = submitter
                    matching_message.date_reviewed = UTC_NOW



    def applySanityFixes(self, text):
        """See `IPOTMsgSet`."""

        # Fix the visual point that users copy & paste from the web interface.
        new_text = self.convertDotToSpace(text)
        # Now, fix the newline chars.
        new_text = self.normalizeNewLines(new_text)
        # And finally, set the same whitespaces at the start/end of the string.
        new_text = self.normalizeWhitespaces(new_text)
        # Also, if it's an empty string, replace it with None.
        # XXX: Until we figure out ResettingTranslations
            if newtran == '':
                newtran = None
        if new_text == '':
            new_text = None

        return new_text

    def convertDotToSpace(self, text):
        """See IPOTMsgSet."""
        if u'\u2022' in self.singular_text or u'\u2022' not in text:
            return text

        return text.replace(u'\u2022', ' ')

    def normalizeWhitespaces(self, translation_text):
        """See IPOTMsgSet."""
        if translation_text is None:
            return None

        stripped_singular_text = self.singular_text.strip()
        stripped_translation_text = translation_text.strip()
        new_translation_text = None

        if (len(stripped_singular_text) > 0 and
            len(stripped_translation_text) == 0):
            return ''

        if len(stripped_singular_text) != len(self.singular_text):
            # There are whitespaces that we should copy to the 'text'
            # after stripping it.
            prefix = self.singular_text[:-len(self.singular_text.lstrip())]
            postfix = self.singular_text[len(self.singular_text.rstrip()):]
            new_translation_text = '%s%s%s' % (
                prefix, stripped_translation_text, postfix)
        elif len(stripped_translation_text) != len(translation_text):
            # msgid does not have any whitespace, we need to remove
            # the extra ones added to this text.
            new_translation_text = stripped_translation_text
        else:
            # The text is not changed.
            new_translation_text = translation_text

        return new_translation_text

    def normalizeNewLines(self, translation_text):
        """See IPOTMsgSet."""
        # There are three different kinds of newlines:
        windows_style = u'\r\n'
        mac_style = u'\r'
        unix_style = u'\n'
        # We need the stripped variables because a 'windows' style will be at
        # the same time a 'mac' and 'unix' style.
        stripped_translation_text = translation_text.replace(
            windows_style, u'')
        stripped_singular_text = self.singular_text.replace(windows_style, u'')

        # Get the style that uses singular_text.
        original_style = None
        if windows_style in self.singular_text:
            original_style = windows_style

        if mac_style in stripped_singular_text:
            if original_style is not None:
                raise BrokenTextError(
                    "original text (%r) mixes different newline markers" %
                        self.singular_text)
            original_style = mac_style

        if unix_style in stripped_singular_text:
            if original_style is not None:
                raise BrokenTextError(
                    "original text (%r) mixes different newline markers" %
                        self.singular_text)
            original_style = unix_style

        # Get the style that uses the given text.
        translation_style = None
        if windows_style in translation_text:
            translation_style = windows_style

        if mac_style in stripped_translation_text:
            if translation_style is not None:
                raise BrokenTextError(
                    "translation text (%r) mixes different newline markers" %
                        translation_text)
            translation_style = mac_style

        if unix_style in stripped_translation_text:
            if translation_style is not None:
                raise BrokenTextError(
                    "translation text (%r) mixes different newline markers" %
                        translation_text)
            translation_style = unix_style

        if original_style is None or translation_style is None:
            # We don't need to do anything, the text is not changed.
            return translation_text

        # Fix the newline chars.
        return translation_text.replace(translation_style, original_style)

    @property
    def hide_translations_from_anonymous(self):
        """See `IPOTMsgSet`."""
        # primemsgid_.msgid is pre-joined everywhere where
        # hide_translations_from_anonymous is used
        return self.primemsgid_.msgid in [
            u'translation-credits',
            u'translator-credits',
            u'translator_credits',
            u'_: EMAIL OF TRANSLATORS\nYour emails',
            u'Your emails',
            ]

    @property
    def is_translation_credit(self):
        """See `IPOTMsgSet`."""
        # primemsgid_.msgid is pre-joined everywhere where
        # is_translation_credit is used
        regular_credits = self.primemsgid_.msgid in [
            u'translation-credits',
            u'translator-credits',
            u'translator_credits' ]
        old_kde_credits = self.primemsgid_.msgid in [
            u'_: EMAIL OF TRANSLATORS\nYour emails',
            u'_: NAME OF TRANSLATORS\nYour names'
            ]
        kde_credits = ((self.primemsgid_.msgid == u'Your emails' and
                        self.context == u'EMAIL OF TRANSLATORS') or
                       (self.primemsgid_.msgid == u'Your names' and
                        self.context == u'NAME OF TRANSLATORS'))
        return (regular_credits or old_kde_credits or kde_credits)

    def makeHTMLId(self, suffix=None):
        """See `IPOTMsgSet`."""
        elements = ['msgset', str(self.id)]
        if suffix is not None:
            elements.append(suffix)
        return '_'.join(elements)<|MERGE_RESOLUTION|>--- conflicted
+++ resolved
@@ -57,7 +57,10 @@
     @property
     def plural_text(self):
         """See `IPOTMsgSet`."""
-        return self.msgid_plural.msgid
+        if self.msgid_plural is None:
+            return None
+        else:
+            return self.msgid_plural.msgid
 
     def getCurrentTranslationMessage(self, language):
         """See `IPOTMsgSet`."""
@@ -210,15 +213,9 @@
                      pofile.canEditTranslations(submitter))
 
         assert (is_imported or is_editor or
-<<<<<<< HEAD
-                pofile.canAddSuggestions(person)), (
-                   '%s cannot add translations nor can add suggestions' % (
-                        person.displayname))
-=======
                 pofile.canAddSuggestions(submitter)),
             ('%s cannot add translations nor can add suggestions' % (
                 submitter.displayname))
->>>>>>> 408f76d3
 
         # It makes no sense to have an "is_imported" submission from someone
         # who is not an editor, so assert that.
@@ -250,51 +247,6 @@
         # Our current submission is newer than 'lock_timestamp'
         # and we try to change it, so just add a suggestion.
         if not is_imported and not fuzzy and pofile.isNewerThan(lock_timestamp):
-<<<<<<< HEAD
-            # Latest active submission in self is newer than 'lock_timestamp'
-            # and we try to change it.
-            force_suggestion = True
-
-        # Get a currently used and imported translation message.
-        current_translation = self.getCurrentTranslationMessage(pofile.language)
-        imported_translation = self.getImportedTranslationMessage(
-            pofile.language)
-
-        is_same_as_current = self._message_same_as_translations(
-            current_translation, sanitized_translations)
-        if not force_suggestion:
-            has_changed = is_same_as_current
-        else:
-            has_changed = False
-
-        # Try to find existing matching suggestion
-        if is_same_as_current:
-            matching_message = current_translation
-        elif self._message_same_as_translations(imported_translation,
-                                                sanitized_translations):
-            matching_message = imported_translation
-        else:
-            matching_message = TranslationMessage.selectOne(
-                """
-                """
-        # Create a new TranslationMessage if needed
-
-        if is_imported:
-            origin = RosettaTranslationOrigin.SCM
-        else:
-            origin = RosettaTranslationOrigin.ROSETTAWEB
-
-        # now loop through the translations and submit them one by one
-        for index in sanitized_translations.keys():
-            newtran = sanitized_translations[index]
-            # see if this affects completeness
-            if newtran is None:
-                complete = False
-            # make the new sighting or submission. note that this may not in
-            # fact create a whole new submission
-            if index < len(active_submissions):
-                old_active_submission = active_submissions[index]
-=======
             just_a_suggestion = True
             warn_about_lock_timestamp = True
 
@@ -321,7 +273,6 @@
             # Create a new one.
             if is_imported:
                 origin = RosettaTranslationOrigin.SCM
->>>>>>> 408f76d3
             else:
                 origin = RosettaTranslationOrigin.ROSETTAWEB
 
@@ -392,8 +343,6 @@
                     matching_message.reviewer = submitter
                     matching_message.date_reviewed = UTC_NOW
 
-
-
     def applySanityFixes(self, text):
         """See `IPOTMsgSet`."""
 
