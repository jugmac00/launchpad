--- conflicted
+++ resolved
@@ -33,23 +33,13 @@
     IPerson, ITeam, IPersonSet, ITeamMembership, ITeamParticipation,
     ITeamMembershipSet, IEmailAddress, IWikiName, IIrcID, IArchUserID,
     IJabberID, IIrcIDSet, IArchUserIDSet, ISSHKeySet, IJabberIDSet,
-<<<<<<< HEAD
-    IWikiNameSet, IGPGKeySet, ISSHKey, IGPGKey, IKarma, IKarmaPointsManager,
-    IMaintainershipSet, IEmailAddressSet, ISourcePackageReleaseSet,
-    IPasswordEncryptor, ICalendarOwner, UBUNTU_WIKI_URL)
+    IWikiNameSet, IGPGKeySet, ISSHKey, IGPGKey, IMaintainershipSet,
+    IEmailAddressSet, ISourcePackageReleaseSet, IPasswordEncryptor,
+    ICalendarOwner, UBUNTU_WIKI_URL)
 
 from canonical.launchpad.database.translation_effort import TranslationEffort
 from canonical.launchpad.database.bug import BugTask
 from canonical.launchpad.database.cal import Calendar
-from canonical.launchpad.database.potemplate import POTemplate
-=======
-    IWikiNameSet, IGPGKeySet, ISSHKey, IGPGKey, IMaintainershipSet,
-    IEmailAddressSet, ISourcePackageReleaseSet, IPasswordEncryptor,
-    UBUNTU_WIKI_URL)
-
-from canonical.launchpad.database.translation_effort import TranslationEffort
-from canonical.launchpad.database.bug import BugTask
->>>>>>> 85e99dd7
 from canonical.launchpad.database.codeofconduct import SignedCodeOfConduct
 from canonical.launchpad.database.logintoken import LoginToken
 from canonical.launchpad.database.karma import KarmaCache, KarmaAction, Karma
