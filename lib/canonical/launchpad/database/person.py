--- conflicted
+++ resolved
@@ -1263,7 +1263,6 @@
         return self.expiredmembers.union(
             self.deactivatedmembers,
             orderBy=self._sortingColumnsForSetOperations)
-<<<<<<< HEAD
 
     @property
     def pendingmembers(self):
@@ -1271,15 +1270,6 @@
         return self.proposedmembers.union(
             self.invited_members, orderBy=self._sortingColumnsForSetOperations)
 
-=======
-
-    @property
-    def pendingmembers(self):
-        """See IPerson."""
-        return self.proposedmembers.union(
-            self.invited_members, orderBy=self._sortingColumnsForSetOperations)
-
->>>>>>> c27d016c
     # XXX: myactivememberships and getActiveMemberships are rather
     # confusingly named, and I just fixed bug 2871 as a consequence of
     # this. Is there a way to improve it?
