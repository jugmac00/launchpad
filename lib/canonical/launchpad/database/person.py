# Copyright 2004 Canonical Ltd.  All rights reserved.

__metaclass__ = type
__all__ = [
    'Person', 'PersonSet', 'EmailAddress', 'EmailAddressSet',
    'GPGKey', 'GPGKeySet', 'SSHKey', 'SSHKeySet', 'ArchUserID',
    'ArchUserIDSet', 'WikiName', 'WikiNameSet', 'JabberID',
    'JabberIDSet', 'IrcID', 'IrcIDSet', 'TeamMembership',
    'TeamMembershipSet', 'TeamParticipation', 'Karma'
    ]

import itertools
import sets
from datetime import datetime, timedelta
import pytz
import sha

# Zope interfaces
from zope.interface import implements, directlyProvides, directlyProvidedBy
from zope.component import getUtility

# SQL imports
from sqlobject import ForeignKey, IntCol, StringCol, BoolCol
from sqlobject import MultipleJoin, RelatedJoin, SQLObjectNotFound
from sqlobject.sqlbuilder import AND
from canonical.database.sqlbase import SQLBase, quote, cursor, sqlvalues
from canonical.database.constants import UTC_NOW
from canonical.database.datetimecol import UtcDateTimeCol
from canonical.database import postgresql

# canonical imports
from canonical.launchpad.webapp.authentication import SSHADigestEncryptor

from canonical.launchpad.interfaces import \
    IPerson, ITeam, IPersonSet, ITeamMembership, ITeamParticipation, \
    ITeamMembershipSet, IEmailAddress, IWikiName, IIrcID, IArchUserID, \
    IJabberID, IIrcIDSet, IArchUserIDSet, ISSHKeySet, IJabberIDSet, \
    IWikiNameSet, IGPGKeySet, ISSHKey, IGPGKey, IKarma, IKarmaPointsManager, \
    IMaintainershipSet, IEmailAddressSet, ISourcePackageReleaseSet, \
<<<<<<< HEAD
    ICalendarOwner
=======
    IPasswordEncryptor
>>>>>>> 5ecf4414

from canonical.launchpad.database.translation_effort import TranslationEffort
from canonical.launchpad.database.bug import BugTask
from canonical.launchpad.database.cal import Calendar
from canonical.launchpad.database.potemplate import POTemplate
from canonical.launchpad.database.codeofconduct import SignedCodeOfConduct
from canonical.launchpad.database.logintoken import LoginToken

from canonical.launchpad.webapp.interfaces import ILaunchpadPrincipal
from canonical.launchpad.validators.name import valid_name
from canonical.launchpad.searchbuilder import NULL

from canonical.lp.dbschema import \
    EnumCol, SSHKeyType, KarmaType, EmailAddressStatus, \
    TeamSubscriptionPolicy, TeamMembershipStatus, GPGKeyAlgorithm

from canonical.foaf import nickname


class Person(SQLBase):
    """A Person."""

    implements(IPerson, ICalendarOwner)

    _defaultOrder = 'displayname'

    name = StringCol(dbName='name', alternateID=True, notNull=True)
    password = StringCol(dbName='password', default=None)
    givenname = StringCol(dbName='givenname', default=None)
    familyname = StringCol(dbName='familyname', default=None)
    displayname = StringCol(dbName='displayname', notNull=True)
    teamdescription = StringCol(dbName='teamdescription', default=None)

    teamowner = ForeignKey(dbName='teamowner', foreignKey='Person',
                           default=None)

    sshkeys = MultipleJoin('SSHKey', joinColumn='person')

    karma = IntCol(dbName='karma', default=0)
    karmatimestamp = UtcDateTimeCol(dbName='karmatimestamp', default=UTC_NOW)

    subscriptionpolicy = EnumCol(
        dbName='subscriptionpolicy',
        schema=TeamSubscriptionPolicy,
        default=TeamSubscriptionPolicy.MODERATED)
    defaultrenewalperiod = IntCol(dbName='defaultrenewalperiod', default=None)
    defaultmembershipperiod = IntCol(dbName='defaultmembershipperiod',
                                     default=None)

    merged = ForeignKey(dbName='merged', foreignKey='Person', default=None)

    datecreated = UtcDateTimeCol(notNull=True, default=UTC_NOW)

    # RelatedJoin gives us also an addLanguage and removeLanguage for free
    languages = RelatedJoin('Language', joinColumn='person',
                            otherColumn='language',
                            intermediateTable='PersonLanguage')

    # relevant joins
    ownedBounties = MultipleJoin('Bounty', joinColumn='owner')
    reviewerBounties = MultipleJoin('Bounty', joinColumn='reviewer')
    claimedBounties = MultipleJoin('Bounty', joinColumn='claimant')
    subscribedBounties = RelatedJoin('Bounty', joinColumn='person',
                                     otherColumn='bounty',
                                     intermediateTable='BountySubscription')
    gpgkeys = MultipleJoin('GPGKey', joinColumn='owner')

    calendar = ForeignKey(dbName='calendar', foreignKey='Calendar',
                          default=None, forceDBName=True)
    def getOrCreateCalendar(self):
        if not self.calendar:
            self.calendar = Calendar(title=self.browsername,
                                     revision=0)
        return self.calendar

    timezone_name = StringCol(dbName='timezone_name', default=None)

    def get(cls, id, connection=None, selectResults=None):
        """Override the classmethod get from the base class.

        In this case when we're getting a team we mark it with ITeam.
        """
        # XXX: Use the same thing Bjorn used for malone here.
        #      -- SteveAlexander, 2005-04-23

        # This is simulating 'super' without using 'super' to show
        # how nasty sqlobject actually is.
        # -- SteveAlexander, 2005-04-23
        val = SQLBase.get.im_func(cls, id, connection=connection,
                                  selectResults=selectResults)
        if val.teamowner is not None:
            directlyProvides(val, directlyProvidedBy(val) + ITeam)
        return val
    get = classmethod(get)

    def browsername(self):
        """Return a name suitable for display on a web page.

        1. If we have a displayname, then browsername is the displayname.

        2. If we have a familyname or givenname, then the browsername
           is "FAMILYNAME Givenname".

        3. If we have no displayname, no familyname and no givenname,
           the browsername is self.name.

        >>> class DummyPerson:
        ...     displayname = None
        ...     familyname = None
        ...     givenname = None
        ...     name = 'the_name'
        ...     # This next line is some special evil magic to allow us to
        ...     # unit test browsername in isolation.
        ...     browsername = Person.browsername.im_func
        ...
        >>> person = DummyPerson()

        Check with just the name.

        >>> person.browsername
        'the_name'

        Check with givenname and name.  Just givenname is used.

        >>> person.givenname = 'the_givenname'
        >>> person.browsername
        'the_givenname'

        Check with givenname, familyname and name.  Both givenname and
        familyname are used.

        >>> person.familyname = 'the_familyname'
        >>> person.browsername
        'THE_FAMILYNAME the_givenname'

        Check with givenname, familyname, name and displayname.
        Only displayname is used.

        >>> person.displayname = 'the_displayname'
        >>> person.browsername
        'the_displayname'

        Remove familyname to check with givenname, name and displayname.
        Only displayname is used.

        >>> person.familyname = None
        >>> person.browsername
        'the_displayname'

        """
        if self.displayname:
            return self.displayname
        elif self.familyname or self.givenname:
            # Make a list containing either ['FAMILYNAME'] or
            # ['FAMILYNAME', 'Givenname'] or ['Givenname'].
            # Then turn it into a space-separated string.
            L = []
            if self.familyname is not None:
                L.append(self.familyname.upper())
            if self.givenname is not None:
                L.append(self.givenname)
            return ' '.join(L)
        else:
            return self.name
    browsername = property(browsername)

    def isTeam(self):
        """See IPerson."""
        return self.teamowner is not None

    def assignKarma(self, karmatype, points=None):
        if karmatype.schema is not KarmaType:
            raise TypeError('"%s" is not a valid KarmaType value' % karmatype)
        if points is None:
            try:
                points = getUtility(IKarmaPointsManager).getPoints(karmatype)
            except KeyError:
                # What about defining a default number of points?
                points = 0
                # Print a warning here, cause someone forgot to add the
                # karmatype to KARMA_POINTS.
        Karma(person=self, karmatype=karmatype, points=points)
        # XXX: salgado, 2005-01-12: I think we should recalculate the karma
        # here, but first we must define karma points and depreciation
        # methods.
        self.karma += points

    def inTeam(self, team):
        tp = TeamParticipation.selectOneBy(teamID=team.id, personID=self.id)
        if tp is not None or self.id == team.teamownerID:
            return True
        elif team.teamowner is not None and not team.teamowner.inTeam(team):
            # The owner is not a member but must retain his rights over
            # this team. This person may be a member of the owner, and in this
            # case it'll also have rights over this team.
            return self.inTeam(team.teamowner)
        else:
            return False

    def hasMembershipEntryFor(self, team):
        results = TeamMembership.selectBy(personID=self.id, teamID=team.id)
        return bool(results.count())

    def hasParticipationEntryFor(self, team):
        results = TeamParticipation.selectBy(personID=self.id, teamID=team.id)
        return bool(results.count())

    def leave(self, team):
        """See IPerson."""
        assert not ITeam.providedBy(self)

        active = [TeamMembershipStatus.ADMIN, TeamMembershipStatus.APPROVED]
        tm = TeamMembership.selectOneBy(personID=self.id, teamID=team.id)
        if tm is None or tm.status not in active:
            # Ok, we're done. You are not an active member and still not being.
            return

        team.setMembershipStatus(self, TeamMembershipStatus.DEACTIVATED,
                                 tm.dateexpires)

    def join(self, team):
        """See IPerson."""
        assert not ITeam.providedBy(self)

        expired = TeamMembershipStatus.EXPIRED
        proposed = TeamMembershipStatus.PROPOSED
        approved = TeamMembershipStatus.APPROVED
        declined = TeamMembershipStatus.DECLINED
        deactivated = TeamMembershipStatus.DEACTIVATED

        if team.subscriptionpolicy == TeamSubscriptionPolicy.RESTRICTED:
            return False
        elif team.subscriptionpolicy == TeamSubscriptionPolicy.MODERATED:
            status = proposed
        elif team.subscriptionpolicy == TeamSubscriptionPolicy.OPEN:
            status = approved

        tm = TeamMembership.selectOneBy(personID=self.id, teamID=team.id)
        expires = team.defaultexpirationdate
        if tm is None:
            team.addMember(self, status)
        else:
            if (tm.status == declined and
                team.subscriptionpolicy == TeamSubscriptionPolicy.MODERATED):
                # The user is a DECLINED member, we just have to change the
                # status to PROPOSED.
                team.setMembershipStatus(self, status, expires)
            elif (tm.status in [expired, deactivated, declined] and
                  team.subscriptionpolicy == TeamSubscriptionPolicy.OPEN):
                team.setMembershipStatus(self, status, expires)
            else:
                return False

        return True

    #
    # ITeam methods
    #

    def subscriptionPolicyDesc(self):
        return '%s. %s' % (self.subscriptionpolicy.title,
                           self.subscriptionpolicy.description)

    def getSuperTeams(self):
        query = ('Person.id = TeamParticipation.team AND '
                 'TeamParticipation.person = %d' % self.id)
        return Person.select(query, clauseTables=['TeamParticipation'])

    def getSubTeams(self):
        query = ('Person.id = TeamParticipation.person AND '
                 'TeamParticipation.team = %d AND '
                 'Person.teamowner IS NOT NULL' % self.id)
        return Person.select(query, clauseTables=['TeamParticipation'])

    def addMember(self, person, status=TeamMembershipStatus.APPROVED,
                  reviewer=None, comment=None):
        assert self.teamowner is not None
        if person.hasMembershipEntryFor(self):
            # <person> is already a member.
            return 

        assert status in [TeamMembershipStatus.APPROVED,
                          TeamMembershipStatus.PROPOSED]

        expires = self.defaultexpirationdate
        TeamMembership(personID=person.id, teamID=self.id, status=status,
                       dateexpires=expires, reviewer=reviewer, 
                       reviewercomment=comment)

        if status == TeamMembershipStatus.APPROVED:
            _fillTeamParticipation(person, self)

    def setMembershipStatus(self, person, status, expires=None, reviewer=None,
                            comment=None):
        tm = TeamMembership.selectOneBy(personID=person.id, teamID=self.id)

        # XXX: Do we need this assert?
        #      -- SteveAlexander, 2005-04-23
        assert tm is not None

        approved = TeamMembershipStatus.APPROVED
        admin = TeamMembershipStatus.ADMIN
        expired = TeamMembershipStatus.EXPIRED
        declined = TeamMembershipStatus.DECLINED
        deactivated = TeamMembershipStatus.DEACTIVATED
        proposed = TeamMembershipStatus.PROPOSED

        # Make sure the transition from the current status to the given status
        # is allowed. All allowed transitions are in the TeamMembership spec.
        if tm.status in [admin, approved]:
            assert status in [approved, admin, expired, deactivated]
        elif tm.status in [deactivated]:
            assert status in [approved]
        elif tm.status in [expired]:
            assert status in [approved]
        elif tm.status in [proposed]:
            assert status in [approved, declined]
        elif tm.status in [declined]:
            assert status in [proposed, approved]

        now = datetime.now(pytz.timezone('UTC'))
        if expires is not None and expires <= now:
            expires = now
            status = expired

        tm.status = status
        tm.dateexpires = expires
        tm.reviewer = reviewer
        tm.reviewercomment = comment

        if ((status == approved and tm.status != admin) or
            (status == admin and tm.status != approved)):
            _fillTeamParticipation(person, self)
        elif status in [deactivated, expired]:
            _cleanTeamParticipation(person, self)

    def _getMembersByStatus(self, status):
        # XXX Needs a system doc test. SteveAlexander 2005-04-23
        query = ("TeamMembership.team = %s AND TeamMembership.status = %s "
                 "AND TeamMembership.person = Person.id" %
                 sqlvalues(self.id, status))
        return Person.select(query, clauseTables=['TeamMembership'])

    def _getEmailsByStatus(self, status):
        query = AND(EmailAddress.q.personID==self.id,
                    EmailAddress.q.status==status)
        return EmailAddress.select(query)

    def title(self):
        return self.browsername
    title = property(title)

    def allmembers(self):
        return _getAllMembers(self)
    allmembers = property(allmembers)

    def deactivatedmembers(self):
        return self._getMembersByStatus(TeamMembershipStatus.DEACTIVATED)
    deactivatedmembers = property(deactivatedmembers)

    def expiredmembers(self):
        return self._getMembersByStatus(TeamMembershipStatus.EXPIRED)
    expiredmembers = property(expiredmembers)

    def declinedmembers(self):
        return self._getMembersByStatus(TeamMembershipStatus.DECLINED)
    declinedmembers = property(declinedmembers)

    def proposedmembers(self):
        return self._getMembersByStatus(TeamMembershipStatus.PROPOSED)
    proposedmembers = property(proposedmembers)

    def administrators(self):
        return self._getMembersByStatus(TeamMembershipStatus.ADMIN)
    administrators = property(administrators)

    def approvedmembers(self):
        return self._getMembersByStatus(TeamMembershipStatus.APPROVED)
    approvedmembers = property(approvedmembers)

    def activemembers(self):
        return self.approvedmembers.union(self.administrators)
    activemembers = property(activemembers)

    def inactivemembers(self):
        return self.expiredmembers.union(self.deactivatedmembers)
    inactivemembers = property(inactivemembers)

    def memberships(self):
        return TeamMembership.selectBy(personID=self.id)
    memberships = property(memberships)

    def defaultexpirationdate(self):
        days = self.defaultmembershipperiod
        if days:
            return datetime.now(pytz.timezone('UTC')) + timedelta(days)
        else:
            return None
    defaultexpirationdate = property(defaultexpirationdate)

    def defaultrenewedexpirationdate(self):
        days = self.defaultrenewalperiod
        if days:
            return datetime.now(pytz.timezone('UTC')) + timedelta(days)
        else:
            return None
    defaultrenewedexpirationdate = property(defaultrenewedexpirationdate)

    def validateAndEnsurePreferredEmail(self, email):
        """See IPerson."""
        if not IEmailAddress.providedBy(email):
            raise TypeError, (
                "Any person's email address must provide the IEmailAddress "
                "interface. %s doesn't." % email)
        assert email.person == self
        assert self.preferredemail != email

        if self.preferredemail is None:
            # This branch will be executed only in the first time a person
            # uses Launchpad. Either when creating a new account or when
            # resetting the password of an automatically created one.
            self.preferredemail = email
        else:
            email.status = EmailAddressStatus.VALIDATED

    def _setPreferredemail(self, email):
        """See IPerson."""
        if not IEmailAddress.providedBy(email):
            raise TypeError, (
                "Any person's email address must provide the IEmailAddress "
                "interface. %s doesn't." % email)
        assert email.person.id == self.id
        preferredemail = self.preferredemail
        if preferredemail is not None:
            preferredemail.status = EmailAddressStatus.VALIDATED
            # We need to flush updates, because we don't know what order
            # SQLObject will issue the changes and we can't set the new
            # address to PREFERRED until the old one has been set to VALIDATED
            preferredemail.syncUpdate()
        email.status = EmailAddressStatus.PREFERRED

    def _getPreferredemail(self):
        emails = self._getEmailsByStatus(EmailAddressStatus.PREFERRED)
        # There can be only one preferred email for a given person at a
        # given time, and this constraint must be ensured in the DB, but
        # it's not a problem if we ensure this constraint here as well.
        emails = list(emails)
        length = len(emails)
        assert length <= 1
        if length:
            return emails[0]
        else:
            return None
    preferredemail = property(_getPreferredemail, _setPreferredemail)

    def preferredemail_sha1(self):
        """See IPerson.preferredemail_sha1"""
        preferredemail = self.preferredemail
        if preferredemail:
            return sha.new(preferredemail.email).hexdigest().upper()
        else:
            return None
    preferredemail_sha1 = property(preferredemail_sha1)

    def validatedemails(self):
        return self._getEmailsByStatus(EmailAddressStatus.VALIDATED)
    validatedemails = property(validatedemails)

    def unvalidatedemails(self):
        query = "requester=%d AND email IS NOT NULL" % self.id
        return sets.Set([token.email for token in LoginToken.select(query)])
    unvalidatedemails = property(unvalidatedemails)

    def guessedemails(self):
        return self._getEmailsByStatus(EmailAddressStatus.NEW)
    guessedemails = property(guessedemails)

    def reportedbugs(self):
        return BugTask.selectBy(ownerID=self.id)
    reportedbugs= property(reportedbugs)

    def translations(self):
        return TranslationEffort.selectBy(ownerID=self.id)
    translations = property(translations)

    def activities(self):
        return Karma.selectBy(personID=self.id)
    activities = property(activities)

    def wiki(self):
        # XXX: salgado, 2005-01-14: This method will probably be replaced
        # by a MultipleJoin since we have a good UI to add multiple Wikis.
        return WikiName.selectOneBy(personID=self.id)
    wiki = property(wiki)

    def jabber(self):
        # XXX: salgado, 2005-01-14: This method will probably be replaced
        # by a MultipleJoin since we have a good UI to add multiple
        # JabberIDs.

        # XXX: Needs system doc test.  SteveAlexander 2005-04-24.
        return JabberID.selectOneBy(personID=self.id)
    jabber = property(jabber)

    def archuser(self):
        # XXX: salgado, 2005-01-14: This method will probably be replaced
        # by a MultipleJoin since we have a good UI to add multiple
        # ArchUserIDs.

        # XXX: Needs system doc test.  SteveAlexander 2005-04-24.
        return ArchUserID.selectOneBy(personID=self.id)
    archuser = property(archuser)

    def irc(self):
        # XXX: salgado, 2005-01-14: This method will probably be replaced
        # by a MultipleJoin since we have a good UI to add multiple
        # IrcIDs.

        # XXX: Needs system doc test.  SteveAlexander 2005-04-24.
        return IrcID.selectOneBy(personID=self.id)
    irc = property(irc)

    def maintainerships(self):
        maintainershipsutil = getUtility(IMaintainershipSet)
        return maintainershipsutil.getByPersonID(self.id)
    maintainerships = property(maintainerships)

    def packages(self):
        sprutil = getUtility(ISourcePackageReleaseSet)
        return sprutil.getByCreatorID(self.id)
    packages = property(packages)

    def ubuntite(self):
        # XXX: cprov 20050226
        # Verify the the SignedCoC version too
        # we can't do it before add the field version on
        # SignedCoC table. Then simple compare the already
        # checked field with what we grab from CoCConf utility.
        # Simply add 'SignedCodeOfConduct.version = %s' % conf.current
        # in query when the field was landed.
        query = AND(SignedCodeOfConduct.q.active==True,
                    SignedCodeOfConduct.q.ownerID==self.id)

        return bool(SignedCodeOfConduct.select(query).count())
    ubuntite = property(ubuntite)


class PersonSet:
    """The set of persons."""
    implements(IPersonSet)

    def __init__(self):
        self.title = 'Launchpad People'

    def __iter__(self):
        return self.getall()

    def __getitem__(self, personid):
        """See IPersonSet."""
        person = self.get(personid)
        if person is None:
            raise KeyError(personid)
        else:
            return person

    def newTeam(self, **kw):
        """See IPersonSet."""
        ownerID = kw.get('teamownerID')
        assert ownerID
        owner = Person.get(ownerID)
        team = Person(**kw)
        team.addMember(owner)
        team.setMembershipStatus(owner, TeamMembershipStatus.ADMIN)
        return team

    def newPerson(self, **kw):
        """See IPersonSet."""
        assert not kw.get('teamownerID')
        return Person(**kw)

    def getByName(self, name, default=None):
        """See IPersonSet."""
        query = AND(Person.q.name==name, Person.q.mergedID==None)
        person = Person.selectOne(query)
        if person is None:
            return default
        return person

    def search(self, password=None):
        """See IPersonSet."""
        query = None
        if password:
            if password == NULL:
                query = "password IS NULL"
            else:
                query = "password = '%s'" % quote(password)

        return Person.select(query)

    def nameIsValidForInsertion(self, name):
        if not valid_name(name) or self.getByName(name) is not None:
            return False
        else:
            return True

    def peopleCount(self):
        return self._getAllPersons().count()

    def getAllPersons(self, orderBy=None):
        return self._getAllPersons(orderBy=orderBy)

    def _getAllPersons(self, orderBy=None):
        query = AND(Person.q.teamownerID==None, Person.q.mergedID==None)
        return Person.select(query, orderBy=orderBy)

    def teamsCount(self):
        return self._getAllTeams().count()

    def getAllTeams(self, orderBy=None):
        return self._getAllTeams(orderBy=orderBy)

    def _getAllTeams(self, orderBy=None):
        return Person.select(Person.q.teamownerID!=None, orderBy=orderBy)

    def findByName(self, name, orderBy=None):
        query = "fti @@ ftq(%s) AND merged is NULL" % quote(name)
        return Person.select(query, orderBy=orderBy)

    def findPersonByName(self, name, orderBy=None):
        query = "fti @@ ftq(%s) AND teamowner is NULL AND merged is NULL"
        return Person.select(query % quote(name), orderBy=orderBy)

    def findTeamByName(self, name, orderBy=None):
        query = "fti @@ ftq(%s) AND teamowner is not NULL" % quote(name)
        return Person.select(query, orderBy=orderBy)

    def get(self, personid, default=None):
        """See IPersonSet."""
        try:
            return Person.get(personid)
        except SQLObjectNotFound:
            return default

    def getByEmail(self, email, default=None):
        """See IPersonSet."""
        result = EmailAddress.selectOne(
            "lower(email) = %s" % quote(email.lower()))
        if result is None:
            return default
        return result.person

    def getUbuntites(self, orderBy=None):
        """See IPersonSet."""
        clauseTables = ['SignedCodeOfConduct']

        # XXX: cprov 20050226
        # Verify the the SignedCoC version too
        # we can't do it before add the field version on
        # SignedCoC version.
        # Needs DISTINCT or check to prevent Sign CoC twice.
        query = ('Person.id = SignedCodeOfConduct.owner AND '
                 'SignedCodeOfConduct.active = True')
        return Person.select(query, clauseTables=clauseTables, orderBy=orderBy)

    def merge(self, from_person, to_person):
        """Merge a person into another.

        The old user (from_person) will be left as an atavism

        XXX: Are we game to delete from_person yet?
            -- StuartBishop 20050315
        XXX: let's let it roll for a while and see what cruft develops. If
             it's clean, let's start deleting
            -- MarkShuttleworth 20050528
        """
        # Sanity checks
        if ITeam.providedBy(from_person):
            raise TypeError('Got a team as from_person.')
        if ITeam.providedBy(to_person):
            raise TypeError('Got a team as to_person.')
        if not IPerson.providedBy(from_person):
            raise TypeError('from_person is not a person.')
        if not IPerson.providedBy(to_person):
            raise TypeError('to_person is not a person.')

        if len(getUtility(IEmailAddressSet).getByPerson(from_person.id)) > 0:
            raise ValueError('from_person still has email addresses.')

        # Get a database cursor.
        cur = cursor()

        references = list(postgresql.listReferences(cur, 'person', 'id'))

        # These table.columns will be skipped by the 'catch all'
        # update performed later
        skip = [
            ('teammembership', 'person'),
            ('teammembership', 'team'),
            ('teamparticipation', 'person'),
            ('teamparticipation', 'team'),
            ('personlanguage', 'person'),
            ('person', 'merged'),
            ('emailaddress', 'person'),
            ]

        # Sanity check. If we have an indirect reference, it must
        # be ON DELETE CASCADE. We only have one case of this at the moment,
        # but this code ensures we catch any new ones added incorrectly.
        for src_tab, src_col, ref_tab, ref_col, updact, delact in references:
            # If the ref_tab and ref_col is not Person.id, then we have
            # an indirect reference. Ensure the update action is 'CASCADE'
            if ref_tab != 'person' and ref_col != 'id':
                if updact != 'c':
                    raise RuntimeError(
                        '%s.%s reference to %s.%s must be ON UPDATE CASCADE'
                        % (src_tab, src_col, ref_tab, ref_col)
                        )

        # These rows are in a UNIQUE index, and we can only move them
        # to the new Person if there is not already an entry. eg. if
        # the destination and source persons are both subscribed to a bounty,
        # we cannot change the source persons subscription. We just leave them
        # as noise for the time being.

        to_id = to_person.id
        from_id = from_person.id

        # Update GPGKey. It won't conflict, but our sanity checks don't
        # know that
        cur.execute('UPDATE GPGKey SET owner=%(to_id)d WHERE owner=%(from_id)d'
                    % vars())
        skip.append(('gpgkey','owner'))

        # Update only the BountySubscriptions that will not conflict
        # XXX: Add sampledata and test to confirm this case
        # -- StuartBishop 20050331
        cur.execute('''
            UPDATE BountySubscription
            SET person=%(to_id)d
            WHERE person=%(from_id)d AND id NOT IN (
                SELECT a.id
                FROM BountySubscription AS a, BountySubscription AS b
                WHERE a.person = %(from_id)d AND b.person = %(to_id)d
                AND a.bounty = b.bounty
                )
            ''' % vars())
        skip.append(('bountysubscription', 'person'))

        # Update only the POSubscriptions that will not conflict
        # XXX: Add sampledata and test to confirm this case
        # -- StuartBishop 20050331
        cur.execute('''
            UPDATE POSubscription
            SET person=%(to_id)d
            WHERE person=%(from_id)d AND id NOT IN (
                SELECT a.id
                    FROM POSubscription AS a, POSubscription AS b
                    WHERE a.person = %(from_id)d AND b.person = %(to_id)d
                    AND a.language = b.language
                    AND a.potemplate = b.potemplate
                    )
            ''' % vars())
        skip.append(('posubscription', 'person'))

        # Update only the POExportRequests that will not conflict
        # and trash the rest
        cur.execute('''
            UPDATE POExportRequest
            SET person=%(to_id)d
            WHERE person=%(from_id)d AND id NOT IN (
                SELECT a.id FROM POExportRequest AS a, POExportRequest AS b
                WHERE a.person = %(from_id)d AND b.person = %(to_id)d
                AND a.potemplate = b.potemplate
                AND a.pofile = b.pofile
                )
            ''' % vars())
        cur.execute('''
            DELETE FROM POExportRequest WHERE person=%(from_id)d
            ''' % vars())
        skip.append(('poexportrequest', 'person'))

        # Update the POSubmissions. They should not conflict since each of
        # them is independent
        cur.execute('''
            UPDATE POSubmission
            SET person=%(to_id)d
            WHERE person=%(from_id)d
            ''' % vars())
        skip.append(('posubmission', 'person'))
    
        # Sanity check. If we have a reference that participates in a
        # UNIQUE index, it must have already been handled by this point.
        # We can tell this by looking at the skip list.
        for src_tab, src_col, ref_tab, ref_col, updact, delact in references:
            uniques = postgresql.listUniques(cur, src_tab, src_col)
            if len(uniques) > 0 and (src_tab, src_col) not in skip:
                raise NotImplementedError(
                        '%s.%s reference to %s.%s is in a UNIQUE index '
                        'but has not been handled' % (
                            src_tab, src_col, ref_tab, ref_col
                            )
                        )

        # Handle all simple cases
        for src_tab, src_col, ref_tab, ref_col, updact, delact in references:
            if (src_tab, src_col) in skip:
                continue
            cur.execute('UPDATE %s SET %s=%d WHERE %s=%d' % (
                src_tab, src_col, to_person.id, src_col, from_person.id
                ))

        # Flag the account as merged
        cur.execute('''
            UPDATE Person SET merged=%(to_id)d WHERE id=%(from_id)d
            ''' % vars())

    def createPerson(self, email, displayname=None, givenname=None,
                     familyname=None, password=None):
        """See IPersonSet."""
        try:
            name = nickname.generate_nick(email)
        except NicknameGenerationError:
            return None

        password = getUtility(IPasswordEncryptor).encrypt(password)
        person = self.newPerson(name=name, displayname=displayname,
                                givenname=givenname, familyname=familyname,
                                password=password)

        getUtility(IEmailAddressSet).new(email, person.id)
        return person


class EmailAddress(SQLBase):
    implements(IEmailAddress)

    _table = 'EmailAddress'

    email = StringCol(dbName='email', notNull=True, alternateID=True)
    status = EnumCol(dbName='status', schema=EmailAddressStatus, notNull=True)
    person = ForeignKey(dbName='person', foreignKey='Person', notNull=True)

    def statusname(self):
        return self.status.title
    statusname = property(statusname)


class EmailAddressSet:
    implements(IEmailAddressSet)

    def get(self, emailid, default=None):
        """See IEmailAddressSet."""
        try:
            return EmailAddress.get(emailid)
        except SQLObjectNotFound:
            return default

    def __getitem__(self, emailid):
        """See IEmailAddressSet."""
        email = self.get(emailid)
        if email is None:
            raise KeyError(emailid)
        else:
            return email

    def getByPerson(self, personid):
        return EmailAddress.selectBy(personID=personid)

    def getByEmail(self, email, default=None):
        try:
            return EmailAddress.byEmail(email)
        except SQLObjectNotFound:
            return default

    def new(self, email, personID, status=EmailAddressStatus.NEW):
        email = email.strip()
        assert status in EmailAddressStatus.items
        return EmailAddress(email=email, status=status, person=personID)


class GPGKey(SQLBase):
    implements(IGPGKey)

    _table = 'GPGKey'

    owner = ForeignKey(dbName='owner', foreignKey='Person', notNull=True)

    keyid = StringCol(dbName='keyid', notNull=True)
    fingerprint = StringCol(dbName='fingerprint', notNull=True)

    keysize = IntCol(dbName='keysize', notNull=True)

    algorithm = EnumCol(dbName='algorithm', notNull=True,
                        schema=GPGKeyAlgorithm)

    revoked = BoolCol(dbName='revoked', notNull=True)

    def algorithmname(self):
        return self.algorithm.title
    algorithmname = property(algorithmname)


class GPGKeySet:
    implements(IGPGKeySet)

    def new(self, ownerID, keyid, fingerprint, keysize,
            algorithm, revoked):
        # add new key in DB
        return GPGKey(owner=ownerID, keyid=keyid,
                      fingerprint=fingerprint, keysize=keysize,
                      algorithm=algorithm, revoked=revoked)

    def get(self, id, default=None):
        try:
            return GPGKey.get(id)
        except SQLObjectNotFound:
            return default

    def getByFingerprint(self, fingerprint, default=None):
        result = GPGKey.selectOneBy(fingerprint=fingerprint)
        if result is None:
            return default
        return result


class SSHKey(SQLBase):
    implements(ISSHKey)

    _table = 'SSHKey'

    person = ForeignKey(foreignKey='Person', dbName='person', notNull=True)
    keytype = EnumCol(dbName='keytype', notNull=True, schema=SSHKeyType)
    keytext = StringCol(dbName='keytext', notNull=True)
    comment = StringCol(dbName='comment', notNull=True)

    def keytypename(self):
        return self.keytype.title
    keytypename = property(keytypename)

    def keykind(self):
        # XXX: This seems rather odd, like it is meant for presentation
        #      of the name of a key.
        #      -- SteveAlexander, 2005-04-23
        if self.keytype == SSHKeyType.DSA:
            return 'ssh-dss'
        elif self.keytype == SSHKeyType.RSA:
            return 'ssh-rsa'
        else:
            return 'Unknown key type'
    keykind = property(keykind)


class SSHKeySet:
    implements(ISSHKeySet)

    def new(self, personID, keytype, keytext, comment):
        return SSHKey(personID=personID, keytype=keytype, keytext=keytext,
                      comment=comment)

    def get(self, id, default=None):
        try:
            return SSHKey.get(id)
        except SQLObjectNotFound:
            return default


class ArchUserID(SQLBase):
    implements(IArchUserID)

    _table = 'ArchUserID'

    person = ForeignKey(dbName='person', foreignKey='Person', notNull=True)
    archuserid = StringCol(dbName='archuserid', notNull=True)


class ArchUserIDSet:
    implements(IArchUserIDSet)

    def new(self, personID, archuserid):
        return ArchUserID(personID=personID, archuserid=archuserid)


class WikiName(SQLBase):
    implements(IWikiName)

    _table = 'WikiName'

    person = ForeignKey(dbName='person', foreignKey='Person', notNull=True)
    wiki = StringCol(dbName='wiki', notNull=True)
    wikiname = StringCol(dbName='wikiname', notNull=True)


class WikiNameSet:
    implements(IWikiNameSet)

    def new(self, personID, wiki, wikiname):
        return WikiName(personID=personID, wiki=wiki, wikiname=wikiname)


class JabberID(SQLBase):
    implements(IJabberID)

    _table = 'JabberID'

    person = ForeignKey(dbName='person', foreignKey='Person', notNull=True)
    jabberid = StringCol(dbName='jabberid', notNull=True)


class JabberIDSet:
    implements(IJabberIDSet)

    def new(self, personID, jabberid):
        return JabberID(personID=personID, jabberid=jabberid)


class IrcID(SQLBase):
    implements(IIrcID)

    _table = 'IrcID'

    person = ForeignKey(dbName='person', foreignKey='Person', notNull=True)
    network = StringCol(dbName='network', notNull=True)
    nickname = StringCol(dbName='nickname', notNull=True)


class IrcIDSet:
    implements(IIrcIDSet)

    def new(self, personID, network, nickname):
        return IrcID(personID=personID, network=network, nickname=nickname)


class TeamMembership(SQLBase):
    implements(ITeamMembership)

    _table = 'TeamMembership'

    team = ForeignKey(dbName='team', foreignKey='Person', notNull=True)
    person = ForeignKey(dbName='person', foreignKey='Person', notNull=True)
    reviewer = ForeignKey(dbName='reviewer', foreignKey='Person', default=None)
    status = EnumCol(
        dbName='status', notNull=True, schema=TeamMembershipStatus)
    datejoined = UtcDateTimeCol(dbName='datejoined', default=UTC_NOW,
                                notNull=True)
    dateexpires = UtcDateTimeCol(dbName='dateexpires', default=None)
    reviewercomment = StringCol(dbName='reviewercomment', default=None)

    def statusname(self):
        return self.status.title
    statusname = property(statusname)

    def isExpired(self):
        return self.status == TeamMembershipStatus.EXPIRED


class TeamMembershipSet:

    implements(ITeamMembershipSet)

    _defaultOrder = 'Person.displayname'

    def getByPersonAndTeam(self, personID, teamID, default=None):
        result = TeamMembership.selectOneBy(personID=personID, teamID=teamID)
        if result is None:
            return default
        return result

    def getTeamMembersCount(self, teamID):
        return TeamMembership.selectBy(teamID=teamID).count()

    def _getMembershipsByStatuses(self, teamID, statuses, orderBy=None):
        # XXX: Don't use assert.
        #      SteveAlexander, 2005-04-23
        assert isinstance(teamID, int)
        orderBy = orderBy or self._defaultOrder
        clauses = []
        for status in statuses:
            clauses.append("TeamMembership.status = %s" % sqlvalues(status))
        clauses = " OR ".join(clauses)
        query = ("(%s) AND Person.id = TeamMembership.person AND "
                 "TeamMembership.team = %d" % (clauses, teamID))
        return TeamMembership.select(query, clauseTables=['Person'],
                                     orderBy=orderBy)

    def getActiveMemberships(self, teamID, orderBy=None):
        statuses = [TeamMembershipStatus.ADMIN, TeamMembershipStatus.APPROVED]
        return self._getMembershipsByStatuses(
            teamID, statuses, orderBy=orderBy)

    def getInactiveMemberships(self, teamID, orderBy=None):
        statuses = [TeamMembershipStatus.EXPIRED,
                    TeamMembershipStatus.DEACTIVATED]
        return self._getMembershipsByStatuses(
            teamID, statuses, orderBy=orderBy)

    def getProposedMemberships(self, teamID, orderBy=None):
        statuses = [TeamMembershipStatus.PROPOSED]
        return self._getMembershipsByStatuses(
            teamID, statuses, orderBy=orderBy)


class TeamParticipation(SQLBase):
    implements(ITeamParticipation)

    _table = 'TeamParticipation'

    team = ForeignKey(foreignKey='Person', dbName='team', notNull=True)
    person = ForeignKey(dbName='person', foreignKey='Person', notNull=True)


def _getAllMembers(team, orderBy=None):
    query = ('Person.id = TeamParticipation.person AND '
             'TeamParticipation.team = %d' % team.id)
    return Person.select(query, clauseTables=['TeamParticipation'],
                         orderBy=orderBy)


def _cleanTeamParticipation(member, team):
    """Remove relevant entries in TeamParticipation for given member and team.

    Remove all tuples "member, team" from TeamParticipation for the given
    member and team (together with all its superteams), unless this member is
    an indirect member of the given team or the team owner. More information 
    on how to use the TeamParticipation table can be found in the 
    TeamParticipationUsage spec.
    """
    members = [member]
    if member.teamowner is not None:
        # The given member is, in fact, a team, and in this case we must 
        # remove all of its members from the given team and from its 
        # superteams.
        members.extend(_getAllMembers(member))

    for m in members:
        for subteam in team.getSubTeams():
            if m.hasParticipationEntryFor(subteam):
                # This member is an indirect member of this team. We cannot
                # remove its TeamParticipation entry.
                break
        else:
            for t in itertools.chain(team.getSuperTeams(), [team]):
                result = TeamParticipation.selectOneBy(
                    personID=m.id, teamID=t.id)
                if result is not None:
                    result.destroySelf()

def _fillTeamParticipation(member, team):
    """Add relevant entries in TeamParticipation for given member and team.

    Add a tuple "member, team" in TeamParticipation for the given team and all
    of its superteams. More information on how to use the TeamParticipation 
    table can be found in the TeamParticipationUsage spec.
    """
    members = [member]
    if member.teamowner is not None:
        # The given member is, in fact, a team, and in this case we must 
        # add all of its members to the given team and to its superteams.
        members.extend(_getAllMembers(member))

    for m in members:
        for t in itertools.chain(team.getSuperTeams(), [team]):
            if not m.hasParticipationEntryFor(t):
                TeamParticipation(personID=m.id, teamID=t.id)


class Karma(SQLBase):
    implements(IKarma)

    _table = 'Karma'

    person = ForeignKey(dbName='person', foreignKey='Person', notNull=True)
    points = IntCol(dbName='points', notNull=True, default=0)
    karmatype = EnumCol(dbName='karmatype', notNull=True, schema=KarmaType)
    datecreated = UtcDateTimeCol(dbName='datecreated', notNull=True,
                                 default=UTC_NOW)

    def karmatypename(self):
        return self.karmatype.title
    karmatypename = property(karmatypename)
<|MERGE_RESOLUTION|>--- conflicted
+++ resolved
@@ -37,11 +37,7 @@
     IJabberID, IIrcIDSet, IArchUserIDSet, ISSHKeySet, IJabberIDSet, \
     IWikiNameSet, IGPGKeySet, ISSHKey, IGPGKey, IKarma, IKarmaPointsManager, \
     IMaintainershipSet, IEmailAddressSet, ISourcePackageReleaseSet, \
-<<<<<<< HEAD
-    ICalendarOwner
-=======
-    IPasswordEncryptor
->>>>>>> 5ecf4414
+    IPasswordEncryptor, ICalendarOwner
 
 from canonical.launchpad.database.translation_effort import TranslationEffort
 from canonical.launchpad.database.bug import BugTask
