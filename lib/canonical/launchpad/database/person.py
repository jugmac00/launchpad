--- conflicted
+++ resolved
@@ -47,14 +47,9 @@
     ISSHKey, IEmailAddressSet, IPasswordEncryptor, ICalendarOwner,
     IBugTaskSet, UBUNTU_WIKI_URL, ISignedCodeOfConductSet, ILoginTokenSet,
     ITranslationGroupSet, ILaunchpadStatisticSet, ShipItConstants,
-<<<<<<< HEAD
     ILaunchpadCelebrities, ILanguageSet, IDistributionSet, JoinNotAllowed,
-    ISourcePackageNameSet, UNRESOLVED_BUGTASK_STATUSES)
-=======
-    ILaunchpadCelebrities, ILanguageSet, IDistributionSet,
     ISourcePackageNameSet, QUESTION_STATUS_DEFAULT_SEARCH,
     UNRESOLVED_BUGTASK_STATUSES)
->>>>>>> d3f228f0
 
 from canonical.launchpad.database.cal import Calendar
 from canonical.launchpad.database.codeofconduct import SignedCodeOfConduct
