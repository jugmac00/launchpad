--- conflicted
+++ resolved
@@ -48,21 +48,12 @@
     IEmailAddress, IEmailAddressSet, IGPGKeySet, IHasIcon, IHasLogo,
     IHasMugshot, IIrcID, IIrcIDSet, IJabberID, IJabberIDSet, ILaunchBag,
     ILaunchpadCelebrities, ILaunchpadStatisticSet, ILoginTokenSet,
-<<<<<<< HEAD
-    IPasswordEncryptor, IPerson, IPersonSet, IPillarNameSet, IProduct,
-    ISignedCodeOfConductSet, ISourcePackageNameSet, ISSHKey, ISSHKeySet,
-    ITeam, ITranslationGroupSet, IWikiName, IWikiNameSet, JoinNotAllowed,
-    LoginTokenType, PersonCreationRationale, QUESTION_STATUS_DEFAULT_SEARCH,
-    ShipItConstants, ShippingRequestStatus, SSHKeyType,
-    TeamMembershipRenewalPolicy, TeamMembershipStatus,
-=======
     INACTIVE_ACCOUNT_STATUSES, IPasswordEncryptor, IPerson, IPersonSet,
     IPillarNameSet, IProduct, ISignedCodeOfConductSet, ISourcePackageNameSet,
     ISSHKey, ISSHKeySet, ITeam, ITranslationGroupSet, IWikiName, IWikiNameSet,
     JoinNotAllowed, LoginTokenType, PersonCreationRationale,
     QUESTION_STATUS_DEFAULT_SEARCH, ShipItConstants, ShippingRequestStatus,
     SSHKeyType, TeamMembershipRenewalPolicy, TeamMembershipStatus,
->>>>>>> bbdb84ea
     TeamSubscriptionPolicy, UBUNTU_WIKI_URL, UNRESOLVED_BUGTASK_STATUSES)
 
 from canonical.launchpad.database.archive import Archive
