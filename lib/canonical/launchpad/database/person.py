# Copyright 2004-2007 Canonical Ltd.  All rights reserved.
# _valid_nick() in generate_nick causes E1101
# vars() causes W0612
# pylint: disable-msg=E0611,W0212,E1101,W0612

"""Implementation classes for a Person."""

__metaclass__ = type
__all__ = [
    'IrcID',
    'IrcIDSet',
    'JabberID',
    'JabberIDSet',
    'Person',
    'PersonSet',
    'SSHKey',
    'SSHKeySet',
    'WikiName',
    'WikiNameSet']

from datetime import datetime, timedelta
import pytz

from zope.interface import implements, alsoProvides
from zope.component import getUtility
from zope.event import notify
from zope.security.proxy import removeSecurityProxy
from sqlobject import (
    BoolCol, ForeignKey, IntCol, SQLMultipleJoin, SQLObjectNotFound,
    SQLRelatedJoin, StringCol)
from sqlobject.sqlbuilder import AND, OR, SQLConstant
from storm.references import Reference
from storm.store import Store

from canonical.config import config
from canonical.database import postgresql
from canonical.database.constants import UTC_NOW
from canonical.database.datetimecol import UtcDateTimeCol
from canonical.database.enumcol import EnumCol
from canonical.database.sqlbase import (
    cursor, quote, quote_like, sqlvalues, SQLBase)

from canonical.foaf import nickname
from canonical.cachedproperty import cachedproperty

from canonical.launchpad.database.account import Account
from canonical.launchpad.database.answercontact import AnswerContact
from canonical.launchpad.database.karma import KarmaCategory
from canonical.launchpad.database.language import Language
from canonical.launchpad.database.oauth import OAuthAccessToken
from canonical.launchpad.database.personlocation import PersonLocation
from canonical.launchpad.database.structuralsubscription import (
    StructuralSubscription)
from canonical.launchpad.database.translationrelicensingagreement import (
    TranslationRelicensingAgreement)
from canonical.launchpad.event.karma import KarmaAssignedEvent
from canonical.launchpad.event.team import JoinTeamEvent, TeamInvitationEvent
from canonical.launchpad.helpers import contactEmailAddresses, shortlist

<<<<<<< HEAD
from canonical.launchpad.interfaces import (
    AccountStatus, ArchivePurpose, BugTaskImportance, BugTaskSearchParams,
    BugTaskStatus, EmailAddressStatus, IArchivePermissionSet, IBugTarget,
    IBugTaskSet, IDistribution, IDistributionSet, IEmailAddress,
    IEmailAddressSet, IGPGKeySet, IHWSubmissionSet, IHasIcon, IHasLogo,
    IHasMugshot, IIrcID, IIrcIDSet, IJabberID, IJabberIDSet, ILaunchBag,
    ILaunchpadCelebrities, ILaunchpadStatisticSet, ILoginTokenSet,
    IMailingListSet, INACTIVE_ACCOUNT_STATUSES,
    InvalidName, IPerson, IPersonSet, IPillarNameSet,
    IProduct, IRevisionSet, ISSHKey, ISSHKeySet, ISignedCodeOfConductSet,
    ISourcePackageNameSet, ITeam, ITranslationGroupSet, IWikiName,
    IWikiNameSet, JoinNotAllowed, LoginTokenType,
    MailingListAutoSubscribePolicy, NameAlreadyTaken, PackagePublishingStatus,
    PersonCreationRationale, PersonVisibility, PersonalStanding,
    PostedMessageStatus, QUESTION_STATUS_DEFAULT_SEARCH, SSHKeyType,
    ShipItConstants, ShippingRequestStatus, SpecificationDefinitionStatus,
    SpecificationFilter, SpecificationImplementationStatus, SpecificationSort,
    TeamMembershipRenewalPolicy, TeamMembershipStatus, TeamSubscriptionPolicy,
    UBUNTU_WIKI_URL, UNRESOLVED_BUGTASK_STATUSES, IAccountSet,
    AccountCreationRationale, InvalidEmailAddress)
=======
from canonical.launchpad.interfaces.archive import ArchivePurpose
from canonical.launchpad.interfaces.archivepermission import (
    IArchivePermissionSet)
from canonical.launchpad.interfaces.bugtask import (
    BugTaskSearchParams, IBugTaskSet)
from canonical.launchpad.interfaces.bugtarget import IBugTarget
from canonical.launchpad.interfaces.codeofconduct import (
    ISignedCodeOfConductSet)
from canonical.launchpad.interfaces.distribution import IDistribution
from canonical.launchpad.interfaces.emailaddress import (
    EmailAddressStatus, IEmailAddress, IEmailAddressSet, InvalidEmailAddress)
from canonical.launchpad.interfaces.gpg import IGPGKeySet
from canonical.launchpad.interfaces.hwdb import IHWSubmissionSet
from canonical.launchpad.interfaces.irc import IIrcID, IIrcIDSet
from canonical.launchpad.interfaces.jabber import IJabberID, IJabberIDSet
from canonical.launchpad.interfaces.launchpad import (
    IHasIcon, IHasLogo, IHasMugshot, ILaunchpadCelebrities,
    IPasswordEncryptor)
from canonical.launchpad.interfaces.launchpadstatistic import (
    ILaunchpadStatisticSet)
from canonical.launchpad.interfaces.logintoken import (
    ILoginTokenSet, LoginTokenType)
from canonical.launchpad.interfaces.mailinglist import (
    IMailingListSet, PostedMessageStatus)
from canonical.launchpad.interfaces.mailinglistsubscription import (
    MailingListAutoSubscribePolicy)
from canonical.launchpad.interfaces.person import (
    AccountStatus, INACTIVE_ACCOUNT_STATUSES, InvalidName, IPerson,
    IPersonSet, ITeam, JoinNotAllowed, NameAlreadyTaken,
    PersonCreationRationale, PersonVisibility, PersonalStanding,
    TeamMembershipRenewalPolicy, TeamSubscriptionPolicy)
from canonical.launchpad.interfaces.pillar import IPillarNameSet
from canonical.launchpad.interfaces.product import IProduct
from canonical.launchpad.interfaces.publishing import PackagePublishingStatus
from canonical.launchpad.interfaces.questioncollection import (
    QUESTION_STATUS_DEFAULT_SEARCH)
from canonical.launchpad.interfaces.revision import IRevisionSet
from canonical.launchpad.interfaces.shipit import (
    ShipItConstants, ShippingRequestStatus)
from canonical.launchpad.interfaces.specification import (
    SpecificationDefinitionStatus, SpecificationFilter,
    SpecificationImplementationStatus, SpecificationSort)
from canonical.launchpad.interfaces.ssh import ISSHKey, ISSHKeySet, SSHKeyType
from canonical.launchpad.interfaces.teammembership import (
    TeamMembershipStatus)
from canonical.launchpad.interfaces.translationgroup import (
    ITranslationGroupSet)
from canonical.launchpad.interfaces.wikiname import (
    IWikiName, IWikiNameSet, UBUNTU_WIKI_URL)
from canonical.launchpad.webapp.interfaces import ILaunchBag
>>>>>>> f10bc46f

from canonical.launchpad.database.archive import Archive
from canonical.launchpad.database.codeofconduct import SignedCodeOfConduct
from canonical.launchpad.database.branch import Branch
from canonical.launchpad.database.bugtask import BugTask
from canonical.launchpad.database.emailaddress import EmailAddress
from canonical.launchpad.database.karma import KarmaCache, KarmaTotalCache
from canonical.launchpad.database.logintoken import LoginToken
from canonical.launchpad.database.pillar import PillarName
from canonical.launchpad.database.pofile import POFileTranslator
from canonical.launchpad.database.karma import KarmaAction, Karma
from canonical.launchpad.database.mentoringoffer import MentoringOffer
from canonical.launchpad.database.shipit import (
    MIN_KARMA_ENTRIES_TO_BE_TRUSTED_ON_SHIPIT, ShippingRequest)
from canonical.launchpad.database.sourcepackagerelease import (
    SourcePackageRelease)
from canonical.launchpad.database.specification import (
    HasSpecificationsMixin, Specification)
from canonical.launchpad.database.specificationfeedback import (
    SpecificationFeedback)
from canonical.launchpad.database.specificationsubscription import (
    SpecificationSubscription)
from canonical.launchpad.database.translationimportqueue import (
    HasTranslationImportsMixin)
from canonical.launchpad.database.teammembership import (
    TeamMembership, TeamMembershipSet, TeamParticipation)
from canonical.launchpad.database.question import QuestionPersonSearch

from canonical.launchpad.validators.email import valid_email
from canonical.launchpad.validators.name import valid_name
from canonical.launchpad.validators.person import validate_public_person


class ValidPersonCache(SQLBase):
    """Flags if a Person is active and usable in Launchpad.

    This is readonly, as this is a view in the database.
    """
    # Look Ma, no columns! (apart from id)


def validate_person_visibility(person, attr, value):
    """Prevent teams with inconsistent connections from being made private."""
    if value != PersonVisibility.PUBLIC:
        warning = person.visibility_consistency_warning
        if warning is not None:
            raise ValueError(warning)
    return value


class Person(SQLBase, HasSpecificationsMixin, HasTranslationImportsMixin):
    """A Person."""

    implements(IPerson, IHasIcon, IHasLogo, IHasMugshot)

    sortingColumns = SQLConstant(
        "person_sort_key(Person.displayname, Person.name)")
    # When doing any sort of set operations (union, intersect, except_) with
    # SQLObject we can't use sortingColumns because the table name Person is
    # not available in that context, so we use this one.
    _sortingColumnsForSetOperations = SQLConstant(
        "person_sort_key(displayname, name)")
    _defaultOrder = sortingColumns

<<<<<<< HEAD
    account = ForeignKey(dbName='account', foreignKey='Account', default=None)

    name = StringCol(dbName='name', alternateID=True, notNull=True)

    def _set_name(self, value):
=======
    def _validate_name(self, attr, value):
>>>>>>> f10bc46f
        """Check that rename is allowed."""
        # Renaming a team is prohibited for any team that has a mailing list.
        # This is because renaming a mailing list is not trivial in Mailman
        # 2.1 (see Mailman FAQ item 4.70).  We prohibit such renames in the
        # team edit details view, but just to be safe, we also assert that
        # such an attempt is not being made here.  To do this, we must
        # override the SQLObject method for setting the 'name' database
        # column.  Watch out for when SQLObject is creating this row, because
        # in that case self.name isn't yet available.
        assert (self._SO_creating or
                not self.is_team or
                getUtility(IMailingListSet).get(self.name) is None), (
            'Cannot rename teams with mailing lists')
        # Everything's okay, so let SQLObject do the normal thing.
        return value

    name = StringCol(dbName='name', alternateID=True, notNull=True,
                     storm_validator=_validate_name)

    displayname = StringCol(dbName='displayname', notNull=True)

    def _set_displayname(self, value):
        """Update any related Account.displayname

        We can't do this in a DB trigger as soon the Account table will
        in a seperate database to the Person table.
        """
        if self.account is not None and self.account.displayname != value:
            self.account.displayname = value
        self._SO_set_displayname(value)

    teamdescription = StringCol(dbName='teamdescription', default=None)
    homepage_content = StringCol(default=None)
    icon = ForeignKey(
        dbName='icon', foreignKey='LibraryFileAlias', default=None)
    logo = ForeignKey(
        dbName='logo', foreignKey='LibraryFileAlias', default=None)
    mugshot = ForeignKey(
        dbName='mugshot', foreignKey='LibraryFileAlias', default=None)
   
    # XXX StuartBishop 2008-05-13 bug=237280: The openid_identifier, password,
    # account_status and account_status_comment properties should go. Note
    # that they override # the current strict controls on Account, allowing
    # access via Person to use the less strinct controls on that interface.
    # Part of the process of removing these methods from Person will be
    # losening the permissions on Account or fixing the callsites.
    @property
    def openid_identifier(self):
        if self.account is not None:
            return removeSecurityProxy(self.account).openid_identifier

    def _get_password(self):
        # We have to remove the security proxy because the password is
        # needed before we are authenticated. I'm not overly worried because
        # this method is scheduled for demolition -- StuartBishop 20080514
        if self.account is not None:
            return removeSecurityProxy(self.account).password

    def _set_password(self, value):
        assert self.account is not None, 'No account for this Person'
        removeSecurityProxy(self.account).password = value

    password = property(_get_password, _set_password)

    def _get_account_status(self):
        if self.account is not None:
            return removeSecurityProxy(self.account).status
        else:
            return AccountStatus.NOACCOUNT

    def _set_account_status(self, value):
        assert self.account is not None, 'No account for this Person'
        removeSecurityProxy(self.account).status = value

    account_status = property(_get_account_status, _set_account_status)

    def _get_account_status_comment(self):
        if self.account is not None:
            return removeSecurityProxy(self.account).status_comment

    def _set_account_status_comment(self, value):
        assert self.account is not None, 'No account for this Person'
        removeSecurityProxy(self.account).status_comment = value

    account_status_comment = property(
            _get_account_status_comment, _set_account_status_comment)

    city = StringCol(default=None)
    phone = StringCol(default=None)
    country = ForeignKey(dbName='country', foreignKey='Country', default=None)
    province = StringCol(default=None)
    postcode = StringCol(default=None)
    addressline1 = StringCol(default=None)
    addressline2 = StringCol(default=None)
    organization = StringCol(default=None)

    teamowner = ForeignKey(dbName='teamowner', foreignKey='Person',
                           default=None,
                           storm_validator=validate_public_person)

    sshkeys = SQLMultipleJoin('SSHKey', joinColumn='person')

    renewal_policy = EnumCol(
        enum=TeamMembershipRenewalPolicy,
        default=TeamMembershipRenewalPolicy.NONE)
    subscriptionpolicy = EnumCol(
        dbName='subscriptionpolicy',
        enum=TeamSubscriptionPolicy,
        default=TeamSubscriptionPolicy.MODERATED)
    defaultrenewalperiod = IntCol(dbName='defaultrenewalperiod', default=None)
    defaultmembershipperiod = IntCol(dbName='defaultmembershipperiod',
                                     default=None)
    mailing_list_auto_subscribe_policy = EnumCol(
        enum=MailingListAutoSubscribePolicy,
        default=MailingListAutoSubscribePolicy.ON_REGISTRATION)

    merged = ForeignKey(dbName='merged', foreignKey='Person', default=None)

    datecreated = UtcDateTimeCol(notNull=True, default=UTC_NOW)
    creation_rationale = EnumCol(enum=PersonCreationRationale, default=None)
    creation_comment = StringCol(default=None)
    registrant = ForeignKey(
        dbName='registrant', foreignKey='Person', default=None,
        storm_validator=validate_public_person)
    hide_email_addresses = BoolCol(notNull=True, default=False)
    verbose_bugnotifications = BoolCol(notNull=True, default=True)

    # SQLRelatedJoin gives us also an addLanguage and removeLanguage for free
    languages = SQLRelatedJoin('Language', joinColumn='person',
                            otherColumn='language',
                            intermediateTable='PersonLanguage',
                            orderBy='englishname')

    subscribed_branches = SQLRelatedJoin(
        'Branch', joinColumn='person', otherColumn='branch',
        intermediateTable='BranchSubscription', prejoins=['product'])
    ownedBounties = SQLMultipleJoin('Bounty', joinColumn='owner',
        orderBy='id')
    reviewerBounties = SQLMultipleJoin('Bounty', joinColumn='reviewer',
        orderBy='id')
    # XXX: matsubara 2006-03-06 bug=33935:
    # Is this really needed? There's no attribute 'claimant' in the Bounty
    # database class or interface, but the column exists in the database.
    claimedBounties = SQLMultipleJoin('Bounty', joinColumn='claimant',
        orderBy='id')
    subscribedBounties = SQLRelatedJoin('Bounty', joinColumn='person',
        otherColumn='bounty', intermediateTable='BountySubscription',
        orderBy='id')
    authored_branches = SQLMultipleJoin(
        'Branch', joinColumn='author', prejoins=['product'])
    signedcocs = SQLMultipleJoin('SignedCodeOfConduct', joinColumn='owner')
    ircnicknames = SQLMultipleJoin('IrcID', joinColumn='person')
    jabberids = SQLMultipleJoin('JabberID', joinColumn='person')

    entitlements = SQLMultipleJoin('Entitlement', joinColumn='person')
    visibility = EnumCol(
        enum=PersonVisibility,
        default=PersonVisibility.PUBLIC,
        storm_validator=validate_person_visibility)

    personal_standing = EnumCol(
        enum=PersonalStanding, default=PersonalStanding.UNKNOWN,
        notNull=True)

    personal_standing_reason = StringCol(default=None)

    def _init(self, *args, **kw):
        """Mark the person as a team when created or fetched from database."""
        SQLBase._init(self, *args, **kw)
        if self.teamownerID is not None:
            alsoProvides(self, ITeam)

    def convertToTeam(self, team_owner):
        """See `IPerson`."""
        assert not self.is_team, "Can't convert a team to a team."
        assert self.account_status == AccountStatus.NOACCOUNT, (
            "Only Person entries whose account_status is NOACCOUNT can be "
            "converted into teams.")
        # Teams don't have Account records
        if self.account is not None:
            account_id = self.account.id
            self.account = None
            Account.delete(account_id)
        self.creation_rationale = None
        self.teamowner = team_owner
        alsoProvides(self, ITeam)
        # Add the owner as a team admin manually because we know what we're
        # doing and we don't want any email notifications to be sent.
        TeamMembershipSet().new(
            team_owner, self, TeamMembershipStatus.ADMIN, team_owner)

    @property
    def oauth_access_tokens(self):
        """See `IPerson`."""
        return OAuthAccessToken.select("""
            person = %s
            AND (date_expires IS NULL OR date_expires > %s)
            """ % sqlvalues(self, UTC_NOW))

    @cachedproperty
    def _location(self):
        return PersonLocation.selectOneBy(person=self)

    def set_time_zone(self, timezone):
        location = self._location
        if location is None:
            location = PersonLocation(
                person=self,
                latitude=None,
                longitude=None,
                time_zone=timezone,
                last_modified_by=self)
        location.time_zone = timezone
        self._location = location

    def get_time_zone(self):
        location = self._location
        if location is None:
            return None
        return location.time_zone
    timezone = property(get_time_zone, set_time_zone)


    def get_translations_relicensing_agreement(self):
        """Return whether translator agrees to relicense their translations.

        If she has made no explicit decision yet, return None.
        """
        relicensing_agreement = TranslationRelicensingAgreement.selectOneBy(
            person=self)
        if relicensing_agreement is None:
            return None
        else:
            return relicensing_agreement.allow_relicensing

    def set_translations_relicensing_agreement(self, value):
        """Set a translations relicensing decision by translator.

        If she has already made a decision, overrides it with the new one.
        """
        relicensing_agreement = TranslationRelicensingAgreement.selectOneBy(
            person=self)
        if relicensing_agreement is None:
            relicensing_agreement = TranslationRelicensingAgreement(
                person=self,
                allow_relicensing=value)
        else:
            relicensing_agreement.allow_relicensing = value

    translations_relicensing_agreement = property(
        get_translations_relicensing_agreement,
        set_translations_relicensing_agreement,
        doc="See `IPerson`.")

    # specification-related joins
    @property
    def approver_specs(self):
        return shortlist(Specification.selectBy(
            approver=self, orderBy=['-datecreated']))

    @property
    def assigned_specs(self):
        return shortlist(Specification.selectBy(
            assignee=self, orderBy=['-datecreated']))

    @property
    def assigned_specs_in_progress(self):
        replacements = sqlvalues(assignee=self)
        replacements['started_clause'] = Specification.started_clause
        replacements['completed_clause'] = Specification.completeness_clause
        query = """
            (assignee = %(assignee)s)
            AND (%(started_clause)s)
            AND NOT (%(completed_clause)s)
            """ % replacements
        return Specification.select(query, orderBy=['-date_started'], limit=5)

    @property
    def created_specs(self):
        return shortlist(Specification.selectBy(
            owner=self, orderBy=['-datecreated']))

    @property
    def drafted_specs(self):
        return shortlist(Specification.selectBy(
            drafter=self, orderBy=['-datecreated']))

    @property
    def feedback_specs(self):
        return shortlist(Specification.select(
            AND(Specification.q.id == SpecificationFeedback.q.specificationID,
                SpecificationFeedback.q.reviewerID == self.id),
            clauseTables=['SpecificationFeedback'],
            orderBy=['-datecreated']))

    @property
    def subscribed_specs(self):
        specification_id = SpecificationSubscription.q.specificationID
        return shortlist(Specification.select(
            AND (Specification.q.id == specification_id,
                 SpecificationSubscription.q.personID == self.id),
            clauseTables=['SpecificationSubscription'],
            orderBy=['-datecreated']))

    # mentorship
    @property
    def mentoring_offers(self):
        """See `IPerson`"""
        return MentoringOffer.select("""MentoringOffer.id IN
        (SELECT MentoringOffer.id
            FROM MentoringOffer
            LEFT OUTER JOIN BugTask ON
                MentoringOffer.bug = BugTask.bug
            LEFT OUTER JOIN Bug ON
                BugTask.bug = Bug.id
            LEFT OUTER JOIN Specification ON
                MentoringOffer.specification = Specification.id
            WHERE
                MentoringOffer.owner = %s
                """ % sqlvalues(self.id) + """ AND (
                BugTask.id IS NULL OR NOT
                (Bug.private IS TRUE OR
                  (""" + BugTask.completeness_clause +"""))) AND (
                Specification.id IS NULL OR NOT
                (""" + Specification.completeness_clause +")))",
            )

    @property
    def team_mentorships(self):
        """See `IPerson`"""
        return MentoringOffer.select("""MentoringOffer.id IN
        (SELECT MentoringOffer.id
            FROM MentoringOffer
            JOIN TeamParticipation ON
                MentoringOffer.team = TeamParticipation.person
            LEFT OUTER JOIN BugTask ON
                MentoringOffer.bug = BugTask.bug
            LEFT OUTER JOIN Bug ON
                BugTask.bug = Bug.id
            LEFT OUTER JOIN Specification ON
                MentoringOffer.specification = Specification.id
            WHERE
                TeamParticipation.team = %s
                """ % sqlvalues(self.id) + """ AND (
                BugTask.id IS NULL OR NOT
                (Bug.private IS TRUE OR
                  (""" + BugTask.completeness_clause +"""))) AND (
                Specification.id IS NULL OR NOT
                (""" + Specification.completeness_clause +")))",
            )

    @property
    def unique_displayname(self):
        """See `IPerson`."""
        return "%s (%s)" % (self.displayname, self.name)

    @property
    def browsername(self):
        """Return a name suitable for display on a web page.

        Originally, this was calculated but now we just use displayname.
        You should continue to use this method, however, as we may want to
        change again, such as returning '$displayname ($name)'.
        """
        return self.displayname

    @property
    def has_any_specifications(self):
        """See `IHasSpecifications`."""
        return self.all_specifications.count()

    @property
    def all_specifications(self):
        return self.specifications(filter=[SpecificationFilter.ALL])

    @property
    def valid_specifications(self):
        return self.specifications(filter=[SpecificationFilter.VALID])

    def specifications(self, sort=None, quantity=None, filter=None,
                       prejoin_people=True):
        """See `IHasSpecifications`."""

        # Make a new list of the filter, so that we do not mutate what we
        # were passed as a filter
        if not filter:
            # if no filter was passed (None or []) then we must decide the
            # default filtering, and for a person we want related incomplete
            # specs
            filter = [SpecificationFilter.INCOMPLETE]

        # now look at the filter and fill in the unsaid bits

        # defaults for completeness: if nothing is said about completeness
        # then we want to show INCOMPLETE
        completeness = False
        for option in [
            SpecificationFilter.COMPLETE,
            SpecificationFilter.INCOMPLETE]:
            if option in filter:
                completeness = True
        if completeness is False:
            filter.append(SpecificationFilter.INCOMPLETE)

        # defaults for acceptance: in this case we have nothing to do
        # because specs are not accepted/declined against a person

        # defaults for informationalness: we don't have to do anything
        # because the default if nothing is said is ANY

        # if no roles are given then we want everything
        linked = False
        roles = set([
            SpecificationFilter.CREATOR,
            SpecificationFilter.ASSIGNEE,
            SpecificationFilter.DRAFTER,
            SpecificationFilter.APPROVER,
            SpecificationFilter.FEEDBACK,
            SpecificationFilter.SUBSCRIBER])
        for role in roles:
            if role in filter:
                linked = True
        if not linked:
            for role in roles:
                filter.append(role)

        # sort by priority descending, by default
        if sort is None or sort == SpecificationSort.PRIORITY:
            order = ['-priority', 'Specification.definition_status',
                     'Specification.name']
        elif sort == SpecificationSort.DATE:
            order = ['-Specification.datecreated', 'Specification.id']

        # figure out what set of specifications we are interested in. for
        # products, we need to be able to filter on the basis of:
        #
        #  - role (owner, drafter, approver, subscriber, assignee etc)
        #  - completeness.
        #  - informational.
        #

        # in this case the "base" is quite complicated because it is
        # determined by the roles so lets do that first

        base = '(1=0'  # we want to start with a FALSE and OR them
        if SpecificationFilter.CREATOR in filter:
            base += ' OR Specification.owner = %(my_id)d'
        if SpecificationFilter.ASSIGNEE in filter:
            base += ' OR Specification.assignee = %(my_id)d'
        if SpecificationFilter.DRAFTER in filter:
            base += ' OR Specification.drafter = %(my_id)d'
        if SpecificationFilter.APPROVER in filter:
            base += ' OR Specification.approver = %(my_id)d'
        if SpecificationFilter.SUBSCRIBER in filter:
            base += """ OR Specification.id in
                (SELECT specification FROM SpecificationSubscription
                 WHERE person = %(my_id)d)"""
        if SpecificationFilter.FEEDBACK in filter:
            base += """ OR Specification.id in
                (SELECT specification FROM SpecificationFeedback
                 WHERE reviewer = %(my_id)d)"""
        base += ') '

        # filter out specs on inactive products
        base += """AND (Specification.product IS NULL OR
                        Specification.product NOT IN
                         (SELECT Product.id FROM Product
                          WHERE Product.active IS FALSE))
                """

        base = base % {'my_id': self.id}

        query = base
        # look for informational specs
        if SpecificationFilter.INFORMATIONAL in filter:
            query += (' AND Specification.implementation_status = %s' %
                quote(SpecificationImplementationStatus.INFORMATIONAL))

        # filter based on completion. see the implementation of
        # Specification.is_complete() for more details
        completeness =  Specification.completeness_clause

        if SpecificationFilter.COMPLETE in filter:
            query += ' AND ( %s ) ' % completeness
        elif SpecificationFilter.INCOMPLETE in filter:
            query += ' AND NOT ( %s ) ' % completeness

        # Filter for validity. If we want valid specs only then we should
        # exclude all OBSOLETE or SUPERSEDED specs
        if SpecificationFilter.VALID in filter:
            query += (
                ' AND Specification.definition_status NOT IN ( %s, ''%s ) ' %
                sqlvalues(SpecificationDefinitionStatus.OBSOLETE,
                          SpecificationDefinitionStatus.SUPERSEDED))

        # ALL is the trump card
        if SpecificationFilter.ALL in filter:
            query = base

        # Filter for specification text
        for constraint in filter:
            if isinstance(constraint, basestring):
                # a string in the filter is a text search filter
                query += ' AND Specification.fti @@ ftq(%s) ' % quote(
                    constraint)

        results = Specification.select(query, orderBy=order,
            limit=quantity)
        if prejoin_people:
            results = results.prejoin(['assignee', 'approver', 'drafter'])
        return results

    def searchQuestions(self, search_text=None,
                        status=QUESTION_STATUS_DEFAULT_SEARCH,
                        language=None, sort=None, participation=None,
                        needs_attention=None):
        """See `IPerson`."""
        return QuestionPersonSearch(
                person=self,
                search_text=search_text,
                status=status, language=language, sort=sort,
                participation=participation,
                needs_attention=needs_attention
                ).getResults()

    def getQuestionLanguages(self):
        """See `IQuestionTarget`."""
        return set(Language.select(
            """Language.id = language AND Question.id IN (
            SELECT id FROM Question
                      WHERE owner = %(personID)s OR answerer = %(personID)s OR
                           assignee = %(personID)s
            UNION SELECT question FROM QuestionSubscription
                  WHERE person = %(personID)s
            UNION SELECT question
                  FROM QuestionMessage JOIN Message ON (message = Message.id)
                  WHERE owner = %(personID)s
            )""" % sqlvalues(personID=self.id),
            clauseTables=['Question'], distinct=True))

    @property
    def translatable_languages(self):
        """See `IPerson`."""
        return Language.select("""
            Language.id = PersonLanguage.language AND
            PersonLanguage.person = %s AND
            Language.code <> 'en' AND
            Language.visible""" % quote(self),
            clauseTables=['PersonLanguage'], orderBy='englishname')

    def getDirectAnswerQuestionTargets(self):
        """See `IPerson`."""
        answer_contacts = AnswerContact.select(
            'person = %s' % sqlvalues(self))
        return self._getQuestionTargetsFromAnswerContacts(answer_contacts)

    def getTeamAnswerQuestionTargets(self):
        """See `IPerson`."""
        answer_contacts = AnswerContact.select(
            '''AnswerContact.person = TeamParticipation.team
            AND TeamParticipation.person = %(personID)s
            AND AnswerContact.person != %(personID)s''' % sqlvalues(
                personID=self.id),
            clauseTables=['TeamParticipation'], distinct=True)
        return self._getQuestionTargetsFromAnswerContacts(answer_contacts)

    def _getQuestionTargetsFromAnswerContacts(self, answer_contacts):
        """Return a list of valid IQuestionTargets.

        Provided AnswerContact query results, a distinct list of Products,
        Distributions, and SourcePackages is returned.
        """
        targets = []
        for answer_contact in answer_contacts:
            if answer_contact.product is not None:
                target = answer_contact.product
            elif answer_contact.sourcepackagename is not None:
                assert answer_contact.distribution is not None, (
                    "Missing distribution.")
                distribution = answer_contact.distribution
                target = distribution.getSourcePackage(
                    answer_contact.sourcepackagename)
            elif answer_contact.distribution is not None:
                target = answer_contact.distribution
            else:
                raise AssertionError('Unknown IQuestionTarget.')

            if not target in targets:
                targets.append(target)

        return targets

    @property
    def branches(self):
        """See `IPerson`."""
        ret = self.authored_branches.union(self.registered_branches)
        ret = ret.union(self.subscribed_branches)
        return ret.orderBy('-id')

    @property
    def registered_branches(self):
        """See `IPerson`."""
        query = """Branch.owner = %d AND
                   (Branch.author != %d OR Branch.author is NULL)"""
        return Branch.select(query % (self.id, self.id),
                             prejoins=["product"])


    # XXX: TomBerger 2008-02-14, 2008-04-14 bug=191799:
    # The implementation of these functions
    # is no longer appropriate, since it now relies on subscriptions,
    # rather than package bug supervisors.
    def getBugSubscriberPackages(self):
        """See `IPerson`."""
        packages = [sub.target for sub in self.structural_subscriptions
                    if (sub.distribution is not None and
                        sub.sourcepackagename is not None)]
        packages.sort(key=lambda x: x.name)
        return packages

    def getBranch(self, product_name, branch_name):
        """See `IPerson`."""
        # import here to work around a circular import problem
        from canonical.launchpad.database import Product

        if product_name is None or product_name == '+junk':
            return Branch.selectOne(
                'owner=%d AND product is NULL AND name=%s'
                % (self.id, quote(branch_name)))
        else:
            product = Product.selectOneBy(name=product_name)
            if product is None:
                return None
            return Branch.selectOneBy(owner=self, product=product,
                                      name=branch_name)

    def findPathToTeam(self, team):
        """See `IPerson`."""
        # This is our guarantee that _getDirectMemberIParticipateIn() will
        # never return None
        assert self.hasParticipationEntryFor(team), (
            "%s doesn't seem to be a member/participant in %s"
            % (self.name, team.name))
        assert team.is_team, "You can't pass a person to this method."
        path = [team]
        team = self._getDirectMemberIParticipateIn(team)
        while team != self:
            path.insert(0, team)
            team = self._getDirectMemberIParticipateIn(team)
        return path

    def _getDirectMemberIParticipateIn(self, team):
        """Return a direct member of the given team that this person
        participates in.

        If there are more than one direct member of the given team that this
        person participates in, the one with the oldest creation date is
        returned.
        """
        query = AND(
            TeamMembership.q.teamID == team.id,
            TeamMembership.q.personID == Person.q.id,
            OR(TeamMembership.q.status == TeamMembershipStatus.ADMIN,
               TeamMembership.q.status == TeamMembershipStatus.APPROVED),
            TeamParticipation.q.teamID == Person.q.id,
            TeamParticipation.q.personID == self.id)
        clauseTables = ['TeamMembership', 'TeamParticipation']
        member = Person.selectFirst(
            query, clauseTables=clauseTables, orderBy='datecreated')
        assert member is not None, (
            "%(person)s is an indirect member of %(team)s but %(person)s "
            "is not a participant in any direct member of %(team)s"
            % dict(person=self.name, team=team.name))
        return member

    @property
    def is_team(self):
        """See `IPerson`."""
        return self.teamowner is not None

    def isTeam(self):
        """Deprecated. Use is_team instead."""
        return self.teamowner is not None

    @property
    def mailing_list(self):
        """See `IPerson`."""
        return getUtility(IMailingListSet).get(self.name)

    @cachedproperty
    def is_trusted_on_shipit(self):
        """See `IPerson`."""
        min_entries = MIN_KARMA_ENTRIES_TO_BE_TRUSTED_ON_SHIPIT
        return Karma.selectBy(person=self).count() >= min_entries

    def shippedShipItRequestsOfCurrentSeries(self):
        """See `IPerson`."""
        query = '''
            ShippingRequest.recipient = %s
            AND ShippingRequest.id = RequestedCDs.request
            AND RequestedCDs.distroseries = %s
            AND ShippingRequest.shipment IS NOT NULL
            ''' % sqlvalues(self.id, ShipItConstants.current_distroseries)
        return ShippingRequest.select(
            query, clauseTables=['RequestedCDs'], distinct=True,
            orderBy='-daterequested')

    def lastShippedRequest(self):
        """See `IPerson`."""
        query = ("recipient = %s AND status = %s"
                 % sqlvalues(self.id, ShippingRequestStatus.SHIPPED))
        return ShippingRequest.selectFirst(query, orderBy=['-daterequested'])

    def pastShipItRequests(self):
        """See `IPerson`."""
        query = """
            recipient = %(id)s AND (
                status IN (%(denied)s, %(cancelled)s, %(shipped)s))
            """ % sqlvalues(id=self.id, denied=ShippingRequestStatus.DENIED,
                            cancelled=ShippingRequestStatus.CANCELLED,
                            shipped=ShippingRequestStatus.SHIPPED)
        return ShippingRequest.select(query, orderBy=['id'])

    def currentShipItRequest(self):
        """See `IPerson`."""
        query = """
            recipient = %(id)s
            AND status NOT IN (%(denied)s, %(cancelled)s, %(shipped)s)
            """ % sqlvalues(id=self.id, denied=ShippingRequestStatus.DENIED,
                            cancelled=ShippingRequestStatus.CANCELLED,
                            shipped=ShippingRequestStatus.SHIPPED)
        results = shortlist(
            ShippingRequest.select(query, orderBy=['id'], limit=2))
        count = len(results)
        assert (self == getUtility(ILaunchpadCelebrities).shipit_admin or
                count <= 1), ("Only the shipit-admins team is allowed to "
                              "have more than one open shipit request")
        if count == 1:
            return results[0]
        else:
            return None

    def searchTasks(self, search_params, *args):
        """See `IPerson`."""
        return getUtility(IBugTaskSet).search(search_params, *args)

    def getProjectsAndCategoriesContributedTo(self, limit=5):
        """See `IPerson`."""
        contributions = []
        results = self._getProjectsWithTheMostKarma(limit=limit)
        for pillar_name, karma in results:
            pillar = getUtility(IPillarNameSet).getByName(pillar_name)
            contributions.append(
                {'project': pillar,
                 'categories': self._getContributedCategories(pillar)})
        return contributions

    def _getProjectsWithTheMostKarma(self, limit=10):
        """Return the names and karma points of of this person on the
        product/distribution with that name.

        The results are ordered descending by the karma points and limited to
        the given limit.
        """
        # We want this person's total karma on a given context (that is,
        # across all different categories) here; that's why we use a
        # "KarmaCache.category IS NULL" clause here.
        query = """
            SELECT PillarName.name, KarmaCache.karmavalue
            FROM KarmaCache
            JOIN PillarName ON
                COALESCE(KarmaCache.distribution, -1) =
                COALESCE(PillarName.distribution, -1)
                AND
                COALESCE(KarmaCache.product, -1) =
                COALESCE(PillarName.product, -1)
            WHERE person = %(person)s
                AND KarmaCache.category IS NULL
                AND KarmaCache.project IS NULL
            ORDER BY karmavalue DESC, name
            LIMIT %(limit)s;
            """ % sqlvalues(person=self, limit=limit)
        cur = cursor()
        cur.execute(query)
        return cur.fetchall()

    def getOwnedOrDrivenPillars(self):
        """See `IPerson`."""
        query = """
            SELECT name
            FROM product, teamparticipation
            WHERE teamparticipation.person = %(person)s
                AND (driver = teamparticipation.team
                     OR owner = teamparticipation.team)

            UNION

            SELECT name
            FROM project, teamparticipation
            WHERE teamparticipation.person = %(person)s
                AND (driver = teamparticipation.team
                     OR owner = teamparticipation.team)

            UNION

            SELECT name
            FROM distribution, teamparticipation
            WHERE teamparticipation.person = %(person)s
                AND (driver = teamparticipation.team
                     OR owner = teamparticipation.team)
            """ % sqlvalues(person=self)
        cur = cursor()
        cur.execute(query)
        names = [sqlvalues(str(name)) for [name] in cur.fetchall()]
        if not names:
            return PillarName.select("1=2")
        quoted_names = ','.join([name for [name] in names])
        return PillarName.select(
            "PillarName.name IN (%s) AND PillarName.active IS TRUE" %
            quoted_names, prejoins=['distribution', 'project', 'product'],
            orderBy=['PillarName.distribution', 'PillarName.project',
                     'PillarName.product'])

    def getOwnedProjects(self, match_name=None):
        """See `IPerson`."""
        # Import here to work around a circular import problem.
        from canonical.launchpad.database import Product
        clauses = ["""
            SELECT DISTINCT Product.id
            FROM Product, TeamParticipation
            WHERE TeamParticipation.person = %(person)s
            AND owner = TeamParticipation.team
            """ % sqlvalues(person=self)]
        if match_name is not None:

            like_query = "'%%' || %s || '%%'" % quote_like(match_name)
            quoted_query = quote(match_name)
            clauses.append(
                """(Product.name LIKE %s OR
                    Product.displayname LIKE %s OR
                    fti @@ ftq(%s))""" % (like_query,
                                          like_query,
                                          quoted_query))
        query = " AND ".join(clauses)
        results = Product.select("""id IN (%s)""" % query,
                                 orderBy=['displayname'])
        return results

    def iterTopProjectsContributedTo(self, limit=10):
        getByName = getUtility(IPillarNameSet).getByName
        for name, ignored in self._getProjectsWithTheMostKarma(limit=limit):
            yield getByName(name)

    def _getContributedCategories(self, pillar):
        """Return the KarmaCategories to which this person has karma on the
        given pillar.

        The given pillar must be either an IProduct or an IDistribution.
        """
        if IProduct.providedBy(pillar):
            where_clause = "product = %s" % sqlvalues(pillar)
        elif IDistribution.providedBy(pillar):
            where_clause = "distribution = %s" % sqlvalues(pillar)
        else:
            raise AssertionError(
                "Pillar must be a product or distro, got %s" % pillar)
        replacements = sqlvalues(person=self)
        replacements['where_clause'] = where_clause
        query = """
            SELECT DISTINCT KarmaCategory.id
            FROM KarmaCategory
            JOIN KarmaCache ON KarmaCache.category = KarmaCategory.id
            WHERE %(where_clause)s
                AND category IS NOT NULL
                AND person = %(person)s
            """ % replacements
        cur = cursor()
        cur.execute(query)
        ids = ",".join(str(id) for [id] in cur.fetchall())
        return KarmaCategory.select("id IN (%s)" % ids)

    @property
    def karma_category_caches(self):
        """See `IPerson`."""
        return KarmaCache.select(
            AND(
                KarmaCache.q.personID == self.id,
                KarmaCache.q.categoryID != None,
                KarmaCache.q.productID == None,
                KarmaCache.q.projectID == None,
                KarmaCache.q.distributionID == None,
                KarmaCache.q.sourcepackagenameID == None),
            orderBy=['category'])

    @property
    def karma(self):
        """See `IPerson`."""
        cache = KarmaTotalCache.selectOneBy(person=self)
        if cache is None:
            # Newly created accounts may not be in the cache yet, meaning the
            # karma updater script hasn't run since the account was created.
            return 0
        else:
            return cache.karma_total

    @property
    def is_valid_person_or_team(self):
        """See `IPerson`."""
        # Teams are always valid
        if self.isTeam():
            return True

        return self.is_valid_person

    @property
    def is_valid_person(self):
        """See `IPerson`."""
        if self.is_team:
            return False
        try:
            ValidPersonCache.get(self.id)
            return True
        except SQLObjectNotFound:
            return False

    @property
    def is_openid_enabled(self):
        """See `IPerson`."""
        if not self.is_valid_person:
            return False

        if config.launchpad.openid_users == 'all':
            return True

        openid_users = getUtility(IPersonSet).getByName(
                config.launchpad.openid_users
                )
        assert openid_users is not None, \
                'No Person %s found' % config.launchpad.openid_users
        if self.inTeam(openid_users):
            return True

        return False

    def assignKarma(self, action_name, product=None, distribution=None,
                    sourcepackagename=None):
        """See `IPerson`."""
        # Teams don't get Karma. Inactive accounts don't get Karma.
        # The system user and janitor, does not get karma.
        # No warning, as we don't want to place the burden on callsites
        # to check this.
        if (not self.is_valid_person
            or self.id == getUtility(ILaunchpadCelebrities).janitor.id):
            return None

        if product is not None:
            assert distribution is None and sourcepackagename is None
        elif distribution is not None:
            assert product is None
        else:
            raise AssertionError(
                'You must provide either a product or a distribution.')

        try:
            action = KarmaAction.byName(action_name)
        except SQLObjectNotFound:
            raise AssertionError(
                "No KarmaAction found with name '%s'." % action_name)

        karma = Karma(
            person=self, action=action, product=product,
            distribution=distribution, sourcepackagename=sourcepackagename)
        notify(KarmaAssignedEvent(self, karma))
        return karma

    def latestKarma(self, quantity=25):
        """See `IPerson`."""
        return Karma.selectBy(person=self,
            orderBy='-datecreated')[:quantity]

    # XXX: StuartBishop 2006-05-10:
    # This cache should no longer be needed once CrowdControl lands,
    # as apparently it will also cache this information.
    _inTeam_cache = None

    def inTeam(self, team):
        """See `IPerson`."""
        if team is None:
            return False

        # Translate the team name to an ITeam if we were passed a team.
        if isinstance(team, str):
            team = PersonSet().getByName(team)

        if team.id == self.id: # Short circuit - would return True anyway
            return True

        if self._inTeam_cache is None: # Initialize cache
            self._inTeam_cache = {}
        else:
            try:
                return self._inTeam_cache[team.id] # Return from cache
            except KeyError:
                pass # Or fall through

        tp = TeamParticipation.selectOneBy(team=team, person=self)
        if tp is not None or self.id == team.teamownerID:
            in_team = True
        elif team.is_team and not team.teamowner.inTeam(team):
            # The owner is not a member but must retain his rights over
            # this team. This person may be a member of the owner, and in this
            # case it'll also have rights over this team.
            in_team = self.inTeam(team.teamowner)
        else:
            in_team = False

        self._inTeam_cache[team.id] = in_team
        return in_team

    def hasParticipationEntryFor(self, team):
        """See `IPerson`."""
        return bool(TeamParticipation.selectOneBy(person=self, team=team))

    def leave(self, team):
        """See `IPerson`."""
        assert not ITeam.providedBy(self)

        self._inTeam_cache = {} # Flush the cache used by the inTeam method

        active = [TeamMembershipStatus.ADMIN, TeamMembershipStatus.APPROVED]
        tm = TeamMembership.selectOneBy(person=self, team=team)
        if tm is None or tm.status not in active:
            # Ok, we're done. You are not an active member and still
            # not being.
            return

        tm.setStatus(TeamMembershipStatus.DEACTIVATED, self)

    def join(self, team, requester=None, may_subscribe_to_list=True):
        """See `IPerson`."""
        if self in team.activemembers:
            return

        if requester is None:
            assert not self.is_team, (
                "You need to specify a reviewer when a team joins another.")
            requester = self

        expired = TeamMembershipStatus.EXPIRED
        proposed = TeamMembershipStatus.PROPOSED
        approved = TeamMembershipStatus.APPROVED
        declined = TeamMembershipStatus.DECLINED
        deactivated = TeamMembershipStatus.DEACTIVATED

        if team.subscriptionpolicy == TeamSubscriptionPolicy.RESTRICTED:
            raise JoinNotAllowed("This is a restricted team")
        elif team.subscriptionpolicy == TeamSubscriptionPolicy.MODERATED:
            status = proposed
        elif team.subscriptionpolicy == TeamSubscriptionPolicy.OPEN:
            status = approved
        else:
            raise AssertionError(
                "Unknown subscription policy: %s" % team.subscriptionpolicy)

        # XXX Edwin Grubbs 2007-12-14 bug=117980
        # removeSecurityProxy won't be necessary after addMember()
        # is configured to call a method on the new member, so the
        # security configuration will verify that the logged in user
        # has the right permission to add the specified person to the team.
        naked_team = removeSecurityProxy(team)
        naked_team.addMember(
            self, reviewer=requester, status=status,
            force_team_add=True,
            may_subscribe_to_list=may_subscribe_to_list)

    def clearInTeamCache(self):
        """See `IPerson`."""
        self._inTeam_cache = {}

    #
    # ITeam methods
    #
    @property
    def super_teams(self):
        """See `IPerson`."""
        query = """
            Person.id = TeamParticipation.team AND
            TeamParticipation.person = %s AND
            TeamParticipation.team != %s
            """ % sqlvalues(self.id, self.id)
        return Person.select(query, clauseTables=['TeamParticipation'])

    @property
    def sub_teams(self):
        """See `IPerson`."""
        query = """
            Person.id = TeamParticipation.person AND
            TeamParticipation.team = %s AND
            TeamParticipation.person != %s AND
            Person.teamowner IS NOT NULL
            """ % sqlvalues(self.id, self.id)
        return Person.select(query, clauseTables=['TeamParticipation'])

    def getTeamAdminsEmailAddresses(self):
        """See `IPerson`."""
        assert self.is_team
        to_addrs = set()
        for person in self.getDirectAdministrators():
            to_addrs.update(contactEmailAddresses(person))
        return sorted(to_addrs)

    def addMember(self, person, reviewer, comment=None, force_team_add=False,
                  status=TeamMembershipStatus.APPROVED,
                  may_subscribe_to_list=True):
        """See `IPerson`."""
        assert self.is_team, "You cannot add members to a person."
        assert status in [TeamMembershipStatus.APPROVED,
                          TeamMembershipStatus.PROPOSED,
                          TeamMembershipStatus.ADMIN], (
            "You can't add a member with this status: %s." % status.name)

        event = JoinTeamEvent
        if person.is_team:
            assert not self.hasParticipationEntryFor(person), (
                "Team '%s' is a member of '%s'. As a consequence, '%s' can't "
                "be added as a member of '%s'"
                % (self.name, person.name, person.name, self.name))
            # By default, teams can only be invited as members, meaning that
            # one of the team's admins will have to accept the invitation
            # before the team is made a member. If force_team_add is True,
            # though, then we'll add a team as if it was a person.
            if not force_team_add:
                status = TeamMembershipStatus.INVITED
                event = TeamInvitationEvent

        expires = self.defaultexpirationdate
        tm = TeamMembership.selectOneBy(person=person, team=self)
        if tm is not None:
            # We can't use tm.setExpirationDate() here because the reviewer
            # here will be the member themselves when they join an OPEN team.
            tm.dateexpires = expires
            tm.setStatus(status, reviewer, comment)
        else:
            tm = TeamMembershipSet().new(
                person, self, status, reviewer, dateexpires=expires,
                comment=comment)
            # Accessing the id attribute ensures that the team
            # creation has been flushed to the database.
            tm_id = tm.id
            notify(event(person, self))

        if not person.is_team and may_subscribe_to_list:
            person.autoSubscribeToMailingList(self.mailing_list,
                                              requester=reviewer)

    # The three methods below are not in the IPerson interface because we want
    # to protect them with a launchpad.Edit permission. We could do that by
    # defining explicit permissions for all IPerson methods/attributes in
    # the zcml but that's far from optimal given the size of IPerson.
    def acceptInvitationToBeMemberOf(self, team, comment):
        """Accept an invitation to become a member of the given team.

        There must be a TeamMembership for this person and the given team with
        the INVITED status. The status of this TeamMembership will be changed
        to APPROVED.
        """
        tm = TeamMembership.selectOneBy(person=self, team=team)
        assert tm is not None
        assert tm.status == TeamMembershipStatus.INVITED
        tm.setStatus(
            TeamMembershipStatus.APPROVED, getUtility(ILaunchBag).user,
            comment=comment)

    def declineInvitationToBeMemberOf(self, team, comment):
        """Decline an invitation to become a member of the given team.

        There must be a TeamMembership for this person and the given team with
        the INVITED status. The status of this TeamMembership will be changed
        to INVITATION_DECLINED.
        """
        tm = TeamMembership.selectOneBy(person=self, team=team)
        assert tm is not None
        assert tm.status == TeamMembershipStatus.INVITED
        tm.setStatus(
            TeamMembershipStatus.INVITATION_DECLINED,
            getUtility(ILaunchBag).user, comment=comment)

    def renewTeamMembership(self, team):
        """Renew the TeamMembership for this person on the given team.

        The given team's renewal policy must be ONDEMAND and the membership
        must be active (APPROVED or ADMIN) and set to expire in less than
        DAYS_BEFORE_EXPIRATION_WARNING_IS_SENT days.
        """
        tm = TeamMembership.selectOneBy(person=self, team=team)
        assert tm.canBeRenewedByMember(), (
            "This membership can't be renewed by the member himself.")

        assert (team.defaultrenewalperiod is not None
                and team.defaultrenewalperiod > 0), (
            'Teams with a renewal policy of ONDEMAND must specify '
            'a default renewal period greater than 0.')
        # Keep the same status, change the expiration date and send a
        # notification explaining the membership has been renewed.
        tm.dateexpires += timedelta(days=team.defaultrenewalperiod)
        tm.sendSelfRenewalNotification()

    def deactivateAllMembers(self, comment, reviewer):
        """Deactivate all members of this team."""
        assert self.is_team, "This method is only available for teams."
        assert reviewer.inTeam(getUtility(ILaunchpadCelebrities).admin), (
            "Only Launchpad admins can deactivate all members of a team")
        for membership in self.member_memberships:
            membership.setStatus(
                TeamMembershipStatus.DEACTIVATED, reviewer, comment)

    def setMembershipData(self, person, status, reviewer, expires=None,
                          comment=None):
        """See `IPerson`."""
        tm = TeamMembership.selectOneBy(person=person, team=self)
        assert tm is not None
        tm.setExpirationDate(expires, reviewer)
        tm.setStatus(status, reviewer, comment=comment)

    def getAdministratedTeams(self):
        """See `IPerson`."""
        owner_of_teams = Person.select('''
            Person.teamowner = TeamParticipation.team
            AND TeamParticipation.person = %s
            ''' % sqlvalues(self),
            clauseTables=['TeamParticipation'])
        admin_of_teams = Person.select('''
            Person.id = TeamMembership.team
            AND TeamMembership.status = %(admin)s
            AND TeamMembership.person = TeamParticipation.team
            AND TeamParticipation.person = %(person)s
            ''' % sqlvalues(person=self, admin=TeamMembershipStatus.ADMIN),
            clauseTables=['TeamParticipation', 'TeamMembership'])
        return admin_of_teams.union(
            owner_of_teams, orderBy=self._sortingColumnsForSetOperations)

    def getDirectAdministrators(self):
        """See `IPerson`."""
        assert self.is_team, 'Method should only be called on a team.'
        owner = Person.select("id = %s" % sqlvalues(self.teamowner))
        return self.adminmembers.union(
            owner, orderBy=self._sortingColumnsForSetOperations)

    def getMembersByStatus(self, status, orderBy=None):
        """See `IPerson`."""
        query = ("TeamMembership.team = %s AND TeamMembership.status = %s "
                 "AND TeamMembership.person = Person.id" %
                 sqlvalues(self.id, status))
        if orderBy is None:
            orderBy = Person.sortingColumns
        return Person.select(
            query, clauseTables=['TeamMembership'], orderBy=orderBy)

    def _getEmailsByStatus(self, status):
        query = AND(EmailAddress.q.personID==self.id,
                    EmailAddress.q.status==status)
        return EmailAddress.select(query)

    @property
    def ubuntuwiki(self):
        """See `IPerson`."""
        return getUtility(IWikiNameSet).getUbuntuWikiByPerson(self)

    @property
    def otherwikis(self):
        """See `IPerson`."""
        return getUtility(IWikiNameSet).getOtherWikisByPerson(self)

    @property
    def allwikis(self):
        return getUtility(IWikiNameSet).getAllWikisByPerson(self)

    @property
    def title(self):
        """See `IPerson`."""
        return self.browsername

    @property
    def allmembers(self):
        """See `IPerson`."""
        query = """
            Person.id = TeamParticipation.person AND
            TeamParticipation.team = %s AND
            TeamParticipation.person != %s
            """ % sqlvalues(self.id, self.id)
        return Person.select(query, clauseTables=['TeamParticipation'])

    @property
    def all_member_count(self):
        """See `IPerson`."""
        return self.allmembers.count()

    @property
    def invited_members(self):
        """See `IPerson`."""
        return self.getMembersByStatus(TeamMembershipStatus.INVITED)

    @property
    def invited_member_count(self):
        """See `IPerson`."""
        return self.invited_members.count()

    @property
    def deactivatedmembers(self):
        """See `IPerson`."""
        return self.getMembersByStatus(TeamMembershipStatus.DEACTIVATED)

    @property
    def deactivated_member_count(self):
        """See `IPerson`."""
        return self.deactivatedmembers.count()

    @property
    def expiredmembers(self):
        """See `IPerson`."""
        return self.getMembersByStatus(TeamMembershipStatus.EXPIRED)

    @property
    def expired_member_count(self):
        """See `IPerson`."""
        return self.expiredmembers.count()

    @property
    def proposedmembers(self):
        """See `IPerson`."""
        return self.getMembersByStatus(TeamMembershipStatus.PROPOSED)

    @property
    def proposed_member_count(self):
        """See `IPerson`."""
        return self.proposedmembers.count()

    @property
    def adminmembers(self):
        """See `IPerson`."""
        return self.getMembersByStatus(TeamMembershipStatus.ADMIN)

    @property
    def approvedmembers(self):
        """See `IPerson`."""
        return self.getMembersByStatus(TeamMembershipStatus.APPROVED)

    @property
    def activemembers(self):
        """See `IPerson`."""
        return self.approvedmembers.union(
            self.adminmembers, orderBy=self._sortingColumnsForSetOperations)

    @property
    def active_member_count(self):
        """See `IPerson`."""
        return self.activemembers.count()

    @property
    def inactivemembers(self):
        """See `IPerson`."""
        return self.expiredmembers.union(
            self.deactivatedmembers,
            orderBy=self._sortingColumnsForSetOperations)

    @property
    def inactive_member_count(self):
        """See `IPerson`."""
        return self.inactivemembers.count()

    @property
    def pendingmembers(self):
        """See `IPerson`."""
        return self.proposedmembers.union(
            self.invited_members,
            orderBy=self._sortingColumnsForSetOperations)

    # XXX: kiko 2005-10-07:
    # myactivememberships should be renamed to team_memberships and be
    # described as the set of memberships for the object's teams.
    @property
    def myactivememberships(self):
        """See `IPerson`."""
        return TeamMembership.select("""
            TeamMembership.person = %s AND status in %s AND
            Person.id = TeamMembership.team
            """ % sqlvalues(self.id, [TeamMembershipStatus.APPROVED,
                                      TeamMembershipStatus.ADMIN]),
            clauseTables=['Person'],
            orderBy=Person.sortingColumns)

    @property
    def open_membership_invitations(self):
        """See `IPerson`."""
        return TeamMembership.select("""
            TeamMembership.person = %s AND status = %s
            AND Person.id = TeamMembership.team
            """ % sqlvalues(self.id, TeamMembershipStatus.INVITED),
            clauseTables=['Person'],
            orderBy=Person.sortingColumns)

    def deactivateAccount(self, comment):
        """Deactivate this person's Launchpad account.

        Deactivating an account means:
            - Setting its password to NULL;
            - Removing the user from all teams he's a member of;
            - Changing all his email addresses' status to NEW;
            - Revoking Code of Conduct signatures of that user;
            - Reassigning bugs/specs assigned to him;
            - Changing the ownership of products/projects/teams owned by him.
        """
        assert self.is_valid_person, (
            "You can only deactivate an account of a valid person.")

        for membership in self.myactivememberships:
            self.leave(membership.team)

        # Deactivate CoC signatures, invalidate email addresses, unassign bug
        # tasks and specs and reassign pillars and teams.
        for coc in self.signedcocs:
            coc.active = False
        for email in self.validatedemails:
            email.status = EmailAddressStatus.NEW
        params = BugTaskSearchParams(self, assignee=self)
        for bug_task in self.searchTasks(params):
            # If the bugtask has a conjoined master we don't try to
            # update it, since we will update it correctly when we
            # update its conjoined master (see bug 193983).
            if bug_task.conjoined_master is not None:
                continue

            # XXX flacoste 2007/11/26 The comparison using id in the assert
            # below works around a nasty intermittent failure.
            # See bug #164635.
            assert bug_task.assignee.id == self.id, (
               "Bugtask %s assignee isn't the one expected: %s != %s" % (
                    bug_task.id, bug_task.assignee.name, self.name))
            bug_task.transitionToAssignee(None)
        for spec in self.assigned_specs:
            spec.assignee = None
        registry_experts = getUtility(ILaunchpadCelebrities).registry_experts
        for team in Person.selectBy(teamowner=self):
            team.teamowner = registry_experts
        for pillar_name in self.getOwnedOrDrivenPillars():
            pillar = pillar_name.pillar
            # XXX flacoste 2007/11/26 The comparison using id below
            # works around a nasty intermittent failure. See bug #164635.
            if pillar.owner.id == self.id:
                pillar.owner = registry_experts
            elif pillar.driver.id == self.id:
                pillar.driver = registry_experts
            else:
                # Since we removed the person from all teams, something is
                # seriously broken here.
                raise AssertionError(
                    "%s was expected to be owner or driver of %s" %
                    (self.name, pillar.name))

        # Nuke all subscriptions of this person.
        removals = [
            ('BountySubscription', 'person'),
            ('BranchSubscription', 'person'),
            ('BugSubscription', 'person'),
            ('QuestionSubscription', 'person'),
            ('POSubscription', 'person'),
            ('SpecificationSubscription', 'person'),
            ('PackageBugSupervisor', 'bug_supervisor'),
            ('AnswerContact', 'person')]
        cur = cursor()
        for table, person_id_column in removals:
            cur.execute("DELETE FROM %s WHERE %s=%d"
                        % (table, person_id_column, self.id))

        # Update the account's status, password, preferred email and name.
        self.account_status = AccountStatus.DEACTIVATED
        self.account_status_comment = comment
        self.password = None
        self.preferredemail.status = EmailAddressStatus.NEW
        self._preferredemail_cached = None
        base_new_name = self.name + '-deactivatedaccount'
        new_name = base_new_name
        count = 1
        while Person.selectOneBy(name=new_name) is not None:
            new_name = base_new_name + str(count)
            count += 1
        self.name = new_name

    @property
    def visibility_consistency_warning(self):
        """Warning used when changing the team's visibility.

        A private-membership team cannot be connected to other
        objects, since it may be possible to infer the membership.
        """
        cur = cursor()
        references = list(postgresql.listReferences(cur, 'person', 'id'))
        # These tables will be skipped since they do not risk leaking
        # team membership information, except StructuralSubscription
        # which will be checked further down to provide a clearer warning.
        skip = [
            ('emailaddress', 'person'),
            ('gpgkey', 'owner'),
            ('ircid', 'person'),
            ('jabberid', 'person'),
            ('karma', 'person'),
            ('karmacache', 'person'),
            ('karmatotalcache', 'person'),
            ('logintoken', 'requester'),
            ('personlanguage', 'person'),
            ('personlocation', 'person'),
            ('signedcodeofconduct', 'owner'),
            ('sshkey', 'person'),
            ('structuralsubscription', 'subscriber'),
            # Private-membership teams can have members, but they
            # cannot be members of other teams.
            ('teammembership', 'team'),
            # A private-membership team must be able to participate in itself.
            ('teamparticipation', 'person'),
            ('teamparticipation', 'team'),
            ]
        warnings = set()
        for src_tab, src_col, ref_tab, ref_col, updact, delact in references:
            if (src_tab, src_col) in skip:
                continue
            cur.execute('SELECT 1 FROM %s WHERE %s=%d LIMIT 1'
                        % (src_tab, src_col, self.id))
            if cur.rowcount > 0:
                if src_tab[0] in 'aeiou':
                    article = 'an'
                else:
                    article = 'a'
                warnings.add('%s %s' % (article, src_tab))

        # Add warnings for subscriptions in StructuralSubscription table
        # describing which kind of object is being subscribed to.
        cur.execute("""
            SELECT
                count(product) AS product_count,
                count(productseries) AS productseries_count,
                count(project) AS project_count,
                count(milestone) AS milestone_count,
                count(distribution) AS distribution_count,
                count(distroseries) AS distroseries_count,
                count(sourcepackagename) AS sourcepackagename_count
            FROM StructuralSubscription
            WHERE subscriber=%d LIMIT 1
            """ % self.id)

        row = cur.fetchone()
        for count, warning in zip(row, [
                'a project subscriber',
                'a project series subscriber',
                'a project subscriber',
                'a milestone subscriber',
                'a distribution subscriber',
                'a distroseries subscriber',
                'a source package subscriber']):
            if count > 0:
                warnings.add(warning)

        # Compose warning string.
        warnings = sorted(warnings)
        if len(warnings) == 0:
            return None
        else:
            if len(warnings) == 1:
                message = warnings[0]
            else:
                message = '%s and %s' % (
                    ', '.join(warnings[:-1]),
                    warnings[-1])
            return ('This team cannot be made private since it is referenced'
                    ' by %s.' % message)

    @property
    def member_memberships(self):
        """See `IPerson`."""
        return self._getMembershipsByStatuses(
            [TeamMembershipStatus.ADMIN, TeamMembershipStatus.APPROVED])

    def getInactiveMemberships(self):
        """See `IPerson`."""
        return self._getMembershipsByStatuses(
            [TeamMembershipStatus.EXPIRED, TeamMembershipStatus.DEACTIVATED])

    def getInvitedMemberships(self):
        """See `IPerson`."""
        return self._getMembershipsByStatuses([TeamMembershipStatus.INVITED])

    def getProposedMemberships(self):
        """See `IPerson`."""
        return self._getMembershipsByStatuses([TeamMembershipStatus.PROPOSED])

    def _getMembershipsByStatuses(self, statuses):
        """All `ITeamMembership`s in any given status for this team's members.

        :param statuses: A list of `TeamMembershipStatus` items.

        If called on an person rather than a team, this will obviously return
        no memberships at all.
        """
        statuses = ",".join(quote(status) for status in statuses)
        # We don't want to escape 'statuses' so we can't easily use
        # sqlvalues() on the query below.
        query = """
            TeamMembership.status IN (%s)
            AND Person.id = TeamMembership.person
            AND TeamMembership.team = %d
            """ % (statuses, self.id)
        return TeamMembership.select(
            query, clauseTables=['Person'],
            prejoinClauseTables=['Person'],
            orderBy=Person.sortingColumns)

    def getLatestApprovedMembershipsForPerson(self, limit=5):
        """See `IPerson`."""
        result = self.myactivememberships
        result = result.orderBy(['-date_joined', '-id'])
        return result[:limit]

    @property
    def teams_participated_in(self):
        """See `IPerson`."""
        return Person.select("""
            Person.id = TeamParticipation.team
            AND TeamParticipation.person = %s
            AND Person.teamowner IS NOT NULL
            """ % sqlvalues(self.id),
            clauseTables=['TeamParticipation'],
            orderBy=Person.sortingColumns)

    @property
    def teams_indirectly_participated_in(self):
        """See `IPerson`."""
        return Person.select("""
              -- we are looking for teams, so we want "people" that are on the
              -- teamparticipation.team side of teamparticipation
            Person.id = TeamParticipation.team AND
              -- where this person participates in the team
            TeamParticipation.person = %s AND
              -- but not the teamparticipation for "this person in himself"
              -- which exists for every person
            TeamParticipation.team != %s AND
              -- nor do we want teams in which the person is a direct
              -- participant, so we exclude the teams in which there is
              -- a teammembership for this person
            TeamParticipation.team NOT IN
              (SELECT TeamMembership.team FROM TeamMembership WHERE
                      TeamMembership.person = %s AND
                      TeamMembership.status IN (%s, %s))
            """ % sqlvalues(self.id, self.id, self.id,
                            TeamMembershipStatus.APPROVED,
                            TeamMembershipStatus.ADMIN),
            clauseTables=['TeamParticipation'],
            orderBy=Person.sortingColumns)

    @property
    def teams_with_icons(self):
        """See `IPerson`."""
        return Person.select("""
            Person.id = TeamParticipation.team
            AND TeamParticipation.person = %s
            AND Person.teamowner IS NOT NULL
            AND Person.icon IS NOT NULL
            AND TeamParticipation.team != %s
            """ % sqlvalues(self.id, self.id),
            clauseTables=['TeamParticipation'],
            orderBy=Person.sortingColumns)

    @property
    def defaultexpirationdate(self):
        """See `IPerson`."""
        days = self.defaultmembershipperiod
        if days:
            return datetime.now(pytz.timezone('UTC')) + timedelta(days)
        else:
            return None

    @property
    def defaultrenewedexpirationdate(self):
        """See `IPerson`."""
        days = self.defaultrenewalperiod
        if days:
            return datetime.now(pytz.timezone('UTC')) + timedelta(days)
        else:
            return None

    @property
    def translation_history(self):
        """See `IPerson`."""
        # Note that we can't use selectBy here because of the prejoins.
        query = ['POFileTranslator.person = %s' % sqlvalues(self),
                 'POFileTranslator.pofile = POFile.id',
                 'POFile.language = Language.id',
                 "Language.code != 'en'"]
        history = POFileTranslator.select(
            ' AND '.join(query),
            prejoins=[
                'pofile.potemplate',
                'latest_message',
                'latest_message.potmsgset.msgid_singular',
                'latest_message.msgstr0'],
            clauseTables=['Language', 'POFile'],
            orderBy="-date_last_touched")
        return history

    @property
    def translation_groups(self):
        """See `IPerson`."""
        return getUtility(ITranslationGroupSet).getByPerson(self)

    def validateAndEnsurePreferredEmail(self, email):
        """See `IPerson`."""
        assert not self.is_team, "This method must not be used for teams."
        if not IEmailAddress.providedBy(email):
            raise TypeError, (
                "Any person's email address must provide the IEmailAddress "
                "interface. %s doesn't." % email)
        # XXX stevea 2005-07-05:
        # This is here because of an SQLobject comparison oddity.
        assert email.person.id == self.id, 'Wrong person! %r, %r' % (
            email.person, self)

        # This email is already validated and is this person's preferred
        # email, so we have nothing to do.
        if self.preferredemail == email:
            return

        if self.preferredemail is None:
            # This branch will be executed only in the first time a person
            # uses Launchpad. Either when creating a new account or when
            # resetting the password of an automatically created one.
            self.setPreferredEmail(email)
        else:
            email.status = EmailAddressStatus.VALIDATED
            getUtility(IHWSubmissionSet).setOwnership(email)
        # Now that we have validated the email, see if this can be
        # matched to an existing RevisionAuthor.
        getUtility(IRevisionSet).checkNewVerifiedEmail(email)

    def setContactAddress(self, email):
        """See `IPerson`."""
        assert self.is_team, "This method must be used only for teams."

        if email is None:
            if self.preferredemail is not None:
                email_address = self.preferredemail
                email_address.status = EmailAddressStatus.VALIDATED
                email_address.syncUpdate()
            self._preferredemail_cached = None
        else:
            self._setPreferredEmail(email)

    def setPreferredEmail(self, email):
        """See `IPerson`."""
        assert not self.is_team, "This method must not be used for teams."
        if self.preferredemail is None:
            # This is the first time we're confirming this person's email
            # address, so we now assume this person has a Launchpad account.
            # XXX: This is a hack! In the future we won't have this
            # association between accounts and confirmed addresses, but this
            # will do for now. -- Guilherme Salgado, 2007-07-03
            self.account.status = AccountStatus.ACTIVE
            self.account.status_comment = None
            self.account.sync() # sync so validpersoncache updates.
        self._setPreferredEmail(email)

    def _setPreferredEmail(self, email):
        """Set this person's preferred email to the given email address.

        If the person already has an email address, then its status is
        changed to VALIDATED and the given one is made its preferred one.

        The given email address must implement IEmailAddress and be owned by
        this person.
        """
        if not IEmailAddress.providedBy(email):
            raise TypeError, (
                "Any person's email address must provide the IEmailAddress "
                "interface. %s doesn't." % email)
        assert email.person.id == self.id

        if self.preferredemail is not None:
            self.preferredemail.status = EmailAddressStatus.VALIDATED
            # We need to flush updates, because we don't know what order
            # SQLObject will issue the changes and we can't set the new
            # address to PREFERRED until the old one has been set to VALIDATED
            self.preferredemail.syncUpdate()

        # Get the non-proxied EmailAddress object, so we can call
        # syncUpdate() on it.
        email = EmailAddress.get(email.id)
        email.status = EmailAddressStatus.PREFERRED
        email.syncUpdate()
        getUtility(IHWSubmissionSet).setOwnership(email)
        # Now we update our cache of the preferredemail
        self._preferredemail_cached = email

    @cachedproperty('_preferredemail_cached')
    def preferredemail(self):
        """See `IPerson`."""
        emails = self._getEmailsByStatus(EmailAddressStatus.PREFERRED)
        # There can be only one preferred email for a given person at a
        # given time, and this constraint must be ensured in the DB, but
        # it's not a problem if we ensure this constraint here as well.
        emails = shortlist(emails)
        length = len(emails)
        assert length <= 1
        if length:
            return emails[0]
        else:
            return None

    @property
    def safe_email_or_blank(self):
        """See `IPerson`."""
        if ((self.preferredemail is not None) and
            not(self.hide_email_addresses)):
            return self.preferredemail.email
        else:
            return ''

    @property
    def validatedemails(self):
        """See `IPerson`."""
        return self._getEmailsByStatus(EmailAddressStatus.VALIDATED)

    @property
    def unvalidatedemails(self):
        """See `IPerson`."""
        query = """
            requester = %s
            AND (tokentype=%s OR tokentype=%s)
            AND date_consumed IS NULL
            """ % sqlvalues(self.id, LoginTokenType.VALIDATEEMAIL,
                            LoginTokenType.VALIDATETEAMEMAIL)
        return sorted(set(token.email for token in LoginToken.select(query)))

    @property
    def guessedemails(self):
        """See `IPerson`."""
        return self._getEmailsByStatus(EmailAddressStatus.NEW)

    @property
    def pendinggpgkeys(self):
        """See `IPerson`."""
        logintokenset = getUtility(ILoginTokenSet)
        return sorted(set(token.fingerprint for token in
                      logintokenset.getPendingGPGKeys(requesterid=self.id)))

    @property
    def inactivegpgkeys(self):
        """See `IPerson`."""
        gpgkeyset = getUtility(IGPGKeySet)
        return gpgkeyset.getGPGKeys(ownerid=self.id, active=False)

    @property
    def gpgkeys(self):
        """See `IPerson`."""
        gpgkeyset = getUtility(IGPGKeySet)
        return gpgkeyset.getGPGKeys(ownerid=self.id)

    def getLatestMaintainedPackages(self):
        """See `IPerson`."""
        return self._latestSeriesQuery()

    def getLatestUploadedButNotMaintainedPackages(self):
        """See `IPerson`."""
        return self._latestSeriesQuery(uploader_only=True)

    def getLatestUploadedPPAPackages(self):
        """See `IPerson`."""
        return self._latestSeriesQuery(
            uploader_only=True, ppa_only=True)

    def _latestSeriesQuery(self, uploader_only=False, ppa_only=False):
        """Return the sourcepackagereleases (SPRs) related to this person.

        :param uploader_only: controls if we are interested in SPRs where
            the person in question is only the uploader (creator) and not the
            maintainer (debian-syncs) if the `ppa_only` parameter is also
            False, or, if the flag is False, it returns all SPR maintained
            by this person.

        :param ppa_only: controls if we are interested only in source
            package releases targeted to any PPAs or, if False, sources targeted
            to primary archives.

        Active 'ppa_only' flag is usually associated with active 'uploader_only'
        because there shouldn't be any sense of maintainership for packages
        uploaded to PPAs by someone else than the user himself.
        """
        clauses = ['sourcepackagerelease.upload_archive = archive.id']

        if uploader_only:
            clauses.append(
                'sourcepackagerelease.creator = %s' % quote(self.id))

        if ppa_only:
            # Source maintainer is irrelevant for PPA uploads.
            pass
        elif uploader_only:
            clauses.append(
                'sourcepackagerelease.maintainer != %s' % quote(self.id))
        else:
            clauses.append(
                'sourcepackagerelease.maintainer = %s' % quote(self.id))

        if ppa_only:
            clauses.append(
                'archive.purpose = %s' % quote(ArchivePurpose.PPA))
        else:
            clauses.append(
                'archive.purpose != %s' % quote(ArchivePurpose.PPA))

        query_clauses = " AND ".join(clauses)
        query = """
            SourcePackageRelease.id IN (
                SELECT DISTINCT ON (upload_distroseries, sourcepackagename,
                                    upload_archive)
                    sourcepackagerelease.id
                FROM sourcepackagerelease, archive,
                    securesourcepackagepublishinghistory sspph
                WHERE
                    sspph.sourcepackagerelease = sourcepackagerelease.id AND
                    sspph.archive = archive.id AND
                    sspph.status = %(pub_status)s AND
                    %(more_query_clauses)s
                ORDER BY upload_distroseries, sourcepackagename,
                    upload_archive, dateuploaded DESC
              )
              """ % dict(pub_status=quote(PackagePublishingStatus.PUBLISHED),
                         more_query_clauses=query_clauses)

        rset = SourcePackageRelease.select(
            query,
            orderBy=['-SourcePackageRelease.dateuploaded',
                     'SourcePackageRelease.id'],
            prejoins=['sourcepackagename', 'maintainer', 'upload_archive'])

        return rset

    def isUploader(self, distribution):
        """See `IPerson`."""
        permissions = getUtility(IArchivePermissionSet).componentsForUploader(
            distribution.main_archive, self)
        return permissions.count() > 0

    @cachedproperty
    def is_ubuntero(self):
        """See `IPerson`."""
        sigset = getUtility(ISignedCodeOfConductSet)
        lastdate = sigset.getLastAcceptedDate()

        query = AND(SignedCodeOfConduct.q.active==True,
                    SignedCodeOfConduct.q.ownerID==self.id,
                    SignedCodeOfConduct.q.datecreated>=lastdate)

        return bool(SignedCodeOfConduct.select(query).count())

    @property
    def activesignatures(self):
        """See `IPerson`."""
        sCoC_util = getUtility(ISignedCodeOfConductSet)
        return sCoC_util.searchByUser(self.id)

    @property
    def inactivesignatures(self):
        """See `IPerson`."""
        sCoC_util = getUtility(ISignedCodeOfConductSet)
        return sCoC_util.searchByUser(self.id, active=False)

    @property
    def archive(self):
        """See `IPerson`."""
        return Archive.selectOneBy(owner=self, purpose=ArchivePurpose.PPA)

    def isBugContributor(self, user=None):
        """See `IPerson`."""
        search_params = BugTaskSearchParams(user=user, assignee=self)
        bugtask_count = self.searchTasks(search_params).count()
        return bugtask_count > 0

    def isBugContributorInTarget(self, user=None, target=None):
        """See `IPerson`."""
        assert IBugTarget.providedBy(target), (
            "%s isn't a valid bug target." % target)
        search_params = BugTaskSearchParams(user=user, assignee=self)
        bugtask_count = target.searchTasks(search_params).count()
        return bugtask_count > 0

    @property
    def structural_subscriptions(self):
        """See `IPerson`."""
        return StructuralSubscription.selectBy(
            subscriber=self, orderBy=['-date_created'])

    def autoSubscribeToMailingList(self, mailinglist, requester=None):
        """See `IPerson`."""
        if mailinglist is None or not mailinglist.isUsable():
            return False

        if mailinglist.getSubscription(self):
            # We are already subscribed to the list.
            return False

        if self.preferredemail is None:
            return False

        if requester is None:
            # Assume the current user requested this action themselves.
            requester = self

        policy = self.mailing_list_auto_subscribe_policy

        if policy == MailingListAutoSubscribePolicy.ALWAYS:
            mailinglist.subscribe(self)
            return True
        elif (requester is self and
              policy == MailingListAutoSubscribePolicy.ON_REGISTRATION):
            # Assume that we requested to be joined.
            mailinglist.subscribe(self)
            return True
        else:
            # We don't want to subscribe to the list.
            return False


class PersonSet:
    """The set of persons."""
    implements(IPersonSet)

    def __init__(self):
        self.title = 'People registered with Launchpad'

    def topPeople(self):
        """See `IPersonSet`."""
        # The odd ordering here is to ensure we hit the PostgreSQL
        # indexes. It will not make any real difference outside of tests.
        query = """
            id in (
                SELECT person FROM KarmaTotalCache
                ORDER BY karma_total DESC, person DESC
                LIMIT 5
                )
            """
        top_people = shortlist(Person.select(query))
        top_people.sort(key=lambda obj: (obj.karma, obj.id), reverse=True)
        return top_people

    def newTeam(self, teamowner, name, displayname, teamdescription=None,
                subscriptionpolicy=TeamSubscriptionPolicy.MODERATED,
                defaultmembershipperiod=None, defaultrenewalperiod=None):
        """See `IPersonSet`."""
        assert teamowner
        if self.getByName(name, ignore_merged=False) is not None:
            raise NameAlreadyTaken(
                "The name '%s' is already taken." % name)
        team = Person(teamowner=teamowner, name=name, displayname=displayname,
                teamdescription=teamdescription,
                defaultmembershipperiod=defaultmembershipperiod,
                defaultrenewalperiod=defaultrenewalperiod,
                subscriptionpolicy=subscriptionpolicy)
        # Here we add the owner as a team admin manually because we know what
        # we're doing (so we don't need to do any sanity checks) and we don't
        # want any email notifications to be sent.
        TeamMembershipSet().new(
            teamowner, team, TeamMembershipStatus.ADMIN, teamowner)
        return team

    def createPersonAndEmail(
            self, email, rationale, comment=None, name=None,
            displayname=None, password=None, passwordEncrypted=False,
            hide_email_addresses=False, registrant=None):
        """See `IPersonSet`."""

        # This check is also done in EmailAddressSet.new() and also
        # generate_nick(). We repeat it here as some call sites want
        # InvalidEmailAddress rather than NicknameGenerationError that
        # generate_nick() will raise.
        if not valid_email(email):
            raise InvalidEmailAddress(
                "%s is not a valid email address." % email)

        if name is None:
            name = nickname.generate_nick(email)
        if not valid_name(name):
            raise InvalidName("%s is not a valid name for a person." % name)
        if self.getByName(name, ignore_merged=False) is not None:
            raise NameAlreadyTaken("The name '%s' is already taken." % name)

        if not displayname:
            displayname = name.capitalize()

        # Convert the PersonCreationRationale to an AccountCreationRationale
        account_rationale = getattr(AccountCreationRationale, rationale.name)

        account = getUtility(IAccountSet).new(
                account_rationale, displayname,
                password=password, password_is_encrypted=passwordEncrypted)

        person = self._newPerson(
            name, displayname, hide_email_addresses, rationale=rationale,
            comment=comment, registrant=registrant, account=account)

        email = getUtility(IEmailAddressSet).new(
                email, person, account=account)

        return person, email

    def _newPerson(self, name, displayname, hide_email_addresses,
                   rationale, comment=None, registrant=None, account=None):
        """Create and return a new Person with the given attributes.

        Also generate a wikiname for this person that's not yet used in the
        Ubuntu wiki.
        """
        assert self.getByName(name, ignore_merged=False) is None
        person = Person(
            name=name, displayname=displayname, account=account,
            creation_rationale=rationale, creation_comment=comment,
            hide_email_addresses=hide_email_addresses, registrant=registrant)

        wikinameset = getUtility(IWikiNameSet)
        wikiname = nickname.generate_wikiname(
            person.displayname, wikinameset.exists)
        wikinameset.new(person, UBUNTU_WIKI_URL, wikiname)
        return person

    def ensurePerson(self, email, displayname, rationale, comment=None,
                     registrant=None):
        """See `IPersonSet`."""
        person = self.getByEmail(email)
        if person:
            return person
        person, dummy = self.createPersonAndEmail(
            email, rationale, comment=comment, displayname=displayname,
            registrant=registrant)
        return person

    def getByName(self, name, ignore_merged=True):
        """See `IPersonSet`."""
        query = (Person.q.name == name)
        if ignore_merged:
            query = AND(query, Person.q.mergedID==None)
        return Person.selectOne(query)

    def getByOpenIdIdentifier(self, openid_identifier):
        """Returns a Person with the given openid_identifier, or None.

        XXX StuartBishop 2008-05-16 bug=237283: This method no longer makes
        sense. The only things we need to lookup by openid identifier are
        Accounts.
        """
        return Person.selectOne(
                AND(
                    Person.q.accountID == Account.q.id,
                    Account.q.openid_identifier == openid_identifier,
                    Account.q.status == AccountStatus.ACTIVE,
                    EmailAddress.q.personID == Person.q.id,
                    EmailAddress.q.status == EmailAddressStatus.PREFERRED,
                    ),
                )

    def updateStatistics(self, ztm):
        """See `IPersonSet`."""
        stats = getUtility(ILaunchpadStatisticSet)
        stats.update('people_count', self.getAllPersons().count())
        ztm.commit()
        stats.update('teams_count', self.getAllTeams().count())
        ztm.commit()

    def peopleCount(self):
        """See `IPersonSet`."""
        return getUtility(ILaunchpadStatisticSet).value('people_count')

    def getAllPersons(self, orderBy=None):
        """See `IPersonSet`."""
        if orderBy is None:
            orderBy = Person.sortingColumns
        query = AND(Person.q.teamownerID==None, Person.q.mergedID==None)
        return Person.select(query, orderBy=orderBy)

<<<<<<< HEAD
    def getAllValidPersons(self, orderBy=None):
        """See `IPersonSet`."""
        if orderBy is None:
            orderBy = Person.sortingColumns
        return Person.select(
                Person.q.id == ValidPersonCache.q.id, orderBy=orderBy)

=======
>>>>>>> f10bc46f
    def teamsCount(self):
        """See `IPersonSet`."""
        return getUtility(ILaunchpadStatisticSet).value('teams_count')

    def getAllTeams(self, orderBy=None):
        """See `IPersonSet`."""
        if orderBy is None:
            orderBy = Person.sortingColumns
        query = AND(Person.q.teamownerID!=None, Person.q.mergedID==None)
        return Person.select(query, orderBy=orderBy)

    def find(self, text="", orderBy=None):
        """See `IPersonSet`."""
        if orderBy is None:
            orderBy = Person._sortingColumnsForSetOperations
        text = text.lower()

        # Teams may not have email addresses, so we need to either use a LEFT
        # OUTER JOIN or do a UNION between four queries. Using a UNION makes
        # it a lot faster than with a LEFT OUTER JOIN.
        args = (quote_like(text),) + sqlvalues(INACTIVE_ACCOUNT_STATUSES)
        person_email_query = """
            Person.teamowner IS NULL
            AND Person.merged IS NULL
            AND EmailAddress.person = Person.id
            AND lower(EmailAddress.email) LIKE %s || '%%'
            AND Person.account = Account.id
            AND Account.status NOT IN %s
            """ % args
        results = Person.select(
            person_email_query, clauseTables=['EmailAddress', 'Account'])

        person_name_query = """
            Person.teamowner IS NULL
            AND Person.merged is NULL
            AND Person.fti @@ ftq(%s)
            AND Person.account = Account.id
            AND Account.status NOT IN %s
            """ % sqlvalues(text, INACTIVE_ACCOUNT_STATUSES)
        results = results.union(Person.select(
            person_name_query, clauseTables=['Account']))

        team_email_query = """
            Person.teamowner IS NOT NULL
            AND Person.merged IS NULL
            AND EmailAddress.person = Person.id
            AND lower(EmailAddress.email) LIKE %s || '%%'
            """ % (quote_like(text),)
        results = results.union(Person.select(
            team_email_query, clauseTables=['EmailAddress']))

        team_name_query = """
            Person.teamowner IS NOT NULL
            AND Person.merged IS NULL
            AND Person.fti @@ ftq(%s)
            """ % (quote(text),)
        results = results.union(
                Person.select(team_name_query), orderBy=orderBy)
        return results

    def findPerson(
            self, text="", orderBy=None, exclude_inactive_accounts=True,
            must_have_email=False):
        """See `IPersonSet`."""
        if orderBy is None:
            orderBy = Person._sortingColumnsForSetOperations
        text = text.lower()

        base_query = [
                'Person.teamowner IS NULL',
                'Person.merged IS NULL',
                ]
        clause_tables = []

        if exclude_inactive_accounts:
            clause_tables.append('Account')
            base_query.append('Person.account = Account.id')
            base_query.append(
                'Account.status NOT IN (%s)'
                % ','.join(sqlvalues(*INACTIVE_ACCOUNT_STATUSES)))

        email_clause_tables = clause_tables + ['EmailAddress']
        if must_have_email:
            clause_tables = email_clause_tables
            base_query.append('EmailAddress.person = Person.id')

        # Short circuit for returning all users in order
        if not text:
            return Person.select(
                    ' AND'.join(base_query), clauseTables=clause_tables)

        # We use a UNION here because this makes things *a lot* faster
        # than if we did a single SELECT with the two following clauses
        # ORed.
        email_query = base_query + [
                'EmailAddress.person = Person.id',
                "lower(EmailAddress.email) LIKE %s || '%%'" % quote_like(text)
                ]
        name_query = base_query + ["Person.fti @@ ftq(%s)" % quote(text)]

        results = Person.select(
                ' AND '.join(email_query), clauseTables=email_clause_tables)
        results = results.union(
                Person.select(
                    ' AND '.join(name_query), clauseTables=clause_tables))

        return results.orderBy(orderBy)

    def findTeam(self, text="", orderBy=None):
        """See `IPersonSet`."""
        if orderBy is None:
            orderBy = Person._sortingColumnsForSetOperations
        text = text.lower()
        # Teams may not have email addresses, so we need to either use a LEFT
        # OUTER JOIN or do a UNION between two queries. Using a UNION makes
        # it a lot faster than with a LEFT OUTER JOIN.
        email_query = """
            Person.teamowner IS NOT NULL AND
            EmailAddress.person = Person.id AND
            lower(EmailAddress.email) LIKE %s || '%%'
            """ % quote_like(text)
        results = Person.select(email_query, clauseTables=['EmailAddress'])
        name_query = """
             Person.teamowner IS NOT NULL AND
             Person.fti @@ ftq(%s)
            """ % quote(text)
        return results.union(Person.select(name_query), orderBy=orderBy)

    def get(self, personid):
        """See `IPersonSet`."""
        try:
            return Person.get(personid)
        except SQLObjectNotFound:
            return None

    def getByEmail(self, email):
        """See `IPersonSet`."""
        emailaddress = getUtility(IEmailAddressSet).getByEmail(email)
        if emailaddress is None:
            return None
        assert emailaddress.person is not None
        return emailaddress.person

    def getUbunteros(self, orderBy=None):
        """See `IPersonSet`."""
        if orderBy is None:
            # The fact that the query below is unique makes it
            # impossible to use person_sort_key(), and rewriting it to
            # use a subselect is more expensive. -- kiko
            orderBy = ["Person.displayname", "Person.name"]
        sigset = getUtility(ISignedCodeOfConductSet)
        lastdate = sigset.getLastAcceptedDate()

        query = AND(Person.q.id==SignedCodeOfConduct.q.ownerID,
                    SignedCodeOfConduct.q.active==True,
                    SignedCodeOfConduct.q.datecreated>=lastdate)

        return Person.select(query, distinct=True, orderBy=orderBy)

    def getPOFileContributors(self, pofile):
        """See `IPersonSet`."""
        contributors = Person.select("""
            POFileTranslator.person = Person.id AND
            POFileTranslator.pofile = %s""" % quote(pofile),
            clauseTables=["POFileTranslator"],
            distinct=True,
            # XXX: kiko 2006-10-19:
            # We can't use Person.sortingColumns because this is a
            # distinct query. To use it we'd need to add the sorting
            # function to the column results and then ignore it -- just
            # like selectAlso does, ironically.
            orderBy=["Person.displayname", "Person.name"])
        return contributors

    def getPOFileContributorsByDistroSeries(self, distroseries, language):
        """See `IPersonSet`."""
        contributors = Person.select("""
            POFileTranslator.person = Person.id AND
            POFileTranslator.pofile = POFile.id AND
            POFile.language = %s AND
            POFile.potemplate = POTemplate.id AND
            POTemplate.distroseries = %s AND
            POTemplate.iscurrent = TRUE"""
                % sqlvalues(language, distroseries),
            clauseTables=["POFileTranslator", "POFile", "POTemplate"],
            distinct=True,
            # See comment in getPOFileContributors about how we can't
            # use Person.sortingColumns.
            orderBy=["Person.displayname", "Person.name"])
        return contributors

    def latest_teams(self, limit=5):
        """See `IPersonSet`."""
        return Person.select("Person.teamowner IS NOT NULL",
            orderBy=['-datecreated'], limit=limit)

    def _merge_person_decoration(self, to_person, from_person, skip,
        decorator_table, person_pointer_column, additional_person_columns):
        """Merge a table that "decorates" Person.

        Because "person decoration" is becoming more frequent, we create a
        helper function that can be used for tables that decorate person.

        :to_person:       the IPerson that is "real"
        :from_person:     the IPerson that is being merged away
        :skip:            a list of table/column pairs that have been
                          handled
        :decorator_table: the name of the table that decorated Person
        :person_pointer_column:
                          the column on decorator_table that UNIQUE'ly
                          references Person.id
        :additional_person_columns:
                          additional columns in the decorator_table that
                          also reference Person.id but are not UNIQUE

        A Person decorator is a table that uniquely references Person,
        so that the information in the table "extends" the Person table.
        Because the reference to Person is unique, there can only be one
        row in the decorator table for any given Person. This function
        checks if there is an existing decorator for the to_person, and
        if so, it just leaves any from_person decorator in place as
        "noise". Otherwise, it updates any from_person decorator to
        point to the "to_person". There can also be other columns in the
        decorator which point to Person, these are assumed to be
        non-unique and will be updated to point to the to_person
        regardless.
        """
        store = Store.of(to_person)
        # First, update the main UNIQUE pointer row which links the
        # decorator table to Person. We do not update rows if there are
        # already rows in the table that refer to the to_person
        store.execute(
         """UPDATE %(decorator)s
            SET %(person_pointer)s=%(to_id)d
            WHERE %(person_pointer)s=%(from_id)d
              AND ( SELECT count(*) FROM %(decorator)s
                    WHERE %(person_pointer)s=%(to_id)d ) = 0
            """ % {
                'decorator': decorator_table,
                'person_pointer': person_pointer_column,
                'from_id': from_person.id,
                'to_id': to_person.id})

        # Now, update any additional columns in the table which point to
        # Person. Since these are assumed to be NOT UNIQUE, we don't
        # have to worry about multiple rows pointing at the to_person.
        for additional_column in additional_person_columns:
            store.execute(
             """UPDATE %(decorator)s
                SET %(column)s=%(to_id)d
                WHERE %(column)s=%(from_id)d
                """ % {
                    'decorator': decorator_table,
                    'from_id': from_person.id,
                    'to_id': to_person.id,
                    'column': additional_column})
        skip.append(
            (decorator_table.lower(), person_pointer_column.lower()))

    def merge(self, from_person, to_person):
        """See `IPersonSet`."""
        # Sanity checks
        if not IPerson.providedBy(from_person):
            raise TypeError('from_person is not a person.')
        if not IPerson.providedBy(to_person):
            raise TypeError('to_person is not a person.')
        assert getUtility(IMailingListSet).get(from_person.name) is None, (
            "Can't merge teams which have mailing lists into other teams.")

        if getUtility(IEmailAddressSet).getByPerson(from_person).count() > 0:
            raise AssertionError('from_person still has email addresses.')

        if from_person.is_team and from_person.allmembers.count() > 0:
            raise AssertionError(
                "Only teams without active members can be merged")

        # since we are doing direct SQL manipulation, make sure all
        # changes have been flushed to the database
        store = Store.of(from_person)

        # Get a database cursor.
        cur = cursor()

        references = list(postgresql.listReferences(cur, 'person', 'id'))

        # These table.columns will be skipped by the 'catch all'
        # update performed later
        skip = [
            ('teammembership', 'person'),
            ('teammembership', 'team'),
            ('teamparticipation', 'person'),
            ('teamparticipation', 'team'),
            ('personlanguage', 'person'),
            ('person', 'merged'),
            ('emailaddress', 'person'),
            ('karmacache', 'person'),
            ('karmatotalcache', 'person'),
            # Polls are not carried over when merging teams.
            ('poll', 'team'),
            # We can safely ignore the mailinglist table as there's a sanity
            # check above which prevents teams with associated mailing lists
            # from being merged.
            ('mailinglist', 'team'),
            # I don't think we need to worry about the votecast and vote
            # tables, because a real human should never have two accounts
            # in Launchpad that are active members of a given team and voted
            # in a given poll. -- GuilhermeSalgado 2005-07-07
            # We also can't afford to change poll results after they are
            # closed -- StuartBishop 20060602
            ('votecast', 'person'),
            ('vote', 'person'),
            ('translationrelicensingagreement', 'person'),
            ]

        # Sanity check. If we have an indirect reference, it must
        # be ON DELETE CASCADE. We only have one case of this at the moment,
        # but this code ensures we catch any new ones added incorrectly.
        for src_tab, src_col, ref_tab, ref_col, updact, delact in references:
            # If the ref_tab and ref_col is not Person.id, then we have
            # an indirect reference. Ensure the update action is 'CASCADE'
            if ref_tab != 'person' and ref_col != 'id':
                if updact != 'c':
                    raise RuntimeError(
                        '%s.%s reference to %s.%s must be ON UPDATE CASCADE'
                        % (src_tab, src_col, ref_tab, ref_col)
                        )

        # These rows are in a UNIQUE index, and we can only move them
        # to the new Person if there is not already an entry. eg. if
        # the destination and source persons are both subscribed to a bounty,
        # we cannot change the source persons subscription. We just leave them
        # as noise for the time being.

        to_id = to_person.id
        from_id = from_person.id

        # Update PersonLocation, which is a Person-decorator table.
        self._merge_person_decoration(
            to_person, from_person, skip, 'PersonLocation', 'person',
            ['last_modified_by', ])

        # Update GPGKey. It won't conflict, but our sanity checks don't
        # know that.
        cur.execute(
            'UPDATE GPGKey SET owner=%(to_id)d WHERE owner=%(from_id)d'
            % vars())
        skip.append(('gpgkey','owner'))

        # Update OpenID. Just trash the authorizations for from_id - don't
        # risk opening up auth wider than the user actually wants.
        cur.execute("""
                DELETE FROM OpenIdAuthorization WHERE person=%(from_id)d
                """ % vars()
                )
        skip.append(('openidauthorization', 'person'))

        # Update WikiName. Delete the from entry for our internal wikis
        # so it can be reused. Migrate the non-internal wikinames.
        # Note we only allow one wikiname per person for the UBUNTU_WIKI_URL
        # wiki.
        quoted_internal_wikiname = quote(UBUNTU_WIKI_URL)
        cur.execute("""
            DELETE FROM WikiName
            WHERE person=%(from_id)d AND wiki=%(quoted_internal_wikiname)s
            """ % vars()
            )
        cur.execute("""
            UPDATE WikiName SET person=%(to_id)d WHERE person=%(from_id)d
            """ % vars()
            )
        skip.append(('wikiname', 'person'))

        # Update shipit shipments.
        cur.execute('''
            UPDATE ShippingRequest SET recipient=%(to_id)s
            WHERE recipient = %(from_id)s AND (
                shipment IS NOT NULL
                OR status IN (%(cancelled)s, %(denied)s)
                OR NOT EXISTS (
                    SELECT TRUE FROM ShippingRequest
                    WHERE recipient = %(to_id)s
                        AND status = %(shipped)s
                    LIMIT 1
                    )
                )
            ''' % sqlvalues(to_id=to_id, from_id=from_id,
                            cancelled=ShippingRequestStatus.CANCELLED,
                            denied=ShippingRequestStatus.DENIED,
                            shipped=ShippingRequestStatus.SHIPPED))
        # Technically, we don't need the not cancelled nor denied
        # filter, as these rows should have already been dealt with.
        # I'm using it anyway for added paranoia.
        cur.execute('''
            DELETE FROM RequestedCDs USING ShippingRequest
            WHERE RequestedCDs.request = ShippingRequest.id
                AND recipient = %(from_id)s
                AND status NOT IN (%(cancelled)s, %(denied)s, %(shipped)s)
            ''' % sqlvalues(from_id=from_id,
                            cancelled=ShippingRequestStatus.CANCELLED,
                            denied=ShippingRequestStatus.DENIED,
                            shipped=ShippingRequestStatus.SHIPPED))
        cur.execute('''
            DELETE FROM ShippingRequest
            WHERE recipient = %(from_id)s
                AND status NOT IN (%(cancelled)s, %(denied)s, %(shipped)s)
            ''' % sqlvalues(from_id=from_id,
                            cancelled=ShippingRequestStatus.CANCELLED,
                            denied=ShippingRequestStatus.DENIED,
                            shipped=ShippingRequestStatus.SHIPPED))
        skip.append(('shippingrequest', 'recipient'))

        # Update the Branches that will not conflict, and fudge the names of
        # ones that *do* conflict.
        cur.execute('''
            SELECT product, name FROM Branch WHERE owner = %(to_id)d
            ''' % vars())
        possible_conflicts = set(tuple(r) for r in cur.fetchall())
        cur.execute('''
            SELECT id, product, name FROM Branch WHERE owner = %(from_id)d
            ORDER BY id
            ''' % vars())
        for id, product, name in list(cur.fetchall()):
            new_name = name
            suffix = 1
            while (product, new_name) in possible_conflicts:
                new_name = '%s-%d' % (name, suffix)
                suffix += 1
            possible_conflicts.add((product, new_name))
            new_name = new_name.encode('US-ASCII')
            name = name.encode('US-ASCII')
            cur.execute('''
                UPDATE Branch SET owner = %(to_id)s, name = %(new_name)s
                WHERE owner = %(from_id)s AND name = %(name)s
                    AND (%(product)s IS NULL OR product = %(product)s)
                ''', vars())
        skip.append(('branch','owner'))

        # Update MailingListSubscription. Note that no remaining records
        # will have email_address set, as we assert earlier that the
        # from_person has no email addresses.
        # Update records that don't conflict.
        cur.execute('''
            UPDATE MailingListSubscription
            SET person=%(to_id)d
            WHERE person=%(from_id)d
                AND mailing_list NOT IN (
                    SELECT mailing_list
                    FROM MailingListSubscription
                    WHERE person=%(to_id)d
                    )
            ''' % vars())
        # Then trash the remainders.
        cur.execute('''
            DELETE FROM MailingListSubscription WHERE person=%(from_id)d
            ''' % vars())
        skip.append(('mailinglistsubscription', 'person'))

        # Update only the BranchSubscription that will not conflict.
        cur.execute('''
            UPDATE BranchSubscription
            SET person=%(to_id)d
            WHERE person=%(from_id)d AND branch NOT IN
                (
                SELECT branch
                FROM BranchSubscription
                WHERE person = %(to_id)d
                )
            ''' % vars())
        # and delete those left over.
        cur.execute('''
            DELETE FROM BranchSubscription WHERE person=%(from_id)d
            ''' % vars())
        skip.append(('branchsubscription', 'person'))

        # Update only the BountySubscriptions that will not conflict.
        cur.execute('''
            UPDATE BountySubscription
            SET person=%(to_id)d
            WHERE person=%(from_id)d AND bounty NOT IN
                (
                SELECT bounty
                FROM BountySubscription
                WHERE person = %(to_id)d
                )
            ''' % vars())
        # and delete those left over.
        cur.execute('''
            DELETE FROM BountySubscription WHERE person=%(from_id)d
            ''' % vars())
        skip.append(('bountysubscription', 'person'))

        # Update only the AnswerContacts that will not conflict.
        cur.execute('''
            UPDATE AnswerContact
            SET person=%(to_id)d
            WHERE person=%(from_id)d
                AND distribution IS NULL
                AND product NOT IN (
                    SELECT product
                    FROM AnswerContact
                    WHERE person = %(to_id)d
                    )
            ''' % vars())
        cur.execute('''
            UPDATE AnswerContact
            SET person=%(to_id)d
            WHERE person=%(from_id)d
                AND distribution IS NOT NULL
                AND (distribution, sourcepackagename) NOT IN (
                    SELECT distribution,sourcepackagename
                    FROM AnswerContact
                    WHERE person = %(to_id)d
                    )
            ''' % vars())
        # and delete those left over.
        cur.execute('''
            DELETE FROM AnswerContact WHERE person=%(from_id)d
            ''' % vars())
        skip.append(('answercontact', 'person'))

        # Update only the QuestionSubscriptions that will not conflict.
        cur.execute('''
            UPDATE QuestionSubscription
            SET person=%(to_id)d
            WHERE person=%(from_id)d AND question NOT IN
                (
                SELECT question
                FROM QuestionSubscription
                WHERE person = %(to_id)d
                )
            ''' % vars())
        # and delete those left over.
        cur.execute('''
            DELETE FROM QuestionSubscription WHERE person=%(from_id)d
            ''' % vars())
        skip.append(('questionsubscription', 'person'))

        # Update only the MentoringOffers that will not conflict.
        cur.execute('''
            UPDATE MentoringOffer
            SET owner=%(to_id)d
            WHERE owner=%(from_id)d AND id NOT IN
                (
                SELECT id
                FROM MentoringOffer
                WHERE owner = %(to_id)d
                )
            ''' % vars())
        cur.execute('''
            UPDATE MentoringOffer
            SET team=%(to_id)d
            WHERE team=%(from_id)d AND id NOT IN
                (
                SELECT id
                FROM MentoringOffer
                WHERE team = %(to_id)d
                )
            ''' % vars())
        # and delete those left over.
        cur.execute('''
            DELETE FROM MentoringOffer
            WHERE owner=%(from_id)d OR team=%(from_id)d
            ''' % vars())
        skip.append(('mentoringoffer', 'owner'))
        skip.append(('mentoringoffer', 'team'))

        # Update BugNotificationRecipient entries that will not conflict.
        cur.execute('''
            UPDATE BugNotificationRecipient
            SET person=%(to_id)d
            WHERE person=%(from_id)d AND id NOT IN (
                SELECT id FROM BugNotificationRecipient
                WHERE person=%(to_id)d
                )
            ''' % vars())
        # and delete those left over.
        cur.execute('''
            DELETE FROM BugNotificationRecipient
            WHERE person=%(from_id)d
            ''' % vars())
        skip.append(('bugnotificationrecipient', 'person'))

        # Update PackageBugSupervisor entries.
        cur.execute('''
            UPDATE PackageBugSupervisor SET bug_supervisor=%(to_id)s
            WHERE bug_supervisor=%(from_id)s
            ''', vars())
        skip.append(('packagebugsupervisor', 'bug_supervisor'))

        # Update the SpecificationFeedback entries that will not conflict
        # and trash the rest.

        # First we handle the reviewer.
        cur.execute('''
            UPDATE SpecificationFeedback
            SET reviewer=%(to_id)d
            WHERE reviewer=%(from_id)d AND specification NOT IN
                (
                SELECT specification
                FROM SpecificationFeedback
                WHERE reviewer = %(to_id)d
                )
            ''' % vars())
        cur.execute('''
            DELETE FROM SpecificationFeedback WHERE reviewer=%(from_id)d
            ''' % vars())
        skip.append(('specificationfeedback', 'reviewer'))

        # And now we handle the requester.
        cur.execute('''
            UPDATE SpecificationFeedback
            SET requester=%(to_id)d
            WHERE requester=%(from_id)d AND specification NOT IN
                (
                SELECT specification
                FROM SpecificationFeedback
                WHERE requester = %(to_id)d
                )
            ''' % vars())
        cur.execute('''
            DELETE FROM SpecificationFeedback WHERE requester=%(from_id)d
            ''' % vars())
        skip.append(('specificationfeedback', 'requester'))

        # Update the SpecificationSubscription entries that will not conflict
        # and trash the rest
        cur.execute('''
            UPDATE SpecificationSubscription
            SET person=%(to_id)d
            WHERE person=%(from_id)d AND specification NOT IN
                (
                SELECT specification
                FROM SpecificationSubscription
                WHERE person = %(to_id)d
                )
            ''' % vars())
        cur.execute('''
            DELETE FROM SpecificationSubscription WHERE person=%(from_id)d
            ''' % vars())
        skip.append(('specificationsubscription', 'person'))

        # Update only the SprintAttendances that will not conflict
        cur.execute('''
            UPDATE SprintAttendance
            SET attendee=%(to_id)d
            WHERE attendee=%(from_id)d AND sprint NOT IN
                (
                SELECT sprint
                FROM SprintAttendance
                WHERE attendee = %(to_id)d
                )
            ''' % vars())
        # and delete those left over
        cur.execute('''
            DELETE FROM SprintAttendance WHERE attendee=%(from_id)d
            ''' % vars())
        skip.append(('sprintattendance', 'attendee'))

        # Update only the POSubscriptions that will not conflict
        # XXX: StuartBishop 2005-03-31:
        # Add sampledata and test to confirm this case.
        cur.execute('''
            UPDATE POSubscription
            SET person=%(to_id)d
            WHERE person=%(from_id)d AND id NOT IN (
                SELECT a.id
                    FROM POSubscription AS a, POSubscription AS b
                    WHERE a.person = %(from_id)d AND b.person = %(to_id)d
                    AND a.language = b.language
                    AND a.potemplate = b.potemplate
                    )
            ''' % vars())
        skip.append(('posubscription', 'person'))

        # Update only the POExportRequests that will not conflict
        # and trash the rest
        cur.execute('''
            UPDATE POExportRequest
            SET person=%(to_id)d
            WHERE person=%(from_id)d AND id NOT IN (
                SELECT a.id FROM POExportRequest AS a, POExportRequest AS b
                WHERE a.person = %(from_id)d AND b.person = %(to_id)d
                AND a.potemplate = b.potemplate
                AND a.pofile = b.pofile
                )
            ''' % vars())
        cur.execute('''
            DELETE FROM POExportRequest WHERE person=%(from_id)d
            ''' % vars())
        skip.append(('poexportrequest', 'person'))

        # Update the TranslationMessage. They should not conflict since each
        # of them are independent
        cur.execute('''
            UPDATE TranslationMessage
            SET submitter=%(to_id)d
            WHERE submitter=%(from_id)d
            ''' % vars())
        skip.append(('translationmessage', 'submitter'))
        cur.execute('''
            UPDATE TranslationMessage
            SET reviewer=%(to_id)d
            WHERE reviewer=%(from_id)d
            ''' % vars())
        skip.append(('translationmessage', 'reviewer'))

        # Handle the POFileTranslator cache by doing nothing. As it is
        # maintained by triggers, the data migration has already been done
        # for us when we updated the source tables.
        skip.append(('pofiletranslator', 'person'))

        # Update only the TranslationImportQueueEntry that will not conflict
        # and trash the rest
        cur.execute('''
            UPDATE TranslationImportQueueEntry
            SET importer=%(to_id)d
            WHERE importer=%(from_id)d AND id NOT IN (
                SELECT a.id
                FROM TranslationImportQueueEntry AS a,
                     TranslationImportQueueEntry AS b
                WHERE a.importer = %(from_id)d AND b.importer = %(to_id)d
                AND a.distroseries = b.distroseries
                AND a.sourcepackagename = b.sourcepackagename
                AND a.productseries = b.productseries
                AND a.path = b.path
                )
            ''' % vars())
        cur.execute('''
            DELETE FROM TranslationImportQueueEntry WHERE importer=%(from_id)d
            ''' % vars())
        skip.append(('translationimportqueueentry', 'importer'))

        # XXX cprov 2007-02-22 bug=87098:
        # Since we only allow one PPA for each user,
        # we can't reassign the old user archive to the new user.
        # It need to be done manually, probably by reasinning all publications
        # to the old PPA to the new one, performing a careful_publishing on it
        # and removing the old one from disk.
        skip.append(('archive', 'owner'))

        # Sanity check. If we have a reference that participates in a
        # UNIQUE index, it must have already been handled by this point.
        # We can tell this by looking at the skip list.
        for src_tab, src_col, ref_tab, ref_col, updact, delact in references:
            uniques = postgresql.listUniques(cur, src_tab, src_col)
            if len(uniques) > 0 and (src_tab, src_col) not in skip:
                raise NotImplementedError(
                        '%s.%s reference to %s.%s is in a UNIQUE index '
                        'but has not been handled' % (
                            src_tab, src_col, ref_tab, ref_col
                            )
                        )

        # Handle all simple cases
        for src_tab, src_col, ref_tab, ref_col, updact, delact in references:
            if (src_tab, src_col) in skip:
                continue
            cur.execute('UPDATE %s SET %s=%d WHERE %s=%d' % (
                src_tab, src_col, to_person.id, src_col, from_person.id
                ))

        # Transfer active team memberships
        approved = TeamMembershipStatus.APPROVED
        admin = TeamMembershipStatus.ADMIN
        cur.execute(
            'SELECT team, status FROM TeamMembership WHERE person = %s '
            'AND status IN (%s,%s)'
            % sqlvalues(from_person, approved, admin))
        for team_id, status in cur.fetchall():
            cur.execute('SELECT status FROM TeamMembership WHERE person = %s '
                        'AND team = %s'
                        % sqlvalues(to_person, team_id))
            result = cur.fetchone()
            if result:
                current_status = result[0]
                # Now we can safely delete from_person's membership record,
                # because we know to_person has a membership entry for this
                # team, so may only need to change its status.
                cur.execute(
                    'DELETE FROM TeamMembership WHERE person = %s '
                    'AND team = %s' % sqlvalues(from_person, team_id))

                if current_status == admin.value:
                    # to_person is already an administrator of this team, no
                    # need to do anything else.
                    continue
                # to_person is either an approved or an inactive member,
                # while from_person is either admin or approved. That means we
                # can safely set from_person's membership status on
                # to_person's membership.
                assert status in (approved.value, admin.value)
                cur.execute(
                    'UPDATE TeamMembership SET status = %s WHERE person = %s '
                    'AND team = %s' % sqlvalues(status, to_person, team_id))
            else:
                # to_person is not a member of this team. just change
                # from_person with to_person in the membership record.
                cur.execute(
                    'UPDATE TeamMembership SET person = %s WHERE person = %s '
                    'AND team = %s'
                    % sqlvalues(to_person, from_person, team_id))

        cur.execute('SELECT team FROM TeamParticipation WHERE person = %s '
                    'AND person != team' % sqlvalues(from_person))
        for team_id in cur.fetchall():
            cur.execute(
                'SELECT team FROM TeamParticipation WHERE person = %s '
                'AND team = %s' % sqlvalues(to_person, team_id))
            if not cur.fetchone():
                cur.execute(
                    'UPDATE TeamParticipation SET person = %s WHERE '
                    'person = %s AND team = %s'
                    % sqlvalues(to_person, from_person, team_id))
            else:
                cur.execute(
                    'DELETE FROM TeamParticipation WHERE person = %s AND '
                    'team = %s' % sqlvalues(from_person, team_id))

        # Flag the account as merged
        cur.execute('''
            UPDATE Person SET merged=%(to_id)d WHERE id=%(from_id)d
            ''' % vars())

        # And nuke any referencing Account
        cur.execute('''
            DELETE FROM Account USING Person
            WHERE Person.account = Account.id AND Person.id=%(from_id)d
            ''' % vars())

        # Append a -merged suffix to the account's name.
        name = base = "%s-merged" % from_person.name.encode('ascii')
        cur.execute("SELECT id FROM Person WHERE name = %s" % sqlvalues(name))
        i = 1
        while cur.fetchone():
            name = "%s%d" % (base, i)
            cur.execute("SELECT id FROM Person WHERE name = %s"
                        % sqlvalues(name))
            i += 1
        cur.execute("UPDATE Person SET name = %s WHERE id = %s"
                    % sqlvalues(name, from_person))

        # Since we've updated the database behind Storm's back,
        # flush its caches.
        store.invalidate()

    def getTranslatorsByLanguage(self, language):
        """See `IPersonSet`."""
        # XXX CarlosPerelloMarin 2007-03-31 bug=102257:
        # The KarmaCache table doesn't have a field to store karma per
        # language, so we are actually returning the people with the most
        # translation karma that have this language selected in their
        # preferences.
        return Person.select('''
            PersonLanguage.person = Person.id AND
            PersonLanguage.language = %s AND
            KarmaCache.person = Person.id AND
            KarmaCache.product IS NULL AND
            KarmaCache.project IS NULL AND
            KarmaCache.sourcepackagename IS NULL AND
            KarmaCache.distribution IS NULL AND
            KarmaCache.category = KarmaCategory.id AND
            KarmaCategory.name = 'translations'
            ''' % sqlvalues(language), orderBy=['-KarmaCache.karmavalue'],
            clauseTables=[
                'PersonLanguage', 'KarmaCache', 'KarmaCategory'])

    def getValidPersons(self, persons):
        """See `IPersonSet.`"""
        person_ids = [person.id for person in persons]
        if len(person_ids) == 0:
            return []

        # This has the side effect of sucking in the ValidPersonCache
        # items into the cache, allowing Person.is_valid_person calls to
        # not hit the DB.
        valid_person_ids = set(
                person_id.id for person_id in ValidPersonCache.select(
                    "id IN %s" % sqlvalues(person_ids)))
        return [
            person for person in persons if person.id in valid_person_ids]

    def getPeopleWithBranches(self, product=None):
        """See `IPersonSet`."""
        branch_clause = 'SELECT owner FROM Branch'
        if product is not None:
            branch_clause += ' WHERE product = %s' % quote(product)
        return Person.select('''
            Person.id in (%s)
            ''' % branch_clause)

    def getSubscribersForTargets(self, targets, recipients=None):
        """See `IPersonSet`. """
        if len(targets) == 0:
            return set()
        target_criteria = []
        for target in targets:
            # target_args is a mapping from query arguments
            # to query values.
            target_args = target._target_args
            target_criteria_clauses = []
            for key, value in target_args.items():
                if value is not None:
                    target_criteria_clauses.append(
                        '%s = %s' % (key, quote(value)))
                else:
                    target_criteria_clauses.append(
                        '%s IS NULL' % key)
            target_criteria.append(
                '(%s)' % ' AND '.join(target_criteria_clauses))

        # Build a UNION query, since using OR slows down the query a lot.
        subscriptions = StructuralSubscription.select(target_criteria[0])
        for target_criterion in target_criteria[1:]:
            subscriptions = subscriptions.union(
                StructuralSubscription.select(target_criterion))

        # Listify the result, since we want to loop over it multiple times.
        subscriptions = list(subscriptions)

        # We can't use prejoins in UNION queries, so populate the cache
        # by getting all the subscribers.
        subscriber_ids = [
            subscription.subscriberID for subscription in subscriptions]
        if len(subscriber_ids) > 0:
            list(Person.select("id IN %s" % sqlvalues(subscriber_ids)))

        subscribers = set()
        for subscription in subscriptions:
            subscribers.add(subscription.subscriber)
            if recipients is not None:
                recipients.addStructuralSubscriber(
                    subscription.subscriber, subscription.target)
        return subscribers

    def updatePersonalStandings(self):
        """See `IPersonSet`."""
        cur = cursor()
        cur.execute("""
        UPDATE Person
        SET personal_standing = %s
        WHERE personal_standing = %s
        AND id IN (
            SELECT posted_by
            FROM MessageApproval
            WHERE status = %s
            GROUP BY posted_by
            HAVING COUNT(DISTINCT mailing_list) >= %s
            )
        """ % sqlvalues(PersonalStanding.GOOD,
                        PersonalStanding.UNKNOWN,
                        PostedMessageStatus.APPROVED,
                        config.standingupdater.approvals_needed))


class PersonLanguage(SQLBase):
    _table = 'PersonLanguage'

    person = ForeignKey(foreignKey='Person', dbName='person', notNull=True)
    language = ForeignKey(foreignKey='Language', dbName='language',
                          notNull=True)


class SSHKey(SQLBase):
    implements(ISSHKey)
    _defaultOrder = ["person", "keytype", "keytext"]

    _table = 'SSHKey'

    person = ForeignKey(foreignKey='Person', dbName='person', notNull=True)
    keytype = EnumCol(dbName='keytype', notNull=True, enum=SSHKeyType)
    keytext = StringCol(dbName='keytext', notNull=True)
    comment = StringCol(dbName='comment', notNull=True)


class SSHKeySet:
    implements(ISSHKeySet)

    def new(self, person, keytype, keytext, comment):
        return SSHKey(person=person, keytype=keytype, keytext=keytext,
                      comment=comment)

    def getByID(self, id, default=None):
        try:
            return SSHKey.get(id)
        except SQLObjectNotFound:
            return default

    def getByPeople(self, people):
        """See `ISSHKeySet`"""
        return SSHKey.select("""
            SSHKey.person IN %s
            """ % sqlvalues([person.id for person in people]))


class WikiName(SQLBase):
    implements(IWikiName)

    _table = 'WikiName'

    person = ForeignKey(dbName='person', foreignKey='Person', notNull=True)
    wiki = StringCol(dbName='wiki', notNull=True)
    wikiname = StringCol(dbName='wikiname', notNull=True)

    @property
    def url(self):
        return self.wiki + self.wikiname


class WikiNameSet:
    implements(IWikiNameSet)

    def getByWikiAndName(self, wiki, wikiname):
        """See `IWikiNameSet`."""
        return WikiName.selectOneBy(wiki=wiki, wikiname=wikiname)

    def getUbuntuWikiByPerson(self, person):
        """See `IWikiNameSet`."""
        return WikiName.selectOneBy(person=person, wiki=UBUNTU_WIKI_URL)

    def getOtherWikisByPerson(self, person):
        """See `IWikiNameSet`."""
        return WikiName.select(AND(WikiName.q.personID==person.id,
                                   WikiName.q.wiki!=UBUNTU_WIKI_URL))

    def getAllWikisByPerson(self, person):
        """See `IWikiNameSet`."""
        return WikiName.selectBy(person=person)

    def get(self, id):
        """See `IWikiNameSet`."""
        try:
            return WikiName.get(id)
        except SQLObjectNotFound:
            return None

    def new(self, person, wiki, wikiname):
        """See `IWikiNameSet`."""
        return WikiName(person=person, wiki=wiki, wikiname=wikiname)

    def exists(self, wikiname, wiki=UBUNTU_WIKI_URL):
        """See `IWikiNameSet`."""
        return WikiName.selectOneBy(wiki=wiki, wikiname=wikiname) is not None


class JabberID(SQLBase):
    implements(IJabberID)

    _table = 'JabberID'
    _defaultOrder = ['jabberid']

    person = ForeignKey(dbName='person', foreignKey='Person', notNull=True)
    jabberid = StringCol(dbName='jabberid', notNull=True)


class JabberIDSet:
    implements(IJabberIDSet)

    def new(self, person, jabberid):
        """See `IJabberIDSet`"""
        return JabberID(person=person, jabberid=jabberid)

    def getByJabberID(self, jabberid):
        """See `IJabberIDSet`"""
        return JabberID.selectOneBy(jabberid=jabberid)

    def getByPerson(self, person):
        """See `IJabberIDSet`"""
        return JabberID.selectBy(person=person)


class IrcID(SQLBase):
    """See `IIrcID`"""
    implements(IIrcID)

    _table = 'IrcID'

    person = ForeignKey(dbName='person', foreignKey='Person', notNull=True)
    network = StringCol(dbName='network', notNull=True)
    nickname = StringCol(dbName='nickname', notNull=True)


class IrcIDSet:
    """See `IIrcIDSet`"""
    implements(IIrcIDSet)

    def get(self, id):
        """See `IIrcIDSet`"""
        try:
            return IrcID.get(id)
        except SQLObjectNotFound:
            return None

    def new(self, person, network, nickname):
        """See `IIrcIDSet`"""
        return IrcID(person=person, network=network, nickname=nickname)<|MERGE_RESOLUTION|>--- conflicted
+++ resolved
@@ -29,7 +29,6 @@
     BoolCol, ForeignKey, IntCol, SQLMultipleJoin, SQLObjectNotFound,
     SQLRelatedJoin, StringCol)
 from sqlobject.sqlbuilder import AND, OR, SQLConstant
-from storm.references import Reference
 from storm.store import Store
 
 from canonical.config import config
@@ -57,28 +56,9 @@
 from canonical.launchpad.event.team import JoinTeamEvent, TeamInvitationEvent
 from canonical.launchpad.helpers import contactEmailAddresses, shortlist
 
-<<<<<<< HEAD
-from canonical.launchpad.interfaces import (
-    AccountStatus, ArchivePurpose, BugTaskImportance, BugTaskSearchParams,
-    BugTaskStatus, EmailAddressStatus, IArchivePermissionSet, IBugTarget,
-    IBugTaskSet, IDistribution, IDistributionSet, IEmailAddress,
-    IEmailAddressSet, IGPGKeySet, IHWSubmissionSet, IHasIcon, IHasLogo,
-    IHasMugshot, IIrcID, IIrcIDSet, IJabberID, IJabberIDSet, ILaunchBag,
-    ILaunchpadCelebrities, ILaunchpadStatisticSet, ILoginTokenSet,
-    IMailingListSet, INACTIVE_ACCOUNT_STATUSES,
-    InvalidName, IPerson, IPersonSet, IPillarNameSet,
-    IProduct, IRevisionSet, ISSHKey, ISSHKeySet, ISignedCodeOfConductSet,
-    ISourcePackageNameSet, ITeam, ITranslationGroupSet, IWikiName,
-    IWikiNameSet, JoinNotAllowed, LoginTokenType,
-    MailingListAutoSubscribePolicy, NameAlreadyTaken, PackagePublishingStatus,
-    PersonCreationRationale, PersonVisibility, PersonalStanding,
-    PostedMessageStatus, QUESTION_STATUS_DEFAULT_SEARCH, SSHKeyType,
-    ShipItConstants, ShippingRequestStatus, SpecificationDefinitionStatus,
-    SpecificationFilter, SpecificationImplementationStatus, SpecificationSort,
-    TeamMembershipRenewalPolicy, TeamMembershipStatus, TeamSubscriptionPolicy,
-    UBUNTU_WIKI_URL, UNRESOLVED_BUGTASK_STATUSES, IAccountSet,
-    AccountCreationRationale, InvalidEmailAddress)
-=======
+from canonical.launchpad.interfaces.account import (
+    AccountCreationRationale, AccountStatus, IAccountSet,
+    INACTIVE_ACCOUNT_STATUSES)
 from canonical.launchpad.interfaces.archive import ArchivePurpose
 from canonical.launchpad.interfaces.archivepermission import (
     IArchivePermissionSet)
@@ -95,8 +75,7 @@
 from canonical.launchpad.interfaces.irc import IIrcID, IIrcIDSet
 from canonical.launchpad.interfaces.jabber import IJabberID, IJabberIDSet
 from canonical.launchpad.interfaces.launchpad import (
-    IHasIcon, IHasLogo, IHasMugshot, ILaunchpadCelebrities,
-    IPasswordEncryptor)
+    IHasIcon, IHasLogo, IHasMugshot, ILaunchpadCelebrities)
 from canonical.launchpad.interfaces.launchpadstatistic import (
     ILaunchpadStatisticSet)
 from canonical.launchpad.interfaces.logintoken import (
@@ -106,8 +85,7 @@
 from canonical.launchpad.interfaces.mailinglistsubscription import (
     MailingListAutoSubscribePolicy)
 from canonical.launchpad.interfaces.person import (
-    AccountStatus, INACTIVE_ACCOUNT_STATUSES, InvalidName, IPerson,
-    IPersonSet, ITeam, JoinNotAllowed, NameAlreadyTaken,
+    InvalidName, IPerson, IPersonSet, ITeam, JoinNotAllowed, NameAlreadyTaken,
     PersonCreationRationale, PersonVisibility, PersonalStanding,
     TeamMembershipRenewalPolicy, TeamSubscriptionPolicy)
 from canonical.launchpad.interfaces.pillar import IPillarNameSet
@@ -129,7 +107,6 @@
 from canonical.launchpad.interfaces.wikiname import (
     IWikiName, IWikiNameSet, UBUNTU_WIKI_URL)
 from canonical.launchpad.webapp.interfaces import ILaunchBag
->>>>>>> f10bc46f
 
 from canonical.launchpad.database.archive import Archive
 from canonical.launchpad.database.codeofconduct import SignedCodeOfConduct
@@ -194,15 +171,9 @@
         "person_sort_key(displayname, name)")
     _defaultOrder = sortingColumns
 
-<<<<<<< HEAD
     account = ForeignKey(dbName='account', foreignKey='Account', default=None)
 
-    name = StringCol(dbName='name', alternateID=True, notNull=True)
-
-    def _set_name(self, value):
-=======
     def _validate_name(self, attr, value):
->>>>>>> f10bc46f
         """Check that rename is allowed."""
         # Renaming a team is prohibited for any team that has a mailing list.
         # This is because renaming a mailing list is not trivial in Mailman
@@ -2387,7 +2358,6 @@
         query = AND(Person.q.teamownerID==None, Person.q.mergedID==None)
         return Person.select(query, orderBy=orderBy)
 
-<<<<<<< HEAD
     def getAllValidPersons(self, orderBy=None):
         """See `IPersonSet`."""
         if orderBy is None:
@@ -2395,8 +2365,6 @@
         return Person.select(
                 Person.q.id == ValidPersonCache.q.id, orderBy=orderBy)
 
-=======
->>>>>>> f10bc46f
     def teamsCount(self):
         """See `IPersonSet`."""
         return getUtility(ILaunchpadStatisticSet).value('teams_count')
