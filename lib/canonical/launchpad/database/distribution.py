# Copyright 2004-2007 Canonical Ltd.  All rights reserved.
"""Database classes for implementing distribution items."""

__metaclass__ = type
__all__ = ['Distribution', 'DistributionSet']

from zope.interface import implements
from zope.component import getUtility

from sqlobject import (
    BoolCol, ForeignKey, SQLMultipleJoin, SQLRelatedJoin, StringCol,
    SQLObjectNotFound)
from sqlobject.sqlbuilder import AND, OR, SQLConstant

from canonical.cachedproperty import cachedproperty

from canonical.database.sqlbase import quote, quote_like, SQLBase, sqlvalues
from canonical.database.datetimecol import UtcDateTimeCol
from canonical.database.enumcol import EnumCol
from canonical.database.constants import UTC_NOW

from canonical.launchpad.database.bugtarget import BugTargetBase

from canonical.launchpad.database.karma import KarmaContextMixin
from canonical.launchpad.database.archive import Archive
from canonical.launchpad.database.bug import (
    BugSet, get_bug_tags, get_bug_tags_open_count)
from canonical.launchpad.database.bugtask import BugTask, BugTaskSet
from canonical.launchpad.database.faq import FAQ, FAQSearch
from canonical.launchpad.database.mentoringoffer import MentoringOffer
from canonical.launchpad.database.milestone import Milestone
from canonical.launchpad.database.question import (
    QuestionTargetSearch, QuestionTargetMixin)
from canonical.launchpad.database.specification import (
    HasSpecificationsMixin, Specification)
from canonical.launchpad.database.sprint import HasSprintsMixin
from canonical.launchpad.database.distroseries import DistroSeries
from canonical.launchpad.database.publishedpackage import PublishedPackage
from canonical.launchpad.database.binarypackagename import (
    BinaryPackageName)
from canonical.launchpad.database.binarypackagerelease import (
    BinaryPackageRelease)
from canonical.launchpad.database.distributionbounty import DistributionBounty
from canonical.launchpad.database.distributionmirror import DistributionMirror
from canonical.launchpad.database.distributionsourcepackage import (
    DistributionSourcePackage)
from canonical.launchpad.database.distributionsourcepackagerelease import (
    DistributionSourcePackageRelease)
from canonical.launchpad.database.distributionsourcepackagecache import (
    DistributionSourcePackageCache)
from canonical.launchpad.database.sourcepackagename import (
    SourcePackageName)
from canonical.launchpad.database.sourcepackagerelease import (
    SourcePackageRelease)
from canonical.launchpad.database.publishing import (
    SourcePackageFilePublishing, BinaryPackageFilePublishing,
    SourcePackagePublishingHistory)
from canonical.launchpad.helpers import shortlist
from canonical.launchpad.webapp.url import urlparse

from canonical.lp.dbschema import (
<<<<<<< HEAD
    ArchivePurpose, DistroSeriesStatus, PackagePublishingStatus,
    SpecificationDefinitionStatus, SpecificationFilter,
    SpecificationImplementationStatus, SpecificationSort, TranslationPermission)

from canonical.launchpad.interfaces import (
    BugTaskStatus, IArchiveSet, IBuildSet, IDistribution, IDistributionSet,
    IFAQTarget, IHasBuildRecords, IHasIcon, IHasLogo, IHasMugshot,
    ILaunchpadCelebrities, IQuestionTarget, ISourcePackageName, MirrorContent,
    NotFoundError, QUESTION_STATUS_DEFAULT_SEARCH)
=======
    ArchivePurpose, BugTaskStatus, DistroSeriesStatus,
    PackagePublishingStatus, PackageUploadStatus,
    SpecificationDefinitionStatus, SpecificationFilter,
    SpecificationImplementationStatus, SpecificationSort,
    TranslationPermission)

from canonical.launchpad.interfaces import (
    IArchiveSet, IBuildSet, IDistribution, IDistributionSet, IFAQTarget,
    IHasBuildRecords, IHasIcon, IHasLogo, IHasMugshot, ILaunchpadCelebrities,
    IQuestionTarget, ISourcePackageName, MirrorContent, NotFoundError,
    QUESTION_STATUS_DEFAULT_SEARCH)
>>>>>>> 88930dfc

from canonical.archivepublisher.debversion import Version

from canonical.launchpad.validators.name import sanitize_name, valid_name


class Distribution(SQLBase, BugTargetBase, HasSpecificationsMixin,
                   HasSprintsMixin, KarmaContextMixin, QuestionTargetMixin):
    """A distribution of an operating system, e.g. Debian GNU/Linux."""
    implements(
        IDistribution, IFAQTarget, IHasBuildRecords, IQuestionTarget,
        IHasLogo, IHasMugshot, IHasIcon)

    _table = 'Distribution'
    _defaultOrder = 'name'

    name = StringCol(notNull=True, alternateID=True, unique=True)
    displayname = StringCol(notNull=True)
    title = StringCol(notNull=True)
    summary = StringCol(notNull=True)
    description = StringCol(notNull=True)
    homepage_content = StringCol(default=None)
    icon = ForeignKey(
        dbName='icon', foreignKey='LibraryFileAlias', default=None)
    logo = ForeignKey(
        dbName='logo', foreignKey='LibraryFileAlias', default=None)
    mugshot = ForeignKey(
        dbName='mugshot', foreignKey='LibraryFileAlias', default=None)
    domainname = StringCol(notNull=True)
    owner = ForeignKey(dbName='owner', foreignKey='Person', notNull=True)
    bugcontact = ForeignKey(
        dbName='bugcontact', foreignKey='Person', notNull=False, default=None)
    security_contact = ForeignKey(
        dbName='security_contact', foreignKey='Person', notNull=False,
        default=None)
    driver = ForeignKey(
        foreignKey="Person", dbName="driver", notNull=False, default=None)
    members = ForeignKey(dbName='members', foreignKey='Person', notNull=True)
    mirror_admin = ForeignKey(
        dbName='mirror_admin', foreignKey='Person', notNull=True)
    translationgroup = ForeignKey(
        dbName='translationgroup', foreignKey='TranslationGroup',
        notNull=False, default=None)
    translationpermission = EnumCol(
        dbName='translationpermission', notNull=True,
        schema=TranslationPermission, default=TranslationPermission.OPEN)
    lucilleconfig = StringCol(
        dbName='lucilleconfig', notNull=False, default=None)
    upload_sender = StringCol(
        dbName='upload_sender', notNull=False, default=None)
    upload_admin = ForeignKey(
        dbName='upload_admin', foreignKey='Person', default=None,
        notNull=False)
    bounties = SQLRelatedJoin(
        'Bounty', joinColumn='distribution', otherColumn='bounty',
        intermediateTable='DistributionBounty')
    uploaders = SQLMultipleJoin('DistroComponentUploader',
        joinColumn='distribution', prejoins=["uploader", "component"])
    official_answers = BoolCol(dbName='official_answers', notNull=True,
        default=False)
    official_malone = BoolCol(dbName='official_malone', notNull=True,
        default=False)
    official_rosetta = BoolCol(dbName='official_rosetta', notNull=True,
        default=False)
    translation_focus = ForeignKey(dbName='translation_focus',
        foreignKey='DistroSeries', notNull=False, default=None)
    source_package_caches = SQLMultipleJoin('DistributionSourcePackageCache',
                                            joinColumn="distribution",
                                            orderBy="name",
                                            prejoins=['sourcepackagename'])
    date_created = UtcDateTimeCol(notNull=False, default=UTC_NOW)

    @cachedproperty
    def main_archive(self):
        """See IDistribution."""
        return Archive.selectOneBy(distribution=self,
                                   purpose=ArchivePurpose.PRIMARY)

    @cachedproperty
    def all_distro_archives(self):
        """See `IDistribution`."""
        return Archive.select("""
            Distribution = %s AND
            Purpose != %s""" % sqlvalues(self.id, ArchivePurpose.PPA)
            )

    @property
    def all_milestones(self):
        """See `IDistribution`."""
        return Milestone.selectBy(
            distribution=self, orderBy=['dateexpected', 'name'])

    @property
    def milestones(self):
        """See `IDistribution`."""
        return Milestone.selectBy(
            distribution=self, visible=True, orderBy=['dateexpected', 'name'])

    @property
    def archive_mirrors(self):
        """See canonical.launchpad.interfaces.IDistribution."""
        return DistributionMirror.selectBy(
            distribution=self, content=MirrorContent.ARCHIVE,
            official_approved=True, official_candidate=True, enabled=True)

    @property
    def cdimage_mirrors(self):
        """See canonical.launchpad.interfaces.IDistribution."""
        return DistributionMirror.selectBy(
            distribution=self, content=MirrorContent.RELEASE,
            official_approved=True, official_candidate=True, enabled=True)

    @property
    def disabled_mirrors(self):
        """See canonical.launchpad.interfaces.IDistribution."""
        return DistributionMirror.selectBy(
            distribution=self, official_approved=True,
            official_candidate=True, enabled=False)

    @property
    def unofficial_mirrors(self):
        """See canonical.launchpad.interfaces.IDistribution."""
        query = OR(DistributionMirror.q.official_candidate==False,
                   DistributionMirror.q.official_approved==False)
        return DistributionMirror.select(
            AND(DistributionMirror.q.distributionID==self.id, query))

    @property
    def full_functionality(self):
        """See `IDistribution`."""
        if self == getUtility(ILaunchpadCelebrities).ubuntu:
            return True
        return False

    @property
    def drivers(self):
        """See `IDistribution`."""
        if self.driver is not None:
            return [self.driver]
        else:
            return [self.owner]

    @property
    def is_read_only(self):
        """See `IDistribution`."""
        return self.name in ['debian', 'redhat', 'gentoo']

    @property
    def _sort_key(self):
        """Return something that can be used to sort distributions,
        putting Ubuntu and its major derivatives first.

        This is used to ensure that the list of distributions displayed in
        Soyuz generally puts Ubuntu at the top.
        """
        if self.name == 'ubuntu':
            return (0, 'ubuntu')
        if self.name in ['kubuntu', 'xubuntu', 'edubuntu']:
            return (1, self.name)
        if 'buntu' in self.name:
            return (2, self.name)
        return (3, self.name)

    @property
    def serieses(self):
        """See `IDistribution`."""
        # This is used in a number of places and given it's already
        # listified, why not spare the trouble of regenerating?
        ret = DistroSeries.selectBy(distribution=self)
        return sorted(ret, key=lambda a: Version(a.version), reverse=True)

    @property
    def mentoring_offers(self):
        """See `IDistribution`"""
        via_specs = MentoringOffer.select("""
            Specification.distribution = %s AND
            Specification.id = MentoringOffer.specification
            """ % sqlvalues(self.id) + """ AND NOT (
            """ + Specification.completeness_clause + ")",
            clauseTables=['Specification'],
            distinct=True)
        via_bugs = MentoringOffer.select("""
            BugTask.distribution = %s AND
            BugTask.bug = MentoringOffer.bug AND
            BugTask.bug = Bug.id AND
            Bug.private IS FALSE
            """ % sqlvalues(self.id) + """ AND NOT (
            """ + BugTask.completeness_clause +")",
            clauseTables=['BugTask', 'Bug'],
            distinct=True)
        return via_specs.union(via_bugs, orderBy=['-date_created', '-id'])

    @property
    def bugtargetdisplayname(self):
        """See IBugTarget."""
        return self.displayname

    @property
    def bugtargetname(self):
        """See `IBugTarget`."""
        return self.name

    def _getBugTaskContextWhereClause(self):
        """See BugTargetBase."""
        return "BugTask.distribution = %d" % self.id

    def searchTasks(self, search_params):
        """See canonical.launchpad.interfaces.IBugTarget."""
        search_params.setDistribution(self)
        return BugTaskSet().search(search_params)

    def getUsedBugTags(self):
        """See `IBugTarget`."""
        return get_bug_tags("BugTask.distribution = %s" % sqlvalues(self))

    def getUsedBugTagsWithOpenCounts(self, user):
        """See `IBugTarget`."""
        return get_bug_tags_open_count(
            "BugTask.distribution = %s" % sqlvalues(self), user)

    def getMirrorByName(self, name):
        """See `IDistribution`."""
        return DistributionMirror.selectOneBy(distribution=self, name=name)

    def newMirror(self, owner, speed, country, content, displayname=None,
                  description=None, http_base_url=None, ftp_base_url=None,
                  rsync_base_url=None, official_candidate=False,
                  enabled=False):
        """See `IDistribution`."""
        # NB this functionality is only available to distributions that have
        # the full functionality of Launchpad enabled. This is Ubuntu and
        # commercial derivatives that have been specifically given this
        # ability
        if not self.full_functionality:
            return None

        url = http_base_url or ftp_base_url
        assert url is not None, (
            "A mirror must provide either an HTTP or FTP URL (or both).")
        dummy, host, dummy, dummy, dummy, dummy = urlparse(url)
        name = sanitize_name('%s-%s' % (host, content.name.lower()))

        orig_name = name
        count = 1
        while DistributionMirror.selectOneBy(name=name) is not None:
            count += 1
            name = '%s%s' % (orig_name, count)

        return DistributionMirror(
            distribution=self, owner=owner, name=name, speed=speed,
            country=country, content=content, displayname=displayname,
            description=description, http_base_url=http_base_url,
            ftp_base_url=ftp_base_url, rsync_base_url=rsync_base_url,
            official_candidate=official_candidate, enabled=enabled)

    def createBug(self, bug_params):
        """See canonical.launchpad.interfaces.IBugTarget."""
        bug_params.setBugTarget(distribution=self)
        return BugSet().createBug(bug_params)

    def _getBugTaskContextClause(self):
        """See BugTargetBase."""
        return 'BugTask.distribution = %s' % sqlvalues(self)

    @property
    def currentseries(self):
        """See `IDistribution`."""
        # XXX kiko 2006-03-18:
        # This should be just a selectFirst with a case in its
        # order by clause.

        serieses = self.serieses
        # If we have a frozen one, return that.
        for series in serieses:
            if series.status == DistroSeriesStatus.FROZEN:
                return series
        # If we have one in development, return that.
        for series in serieses:
            if series.status == DistroSeriesStatus.DEVELOPMENT:
                return series
        # If we have a stable one, return that.
        for series in serieses:
            if series.status == DistroSeriesStatus.CURRENT:
                return series
        # If we have ANY, return the first one.
        if len(serieses) > 0:
            return serieses[0]
        return None

    def __getitem__(self, name):
        for series in self.serieses:
            if series.name == name:
                return series
        raise NotFoundError(name)

    def __iter__(self):
        return iter(self.serieses)

    @property
    def bugCounter(self):
        """See `IDistribution`."""
        counts = []

        severities = [BugTaskStatus.NEW,
                      BugTaskStatus.CONFIRMED,
                      BugTaskStatus.INVALID,
                      BugTaskStatus.FIXRELEASED]

        querystr = ("BugTask.distribution = %s AND "
                 "BugTask.status = %s")

        for severity in severities:
            query = querystr % sqlvalues(self.id, severity.value)
            count = BugTask.select(query).count()
            counts.append(count)

        return counts

    def getSeries(self, name_or_version):
        """See `IDistribution`."""
        distroseries = DistroSeries.selectOneBy(
            distribution=self, name=name_or_version)
        if distroseries is None:
            distroseries = DistroSeries.selectOneBy(
                distribution=self, version=name_or_version)
            if distroseries is None:
                raise NotFoundError(name_or_version)
        return distroseries

    def getDevelopmentSerieses(self):
        """See `IDistribution`."""
        return DistroSeries.selectBy(
            distribution=self,
            status=DistroSeriesStatus.DEVELOPMENT)

    def getMilestone(self, name):
        """See `IDistribution`."""
        return Milestone.selectOne("""
            distribution = %s AND
            name = %s
            """ % sqlvalues(self.id, name))

    def getSourcePackage(self, name):
        """See `IDistribution`."""
        if ISourcePackageName.providedBy(name):
            sourcepackagename = name
        else:
            try:
                sourcepackagename = SourcePackageName.byName(name)
            except SQLObjectNotFound:
                return None
        return DistributionSourcePackage(self, sourcepackagename)

    def getSourcePackageRelease(self, sourcepackagerelease):
        """See `IDistribution`."""
        return DistributionSourcePackageRelease(self, sourcepackagerelease)

    @property
    def has_any_specifications(self):
        """See `IHasSpecifications`."""
        return self.all_specifications.count()

    @property
    def all_specifications(self):
        """See `IHasSpecifications`."""
        return self.specifications(filter=[SpecificationFilter.ALL])

    def specifications(self, sort=None, quantity=None, filter=None):
        """See `IHasSpecifications`.

        In the case of distributions, there are two kinds of filtering,
        based on:

          - completeness: we want to show INCOMPLETE if nothing is said
          - informationalness: we will show ANY if nothing is said

        """

        # Make a new list of the filter, so that we do not mutate what we
        # were passed as a filter
        if not filter:
            # it could be None or it could be []
            filter = [SpecificationFilter.INCOMPLETE]

        # now look at the filter and fill in the unsaid bits

        # defaults for completeness: if nothing is said about completeness
        # then we want to show INCOMPLETE
        completeness = False
        for option in [
            SpecificationFilter.COMPLETE,
            SpecificationFilter.INCOMPLETE]:
            if option in filter:
                completeness = True
        if completeness is False:
            filter.append(SpecificationFilter.INCOMPLETE)

        # defaults for acceptance: in this case we have nothing to do
        # because specs are not accepted/declined against a distro

        # defaults for informationalness: we don't have to do anything
        # because the default if nothing is said is ANY

        # sort by priority descending, by default
        if sort is None or sort == SpecificationSort.PRIORITY:
            order = (
                ['-priority', 'Specification.definition_status', 'Specification.name'])
        elif sort == SpecificationSort.DATE:
            order = ['-Specification.datecreated', 'Specification.id']

        # figure out what set of specifications we are interested in. for
        # distributions, we need to be able to filter on the basis of:
        #
        #  - completeness. by default, only incomplete specs shown
        #  - informational.
        #
        base = 'Specification.distribution = %s' % self.id
        query = base
        # look for informational specs
        if SpecificationFilter.INFORMATIONAL in filter:
            query += (' AND Specification.implementation_status = %s ' %
                quote(SpecificationImplementationStatus.INFORMATIONAL))

        # filter based on completion. see the implementation of
        # Specification.is_complete() for more details
        completeness =  Specification.completeness_clause

        if SpecificationFilter.COMPLETE in filter:
            query += ' AND ( %s ) ' % completeness
        elif SpecificationFilter.INCOMPLETE in filter:
            query += ' AND NOT ( %s ) ' % completeness

        # Filter for validity. If we want valid specs only then we should
        # exclude all OBSOLETE or SUPERSEDED specs
        if SpecificationFilter.VALID in filter:
            query += ' AND Specification.definition_status NOT IN ( %s, %s ) ' % \
                sqlvalues(SpecificationDefinitionStatus.OBSOLETE,
                          SpecificationDefinitionStatus.SUPERSEDED)

        # ALL is the trump card
        if SpecificationFilter.ALL in filter:
            query = base

        # Filter for specification text
        for constraint in filter:
            if isinstance(constraint, basestring):
                # a string in the filter is a text search filter
                query += ' AND Specification.fti @@ ftq(%s) ' % quote(
                    constraint)

        # now do the query, and remember to prejoin to people
        results = Specification.select(query, orderBy=order, limit=quantity)
        return results.prejoin(['assignee', 'approver', 'drafter'])

    def getSpecification(self, name):
        """See `ISpecificationTarget`."""
        return Specification.selectOneBy(distribution=self, name=name)

    def searchQuestions(self, search_text=None,
                        status=QUESTION_STATUS_DEFAULT_SEARCH,
                        language=None, sort=None, owner=None,
                        needs_attention_from=None, unsupported=False):
        """See `IQuestionCollection`."""
        if unsupported:
            unsupported_target = self
        else:
            unsupported_target = None

        return QuestionTargetSearch(
            distribution=self,
            search_text=search_text, status=status,
            language=language, sort=sort, owner=owner,
            needs_attention_from=needs_attention_from,
            unsupported_target=unsupported_target).getResults()

    def getTargetTypes(self):
        """See `QuestionTargetMixin`.
        
        Defines distribution as self and sourcepackagename as None.
        """
        return {'distribution': self,
                'sourcepackagename': None}

    def questionIsForTarget(self, question):
        """See `QuestionTargetMixin`.
        
        Return True when the Question's distribution is self.
        """
        if question.distribution is not self:
            return False
        return True

    def newFAQ(self, owner, title, content, keywords=None, date_created=None):
        """See `IFAQTarget`."""
        return FAQ.new(
            owner=owner, title=title, content=content, keywords=keywords,
            date_created=date_created, distribution=self)

    def findSimilarFAQs(self, summary):
        """See `IFAQTarget`."""
        return FAQ.findSimilar(summary, distribution=self)

    def getFAQ(self, id):
        """See `IFAQCollection`."""
        return FAQ.getForTarget(id, self)

    def searchFAQs(self, search_text=None, owner=None, sort=None):
        """See `IFAQCollection`."""
        return FAQSearch(
            search_text=search_text, owner=owner, sort=sort,
            distribution=self).getResults()
    
    def ensureRelatedBounty(self, bounty):
        """See `IDistribution`."""
        for curr_bounty in self.bounties:
            if bounty.id == curr_bounty.id:
                return None
        DistributionBounty(distribution=self, bounty=bounty)

    def getDistroSeriesAndPocket(self, distroseries_name):
        """See `IDistribution`."""
        from canonical.archivepublisher.publishing import suffixpocket

        # Get the list of suffixes.
        suffixes = [suffix for suffix, ignored in suffixpocket.items()]
        # Sort it longest string first.
        suffixes.sort(key=len, reverse=True)

        for suffix in suffixes:
            if distroseries_name.endswith(suffix):
                try:
                    left_size = len(distroseries_name) - len(suffix)
                    return (self[distroseries_name[:left_size]],
                            suffixpocket[suffix])
                except KeyError:
                    # Swallow KeyError to continue round the loop.
                    pass

        raise NotFoundError(distroseries_name)

    def getFileByName(self, filename, archive=None, source=True, binary=True):
        """See `IDistribution`."""
        assert (source or binary), "searching in an explicitly empty " \
               "space is pointless"
        if archive is None:
            archive = self.main_archive

        if source:
            candidate = SourcePackageFilePublishing.selectFirstBy(
                distribution=self, libraryfilealiasfilename=filename,
                archive=archive, orderBy=['id'])

        if binary:
            candidate = BinaryPackageFilePublishing.selectFirstBy(
                distribution=self,
                libraryfilealiasfilename=filename,
                archive=archive, orderBy=["-id"])

        if candidate is not None:
            return candidate.libraryfilealias

        raise NotFoundError(filename)

    def getBuildRecords(self, status=None, name=None, pocket=None):
        """See `IHasBuildRecords`"""
        # Find out the distroarchseriess in question.
        arch_ids = []
        # concatenate architectures list since they are distinct.
        for series in self.serieses:
            arch_ids += [arch.id for arch in series.architectures]

        # use facility provided by IBuildSet to retrieve the records
        return getUtility(IBuildSet).getBuildsByArchIds(
            arch_ids, status, name, pocket)

    def removeOldCacheItems(self, log):
        """See `IDistribution`."""

        # Get the set of source package names to deal with.
        spns = set(SourcePackageName.select("""
            SourcePackagePublishingHistory.distrorelease =
                DistroRelease.id AND
            DistroRelease.distribution = %s AND
            SourcePackagePublishingHistory.archive = %s AND
            SourcePackagePublishingHistory.sourcepackagerelease =
                SourcePackageRelease.id AND
            SourcePackagePublishingHistory.status != %s AND
            SourcePackageRelease.sourcepackagename =
                SourcePackageName.id
            """ % sqlvalues(self, self.main_archive,
                            PackagePublishingStatus.REMOVED),
            distinct=True,
            clauseTables=['SourcePackagePublishingHistory', 'DistroRelease',
                'SourcePackageRelease']))

        # Remove the cache entries for packages we no longer publish.
        for cache in self.source_package_caches:
            if cache.sourcepackagename not in spns:
                log.debug(
                    "Removing source cache for '%s' (%s)"
                    % (cache.name, cache.id))
                cache.destroySelf()

    def updateCompleteSourcePackageCache(self, log, ztm):
        """See `IDistribution`."""
        # Get the set of source package names to deal with.
        spns = list(SourcePackageName.select("""
            SourcePackagePublishingHistory.distrorelease =
                DistroRelease.id AND
            DistroRelease.distribution = %s AND
            SourcePackagePublishingHistory.archive = %s AND
            SourcePackagePublishingHistory.sourcepackagerelease =
                SourcePackageRelease.id AND
            SourcePackagePublishingHistory.status != %s AND
            SourcePackageRelease.sourcepackagename =
                SourcePackageName.id
            """ % sqlvalues(self, self.main_archive,
                            PackagePublishingStatus.REMOVED),
            distinct=True,
            clauseTables=['SourcePackagePublishingHistory', 'DistroRelease',
                'SourcePackageRelease']))

        # Now update, committing every 50 packages.
        counter = 0
        for spn in spns:
            log.debug("Considering source '%s'" % spn.name)
            self.updateSourcePackageCache(spn, log)
            counter += 1
            if counter > 49:
                counter = 0
                log.debug("Committing")
                ztm.commit()

    def updateSourcePackageCache(self, sourcepackagename, log):
        """See `IDistribution`."""

        # Get the set of published sourcepackage releases.
        sprs = list(SourcePackageRelease.select("""
            SourcePackageRelease.sourcepackagename = %s AND
            SourcePackageRelease.id =
                SourcePackagePublishingHistory.sourcepackagerelease AND
            SourcePackagePublishingHistory.distrorelease =
                DistroRelease.id AND
            DistroRelease.distribution = %s AND
            SourcePackagePublishingHistory.archive = %s AND
            SourcePackagePublishingHistory.status != %s
            """ % sqlvalues(sourcepackagename, self, self.main_archive,
                            PackagePublishingStatus.REMOVED),
            orderBy='id',
            clauseTables=['SourcePackagePublishingHistory', 'DistroRelease'],
            distinct=True))

        if len(sprs) == 0:
            log.debug("No sources releases found.")
            return

        # Find or create the cache entry.
        cache = DistributionSourcePackageCache.selectOne("""
            distribution = %s AND
            sourcepackagename = %s
            """ % sqlvalues(self.id, sourcepackagename.id))
        if cache is None:
            log.debug("Creating new source cache entry.")
            cache = DistributionSourcePackageCache(
                distribution=self,
                sourcepackagename=sourcepackagename)

        # Make sure the name is correct.
        cache.name = sourcepackagename.name

        # Get the sets of binary package names, summaries, descriptions.

        # XXX Julian 2007-04-03:
        # This bit of code needs fixing up, it is doing stuff that
        # really needs to be done in SQL, such as sorting and uniqueness.
        # This would also improve the performance.
        binpkgnames = set()
        binpkgsummaries = set()
        binpkgdescriptions = set()
        sprchangelog = set()
        for spr in sprs:
            log.debug("Considering source version %s" % spr.version)
            # changelog may be empty, in which case we don't want to add it
            # to the set as the join would fail below.
            if spr.changelog is not None:
                sprchangelog.add(spr.changelog)
            binpkgs = BinaryPackageRelease.select("""
                BinaryPackageRelease.build = Build.id AND
                Build.sourcepackagerelease = %s
                """ % sqlvalues(spr.id),
                clauseTables=['Build'])
            for binpkg in binpkgs:
                log.debug("Considering binary '%s'" % binpkg.name)
                binpkgnames.add(binpkg.name)
                binpkgsummaries.add(binpkg.summary)
                binpkgdescriptions.add(binpkg.description)

        # Update the caches.
        cache.binpkgnames = ' '.join(sorted(binpkgnames))
        cache.binpkgsummaries = ' '.join(sorted(binpkgsummaries))
        cache.binpkgdescriptions = ' '.join(sorted(binpkgdescriptions))
        cache.changelog = ' '.join(sorted(sprchangelog))

    def searchSourcePackages(self, text):
        """See `IDistribution`."""
        # The query below tries exact matching on the source package
        # name as well; this is because source package names are
        # notoriously bad for fti matching -- they can contain dots, or
        # be short like "at", both things which users do search for.
        dspcaches = DistributionSourcePackageCache.select("""
            distribution = %s AND
            (fti @@ ftq(%s) OR
             DistributionSourcePackageCache.name ILIKE '%%' || %s || '%%')
            """ % (quote(self.id), quote(text), quote_like(text)),
            orderBy=[SQLConstant('rank(fti, ftq(%s)) DESC' % quote(text))],
            prejoins=["sourcepackagename"])
        return [dspc.distributionsourcepackage for dspc in dspcaches]

    def guessPackageNames(self, pkgname):
        """See `IDistribution`"""
        assert isinstance(pkgname, basestring), (
            "Expected string. Got: %r" % pkgname)

        pkgname = pkgname.strip().lower()
        if not valid_name(pkgname):
            raise NotFoundError('Invalid package name: %s' % pkgname)

        if self.currentseries is None:
            # Distribution with no series can't have anything
            # published in it.
            raise NotFoundError('%s has no series; %r was never '
                                'published in it'
                                % (self.displayname, pkgname))

        # The way this method works is that is tries to locate a pair
        # of packages related to that name. If it locates a source
        # package it then tries to see if it has been published at any
        # point, and gets the binary package from the publishing
        # record.
        #
        # If that fails (no source package by that name, or not
        # published) then it'll search binary packages, then find the
        # source package most recently associated with it, first in
        # the current distroseries and then across the whole
        # distribution.
        #
        # XXX kiko 2006-07-28: 
        # Note that the strategy of falling back to previous
        # distribution series might be revisited in the future; for
        # instance, when people file bugs, it might actually be bad for
        # us to allow them to be associated with obsolete packages.

        sourcepackagename = SourcePackageName.selectOneBy(name=pkgname)
        if sourcepackagename:
            # Note that in the source package case, we don't restrict
            # the search to the distribution release, making a best
            # effort to find a package.
            publishing = SourcePackagePublishingHistory.selectFirst('''
                SourcePackagePublishingHistory.distrorelease =
                    DistroRelease.id AND
                DistroRelease.distribution = %s AND
                SourcePackagePublishingHistory.archive = %s AND
                SourcePackagePublishingHistory.sourcepackagerelease =
                    SourcePackageRelease.id AND
                SourcePackageRelease.sourcepackagename = %s AND
                SourcePackagePublishingHistory.status = %s
                ''' % sqlvalues(self, self.main_archive, sourcepackagename,
                                PackagePublishingStatus.PUBLISHED),
                clauseTables=['SourcePackageRelease', 'DistroRelease'],
                distinct=True,
                orderBy="id")
            if publishing is not None:
                # Attempt to find a published binary package of the
                # same name. Try the current release first.
                publishedpackage = PublishedPackage.selectFirstBy(
                    sourcepackagename=sourcepackagename.name,
                    binarypackagename=sourcepackagename.name,
                    distroseries=self.currentseries,
                    orderBy=['-id'])
                if publishedpackage is None:
                    # Try any release next.
                    # XXX Gavin Panella 2007-04-18:
                    # Could we just do this first? I'm just
                    # following the pattern that was here before
                    # (e.g. see the search for a binary package below).
                    publishedpackage = PublishedPackage.selectFirstBy(
                        sourcepackagename=sourcepackagename.name,
                        binarypackagename=sourcepackagename.name,
                        distribution=self,
                        orderBy=['-id'])
                if publishedpackage is not None:
                    binarypackagename = BinaryPackageName.byName(
                        publishedpackage.binarypackagename)
                    return (sourcepackagename, binarypackagename)
                # No binary with a similar name, so just return None
                # rather than returning some arbitrary binary package.
                return (sourcepackagename, None)

        # At this point we don't have a published source package by
        # that name, so let's try to find a binary package and work
        # back from there.
        binarypackagename = BinaryPackageName.selectOneBy(name=pkgname)
        if binarypackagename:
            # Ok, so we have a binarypackage with that name. Grab its
            # latest publication -- first in the distribution series
            # and if that fails, in the distribution (this may be an old
            # package name the end-user is groping for) -- and then get
            # the sourcepackagename from that.
            publishing = PublishedPackage.selectFirstBy(
                binarypackagename=binarypackagename.name,
                distroseries=self.currentseries,
                orderBy=['-id'])
            if publishing is None:
                publishing = PublishedPackage.selectFirstBy(
                    binarypackagename=binarypackagename.name,
                    distribution=self,
                    orderBy=['-id'])
            if publishing is not None:
                sourcepackagename = SourcePackageName.byName(
                                        publishing.sourcepackagename)
                return (sourcepackagename, binarypackagename)

        # We got nothing so signal an error.
        if sourcepackagename is None:
            # Not a binary package name, not a source package name,
            # game over!
            if binarypackagename:
                raise NotFoundError('Binary package %s not published in %s'
                                    % (pkgname, self.displayname))
            else:
                raise NotFoundError('Unknown package: %s' % pkgname)
        else:
            raise NotFoundError('Package %s not published in %s'
                                % (pkgname, self.displayname))

    def getAllPPAs(self):
        """See `IDistribution`"""
        return Archive.selectBy(
            purpose=ArchivePurpose.PPA, distribution=self, orderBy=['id'])

    def searchPPAs(self, text=None):
        """See `IDistribution`."""
        clauses = ["""
        Archive.purpose = %s AND
        Archive.distribution = %s AND
        Person.id = Archive.owner
        """ % sqlvalues(ArchivePurpose.PPA, self)]

        clauseTables = ['Person']
        orderBy = ['Person.name']

        if text:
            clauses.append("""
            ((Person.fti @@ ftq(%s) OR
            Archive.description LIKE '%%' || %s || '%%'))
            """ % (quote(text), quote_like(text)))

        query = ' AND '.join(clauses)
        return Archive.select(
            query, orderBy=orderBy, clauseTables=clauseTables)

    def getPendingAcceptancePPAs(self):
        """See `IDistribution`."""
        query = """
        Archive.purpose = %s AND
        Archive.distribution = %s AND
        PackageUpload.archive = Archive.id AND
        PackageUpload.status = %s
        """ % sqlvalues(ArchivePurpose.PPA, self,
                        PackageUploadStatus.ACCEPTED)

        return Archive.select(
            query, clauseTables=['PackageUpload'],
            orderBy=['archive.id'], distinct=True)

    def getPendingPublicationPPAs(self):
        """See `IDistribution`."""
        src_query = """
        Archive.purpose = %s AND
        Archive.distribution = %s AND
        SourcePackagePublishingHistory.archive = archive.id AND
        SourcePackagePublishingHistory.status = %s
         """ % sqlvalues(ArchivePurpose.PPA, self,
                         PackagePublishingStatus.PENDING)

        src_archives = Archive.select(
            src_query, clauseTables=['SourcePackagePublishingHistory'],
            orderBy=['archive.id'], distinct=True)

        bin_query = """
        Archive.purpose = %s AND
        Archive.distribution = %s AND
        BinaryPackagePublishingHistory.archive = archive.id AND
        BinaryPackagePublishingHistory.status = %s
        """ % sqlvalues(ArchivePurpose.PPA, self,
                        PackagePublishingStatus.PENDING)

        bin_archives = Archive.select(
            bin_query, clauseTables=['BinaryPackagePublishingHistory'],
            orderBy=['archive.id'], distinct=True)

        return src_archives.union(bin_archives)


class DistributionSet:
    """This class is to deal with Distribution related stuff"""

    implements(IDistributionSet)

    def __init__(self):
        self.title = "Registered Distributions"

    def __iter__(self):
        """Return all distributions sorted with Ubuntu preferentially
        displayed.
        """
        distroset = Distribution.select()
        return iter(sorted(shortlist(distroset),
                        key=lambda distro: distro._sort_key))

    def __getitem__(self, name):
        """See canonical.launchpad.interfaces.IDistributionSet."""
        distribution = self.getByName(name)
        if distribution is None:
            raise NotFoundError(name)
        return distribution

    def get(self, distributionid):
        """See canonical.launchpad.interfaces.IDistributionSet."""
        return Distribution.get(distributionid)

    def count(self):
        """See `IDistributionSet`."""
        return Distribution.select().count()

    def getDistros(self):
        """Returns all Distributions available on the database"""
        return Distribution.select()

    def getByName(self, distroname):
        """See canonical.launchpad.interfaces.IDistributionSet."""
        try:
            return Distribution.byName(distroname)
        except SQLObjectNotFound:
            return None

    def new(self, name, displayname, title, description, summary, domainname,
            members, owner, mugshot=None, logo=None, icon=None):
        """See `IDistributionSet`."""
        distro = Distribution(
            name=name,
            displayname=displayname,
            title=title,
            description=description,
            summary=summary,
            domainname=domainname,
            members=members,
            mirror_admin=owner,
            owner=owner,
            mugshot=mugshot,
            logo=logo,
            icon=icon)
        archive = getUtility(IArchiveSet).new(distribution=distro,
            purpose=ArchivePurpose.PRIMARY)
        return distro<|MERGE_RESOLUTION|>--- conflicted
+++ resolved
@@ -59,9 +59,8 @@
 from canonical.launchpad.webapp.url import urlparse
 
 from canonical.lp.dbschema import (
-<<<<<<< HEAD
     ArchivePurpose, DistroSeriesStatus, PackagePublishingStatus,
-    SpecificationDefinitionStatus, SpecificationFilter,
+    PackageUploadStatus, SpecificationDefinitionStatus, SpecificationFilter,
     SpecificationImplementationStatus, SpecificationSort, TranslationPermission)
 
 from canonical.launchpad.interfaces import (
@@ -69,19 +68,6 @@
     IFAQTarget, IHasBuildRecords, IHasIcon, IHasLogo, IHasMugshot,
     ILaunchpadCelebrities, IQuestionTarget, ISourcePackageName, MirrorContent,
     NotFoundError, QUESTION_STATUS_DEFAULT_SEARCH)
-=======
-    ArchivePurpose, BugTaskStatus, DistroSeriesStatus,
-    PackagePublishingStatus, PackageUploadStatus,
-    SpecificationDefinitionStatus, SpecificationFilter,
-    SpecificationImplementationStatus, SpecificationSort,
-    TranslationPermission)
-
-from canonical.launchpad.interfaces import (
-    IArchiveSet, IBuildSet, IDistribution, IDistributionSet, IFAQTarget,
-    IHasBuildRecords, IHasIcon, IHasLogo, IHasMugshot, ILaunchpadCelebrities,
-    IQuestionTarget, ISourcePackageName, MirrorContent, NotFoundError,
-    QUESTION_STATUS_DEFAULT_SEARCH)
->>>>>>> 88930dfc
 
 from canonical.archivepublisher.debversion import Version
 
