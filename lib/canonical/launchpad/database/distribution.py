--- conflicted
+++ resolved
@@ -62,24 +62,16 @@
 
 from canonical.lp.dbschema import (
     ArchivePurpose, DistroSeriesStatus, PackagePublishingStatus,
-<<<<<<< HEAD
-    PackageUploadStatus, TranslationPermission)
-=======
-    PackageUploadStatus, SpecificationDefinitionStatus, SpecificationFilter,
-    SpecificationImplementationStatus, SpecificationSort)
->>>>>>> 0d627d7f
+    PackageUploadStatus)
 
 from canonical.launchpad.interfaces import (
     BugTaskStatus, IArchiveSet, IBuildSet, IDistribution, IDistributionSet,
     IFAQTarget, IHasBuildRecords, IHasIcon, IHasLogo, IHasMugshot,
     ILaunchpadCelebrities, IQuestionTarget, ISourcePackageName, MirrorContent,
-<<<<<<< HEAD
     NotFoundError, QUESTION_STATUS_DEFAULT_SEARCH,
     SpecificationDefinitionStatus, SpecificationFilter,
-    SpecificationImplementationStatus, SpecificationSort)
-=======
-    NotFoundError, QUESTION_STATUS_DEFAULT_SEARCH, TranslationPermission)
->>>>>>> 0d627d7f
+    SpecificationImplementationStatus, SpecificationSort,
+    TranslationPermission)
 
 from canonical.archivepublisher.debversion import Version
 
