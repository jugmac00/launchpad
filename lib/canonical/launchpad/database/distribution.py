--- conflicted
+++ resolved
@@ -59,21 +59,15 @@
 from canonical.launchpad.webapp.url import urlparse
 
 from canonical.lp.dbschema import (
-<<<<<<< HEAD
-    ArchivePurpose, BugTaskStatus, DistroSeriesStatus, MirrorContent,
-    TranslationPermission, SpecificationSort, SpecificationFilter,
-    SpecificationDefinitionStatus, SpecificationImplementationStatus,
-    PackagePublishingStatus, PackageUploadStatus)
-=======
     ArchivePurpose, BugTaskStatus, DistroSeriesStatus,
-    PackagePublishingStatus, SpecificationDefinitionStatus,
-    SpecificationFilter, SpecificationImplementationStatus, SpecificationSort,
+    PackagePublishingStatus, PackageUploadStatus,
+    SpecificationDefinitionStatus, SpecificationFilter,
+    SpecificationImplementationStatus, SpecificationSort,
     TranslationPermission)
->>>>>>> 4e66da97
 
 from canonical.launchpad.interfaces import (
-    IArchiveSet, IBuildSet, IDistribution, IDistributionSet, IFAQTarget, 
-    IHasBuildRecords, IHasIcon, IHasLogo, IHasMugshot, ILaunchpadCelebrities, 
+    IArchiveSet, IBuildSet, IDistribution, IDistributionSet, IFAQTarget,
+    IHasBuildRecords, IHasIcon, IHasLogo, IHasMugshot, ILaunchpadCelebrities,
     IQuestionTarget, ISourcePackageName, MirrorContent, NotFoundError,
     QUESTION_STATUS_DEFAULT_SEARCH)
 
