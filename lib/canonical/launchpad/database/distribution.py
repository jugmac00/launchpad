# Copyright 2004-2007 Canonical Ltd.  All rights reserved.
# pylint: disable-msg=E0611,W0212
"""Database classes for implementing distribution items."""

__metaclass__ = type
__all__ = ['Distribution', 'DistributionSet']

from zope.interface import implements
from zope.component import getUtility

from sqlobject import (
    BoolCol, ForeignKey, SQLMultipleJoin, SQLRelatedJoin, StringCol,
    SQLObjectNotFound)
from sqlobject.sqlbuilder import SQLConstant

from canonical.cachedproperty import cachedproperty

from canonical.database.sqlbase import quote, quote_like, SQLBase, sqlvalues
from canonical.database.datetimecol import UtcDateTimeCol
from canonical.database.enumcol import EnumCol
from canonical.database.constants import UTC_NOW

from canonical.launchpad.database.bugtarget import BugTargetBase

from canonical.launchpad.database.karma import KarmaContextMixin
from canonical.launchpad.database.archive import Archive
from canonical.launchpad.database.bug import (
    BugSet, get_bug_tags, get_bug_tags_open_count)
from canonical.launchpad.database.bugtask import BugTask, BugTaskSet
from canonical.launchpad.database.faq import FAQ, FAQSearch
from canonical.launchpad.database.mentoringoffer import MentoringOffer
from canonical.launchpad.database.milestone import Milestone
from canonical.launchpad.database.announcement import MakesAnnouncements
from canonical.launchpad.database.question import (
    QuestionTargetSearch, QuestionTargetMixin)
from canonical.launchpad.database.specification import (
    HasSpecificationsMixin, Specification)
from canonical.launchpad.database.sprint import HasSprintsMixin
from canonical.launchpad.database.distroseries import DistroSeries
from canonical.launchpad.database.publishedpackage import PublishedPackage
from canonical.launchpad.database.binarypackagename import (
    BinaryPackageName)
from canonical.launchpad.database.binarypackagerelease import (
    BinaryPackageRelease)
from canonical.launchpad.database.distributionbounty import DistributionBounty
from canonical.launchpad.database.distributionmirror import DistributionMirror
from canonical.launchpad.database.distributionsourcepackage import (
    DistributionSourcePackage)
from canonical.launchpad.database.distributionsourcepackagerelease import (
    DistributionSourcePackageRelease)
from canonical.launchpad.database.distributionsourcepackagecache import (
    DistributionSourcePackageCache)
from canonical.launchpad.database.sourcepackagename import (
    SourcePackageName)
from canonical.launchpad.database.sourcepackagerelease import (
    SourcePackageRelease)
from canonical.launchpad.database.publishing import (
    SourcePackageFilePublishing, BinaryPackageFilePublishing,
    SourcePackagePublishingHistory)
from canonical.launchpad.database.translationimportqueue import (
    HasTranslationImportsMixin)
from canonical.launchpad.helpers import shortlist
from canonical.launchpad.webapp.url import urlparse

from canonical.launchpad.interfaces import (
<<<<<<< HEAD
    ArchivePurpose, BugTaskStatus, DistroSeriesStatus, IArchiveSet, IBuildSet,
    IDistribution, IDistributionSet, IFAQTarget, IHasBuildRecords, IHasIcon,
    IHasLogo, IHasMugshot, ILaunchpadCelebrities, ILaunchpadUsage,
    IQuestionTarget, ISourcePackageName, MirrorContent, MirrorStatus,
    PackagePublishingStatus, PackageUploadStatus, NotFoundError,
    QUESTION_STATUS_DEFAULT_SEARCH, SpecificationDefinitionStatus,
    SpecificationFilter, SpecificationImplementationStatus, SpecificationSort,
=======
    ArchivePurpose, BugTaskStatus, DistroSeriesStatus, IArchiveSet,
    IBuildSet, IDistribution, IDistributionSet, IFAQTarget,
    IHasBuildRecords, IHasIcon, IHasLogo, IHasMugshot,
    ILaunchpadCelebrities, ILaunchpadUsage, IQuestionTarget,
    ISourcePackageName, MirrorContent, PackagePublishingStatus,
    PackageUploadStatus, NotFoundError, QUESTION_STATUS_DEFAULT_SEARCH,
    SpecificationDefinitionStatus, SpecificationFilter,
    SpecificationImplementationStatus, SpecificationSort,
>>>>>>> a07b6cae
    TranslationPermission)

from canonical.archivepublisher.debversion import Version

from canonical.launchpad.validators.name import sanitize_name, valid_name


class Distribution(SQLBase, BugTargetBase, MakesAnnouncements,
                   HasSpecificationsMixin, HasSprintsMixin,
                   HasTranslationImportsMixin, KarmaContextMixin,
                   QuestionTargetMixin):
    """A distribution of an operating system, e.g. Debian GNU/Linux."""
    implements(
        IDistribution, IFAQTarget, IHasBuildRecords,
        IHasIcon, IHasLogo, IHasMugshot, ILaunchpadUsage,
        IQuestionTarget)

    _table = 'Distribution'
    _defaultOrder = 'name'

    name = StringCol(notNull=True, alternateID=True, unique=True)
    displayname = StringCol(notNull=True)
    title = StringCol(notNull=True)
    summary = StringCol(notNull=True)
    description = StringCol(notNull=True)
    homepage_content = StringCol(default=None)
    icon = ForeignKey(
        dbName='icon', foreignKey='LibraryFileAlias', default=None)
    logo = ForeignKey(
        dbName='logo', foreignKey='LibraryFileAlias', default=None)
    mugshot = ForeignKey(
        dbName='mugshot', foreignKey='LibraryFileAlias', default=None)
    domainname = StringCol(notNull=True)
    owner = ForeignKey(dbName='owner', foreignKey='Person', notNull=True)
    bugcontact = ForeignKey(
        dbName='bugcontact', foreignKey='Person', notNull=False, default=None)
    security_contact = ForeignKey(
        dbName='security_contact', foreignKey='Person', notNull=False,
        default=None)
    driver = ForeignKey(
        foreignKey="Person", dbName="driver", notNull=False, default=None)
    members = ForeignKey(dbName='members', foreignKey='Person', notNull=True)
    mirror_admin = ForeignKey(
        dbName='mirror_admin', foreignKey='Person', notNull=True)
    translationgroup = ForeignKey(
        dbName='translationgroup', foreignKey='TranslationGroup',
        notNull=False, default=None)
    translationpermission = EnumCol(
        dbName='translationpermission', notNull=True,
        schema=TranslationPermission, default=TranslationPermission.OPEN)
    lucilleconfig = StringCol(
        dbName='lucilleconfig', notNull=False, default=None)
    upload_sender = StringCol(
        dbName='upload_sender', notNull=False, default=None)
    upload_admin = ForeignKey(
        dbName='upload_admin', foreignKey='Person', default=None,
        notNull=False)
    bounties = SQLRelatedJoin(
        'Bounty', joinColumn='distribution', otherColumn='bounty',
        intermediateTable='DistributionBounty')
    uploaders = SQLMultipleJoin('DistroComponentUploader',
        joinColumn='distribution', prejoins=["uploader", "component"])
    official_answers = BoolCol(dbName='official_answers', notNull=True,
        default=False)
    official_malone = BoolCol(dbName='official_malone', notNull=True,
        default=False)
    official_rosetta = BoolCol(dbName='official_rosetta', notNull=True,
        default=False)
    enable_bug_expiration = BoolCol(dbName='enable_bug_expiration',
        notNull=True, default=False)
    translation_focus = ForeignKey(dbName='translation_focus',
        foreignKey='DistroSeries', notNull=False, default=None)
    source_package_caches = SQLMultipleJoin('DistributionSourcePackageCache',
                                            joinColumn="distribution",
                                            orderBy="name",
                                            prejoins=['sourcepackagename'])
    date_created = UtcDateTimeCol(notNull=False, default=UTC_NOW)
    language_pack_admin = ForeignKey(dbName='language_pack_admin',
        foreignKey='Person', notNull=False, default=None)

    @cachedproperty
    def main_archive(self):
        """See `IDistribution`."""
        return Archive.selectOneBy(distribution=self,
                                   purpose=ArchivePurpose.PRIMARY)

    @cachedproperty
    def all_distro_archives(self):
        """See `IDistribution`."""
        return Archive.select("""
            Distribution = %s AND
            Purpose != %s""" % sqlvalues(self.id, ArchivePurpose.PPA)
            )

    @cachedproperty
    def all_distro_archive_ids(self):
        """See `IDistribution`."""
        return [archive.id for archive in self.all_distro_archives]

    def getArchiveIDList(self, archive=None):
        """See `IDistribution`."""
        if archive is None:
            return self.all_distro_archive_ids
        else:
            return [archive.id]

    @property
    def all_milestones(self):
        """See `IDistribution`."""
        return Milestone.selectBy(
            distribution=self, orderBy=['dateexpected', 'name'])

    @property
    def milestones(self):
        """See `IDistribution`."""
        return Milestone.selectBy(
            distribution=self, visible=True, orderBy=['dateexpected', 'name'])

    @property
    def archive_mirrors(self):
        """See `IDistribution`."""
        return DistributionMirror.selectBy(
            distribution=self, content=MirrorContent.ARCHIVE, enabled=True,
            status=MirrorStatus.OFFICIAL, official_candidate=True)

    @property
    def cdimage_mirrors(self):
        """See `IDistribution`."""
        return DistributionMirror.selectBy(
            distribution=self, content=MirrorContent.RELEASE, enabled=True,
            status=MirrorStatus.OFFICIAL, official_candidate=True)

    @property
    def disabled_mirrors(self):
        """See `IDistribution`."""
        return DistributionMirror.selectBy(
            distribution=self, status=MirrorStatus.OFFICIAL,
            official_candidate=True, enabled=False)

    @property
    def unofficial_mirrors(self):
        """See `IDistribution`."""
        return DistributionMirror.selectBy(
            distribution=self, status=MirrorStatus.UNOFFICIAL)

    @property
    def pending_review_mirrors(self):
        """See `IDistribution`."""
        return DistributionMirror.selectBy(
            distribution=self, status=MirrorStatus.PENDING_REVIEW,
            official_candidate=True)

    @property
    def full_functionality(self):
        """See `IDistribution`."""
        if self == getUtility(ILaunchpadCelebrities).ubuntu:
            return True
        return False

    @property
    def drivers(self):
        """See `IDistribution`."""
        if self.driver is not None:
            return [self.driver]
        else:
            return [self.owner]

    @property
    def is_read_only(self):
        """See `IDistribution`."""
        return self.name in ['debian', 'redhat', 'gentoo']

    @property
    def _sort_key(self):
        """Return something that can be used to sort distributions,
        putting Ubuntu and its major derivatives first.

        This is used to ensure that the list of distributions displayed in
        Soyuz generally puts Ubuntu at the top.
        """
        if self.name == 'ubuntu':
            return (0, 'ubuntu')
        if self.name in ['kubuntu', 'xubuntu', 'edubuntu']:
            return (1, self.name)
        if 'buntu' in self.name:
            return (2, self.name)
        return (3, self.name)

    @property
    def serieses(self):
        """See `IDistribution`."""
        # This is used in a number of places and given it's already
        # listified, why not spare the trouble of regenerating?
        ret = DistroSeries.selectBy(distribution=self)
        return sorted(ret, key=lambda a: Version(a.version), reverse=True)

    @property
    def mentoring_offers(self):
        """See `IDistribution`"""
        via_specs = MentoringOffer.select("""
            Specification.distribution = %s AND
            Specification.id = MentoringOffer.specification
            """ % sqlvalues(self.id) + """ AND NOT (
            """ + Specification.completeness_clause + ")",
            clauseTables=['Specification'],
            distinct=True)
        via_bugs = MentoringOffer.select("""
            BugTask.distribution = %s AND
            BugTask.bug = MentoringOffer.bug AND
            BugTask.bug = Bug.id AND
            Bug.private IS FALSE
            """ % sqlvalues(self.id) + """ AND NOT (
            """ + BugTask.completeness_clause +")",
            clauseTables=['BugTask', 'Bug'],
            distinct=True)
        return via_specs.union(via_bugs, orderBy=['-date_created', '-id'])

    @property
    def bugtargetdisplayname(self):
        """See IBugTarget."""
        return self.displayname

    @property
    def bugtargetname(self):
        """See `IBugTarget`."""
        return self.name

    def _getBugTaskContextWhereClause(self):
        """See BugTargetBase."""
        return "BugTask.distribution = %d" % self.id

    def searchTasks(self, search_params):
        """See canonical.launchpad.interfaces.IBugTarget."""
        search_params.setDistribution(self)
        return BugTaskSet().search(search_params)

    def getUsedBugTags(self):
        """See `IBugTarget`."""
        return get_bug_tags("BugTask.distribution = %s" % sqlvalues(self))

    def getUsedBugTagsWithOpenCounts(self, user):
        """See `IBugTarget`."""
        return get_bug_tags_open_count(
            "BugTask.distribution = %s" % sqlvalues(self), user)

    def getMirrorByName(self, name):
        """See `IDistribution`."""
        return DistributionMirror.selectOneBy(distribution=self, name=name)

    def newMirror(self, owner, speed, country, content, displayname=None,
                  description=None, http_base_url=None, ftp_base_url=None,
                  rsync_base_url=None, official_candidate=False,
                  enabled=False):
        """See `IDistribution`."""
        # NB this functionality is only available to distributions that have
        # the full functionality of Launchpad enabled. This is Ubuntu and
        # commercial derivatives that have been specifically given this
        # ability
        if not self.full_functionality:
            return None

        url = http_base_url or ftp_base_url
        assert url is not None, (
            "A mirror must provide either an HTTP or FTP URL (or both).")
        dummy, host, dummy, dummy, dummy, dummy = urlparse(url)
        name = sanitize_name('%s-%s' % (host, content.name.lower()))

        orig_name = name
        count = 1
        while DistributionMirror.selectOneBy(name=name) is not None:
            count += 1
            name = '%s%s' % (orig_name, count)

        return DistributionMirror(
            distribution=self, owner=owner, name=name, speed=speed,
            country=country, content=content, displayname=displayname,
            description=description, http_base_url=http_base_url,
            ftp_base_url=ftp_base_url, rsync_base_url=rsync_base_url,
            official_candidate=official_candidate, enabled=enabled)

    def createBug(self, bug_params):
        """See canonical.launchpad.interfaces.IBugTarget."""
        bug_params.setBugTarget(distribution=self)
        return BugSet().createBug(bug_params)

    def _getBugTaskContextClause(self):
        """See BugTargetBase."""
        return 'BugTask.distribution = %s' % sqlvalues(self)

    @property
    def currentseries(self):
        """See `IDistribution`."""
        # XXX kiko 2006-03-18:
        # This should be just a selectFirst with a case in its
        # order by clause.

        serieses = self.serieses
        # If we have a frozen one, return that.
        for series in serieses:
            if series.status == DistroSeriesStatus.FROZEN:
                return series
        # If we have one in development, return that.
        for series in serieses:
            if series.status == DistroSeriesStatus.DEVELOPMENT:
                return series
        # If we have a stable one, return that.
        for series in serieses:
            if series.status == DistroSeriesStatus.CURRENT:
                return series
        # If we have ANY, return the first one.
        if len(serieses) > 0:
            return serieses[0]
        return None

    def __getitem__(self, name):
        for series in self.serieses:
            if series.name == name:
                return series
        raise NotFoundError(name)

    def __iter__(self):
        return iter(self.serieses)

    @property
    def bugCounter(self):
        """See `IDistribution`."""
        counts = []

        severities = [BugTaskStatus.NEW,
                      BugTaskStatus.CONFIRMED,
                      BugTaskStatus.INVALID,
                      BugTaskStatus.FIXRELEASED]

        querystr = ("BugTask.distribution = %s AND "
                 "BugTask.status = %s")

        for severity in severities:
            query = querystr % sqlvalues(self.id, severity.value)
            count = BugTask.select(query).count()
            counts.append(count)

        return counts

    def getSeries(self, name_or_version):
        """See `IDistribution`."""
        distroseries = DistroSeries.selectOneBy(
            distribution=self, name=name_or_version)
        if distroseries is None:
            distroseries = DistroSeries.selectOneBy(
                distribution=self, version=name_or_version)
            if distroseries is None:
                raise NotFoundError(name_or_version)
        return distroseries

    def getDevelopmentSerieses(self):
        """See `IDistribution`."""
        return DistroSeries.selectBy(
            distribution=self,
            status=DistroSeriesStatus.DEVELOPMENT)

    def getMilestone(self, name):
        """See `IDistribution`."""
        return Milestone.selectOne("""
            distribution = %s AND
            name = %s
            """ % sqlvalues(self.id, name))

    def getSourcePackage(self, name):
        """See `IDistribution`."""
        if ISourcePackageName.providedBy(name):
            sourcepackagename = name
        else:
            try:
                sourcepackagename = SourcePackageName.byName(name)
            except SQLObjectNotFound:
                return None
        return DistributionSourcePackage(self, sourcepackagename)

    def getSourcePackageRelease(self, sourcepackagerelease):
        """See `IDistribution`."""
        return DistributionSourcePackageRelease(self, sourcepackagerelease)

    @property
    def has_any_specifications(self):
        """See `IHasSpecifications`."""
        return self.all_specifications.count()

    @property
    def all_specifications(self):
        """See `IHasSpecifications`."""
        return self.specifications(filter=[SpecificationFilter.ALL])

    def specifications(self, sort=None, quantity=None, filter=None):
        """See `IHasSpecifications`.

        In the case of distributions, there are two kinds of filtering,
        based on:

          - completeness: we want to show INCOMPLETE if nothing is said
          - informationalness: we will show ANY if nothing is said

        """

        # Make a new list of the filter, so that we do not mutate what we
        # were passed as a filter
        if not filter:
            # it could be None or it could be []
            filter = [SpecificationFilter.INCOMPLETE]

        # now look at the filter and fill in the unsaid bits

        # defaults for completeness: if nothing is said about completeness
        # then we want to show INCOMPLETE
        completeness = False
        for option in [
            SpecificationFilter.COMPLETE,
            SpecificationFilter.INCOMPLETE]:
            if option in filter:
                completeness = True
        if completeness is False:
            filter.append(SpecificationFilter.INCOMPLETE)

        # defaults for acceptance: in this case we have nothing to do
        # because specs are not accepted/declined against a distro

        # defaults for informationalness: we don't have to do anything
        # because the default if nothing is said is ANY

        # sort by priority descending, by default
        if sort is None or sort == SpecificationSort.PRIORITY:
            order = (
                ['-priority', 'Specification.definition_status',
                 'Specification.name'])
        elif sort == SpecificationSort.DATE:
            order = ['-Specification.datecreated', 'Specification.id']

        # figure out what set of specifications we are interested in. for
        # distributions, we need to be able to filter on the basis of:
        #
        #  - completeness. by default, only incomplete specs shown
        #  - informational.
        #
        base = 'Specification.distribution = %s' % self.id
        query = base
        # look for informational specs
        if SpecificationFilter.INFORMATIONAL in filter:
            query += (' AND Specification.implementation_status = %s ' %
                quote(SpecificationImplementationStatus.INFORMATIONAL))

        # filter based on completion. see the implementation of
        # Specification.is_complete() for more details
        completeness =  Specification.completeness_clause

        if SpecificationFilter.COMPLETE in filter:
            query += ' AND ( %s ) ' % completeness
        elif SpecificationFilter.INCOMPLETE in filter:
            query += ' AND NOT ( %s ) ' % completeness

        # Filter for validity. If we want valid specs only then we should
        # exclude all OBSOLETE or SUPERSEDED specs
        if SpecificationFilter.VALID in filter:
            query += (' AND Specification.definition_status NOT IN '
                '( %s, %s ) ' % sqlvalues(
                    SpecificationDefinitionStatus.OBSOLETE,
                    SpecificationDefinitionStatus.SUPERSEDED))

        # ALL is the trump card
        if SpecificationFilter.ALL in filter:
            query = base

        # Filter for specification text
        for constraint in filter:
            if isinstance(constraint, basestring):
                # a string in the filter is a text search filter
                query += ' AND Specification.fti @@ ftq(%s) ' % quote(
                    constraint)

        # now do the query, and remember to prejoin to people
        results = Specification.select(query, orderBy=order, limit=quantity)
        return results.prejoin(['assignee', 'approver', 'drafter'])

    def getSpecification(self, name):
        """See `ISpecificationTarget`."""
        return Specification.selectOneBy(distribution=self, name=name)

    def searchQuestions(self, search_text=None,
                        status=QUESTION_STATUS_DEFAULT_SEARCH,
                        language=None, sort=None, owner=None,
                        needs_attention_from=None, unsupported=False):
        """See `IQuestionCollection`."""
        if unsupported:
            unsupported_target = self
        else:
            unsupported_target = None

        return QuestionTargetSearch(
            distribution=self,
            search_text=search_text, status=status,
            language=language, sort=sort, owner=owner,
            needs_attention_from=needs_attention_from,
            unsupported_target=unsupported_target).getResults()

    def getTargetTypes(self):
        """See `QuestionTargetMixin`.

        Defines distribution as self and sourcepackagename as None.
        """
        return {'distribution': self,
                'sourcepackagename': None}

    def questionIsForTarget(self, question):
        """See `QuestionTargetMixin`.

        Return True when the Question's distribution is self.
        """
        if question.distribution is not self:
            return False
        return True

    def newFAQ(self, owner, title, content, keywords=None, date_created=None):
        """See `IFAQTarget`."""
        return FAQ.new(
            owner=owner, title=title, content=content, keywords=keywords,
            date_created=date_created, distribution=self)

    def findSimilarFAQs(self, summary):
        """See `IFAQTarget`."""
        return FAQ.findSimilar(summary, distribution=self)

    def getFAQ(self, id):
        """See `IFAQCollection`."""
        return FAQ.getForTarget(id, self)

    def searchFAQs(self, search_text=None, owner=None, sort=None):
        """See `IFAQCollection`."""
        return FAQSearch(
            search_text=search_text, owner=owner, sort=sort,
            distribution=self).getResults()

    def ensureRelatedBounty(self, bounty):
        """See `IDistribution`."""
        for curr_bounty in self.bounties:
            if bounty.id == curr_bounty.id:
                return None
        DistributionBounty(distribution=self, bounty=bounty)

    def getDistroSeriesAndPocket(self, distroseries_name):
        """See `IDistribution`."""
        from canonical.archivepublisher.publishing import suffixpocket

        # Get the list of suffixes.
        suffixes = [suffix for suffix, ignored in suffixpocket.items()]
        # Sort it longest string first.
        suffixes.sort(key=len, reverse=True)

        for suffix in suffixes:
            if distroseries_name.endswith(suffix):
                try:
                    left_size = len(distroseries_name) - len(suffix)
                    return (self[distroseries_name[:left_size]],
                            suffixpocket[suffix])
                except KeyError:
                    # Swallow KeyError to continue round the loop.
                    pass

        raise NotFoundError(distroseries_name)

    def getFileByName(self, filename, archive=None, source=True, binary=True):
        """See `IDistribution`."""
        assert (source or binary), "searching in an explicitly empty " \
               "space is pointless"
        if archive is None:
            archive = self.main_archive

        if source:
            candidate = SourcePackageFilePublishing.selectFirstBy(
                distribution=self, libraryfilealiasfilename=filename,
                archive=archive, orderBy=['id'])

        if binary:
            candidate = BinaryPackageFilePublishing.selectFirstBy(
                distribution=self,
                libraryfilealiasfilename=filename,
                archive=archive, orderBy=["-id"])

        if candidate is not None:
            return candidate.libraryfilealias

        raise NotFoundError(filename)

    def getBuildRecords(self, build_state=None, name=None, pocket=None):
        """See `IHasBuildRecords`"""
        # Find out the distroarchseriess in question.
        arch_ids = []
        # concatenate architectures list since they are distinct.
        for series in self.serieses:
            arch_ids += [arch.id for arch in series.architectures]

        # use facility provided by IBuildSet to retrieve the records
        return getUtility(IBuildSet).getBuildsByArchIds(
            arch_ids, build_state, name, pocket)

    def removeOldCacheItems(self, log):
        """See `IDistribution`."""

        # Get the set of source package names to deal with.
        spns = set(SourcePackageName.select("""
            SourcePackagePublishingHistory.distroseries =
                DistroSeries.id AND
            DistroSeries.distribution = %s AND
            SourcePackagePublishingHistory.archive IN %s AND
            SourcePackagePublishingHistory.sourcepackagerelease =
                SourcePackageRelease.id AND
            SourcePackageRelease.sourcepackagename =
                SourcePackageName.id AND
            SourcePackagePublishingHistory.dateremoved is NULL
            """ % sqlvalues(self, self.all_distro_archive_ids),
            distinct=True,
            clauseTables=['SourcePackagePublishingHistory', 'DistroSeries',
                'SourcePackageRelease']))

        # Remove the cache entries for packages we no longer publish.
        for cache in self.source_package_caches:
            if cache.sourcepackagename not in spns:
                log.debug(
                    "Removing source cache for '%s' (%s)"
                    % (cache.name, cache.id))
                cache.destroySelf()

    def updateCompleteSourcePackageCache(self, log, ztm):
        """See `IDistribution`."""
        # Get the set of source package names to deal with.
        spns = list(SourcePackageName.select("""
            SourcePackagePublishingHistory.distroseries =
                DistroSeries.id AND
            DistroSeries.distribution = %s AND
            SourcePackagePublishingHistory.archive IN %s AND
            SourcePackagePublishingHistory.sourcepackagerelease =
                SourcePackageRelease.id AND
            SourcePackageRelease.sourcepackagename =
                SourcePackageName.id AND
            SourcePackagePublishingHistory.dateremoved is NULL
            """ % sqlvalues(self, self.all_distro_archive_ids),
            distinct=True,
            clauseTables=['SourcePackagePublishingHistory', 'DistroSeries',
                'SourcePackageRelease']))

        # Now update, committing every 50 packages.
        counter = 0
        for spn in spns:
            log.debug("Considering source '%s'" % spn.name)
            self.updateSourcePackageCache(spn, log)
            counter += 1
            if counter > 49:
                counter = 0
                log.debug("Committing")
                ztm.commit()

    def updateSourcePackageCache(self, sourcepackagename, log):
        """See `IDistribution`."""

        # Get the set of published sourcepackage releases.
        sprs = list(SourcePackageRelease.select("""
            SourcePackageRelease.sourcepackagename = %s AND
            SourcePackageRelease.id =
                SourcePackagePublishingHistory.sourcepackagerelease AND
            SourcePackagePublishingHistory.distroseries =
                DistroSeries.id AND
            DistroSeries.distribution = %s AND
            SourcePackagePublishingHistory.archive IN %s AND
            SourcePackagePublishingHistory.dateremoved is NULL
            """ % sqlvalues(sourcepackagename, self,
                            self.all_distro_archive_ids),
            orderBy='id',
            clauseTables=['SourcePackagePublishingHistory', 'DistroSeries'],
            distinct=True))

        if len(sprs) == 0:
            log.debug("No sources releases found.")
            return

        # Find or create the cache entry.
        cache = DistributionSourcePackageCache.selectOne("""
            distribution = %s AND
            sourcepackagename = %s
            """ % sqlvalues(self.id, sourcepackagename.id))
        if cache is None:
            log.debug("Creating new source cache entry.")
            cache = DistributionSourcePackageCache(
                distribution=self,
                sourcepackagename=sourcepackagename)

        # Make sure the name is correct.
        cache.name = sourcepackagename.name

        # Get the sets of binary package names, summaries, descriptions.

        # XXX Julian 2007-04-03:
        # This bit of code needs fixing up, it is doing stuff that
        # really needs to be done in SQL, such as sorting and uniqueness.
        # This would also improve the performance.
        binpkgnames = set()
        binpkgsummaries = set()
        binpkgdescriptions = set()
        sprchangelog = set()
        for spr in sprs:
            log.debug("Considering source version %s" % spr.version)
            # changelog may be empty, in which case we don't want to add it
            # to the set as the join would fail below.
            if spr.changelog is not None:
                sprchangelog.add(spr.changelog)
            binpkgs = BinaryPackageRelease.select("""
                BinaryPackageRelease.build = Build.id AND
                Build.sourcepackagerelease = %s
                """ % sqlvalues(spr.id),
                clauseTables=['Build'])
            for binpkg in binpkgs:
                log.debug("Considering binary '%s'" % binpkg.name)
                binpkgnames.add(binpkg.name)
                binpkgsummaries.add(binpkg.summary)
                binpkgdescriptions.add(binpkg.description)

        # Update the caches.
        cache.binpkgnames = ' '.join(sorted(binpkgnames))
        cache.binpkgsummaries = ' '.join(sorted(binpkgsummaries))
        cache.binpkgdescriptions = ' '.join(sorted(binpkgdescriptions))
        cache.changelog = ' '.join(sorted(sprchangelog))

    def searchSourcePackages(self, text):
        """See `IDistribution`."""
        # The query below tries exact matching on the source package
        # name as well; this is because source package names are
        # notoriously bad for fti matching -- they can contain dots, or
        # be short like "at", both things which users do search for.
        dspcaches = DistributionSourcePackageCache.select("""
            distribution = %s AND
            (fti @@ ftq(%s) OR
             DistributionSourcePackageCache.name ILIKE '%%' || %s || '%%')
            """ % (quote(self.id), quote(text), quote_like(text)),
            orderBy=[SQLConstant('rank(fti, ftq(%s)) DESC' % quote(text))],
            prejoins=["sourcepackagename"])
        return [dspc.distributionsourcepackage for dspc in dspcaches]

    def guessPackageNames(self, pkgname):
        """See `IDistribution`"""
        assert isinstance(pkgname, basestring), (
            "Expected string. Got: %r" % pkgname)

        pkgname = pkgname.strip().lower()
        if not valid_name(pkgname):
            raise NotFoundError('Invalid package name: %s' % pkgname)

        if self.currentseries is None:
            # Distribution with no series can't have anything
            # published in it.
            raise NotFoundError('%s has no series; %r was never '
                                'published in it'
                                % (self.displayname, pkgname))

        # The way this method works is that is tries to locate a pair
        # of packages related to that name. If it locates a source
        # package it then tries to see if it has been published at any
        # point, and gets the binary package from the publishing
        # record.
        #
        # If that fails (no source package by that name, or not
        # published) then it'll search binary packages, then find the
        # source package most recently associated with it, first in
        # the current distroseries and then across the whole
        # distribution.
        #
        # XXX kiko 2006-07-28:
        # Note that the strategy of falling back to previous
        # distribution series might be revisited in the future; for
        # instance, when people file bugs, it might actually be bad for
        # us to allow them to be associated with obsolete packages.

        sourcepackagename = SourcePackageName.selectOneBy(name=pkgname)
        if sourcepackagename:
            # Note that in the source package case, we don't restrict
            # the search to the distribution release, making a best
            # effort to find a package.
            publishing = SourcePackagePublishingHistory.selectFirst('''
                SourcePackagePublishingHistory.distroseries =
                    DistroSeries.id AND
                DistroSeries.distribution = %s AND
                SourcePackagePublishingHistory.archive IN %s AND
                SourcePackagePublishingHistory.sourcepackagerelease =
                    SourcePackageRelease.id AND
                SourcePackageRelease.sourcepackagename = %s AND
                SourcePackagePublishingHistory.status = %s
                ''' % sqlvalues(self,
                                self.all_distro_archive_ids,
                                sourcepackagename,
                                PackagePublishingStatus.PUBLISHED),
                clauseTables=['SourcePackageRelease', 'DistroSeries'],
                distinct=True,
                orderBy="id")
            if publishing is not None:
                # Attempt to find a published binary package of the
                # same name.
                publishedpackage = PublishedPackage.selectFirst('''
                    PublishedPackage.sourcepackagename = %s AND
                    PublishedPackage.binarypackagename = %s AND
                    PublishedPackage.distribution = %s AND
                    PublishedPackage.archive IN %s
                    ''' % sqlvalues(sourcepackagename.name,
                                    sourcepackagename.name,
                                    self,
                                    self.all_distro_archive_ids),
                    orderBy=['-id'])
                if publishedpackage is not None:
                    binarypackagename = BinaryPackageName.byName(
                        publishedpackage.binarypackagename)
                    return (sourcepackagename, binarypackagename)
                # No binary with a similar name, so just return None
                # rather than returning some arbitrary binary package.
                return (sourcepackagename, None)

        # At this point we don't have a published source package by
        # that name, so let's try to find a binary package and work
        # back from there.
        binarypackagename = BinaryPackageName.selectOneBy(name=pkgname)
        if binarypackagename:
            # Ok, so we have a binarypackage with that name. Grab its
            # latest publication in the distribution (this may be an old
            # package name the end-user is groping for) -- and then get
            # the sourcepackagename from that.
            publishing = PublishedPackage.selectFirst('''
                PublishedPackage.binarypackagename = %s AND
                PublishedPackage.distribution = %s AND
                PublishedPackage.archive IN %s
                ''' % sqlvalues(binarypackagename.name,
                                self,
                                self.all_distro_archive_ids),
                orderBy=['-id'])
            if publishing is not None:
                sourcepackagename = SourcePackageName.byName(
                                        publishing.sourcepackagename)
                return (sourcepackagename, binarypackagename)

        # We got nothing so signal an error.
        if sourcepackagename is None:
            # Not a binary package name, not a source package name,
            # game over!
            if binarypackagename:
                raise NotFoundError('Binary package %s not published in %s'
                                    % (pkgname, self.displayname))
            else:
                raise NotFoundError('Unknown package: %s' % pkgname)
        else:
            raise NotFoundError('Package %s not published in %s'
                                % (pkgname, self.displayname))

    # XXX cprov 20071024:  move this API to IArchiveSet, Distribution is
    # already too long and complicated.
    def getAllPPAs(self):
        """See `IDistribution`"""
        return Archive.selectBy(
            purpose=ArchivePurpose.PPA, distribution=self, orderBy=['id'])

    def searchPPAs(self, text=None, show_inactive=False):
        """See `IDistribution`."""
        clauses = ["""
        Archive.purpose = %s AND
        Archive.distribution = %s AND
        Person.id = Archive.owner
        """ % sqlvalues(ArchivePurpose.PPA, self)]

        clauseTables = ['Person']
        orderBy = ['Person.name']

        if not show_inactive:
            active_statuses = (PackagePublishingStatus.PUBLISHED,
                               PackagePublishingStatus.PENDING)
            clauses.append("""
            Archive.id IN (
                SELECT DISTINCT archive FROM SourcepackagePublishingHistory
                WHERE status IN %s)
            """ % sqlvalues(active_statuses))

        if text:
            clauses.append("""
            ((Person.fti @@ ftq(%s) OR
            Archive.description LIKE '%%' || %s || '%%'))
            """ % (quote(text), quote_like(text)))

        query = ' AND '.join(clauses)
        return Archive.select(
            query, orderBy=orderBy, clauseTables=clauseTables)

    def getPendingAcceptancePPAs(self):
        """See `IDistribution`."""
        query = """
        Archive.purpose = %s AND
        Archive.distribution = %s AND
        PackageUpload.archive = Archive.id AND
        PackageUpload.status = %s
        """ % sqlvalues(ArchivePurpose.PPA, self,
                        PackageUploadStatus.ACCEPTED)

        return Archive.select(
            query, clauseTables=['PackageUpload'],
            orderBy=['archive.id'], distinct=True)

    def getPendingPublicationPPAs(self):
        """See `IDistribution`."""
        src_query = """
        Archive.purpose = %s AND
        Archive.distribution = %s AND
        SourcePackagePublishingHistory.archive = archive.id AND
        SourcePackagePublishingHistory.status = %s
         """ % sqlvalues(ArchivePurpose.PPA, self,
                         PackagePublishingStatus.PENDING)

        src_archives = Archive.select(
            src_query, clauseTables=['SourcePackagePublishingHistory'],
            orderBy=['archive.id'], distinct=True)

        bin_query = """
        Archive.purpose = %s AND
        Archive.distribution = %s AND
        BinaryPackagePublishingHistory.archive = archive.id AND
        BinaryPackagePublishingHistory.status = %s
        """ % sqlvalues(ArchivePurpose.PPA, self,
                        PackagePublishingStatus.PENDING)

        bin_archives = Archive.select(
            bin_query, clauseTables=['BinaryPackagePublishingHistory'],
            orderBy=['archive.id'], distinct=True)

        return src_archives.union(bin_archives)

    def getArchiveByComponent(self, component_name):
        """See `IDistribution`."""
        # XXX Julian 2007-08-16
        # These component names should be Soyuz-wide constants.
        componentMapToArchivePurpose = {
            'main' : ArchivePurpose.PRIMARY,
            'restricted' : ArchivePurpose.PRIMARY,
            'universe' : ArchivePurpose.PRIMARY,
            'multiverse' : ArchivePurpose.PRIMARY,
            'partner' : ArchivePurpose.PARTNER,
            }

        try:
            # Map known components.
            return getUtility(IArchiveSet).getByDistroPurpose(self,
                componentMapToArchivePurpose[component_name])
        except KeyError:
            # Otherwise we defer to the caller.
            return None


class DistributionSet:
    """This class is to deal with Distribution related stuff"""

    implements(IDistributionSet)

    def __init__(self):
        self.title = "Registered Distributions"

    def __iter__(self):
        """Return all distributions sorted with Ubuntu preferentially
        displayed.
        """
        distroset = Distribution.select()
        return iter(sorted(shortlist(distroset, 100),
                        key=lambda distro: distro._sort_key))

    def __getitem__(self, name):
        """See canonical.launchpad.interfaces.IDistributionSet."""
        distribution = self.getByName(name)
        if distribution is None:
            raise NotFoundError(name)
        return distribution

    def get(self, distributionid):
        """See canonical.launchpad.interfaces.IDistributionSet."""
        return Distribution.get(distributionid)

    def count(self):
        """See `IDistributionSet`."""
        return Distribution.select().count()

    def getDistros(self):
        """Returns all Distributions available on the database"""
        return Distribution.select()

    def getByName(self, distroname):
        """See canonical.launchpad.interfaces.IDistributionSet."""
        try:
            return Distribution.byName(distroname)
        except SQLObjectNotFound:
            return None

    def new(self, name, displayname, title, description, summary, domainname,
            members, owner, mugshot=None, logo=None, icon=None):
        """See `IDistributionSet`."""
        distro = Distribution(
            name=name,
            displayname=displayname,
            title=title,
            description=description,
            summary=summary,
            domainname=domainname,
            members=members,
            mirror_admin=owner,
            owner=owner,
            mugshot=mugshot,
            logo=logo,
            icon=icon)
        archive = getUtility(IArchiveSet).new(distribution=distro,
            purpose=ArchivePurpose.PRIMARY)
        return distro<|MERGE_RESOLUTION|>--- conflicted
+++ resolved
@@ -63,24 +63,14 @@
 from canonical.launchpad.webapp.url import urlparse
 
 from canonical.launchpad.interfaces import (
-<<<<<<< HEAD
-    ArchivePurpose, BugTaskStatus, DistroSeriesStatus, IArchiveSet, IBuildSet,
-    IDistribution, IDistributionSet, IFAQTarget, IHasBuildRecords, IHasIcon,
-    IHasLogo, IHasMugshot, ILaunchpadCelebrities, ILaunchpadUsage,
-    IQuestionTarget, ISourcePackageName, MirrorContent, MirrorStatus,
-    PackagePublishingStatus, PackageUploadStatus, NotFoundError,
-    QUESTION_STATUS_DEFAULT_SEARCH, SpecificationDefinitionStatus,
-    SpecificationFilter, SpecificationImplementationStatus, SpecificationSort,
-=======
     ArchivePurpose, BugTaskStatus, DistroSeriesStatus, IArchiveSet,
     IBuildSet, IDistribution, IDistributionSet, IFAQTarget,
     IHasBuildRecords, IHasIcon, IHasLogo, IHasMugshot,
     ILaunchpadCelebrities, ILaunchpadUsage, IQuestionTarget,
-    ISourcePackageName, MirrorContent, PackagePublishingStatus,
+    ISourcePackageName, MirrorContent, MirrorStatus, PackagePublishingStatus,
     PackageUploadStatus, NotFoundError, QUESTION_STATUS_DEFAULT_SEARCH,
     SpecificationDefinitionStatus, SpecificationFilter,
     SpecificationImplementationStatus, SpecificationSort,
->>>>>>> a07b6cae
     TranslationPermission)
 
 from canonical.archivepublisher.debversion import Version
