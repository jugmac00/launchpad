# Copyright 2004-2005 Canonical Ltd.  All rights reserved.

__metaclass__ = type
__all__ = ['Distribution', 'DistributionSet']

from operator import attrgetter

from zope.interface import implements
from zope.component import getUtility

from sqlobject import (
    BoolCol, ForeignKey, SQLMultipleJoin, SQLRelatedJoin, StringCol,
    SQLObjectNotFound)
from sqlobject.sqlbuilder import AND, OR, SQLConstant

from canonical.database.sqlbase import quote, quote_like, SQLBase, sqlvalues

from canonical.launchpad.database.bugtarget import BugTargetBase

from canonical.launchpad.database.karma import KarmaContextMixin
from canonical.launchpad.database.bug import (
    BugSet, get_bug_tags, get_bug_tags_open_count)
from canonical.launchpad.database.bugtask import BugTask, BugTaskSet
from canonical.launchpad.database.milestone import Milestone
from canonical.launchpad.database.specification import Specification
from canonical.launchpad.database.ticket import (
    SimilarTicketsSearch, Ticket, TicketTargetSearch, TicketSet)
from canonical.launchpad.database.distrorelease import DistroRelease
from canonical.launchpad.database.publishedpackage import PublishedPackage
from canonical.launchpad.database.binarypackagename import (
    BinaryPackageName)
from canonical.launchpad.database.binarypackagerelease import (
    BinaryPackageRelease)
from canonical.launchpad.database.distributionbounty import DistributionBounty
from canonical.launchpad.database.distributionmirror import DistributionMirror
from canonical.launchpad.database.distributionsourcepackage import (
    DistributionSourcePackage)
from canonical.launchpad.database.distributionsourcepackagerelease import (
    DistributionSourcePackageRelease)
from canonical.launchpad.database.distributionsourcepackagecache import (
    DistributionSourcePackageCache)
from canonical.launchpad.database.language import Language
from canonical.launchpad.database.sourcepackagename import (
    SourcePackageName)
from canonical.launchpad.database.sourcepackagerelease import (
    SourcePackageRelease)
from canonical.launchpad.database.supportcontact import SupportContact
from canonical.launchpad.database.publishing import (
    SourcePackageFilePublishing, BinaryPackageFilePublishing,
    SourcePackagePublishingHistory)
from canonical.launchpad.helpers import shortlist
from canonical.launchpad.webapp.url import urlparse

from canonical.lp.dbschema import (
    EnumCol, BugTaskStatus, DistributionReleaseStatus, MirrorContent,
    TranslationPermission, SpecificationSort, SpecificationFilter,
    SpecificationStatus, PackagePublishingStatus)

from canonical.launchpad.interfaces import (
    IBuildSet, IDistribution, IDistributionSet, IHasBuildRecords,
    ILaunchpadCelebrities, ISourcePackageName, ITicketTarget, NotFoundError,
    TICKET_STATUS_DEFAULT_SEARCH, get_supported_languages)

from sourcerer.deb.version import Version

from canonical.launchpad.validators.name import valid_name, sanitize_name


class Distribution(SQLBase, BugTargetBase, KarmaContextMixin):
    """A distribution of an operating system, e.g. Debian GNU/Linux."""
    implements(IDistribution, IHasBuildRecords, ITicketTarget)

    _defaultOrder = 'name'

    name = StringCol(notNull=True, alternateID=True, unique=True)
    displayname = StringCol(notNull=True)
    title = StringCol(notNull=True)
    summary = StringCol(notNull=True)
    description = StringCol(notNull=True)
    homepage_content = StringCol(default=None)
    emblem = ForeignKey(
        dbName='emblem', foreignKey='LibraryFileAlias', default=None)
    gotchi = ForeignKey(
        dbName='gotchi', foreignKey='LibraryFileAlias', default=None)
    domainname = StringCol(notNull=True)
    owner = ForeignKey(dbName='owner', foreignKey='Person', notNull=True)
    bugcontact = ForeignKey(
        dbName='bugcontact', foreignKey='Person', notNull=False, default=None)
    security_contact = ForeignKey(
        dbName='security_contact', foreignKey='Person', notNull=False,
        default=None)
    driver = ForeignKey(
        foreignKey="Person", dbName="driver", notNull=False, default=None)
    members = ForeignKey(dbName='members', foreignKey='Person', notNull=True)
    mirror_admin = ForeignKey(
        dbName='mirror_admin', foreignKey='Person', notNull=True)
    translationgroup = ForeignKey(dbName='translationgroup',
        foreignKey='TranslationGroup', notNull=False, default=None)
    translationpermission = EnumCol(dbName='translationpermission',
        notNull=True, schema=TranslationPermission,
        default=TranslationPermission.OPEN)
    lucilleconfig = StringCol(dbName='lucilleconfig', notNull=False,
                              default=None)
    upload_sender = StringCol(dbName='upload_sender', notNull=False,
                              default=None)
    upload_admin = ForeignKey(dbName='upload_admin', foreignKey='Person',
                              default=None, notNull=False)
    bounties = SQLRelatedJoin(
        'Bounty', joinColumn='distribution', otherColumn='bounty',
        intermediateTable='DistributionBounty')
    milestones = SQLMultipleJoin('Milestone', joinColumn='distribution',
        orderBy=['dateexpected', 'name'])
    uploaders = SQLMultipleJoin('DistroComponentUploader',
        joinColumn='distribution', prejoins=["uploader", "component"])
    official_malone = BoolCol(dbName='official_malone', notNull=True,
        default=False)
    official_rosetta = BoolCol(dbName='official_rosetta', notNull=True,
        default=False)
    translation_focus = ForeignKey(dbName='translation_focus',
        foreignKey='DistroRelease', notNull=False, default=None)
    source_package_caches = SQLMultipleJoin('DistributionSourcePackageCache',
                                            joinColumn="distribution",
                                            orderBy="name",
                                            prejoins=['sourcepackagename'])
    main_archive = ForeignKey(dbName='main_archive',
        foreignKey='Archive', notNull=True)


    @property
    def archive_mirrors(self):
        """See canonical.launchpad.interfaces.IDistribution."""
        return DistributionMirror.selectBy(
            distribution=self, content=MirrorContent.ARCHIVE,
            official_approved=True, official_candidate=True, enabled=True)

    @property
    def release_mirrors(self):
        """See canonical.launchpad.interfaces.IDistribution."""
        return DistributionMirror.selectBy(
            distribution=self, content=MirrorContent.RELEASE,
            official_approved=True, official_candidate=True, enabled=True)

    @property
    def disabled_mirrors(self):
        """See canonical.launchpad.interfaces.IDistribution."""
        return DistributionMirror.selectBy(
            distribution=self, official_approved=True,
            official_candidate=True, enabled=False)

    @property
    def unofficial_mirrors(self):
        """See canonical.launchpad.interfaces.IDistribution."""
        query = OR(DistributionMirror.q.official_candidate==False,
                   DistributionMirror.q.official_approved==False)
        return DistributionMirror.select(
            AND(DistributionMirror.q.distributionID==self.id, query))

    @property
    def full_functionality(self):
        """See IDistribution."""
        if self == getUtility(ILaunchpadCelebrities).ubuntu:
            return True
        return False

    @property
    def drivers(self):
        """See IDistribution."""
        if self.driver is not None:
            return [self.driver]
        else:
            return [self.owner]

    @property
    def is_read_only(self):
        """See IDistribution."""
        return self.name in ['debian', 'redhat', 'gentoo']

    @property
    def _sort_key(self):
        """Return something that can be used to sort distributions,
        putting Ubuntu and its major derivatives first.

        This is used to ensure that the list of distributions displayed in
        Soyuz generally puts Ubuntu at the top.
        """
        if self.name == 'ubuntu':
            return (0, 'ubuntu')
        if self.name in ['kubuntu', 'xubuntu']:
            return (1, self.name)
        return (2, self.name)

    @property
    def releases(self):
        # This is used in a number of places and given it's already
        # listified, why not spare the trouble of regenerating?
        ret = DistroRelease.selectBy(distribution=self)
        return sorted(ret, key=lambda a: Version(a.version), reverse=True)

    @property
    def bugtargetname(self):
        """See IBugTarget."""
        return self.displayname

    def _getBugTaskContextWhereClause(self):
        """See BugTargetBase."""
        return "BugTask.distribution = %d" % self.id

    def searchTasks(self, search_params):
        """See canonical.launchpad.interfaces.IBugTarget."""
        search_params.setDistribution(self)
        return BugTaskSet().search(search_params)

    def getUsedBugTags(self):
        """See IBugTarget."""
        return get_bug_tags("BugTask.distribution = %s" % sqlvalues(self))

    def getUsedBugTagsWithOpenCounts(self, user):
        """See IBugTarget."""
        return get_bug_tags_open_count(
            "BugTask.distribution = %s" % sqlvalues(self), user)

    def getMirrorByName(self, name):
        """See IDistribution."""
        return DistributionMirror.selectOneBy(distribution=self, name=name)

    def newMirror(self, owner, speed, country, content, displayname=None,
                  description=None, http_base_url=None, ftp_base_url=None,
                  rsync_base_url=None, official_candidate=False,
                  enabled=False):
        """See IDistribution."""
        # NB this functionality is only available to distributions that have
        # the full functionality of Launchpad enabled. This is Ubuntu and
        # commercial derivatives that have been specifically given this
        # ability
        if not self.full_functionality:
            return None

        url = http_base_url or ftp_base_url
        assert url is not None, (
            "A mirror must provide either an HTTP or FTP URL (or both).")
        dummy, host, dummy, dummy, dummy, dummy = urlparse(url)
        name = sanitize_name('%s-%s' % (host, content.name.lower()))

        orig_name = name
        count = 1
        while DistributionMirror.selectOneBy(name=name) is not None:
            count += 1
            name = '%s%s' % (orig_name, count)

        return DistributionMirror(
            distribution=self, owner=owner, name=name, speed=speed,
            country=country, content=content, displayname=displayname,
            description=description, http_base_url=http_base_url,
            ftp_base_url=ftp_base_url, rsync_base_url=rsync_base_url,
            official_candidate=official_candidate, enabled=enabled)

    def createBug(self, bug_params):
        """See canonical.launchpad.interfaces.IBugTarget."""
        bug_params.setBugTarget(distribution=self)
        return BugSet().createBug(bug_params)

    @property
    def currentrelease(self):
        # XXX: this should be just a selectFirst with a case in its
        # order by clause -- kiko, 2006-03-18

        # If we have a frozen one, return that.
        for rel in self.releases:
            if rel.releasestatus == DistributionReleaseStatus.FROZEN:
                return rel
        # If we have one in development, return that.
        for rel in self.releases:
            if rel.releasestatus == DistributionReleaseStatus.DEVELOPMENT:
                return rel
        # If we have a stable one, return that.
        for rel in self.releases:
            if rel.releasestatus == DistributionReleaseStatus.CURRENT:
                return rel
        # If we have ANY, return the first one.
        if len(self.releases) > 0:
            return self.releases[0]
        return None

    def __getitem__(self, name):
        for release in self.releases:
            if release.name == name:
                return release
        raise NotFoundError(name)

    def __iter__(self):
        return iter(self.releases)

    def bugCounter(self):
        counts = []

        severities = [BugTaskStatus.NEW,
                      BugTaskStatus.ACCEPTED,
                      BugTaskStatus.REJECTED,
                      BugTaskStatus.FIXED]

        query = ("BugTask.distribution = %s AND "
                 "BugTask.bugstatus = %i")

        for severity in severities:
            query = query % (quote(self.id), severity)
            count = BugTask.select(query).count()
            counts.append(count)

        return counts
    bugCounter = property(bugCounter)

    def getRelease(self, name_or_version):
        """See IDistribution."""
        distrorelease = DistroRelease.selectOneBy(
            distribution=self, name=name_or_version)
        if distrorelease is None:
            distrorelease = DistroRelease.selectOneBy(
                distribution=self, version=name_or_version)
            if distrorelease is None:
                raise NotFoundError(name_or_version)
        return distrorelease

    def getDevelopmentReleases(self):
        """See IDistribution."""
        return DistroRelease.selectBy(
            distribution=self,
            releasestatus=DistributionReleaseStatus.DEVELOPMENT)

    def getMilestone(self, name):
        """See IDistribution."""
        return Milestone.selectOne("""
            distribution = %s AND
            name = %s
            """ % sqlvalues(self.id, name))

    def getSourcePackage(self, name):
        """See IDistribution."""
        if ISourcePackageName.providedBy(name):
            sourcepackagename = name
        else:
            try:
                sourcepackagename = SourcePackageName.byName(name)
            except SQLObjectNotFound:
                return None
        return DistributionSourcePackage(self, sourcepackagename)

    def getSourcePackageRelease(self, sourcepackagerelease):
        """See IDistribution."""
        return DistributionSourcePackageRelease(self, sourcepackagerelease)

    @property
    def has_any_specifications(self):
        """See IHasSpecifications."""
        return self.all_specifications.count()

    @property
    def all_specifications(self):
        return self.specifications(filter=[SpecificationFilter.ALL])

    @property
    def valid_specifications(self):
        return self.specifications(filter=[SpecificationFilter.VALID])

    def specifications(self, sort=None, quantity=None, filter=None):
        """See IHasSpecifications.

        In the case of distributions, there are two kinds of filtering,
        based on:

          - completeness: we want to show INCOMPLETE if nothing is said
          - informationalness: we will show ANY if nothing is said

        """

        # Make a new list of the filter, so that we do not mutate what we
        # were passed as a filter
        if not filter:
            # it could be None or it could be []
            filter = [SpecificationFilter.INCOMPLETE]

        # now look at the filter and fill in the unsaid bits

        # defaults for completeness: if nothing is said about completeness
        # then we want to show INCOMPLETE
        completeness = False
        for option in [
            SpecificationFilter.COMPLETE,
            SpecificationFilter.INCOMPLETE]:
            if option in filter:
                completeness = True
        if completeness is False:
            filter.append(SpecificationFilter.INCOMPLETE)

        # defaults for acceptance: in this case we have nothing to do
        # because specs are not accepted/declined against a distro

        # defaults for informationalness: we don't have to do anything
        # because the default if nothing is said is ANY

        # sort by priority descending, by default
        if sort is None or sort == SpecificationSort.PRIORITY:
            order = ['-priority', 'Specification.status', 'Specification.name']
        elif sort == SpecificationSort.DATE:
            order = ['-Specification.datecreated', 'Specification.id']

        # figure out what set of specifications we are interested in. for
        # distributions, we need to be able to filter on the basis of:
        #
        #  - completeness. by default, only incomplete specs shown
        #  - informational.
        #
        base = 'Specification.distribution = %s' % self.id
        query = base
        # look for informational specs
        if SpecificationFilter.INFORMATIONAL in filter:
            query += ' AND Specification.informational IS TRUE'

        # filter based on completion. see the implementation of
        # Specification.is_complete() for more details
        completeness =  Specification.completeness_clause

        if SpecificationFilter.COMPLETE in filter:
            query += ' AND ( %s ) ' % completeness
        elif SpecificationFilter.INCOMPLETE in filter:
            query += ' AND NOT ( %s ) ' % completeness

        # Filter for validity. If we want valid specs only then we should
        # exclude all OBSOLETE or SUPERSEDED specs
        if SpecificationFilter.VALID in filter:
            query += ' AND Specification.status NOT IN ( %s, %s ) ' % \
                sqlvalues(SpecificationStatus.OBSOLETE,
                          SpecificationStatus.SUPERSEDED)

        # ALL is the trump card
        if SpecificationFilter.ALL in filter:
            query = base

        # Filter for specification text
        for constraint in filter:
            if isinstance(constraint, basestring):
                # a string in the filter is a text search filter
                query += ' AND Specification.fti @@ ftq(%s) ' % quote(
                    constraint)

        # now do the query, and remember to prejoin to people
        results = Specification.select(query, orderBy=order, limit=quantity)
        return results.prejoin(['assignee', 'approver', 'drafter'])

    def getSpecification(self, name):
        """See ISpecificationTarget."""
        return Specification.selectOneBy(distribution=self, name=name)

    def getSupportedLanguages(self):
        """See ITicketTarget."""
        return get_supported_languages(self)

    def newTicket(self, owner, title, description, language=None,
                  datecreated=None):
        """See ITicketTarget."""
        return TicketSet.new(
            title=title, description=description, owner=owner,
            distribution=self, datecreated=datecreated, language=language)

    def getTicket(self, ticket_id):
        """See ITicketTarget."""
        # First see if there is a ticket with that number.
        try:
            ticket = Ticket.get(ticket_id)
        except SQLObjectNotFound:
            return None
        # Now verify that that ticket is actually for this distribution.
        if ticket.distribution != self:
            return None
        return ticket

    def searchTickets(self, **search_criteria):
        """See ITicketTarget."""
        return TicketTargetSearch(
            distribution=self, **search_criteria).getResults()

    def findSimilarTickets(self, title):
        """See ITicketTarget."""
        return SimilarTicketsSearch(title, distribution=self).getResults()

    def addSupportContact(self, person):
        """See ITicketTarget."""
        if person in self.support_contacts:
            return False
        SupportContact(
            product=None, person=person,
            sourcepackagename=None, distribution=self)
        return True

    def removeSupportContact(self, person):
        """See ITicketTarget."""
        if person not in self.support_contacts:
            return False
        support_contact_entry = SupportContact.selectOne(
            "distribution = %d AND person = %d"
            " AND sourcepackagename IS NULL" % (self.id, person.id))
        support_contact_entry.destroySelf()
        return True

    @property
    def support_contacts(self):
        """See ITicketTarget."""
        support_contacts = SupportContact.select(
            """distribution = %d AND sourcepackagename IS NULL""" % self.id)

        return sorted(
            [support_contact.person for support_contact in support_contacts],
            key=attrgetter('displayname'))

    @property
    def direct_support_contacts(self):
        """See ITicketTarget."""
        return self.support_contacts

    def getTicketLanguages(self):
        """See ITicketTarget."""
        return set(Language.select(
            'Language.id = language AND distribution = %s AND '
            'sourcepackagename IS NULL' % sqlvalues(self),
            clauseTables=['Ticket'], distinct=True))

    def ensureRelatedBounty(self, bounty):
        """See IDistribution."""
        for curr_bounty in self.bounties:
            if bounty.id == curr_bounty.id:
                return None
        DistributionBounty(distribution=self, bounty=bounty)

    def getDistroReleaseAndPocket(self, distrorelease_name):
        """See IDistribution."""
        from canonical.archivepublisher.publishing import suffixpocket

        # Get the list of suffixes.
        suffixes = [suffix for suffix, ignored in suffixpocket.items()]
        # Sort it longest string first.
        suffixes.sort(key=len, reverse=True)

        for suffix in suffixes:
            if distrorelease_name.endswith(suffix):
                try:
                    left_size = len(distrorelease_name) - len(suffix)
                    return (self[distrorelease_name[:left_size]],
                            suffixpocket[suffix])
                except KeyError:
                    # Swallow KeyError to continue round the loop.
                    pass

        raise NotFoundError(distrorelease_name)

    def getFileByName(self, filename, source=True, binary=True):
        """See IDistribution."""
        assert (source or binary), "searching in an explicitly empty " \
               "space is pointless"
        if source:
            candidate = SourcePackageFilePublishing.selectFirstBy(
                distribution=self, libraryfilealiasfilename=filename,
                orderBy=['id'])

        if binary:
            candidate = BinaryPackageFilePublishing.selectFirstBy(
                distribution=self,
                libraryfilealiasfilename=filename,
                orderBy=["-id"])

        if candidate is not None:
            return candidate.libraryfilealias

        raise NotFoundError(filename)

    def getBuildRecords(self, status=None, name=None, pocket=None):
        """See IHasBuildRecords"""
        # Find out the distroarchreleases in question.
        arch_ids = []
        # concatenate architectures list since they are distinct.
        for release in self.releases:
            arch_ids += [arch.id for arch in release.architectures]

        # use facility provided by IBuildSet to retrieve the records
        return getUtility(IBuildSet).getBuildsByArchIds(
            arch_ids, status, name, pocket)

    def removeOldCacheItems(self, log):
        """See IDistribution."""

        # Get the set of source package names to deal with.
        spns = set(SourcePackageName.select("""
            SourcePackagePublishingHistory.distrorelease =
                DistroRelease.id AND
            DistroRelease.distribution = %s AND
            SourcePackagePublishingHistory.archive = %s AND
            SourcePackagePublishingHistory.sourcepackagerelease =
                SourcePackageRelease.id AND
            SourcePackagePublishingHistory.status != %s AND
            SourcePackageRelease.sourcepackagename =
                SourcePackageName.id
            """ % sqlvalues(self, self.main_archive,
                            PackagePublishingStatus.REMOVED),
            distinct=True,
            clauseTables=['SourcePackagePublishingHistory', 'DistroRelease',
                'SourcePackageRelease']))

        # Remove the cache entries for packages we no longer publish.
        for cache in self.source_package_caches:
            if cache.sourcepackagename not in spns:
                log.debug(
                    "Removing source cache for '%s' (%s)"
                    % (cache.name, cache.id))
                cache.destroySelf()

    def updateCompleteSourcePackageCache(self, log, ztm):
        """See IDistribution."""
        # Get the set of source package names to deal with.
        spns = list(SourcePackageName.select("""
            SourcePackagePublishingHistory.distrorelease =
                DistroRelease.id AND
            DistroRelease.distribution = %s AND
            SourcePackagePublishingHistory.archive = %s AND
            SourcePackagePublishingHistory.sourcepackagerelease =
                SourcePackageRelease.id AND
            SourcePackagePublishingHistory.status != %s AND
            SourcePackageRelease.sourcepackagename =
                SourcePackageName.id
            """ % sqlvalues(self, self.main_archive,
                            PackagePublishingStatus.REMOVED),
            distinct=True,
            clauseTables=['SourcePackagePublishingHistory', 'DistroRelease',
                'SourcePackageRelease']))

        # Now update, committing every 50 packages.
        counter = 0
        for spn in spns:
            log.debug("Considering source '%s'" % spn.name)
            self.updateSourcePackageCache(spn, log)
            counter += 1
            if counter > 49:
                counter = 0
                log.debug("Committing")
                ztm.commit()

    def updateSourcePackageCache(self, sourcepackagename, log):
        """See IDistribution."""

        # Get the set of published sourcepackage releases.
        sprs = list(SourcePackageRelease.select("""
            SourcePackageRelease.sourcepackagename = %s AND
            SourcePackageRelease.id =
                SourcePackagePublishingHistory.sourcepackagerelease AND
            SourcePackagePublishingHistory.distrorelease =
                DistroRelease.id AND
            DistroRelease.distribution = %s AND
            SourcePackagePublishingHistory.archive = %s AND
            SourcePackagePublishingHistory.status != %s
            """ % sqlvalues(sourcepackagename, self, self.main_archive,
                            PackagePublishingStatus.REMOVED),
            orderBy='id',
            clauseTables=['SourcePackagePublishingHistory', 'DistroRelease'],
            distinct=True))

        if len(sprs) == 0:
            log.debug("No sources releases found.")
            return

        # Find or create the cache entry.
        cache = DistributionSourcePackageCache.selectOne("""
            distribution = %s AND
            sourcepackagename = %s
            """ % sqlvalues(self.id, sourcepackagename.id))
        if cache is None:
            log.debug("Creating new source cache entry.")
            cache = DistributionSourcePackageCache(
                distribution=self,
                sourcepackagename=sourcepackagename)

        # Make sure the name is correct.
        cache.name = sourcepackagename.name

        # Get the sets of binary package names, summaries, descriptions.
        binpkgnames = set()
        binpkgsummaries = set()
        binpkgdescriptions = set()
        for spr in sprs:
            log.debug("Considering source version %s" % spr.version)
            binpkgs = BinaryPackageRelease.select("""
                BinaryPackageRelease.build = Build.id AND
                Build.sourcepackagerelease = %s
                """ % sqlvalues(spr.id),
                clauseTables=['Build'])
            for binpkg in binpkgs:
                log.debug("Considering binary '%s'" % binpkg.name)
                binpkgnames.add(binpkg.name)
                binpkgsummaries.add(binpkg.summary)
                binpkgdescriptions.add(binpkg.description)

        # Update the caches.
        cache.binpkgnames = ' '.join(sorted(binpkgnames))
        cache.binpkgsummaries = ' '.join(sorted(binpkgsummaries))
        cache.binpkgdescriptions = ' '.join(sorted(binpkgdescriptions))

    def searchSourcePackages(self, text):
        """See IDistribution."""
        # The query below tries exact matching on the source package
        # name as well; this is because source package names are
        # notoriously bad for fti matching -- they can contain dots, or
        # be short like "at", both things which users do search for.
        dspcaches = DistributionSourcePackageCache.select("""
            distribution = %s AND
            (fti @@ ftq(%s) OR
             DistributionSourcePackageCache.name ILIKE '%%' || %s || '%%')
            """ % (quote(self.id), quote(text), quote_like(text)),
            orderBy=[SQLConstant('rank(fti, ftq(%s)) DESC' % quote(text))],
            prejoins=["sourcepackagename"])
        return [dspc.distributionsourcepackage for dspc in dspcaches]

    def guessPackageNames(self, pkgname):
        """See IDistribution"""
        assert isinstance(pkgname, basestring), (
            "Expected string. Got: %r" % pkgname)

        pkgname = pkgname.strip().lower()
        if not valid_name(pkgname):
            raise NotFoundError('Invalid package name: %s' % pkgname)

        if self.currentrelease is None:
            # Distribution with no releases can't have anything
            # published in it.
            raise NotFoundError('%s has no releases; %r was never '
                                'published in it'
                                % (self.displayname, pkgname))

        # The way this method works is that is tries to locate a pair of
        # packages related to that name. If it locates a binary package,
        # it then tries to find the source package most recently
        # associated with it, first in the current distrorelease and
        # then across the whole distribution. If it doesn't, it tries to
        # find a source package with that name published in the
        # distribution.
        #
        # XXX: note that the strategy of falling back to previous
        # distribution releases might be revisited in the future; for
        # instance, when people file bugs, it might actually be bad for
        # us to allow them to be associated with obsolete packages.
        #   -- kiko, 2006-07-28

        binarypackagename = BinaryPackageName.selectOneBy(name=pkgname)
        if binarypackagename:
            # Ok, so we have a binarypackage with that name. Grab its
            # latest publication -- first in the distribution release
            # and if that fails, in the distribution (this may be an old
            # package name the end-user is groping for) -- and then get
            # the sourcepackagename from that.
            publishing = PublishedPackage.selectFirstBy(
                binarypackagename=binarypackagename.name,
                distrorelease=self.currentrelease,
                orderBy=['-id'])
            if publishing is None:
                publishing = PublishedPackage.selectFirstBy(
                    binarypackagename=binarypackagename.name,
                    distribution=self,
                    orderBy=['-id'])
            if publishing is not None:
                sourcepackagename = SourcePackageName.byName(
                                        publishing.sourcepackagename)
                return (sourcepackagename, binarypackagename)

        sourcepackagename = SourcePackageName.selectOneBy(name=pkgname)
        if sourcepackagename is None:
            # Not a binary package name, not a source package name,
            # game over!
            if binarypackagename:
                raise NotFoundError('Binary package %s not published in %s'
                                    % (pkgname, self.displayname))
            else:
                raise NotFoundError('Unknown package: %s' % pkgname)

        # Note that in the source package case, we don't restrict
        # the search to the distribution release, making a best
        # effort to find a package.
        publishing = SourcePackagePublishingHistory.selectFirst('''
            SourcePackagePublishingHistory.distrorelease =
                DistroRelease.id AND
            DistroRelease.distribution = %s AND
            SourcePackagePublishingHistory.archive = %s AND
            SourcePackagePublishingHistory.sourcepackagerelease =
                SourcePackageRelease.id AND
            SourcePackageRelease.sourcepackagename = %s AND
            SourcePackagePublishingHistory.status = %s
            ''' % sqlvalues(self, self.main_archive, sourcepackagename,
                            PackagePublishingStatus.PUBLISHED),
            clauseTables=['SourcePackageRelease', 'DistroRelease'],
            distinct=True,
            orderBy="id")

        if publishing is None:
            raise NotFoundError('Package %s not published in %s'
                                % (pkgname, self.displayname))

        # Note the None here: if no source package was published for the
        # the binary package we found above, assume we ran into a red
        # herring and just ignore the binary package name hit.
        return (sourcepackagename, None)


class DistributionSet:
    """This class is to deal with Distribution related stuff"""

    implements(IDistributionSet)

    def __init__(self):
        self.title = "Distributions registered in Launchpad"

    def __iter__(self):
        """Return all distributions sorted with Ubuntu preferentially
        displayed.
        """
        distroset = Distribution.select()
        return iter(sorted(shortlist(distroset),
                        key=lambda distro: distro._sort_key))

    def __getitem__(self, name):
        """See canonical.launchpad.interfaces.IDistributionSet."""
        distribution = self.getByName(name)
        if distribution is None:
            raise NotFoundError(name)
        return distribution

    def get(self, distributionid):
        """See canonical.launchpad.interfaces.IDistributionSet."""
        return Distribution.get(distributionid)

    def count(self):
        return Distribution.select().count()

    def getDistros(self):
        """Returns all Distributions available on the database"""
        return Distribution.select()

    def getByName(self, distroname):
        """See canonical.launchpad.interfaces.IDistributionSet."""
        try:
            return Distribution.byName(distroname)
        except SQLObjectNotFound:
            return None

    def new(self, name, displayname, title, description, summary, domainname,
<<<<<<< HEAD
            members, owner, main_archive):
=======
            members, owner, main_archive, gotchi, emblem):
>>>>>>> 45b88b16
        return Distribution(
            name=name,
            displayname=displayname,
            title=title,
            description=description,
            summary=summary,
            domainname=domainname,
            members=members,
            mirror_admin=owner,
            owner=owner,
<<<<<<< HEAD
            main_archive=main_archive)

=======
            main_archive=main_archive,
            gotchi=gotchi,
            emblem=emblem)
>>>>>>> 45b88b16
<|MERGE_RESOLUTION|>--- conflicted
+++ resolved
@@ -846,11 +846,7 @@
             return None
 
     def new(self, name, displayname, title, description, summary, domainname,
-<<<<<<< HEAD
-            members, owner, main_archive):
-=======
             members, owner, main_archive, gotchi, emblem):
->>>>>>> 45b88b16
         return Distribution(
             name=name,
             displayname=displayname,
@@ -861,11 +857,6 @@
             members=members,
             mirror_admin=owner,
             owner=owner,
-<<<<<<< HEAD
-            main_archive=main_archive)
-
-=======
             main_archive=main_archive,
             gotchi=gotchi,
-            emblem=emblem)
->>>>>>> 45b88b16
+            emblem=emblem)