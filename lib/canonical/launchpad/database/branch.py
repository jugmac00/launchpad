# Copyright 2004-2005 Canonical Ltd.  All rights reserved.

__metaclass__ = type
__all__ = ['Branch', 'BranchSet', 'BranchRelationship', 'BranchLabel']

import re

from zope.interface import implements
from zope.component import getUtility

from sqlobject import (
    ForeignKey, IntCol, StringCol, BoolCol, SQLMultipleJoin, SQLRelatedJoin,
    SQLObjectNotFound)
from sqlobject.sqlbuilder import AND, OR

from canonical.config import config
from canonical.database.constants import DEFAULT, UTC_NOW
from canonical.database.sqlbase import (
    cursor, quote, SQLBase, sqlvalues)
from canonical.database.datetimecol import UtcDateTimeCol
from canonical.database.enumcol import EnumCol

from canonical.launchpad.interfaces import (
    BranchCreationForbidden, BranchCreatorNotMemberOfOwnerTeam,
    BranchLifecycleStatus, BranchType, BranchVisibilityRule,
    BranchSubscriptionDiffSize, BranchSubscriptionNotificationLevel,
    DEFAULT_BRANCH_STATUS_IN_LISTING, IBranch,
    IBranchSet, ILaunchpadCelebrities, NotFoundError)
from canonical.launchpad.database.branchrevision import BranchRevision
from canonical.launchpad.database.branchsubscription import BranchSubscription
from canonical.launchpad.database.revision import Revision
from canonical.launchpad.mailnotification import NotificationRecipientSet
from canonical.lp.dbschema import BranchRelationships


class Branch(SQLBase):
    """A sequence of ordered revisions in Bazaar."""

    implements(IBranch)
    _table = 'Branch'
    _defaultOrder = ['product', '-lifecycle_status', 'author', 'name']

    branch_type = EnumCol(enum=BranchType, notNull=True)

    name = StringCol(notNull=False)
    title = StringCol(notNull=False)
    summary = StringCol(notNull=True)
    url = StringCol(dbName='url')
    whiteboard = StringCol(default=None)
    mirror_status_message = StringCol(default=None)

    private = BoolCol(default=False, notNull=True)

    owner = ForeignKey(dbName='owner', foreignKey='Person', notNull=True)
    author = ForeignKey(dbName='author', foreignKey='Person', default=None)

    product = ForeignKey(dbName='product', foreignKey='Product', default=None)

    home_page = StringCol()

    lifecycle_status = EnumCol(
        enum=BranchLifecycleStatus, notNull=True,
        default=BranchLifecycleStatus.NEW)

    last_mirrored = UtcDateTimeCol(default=None)
    last_mirrored_id = StringCol(default=None)
    last_mirror_attempt = UtcDateTimeCol(default=None)
    mirror_failures = IntCol(default=0, notNull=True)
    pull_disabled = BoolCol(default=False, notNull=True)
    mirror_request_time = UtcDateTimeCol(default=None)

    last_scanned = UtcDateTimeCol(default=None)
    last_scanned_id = StringCol(default=None)
    revision_count = IntCol(default=DEFAULT, notNull=True)

    @property
    def revision_history(self):
        return BranchRevision.select('''
            BranchRevision.branch = %s AND
            BranchRevision.sequence IS NOT NULL
            ''' % sqlvalues(self),
            prejoins=['revision'], orderBy='-sequence')

    subjectRelations = SQLMultipleJoin(
        'BranchRelationship', joinColumn='subject')
    objectRelations = SQLMultipleJoin(
        'BranchRelationship', joinColumn='object')

    subscriptions = SQLMultipleJoin(
        'BranchSubscription', joinColumn='branch', orderBy='id')
    subscribers = SQLRelatedJoin(
        'Person', joinColumn='branch', otherColumn='person',
        intermediateTable='BranchSubscription', orderBy='name')

    bug_branches = SQLMultipleJoin(
        'BugBranch', joinColumn='branch', orderBy='id')

    spec_links = SQLMultipleJoin('SpecificationBranch',
        joinColumn='branch',
        orderBy='id')

    date_created = UtcDateTimeCol(notNull=True, default=DEFAULT)

    mirror_request_time = UtcDateTimeCol(default=None)

    @property
    def related_bugs(self):
        """See IBranch."""
        return [bug_branch.bug for bug_branch in self.bug_branches]

    @property
    def warehouse_url(self):
        """See IBranch."""
        root = config.supermirror.warehouse_root_url
        return "%s%08x" % (root, self.id)

    @property
    def product_name(self):
        """See IBranch."""
        if self.product is None:
            return '+junk'
        return self.product.name

    @property
    def unique_name(self):
        """See IBranch."""
        return u'~%s/%s/%s' % (self.owner.name, self.product_name, self.name)

    @property
    def displayname(self):
        """See IBranch."""
        if self.title:
            return self.title
        else:
            return self.unique_name

    @property
    def sort_key(self):
        """See IBranch."""
        if self.product is None:
            product = None
        else:
            product = self.product.name
        if self.author is None:
            author = None
        else:
            author = self.author.browsername
        status = self.lifecycle_status.sortkey
        name = self.name
        owner = self.owner.name
        return (product, status, author, name, owner)

    def latest_revisions(self, quantity=10):
        """See IBranch."""
        return self.revision_history.limit(quantity)

    def revisions_since(self, timestamp):
        """See IBranch."""
        return BranchRevision.select(
            'Revision.id=BranchRevision.revision AND '
            'BranchRevision.branch = %d AND '
            'BranchRevision.sequence IS NOT NULL AND '
            'Revision.revision_date > %s' %
            (self.id, quote(timestamp)),
            orderBy='-sequence',
            clauseTables=['Revision'])

    def createRelationship(self, branch, relationship):
        BranchRelationship(subject=self, object=branch, label=relationship)

    def getRelations(self):
        return tuple(self.subjectRelations) + tuple(self.objectRelations)

    # subscriptions
    def subscribe(self, person, notification_level, max_diff_lines):
        """See IBranch."""
        # can't subscribe twice
        assert not self.hasSubscription(person), "User is already subscribed."
        return BranchSubscription(branch=self, person=person,
                                  notification_level=notification_level,
                                  max_diff_lines=max_diff_lines)

    def getSubscription(self, person):
        """See IBranch."""
        if person is None:
            return None
        subscription = BranchSubscription.selectOneBy(
            person=person, branch=self)
        return subscription

    def hasSubscription(self, person):
        """See IBranch."""
        return self.getSubscription(person) is not None

    def unsubscribe(self, person):
        """See IBranch."""
        subscription = self.getSubscription(person)
        assert subscription is not None, "User is not subscribed."
        BranchSubscription.delete(subscription.id)

    def getBranchRevision(self, sequence):
        """See IBranch.getBranchRevision()"""
        assert sequence is not None, \
               "Only use this to fetch revisions from mainline history."
        return BranchRevision.selectOneBy(branch=self, sequence=sequence)

    def createBranchRevision(self, sequence, revision):
        """See IBranch.createBranchRevision()"""
        return BranchRevision(
            branch=self, sequence=sequence, revision=revision)

    def getTipRevision(self):
        """See IBranch"""
        tip_revision_id = self.last_scanned_id
        if tip_revision_id is None:
            return None
        return Revision.selectOneBy(revision_id=tip_revision_id)

    def updateScannedDetails(self, revision_id, revision_count):
        """See IBranch."""
        self.last_scanned = UTC_NOW
        self.last_scanned_id = revision_id
        self.revision_count = revision_count

    def getNotificationRecipients(self):
        """See IBranch."""
        recipients = NotificationRecipientSet()
        for subscription in self.subscriptions:
            if subscription.person.isTeam():
                rationale = 'Subscriber @%s' % subscription.person.name
            else:
                rationale = 'Subscriber'
            recipients.add(subscription.person, subscription, rationale)
        return recipients

    def getScannerData(self):
        """See IBranch."""
        cur = cursor()
        cur.execute("""
            SELECT BranchRevision.id, BranchRevision.sequence,
                Revision.revision_id
            FROM Revision, BranchRevision
            WHERE Revision.id = BranchRevision.revision
                AND BranchRevision.branch = %s
            ORDER BY BranchRevision.sequence
            """ % sqlvalues(self))
        ancestry = set()
        history = []
        branch_revision_map = {}
        for branch_revision_id, sequence, revision_id in cur.fetchall():
            ancestry.add(revision_id)
            branch_revision_map[revision_id] = branch_revision_id
            if sequence is not None:
                history.append(revision_id)
        return ancestry, history, branch_revision_map

    def requestMirror(self):
        """See `IBranch`."""
        self.mirror_request_time = UTC_NOW
        self.syncUpdate()
        return self.mirror_request_time

    def startMirroring(self):
        """See `IBranch`."""
        self.last_mirror_attempt = UTC_NOW
        self.syncUpdate()

    def mirrorComplete(self, last_revision_id):
        """See `IBranch`."""
        self.last_mirrored = self.last_mirror_attempt
        self.mirror_failures = 0
        self.mirror_status_message = None
        self.mirror_request_time = None
        self.last_mirrored_id = last_revision_id
        self.syncUpdate()

    def mirrorFailed(self, reason):
        """See `IBranch`."""
        self.mirror_failures += 1
        self.mirror_status_message = reason
        self.mirror_request_time = None
        self.syncUpdate()


class BranchSet:
    """The set of all branches."""

    implements(IBranchSet)

    def __getitem__(self, branch_id):
        """See `IBranchSet`."""
        branch = self.get(branch_id)
        if branch is None:
            raise NotFoundError(branch_id)
        return branch

    def __iter__(self):
        """See `IBranchSet`."""
        return iter(Branch.select(prejoins=['owner', 'product']))

    def count(self):
        """See `IBranchSet`."""
        return Branch.select('NOT Branch.private').count()

    def countBranchesWithAssociatedBugs(self):
        """See `IBranchSet`."""
        return Branch.select(
            'NOT Branch.private AND Branch.id = BugBranch.branch',
            clauseTables=['BugBranch'],
            distinct=True).count()

    def get(self, branch_id, default=None):
        """See `IBranchSet`."""
        try:
            return Branch.get(branch_id)
        except SQLObjectNotFound:
            return default

    def _checkVisibilityPolicy(self, creator, owner, product):
        """Return a tuple of private flag and person or team to subscribe.

        This method checks the branch visibility policy of the product.  The
        product can define any number of policies that apply to particular
        teams.  Each team can have only one policy, and that policy is defined
        by the enumerated type BranchVisibilityRule.  The possibilities are
        PUBLIC, PRIVATE, PRIVATE_ONLY, and FORBIDDEN.

        PUBLIC: branches default to public for the team.
        PRIVATE: branches default to private for the team.
        PRIVATE_ONLY: branches are created private, and cannot be changed to
            public.
        FORBIDDEN: users cannot create branches for that product. The forbidden
            policy can only apply to all people, not specific teams.

        As well as specifying a policy for particular teams, there can be a
        policy that applies to everyone.  Since there is no team for everyone,
        a team policy where the team is None applies to everyone.  If there is
        no explicit policy set for everyone, then the default applies, which is
        for branches to be created PUBLIC.

        The user must be in the team of the owner in order to create a branch
        in the owner's namespace.

        If there is a policy that applies specificly to the owner of the
        branch, then that policy is applied for the branch.  This is to handle
        the situation where TeamA is a member of TeamB, TeamA has a PUBLIC
        policy, and TeamB has a PRIVATE policy.  By pushing to TeamA's branch
        area, the PUBLIC policy is used.

        If a owner is a member of more than one team that has a specified
        policy the PRIVATE and PRIVATE_ONLY override PUBLIC policies.

        If the owner is a member of more than one team that has PRIVATE or
        PRIVATE_ONLY set as the policy, then the branch is created private, and
        no team is subscribed to it as we can't guess which team the user means
        to have the visibility.
        """
        PUBLIC_BRANCH = (False, None)
        PRIVATE_BRANCH = (True, None)
        # If the product is None, then the branch is a +junk branch.
        # All junk branches are public.
        if product is None:
            return PUBLIC_BRANCH
        # You are not allowed to specify an owner that you are not a member of.
        if not creator.inTeam(owner):
            raise BranchCreatorNotMemberOfOwnerTeam(
                "%s is not a member of %s"
                % (creator.displayname, owner.displayname))
        # First check if the owner has a defined visibility rule.
        policy = product.getBranchVisibilityRuleForTeam(owner)
        if policy is not None:
            if policy in (BranchVisibilityRule.PRIVATE,
                          BranchVisibilityRule.PRIVATE_ONLY):
                return PRIVATE_BRANCH
            else:
                return PUBLIC_BRANCH

        rule_memberships = dict(
            [(item, []) for item in BranchVisibilityRule.items])

        # Here we ignore the team policy that applies to everyone as
        # that is the base visibility rule and it is checked only if there
        # are no team policies that apply to the owner.
        for item in product.getBranchVisibilityTeamPolicies():
            if item.team is not None and owner.inTeam(item.team):
                rule_memberships[item.rule].append(item.team)

        private_teams = (
            rule_memberships[BranchVisibilityRule.PRIVATE] +
            rule_memberships[BranchVisibilityRule.PRIVATE_ONLY])

        # Private trumps public.
        if len(private_teams) == 1:
            # The owner is a member of only one team that has private branches
            # enabled.  The case where the private_team is the same as the
            # owner of the branch is caught above where a check is done for a
            # defined policy for the owner.  So if we get to here, the owner
            # of the branch is a member of another team that has private
            # branches enabled, so subscribe the private_team to the branch.
            return (True, private_teams[0])
        elif len(private_teams) > 1:
            # If the owner is a member of multiple teams that specify private
            # branches, then we cannot guess which team should get subscribed
            # automatically, so subscribe no-one.
            return PRIVATE_BRANCH
        elif len(rule_memberships[BranchVisibilityRule.PUBLIC]) > 0:
            # If the owner is not a member of any teams that specify private
            # branches, but is a member of a team that is allowed public
            # branches, then the branch is created as a public branch.
            return PUBLIC_BRANCH
        else:
            membership_teams = rule_memberships.itervalues()
            owner_membership = reduce(lambda x,y: x+y, membership_teams)
            assert len(owner_membership) == 0, (
                'The owner should not be a member of any team that has '
                'a specified team policy.')

        # Need to check the base branch visibility policy since there were no
        # team policies that matches the owner.
        base_visibility_rule = product.getBaseBranchVisibilityRule()
        if base_visibility_rule == BranchVisibilityRule.FORBIDDEN:
            raise BranchCreationForbidden()
        elif base_visibility_rule == BranchVisibilityRule.PUBLIC:
            return PUBLIC_BRANCH
        else:
            return PRIVATE_BRANCH

    def new(self, branch_type, name, creator, owner, product, url, title=None,
            lifecycle_status=BranchLifecycleStatus.NEW, author=None,
            summary=None, home_page=None, whiteboard=None, date_created=None):
        """See `IBranchSet`."""
        if not home_page:
            home_page = None
        if date_created is None:
            date_created = UTC_NOW
        # Check the policy for the person creating the branch.
        private, implicit_subscription = self._checkVisibilityPolicy(
            creator, owner, product)

        branch = Branch(
            name=name, owner=owner, author=author, product=product, url=url,
            title=title, lifecycle_status=lifecycle_status, summary=summary,
            home_page=home_page, whiteboard=whiteboard, private=private,
            date_created=date_created, branch_type=branch_type)

        # Implicit subscriptions are to enable teams to see private branches
        # as soon as they are created.  The subscriptions can be edited at
        # a later date if desired.
        if implicit_subscription is not None:
            branch.subscribe(
                implicit_subscription,
                BranchSubscriptionNotificationLevel.NOEMAIL,
                BranchSubscriptionDiffSize.NODIFF)

        return branch

    def getByUrl(self, url, default=None):
        """See `IBranchSet`."""
        assert not url.endswith('/')
        prefix = config.launchpad.supermirror_root
        if url.startswith(prefix):
            branch = self.getByUniqueName(url[len(prefix):])
        else:
            branch = Branch.selectOneBy(url=url)
        if branch is None:
            return default
        else:
            return branch

    def getByUniqueName(self, unique_name, default=None):
        """Find a branch by its ~owner/product/name unique name."""
        # import locally to avoid circular imports
        match = re.match('^~([^/]+)/([^/]+)/([^/]+)$', unique_name)
        if match is None:
            return default
        owner_name, product_name, branch_name = match.groups()
        if product_name == '+junk':
            query = ("Branch.owner = Person.id"
                     + " AND Branch.product IS NULL"
                     + " AND Person.name = " + quote(owner_name)
                     + " AND Branch.name = " + quote(branch_name))
            tables=['Person']
        else:
            query = ("Branch.owner = Person.id"
                     + " AND Branch.product = Product.id"
                     + " AND Person.name = " + quote(owner_name)
                     + " AND Product.name = " + quote(product_name)
                     + " AND Branch.name = " + quote(branch_name))
            tables=['Person', 'Product']
        branch = Branch.selectOne(query, clauseTables=tables)
        if branch is None:
            return default
        else:
            return branch

    def getBranchesToScan(self):
        """See IBranchSet.getBranchesToScan()"""
        # Return branches where the scanned and mirrored IDs don't match.
        # Branches with a NULL last_mirrored_id have never been
        # successfully mirrored so there is no point scanning them.
        # Branches with a NULL last_scanned_id have not been scanned yet,
        # so are included.

        return Branch.select('''
            Branch.last_mirrored_id IS NOT NULL AND
            (Branch.last_scanned_id IS NULL OR
             Branch.last_scanned_id <> Branch.last_mirrored_id)
            ''')

    def getProductDevelopmentBranches(self, products):
        """See `IBranchSet`."""
        product_ids = [product.id for product in products]
        query = Branch.select('''
            (Branch.id = ProductSeries.import_branch OR
            Branch.id = ProductSeries.user_branch) AND
            ProductSeries.id = Product.development_focus AND
            Branch.product IN %s''' % sqlvalues(product_ids),
            clauseTables = ['Product', 'ProductSeries'])
        return query.prejoin(['author'])

    def getActiveUserBranchSummaryForProducts(self, products):
        """See `IBranchSet`."""
        product_ids = [product.id for product in products]
        if not product_ids:
            return []
        vcs_imports = getUtility(ILaunchpadCelebrities).vcs_imports
        lifecycle_clause = self._lifecycleClause(
            DEFAULT_BRANCH_STATUS_IN_LISTING)
        cur = cursor()
        cur.execute("""
            SELECT
                Branch.product, COUNT(Branch.id), MAX(Revision.revision_date)
            FROM Branch
            LEFT OUTER JOIN Revision
            ON Branch.last_scanned_id = Revision.revision_id
            WHERE Branch.product in %s
            AND Branch.owner <> %d %s
            GROUP BY Product
            """ % (quote(product_ids), vcs_imports.id, lifecycle_clause))
        result = {}
        product_map = dict([(product.id, product) for product in products])
        for product_id, branch_count, last_commit in cur.fetchall():
            product = product_map[product_id]
            result[product] = {'branch_count' : branch_count,
                               'last_commit' : last_commit}
        return result

    def getRecentlyChangedBranches(self, branch_count, visible_by_user=None):
        """See `IBranchSet`."""
        vcs_imports = getUtility(ILaunchpadCelebrities).vcs_imports
        query = ('''
            Branch.last_scanned IS NOT NULL
            AND Branch.owner <> %d
            '''
            % vcs_imports.id)
        return Branch.select(
            self._generateBranchClause(query, visible_by_user),
            limit=branch_count,
            orderBy=['-last_scanned', '-id'],
            prejoins=['author', 'product'])

    def getRecentlyImportedBranches(self, branch_count, visible_by_user=None):
        """See `IBranchSet`."""
        vcs_imports = getUtility(ILaunchpadCelebrities).vcs_imports
        query = ('''
            Branch.last_scanned IS NOT NULL
            AND Branch.owner = %d
            '''
            % vcs_imports.id)
        return Branch.select(
            self._generateBranchClause(query, visible_by_user),
            limit=branch_count,
            orderBy=['-last_scanned', '-id'],
            prejoins=['author', 'product'])

    def getRecentlyRegisteredBranches(self, branch_count, visible_by_user=None):
        """See `IBranchSet`."""
        return Branch.select(
            self._generateBranchClause('', visible_by_user),
            limit=branch_count,
            orderBy=['-date_created', '-id'],
            prejoins=['author', 'product'])

    def getLastCommitForBranches(self, branches):
        """Return a map of branch id to last commit time."""
        branch_ids = [branch.id for branch in branches]
        if not branch_ids:
            # Return a sensible default if given no branches
            return {}
        cur = cursor()
        cur.execute("""
            SELECT Branch.id, Revision.revision_date
            FROM Branch
            LEFT OUTER JOIN Revision
            ON Branch.last_scanned_id = Revision.revision_id
            WHERE Branch.id IN %s
            """
            % quote(branch_ids))
        commits = dict(cur.fetchall())
        return dict([(branch, commits.get(branch.id, None))
                     for branch in branches])

    def getBranchesForOwners(self, people):
        """Return the branches that are owned by the people specified."""
        owner_ids = [person.id for person in people]
        if not owner_ids:
            return []
        branches = Branch.select('Branch.owner in %s' % quote(owner_ids))
        return branches.prejoin(['product'])

    def _generateBranchClause(self, query, visible_by_user):
        # If the visible_by_user is a member of the Launchpad admins team,
        # then don't filter the results at all.
        lp_admins = getUtility(ILaunchpadCelebrities).admin
        if visible_by_user is not None and visible_by_user.inTeam(lp_admins):
            return query

        if len(query) > 0:
            query = '%s AND ' % query

        # Non logged in people can only see public branches.
        if visible_by_user is None:
            return '%sNOT Branch.private' % query

        # Logged in people can see public branches (first part of the union),
        # branches owned by teams they are in (second part),
        # and all branches they are subscribed to (third part).
        clause = ('''
            %sBranch.id IN (
                SELECT Branch.id
                FROM Branch
                WHERE
                    NOT Branch.private

                UNION

                SELECT Branch.id
                FROM Branch, TeamParticipation
                WHERE
                    Branch.owner = TeamParticipation.team
                AND TeamParticipation.person = %d

                UNION

                SELECT Branch.id
                FROM Branch, BranchSubscription, TeamParticipation
                WHERE
                    Branch.private
                AND Branch.id = BranchSubscription.branch
                AND BranchSubscription.person = TeamParticipation.team
                AND TeamParticipation.person = %d)
            '''
            % (query, visible_by_user.id, visible_by_user.id))

        return clause

    def _lifecycleClause(self, lifecycle_statuses):
        lifecycle_clause = ''
        if lifecycle_statuses:
            lifecycle_clause = (
                ' AND Branch.lifecycle_status in %s' %
                quote(lifecycle_statuses))
        return lifecycle_clause

    def getBranchesForPerson(self, person, lifecycle_statuses=None,
                             visible_by_user=None):
        """See `IBranchSet`."""
        query_params = {
            'person': person.id,
            'lifecycle_clause': self._lifecycleClause(lifecycle_statuses)
            }
        query = ('''
            Branch.id in (
                SELECT Branch.id
                FROM Branch, BranchSubscription
                WHERE
                    Branch.id = BranchSubscription.branch
                AND BranchSubscription.person = %(person)s

                UNION

                SELECT Branch.id
                FROM Branch
                WHERE
                    Branch.owner = %(person)s
                OR Branch.author = %(person)s
                )
            %(lifecycle_clause)s
            '''
            % query_params)

        return Branch.select(
            self._generateBranchClause(query, visible_by_user))

    def getBranchesAuthoredByPerson(self, person, lifecycle_statuses=None,
                                    visible_by_user=None):
        """See `IBranchSet`."""
        lifecycle_clause = self._lifecycleClause(lifecycle_statuses)
        query = 'Branch.author = %s %s' % (person.id, lifecycle_clause)
        return Branch.select(
            self._generateBranchClause(query, visible_by_user))

    def getBranchesRegisteredByPerson(self, person, lifecycle_statuses=None,
                                      visible_by_user=None):
        """See `IBranchSet`."""
        lifecycle_clause = self._lifecycleClause(lifecycle_statuses)
        query = ('''
            Branch.owner = %s AND
            (Branch.author is NULL OR
            Branch.author != %s) %s
            '''
            % (person.id, person.id, lifecycle_clause))
        return Branch.select(
            self._generateBranchClause(query, visible_by_user))

    def getBranchesSubscribedByPerson(self, person, lifecycle_statuses=None,
                                      visible_by_user=None):
        """See `IBranchSet`."""
        lifecycle_clause = self._lifecycleClause(lifecycle_statuses)
        query = ('''
            Branch.id = BranchSubscription.branch
            AND BranchSubscription.person = %s %s
            '''
            % (person.id, lifecycle_clause))
        return Branch.select(
            self._generateBranchClause(query, visible_by_user),
            clauseTables=['BranchSubscription'])

    def getBranchesForProduct(self, product, lifecycle_statuses=None,
                              visible_by_user=None):
        """See `IBranchSet`."""
        assert product is not None, "Must have a valid product."
        lifecycle_clause = self._lifecycleClause(lifecycle_statuses)

        query = 'Branch.product = %s %s' % (product.id, lifecycle_clause)

        return Branch.select(
            self._generateBranchClause(query, visible_by_user))

    def getHostedBranchesForPerson(self, person):
        """See `IBranchSet`."""
        branches = Branch.select("""
            Branch.url IS NULL
            AND Branch.owner IN (
            SELECT TeamParticipation.team
            FROM TeamParticipation
            WHERE TeamParticipation.person = %s)
            """ % sqlvalues(person))
        return branches

    def getLatestBranchesForProduct(self, product, quantity,
                                    visible_by_user=None):
        """See `IBranchSet`."""
        assert product is not None, "Must have a valid product."
        lifecycle_clause = self._lifecycleClause(
            DEFAULT_BRANCH_STATUS_IN_LISTING)
        query = "Branch.product = %d%s" % (product.id, lifecycle_clause)
        return Branch.select(
            self._generateBranchClause(query, visible_by_user),
            limit=quantity,
            orderBy=['-date_created', '-id'])

    def getHostedPullQueue(self):
        """See `IBranchSet`."""

<<<<<<< HEAD
        # XXX: JonathanLange 2007-07-27, Hosted branches (see Andrew's comment
=======
        # XXX: JonathanLange 2007-07-27: Hosted branches (see Andrew's comment
>>>>>>> 88930dfc
        # dated 2006-06-15) are mirrored if their mirror_request_time is not
        # NULL or if they haven't been mirrored in the last 6 hours. The latter
        # behaviour is a fail-safe and should probably be removed once we trust
        # the mirror_request_time behavior. See
        # test_mirror_stale_hosted_branches.

        # The mirroring interval is 6 hours. we think this is a safe balance
        # between frequency of mirroring and not hammering servers with
        # requests to check whether mirror branches are up to date.

        return Branch.select(
            AND(Branch.q.branch_type == BranchType.HOSTED,
                OR(Branch.q.last_mirror_attempt == None,
                   UTC_NOW - Branch.q.last_mirror_attempt > '6 hours',
                   Branch.q.mirror_request_time != None)),
            prejoins=['owner', 'product'])

    def getMirroredPullQueue(self):
        """See `IBranchSet`."""

        # The mirroring interval is 6 hours. we think this is a safe balance
        # between frequency of mirroring and not hammering servers with
        # requests to check whether mirror branches are up to date.

        return Branch.select(
            AND(Branch.q.branch_type == BranchType.MIRRORED,
                OR(Branch.q.last_mirror_attempt == None,
                   UTC_NOW - Branch.q.last_mirror_attempt > '6 hours')),
            prejoins=['owner', 'product'])

    def getImportedPullQueue(self):
        """See `IBranchSet`."""
<<<<<<< HEAD
        # XXX: JonathanLange 2007-07-19, Circular import.
=======
        # XXX: JonathanLange 2007-07-19: Circular import.
>>>>>>> 88930dfc
        from canonical.launchpad.database.productseries import ProductSeries
        return Branch.select(
            AND(Branch.q.branch_type == BranchType.IMPORTED,
                ProductSeries.q.import_branchID == Branch.q.id,
                OR(AND(ProductSeries.q.datelastsynced != None,
                       Branch.q.last_mirror_attempt == None),
                   ProductSeries.q.datelastsynced > Branch.q.last_mirror_attempt,
                   AND(ProductSeries.q.datelastsynced == None,
                       UTC_NOW - Branch.q.last_mirror_attempt > '1 day'))),
            clauseTables=['ProductSeries'],
            prejoins=['owner', 'product'])

    def getPullQueue(self):
        """See `IBranchSet`."""
        # The following types of branches are included in the queue:
        # - any branches which have not yet been mirrored
        # - any branches that were last mirrored over 6 hours ago
        # - any hosted branches which have requested that they be mirrored
        # - any import branches which have been synced since their last mirror
        return self.getHostedPullQueue().union(
            self.getMirroredPullQueue()).union(
            self.getImportedPullQueue()).orderBy('last_mirror_attempt')


class BranchRelationship(SQLBase):
    """A relationship between branches.

    e.g. "subject is a debianization-branch-of object"
    """

    _table = 'BranchRelationship'
    subject = ForeignKey(foreignKey='Branch', dbName='subject', notNull=True),
    label = IntCol(dbName='label', notNull=True),
    object = ForeignKey(foreignKey='Branch', dbName='object', notNull=True),

    def _get_src(self):
        return self.subject
    def _set_src(self, value):
        self.subject = value

    def _get_dst(self):
        return self.object
    def _set_dst(self, value):
        self.object = value

    def _get_labelText(self):
        return BranchRelationships.items[self.label]

    def nameSelector(self, sourcepackage=None, selected=None):
        # XXX SteveAlexander 2005-04-22: 
        # Let's get HTML out of the database code.
        html = '<select name="binarypackagename">\n'
        if not sourcepackage:
            # Return nothing for an empty query.
            binpkgs = []
        else:
            binpkgs = self._table.select("""
                binarypackagename.id = binarypackage.binarypackagename AND
                binarypackage.build = build.id AND
                build.sourcepackagerelease = sourcepackagerelease.id AND
                sourcepackagerelease.sourcepackage = %s"""
                % sqlvalues(sourcepackage),
                clauseTables = ['binarypackagename', 'binarypackage',
                                'build', 'sourcepackagerelease']
                )
        for pkg in binpkgs:
            html = html + '<option value="' + pkg.name + '"'
            if pkg.name==selected: html = html + ' selected'
            html = html + '>' + pkg.name + '</option>\n'
        html = html + '</select>\n'
        return html


class BranchLabel(SQLBase):
    _table = 'BranchLabel'

    label = ForeignKey(foreignKey='Label', dbName='label', notNull=True)
    branch = ForeignKey(foreignKey='Branch', dbName='branch', notNull=True)<|MERGE_RESOLUTION|>--- conflicted
+++ resolved
@@ -763,11 +763,7 @@
     def getHostedPullQueue(self):
         """See `IBranchSet`."""
 
-<<<<<<< HEAD
-        # XXX: JonathanLange 2007-07-27, Hosted branches (see Andrew's comment
-=======
         # XXX: JonathanLange 2007-07-27: Hosted branches (see Andrew's comment
->>>>>>> 88930dfc
         # dated 2006-06-15) are mirrored if their mirror_request_time is not
         # NULL or if they haven't been mirrored in the last 6 hours. The latter
         # behaviour is a fail-safe and should probably be removed once we trust
@@ -800,11 +796,7 @@
 
     def getImportedPullQueue(self):
         """See `IBranchSet`."""
-<<<<<<< HEAD
-        # XXX: JonathanLange 2007-07-19, Circular import.
-=======
         # XXX: JonathanLange 2007-07-19: Circular import.
->>>>>>> 88930dfc
         from canonical.launchpad.database.productseries import ProductSeries
         return Branch.select(
             AND(Branch.q.branch_type == BranchType.IMPORTED,
