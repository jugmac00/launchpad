# Copyright 2004-2005 Canonical Ltd.  All rights reserved.

__metaclass__ = type
__all__ = ['Branch', 'BranchSet', 'BranchRelationship', 'BranchLabel']

import re

from zope.interface import implements
from zope.component import getUtility

from sqlobject import (
    ForeignKey, IntCol, StringCol, BoolCol, SQLMultipleJoin, SQLRelatedJoin,
    SQLObjectNotFound, AND)

from canonical.config import config
from canonical.database.constants import DEFAULT, UTC_NOW
from canonical.database.sqlbase import (
    cursor, quote, SQLBase, sqlvalues)
from canonical.database.datetimecol import UtcDateTimeCol
from canonical.database.enumcol import EnumCol

from canonical.launchpad.interfaces import (
<<<<<<< HEAD
    IBranch, IBranchSet, ILaunchpadCelebrities, NotFoundError)
from canonical.launchpad.database.revision import BranchRevision
=======
    IBranch, IBranchSet, NotFoundError)
from canonical.launchpad.database.branchrevision import (
    BranchRevision, BranchRevisionSet)
>>>>>>> 74578a00
from canonical.launchpad.database.branchsubscription import BranchSubscription
from canonical.lp.dbschema import (
    BranchRelationships, BranchLifecycleStatus)


class Branch(SQLBase):
    """A sequence of ordered revisions in Bazaar."""

    implements(IBranch)

    _table = 'Branch'
    name = StringCol(notNull=False)
    title = StringCol(notNull=False)
    summary = StringCol(notNull=True)
    url = StringCol(dbName='url')
    whiteboard = StringCol(default=None)
    mirror_status_message = StringCol(default=None)
<<<<<<< HEAD
    started_at = ForeignKey(dbName='started_at', foreignKey='BranchRevision',
=======
    started_at = ForeignKey(dbName='started_at', foreignKey='BranchRevision', 
>>>>>>> 74578a00
                            default=None)

    owner = ForeignKey(dbName='owner', foreignKey='Person', notNull=True)
    author = ForeignKey(dbName='author', foreignKey='Person', default=None)

    product = ForeignKey(dbName='product', foreignKey='Product', default=None)
    branch_product_name = StringCol(default=None)
    product_locked = BoolCol(default=False, notNull=True)

    home_page = StringCol()
    branch_home_page = StringCol(default=None)
    home_page_locked = BoolCol(default=False, notNull=True)

    lifecycle_status = EnumCol(schema=BranchLifecycleStatus, notNull=True,
        default=BranchLifecycleStatus.NEW)

    landing_target = ForeignKey(dbName='landing_target', foreignKey='Branch',
                                default=None)
    current_delta_url = StringCol(default=None)
    current_diff_adds = IntCol(default=None)
    current_diff_deletes = IntCol(default=None)
    current_conflicts_url = StringCol(default=None)
    current_activity = IntCol(default=0, notNull=True)
    stats_updated = UtcDateTimeCol(default=None)

    last_mirrored = UtcDateTimeCol(default=None)
    last_mirrored_id = StringCol(default=None)
    last_mirror_attempt = UtcDateTimeCol(default=None)
    mirror_failures = IntCol(default=0, notNull=True)
    pull_disabled = BoolCol(default=False, notNull=True)

    last_scanned = UtcDateTimeCol(default=None)
    last_scanned_id = StringCol(default=None)
    revision_count = IntCol(default=0, notNull=True)

    cache_url = StringCol(default=None)

    @property
    def revision_history(self):
<<<<<<< HEAD
        """See IBranch."""
        query = self._get_revision_history_query()
        return query.prejoin(['revision'])

    def _get_revision_history_query(self):
        # XXX: David Allouche 2007-02-09.
        # Transitional helper for revision_history and latest_revisions.
        # Will be moved to BranchRevisionSet by the full implementation of
        # CompleteBranchRevisions.
        return BranchRevision.select('''
            BranchRevision.branch = %s AND
            BranchRevision.sequence IS NOT NULL
            ''' % sqlvalues(self), orderBy='-sequence')
=======
        history = BranchRevisionSet().getRevisionHistoryForBranch(self)
        history.prejoin('revision')
        return history
>>>>>>> 74578a00

    subjectRelations = SQLMultipleJoin(
        'BranchRelationship', joinColumn='subject')
    objectRelations = SQLMultipleJoin(
        'BranchRelationship', joinColumn='object')

    subscriptions = SQLMultipleJoin(
        'BranchSubscription', joinColumn='branch', orderBy='id')
    subscribers = SQLRelatedJoin(
        'Person', joinColumn='branch', otherColumn='person',
        intermediateTable='BranchSubscription', orderBy='name')

    bug_branches = SQLMultipleJoin(
        'BugBranch', joinColumn='branch', orderBy='id')

    spec_links = SQLMultipleJoin('SpecificationBranch',
        joinColumn='branch',
        orderBy='id')

    date_created = UtcDateTimeCol(notNull=True, default=DEFAULT)

    mirror_request_time = UtcDateTimeCol(default=None)

    @property
    def related_bugs(self):
        """See IBranch."""
        return [bug_branch.bug for bug_branch in self.bug_branches]

    @property
    def warehouse_url(self):
        """See IBranch."""
        root = config.supermirror.warehouse_root_url
        return "%s%08x" % (root, self.id)

    @property
    def product_name(self):
        """See IBranch."""
        if self.product is None:
            return '+junk'
        return self.product.name

    @property
    def unique_name(self):
        """See IBranch."""
        return u'~%s/%s/%s' % (self.owner.name, self.product_name, self.name)

    @property
    def displayname(self):
        """See IBranch."""
        if self.title:
            return self.title
        else:
            return self.unique_name

    @property
    def sort_key(self):
        """See IBranch."""
        if self.product is None:
            product = None
        else:
            product = self.product.name
        if self.author is None:
            author = None
        else:
            author = self.author.browsername
        status = self.lifecycle_status.sortkey
        name = self.name
        owner = self.owner.name
        return (product, status, author, name, owner)

    def latest_revisions(self, quantity=10):
        """See IBranch."""
        return BranchRevisionSet().getRevisionHistoryForBranch(
            self, limit=quantity)

    def revisions_since(self, timestamp):
        """See IBranch."""
        return BranchRevision.select(
            'Revision.id=BranchRevision.revision AND '
            'BranchRevision.branch = %d AND '
            'BranchRevision.sequence IS NOT NULL AND '
            'Revision.revision_date > %s' %
            (self.id, quote(timestamp)),
            orderBy='-sequence',
            clauseTables=['Revision'])

    def createRelationship(self, branch, relationship):
        BranchRelationship(subject=self, object=branch, label=relationship)

    def getRelations(self):
        return tuple(self.subjectRelations) + tuple(self.objectRelations)

    # subscriptions
    def subscribe(self, person):
        """See IBranch."""
        for sub in self.subscriptions:
            if sub.person.id == person.id:
                return sub
        return BranchSubscription(branch=self, person=person)

    def unsubscribe(self, person):
        """See IBranch."""
        for sub in self.subscriptions:
            if sub.person.id == person.id:
                BranchSubscription.delete(sub.id)
                break

    def has_subscription(self, person):
        """See IBranch."""
        assert person is not None
        subscription = BranchSubscription.selectOneBy(
            person=person, branch=self)
        return subscription is not None

<<<<<<< HEAD
    # revision number manipulation
=======
>>>>>>> 74578a00
    def getBranchRevision(self, sequence):
        """See IBranch.getBranchRevision()"""
        assert sequence is not None, \
               "Only use this to fetch revisions from mainline history."
        return BranchRevision.selectOneBy(
            branch=self, sequence=sequence)

    def createBranchRevision(self, sequence, revision):
        """See IBranch.createBranchRevision()"""
<<<<<<< HEAD
        return BranchRevision(branch=self, sequence=sequence, revision=revision)

    def truncateHistory(self, from_rev):
        """See IBranch.truncateHistory()"""
        revnos = BranchRevision.select(AND(
            BranchRevision.q.branchID == self.id,
            BranchRevision.q.sequence >= from_rev))
        did_something = False
        # Since in the future we may not be storing the entire
        # revision history, a simple count against BranchRevision
        # may not be sufficient to adjust the revision_count.
        for revno in revnos:
            revno.destroySelf()
            self.revision_count -= 1
            did_something = True
        return did_something
=======
        return BranchRevisionSet().new(
            branch=self, sequence=sequence, revision=revision)
>>>>>>> 74578a00

    def updateScannedDetails(self, revision_id, revision_count):
        """See IBranch."""
        self.last_scanned = UTC_NOW
        self.last_scanned_id = revision_id
        self.revision_count = revision_count


class BranchSet:
    """The set of all branches."""

    implements(IBranchSet)

    def __getitem__(self, branch_id):
        """See IBranchSet."""
        branch = self.get(branch_id)
        if branch is None:
            raise NotFoundError(branch_id)
        return branch

    def __iter__(self):
        """See IBranchSet."""
        return iter(Branch.select(prejoins=['owner', 'product']))

    def count(self):
        """See IBranchSet."""
        return Branch.select().count()

    def countBranchesWithAssociatedBugs(self):
        """See IBranchSet."""
        return Branch.select(
            'Branch.id = BugBranch.branch',
            clauseTables=['BugBranch'],
            distinct=True).count()

    def get(self, branch_id, default=None):
        """See IBranchSet."""
        try:
            return Branch.get(branch_id)
        except SQLObjectNotFound:
            return default

    def new(self, name, owner, product, url, title=None,
            lifecycle_status=BranchLifecycleStatus.NEW, author=None,
            summary=None, home_page=None, whiteboard=None, date_created=None):
        """See IBranchSet."""
        if not home_page:
            home_page = None
        if date_created is None:
            date_created = UTC_NOW
        return Branch(
            name=name, owner=owner, author=author, product=product, url=url,
            title=title, lifecycle_status=lifecycle_status, summary=summary,
            home_page=home_page, whiteboard=whiteboard,
            date_created=date_created)

    def getByUrl(self, url, default=None):
        """See IBranchSet."""
        assert not url.endswith('/')
        prefix = config.launchpad.supermirror_root
        if url.startswith(prefix):
            branch = self.getByUniqueName(url[len(prefix):])
        else:
            branch = Branch.selectOneBy(url=url)
        if branch is None:
            return default
        else:
            return branch

    def getByUniqueName(self, unique_name, default=None):
        """Find a branch by its ~owner/product/name unique name."""
        # import locally to avoid circular imports
        match = re.match('^~([^/]+)/([^/]+)/([^/]+)$', unique_name)
        if match is None:
            return default
        owner_name, product_name, branch_name = match.groups()
        if product_name == '+junk':
            query = ("Branch.owner = Person.id"
                     + " AND Branch.product IS NULL"
                     + " AND Person.name = " + quote(owner_name)
                     + " AND Branch.name = " + quote(branch_name))
            tables=['Person']
        else:
            query = ("Branch.owner = Person.id"
                     + " AND Branch.product = Product.id"
                     + " AND Person.name = " + quote(owner_name)
                     + " AND Product.name = " + quote(product_name)
                     + " AND Branch.name = " + quote(branch_name))
            tables=['Person', 'Product']
        branch = Branch.selectOne(query, clauseTables=tables)
        if branch is None:
            return default
        else:
            return branch

    def getBranchesToScan(self):
        """See IBranchSet.getBranchesToScan()"""
        # Return branches where the scanned and mirrored IDs don't match.
        # Branches with a NULL last_mirrored_id have never been
        # successfully mirrored so there is no point scanning them.
        # Branches with a NULL last_scanned_id have not been scanned yet,
        # so are included.

        return Branch.select('''
            Branch.last_mirrored_id IS NOT NULL AND
            (Branch.last_scanned_id IS NULL OR
             Branch.last_scanned_id <> Branch.last_mirrored_id)
            ''')

    def getProductDevelopmentBranches(self, products):
        """See IBranchSet."""
        product_ids = [product.id for product in products]
        query = Branch.select('''
            (Branch.id = ProductSeries.import_branch OR
            Branch.id = ProductSeries.user_branch) AND
            ProductSeries.id = Product.development_focus AND
            Branch.product IN %s''' % sqlvalues(product_ids),
            clauseTables = ['Product', 'ProductSeries'])
        return query.prejoin(['author'])
            
    def getBranchSummaryForProducts(self, products):
        """See IBranchSet."""
        product_ids = [product.id for product in products]
        if not product_ids:
            return []
        cur = cursor()
        cur.execute("""
            SELECT
                Branch.product, COUNT(Branch.id), MAX(Revision.revision_date)
            FROM Branch
            LEFT OUTER JOIN Revision
            ON Branch.last_scanned_id = Revision.revision_id
            WHERE Branch.product in %s
            GROUP BY Product
            """ % sqlvalues(product_ids))
        result = {}
        product_map = dict([(product.id, product) for product in products])
        for product_id, branch_count, last_commit in cur.fetchall():
            product = product_map[product_id]
            result[product] = {'branch_count' : branch_count,
                               'last_commit' : last_commit}
        return result

    def getRecentlyChangedBranches(self, branch_count):
        """See IBranchSet."""
        vcs_imports = getUtility(ILaunchpadCelebrities).vcs_imports
        query = '''
            Branch.last_scanned IS NOT NULL
            AND Branch.owner <> %d
            ''' % vcs_imports.id
        branches = Branch.select(
            query, orderBy=['-last_scanned'], limit=branch_count)
        return branches.prejoin(['author', 'product'])

    def getRecentlyImportedBranches(self, branch_count):
        """See IBranchSet."""
        vcs_imports = getUtility(ILaunchpadCelebrities).vcs_imports
        query = '''
            Branch.last_scanned IS NOT NULL
            AND Branch.owner = %d
            ''' % vcs_imports.id
        branches = Branch.select(
            query, orderBy=['-last_scanned'], limit=branch_count)
        return branches.prejoin(['author', 'product'])

    def getRecentlyRegisteredBranches(self, branch_count):
        """See IBranchSet."""

        branches = Branch.select(orderBy=['-date_created'], limit=branch_count)
        return branches.prejoin(['author', 'product'])

    def getLastCommitForBranches(self, branches):
        """Return a map of branch id to last commit time."""
        branch_ids = [branch.id for branch in branches]
        if not branch_ids:
            # Return a sensible default if given no branches
            return {}
        cur = cursor()
        cur.execute("""
            SELECT Branch.id, Revision.revision_date
            FROM Branch
            LEFT OUTER JOIN Revision
            ON Branch.last_scanned_id = Revision.revision_id
            WHERE Branch.id IN %s
            """ % sqlvalues(branch_ids))
        commits = dict(cur.fetchall())
        return dict([(branch, commits.get(branch.id, None))
                     for branch in branches])

    def getBranchesForOwners(self, people):
        """Return the branches that are owned by the people specified."""
        owner_ids = [person.id for person in people]
        if not owner_ids:
            return []
        branches = Branch.select('Branch.owner in %s' % sqlvalues(owner_ids))
        return branches.prejoin(['product'])


class BranchRelationship(SQLBase):
    """A relationship between branches.

    e.g. "subject is a debianization-branch-of object"
    """

    _table = 'BranchRelationship'
    subject = ForeignKey(foreignKey='Branch', dbName='subject', notNull=True),
    label = IntCol(dbName='label', notNull=True),
    object = ForeignKey(foreignKey='Branch', dbName='object', notNull=True),

    def _get_src(self):
        return self.subject
    def _set_src(self, value):
        self.subject = value

    def _get_dst(self):
        return self.object
    def _set_dst(self, value):
        self.object = value

    def _get_labelText(self):
        return BranchRelationships.items[self.label]

    def nameSelector(self, sourcepackage=None, selected=None):
        # XXX: Let's get HTML out of the database code.
        #      -- SteveAlexander, 2005-04-22
        html = '<select name="binarypackagename">\n'
        if not sourcepackage:
            # Return nothing for an empty query.
            binpkgs = []
        else:
            binpkgs = self._table.select("""
                binarypackagename.id = binarypackage.binarypackagename AND
                binarypackage.build = build.id AND
                build.sourcepackagerelease = sourcepackagerelease.id AND
                sourcepackagerelease.sourcepackage = %s"""
                % sqlvalues(sourcepackage),
                clauseTables = ['binarypackagename', 'binarypackage',
                                'build', 'sourcepackagerelease']
                )
        for pkg in binpkgs:
            html = html + '<option value="' + pkg.name + '"'
            if pkg.name==selected: html = html + ' selected'
            html = html + '>' + pkg.name + '</option>\n'
        html = html + '</select>\n'
        return html


class BranchLabel(SQLBase):
    _table = 'BranchLabel'

    label = ForeignKey(foreignKey='Label', dbName='label', notNull=True)
    branch = ForeignKey(foreignKey='Branch', dbName='branch', notNull=True)<|MERGE_RESOLUTION|>--- conflicted
+++ resolved
@@ -20,14 +20,9 @@
 from canonical.database.enumcol import EnumCol
 
 from canonical.launchpad.interfaces import (
-<<<<<<< HEAD
     IBranch, IBranchSet, ILaunchpadCelebrities, NotFoundError)
-from canonical.launchpad.database.revision import BranchRevision
-=======
-    IBranch, IBranchSet, NotFoundError)
 from canonical.launchpad.database.branchrevision import (
     BranchRevision, BranchRevisionSet)
->>>>>>> 74578a00
 from canonical.launchpad.database.branchsubscription import BranchSubscription
 from canonical.lp.dbschema import (
     BranchRelationships, BranchLifecycleStatus)
@@ -45,11 +40,7 @@
     url = StringCol(dbName='url')
     whiteboard = StringCol(default=None)
     mirror_status_message = StringCol(default=None)
-<<<<<<< HEAD
     started_at = ForeignKey(dbName='started_at', foreignKey='BranchRevision',
-=======
-    started_at = ForeignKey(dbName='started_at', foreignKey='BranchRevision', 
->>>>>>> 74578a00
                             default=None)
 
     owner = ForeignKey(dbName='owner', foreignKey='Person', notNull=True)
@@ -89,25 +80,9 @@
 
     @property
     def revision_history(self):
-<<<<<<< HEAD
-        """See IBranch."""
-        query = self._get_revision_history_query()
-        return query.prejoin(['revision'])
-
-    def _get_revision_history_query(self):
-        # XXX: David Allouche 2007-02-09.
-        # Transitional helper for revision_history and latest_revisions.
-        # Will be moved to BranchRevisionSet by the full implementation of
-        # CompleteBranchRevisions.
-        return BranchRevision.select('''
-            BranchRevision.branch = %s AND
-            BranchRevision.sequence IS NOT NULL
-            ''' % sqlvalues(self), orderBy='-sequence')
-=======
         history = BranchRevisionSet().getRevisionHistoryForBranch(self)
         history.prejoin('revision')
         return history
->>>>>>> 74578a00
 
     subjectRelations = SQLMultipleJoin(
         'BranchRelationship', joinColumn='subject')
@@ -222,10 +197,6 @@
             person=person, branch=self)
         return subscription is not None
 
-<<<<<<< HEAD
-    # revision number manipulation
-=======
->>>>>>> 74578a00
     def getBranchRevision(self, sequence):
         """See IBranch.getBranchRevision()"""
         assert sequence is not None, \
@@ -235,27 +206,8 @@
 
     def createBranchRevision(self, sequence, revision):
         """See IBranch.createBranchRevision()"""
-<<<<<<< HEAD
-        return BranchRevision(branch=self, sequence=sequence, revision=revision)
-
-    def truncateHistory(self, from_rev):
-        """See IBranch.truncateHistory()"""
-        revnos = BranchRevision.select(AND(
-            BranchRevision.q.branchID == self.id,
-            BranchRevision.q.sequence >= from_rev))
-        did_something = False
-        # Since in the future we may not be storing the entire
-        # revision history, a simple count against BranchRevision
-        # may not be sufficient to adjust the revision_count.
-        for revno in revnos:
-            revno.destroySelf()
-            self.revision_count -= 1
-            did_something = True
-        return did_something
-=======
         return BranchRevisionSet().new(
             branch=self, sequence=sequence, revision=revision)
->>>>>>> 74578a00
 
     def updateScannedDetails(self, revision_id, revision_count):
         """See IBranch."""
