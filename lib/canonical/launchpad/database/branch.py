--- conflicted
+++ resolved
@@ -19,13 +19,7 @@
 from zope.event import notify
 from zope.interface import implements
 
-<<<<<<< HEAD
-from storm.expr import And, Join, LeftJoin, Or, Select
-=======
-from canonical.lazr import DBEnumeratedType, DBItem
-from lazr.delegates import delegates
 from storm.expr import And, Count, Desc, Join, LeftJoin, Max, Or, Select
->>>>>>> 215679cd
 from storm.info import ClassAlias
 from storm.store import Store
 from sqlobject import (
@@ -87,11 +81,7 @@
 from canonical.launchpad.validators.person import validate_public_person
 from canonical.launchpad.webapp import urlappend
 from canonical.launchpad.webapp.interfaces import (
-<<<<<<< HEAD
-        IStoreSelector, MAIN_STORE, DEFAULT_FLAVOR)
-=======
-    IStoreSelector, MAIN_STORE, DEFAULT_FLAVOR, MASTER_FLAVOR, SLAVE_FLAVOR)
->>>>>>> 215679cd
+    IStoreSelector, MAIN_STORE, DEFAULT_FLAVOR, SLAVE_FLAVOR)
 from canonical.launchpad.webapp.uri import InvalidURIError, URI
 from canonical.launchpad.validators.name import valid_name
 from canonical.launchpad.xmlrpc import faults
@@ -1580,200 +1570,7 @@
                     WHERE %(where_clause)s)
                 """ % {'tables': ', '.join(self._tables),
                        'where_clause': ' AND '.join(self._where_clauses)})
-<<<<<<< HEAD
         return query
-=======
-        return query
-
-
-class BranchJobType(DBEnumeratedType):
-    """Values that ICodeImportJob.state can take."""
-
-    STATIC_DIFF = DBItem(0, """
-        Static Diff
-
-        This job runs against a branch to produce a diff that cannot change.
-        """)
-
-    REVISION_MAIL = DBItem(1, """
-        Revision Mail
-
-        This job runs against a branch to send emails about revisions.
-        """)
-
-
-class BranchJob(SQLBase):
-    """Base class for jobs related to branches."""
-
-    implements(IBranchJob)
-
-    _table = 'BranchJob'
-
-    job = ForeignKey(foreignKey='Job', notNull=True)
-
-    branch = ForeignKey(foreignKey='Branch', notNull=True)
-
-    job_type = EnumCol(enum=BranchJobType, notNull=True)
-
-    _json_data = StringCol(dbName='json_data')
-
-    @property
-    def metadata(self):
-        return simplejson.loads(self._json_data)
-
-    def __init__(self, branch, job_type, metadata):
-        """Constructor.
-
-        :param branch: The database branch this job relates to.
-        :param job_type: The BranchJobType of this job.
-        :param metadata: The type-specific variables, as a JSON-compatible
-            dict.
-        """
-        json_data = simplejson.dumps(metadata)
-        SQLBase.__init__(
-            self, job=Job(), branch=branch, job_type=job_type,
-            _json_data=json_data)
-
-    def destroySelf(self):
-        """See `IBranchJob`."""
-        SQLBase.destroySelf(self)
-        self.job.destroySelf()
-
-
-class BranchDiffJob(object):
-    """A Job that calculates the a diff related to a Branch."""
-
-    implements(IBranchDiffJob)
-
-    classProvides(IBranchDiffJobSource)
-
-    delegates(IBranchJob)
-
-    def __init__(self, branch_job):
-        self.context = branch_job
-
-    @classmethod
-    def create(klass, branch, from_revision_spec, to_revision_spec):
-        """See `IBranchDiffJobSource`."""
-        metadata = klass.getMetadata(from_revision_spec, to_revision_spec)
-        branch_job = BranchJob(branch, BranchJobType.STATIC_DIFF, metadata)
-        return klass(branch_job)
-
-    @staticmethod
-    def getMetadata(from_revision_spec, to_revision_spec):
-        return {
-            'from_revision_spec': from_revision_spec,
-            'to_revision_spec': to_revision_spec,
-        }
-
-    @property
-    def from_revision_spec(self):
-        return self.metadata['from_revision_spec']
-
-    @property
-    def to_revision_spec(self):
-        return self.metadata['to_revision_spec']
-
-    def _get_revision_id(self, bzr_branch, spec_string):
-        spec = RevisionSpec.from_string(spec_string)
-        return spec.as_revision_id(bzr_branch)
-
-    def run(self):
-        """See IBranchDiffJob."""
-        bzr_branch = self.branch.getBzrBranch()
-        from_revision_id = self._get_revision_id(
-            bzr_branch, self.from_revision_spec)
-        to_revision_id = self._get_revision_id(
-            bzr_branch, self.to_revision_spec)
-        static_diff = StaticDiff.acquire(
-            from_revision_id, to_revision_id, bzr_branch.repository)
-        return static_diff
-
-
-class RevisionMailJob(BranchDiffJob):
-    """A Job that calculates the a diff related to a Branch."""
-
-    implements(IRevisionMailJob)
-
-    classProvides(IRevisionMailJobSource)
-
-    def __eq__(self, other):
-        return (self.context == other.context)
-
-    def __ne__(self, other):
-        return not (self == other)
-
-    @classmethod
-    def create(
-        klass, branch, revno, from_address, body, perform_diff, subject):
-        """See `IRevisionMailJobSource`."""
-        metadata = {
-            'revno': revno,
-            'from_address': from_address,
-            'body': body,
-            'perform_diff': perform_diff,
-            'subject': subject,
-        }
-        if isinstance(revno, int) and revno > 0:
-            from_revision_spec = str(revno - 1)
-            to_revision_spec = str(revno)
-        else:
-            from_revision_spec = None
-            to_revision_spec = None
-        metadata.update(BranchDiffJob.getMetadata(from_revision_spec,
-                        to_revision_spec))
-        branch_job = BranchJob(branch, BranchJobType.REVISION_MAIL, metadata)
-        return klass(branch_job)
-
-    @staticmethod
-    def iterReady():
-        """See `IRevisionMailJobSource`."""
-        store = getUtility(IStoreSelector).get(MAIN_STORE, MASTER_FLAVOR)
-        jobs = store.find(
-            (BranchJob),
-            And(BranchJob.job_type == BranchJobType.REVISION_MAIL,
-                BranchJob.job == Job.id,
-                Job.id.is_in(Job.ready_jobs)))
-        return (RevisionMailJob(job) for job in jobs)
-
-    @property
-    def revno(self):
-        revno = self.metadata['revno']
-        if isinstance(revno, int):
-            revno = long(revno)
-        return revno
-
-    @property
-    def from_address(self):
-        return str(self.metadata['from_address'])
-
-    @property
-    def perform_diff(self):
-        return self.metadata['perform_diff']
-
-    @property
-    def body(self):
-        return self.metadata['body']
-
-    @property
-    def subject(self):
-        return self.metadata['subject']
-
-    def getMailer(self):
-        """Return a BranchMailer for this job."""
-        if self.perform_diff and self.to_revision_spec is not None:
-            diff = BranchDiffJob.run(self)
-            transaction.commit()
-            diff_text = diff.diff.text
-        else:
-            diff_text = None
-        return BranchMailer.forRevision(
-            self.branch, self.revno, self.from_address, self.body,
-            diff_text, self.subject)
-
-    def run(self):
-        """See `IRevisionMailJob`."""
-        self.getMailer().sendAll()
 
 
 class BranchCloud:
@@ -1802,5 +1599,4 @@
         # XXX: JonathanLange 2009-02-10: The revision date in the result set
         # isn't timezone-aware. Not sure why this is. Doesn't matter too much
         # for the purposes of cloud calculation though.
-        return result
->>>>>>> 215679cd
+        return result