# Copyright 2004-2005 Canonical Ltd.  All rights reserved.
# pylint: disable-msg=E0611,W0212,W0141

__metaclass__ = type
__all__ = [
    'Branch',
    'BranchSet',
    'DEFAULT_BRANCH_LISTING_SORT',
    ]

from datetime import datetime
import re
import os

import pytz

from zope.component import getUtility
from zope.event import notify
from zope.interface import implements

from storm.expr import Join, LeftJoin
from storm.locals import ClassAlias
from sqlobject import (
    ForeignKey, IntCol, StringCol, BoolCol, SQLMultipleJoin, SQLRelatedJoin,
    SQLObjectNotFound)
from sqlobject.sqlbuilder import AND

from canonical.codehosting import branch_id_to_path
from canonical.config import config
from canonical.database.constants import DEFAULT, UTC_NOW
from canonical.database.sqlbase import (
    cursor, quote, SQLBase, sqlvalues)
from canonical.database.datetimecol import UtcDateTimeCol
from canonical.database.enumcol import EnumCol

from canonical.launchpad import _
from canonical.launchpad.interfaces import (
    BadBranchSearchContext, BRANCH_MERGE_PROPOSAL_FINAL_STATES,
    BranchCreationException, BranchCreationForbidden,
    BranchCreationNoTeamOwnedJunkBranches,
    BranchCreatorNotMemberOfOwnerTeam, BranchCreatorNotOwner,
    BranchLifecycleStatus, BranchListingSort, BranchMergeProposalStatus,
    BranchPersonSearchRestriction, BranchSubscriptionDiffSize,
    BranchSubscriptionNotificationLevel, BranchType, BranchTypeError,
    BranchVisibilityRule, CannotDeleteBranch, CodeReviewNotificationLevel,
    DEFAULT_BRANCH_STATUS_IN_LISTING, IBranch,
    IBranchPersonSearchContext, IBranchSet,
    ILaunchpadCelebrities, InvalidBranchMergeProposal,
    IPerson, IProduct, IProject,
    MAXIMUM_MIRROR_FAILURES, MIRROR_TIME_INCREMENT, NotFoundError)
from canonical.launchpad.database.branchmergeproposal import (
    BranchMergeProposal)
from canonical.launchpad.database.branchrevision import BranchRevision
from canonical.launchpad.database.branchsubscription import BranchSubscription
from canonical.launchpad.validators.person import validate_public_person
from canonical.launchpad.database.revision import Revision
from canonical.launchpad.event import SQLObjectCreatedEvent
from canonical.launchpad.mailnotification import NotificationRecipientSet
from canonical.launchpad.webapp import urlappend


class Branch(SQLBase):
    """A sequence of ordered revisions in Bazaar."""

    implements(IBranch)
    _table = 'Branch'
    _defaultOrder = ['product', '-lifecycle_status', 'author', 'name']

    branch_type = EnumCol(enum=BranchType, notNull=True)

    name = StringCol(notNull=False)
    title = StringCol(notNull=False)
    summary = StringCol(notNull=False)
    url = StringCol(dbName='url')
    whiteboard = StringCol(default=None)
    mirror_status_message = StringCol(default=None)

    private = BoolCol(default=False, notNull=True)

    registrant = ForeignKey(
        dbName='registrant', foreignKey='Person',
        storm_validator=validate_public_person, notNull=True)
    owner = ForeignKey(
        dbName='owner', foreignKey='Person',
        storm_validator=validate_public_person, notNull=True)
    author = ForeignKey(
        dbName='author', foreignKey='Person',
        storm_validator=validate_public_person, default=None)
    reviewer = ForeignKey(
        dbName='reviewer', foreignKey='Person',
        storm_validator=validate_public_person, default=None)

    product = ForeignKey(dbName='product', foreignKey='Product', default=None)

    lifecycle_status = EnumCol(
        enum=BranchLifecycleStatus, notNull=True,
        default=BranchLifecycleStatus.NEW)

    last_mirrored = UtcDateTimeCol(default=None)
    last_mirrored_id = StringCol(default=None)
    last_mirror_attempt = UtcDateTimeCol(default=None)
    mirror_failures = IntCol(default=0, notNull=True)
    pull_disabled = BoolCol(default=False, notNull=True)
    next_mirror_time = UtcDateTimeCol(default=None)

    last_scanned = UtcDateTimeCol(default=None)
    last_scanned_id = StringCol(default=None)
    revision_count = IntCol(default=DEFAULT, notNull=True)

    def __repr__(self):
        return '<Branch %r (%d)>' % (self.unique_name, self.id)

    @property
    def revision_history(self):
        return BranchRevision.select('''
            BranchRevision.branch = %s AND
            BranchRevision.sequence IS NOT NULL
            ''' % sqlvalues(self),
            prejoins=['revision'], orderBy='-sequence')

    subscriptions = SQLMultipleJoin(
        'BranchSubscription', joinColumn='branch', orderBy='id')
    subscribers = SQLRelatedJoin(
        'Person', joinColumn='branch', otherColumn='person',
        intermediateTable='BranchSubscription', orderBy='name')

    bug_branches = SQLMultipleJoin(
        'BugBranch', joinColumn='branch', orderBy='id')

    spec_links = SQLMultipleJoin('SpecificationBranch',
        joinColumn='branch',
        orderBy='id')

    date_created = UtcDateTimeCol(notNull=True, default=DEFAULT)
    date_last_modified = UtcDateTimeCol(notNull=True, default=DEFAULT)

    landing_targets = SQLMultipleJoin(
        'BranchMergeProposal', joinColumn='source_branch')

    @property
    def landing_candidates(self):
        """See `IBranch`."""
        return BranchMergeProposal.select("""
            BranchMergeProposal.target_branch = %s AND
            BranchMergeProposal.queue_status NOT IN %s
            """ % sqlvalues(self, BRANCH_MERGE_PROPOSAL_FINAL_STATES))

    @property
    def dependent_branches(self):
        """See `IBranch`."""
        return BranchMergeProposal.select("""
            BranchMergeProposal.dependent_branch = %s AND
            BranchMergeProposal.queue_status NOT IN %s
            """ % sqlvalues(self, BRANCH_MERGE_PROPOSAL_FINAL_STATES))

    def addLandingTarget(self, registrant, target_branch,
                         dependent_branch=None, whiteboard=None,
                         date_created=None):
        """See `IBranch`."""
        if self.product is None:
            raise InvalidBranchMergeProposal(
                'Junk branches cannot be used as source branches.')
        if not IBranch.providedBy(target_branch):
            raise InvalidBranchMergeProposal(
                'Target branch must implement IBranch.')
        if self == target_branch:
            raise InvalidBranchMergeProposal(
                'Source and target branches must be different.')
        if self.product != target_branch.product:
            raise InvalidBranchMergeProposal(
                'The source branch and target branch must be branches of the '
                'same project.')
        if dependent_branch is not None:
            if not IBranch.providedBy(dependent_branch):
                raise InvalidBranchMergeProposal(
                    'Dependent branch must implement IBranch.')
            if self.product != dependent_branch.product:
                raise InvalidBranchMergeProposal(
                    'The source branch and dependent branch must be branches '
                    'of the same project.')
            if self == dependent_branch:
                raise InvalidBranchMergeProposal(
                    'Source and dependent branches must be different.')
            if target_branch == dependent_branch:
                raise InvalidBranchMergeProposal(
                    'Target and dependent branches must be different.')

        target = BranchMergeProposal.select("""
            BranchMergeProposal.source_branch = %s AND
            BranchMergeProposal.target_branch = %s AND
            BranchMergeProposal.queue_status NOT IN %s
            """ % sqlvalues(self, target_branch,
                            BRANCH_MERGE_PROPOSAL_FINAL_STATES))
        if target.count() > 0:
            raise InvalidBranchMergeProposal(
                'There is already a branch merge proposal registered for '
                'branch %s to land on %s that is still active.'
                % (self.unique_name, target_branch.unique_name))

        if date_created is None:
            date_created = UTC_NOW
        # Update the last_modified_date of the source and target branches to
        # be the date_created for the merge proposal.
        self.date_last_modified = date_created
        target_branch.date_last_modified = date_created

        bmp = BranchMergeProposal(
            registrant=registrant, source_branch=self,
            target_branch=target_branch, dependent_branch=dependent_branch,
            whiteboard=whiteboard, date_created=date_created)
        notify(SQLObjectCreatedEvent(bmp))
        return bmp

    def getMergeQueue(self):
        """See `IBranch`."""
        return BranchMergeProposal.select("""
            BranchMergeProposal.target_branch = %s AND
            BranchMergeProposal.queue_status = %s
            """ % sqlvalues(self, BranchMergeProposalStatus.QUEUED),
            orderBy="queue_position")

    @property
    def code_is_browseable(self):
        """See `IBranch`."""
        return self.revision_count > 0 and not self.private

    def _getNameDict(self, person):
        """Return a simple dict with the person name or placeholder."""
        if person is not None:
            name = person.name
        else:
            name = "<name>"
        return {'user': name}

    @property
    def bzr_identity(self):
        """See `IBranch`."""
        use_series = None
        lp_prefix = config.codehosting.bzr_lp_prefix
        # XXX: TimPenhey 2008-05-06 bug=227602
        # Since at this stage the launchpad name resolution is not
        # authenticated, we can't resolve series branches that end
        # up pointing to private branches, so don't show short names
        # for the branch if it is private.

        # It is possible for +junk branches to be related to a product
        # series.  However we do not show the shorter name for these
        # branches as it would be giving extra authority to them.  When
        # the owner of these branches realises that they want other people
        # to be able to commit to them, the branches will need to have a
        # team owner.  When this happens, they will no longer be able to
        # stay as junk branches, and will need to be associated with a
        # product.  In this way +junk branches associated with product
        # series should be self limiting.  We are not looking to enforce
        # extra strictness in this case, but instead let it manage itself.
        if not self.private and self.product is not None:
            for series in self.associatedProductSeries():
                # If the branch is associated with the development focus
                # then we'll use that, otherwise use the series with the
                # latest date_created.
                if series == self.product.development_focus:
                    return lp_prefix + self.product.name
                else:
                    if (use_series is None or
                        series.datecreated > use_series.datecreated):
                        use_series = series
        # If there is no series, use the prefix with the unique name.
        if use_series is None:
            return lp_prefix + self.unique_name
        else:
            return "%(prefix)s%(product)s/%(series)s" % {
                'prefix': lp_prefix,
                'product': use_series.product.name,
                'series': use_series.name}

    @property
    def related_bugs(self):
        """See `IBranch`."""
        return [bug_branch.bug for bug_branch in self.bug_branches]

    @property
    def related_bug_tasks(self):
        """See `IBranch`."""
        tasks = []
        for bug in self.related_bugs:
            task = bug.getBugTask(self.product)
            if task is None:
                # Just choose the first task for the bug.
                task = bug.bugtasks[0]
            tasks.append(task)
        return tasks

    @property
    def warehouse_url(self):
        """See `IBranch`."""
        root = config.supermirror.warehouse_root_url
        return "%s%08x" % (root, self.id)

    @property
    def product_name(self):
        """See `IBranch`."""
        if self.product is None:
            return '+junk'
        return self.product.name

    @property
    def unique_name(self):
        """See `IBranch`."""
        return u'~%s/%s/%s' % (self.owner.name, self.product_name, self.name)

    @property
    def displayname(self):
        """See `IBranch`."""
        if self.title:
            return self.title
        else:
            return self.unique_name

    @property
    def code_reviewer(self):
        """See `IBranch`."""
        if self.reviewer:
            return self.reviewer
        else:
            return self.owner

    @property
    def sort_key(self):
        """See `IBranch`."""
        if self.product is None:
            product = None
        else:
            product = self.product.name
        if self.author is None:
            author = None
        else:
            author = self.author.browsername
        status = self.lifecycle_status.sortkey
        name = self.name
        owner = self.owner.name
        return (product, status, author, name, owner)

    def latest_revisions(self, quantity=10):
        """See `IBranch`."""
        return self.revision_history.limit(quantity)

    def revisions_since(self, timestamp):
        """See `IBranch`."""
        return BranchRevision.select(
            'Revision.id=BranchRevision.revision AND '
            'BranchRevision.branch = %d AND '
            'BranchRevision.sequence IS NOT NULL AND '
            'Revision.revision_date > %s' %
            (self.id, quote(timestamp)),
            orderBy='-sequence',
            clauseTables=['Revision'])

    def canBeDeleted(self):
        """See `IBranch`."""
        if (len(self.deletionRequirements()) != 0):
            # Can't delete if the branch is associated with anything.
            return False
        else:
            return True

    @property
    def code_import(self):
        from canonical.launchpad.database.codeimport import CodeImportSet
        return CodeImportSet().getByBranch(self)

    def _deletionRequirements(self):
        """Determine what operations must be performed to delete this branch.

        Two dictionaries are returned, one for items that must be deleted,
        one for items that must be altered.  The item in question is the
        key, and the value is a user-facing string explaining why the item
        is affected.

        As well as the dictionaries, this method returns two list of callables
        that may be called to perform the alterations and deletions needed.
        """
        alteration_operations = []
        deletion_operations = []
        # Merge proposals require their source and target branches to exist.
        for merge_proposal in self.landing_targets:
            deletion_operations.append(
                DeletionCallable(merge_proposal,
                    _('This branch is the source branch of this merge'
                    ' proposal.'), merge_proposal.destroySelf))
        # Cannot use self.landing_candidates, because it ignores merged
        # merge proposals.
        for merge_proposal in BranchMergeProposal.selectBy(
            target_branch=self):
            deletion_operations.append(
                DeletionCallable(merge_proposal,
                    _('This branch is the target branch of this merge'
                    ' proposal.'), merge_proposal.destroySelf))
        for merge_proposal in BranchMergeProposal.selectBy(
            dependent_branch=self):
            alteration_operations.append(ClearDependentBranch(merge_proposal))

        for subscription in self.subscriptions:
            deletion_operations.append(
                DeletionCallable(subscription,
                    _('This is a subscription to this branch.'),
                    subscription.destroySelf))
        for bugbranch in self.bug_branches:
            deletion_operations.append(
                DeletionCallable(bugbranch,
                _('This bug is linked to this branch.'),
                bugbranch.destroySelf))
        for spec_link in self.spec_links:
            deletion_operations.append(
                DeletionCallable(spec_link,
                    _('This blueprint is linked to this branch.'),
                    spec_link.destroySelf))
        for series in self.associatedProductSeries():
            alteration_operations.append(ClearSeriesBranch(series, self))
        if self.code_import is not None:
            deletion_operations.append(DeleteCodeImport(self.code_import))
        return (alteration_operations, deletion_operations)

    def deletionRequirements(self):
        """See `IBranch`."""
        alteration_operations, deletion_operations, = (
            self._deletionRequirements())
        result = dict(
            (operation.affected_object, ('alter', operation.rationale)) for
            operation in alteration_operations)
        # Deletion entries should overwrite alteration entries.
        result.update(
            (operation.affected_object, ('delete', operation.rationale)) for
            operation in deletion_operations)
        return result

    def _breakReferences(self):
        """Break all external references to this branch.

        NULLable references will be NULLed.  References which are not NULLable
        will cause the item holding the reference to be deleted.

        This function is guaranteed to perform the operations predicted by
        deletionRequirements, because it uses the same backing function.
        """
        (alteration_operations,
            deletion_operations) = self._deletionRequirements()
        for operation in alteration_operations:
            operation()
        for operation in deletion_operations:
            operation()

    def associatedProductSeries(self):
        """See `IBranch`."""
        # Imported here to avoid circular import.
        from canonical.launchpad.database.productseries import ProductSeries
        return ProductSeries.select("""
            ProductSeries.user_branch = %s OR
            ProductSeries.import_branch = %s
            """ % sqlvalues(self, self))

    # subscriptions
    def subscribe(self, person, notification_level, max_diff_lines,
                  review_level):
        """See `IBranch`."""
        # If the person is already subscribed, update the subscription with
        # the specified notification details.
        subscription = self.getSubscription(person)
        if subscription is None:
            subscription = BranchSubscription(
                branch=self, person=person,
                notification_level=notification_level,
                max_diff_lines=max_diff_lines, review_level=review_level)
        else:
            subscription.notification_level = notification_level
            subscription.max_diff_lines = max_diff_lines
            subscription.review_level = review_level
        return subscription

    def getSubscription(self, person):
        """See `IBranch`."""
        if person is None:
            return None
        subscription = BranchSubscription.selectOneBy(
            person=person, branch=self)
        return subscription

    def getSubscriptionsByLevel(self, notification_levels):
        """See `IBranch`."""
        notification_levels = [level.value for level in notification_levels]
        return BranchSubscription.select(
            "BranchSubscription.branch = Branch.id "
            "AND BranchSubscription.notification_level IN (%s)"
            % ', '.join(sqlvalues(*notification_levels)),
            clauseTables=['Branch'])

    def hasSubscription(self, person):
        """See `IBranch`."""
        return self.getSubscription(person) is not None

    def unsubscribe(self, person):
        """See `IBranch`."""
        subscription = self.getSubscription(person)
        assert subscription is not None, "User is not subscribed."
        BranchSubscription.delete(subscription.id)

    def getBranchRevision(self, sequence):
        """See `IBranch`."""
        assert sequence is not None, \
               "Only use this to fetch revisions from mainline history."
        return BranchRevision.selectOneBy(branch=self, sequence=sequence)

    def getBranchRevisionByRevisionId(self, revision_id):
        """See `IBranch`."""
        revision = Revision.selectOneBy(revision_id=revision_id)
        return BranchRevision.selectOneBy(branch=self, revision=revision)

    def createBranchRevision(self, sequence, revision):
        """See `IBranch`."""
        return BranchRevision(
            branch=self, sequence=sequence, revision=revision)

    def getTipRevision(self):
        """See `IBranch`."""
        tip_revision_id = self.last_scanned_id
        if tip_revision_id is None:
            return None
        return Revision.selectOneBy(revision_id=tip_revision_id)

    def updateScannedDetails(self, revision_id, revision_count):
        """See `IBranch`."""
        self.date_last_modified = UTC_NOW
        self.last_scanned = UTC_NOW
        self.last_scanned_id = revision_id
        self.revision_count = revision_count

    def getNotificationRecipients(self):
        """See `IBranch`."""
        recipients = NotificationRecipientSet()
        for subscription in self.subscriptions:
            if subscription.person.isTeam():
                rationale = 'Subscriber @%s' % subscription.person.name
            else:
                rationale = 'Subscriber'
            recipients.add(subscription.person, subscription, rationale)
        return recipients

    def getScannerData(self):
        """See `IBranch`."""
        cur = cursor()
        cur.execute("""
            SELECT BranchRevision.id, BranchRevision.sequence,
                Revision.revision_id
            FROM Revision, BranchRevision
            WHERE Revision.id = BranchRevision.revision
                AND BranchRevision.branch = %s
            ORDER BY BranchRevision.sequence
            """ % sqlvalues(self))
        ancestry = set()
        history = []
        branch_revision_map = {}
        for branch_revision_id, sequence, revision_id in cur.fetchall():
            ancestry.add(revision_id)
            branch_revision_map[revision_id] = branch_revision_id
            if sequence is not None:
                history.append(revision_id)
        return ancestry, history, branch_revision_map

    def getPullURL(self):
        """See `IBranch`."""
        if self.branch_type == BranchType.MIRRORED:
            # This is a pull branch, hosted externally.
            return self.url
        elif self.branch_type == BranchType.IMPORTED:
            # This is an import branch, imported into bzr from
            # another RCS system such as CVS.
            prefix = config.launchpad.bzr_imports_root_url
            return urlappend(prefix, '%08x' % self.id)
        elif self.branch_type == BranchType.HOSTED:
            # This is a push branch, hosted on the supermirror
            # (pushed there by users via SFTP).
            prefix = config.codehosting.branches_root
            return os.path.join(prefix, branch_id_to_path(self.id))
        else:
            raise AssertionError("No pull URL for %r" % (self,))

    def requestMirror(self):
        """See `IBranch`."""
        if self.branch_type == BranchType.REMOTE:
            raise BranchTypeError(self.unique_name)
        self.next_mirror_time = UTC_NOW
        self.syncUpdate()
        return self.next_mirror_time

    def startMirroring(self):
        """See `IBranch`."""
        if self.branch_type == BranchType.REMOTE:
            raise BranchTypeError(self.unique_name)
        self.last_mirror_attempt = UTC_NOW
        self.syncUpdate()

    def mirrorComplete(self, last_revision_id):
        """See `IBranch`."""
        if self.branch_type == BranchType.REMOTE:
            raise BranchTypeError(self.unique_name)
        assert self.last_mirror_attempt != None, (
            "startMirroring must be called before mirrorComplete.")
        self.last_mirrored = self.last_mirror_attempt
        self.mirror_failures = 0
        self.mirror_status_message = None
        if (self.next_mirror_time != None
            and self.last_mirror_attempt > self.next_mirror_time):
            # No mirror was requested since we started mirroring.
            if self.branch_type == BranchType.MIRRORED:
                self.next_mirror_time = (
                    datetime.now(pytz.timezone('UTC')) +
                    MIRROR_TIME_INCREMENT)
            else:
                self.next_mirror_time = None
        self.last_mirrored_id = last_revision_id
        self.syncUpdate()

    def mirrorFailed(self, reason):
        """See `IBranch`."""
        if self.branch_type == BranchType.REMOTE:
            raise BranchTypeError(self.unique_name)
        self.mirror_failures += 1
        self.mirror_status_message = reason
        if (self.branch_type == BranchType.MIRRORED
            and self.mirror_failures < MAXIMUM_MIRROR_FAILURES):
            self.next_mirror_time = (
                datetime.now(pytz.timezone('UTC'))
                + MIRROR_TIME_INCREMENT * 2 ** (self.mirror_failures - 1))
        else:
            self.next_mirror_time = None
        self.syncUpdate()

    def destroySelf(self, break_references=False):
        """See `IBranch`."""
        if break_references:
            self._breakReferences()
        if self.canBeDeleted():
            # BranchRevisions are taken care of a cascading delete
            # in the database.
            SQLBase.destroySelf(self)
        else:
            raise CannotDeleteBranch(
                "Cannot delete branch: %s" % self.unique_name)


LISTING_SORT_TO_COLUMN = {
    BranchListingSort.PRODUCT: 'product.name',
    BranchListingSort.LIFECYCLE: '-lifecycle_status',
<<<<<<< HEAD
    BranchListingSort.AUTHOR: 'author.name',
    BranchListingSort.NAME: 'branch.name',
    BranchListingSort.REGISTRANT: 'owner.name',
=======
    BranchListingSort.NAME: 'name',
    BranchListingSort.REGISTRANT: 'owner_name',
>>>>>>> 58261ed7
    BranchListingSort.MOST_RECENTLY_CHANGED_FIRST: '-date_last_modified',
    BranchListingSort.LEAST_RECENTLY_CHANGED_FIRST: 'date_last_modified',
    BranchListingSort.NEWEST_FIRST: '-date_created',
    BranchListingSort.OLDEST_FIRST: 'date_created',
    }


DEFAULT_BRANCH_LISTING_SORT = [
    'product.name', '-lifecycle_status', 'author.name', 'branch.name']


class DeletionOperation:
    """Represent an operation to perform as part of branch deletion."""

    def __init__(self, affected_object, rationale):
        self.affected_object = affected_object
        self.rationale = rationale

    def __call__(self):
        """Perform the deletion operation."""
        raise NotImplementedError(DeletionOperation.__call__)


class DeletionCallable(DeletionOperation):
    """Deletion operation that invokes a callable."""

    def __init__(self, affected_object, rationale, func):
        DeletionOperation.__init__(self, affected_object, rationale)
        self.func = func

    def __call__(self):
        self.func()


class ClearDependentBranch(DeletionOperation):
    """Deletion operation that clears a merge proposal's dependent branch."""

    def __init__(self, merge_proposal):
        DeletionOperation.__init__(self, merge_proposal,
            _('This branch is the dependent branch of this merge proposal.'))

    def __call__(self):
        self.affected_object.dependent_branch = None
        self.affected_object.syncUpdate()


class ClearSeriesBranch(DeletionOperation):
    """Deletion operation that clears a series' branch."""

    def __init__(self, series, branch):
        DeletionOperation.__init__(
            self, series, _('This series is linked to this branch.'))
        self.branch = branch

    def __call__(self):
        if self.affected_object.user_branch == self.branch:
            self.affected_object.user_branch = None
        if self.affected_object.import_branch == self.branch:
            self.affected_object.import_branch = None
        self.affected_object.syncUpdate()


class DeleteCodeImport(DeletionOperation):
    """Deletion operation that deletes a branch's import."""

    def __init__(self, code_import):
        DeletionOperation.__init__(
            self, code_import, _( 'This is the import data for this branch.'))

    def __call__(self):
        from canonical.launchpad.database.codeimport import CodeImportSet
        CodeImportSet().delete(self.affected_object)


class BranchSet:
    """The set of all branches."""

    implements(IBranchSet)

    def __getitem__(self, branch_id):
        """See `IBranchSet`."""
        branch = self.get(branch_id)
        if branch is None:
            raise NotFoundError(branch_id)
        return branch

    def __iter__(self):
        """See `IBranchSet`."""
        return iter(Branch.select(prejoins=['owner', 'product']))

    def count(self):
        """See `IBranchSet`."""
        return Branch.select('NOT Branch.private').count()

    def countBranchesWithAssociatedBugs(self):
        """See `IBranchSet`."""
        return Branch.select(
            'NOT Branch.private AND Branch.id = BugBranch.branch',
            clauseTables=['BugBranch'],
            distinct=True).count()

    def get(self, branch_id, default=None):
        """See `IBranchSet`."""
        try:
            return Branch.get(branch_id)
        except SQLObjectNotFound:
            return default

    def getBranch(self, owner, product, branch_name):
        """See `IBranchSet`."""
        return Branch.selectOneBy(
            owner=owner, product=product, name=branch_name)

    def _checkVisibilityPolicy(self, creator, owner, product):
        """Return a tuple of private flag and person or team to subscribe.

        This method checks the branch visibility policy of the product.  The
        product can define any number of policies that apply to particular
        teams.  Each team can have only one policy, and that policy is defined
        by the enumerated type BranchVisibilityRule.  The possibilities are
        PUBLIC, PRIVATE, PRIVATE_ONLY, and FORBIDDEN.

        PUBLIC: branches default to public for the team.
        PRIVATE: branches default to private for the team.
        PRIVATE_ONLY: branches are created private, and cannot be changed to
            public.
        FORBIDDEN: users cannot create branches for that product. The forbidden
            policy can only apply to all people, not specific teams.

        As well as specifying a policy for particular teams, there can be a
        policy that applies to everyone.  Since there is no team for everyone,
        a team policy where the team is None applies to everyone.  If there is
        no explicit policy set for everyone, then the default applies, which is
        for branches to be created PUBLIC.

        The user must be in the team of the owner in order to create a branch
        in the owner's namespace.

        If there is a policy that applies specificly to the owner of the
        branch, then that policy is applied for the branch.  This is to handle
        the situation where TeamA is a member of TeamB, TeamA has a PUBLIC
        policy, and TeamB has a PRIVATE policy.  By pushing to TeamA's branch
        area, the PUBLIC policy is used.

        If a owner is a member of more than one team that has a specified
        policy the PRIVATE and PRIVATE_ONLY override PUBLIC policies.

        If the owner is a member of more than one team that has PRIVATE or
        PRIVATE_ONLY set as the policy, then the branch is created private, and
        no team is subscribed to it as we can't guess which team the user means
        to have the visibility.
        """
        PUBLIC_BRANCH = (False, None)
        PRIVATE_BRANCH = (True, None)
        # You are not allowed to specify an owner that you are not a member
        # of.
        if not creator.inTeam(owner):
            if owner.isTeam():
                raise BranchCreatorNotMemberOfOwnerTeam(
                    "%s is not a member of %s"
                    % (creator.displayname, owner.displayname))
            else:
                raise BranchCreatorNotOwner(
                    "%s cannot create branches owned by %s"
                    % (creator.displayname, owner.displayname))
        # If the product is None, then the branch is a +junk branch.
        if product is None:
            # The only team that is allowed to own +junk branches is
            # ~vcs-imports.
            if (owner.isTeam() and
                owner != getUtility(ILaunchpadCelebrities).vcs_imports):
                raise BranchCreationNoTeamOwnedJunkBranches(
                    "Cannot create team-owned junk branches.")
            # All junk branches are public.
            return PUBLIC_BRANCH
        # First check if the owner has a defined visibility rule.
        policy = product.getBranchVisibilityRuleForTeam(owner)
        if policy is not None:
            if policy in (BranchVisibilityRule.PRIVATE,
                          BranchVisibilityRule.PRIVATE_ONLY):
                return PRIVATE_BRANCH
            else:
                return PUBLIC_BRANCH

        rule_memberships = dict(
            [(item, []) for item in BranchVisibilityRule.items])

        # Here we ignore the team policy that applies to everyone as
        # that is the base visibility rule and it is checked only if there
        # are no team policies that apply to the owner.
        for item in product.getBranchVisibilityTeamPolicies():
            if item.team is not None and owner.inTeam(item.team):
                rule_memberships[item.rule].append(item.team)

        private_teams = (
            rule_memberships[BranchVisibilityRule.PRIVATE] +
            rule_memberships[BranchVisibilityRule.PRIVATE_ONLY])

        # Private trumps public.
        if len(private_teams) == 1:
            # The owner is a member of only one team that has private branches
            # enabled.  The case where the private_team is the same as the
            # owner of the branch is caught above where a check is done for a
            # defined policy for the owner.  So if we get to here, the owner
            # of the branch is a member of another team that has private
            # branches enabled, so subscribe the private_team to the branch.
            return (True, private_teams[0])
        elif len(private_teams) > 1:
            # If the owner is a member of multiple teams that specify private
            # branches, then we cannot guess which team should get subscribed
            # automatically, so subscribe no-one.
            return PRIVATE_BRANCH
        elif len(rule_memberships[BranchVisibilityRule.PUBLIC]) > 0:
            # If the owner is not a member of any teams that specify private
            # branches, but is a member of a team that is allowed public
            # branches, then the branch is created as a public branch.
            return PUBLIC_BRANCH
        else:
            membership_teams = rule_memberships.itervalues()
            owner_membership = reduce(lambda x, y: x + y, membership_teams)
            assert len(owner_membership) == 0, (
                'The owner should not be a member of any team that has '
                'a specified team policy.')

        # Need to check the base branch visibility policy since there were no
        # team policies that matches the owner.
        base_visibility_rule = product.getBaseBranchVisibilityRule()
        if base_visibility_rule == BranchVisibilityRule.FORBIDDEN:
            raise BranchCreationForbidden(
                "You cannot create branches for the product %r"
                % product.name)
        elif base_visibility_rule == BranchVisibilityRule.PUBLIC:
            return PUBLIC_BRANCH
        else:
            return PRIVATE_BRANCH

    def new(self, branch_type, name, registrant, owner, product,
            url, title=None,
            lifecycle_status=BranchLifecycleStatus.NEW, author=None,
            summary=None, whiteboard=None, date_created=None):
        """See `IBranchSet`."""
        if date_created is None:
            date_created = UTC_NOW

        # Check the policy for the person creating the branch.
        private, implicit_subscription = self._checkVisibilityPolicy(
            registrant, owner, product)

        # Not all code paths that lead to branch creation go via a
        # schema-validated form (e.g. the register_branch XML-RPC call or
        # pushing a new branch to the supermirror), so we validate the branch
        # name here to give a nicer error message than 'ERROR: new row for
        # relation "branch" violates check constraint "valid_name"...'.
        IBranch['name'].validate(unicode(name))

        # Make sure that the new branch has a unique name if not a junk
        # branch.
        if not self.isBranchNameAvailable(owner, product, name):
            params = {'name': name}
            if product is None:
                params['maybe_junk'] = 'junk '
                params['context'] = owner.name
            else:
                params['maybe_junk'] = ''
                params['context'] = "%s in %s" % (owner.name, product.name)
            raise BranchCreationException(
                'A %(maybe_junk)sbranch with the name "%(name)s" already '
                'exists for %(context)s.' % params)

        branch = Branch(
            registrant=registrant,
            name=name, owner=owner, author=author, product=product, url=url,
            title=title, lifecycle_status=lifecycle_status, summary=summary,
            whiteboard=whiteboard, private=private,
            date_created=date_created, branch_type=branch_type,
            date_last_modified=date_created)

        # Implicit subscriptions are to enable teams to see private branches
        # as soon as they are created.  The subscriptions can be edited at
        # a later date if desired.
        if implicit_subscription is not None:
            branch.subscribe(
                implicit_subscription,
                BranchSubscriptionNotificationLevel.NOEMAIL,
                BranchSubscriptionDiffSize.NODIFF,
                CodeReviewNotificationLevel.NOEMAIL)

        notify(SQLObjectCreatedEvent(branch))
        return branch

    def getByUrl(self, url, default=None):
        """See `IBranchSet`."""
        assert not url.endswith('/')
        prefix = config.codehosting.supermirror_root
        if url.startswith(prefix):
            branch = self.getByUniqueName(url[len(prefix):])
        else:
            branch = Branch.selectOneBy(url=url)
        if branch is None:
            return default
        else:
            return branch

    def getByUniqueName(self, unique_name, default=None):
        """Find a branch by its ~owner/product/name unique name."""
        # import locally to avoid circular imports
        match = re.match('^~([^/]+)/([^/]+)/([^/]+)$', unique_name)
        if match is None:
            return default
        owner_name, product_name, branch_name = match.groups()
        if product_name == '+junk':
            query = ("Branch.owner = Person.id"
                     + " AND Branch.product IS NULL"
                     + " AND Person.name = " + quote(owner_name)
                     + " AND Branch.name = " + quote(branch_name))
            tables = ['Person']
        else:
            query = ("Branch.owner = Person.id"
                     + " AND Branch.product = Product.id"
                     + " AND Person.name = " + quote(owner_name)
                     + " AND Product.name = " + quote(product_name)
                     + " AND Branch.name = " + quote(branch_name))
            tables = ['Person', 'Product']
        branch = Branch.selectOne(query, clauseTables=tables)
        if branch is None:
            return default
        else:
            return branch

    def getBranchesToScan(self):
        """See `IBranchSet`"""
        # Return branches where the scanned and mirrored IDs don't match.
        # Branches with a NULL last_mirrored_id have never been
        # successfully mirrored so there is no point scanning them.
        # Branches with a NULL last_scanned_id have not been scanned yet,
        # so are included.

        return Branch.select('''
            Branch.branch_type <> %s AND
            Branch.last_mirrored_id IS NOT NULL AND
            (Branch.last_scanned_id IS NULL OR
             Branch.last_scanned_id <> Branch.last_mirrored_id)
            ''' % quote(BranchType.REMOTE))

    def getProductDevelopmentBranches(self, products):
        """See `IBranchSet`."""
        product_ids = [product.id for product in products]
        query = Branch.select('''
            (Branch.id = ProductSeries.import_branch OR
            Branch.id = ProductSeries.user_branch) AND
            ProductSeries.id = Product.development_focus AND
            Branch.product IN %s''' % sqlvalues(product_ids),
            clauseTables = ['Product', 'ProductSeries'])
        return query.prejoin(['author'])

    def getActiveUserBranchSummaryForProducts(self, products):
        """See `IBranchSet`."""
        product_ids = [product.id for product in products]
        if not product_ids:
            return []
        vcs_imports = getUtility(ILaunchpadCelebrities).vcs_imports
        lifecycle_clause = self._lifecycleClause(
            DEFAULT_BRANCH_STATUS_IN_LISTING)
        cur = cursor()
        cur.execute("""
            SELECT
                Branch.product, COUNT(Branch.id), MAX(Revision.revision_date)
            FROM Branch
            LEFT OUTER JOIN Revision
            ON Branch.last_scanned_id = Revision.revision_id
            WHERE Branch.product in %s
            AND Branch.owner <> %d %s
            GROUP BY Product
            """ % (quote(product_ids), vcs_imports.id, lifecycle_clause))
        result = {}
        product_map = dict([(product.id, product) for product in products])
        for product_id, branch_count, last_commit in cur.fetchall():
            product = product_map[product_id]
            result[product] = {'branch_count' : branch_count,
                               'last_commit' : last_commit}
        return result

    def getRecentlyChangedBranches(
        self, branch_count=None,
        lifecycle_statuses=DEFAULT_BRANCH_STATUS_IN_LISTING,
        visible_by_user=None):
        """See `IBranchSet`."""
        lifecycle_clause = self._lifecycleClause(lifecycle_statuses)
        query = ('''
            Branch.branch_type <> %s AND
            Branch.last_scanned IS NOT NULL %s
            '''
            % (quote(BranchType.IMPORTED), lifecycle_clause))
        results = Branch.select(
            self._generateBranchClause(query, visible_by_user),
            orderBy=['-last_scanned', '-id'],
            prejoins=['author', 'product'])
        if branch_count is not None:
            results = results.limit(branch_count)
        return results

    def getRecentlyImportedBranches(
        self, branch_count=None,
        lifecycle_statuses=DEFAULT_BRANCH_STATUS_IN_LISTING,
        visible_by_user=None):
        """See `IBranchSet`."""
        lifecycle_clause = self._lifecycleClause(lifecycle_statuses)
        query = ('''
            Branch.branch_type = %s AND
            Branch.last_scanned IS NOT NULL %s
            '''
            % (quote(BranchType.IMPORTED), lifecycle_clause))
        results = Branch.select(
            self._generateBranchClause(query, visible_by_user),
            orderBy=['-last_scanned', '-id'],
            prejoins=['author', 'product'])
        if branch_count is not None:
            results = results.limit(branch_count)
        return results

    def getRecentlyRegisteredBranches(
        self, branch_count=None,
        lifecycle_statuses=DEFAULT_BRANCH_STATUS_IN_LISTING,
        visible_by_user=None):
        """See `IBranchSet`."""
        lifecycle_clause = self._lifecycleClause(lifecycle_statuses)
        # Since the lifecycle_clause may or may not contain anything,
        # we need something that is valid if the lifecycle clause starts
        # with 'AND', so we choose true.
        query = 'true %s' % lifecycle_clause
        results = Branch.select(
            self._generateBranchClause(query, visible_by_user),
            orderBy=['-date_created', '-id'],
            prejoins=['author', 'product'])
        if branch_count is not None:
            results = results.limit(branch_count)
        return results

    def _generateBranchClause(self, query, visible_by_user):
        # If the visible_by_user is a member of the Launchpad admins team,
        # then don't filter the results at all.
        lp_admins = getUtility(ILaunchpadCelebrities).admin
        if visible_by_user is not None and visible_by_user.inTeam(lp_admins):
            return query

        if len(query) > 0:
            query = '%s AND ' % query

        # Non logged in people can only see public branches.
        if visible_by_user is None:
            return '%sNOT Branch.private' % query

        # Logged in people can see public branches (first part of the union),
        # branches owned by teams they are in (second part),
        # and all branches they are subscribed to (third part).
        clause = ('''
            %sBranch.id IN (
                SELECT Branch.id
                FROM Branch
                WHERE
                    NOT Branch.private

                UNION

                SELECT Branch.id
                FROM Branch, TeamParticipation
                WHERE
                    Branch.owner = TeamParticipation.team
                AND TeamParticipation.person = %d

                UNION

                SELECT Branch.id
                FROM Branch, BranchSubscription, TeamParticipation
                WHERE
                    Branch.private
                AND Branch.id = BranchSubscription.branch
                AND BranchSubscription.person = TeamParticipation.team
                AND TeamParticipation.person = %d)
            '''
            % (query, visible_by_user.id, visible_by_user.id))

        return clause

    def _lifecycleClause(self, lifecycle_statuses):
        lifecycle_clause = ''
        if lifecycle_statuses:
            lifecycle_clause = (
                ' AND Branch.lifecycle_status in %s' %
                quote(lifecycle_statuses))
        return lifecycle_clause

    @staticmethod
    def _listingSortToOrderBy(sort_by):
        """Compute a value to pass as orderBy to Branch.select().

        :param sort_by: an item from the BranchListingSort enumeration.
        """
        order_by = DEFAULT_BRANCH_LISTING_SORT[:]
        if sort_by is None:
            return order_by
        else:
            column = LISTING_SORT_TO_COLUMN[sort_by]
            if column.startswith('-'):
                variant_column = column[1:]
            else:
                variant_column = '-' + column
            if column in order_by:
                order_by.remove(column)
            if variant_column in order_by:
                order_by.remove(variant_column)
            order_by.insert(0, column)
            return order_by

    def getBranchesForContext(self,  context=None, lifecycle_statuses=None,
                              visible_by_user=None, sort_by=None):
        """See `IBranchSet`."""
        builder = BranchQueryBuilder(context, lifecycle_statuses)
        clause = self._generateBranchClause(builder.query, visible_by_user)
        # Local import to avoid cycles
        from canonical.launchpad.database import Person, Product
        Owner = ClassAlias(Person, "owner")
        Author = ClassAlias(Person, "author")
        clauseTables = [LeftJoin(
                LeftJoin(Join(Branch, Owner, Branch.owner == Owner.id),
                         Author, Branch.author == Author.id),
                Product, Branch.product == Product.id)]
        return Branch.select(clause, clauseTables=clauseTables,
                             orderBy=self._listingSortToOrderBy(sort_by))

    def getHostedBranchesForPerson(self, person):
        """See `IBranchSet`."""
        branches = Branch.select("""
            Branch.branch_type = %s
            AND Branch.owner IN (
            SELECT TeamParticipation.team
            FROM TeamParticipation
            WHERE TeamParticipation.person = %s)
            """ % sqlvalues(BranchType.HOSTED, person))
        return branches

    def getLatestBranchesForProduct(self, product, quantity,
                                    visible_by_user=None):
        """See `IBranchSet`."""
        assert product is not None, "Must have a valid product."
        lifecycle_clause = self._lifecycleClause(
            DEFAULT_BRANCH_STATUS_IN_LISTING)
        query = "Branch.product = %d%s" % (product.id, lifecycle_clause)
        return Branch.select(
            self._generateBranchClause(query, visible_by_user),
            limit=quantity,
            orderBy=['-date_created', '-id'])

    def getBranchesWithRecentRevisionsForProduct(self, product, quantity,
                                                 visible_by_user=None):
        """See `IBranchSet`."""
        assert product is not None, "Must have a valid product."
        # XXX thumper 2008-01-07
        # This is a slight bastardisation due to a SQLObject limitation.
        # Here we have the same problem as the generalised sorting problem
        # where we want to order the results based on a field that is not
        # visible.  When we get stormified we can fix this, but I don't
        # think it is worthwile blocking this feature on storm.

        select_query = """
            select branch.id
            from branch, revision, branchrevision
            where branch.id = branchrevision.branch
            and branchrevision.revision = revision.id
            and branchrevision.sequence = branch.revision_count
            and branch.product = %s
            """ % product.id
        query = """
            %s order by revision.revision_date desc
            limit %s
            """ % (self._generateBranchClause(select_query, visible_by_user),
                   quantity)
        cur = cursor()
        cur.execute(query)

        branch_ids = [id for (id,) in cur.fetchall()]
        cur.close()
        # Now get the branches for these id's and sort them so they
        # are in the same order.

        # If there are no branch_ids, then return an empty list.
        if len(branch_ids) == 0:
            return []

        # Use a dictionary as a hash search for our insertion sort.
        branches = {}
        for branch in Branch.select('id in %s' % quote(branch_ids)):
            branches[branch.id] = branch

        return [branches[id] for id in branch_ids]

    def getByProductAndName(self, product, name):
        """See `IBranchSet`."""
        return Branch.selectBy(name=name, product=product.id)

    def getByProductAndNameStartsWith(self, product, name):
        """See `IBranchSet`."""
        return Branch.select(
            'product = %s AND name LIKE %s' % sqlvalues(product, name + '%%'))

    def getPullQueue(self, branch_type):
        """See `IBranchSet`."""
        return Branch.select(
            AND(Branch.q.branch_type == branch_type,
                Branch.q.next_mirror_time < UTC_NOW),
            prejoins=['owner', 'product'], orderBy='next_mirror_time')

    def getTargetBranchesForUsersMergeProposals(self, user, product):
        """See `IBranchSet`."""
        return Branch.select("""
            BranchMergeProposal.target_branch = Branch.id
            AND BranchMergeProposal.registrant = %s
            AND Branch.product = %s
            """ % sqlvalues(user, product),
            clauseTables=['BranchMergeProposal'],
            orderBy=['owner', 'name'], distinct=True)

    def isBranchNameAvailable(self, owner, product, branch_name):
        """See `IBranchSet`."""
        branch = self.getBranch(owner, product, branch_name)
        return branch is None


class BranchQueryBuilder:
    """A utility class to help build branch query strings."""

    def __init__(self, context, lifecycle_statuses):
        self._tables = ['Branch']
        self._where_clauses = []

        if lifecycle_statuses:
            self._where_clauses.append(
                'Branch.lifecycle_status in %s' % quote(lifecycle_statuses))

        if context is None:
            pass
        elif IProduct.providedBy(context):
            self._searchByProduct(context)
        elif IProject.providedBy(context):
            self._searchByProject(context)
        elif IPerson.providedBy(context):
            self._searchByPerson(context)
        elif IBranchPersonSearchContext.providedBy(context):
            self._searchByPersonSearchContext(context)
        else:
            raise BadBranchSearchContext(context)

    def _searchByProduct(self, product):
        """Add restrictions to a particular product."""
        self._where_clauses.append('Branch.product = %s' % quote(product))

    def _searchByProject(self, project):
        """Add restrictions to a particular project."""
        self._tables.append('Product')
        self._where_clauses.append("""
            Branch.product = Product.id
            AND Product.project = %s
            """ % quote(project))

    def _searchByPerson(self, person):
        """Add restrictions to a particular person.

        Branches related to a person are those registered by the person,
        owned by the person, or subscribed to by the person.
        """
        self._where_clauses.append("""
            Branch.id in (
                SELECT Branch.id
                FROM Branch, BranchSubscription
                WHERE
                    Branch.id = BranchSubscription.branch
                AND BranchSubscription.person = %(person)s

                UNION

                SELECT Branch.id
                FROM Branch
                WHERE
                    Branch.owner = %(person)s
                OR Branch.registrant = %(person)s
                )
            """ % {'person': quote(person)})

    def _searchByPersonRegistered(self, person):
        """Branches registered by the person."""
        self._where_clauses.append('Branch.registrant = %s' % quote(person))

    def _searchByPersonOwned(self, person):
        """Branches owned by the person."""
        self._where_clauses.append('Branch.owner = %s' % quote(person))

    def _searchByPersonSubscribed(self, person):
        """Branches registered by the person."""
        self._tables.append('BranchSubscription')
        self._where_clauses.append('''
            Branch.id = BranchSubscription.branch
            AND BranchSubscription.person = %s
            '''  % quote(person))

    def _searchByPersonSearchContext(self, context):
        """Determine the subquery based on the restriction."""
        person = context.person
        if context.restriction == BranchPersonSearchRestriction.ALL:
            self._searchByPerson(person)
        elif context.restriction == BranchPersonSearchRestriction.REGISTERED:
            self._searchByPersonRegistered(person)
        elif context.restriction == BranchPersonSearchRestriction.OWNED:
            self._searchByPersonOwned(person)
        elif context.restriction == BranchPersonSearchRestriction.SUBSCRIBED:
            self._searchByPersonSubscribed(person)
        else:
            raise BadBranchSearchContext(context)

    @property
    def query(self):
        """Return a query string."""
        if len(self._tables) == 1:
            # Just the Branch table.
            query = ' AND '.join(self._where_clauses)
        else:
            # More complex query needed.
            query = ("""
                Branch.id IN (
                    SELECT Branch.id
                    FROM %(tables)s
                    WHERE %(where_clause)s)
                """ % {'tables': ', '.join(self._tables),
                       'where_clause': ' AND '.join(self._where_clauses)})
        return query

<|MERGE_RESOLUTION|>--- conflicted
+++ resolved
@@ -650,14 +650,8 @@
 LISTING_SORT_TO_COLUMN = {
     BranchListingSort.PRODUCT: 'product.name',
     BranchListingSort.LIFECYCLE: '-lifecycle_status',
-<<<<<<< HEAD
-    BranchListingSort.AUTHOR: 'author.name',
     BranchListingSort.NAME: 'branch.name',
     BranchListingSort.REGISTRANT: 'owner.name',
-=======
-    BranchListingSort.NAME: 'name',
-    BranchListingSort.REGISTRANT: 'owner_name',
->>>>>>> 58261ed7
     BranchListingSort.MOST_RECENTLY_CHANGED_FIRST: '-date_last_modified',
     BranchListingSort.LEAST_RECENTLY_CHANGED_FIRST: 'date_last_modified',
     BranchListingSort.NEWEST_FIRST: '-date_created',
