--- conflicted
+++ resolved
@@ -62,15 +62,12 @@
 from canonical.launchpad.webapp.authorization import check_permission
 from canonical.launchpad.webapp.interfaces import (
         IStoreSelector, MAIN_STORE, DEFAULT_FLAVOR)
-<<<<<<< HEAD
 from canonical.launchpad.webapp.uri import URI
-
-=======
 from canonical.launchpad.validators.name import valid_name
 from canonical.launchpad.xmlrpc.faults import (
     InvalidBranchIdentifier, InvalidProductIdentifier, NoBranchForSeries,
     NoSuchBranch, NoSuchPersonWithName, NoSuchProduct, NoSuchSeries)
->>>>>>> d3f25b92
+
 
 class Branch(SQLBase):
     """A sequence of ordered revisions in Bazaar."""
