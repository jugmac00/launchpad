--- conflicted
+++ resolved
@@ -21,11 +21,7 @@
 
 from canonical.launchpad.interfaces import (
     IBranch, IBranchSet, ILaunchpadCelebrities, NotFoundError)
-<<<<<<< HEAD
-from canonical.launchpad.database.revision import RevisionNumber
-=======
 from canonical.launchpad.database.revision import BranchRevision
->>>>>>> 171029f9
 from canonical.launchpad.database.branchsubscription import BranchSubscription
 from canonical.lp.dbschema import (
     BranchRelationships, BranchLifecycleStatus)
@@ -43,11 +39,7 @@
     url = StringCol(dbName='url')
     whiteboard = StringCol(default=None)
     mirror_status_message = StringCol(default=None)
-<<<<<<< HEAD
-    started_at = ForeignKey(dbName='started_at', foreignKey='RevisionNumber',
-=======
     started_at = ForeignKey(dbName='started_at', foreignKey='BranchRevision',
->>>>>>> 171029f9
                             default=None)
 
     owner = ForeignKey(dbName='owner', foreignKey='Person', notNull=True)
@@ -364,7 +356,6 @@
     def getBranchSummaryForProducts(self, products):
         """See IBranchSet."""
         product_ids = [product.id for product in products]
-<<<<<<< HEAD
         if not product_ids:
             return []
         cur = cursor()
@@ -375,15 +366,6 @@
             LEFT OUTER JOIN Revision
             ON Branch.last_scanned_id = Revision.revision_id
             WHERE Branch.product in %s
-=======
-        cur = cursor()
-        cur.execute("""
-            SELECT Product, COUNT(Branch.id), MAX(Revision.revision_date)
-            FROM Branch
-            LEFT OUTER JOIN Revision
-            ON Branch.last_scanned_id = Revision.revision_id
-            WHERE Product IN %s
->>>>>>> 171029f9
             GROUP BY Product
             """ % sqlvalues(product_ids))
         result = {}
