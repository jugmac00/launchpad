# Copyright 2004-2005 Canonical Ltd.  All rights reserved.

__metaclass__ = type
__all__ = ['Branch', 'BranchSet', 'BranchRelationship', 'BranchLabel']

import re

from zope.interface import implements
from zope.component import getUtility

from sqlobject import (
    ForeignKey, IntCol, StringCol, BoolCol, SQLMultipleJoin, SQLRelatedJoin,
    SQLObjectNotFound)

from canonical.config import config
from canonical.database.constants import DEFAULT, UTC_NOW
from canonical.database.sqlbase import (
    cursor, quote, SQLBase, sqlvalues)
from canonical.database.datetimecol import UtcDateTimeCol
from canonical.database.enumcol import EnumCol

from canonical.launchpad.interfaces import (
<<<<<<< HEAD
    BranchCreationForbidden, DEFAULT_BRANCH_STATUS_IN_LISTING, IBranch,
=======
    BranchCreationForbidden, BranchCreatorNotMemberOfOwnerTeam,
    DEFAULT_BRANCH_STATUS_IN_LISTING, IBranch,
>>>>>>> b4ee8874
    IBranchSet, ILaunchpadCelebrities, NotFoundError)
from canonical.launchpad.database.branchrevision import BranchRevision
from canonical.launchpad.database.branchsubscription import BranchSubscription
from canonical.launchpad.database.revision import Revision
from canonical.launchpad.mailnotification import NotificationRecipientSet
from canonical.lp.dbschema import (
    BranchSubscriptionNotificationLevel, BranchSubscriptionDiffSize,
<<<<<<< HEAD
    BranchRelationships, BranchLifecycleStatus, BranchVisibilityPolicy)
=======
    BranchRelationships, BranchLifecycleStatus, BranchVisibilityRule)
>>>>>>> b4ee8874


class Branch(SQLBase):
    """A sequence of ordered revisions in Bazaar."""

    implements(IBranch)
    _table = 'Branch'
    _defaultOrder = ['product', '-lifecycle_status', 'author', 'name']

    name = StringCol(notNull=False)
    title = StringCol(notNull=False)
    summary = StringCol(notNull=True)
    url = StringCol(dbName='url')
    whiteboard = StringCol(default=None)
    mirror_status_message = StringCol(default=None)

    private = BoolCol(default=False, notNull=True)

    owner = ForeignKey(dbName='owner', foreignKey='Person', notNull=True)
    author = ForeignKey(dbName='author', foreignKey='Person', default=None)

    product = ForeignKey(dbName='product', foreignKey='Product', default=None)

    home_page = StringCol()

    lifecycle_status = EnumCol(schema=BranchLifecycleStatus, notNull=True,
        default=BranchLifecycleStatus.NEW)

    last_mirrored = UtcDateTimeCol(default=None)
    last_mirrored_id = StringCol(default=None)
    last_mirror_attempt = UtcDateTimeCol(default=None)
    mirror_failures = IntCol(default=0, notNull=True)
    pull_disabled = BoolCol(default=False, notNull=True)

    last_scanned = UtcDateTimeCol(default=None)
    last_scanned_id = StringCol(default=None)
    revision_count = IntCol(default=DEFAULT, notNull=True)

    @property
    def revision_history(self):
        return BranchRevision.select('''
            BranchRevision.branch = %s AND
            BranchRevision.sequence IS NOT NULL
            ''' % sqlvalues(self),
            prejoins=['revision'], orderBy='-sequence')

    subjectRelations = SQLMultipleJoin(
        'BranchRelationship', joinColumn='subject')
    objectRelations = SQLMultipleJoin(
        'BranchRelationship', joinColumn='object')

    subscriptions = SQLMultipleJoin(
        'BranchSubscription', joinColumn='branch', orderBy='id')
    subscribers = SQLRelatedJoin(
        'Person', joinColumn='branch', otherColumn='person',
        intermediateTable='BranchSubscription', orderBy='name')

    bug_branches = SQLMultipleJoin(
        'BugBranch', joinColumn='branch', orderBy='id')

    spec_links = SQLMultipleJoin('SpecificationBranch',
        joinColumn='branch',
        orderBy='id')

    date_created = UtcDateTimeCol(notNull=True, default=DEFAULT)

    mirror_request_time = UtcDateTimeCol(default=None)

    @property
    def related_bugs(self):
        """See IBranch."""
        return [bug_branch.bug for bug_branch in self.bug_branches]

    @property
    def warehouse_url(self):
        """See IBranch."""
        root = config.supermirror.warehouse_root_url
        return "%s%08x" % (root, self.id)

    @property
    def product_name(self):
        """See IBranch."""
        if self.product is None:
            return '+junk'
        return self.product.name

    @property
    def unique_name(self):
        """See IBranch."""
        return u'~%s/%s/%s' % (self.owner.name, self.product_name, self.name)

    @property
    def displayname(self):
        """See IBranch."""
        if self.title:
            return self.title
        else:
            return self.unique_name

    @property
    def sort_key(self):
        """See IBranch."""
        if self.product is None:
            product = None
        else:
            product = self.product.name
        if self.author is None:
            author = None
        else:
            author = self.author.browsername
        status = self.lifecycle_status.sortkey
        name = self.name
        owner = self.owner.name
        return (product, status, author, name, owner)

    def latest_revisions(self, quantity=10):
        """See IBranch."""
        return self.revision_history.limit(quantity)

    def revisions_since(self, timestamp):
        """See IBranch."""
        return BranchRevision.select(
            'Revision.id=BranchRevision.revision AND '
            'BranchRevision.branch = %d AND '
            'BranchRevision.sequence IS NOT NULL AND '
            'Revision.revision_date > %s' %
            (self.id, quote(timestamp)),
            orderBy='-sequence',
            clauseTables=['Revision'])

    def createRelationship(self, branch, relationship):
        BranchRelationship(subject=self, object=branch, label=relationship)

    def getRelations(self):
        return tuple(self.subjectRelations) + tuple(self.objectRelations)

    # subscriptions
    def subscribe(self, person, notification_level, max_diff_lines):
        """See IBranch."""
        # can't subscribe twice
        assert not self.hasSubscription(person), "User is already subscribed."
        return BranchSubscription(branch=self, person=person,
                                  notification_level=notification_level,
                                  max_diff_lines=max_diff_lines)

    def getSubscription(self, person):
        """See IBranch."""
        if person is None:
            return None
        subscription = BranchSubscription.selectOneBy(
            person=person, branch=self)
        return subscription

    def hasSubscription(self, person):
        """See IBranch."""
        return self.getSubscription(person) is not None

    def unsubscribe(self, person):
        """See IBranch."""
        subscription = self.getSubscription(person)
        assert subscription is not None, "User is not subscribed."
        BranchSubscription.delete(subscription.id)

    def getBranchRevision(self, sequence):
        """See IBranch.getBranchRevision()"""
        assert sequence is not None, \
               "Only use this to fetch revisions from mainline history."
        return BranchRevision.selectOneBy(branch=self, sequence=sequence)

    def createBranchRevision(self, sequence, revision):
        """See IBranch.createBranchRevision()"""
        return BranchRevision(
            branch=self, sequence=sequence, revision=revision)

    def getTipRevision(self):
        """See IBranch"""
        tip_revision_id = self.last_scanned_id
        if tip_revision_id is None:
            return None
        return Revision.selectOneBy(revision_id=tip_revision_id)

    def updateScannedDetails(self, revision_id, revision_count):
        """See IBranch."""
        self.last_scanned = UTC_NOW
        self.last_scanned_id = revision_id
        self.revision_count = revision_count

    def getNotificationRecipients(self):
        """See IBranch."""
        recipients = NotificationRecipientSet()
        for subscription in self.subscriptions:
            if subscription.person.isTeam():
                rationale = 'Subscriber @%s' % subscription.person.name
            else:
                rationale = 'Subscriber'
            recipients.add(subscription.person, subscription, rationale)
        return recipients

    def getScannerData(self):
        """See IBranch."""
        cur = cursor()
        cur.execute("""
            SELECT BranchRevision.id, BranchRevision.sequence,
                Revision.revision_id
            FROM Revision, BranchRevision
            WHERE Revision.id = BranchRevision.revision
                AND BranchRevision.branch = %s
            ORDER BY BranchRevision.sequence
            """ % sqlvalues(self))
        ancestry = set()
        history = []
        branch_revision_map = {}
        for branch_revision_id, sequence, revision_id in cur.fetchall():
            ancestry.add(revision_id)
            branch_revision_map[revision_id] = branch_revision_id
            if sequence is not None:
                history.append(revision_id)
        return ancestry, history, branch_revision_map


class BranchSet:
    """The set of all branches."""

    implements(IBranchSet)

    def __getitem__(self, branch_id):
        """See IBranchSet."""
        branch = self.get(branch_id)
        if branch is None:
            raise NotFoundError(branch_id)
        return branch

    def __iter__(self):
        """See IBranchSet."""
        return iter(Branch.select(prejoins=['owner', 'product']))

    def count(self):
        """See IBranchSet."""
        return Branch.select('NOT Branch.private').count()

    def countBranchesWithAssociatedBugs(self):
        """See IBranchSet."""
        return Branch.select(
            'NOT Branch.private AND Branch.id = BugBranch.branch',
            clauseTables=['BugBranch'],
            distinct=True).count()

    def get(self, branch_id, default=None):
        """See IBranchSet."""
        try:
            return Branch.get(branch_id)
        except SQLObjectNotFound:
            return default

    def _checkVisibilityPolicy(self, creator, owner, product):
<<<<<<< HEAD
        """Return a tuple of private and team to subscribe."""
        policy_items = product.branch_visibility_policy_items

        ratings = dict([(item, []) for item in BranchVisibilityPolicy.items])

        for item in policy_items:
            if item.team is not None and creator.inTeam(item.team):
                ratings[item.policy].append(item.team)

        # Forbidden trumps privacy.
        if len(ratings[BranchVisibilityPolicy.FORBIDDEN]) > 0:
            raise BranchCreationForbidden()
        # Private trumps public.
        private_teams = (
            ratings[BranchVisibilityPolicy.PRIVATE] +
            ratings[BranchVisibilityPolicy.PRIVATE_ONLY])
        if len(private_teams) == 1:
            return (True, private_teams[0])
        elif len(private_teams) > 1:
            # If the creator is a member of multiple teams that have private
            # branches enabled for them, then the branch is private, and only
            # visible to the creator.
            if owner == creator:
                # If the logged in user is the owner of the branch then they
                # can see the branch, so no implicit subscription is needed.
                return (True, None)
            else:
                return (True, creator)
        elif len(ratings[BranchVisibilityPolicy.PUBLIC]) > 0:
            return (False, None)

        # Need to check the base branch visibility policy.
        base_policy = product.branch_visibility_base_policy
        if base_policy == BranchVisibilityPolicy.FORBIDDEN:
            raise BranchCreationForbidden()
        elif base_policy == BranchVisibilityPolicy.PUBLIC:
            return (False, None)
        elif owner == creator:
            return (True, None)
        else:
            return (True, creator)
=======
        """Return a tuple of private flag and person or team to subscribe.

        This method checks the branch visibility policy of the product.  The
        product can define any number of policies that apply to particular
        teams.  Each team can have only one policy, and that policy is defined
        by the enumerated type BranchVisibilityRule.  The possibilities are
        PUBLIC, PRIVATE, PRIVATE_ONLY, and FORBIDDEN.

        PUBLIC: branches default to public for the team.
        PRIVATE: branches default to private for the team.
        PRIVATE_ONLY: branches are created private, and cannot be changed to
            public.
        FORBIDDEN: users cannot create branches for that product. The forbidden
            policy can only apply to all people, not specific teams.

        As well as specifying a policy for particular teams, there can be a
        policy that applies to everyone.  Since there is no team for everyone,
        a team policy where the team is None applies to everyone.  If there is
        no explicit policy set for everyone, then the default applies, which is
        for branches to be created PUBLIC.

        The user must be in the team of the owner in order to create a branch
        in the owner's namespace.

        If there is a policy that applies specificly to the owner of the
        branch, then that policy is applied for the branch.  This is to handle
        the situation where TeamA is a member of TeamB, TeamA has a PUBLIC
        policy, and TeamB has a PRIVATE policy.  By pushing to TeamA's branch
        area, the PUBLIC policy is used.

        If a owner is a member of more than one team that has a specified
        policy the PRIVATE and PRIVATE_ONLY override PUBLIC policies.

        If the owner is a member of more than one team that has PRIVATE or
        PRIVATE_ONLY set as the policy, then the branch is created private, and
        no team is subscribed to it as we can't guess which team the user means
        to have the visibility.
        """
        PUBLIC_BRANCH = (False, None)
        PRIVATE_BRANCH = (True, None)
        # If the product is None, then the branch is a +junk branch.
        # All junk branches are public.
        if product is None:
            return PUBLIC_BRANCH
        # You are not allowed to specify an owner that you are not a member of.
        if not creator.inTeam(owner):
            raise BranchCreatorNotMemberOfOwnerTeam(
                "%s is not a member of %s"
                % (creator.displayname, owner.displayname))
        # First check if the owner has a defined visibility rule.
        policy = product.getBranchVisibilityRuleForTeam(owner)
        if policy is not None:
            if policy in (BranchVisibilityRule.PRIVATE,
                          BranchVisibilityRule.PRIVATE_ONLY):
                return PRIVATE_BRANCH
            else:
                return PUBLIC_BRANCH

        rule_memberships = dict(
            [(item, []) for item in BranchVisibilityRule.items])

        # Here we ignore the team policy that applies to everyone as
        # that is the base visibility rule and it is checked only if there
        # are no team policies that apply to the owner.
        for item in product.getBranchVisibilityTeamPolicies():
            if item.team is not None and owner.inTeam(item.team):
                rule_memberships[item.rule].append(item.team)

        private_teams = (
            rule_memberships[BranchVisibilityRule.PRIVATE] +
            rule_memberships[BranchVisibilityRule.PRIVATE_ONLY])

        # Private trumps public.
        if len(private_teams) == 1:
            # The owner is a member of only one team that has private branches
            # enabled.  The case where the private_team is the same as the
            # owner of the branch is caught above where a check is done for a
            # defined policy for the owner.  So if we get to here, the owner
            # of the branch is a member of another team that has private
            # branches enabled, so subscribe the private_team to the branch.
            return (True, private_teams[0])
        elif len(private_teams) > 1:
            # If the owner is a member of multiple teams that specify private
            # branches, then we cannot guess which team should get subscribed
            # automatically, so subscribe no-one.
            return PRIVATE_BRANCH
        elif len(rule_memberships[BranchVisibilityRule.PUBLIC]) > 0:
            # If the owner is not a member of any teams that specify private
            # branches, but is a member of a team that is allowed public
            # branches, then the branch is created as a public branch.
            return PUBLIC_BRANCH
        else:
            membership_teams = rule_memberships.itervalues()
            owner_membership = reduce(lambda x,y: x+y, membership_teams)
            assert len(owner_membership) == 0, (
                'The owner should not be a member of any team that has '
                'a specified team policy.')

        # Need to check the base branch visibility policy since there were no
        # team policies that matches the owner.
        base_visibility_rule = product.getBaseBranchVisibilityRule()
        if base_visibility_rule == BranchVisibilityRule.FORBIDDEN:
            raise BranchCreationForbidden()
        elif base_visibility_rule == BranchVisibilityRule.PUBLIC:
            return PUBLIC_BRANCH
        else:
            return PRIVATE_BRANCH
>>>>>>> b4ee8874

    def new(self, name, creator, owner, product, url, title=None,
            lifecycle_status=BranchLifecycleStatus.NEW, author=None,
            summary=None, home_page=None, whiteboard=None, date_created=None):
        """See IBranchSet."""
        if not home_page:
            home_page = None
        if date_created is None:
            date_created = UTC_NOW
        # Check the policy for the person creating the branch.
<<<<<<< HEAD
        # If the product is None, then the branch is +junk, and hence
        # public.
        private = False
        implicit_subscription = None
        if product is not None:
            private, implicit_subscription = self._checkVisibilityPolicy(
                creator, owner, product)
=======
        private, implicit_subscription = self._checkVisibilityPolicy(
            creator, owner, product)
>>>>>>> b4ee8874

        branch = Branch(
            name=name, owner=owner, author=author, product=product, url=url,
            title=title, lifecycle_status=lifecycle_status, summary=summary,
            home_page=home_page, whiteboard=whiteboard, private=private,
            date_created=date_created)

        # Implicit subscriptions are to enable teams to see private branches
        # as soon as they are created.  The subscriptions can be edited at
        # a later date if desired.
        if implicit_subscription is not None:
            branch.subscribe(
                implicit_subscription,
                BranchSubscriptionNotificationLevel.NOEMAIL,
                BranchSubscriptionDiffSize.NODIFF)

        return branch

    def getByUrl(self, url, default=None):
        """See IBranchSet."""
        assert not url.endswith('/')
        prefix = config.launchpad.supermirror_root
        if url.startswith(prefix):
            branch = self.getByUniqueName(url[len(prefix):])
        else:
            branch = Branch.selectOneBy(url=url)
        if branch is None:
            return default
        else:
            return branch

    def getByUniqueName(self, unique_name, default=None):
        """Find a branch by its ~owner/product/name unique name."""
        # import locally to avoid circular imports
        match = re.match('^~([^/]+)/([^/]+)/([^/]+)$', unique_name)
        if match is None:
            return default
        owner_name, product_name, branch_name = match.groups()
        if product_name == '+junk':
            query = ("Branch.owner = Person.id"
                     + " AND Branch.product IS NULL"
                     + " AND Person.name = " + quote(owner_name)
                     + " AND Branch.name = " + quote(branch_name))
            tables=['Person']
        else:
            query = ("Branch.owner = Person.id"
                     + " AND Branch.product = Product.id"
                     + " AND Person.name = " + quote(owner_name)
                     + " AND Product.name = " + quote(product_name)
                     + " AND Branch.name = " + quote(branch_name))
            tables=['Person', 'Product']
        branch = Branch.selectOne(query, clauseTables=tables)
        if branch is None:
            return default
        else:
            return branch

    def getBranchesToScan(self):
        """See IBranchSet.getBranchesToScan()"""
        # Return branches where the scanned and mirrored IDs don't match.
        # Branches with a NULL last_mirrored_id have never been
        # successfully mirrored so there is no point scanning them.
        # Branches with a NULL last_scanned_id have not been scanned yet,
        # so are included.

        return Branch.select('''
            Branch.last_mirrored_id IS NOT NULL AND
            (Branch.last_scanned_id IS NULL OR
             Branch.last_scanned_id <> Branch.last_mirrored_id)
            ''')

    def getProductDevelopmentBranches(self, products):
        """See IBranchSet."""
        product_ids = [product.id for product in products]
        query = Branch.select('''
            (Branch.id = ProductSeries.import_branch OR
            Branch.id = ProductSeries.user_branch) AND
            ProductSeries.id = Product.development_focus AND
            Branch.product IN %s''' % sqlvalues(product_ids),
            clauseTables = ['Product', 'ProductSeries'])
        return query.prejoin(['author'])

    def getActiveUserBranchSummaryForProducts(self, products):
        """See IBranchSet."""
        product_ids = [product.id for product in products]
        if not product_ids:
            return []
        vcs_imports = getUtility(ILaunchpadCelebrities).vcs_imports
        lifecycle_clause = self._lifecycleClause(
            DEFAULT_BRANCH_STATUS_IN_LISTING)
        cur = cursor()
        cur.execute("""
            SELECT
                Branch.product, COUNT(Branch.id), MAX(Revision.revision_date)
            FROM Branch
            LEFT OUTER JOIN Revision
            ON Branch.last_scanned_id = Revision.revision_id
            WHERE Branch.product in %s
            AND Branch.owner <> %d %s
            GROUP BY Product
            """ % (quote(product_ids), vcs_imports.id, lifecycle_clause))
        result = {}
        product_map = dict([(product.id, product) for product in products])
        for product_id, branch_count, last_commit in cur.fetchall():
            product = product_map[product_id]
            result[product] = {'branch_count' : branch_count,
                               'last_commit' : last_commit}
        return result

    def getRecentlyChangedBranches(self, branch_count, visible_by_user=None):
        """See IBranchSet."""
        vcs_imports = getUtility(ILaunchpadCelebrities).vcs_imports
        query = ('''
            Branch.last_scanned IS NOT NULL
            AND Branch.owner <> %d
            '''
            % vcs_imports.id)
        return Branch.select(
            self._generateBranchClause(query, visible_by_user),
            limit=branch_count,
            orderBy=['-last_scanned', '-id'],
            prejoins=['author', 'product'])

    def getRecentlyImportedBranches(self, branch_count, visible_by_user=None):
        """See IBranchSet."""
        vcs_imports = getUtility(ILaunchpadCelebrities).vcs_imports
        query = ('''
            Branch.last_scanned IS NOT NULL
            AND Branch.owner = %d
            '''
            % vcs_imports.id)
        return Branch.select(
            self._generateBranchClause(query, visible_by_user),
            limit=branch_count,
            orderBy=['-last_scanned', '-id'],
            prejoins=['author', 'product'])

    def getRecentlyRegisteredBranches(self, branch_count, visible_by_user=None):
        """See IBranchSet."""
        return Branch.select(
            self._generateBranchClause('', visible_by_user),
            limit=branch_count,
            orderBy=['-date_created', '-id'],
            prejoins=['author', 'product'])

    def getLastCommitForBranches(self, branches):
        """Return a map of branch id to last commit time."""
        branch_ids = [branch.id for branch in branches]
        if not branch_ids:
            # Return a sensible default if given no branches
            return {}
        cur = cursor()
        cur.execute("""
            SELECT Branch.id, Revision.revision_date
            FROM Branch
            LEFT OUTER JOIN Revision
            ON Branch.last_scanned_id = Revision.revision_id
            WHERE Branch.id IN %s
            """
            % quote(branch_ids))
        commits = dict(cur.fetchall())
        return dict([(branch, commits.get(branch.id, None))
                     for branch in branches])

    def getBranchesForOwners(self, people):
        """Return the branches that are owned by the people specified."""
        owner_ids = [person.id for person in people]
        if not owner_ids:
            return []
        branches = Branch.select('Branch.owner in %s' % quote(owner_ids))
        return branches.prejoin(['product'])

    def _generateBranchClause(self, query, visible_by_user):
        # If the visible_by_user is a member of the Launchpad admins team,
        # then don't filter the results at all.
        lp_admins = getUtility(ILaunchpadCelebrities).admin
        if visible_by_user is not None and visible_by_user.inTeam(lp_admins):
            return query

        if len(query) > 0:
            query = '%s AND ' % query

        # Non logged in people can only see public branches.
        if visible_by_user is None:
            return '%sNOT Branch.private' % query

        # Logged in people can see public branches (first part of the union),
        # branches owned by teams they are in (second part),
        # and all branches they are subscribed to (third part).
        clause = ('''
            %sBranch.id IN (
                SELECT Branch.id
                FROM Branch
                WHERE
                    NOT Branch.private

                UNION

                SELECT Branch.id
                FROM Branch, TeamParticipation
                WHERE
                    Branch.owner = TeamParticipation.team
                AND TeamParticipation.person = %d

                UNION

                SELECT Branch.id
                FROM Branch, BranchSubscription, TeamParticipation
                WHERE
                    Branch.private
                AND Branch.id = BranchSubscription.branch
                AND BranchSubscription.person = TeamParticipation.team
                AND TeamParticipation.person = %d)
            '''
            % (query, visible_by_user.id, visible_by_user.id))

        return clause

    def _lifecycleClause(self, lifecycle_statuses):
        lifecycle_clause = ''
        if lifecycle_statuses:
            lifecycle_clause = (
                ' AND Branch.lifecycle_status in %s' %
                quote(lifecycle_statuses))
        return lifecycle_clause

    def getBranchesForPerson(self, person, lifecycle_statuses=None,
                             visible_by_user=None):
        """See IBranchSet."""
        query_params = {
            'person': person.id,
            'lifecycle_clause': self._lifecycleClause(lifecycle_statuses)
            }
        query = ('''
            Branch.id in (
                SELECT Branch.id
                FROM Branch, BranchSubscription
                WHERE
                    Branch.id = BranchSubscription.branch
                AND BranchSubscription.person = %(person)s

                UNION

                SELECT Branch.id
                FROM Branch
                WHERE
                    Branch.owner = %(person)s
                OR Branch.author = %(person)s
                )
            %(lifecycle_clause)s
            '''
            % query_params)

        return Branch.select(
            self._generateBranchClause(query, visible_by_user))

    def getBranchesAuthoredByPerson(self, person, lifecycle_statuses=None,
                                    visible_by_user=None):
        """See IBranchSet."""
        lifecycle_clause = self._lifecycleClause(lifecycle_statuses)
        query = 'Branch.author = %s %s' % (person.id, lifecycle_clause)
        return Branch.select(
            self._generateBranchClause(query, visible_by_user))

    def getBranchesRegisteredByPerson(self, person, lifecycle_statuses=None,
                                      visible_by_user=None):
        """See IBranchSet."""
        lifecycle_clause = self._lifecycleClause(lifecycle_statuses)
        query = ('''
            Branch.owner = %s AND
            (Branch.author is NULL OR
            Branch.author != %s) %s
            '''
            % (person.id, person.id, lifecycle_clause))
        return Branch.select(
            self._generateBranchClause(query, visible_by_user))

    def getBranchesSubscribedByPerson(self, person, lifecycle_statuses=None,
                                      visible_by_user=None):
        """See IBranchSet."""
        lifecycle_clause = self._lifecycleClause(lifecycle_statuses)
        query = ('''
            Branch.id = BranchSubscription.branch
            AND BranchSubscription.person = %s %s
            '''
            % (person.id, lifecycle_clause))
        return Branch.select(
            self._generateBranchClause(query, visible_by_user),
            clauseTables=['BranchSubscription'])

    def getBranchesForProduct(self, product, lifecycle_statuses=None,
                              visible_by_user=None):
        """See IBranchSet."""
        assert product is not None, "Must have a valid product."
        lifecycle_clause = self._lifecycleClause(lifecycle_statuses)

        query = 'Branch.product = %s %s' % (product.id, lifecycle_clause)

        return Branch.select(
            self._generateBranchClause(query, visible_by_user))

    def getLatestBranchesForProduct(self, product, quantity,
                                    visible_by_user=None):
        """See IBranchSet."""
        assert product is not None, "Must have a valid product."
        query = "Branch.product = %d" % product.id
        return Branch.select(
            self._generateBranchClause(query, visible_by_user),
            limit=quantity,
            orderBy=['-date_created', '-id'])


class BranchRelationship(SQLBase):
    """A relationship between branches.

    e.g. "subject is a debianization-branch-of object"
    """

    _table = 'BranchRelationship'
    subject = ForeignKey(foreignKey='Branch', dbName='subject', notNull=True),
    label = IntCol(dbName='label', notNull=True),
    object = ForeignKey(foreignKey='Branch', dbName='object', notNull=True),

    def _get_src(self):
        return self.subject
    def _set_src(self, value):
        self.subject = value

    def _get_dst(self):
        return self.object
    def _set_dst(self, value):
        self.object = value

    def _get_labelText(self):
        return BranchRelationships.items[self.label]

    def nameSelector(self, sourcepackage=None, selected=None):
        # XXX: Let's get HTML out of the database code.
        #      -- SteveAlexander, 2005-04-22
        html = '<select name="binarypackagename">\n'
        if not sourcepackage:
            # Return nothing for an empty query.
            binpkgs = []
        else:
            binpkgs = self._table.select("""
                binarypackagename.id = binarypackage.binarypackagename AND
                binarypackage.build = build.id AND
                build.sourcepackagerelease = sourcepackagerelease.id AND
                sourcepackagerelease.sourcepackage = %s"""
                % sqlvalues(sourcepackage),
                clauseTables = ['binarypackagename', 'binarypackage',
                                'build', 'sourcepackagerelease']
                )
        for pkg in binpkgs:
            html = html + '<option value="' + pkg.name + '"'
            if pkg.name==selected: html = html + ' selected'
            html = html + '>' + pkg.name + '</option>\n'
        html = html + '</select>\n'
        return html


class BranchLabel(SQLBase):
    _table = 'BranchLabel'

    label = ForeignKey(foreignKey='Label', dbName='label', notNull=True)
    branch = ForeignKey(foreignKey='Branch', dbName='branch', notNull=True)<|MERGE_RESOLUTION|>--- conflicted
+++ resolved
@@ -20,12 +20,8 @@
 from canonical.database.enumcol import EnumCol
 
 from canonical.launchpad.interfaces import (
-<<<<<<< HEAD
-    BranchCreationForbidden, DEFAULT_BRANCH_STATUS_IN_LISTING, IBranch,
-=======
     BranchCreationForbidden, BranchCreatorNotMemberOfOwnerTeam,
     DEFAULT_BRANCH_STATUS_IN_LISTING, IBranch,
->>>>>>> b4ee8874
     IBranchSet, ILaunchpadCelebrities, NotFoundError)
 from canonical.launchpad.database.branchrevision import BranchRevision
 from canonical.launchpad.database.branchsubscription import BranchSubscription
@@ -33,11 +29,7 @@
 from canonical.launchpad.mailnotification import NotificationRecipientSet
 from canonical.lp.dbschema import (
     BranchSubscriptionNotificationLevel, BranchSubscriptionDiffSize,
-<<<<<<< HEAD
-    BranchRelationships, BranchLifecycleStatus, BranchVisibilityPolicy)
-=======
     BranchRelationships, BranchLifecycleStatus, BranchVisibilityRule)
->>>>>>> b4ee8874
 
 
 class Branch(SQLBase):
@@ -293,49 +285,6 @@
             return default
 
     def _checkVisibilityPolicy(self, creator, owner, product):
-<<<<<<< HEAD
-        """Return a tuple of private and team to subscribe."""
-        policy_items = product.branch_visibility_policy_items
-
-        ratings = dict([(item, []) for item in BranchVisibilityPolicy.items])
-
-        for item in policy_items:
-            if item.team is not None and creator.inTeam(item.team):
-                ratings[item.policy].append(item.team)
-
-        # Forbidden trumps privacy.
-        if len(ratings[BranchVisibilityPolicy.FORBIDDEN]) > 0:
-            raise BranchCreationForbidden()
-        # Private trumps public.
-        private_teams = (
-            ratings[BranchVisibilityPolicy.PRIVATE] +
-            ratings[BranchVisibilityPolicy.PRIVATE_ONLY])
-        if len(private_teams) == 1:
-            return (True, private_teams[0])
-        elif len(private_teams) > 1:
-            # If the creator is a member of multiple teams that have private
-            # branches enabled for them, then the branch is private, and only
-            # visible to the creator.
-            if owner == creator:
-                # If the logged in user is the owner of the branch then they
-                # can see the branch, so no implicit subscription is needed.
-                return (True, None)
-            else:
-                return (True, creator)
-        elif len(ratings[BranchVisibilityPolicy.PUBLIC]) > 0:
-            return (False, None)
-
-        # Need to check the base branch visibility policy.
-        base_policy = product.branch_visibility_base_policy
-        if base_policy == BranchVisibilityPolicy.FORBIDDEN:
-            raise BranchCreationForbidden()
-        elif base_policy == BranchVisibilityPolicy.PUBLIC:
-            return (False, None)
-        elif owner == creator:
-            return (True, None)
-        else:
-            return (True, creator)
-=======
         """Return a tuple of private flag and person or team to subscribe.
 
         This method checks the branch visibility policy of the product.  The
@@ -443,7 +392,6 @@
             return PUBLIC_BRANCH
         else:
             return PRIVATE_BRANCH
->>>>>>> b4ee8874
 
     def new(self, name, creator, owner, product, url, title=None,
             lifecycle_status=BranchLifecycleStatus.NEW, author=None,
@@ -454,18 +402,8 @@
         if date_created is None:
             date_created = UTC_NOW
         # Check the policy for the person creating the branch.
-<<<<<<< HEAD
-        # If the product is None, then the branch is +junk, and hence
-        # public.
-        private = False
-        implicit_subscription = None
-        if product is not None:
-            private, implicit_subscription = self._checkVisibilityPolicy(
-                creator, owner, product)
-=======
         private, implicit_subscription = self._checkVisibilityPolicy(
             creator, owner, product)
->>>>>>> b4ee8874
 
         branch = Branch(
             name=name, owner=owner, author=author, product=product, url=url,
