# Copyright 2004-2005 Canonical Ltd.  All rights reserved.

__metaclass__ = type
__all__ = ['Branch', 'BranchSet', 'BranchRelationship', 'BranchLabel']

import re

from zope.interface import implements
from zope.component import getUtility

from sqlobject import (
    ForeignKey, IntCol, StringCol, BoolCol, SQLMultipleJoin, SQLRelatedJoin,
    SQLObjectNotFound, AND)

from canonical.config import config
from canonical.database.constants import DEFAULT, UTC_NOW
from canonical.database.sqlbase import (
    cursor, quote, SQLBase, sqlvalues)
from canonical.database.datetimecol import UtcDateTimeCol
from canonical.database.enumcol import EnumCol

<<<<<<< HEAD
from canonical.launchpad.interfaces import (IBranch, IBranchSet,
    NotFoundError)
from canonical.launchpad.database.revision import Revision, RevisionNumber
=======
from canonical.launchpad.interfaces import (
        IBranch, IBranchSet, ILaunchpadCelebrities, NotFoundError,
        )
from canonical.launchpad.database.revision import RevisionNumber
>>>>>>> e57d9da6
from canonical.launchpad.database.branchsubscription import BranchSubscription
from canonical.lp.dbschema import (
    BranchRelationships, BranchLifecycleStatus)


class Branch(SQLBase):
    """A sequence of ordered revisions in Bazaar."""

    implements(IBranch)

    _table = 'Branch'
    name = StringCol(notNull=False)
    title = StringCol(notNull=False)
    summary = StringCol(notNull=True)
    url = StringCol(dbName='url')
    whiteboard = StringCol(default=None)
    mirror_status_message = StringCol(default=None)
    started_at = ForeignKey(dbName='started_at', foreignKey='RevisionNumber',
                            default=None)

    owner = ForeignKey(dbName='owner', foreignKey='Person', notNull=True)
    author = ForeignKey(dbName='author', foreignKey='Person', default=None)

    product = ForeignKey(dbName='product', foreignKey='Product', default=None)
    branch_product_name = StringCol(default=None)
    product_locked = BoolCol(default=False, notNull=True)

    home_page = StringCol()
    branch_home_page = StringCol(default=None)
    home_page_locked = BoolCol(default=False, notNull=True)

    lifecycle_status = EnumCol(schema=BranchLifecycleStatus, notNull=True,
        default=BranchLifecycleStatus.NEW)

    landing_target = ForeignKey(dbName='landing_target', foreignKey='Branch',
                                default=None)
    current_delta_url = StringCol(default=None)
    current_diff_adds = IntCol(default=None)
    current_diff_deletes = IntCol(default=None)
    current_conflicts_url = StringCol(default=None)
    current_activity = IntCol(default=0, notNull=True)
    stats_updated = UtcDateTimeCol(default=None)

    last_mirrored = UtcDateTimeCol(default=None)
    last_mirrored_id = StringCol(default=None)
    last_mirror_attempt = UtcDateTimeCol(default=None)
    mirror_failures = IntCol(default=0, notNull=True)
    pull_disabled = BoolCol(default=False, notNull=True)

    last_scanned = UtcDateTimeCol(default=None)
    last_scanned_id = StringCol(default=None)
    revision_count = IntCol(default=DEFAULT, notNull=True)

    cache_url = StringCol(default=None)

    revision_history = SQLMultipleJoin('RevisionNumber', joinColumn='branch',
        orderBy='-sequence')

    subjectRelations = SQLMultipleJoin(
        'BranchRelationship', joinColumn='subject')
    objectRelations = SQLMultipleJoin(
        'BranchRelationship', joinColumn='object')

    subscriptions = SQLMultipleJoin(
        'BranchSubscription', joinColumn='branch', orderBy='id')
    subscribers = SQLRelatedJoin(
        'Person', joinColumn='branch', otherColumn='person',
        intermediateTable='BranchSubscription', orderBy='name')

    bug_branches = SQLMultipleJoin(
        'BugBranch', joinColumn='branch', orderBy='id')

    spec_links = SQLMultipleJoin('SpecificationBranch',
        joinColumn='branch',
        orderBy='id')

    date_created = UtcDateTimeCol(notNull=True, default=DEFAULT)

    mirror_request_time = UtcDateTimeCol(default=None)

    @property
    def related_bugs(self):
        """See IBranch."""
        return [bug_branch.bug for bug_branch in self.bug_branches]

    @property
    def warehouse_url(self):
        """See IBranch."""
        root = config.supermirror.warehouse_root_url
        return "%s%08x" % (root, self.id)

    @property
    def product_name(self):
        """See IBranch."""
        if self.product is None:
            return '+junk'
        return self.product.name

    @property
    def unique_name(self):
        """See IBranch."""
        return u'~%s/%s/%s' % (self.owner.name, self.product_name, self.name)

    @property
    def displayname(self):
        """See IBranch."""
        if self.title:
            return self.title
        else:
            return self.unique_name

    @property
    def sort_key(self):
        """See IBranch."""
        if self.product is None:
            product = None
        else:
            product = self.product.name
        if self.author is None:
            author = None
        else:
            author = self.author.browsername
        status = self.lifecycle_status.sortkey
        name = self.name
        owner = self.owner.name
        return (product, status, author, name, owner)

    def latest_revisions(self, quantity=10):
        """See IBranch."""
        return RevisionNumber.selectBy(
            branch=self, orderBy='-sequence').limit(quantity)

    def revisions_since(self, timestamp):
        """See IBranch."""
        return RevisionNumber.select(
            'Revision.id=RevisionNumber.revision AND '
            'RevisionNumber.branch = %d AND '
            'Revision.revision_date > %s' %
            (self.id, quote(timestamp)),
            orderBy='-sequence',
            clauseTables=['Revision'])

    def createRelationship(self, branch, relationship):
        BranchRelationship(subject=self, object=branch, label=relationship)

    def getRelations(self):
        return tuple(self.subjectRelations) + tuple(self.objectRelations)

    # subscriptions
    def subscribe(self, person, notification_level, max_diff_lines):
        """See IBranch."""
        # can't subscribe twice
        assert not self.hasSubscription(person), "User is already subscribed."
        return BranchSubscription(branch=self, person=person,
                                  notification_level=notification_level,
                                  max_diff_lines=max_diff_lines)

    def getSubscription(self, person):
        """See IBranch."""
        if person is None:
            return None
        subscription = BranchSubscription.selectOneBy(
            person=person, branch=self)
        return subscription

    def hasSubscription(self, person):
        """See IBranch."""
        return self.getSubscription(person) is not None

    def unsubscribe(self, person):
        """See IBranch."""
        subscription = self.getSubscription(person)
        assert subscription is not None, "User is not subscribed."
        BranchSubscription.delete(subscription.id)

    # revision number manipulation
    def getRevisionNumber(self, sequence):
        """See IBranch.getRevisionNumber()"""
        return RevisionNumber.selectOneBy(
            branch=self, sequence=sequence)

    def createRevisionNumber(self, sequence, revision):
        """See IBranch.createRevisionNumber()"""
        return RevisionNumber(branch=self, sequence=sequence, revision=revision)

    def truncateHistory(self, from_rev):
        """See IBranch.truncateHistory()"""
        revnos = RevisionNumber.select(AND(
            RevisionNumber.q.branchID == self.id,
            RevisionNumber.q.sequence >= from_rev))
        did_something = False
        # Since in the future we may not be storing the entire
        # revision history, a simple count against RevisionNumber
        # may not be sufficient to adjust the revision_count.
        for revno in revnos:
            revno.destroySelf()
            self.revision_count -= 1
            did_something = True
        return did_something

    def getTipRevision(self):
        """See IBranch"""
        tip_revision_id = self.last_scanned_id
        if tip_revision_id is None:
            return None
        return Revision.selectOneBy(revision_id=tip_revision_id)

    def updateScannedDetails(self, revision_id, revision_count):
        """See IBranch."""
        self.last_scanned = UTC_NOW
        self.last_scanned_id = revision_id
        self.revision_count = revision_count
        

class BranchSet:
    """The set of all branches."""

    implements(IBranchSet)

    def __getitem__(self, branch_id):
        """See IBranchSet."""
        branch = self.get(branch_id)
        if branch is None:
            raise NotFoundError(branch_id)
        return branch

    def __iter__(self):
        """See IBranchSet."""
        return iter(Branch.select())

    @property
    def all(self):
        branches = Branch.select()
        return branches.prejoin(['author', 'product'])

    def count(self):
        """See IBranchSet."""
        return Branch.select().count()

    def countBranchesWithAssociatedBugs(self):
        """See IBranchSet."""
        return Branch.select(
            'Branch.id = BugBranch.branch',
            clauseTables=['BugBranch'],
            distinct=True).count()

    def get(self, branch_id, default=None):
        """See IBranchSet."""
        try:
            return Branch.get(branch_id)
        except SQLObjectNotFound:
            return default

    def new(self, name, owner, product, url, title=None,
            lifecycle_status=BranchLifecycleStatus.NEW, author=None,
            summary=None, home_page=None, whiteboard=None, date_created=None):
        """See IBranchSet."""
        if not home_page:
            home_page = None
        if date_created is None:
            date_created = UTC_NOW
        return Branch(
            name=name, owner=owner, author=author, product=product, url=url,
            title=title, lifecycle_status=lifecycle_status, summary=summary,
            home_page=home_page, whiteboard=whiteboard,
            date_created=date_created)

    def getByUrl(self, url, default=None):
        """See IBranchSet."""
        assert not url.endswith('/')
        prefix = config.launchpad.supermirror_root
        if url.startswith(prefix):
            branch = self.getByUniqueName(url[len(prefix):])
        else:
            branch = Branch.selectOneBy(url=url)
        if branch is None:
            return default
        else:
            return branch

    def getByUniqueName(self, unique_name, default=None):
        """Find a branch by its ~owner/product/name unique name."""
        # import locally to avoid circular imports
        match = re.match('^~([^/]+)/([^/]+)/([^/]+)$', unique_name)
        if match is None:
            return default
        owner_name, product_name, branch_name = match.groups()
        if product_name == '+junk':
            query = ("Branch.owner = Person.id"
                     + " AND Branch.product IS NULL"
                     + " AND Person.name = " + quote(owner_name)
                     + " AND Branch.name = " + quote(branch_name))
            tables=['Person']
        else:
            query = ("Branch.owner = Person.id"
                     + " AND Branch.product = Product.id"
                     + " AND Person.name = " + quote(owner_name)
                     + " AND Product.name = " + quote(product_name)
                     + " AND Branch.name = " + quote(branch_name))
            tables=['Person', 'Product']
        branch = Branch.selectOne(query, clauseTables=tables)
        if branch is None:
            return default
        else:
            return branch

    def getBranchesToScan(self):
        """See IBranchSet.getBranchesToScan()"""
        # Return branches where the scanned and mirrored IDs don't match.
        # Branches with a NULL last_mirrored_id have never been
        # successfully mirrored so there is no point scanning them.
        # Branches with a NULL last_scanned_id have not been scanned yet,
        # so are included.

        return Branch.select('''
            Branch.last_mirrored_id IS NOT NULL AND
            (Branch.last_scanned_id IS NULL OR
             Branch.last_scanned_id <> Branch.last_mirrored_id)
            ''')

    def getRecentlyChangedBranches(self, branch_count):
        """See IBranchSet."""
        vcs_imports = getUtility(ILaunchpadCelebrities).vcs_imports
        query = '''
            Branch.last_scanned IS NOT NULL
            AND Branch.owner <> %d
            ''' % vcs_imports.id
        branches = Branch.select(
            query, orderBy=['-last_scanned'], limit=branch_count)
        return branches.prejoin(['author', 'product'])

    def getRecentlyImportedBranches(self, branch_count):
        """See IBranchSet."""
        vcs_imports = getUtility(ILaunchpadCelebrities).vcs_imports
        query = '''
            Branch.last_scanned IS NOT NULL
            AND Branch.owner = %d
            ''' % vcs_imports.id
        branches = Branch.select(
            query, orderBy=['-last_scanned'], limit=branch_count)
        return branches.prejoin(['author', 'product'])

    def getRecentlyRegisteredBranches(self, branch_count):
        """See IBranchSet."""

        branches = Branch.select(orderBy=['-date_created'], limit=branch_count)
        return branches.prejoin(['author', 'product'])

    def getLastCommitForBranches(self, branches):
        """Return a map of branch id to last commit time."""
        branch_ids = [branch.id for branch in branches]
        if not branch_ids:
            # Return a sensible default if given no branches
            return {}
        cur = cursor()
        cur.execute("""
            SELECT branch.id, revision.revision_date
            FROM branch
            LEFT OUTER JOIN revision
            ON branch.last_scanned_id = revision.revision_id
            WHERE branch.id IN %s
            """ % sqlvalues(branch_ids))
        commits = dict(cur.fetchall())
        return dict([(branch, commits.get(branch.id, None))
                     for branch in branches])

    def getBranchesForOwners(self, people):
        """Return the branches that are owned by the people specified."""
        owner_ids = [person.id for person in people]
        if not owner_ids:
            return []
        branches = Branch.select('Branch.owner in %s' % sqlvalues(owner_ids))
        return branches.prejoin(['product'])


class BranchRelationship(SQLBase):
    """A relationship between branches.

    e.g. "subject is a debianization-branch-of object"
    """

    _table = 'BranchRelationship'
    subject = ForeignKey(foreignKey='Branch', dbName='subject', notNull=True),
    label = IntCol(dbName='label', notNull=True),
    object = ForeignKey(foreignKey='Branch', dbName='object', notNull=True),

    def _get_src(self):
        return self.subject
    def _set_src(self, value):
        self.subject = value

    def _get_dst(self):
        return self.object
    def _set_dst(self, value):
        self.object = value

    def _get_labelText(self):
        return BranchRelationships.items[self.label]

    def nameSelector(self, sourcepackage=None, selected=None):
        # XXX: Let's get HTML out of the database code.
        #      -- SteveAlexander, 2005-04-22
        html = '<select name="binarypackagename">\n'
        if not sourcepackage:
            # Return nothing for an empty query.
            binpkgs = []
        else:
            binpkgs = self._table.select("""
                binarypackagename.id = binarypackage.binarypackagename AND
                binarypackage.build = build.id AND
                build.sourcepackagerelease = sourcepackagerelease.id AND
                sourcepackagerelease.sourcepackage = %s"""
                % sqlvalues(sourcepackage),
                clauseTables = ['binarypackagename', 'binarypackage',
                                'build', 'sourcepackagerelease']
                )
        for pkg in binpkgs:
            html = html + '<option value="' + pkg.name + '"'
            if pkg.name==selected: html = html + ' selected'
            html = html + '>' + pkg.name + '</option>\n'
        html = html + '</select>\n'
        return html


class BranchLabel(SQLBase):
    _table = 'BranchLabel'

    label = ForeignKey(foreignKey='Label', dbName='label', notNull=True)
    branch = ForeignKey(foreignKey='Branch', dbName='branch', notNull=True)<|MERGE_RESOLUTION|>--- conflicted
+++ resolved
@@ -19,16 +19,9 @@
 from canonical.database.datetimecol import UtcDateTimeCol
 from canonical.database.enumcol import EnumCol
 
-<<<<<<< HEAD
-from canonical.launchpad.interfaces import (IBranch, IBranchSet,
-    NotFoundError)
+from canonical.launchpad.interfaces import (
+        IBranch, IBranchSet, ILaunchpadCelebrities, NotFoundError)
 from canonical.launchpad.database.revision import Revision, RevisionNumber
-=======
-from canonical.launchpad.interfaces import (
-        IBranch, IBranchSet, ILaunchpadCelebrities, NotFoundError,
-        )
-from canonical.launchpad.database.revision import RevisionNumber
->>>>>>> e57d9da6
 from canonical.launchpad.database.branchsubscription import BranchSubscription
 from canonical.lp.dbschema import (
     BranchRelationships, BranchLifecycleStatus)
