--- conflicted
+++ resolved
@@ -583,18 +583,11 @@
         # should be None by this stage
         assert text != u'', 'Empty string received, should be None'
 
-<<<<<<< HEAD
-        if active_submission and active_submission.published:
-            published_submission = active_submission
-        else:
-            published_submission = self.getPublishedSubmission(pluralform)
-=======
         # We'll be needing our full submissions cache for this.
         self.initializeSubmissionsCaches()
 
         active_submission = self.getActiveSubmission(pluralform)
         published_submission = self.getPublishedSubmission(pluralform)
->>>>>>> 46791893
 
         # submitting an empty (None) translation gets rid of the published
         # or active submissions for that translation. But a null published
