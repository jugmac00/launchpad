# Copyright 2004-2007 Canonical Ltd.  All rights reserved.
# pylint: disable-msg=E0611,W0212

"""Launchpad bug-related database table classes."""

__metaclass__ = type

__all__ = [
    'Bug', 'BugBecameQuestionEvent', 'BugSet', 'get_bug_tags',
    'get_bug_tags_open_count']


import operator
import re
from cStringIO import StringIO
from email.Utils import make_msgid

from zope.app.content_types import guess_content_type
from zope.component import getUtility
from zope.event import notify
from zope.interface import implements, providedBy

from sqlobject import BoolCol, IntCol, ForeignKey, StringCol
from sqlobject import SQLMultipleJoin, SQLRelatedJoin
from sqlobject import SQLObjectNotFound

from canonical.launchpad.mailnotification import (
    get_bugtask_indirect_subscribers)
from canonical.launchpad.interfaces import (
    BugAttachmentType, BugTaskStatus, BugTrackerType, DistroSeriesStatus,
    IBug, IBugAttachmentSet, IBugBecameQuestionEvent, IBugBranch, IBugSet,
    IBugTaskSet, IBugWatchSet, ICveSet, IDistribution, IDistroSeries,
    ILaunchpadCelebrities, ILibraryFileAliasSet, IMessage, IProduct,
<<<<<<< HEAD
    IProductSeries, IQuestionTarget, ISourcePackage,
    IStructuralSubscriptionTarget, NominationError,
=======
    IProductSeries, IQuestionTarget, ISourcePackage, NominationError,
>>>>>>> 772dfb23
    NominationSeriesObsoleteError, NotFoundError, UNRESOLVED_BUGTASK_STATUSES)
from canonical.launchpad.helpers import shortlist
from canonical.database.sqlbase import cursor, SQLBase, sqlvalues
from canonical.database.constants import UTC_NOW
from canonical.database.datetimecol import UtcDateTimeCol
from canonical.launchpad.database.bugbranch import BugBranch
from canonical.launchpad.database.bugcve import BugCve
from canonical.launchpad.database.bugnomination import BugNomination
from canonical.launchpad.database.bugnotification import BugNotification
from canonical.launchpad.database.message import (
    MessageSet, Message, MessageChunk)
from canonical.launchpad.database.bugmessage import BugMessage
from canonical.launchpad.database.bugtask import (
    BugTask,
    BugTaskSet,
    bugtask_sort_key,
    get_bug_privacy_filter,
    NullBugTask,
    )
from canonical.launchpad.database.bugwatch import BugWatch
from canonical.launchpad.database.bugsubscription import BugSubscription
from canonical.launchpad.database.mentoringoffer import MentoringOffer
from canonical.launchpad.database.person import Person
from canonical.launchpad.database.pillar import pillar_sort_key
from canonical.launchpad.validators.person import public_person_validator
from canonical.launchpad.event.sqlobjectevent import (
    SQLObjectCreatedEvent, SQLObjectDeletedEvent, SQLObjectModifiedEvent)
from canonical.launchpad.mailnotification import BugNotificationRecipients
from canonical.launchpad.webapp.snapshot import Snapshot


_bug_tag_query_template = """
        SELECT %(columns)s FROM %(tables)s WHERE
            %(condition)s GROUP BY BugTag.tag ORDER BY BugTag.tag"""


def get_bug_tags(context_clause):
    """Return all the bug tags as a list of strings.

    context_clause is a SQL condition clause, limiting the tags to a
    specific context. The SQL clause can only use the BugTask table to
    choose the context.
    """
    from_tables = ['BugTag', 'BugTask']
    select_columns = ['BugTag.tag']
    conditions = ['BugTag.bug = BugTask.bug', '(%s)' % context_clause]

    cur = cursor()
    cur.execute(_bug_tag_query_template % dict(
            columns=', '.join(select_columns),
            tables=', '.join(from_tables),
            condition=' AND '.join(conditions)))
    return shortlist([row[0] for row in cur.fetchall()])


def get_bug_tags_open_count(maincontext_clause, user,
                            count_subcontext_clause=None):
    """Return all the used bug tags with their open bug count.

    maincontext_clause is a SQL condition clause, limiting the used tags
    to a specific context.
    count_subcontext_clause is a SQL condition clause, limiting the open bug
    count to a more limited context, for example a source package.

    Both SQL clauses may only use the BugTask table to choose the context.
    """
    from_tables = ['BugTag', 'BugTask', 'Bug']
    count_conditions = ['BugTask.status IN (%s)' % ','.join(
        sqlvalues(*UNRESOLVED_BUGTASK_STATUSES))]
    if count_subcontext_clause:
        count_conditions.append(count_subcontext_clause)
    select_columns = [
        'BugTag.tag',
        'COUNT (CASE WHEN %s THEN Bug.id ELSE NULL END)' %
            ' AND '.join(count_conditions),
        ]
    conditions = [
        'BugTag.bug = BugTask.bug',
        'Bug.id = BugTag.bug',
        '(%s)' % maincontext_clause]
    privacy_filter = get_bug_privacy_filter(user)
    if privacy_filter:
        conditions.append(privacy_filter)

    cur = cursor()
    cur.execute(_bug_tag_query_template % dict(
            columns=', '.join(select_columns),
            tables=', '.join(from_tables),
            condition=' AND '.join(conditions)))
    return shortlist([(row[0], row[1]) for row in cur.fetchall()])


class BugTag(SQLBase):
    """A tag belonging to a bug."""

    bug = ForeignKey(dbName='bug', foreignKey='Bug', notNull=True)
    tag = StringCol(notNull=True)


class BugBecameQuestionEvent:
    """See `IBugBecameQuestionEvent`."""
    implements(IBugBecameQuestionEvent)

    def __init__(self, bug, question, user):
        self.bug = bug
        self.question = question
        self.user = user


class Bug(SQLBase):
    """A bug."""

    implements(IBug)

    _defaultOrder = '-id'

    # db field names
    name = StringCol(unique=True, default=None)
    title = StringCol(notNull=True)
    description = StringCol(notNull=False,
                            default=None)
    owner = ForeignKey(
        dbName='owner', foreignKey='Person',
        validator=public_person_validator, notNull=True)
    duplicateof = ForeignKey(
        dbName='duplicateof', foreignKey='Bug', default=None)
    datecreated = UtcDateTimeCol(notNull=True, default=UTC_NOW)
    date_last_updated = UtcDateTimeCol(notNull=True, default=UTC_NOW)
    private = BoolCol(notNull=True, default=False)
    date_made_private = UtcDateTimeCol(notNull=False, default=None)
    who_made_private = ForeignKey(
        dbName='who_made_private', foreignKey='Person',
        validator=public_person_validator, default=None)
    security_related = BoolCol(notNull=True, default=False)

    # useful Joins
    activity = SQLMultipleJoin('BugActivity', joinColumn='bug', orderBy='id')
    messages = SQLRelatedJoin('Message', joinColumn='bug',
                           otherColumn='message',
                           intermediateTable='BugMessage',
                           prejoins=['owner'],
                           orderBy=['datecreated', 'id'])
    productinfestations = SQLMultipleJoin(
            'BugProductInfestation', joinColumn='bug', orderBy='id')
    packageinfestations = SQLMultipleJoin(
            'BugPackageInfestation', joinColumn='bug', orderBy='id')
    watches = SQLMultipleJoin(
        'BugWatch', joinColumn='bug', orderBy=['bugtracker', 'remotebug'])
    cves = SQLRelatedJoin('Cve', intermediateTable='BugCve',
        orderBy='sequence', joinColumn='bug', otherColumn='cve')
    cve_links = SQLMultipleJoin('BugCve', joinColumn='bug', orderBy='id')
    mentoring_offers = SQLMultipleJoin(
            'MentoringOffer', joinColumn='bug', orderBy='id')
    # XXX: kiko 2006-09-23: Why is subscriptions ordered by ID?
    subscriptions = SQLMultipleJoin(
            'BugSubscription', joinColumn='bug', orderBy='id',
            prejoins=["person"])
    duplicates = SQLMultipleJoin(
        'Bug', joinColumn='duplicateof', orderBy='id')
    attachments = SQLMultipleJoin('BugAttachment', joinColumn='bug',
        orderBy='id', prejoins=['libraryfile'])
    specifications = SQLRelatedJoin('Specification', joinColumn='bug',
        otherColumn='specification', intermediateTable='SpecificationBug',
        orderBy='-datecreated')
    questions = SQLRelatedJoin('Question', joinColumn='bug',
        otherColumn='question', intermediateTable='QuestionBug',
        orderBy='-datecreated')
    bug_branches = SQLMultipleJoin(
        'BugBranch', joinColumn='bug', orderBy='id')
    date_last_message = UtcDateTimeCol(default=None)
    number_of_duplicates = IntCol(notNull=True, default=0)
    message_count = IntCol(notNull=True, default=0)

    @property
    def displayname(self):
        """See `IBug`."""
        dn = 'Bug #%d' % self.id
        if self.name:
            dn += ' ('+self.name+')'
        return dn

    @property
    def bugtasks(self):
        """See `IBug`."""
        result = BugTask.selectBy(bug=self)
        result.prejoin(["assignee"])
        return sorted(result, key=bugtask_sort_key)

    @property
    def is_complete(self):
        """See `IBug`."""
        for task in self.bugtasks:
            if not task.is_complete:
                return False
        return True

    @property
    def affected_pillars(self):
        """See `IBug`."""
        result = set()
        for task in self.bugtasks:
            result.add(task.pillar)
        return sorted(result, key=pillar_sort_key)

    @property
    def permits_expiration(self):
        """See `IBug`.

        This property checks the general state of the bug to determine if
        expiration is permitted *if* a bugtask were to qualify for expiration.
        This property does not check the bugtask preconditions to identify
        a specific bugtask that can expire.

        :See: `IBug.can_expire` or `BugTaskSet.findExpirableBugTasks` to
            check or get a list of bugs that can expire.
        """
        # Bugs cannot be expired if any bugtask is valid.
        expirable_status_list = [
            BugTaskStatus.INCOMPLETE, BugTaskStatus.INVALID,
            BugTaskStatus.WONTFIX]
        has_an_expirable_bugtask = False
        for bugtask in self.bugtasks:
            if bugtask.status not in expirable_status_list:
                # We found an unexpirable bugtask; the bug cannot expire.
                return False
            if (bugtask.status == BugTaskStatus.INCOMPLETE
                and bugtask.pillar.enable_bug_expiration):
                # This bugtasks meets the basic conditions to expire.
                has_an_expirable_bugtask = True

        return has_an_expirable_bugtask

    @property
    def can_expire(self):
        """See `IBug`.

        Only Incomplete bug reports that affect a single pillar with
        enabled_bug_expiration set to True can be expired. To qualify for
        expiration, the bug and its bugtasks meet the follow conditions:

        1. The bug is inactive; the last update of the is older than
            Launchpad expiration age.
        2. The bug is not a duplicate.
        3. The bug has at least one message (a request for more information).
        4. The bug does not have any other valid bugtasks.
        5. The bugtask belongs to a project with enable_bug_expiration set
           to True.
        6. The bugtask has the status Incomplete.
        7. The bugtask is not assigned to anyone.
        8. The bugtask does not have a milestone.
        """
        # IBugTaskSet.findExpirableBugTasks() is the authoritative determiner
        # if a bug can expire, but it is expensive. We do a general check
        # to verify the bug permits expiration before using IBugTaskSet to
        # determine if a bugtask can cause expiration.
        if not self.permits_expiration:
            return False

        # Do the search as the Janitor, to ensure that this bug can be
        # found, even if it's private. We don't have access to the user
        # calling this property. If the user has access to view this
        # property, he has permission to see the bug, so we're not
        # exposing something we shouldn't. The Janitor has access to
        # view all bugs.
        bugtasks = getUtility(IBugTaskSet).findExpirableBugTasks(
            0, getUtility(ILaunchpadCelebrities).janitor, bug=self)
        return bugtasks.count() > 0

    @property
    def initial_message(self):
        """See `IBug`."""
        messages = sorted(self.messages, key=lambda ob: ob.id)
        return messages[0]

    def followup_subject(self):
        """See `IBug`."""
        return 'Re: '+ self.title

    def subscribe(self, person, subscribed_by):
        """See `IBug`."""
        # first look for an existing subscription
        for sub in self.subscriptions:
            if sub.person.id == person.id:
                return sub

        return BugSubscription(
            bug=self, person=person, subscribed_by=subscribed_by)

    def unsubscribe(self, person):
        """See `IBug`."""
        for sub in self.subscriptions:
            if sub.person.id == person.id:
                BugSubscription.delete(sub.id)
                return

    def unsubscribeFromDupes(self, person):
        """See `IBug`."""
        bugs_unsubscribed = []
        for dupe in self.duplicates:
            if dupe.isSubscribed(person):
                dupe.unsubscribe(person)
                bugs_unsubscribed.append(dupe)

        return bugs_unsubscribed

    def isSubscribed(self, person):
        """See `IBug`."""
        if person is None:
            return False

        bs = BugSubscription.selectBy(bug=self, person=person)
        return bool(bs)

    def isSubscribedToDupes(self, person):
        """See `IBug`."""
        return bool(
            BugSubscription.select("""
                bug IN (SELECT id FROM Bug WHERE duplicateof = %d) AND
                person = %d""" % (self.id, person.id)))

    def getDirectSubscriptions(self):
        """See `IBug`."""
        return BugSubscription.select("""
            Person.id = BugSubscription.person AND
            BugSubscription.bug = %d""" % self.id,
            orderBy="displayname", clauseTables=["Person"])

    def getDirectSubscribers(self, recipients=None):
        """See `IBug`.

        The recipients argument is private and not exposed in the
        inerface. If a BugNotificationRecipients instance is supplied,
        the relevant subscribers and rationales will be registered on
        it.
        """
        subscribers = list(
            Person.select("""
                Person.id = BugSubscription.person AND
                BugSubscription.bug = %d""" % self.id,
                orderBy="displayname", clauseTables=["BugSubscription"]))
        if recipients is not None:
            for subscriber in subscribers:
                recipients.addDirectSubscriber(subscriber)
        return subscribers

    def getIndirectSubscribers(self, recipients=None):
        """See `IBug`.

        See the comment in getDirectSubscribers for a description of the
        recipients argument.
        """
        # "Also notified" and duplicate subscribers are mutually
        # exclusive, so return both lists.
        indirect_subscribers = (
            self.getAlsoNotifiedSubscribers(recipients) +
            self.getSubscribersFromDuplicates(recipients))

        return sorted(
            indirect_subscribers, key=operator.attrgetter("displayname"))

    def getSubscriptionsFromDuplicates(self, recipients=None):
        """See `IBug`."""
        if self.private:
            return []

        duplicate_subscriptions = set(
            BugSubscription.select("""
                BugSubscription.bug = Bug.id AND
                Bug.duplicateof = %d""" % self.id,
                clauseTables=["Bug"]))

        # Direct and "also notified" subscribers take precedence
        # over subscribers from duplicates.
        duplicate_subscriptions -= set(self.getDirectSubscriptions())
        also_notified_subscriptions = set()
        for also_notified_subscriber in self.getAlsoNotifiedSubscribers():
            for duplicate_subscription in duplicate_subscriptions:
                if also_notified_subscriber == duplicate_subscription.person:
                    also_notified_subscriptions.add(duplicate_subscription)
                    break
        duplicate_subscriptions -= also_notified_subscriptions

        # Only add a subscriber once to the list.
        duplicate_subscribers = set(
            sub.person for sub in duplicate_subscriptions)
        subscriptions = []
        for duplicate_subscriber in duplicate_subscribers:
            for duplicate_subscription in duplicate_subscriptions:
                if duplicate_subscription.person == duplicate_subscriber:
                    subscriptions.append(duplicate_subscription)
                    break

        def get_person_displayname(subscription):
            return subscription.person.displayname

        return sorted(subscriptions, key=get_person_displayname)

    def getSubscribersFromDuplicates(self, recipients=None):
        """See `IBug`.

        See the comment in getDirectSubscribers for a description of the
        recipients argument.
        """
        if self.private:
            return []

        dupe_subscribers = set(
            Person.select("""
                Person.id = BugSubscription.person AND
                BugSubscription.bug = Bug.id AND
                Bug.duplicateof = %d""" % self.id,
                clauseTables=["Bug", "BugSubscription"]))

        # Direct and "also notified" subscribers take precedence over
        # subscribers from dupes. Note that we don't supply recipients
        # here because we are doing this to /remove/ subscribers.
        dupe_subscribers -= set(self.getDirectSubscribers())
        dupe_subscribers -= set(self.getAlsoNotifiedSubscribers())

        if recipients is not None:
            for subscriber in dupe_subscribers:
                recipients.addDupeSubscriber(subscriber)

        return sorted(
            dupe_subscribers, key=operator.attrgetter("displayname"))

    def getAlsoNotifiedSubscribers(self, recipients=None):
        """See `IBug`.

        See the comment in getDirectSubscribers for a description of the
        recipients argument.
        """
        if self.private:
            return []

        also_notified_subscribers = set()

        for bugtask in self.bugtasks:
            bugtask_subscribers = get_bugtask_indirect_subscribers(
                bugtask, recipients=recipients)
            also_notified_subscribers.update(bugtask_subscribers)

        # Direct subscriptions always take precedence over indirect
        # subscriptions.
        direct_subscribers = set(self.getDirectSubscribers())
        return sorted(
            (also_notified_subscribers - direct_subscribers),
            key=operator.attrgetter('displayname'))

    def getBugNotificationRecipients(self, duplicateof=None):
        """See `IBug`."""
        recipients = BugNotificationRecipients(duplicateof=duplicateof)
        self.getDirectSubscribers(recipients)
        if self.private:
            assert self.getIndirectSubscribers() == [], (
                "Indirect subscribers found on private bug. "
                "A private bug should never have implicit subscribers!")
        else:
            self.getIndirectSubscribers(recipients)
            if self.duplicateof:
                # This bug is a public duplicate of another bug, so include
                # the dupe target's subscribers in the recipient list. Note
                # that we only do this for duplicate bugs that are public;
                # changes in private bugs are not broadcast to their dupe
                # targets.
                dupe_recipients = (
                    self.duplicateof.getBugNotificationRecipients(
                        duplicateof=self.duplicateof))
                recipients.update(dupe_recipients)
        return recipients

    def addChangeNotification(self, text, person, when=None):
        """See `IBug`."""
        if when is None:
            when = UTC_NOW
        message = MessageSet().fromText(
            self.followup_subject(), text, owner=person, datecreated=when)
        BugNotification(
            bug=self, is_comment=False, message=message, date_emailed=None)

    def addCommentNotification(self, message):
        """See `IBug`."""
        BugNotification(
            bug=self, is_comment=True, message=message, date_emailed=None)

    def expireNotifications(self):
        """See `IBug`."""
        for notification in BugNotification.selectBy(
                bug=self, date_emailed=None):
            notification.date_emailed = UTC_NOW
            notification.syncUpdate()

    def newMessage(self, owner=None, subject=None, content=None, parent=None):
        """Create a new Message and link it to this bug."""
        msg = Message(
            parent=parent, owner=owner, subject=subject,
            rfc822msgid=make_msgid('malone'))
        MessageChunk(message=msg, content=content, sequence=1)

        bugmsg = self.linkMessage(msg)
        if not bugmsg:
            return

        notify(SQLObjectCreatedEvent(bugmsg, user=owner))

        return bugmsg.message

    def linkMessage(self, message, bugwatch=None):
        """See `IBug`."""
        if message not in self.messages:
            result = BugMessage(bug=self, message=message,
                bugwatch=bugwatch)
            getUtility(IBugWatchSet).fromText(
                message.text_contents, self, message.owner)
            self.findCvesInText(message.text_contents, message.owner)
            return result

    def addWatch(self, bugtracker, remotebug, owner):
        """See `IBug`."""
        # We shouldn't add duplicate bug watches.
        bug_watch = self.getBugWatch(bugtracker, remotebug)
        if bug_watch is not None:
            return bug_watch
        else:
            return BugWatch(
                bug=self, bugtracker=bugtracker,
                remotebug=remotebug, owner=owner)

    def addAttachment(self, owner, file_, comment, filename,
                      is_patch=False, content_type=None, description=None):
        """See `IBug`."""
        filecontent = file_.read()

        if is_patch:
            attach_type = BugAttachmentType.PATCH
            content_type = 'text/plain'
        else:
            attach_type = BugAttachmentType.UNSPECIFIED
            if content_type is None:
                content_type, encoding = guess_content_type(
                    name=filename, body=filecontent)

        filealias = getUtility(ILibraryFileAliasSet).create(
            name=filename, size=len(filecontent),
            file=StringIO(filecontent), contentType=content_type)

        if description:
            title = description
        else:
            title = filename

        if IMessage.providedBy(comment):
            message = comment
        else:
            message = self.newMessage(
                owner=owner, subject=description, content=comment)

        return getUtility(IBugAttachmentSet).create(
            bug=self, filealias=filealias, attach_type=attach_type,
            title=title, message=message, send_notifications=True)

    def hasBranch(self, branch):
        """See `IBug`."""
        branch = BugBranch.selectOneBy(branch=branch, bug=self)

        return branch is not None

    def addBranch(self, branch, registrant, whiteboard=None, status=None):
        """See `IBug`."""
        for bug_branch in shortlist(self.bug_branches):
            if bug_branch.branch == branch:
                return bug_branch
        if status is None:
            status = IBugBranch['status'].default

        bug_branch = BugBranch(
            branch=branch, bug=self, whiteboard=whiteboard, status=status,
            registrant=registrant)
        branch.date_last_modified = UTC_NOW

        notify(SQLObjectCreatedEvent(bug_branch))

        return bug_branch

    def linkCVE(self, cve, user):
        """See `IBug`."""
        if cve not in self.cves:
            bugcve = BugCve(bug=self, cve=cve)
            notify(SQLObjectCreatedEvent(bugcve, user=user))
            return bugcve

    def unlinkCVE(self, cve, user=None):
        """See `IBug`."""
        for cve_link in self.cve_links:
            if cve_link.cve.id == cve.id:
                notify(SQLObjectDeletedEvent(cve_link, user=user))
                BugCve.delete(cve_link.id)
                break

    def findCvesInText(self, text, user):
        """See `IBug`."""
        cves = getUtility(ICveSet).inText(text)
        for cve in cves:
            self.linkCVE(cve, user)

    # Several other classes need to generate lists of bugs, and
    # one thing they often have to filter for is completeness. We maintain
    # this single canonical query string here so that it does not have to be
    # cargo culted into Product, Distribution, ProductSeries etc
    completeness_clause =  """
        BugTask.bug = Bug.id AND """ + BugTask.completeness_clause

    def canBeAQuestion(self):
        """See `IBug`."""
        return (self._getQuestionTargetableBugTask() is not None
            and self.getQuestionCreatedFromBug() is None)

    def _getQuestionTargetableBugTask(self):
        """Return the only bugtask that can be a QuestionTarget, or None.

        Bugs that are also in external bug trackers cannot be converted
        to questions. This is also true for bugs that are being developed.
        None is returned when either of these conditions are true.

        The bugtask is selected by these rules:
        1. It's status is not Invalid.
        2. It is not a conjoined slave.
        Only one bugtask must meet both conditions to be return. When
        zero or many bugtasks match, None is returned.
        """
        # XXX sinzui 2007-10-19:
        # We may want to removed the bugtask.conjoined_master check
        # below. It is used to simplify the task of converting
        # conjoined bugtasks to question--since slaves cannot be
        # directly updated anyway.
        non_invalid_bugtasks = [
            bugtask for bugtask in self.bugtasks
            if (bugtask.status != BugTaskStatus.INVALID
                and bugtask.conjoined_master is None)]
        if len(non_invalid_bugtasks) != 1:
            return None
        [valid_bugtask] = non_invalid_bugtasks
        if valid_bugtask.pillar.official_malone:
            return valid_bugtask
        else:
            return None


    def convertToQuestion(self, person, comment=None):
        """See `IBug`."""
        question = self.getQuestionCreatedFromBug()
        assert question is None, (
            'This bug was already converted to question #%s.' % question.id)
        bugtask = self._getQuestionTargetableBugTask()
        assert bugtask is not None, (
            'A question cannot be created from this bug without a '
            'valid bugtask.')

        bugtask_before_modification = Snapshot(
            bugtask, providing=providedBy(bugtask))
        bugtask.transitionToStatus(BugTaskStatus.INVALID, person)
        edited_fields = ['status']
        if comment is not None:
            bugtask.statusexplanation = comment
            edited_fields.append('statusexplanation')
            self.newMessage(
                owner=person, subject=self.followup_subject(),
                content=comment)
        notify(
            SQLObjectModifiedEvent(
                object=bugtask,
                object_before_modification=bugtask_before_modification,
                edited_fields=edited_fields,
                user=person))

        question_target = IQuestionTarget(bugtask.target)
        question = question_target.createQuestionFromBug(self)

        notify(BugBecameQuestionEvent(self, question, person))
        return question

    def getQuestionCreatedFromBug(self):
        """See `IBug`."""
        for question in self.questions:
            if (question.owner == self.owner
                and question.datecreated == self.datecreated):
                return question
        return None

    def canMentor(self, user):
        """See `ICanBeMentored`."""
        return not (not user or
                    self.is_complete or
                    self.duplicateof is not None or
                    self.isMentor(user) or
                    not user.teams_participated_in)

    def isMentor(self, user):
        """See `ICanBeMentored`."""
        return MentoringOffer.selectOneBy(bug=self, owner=user) is not None

    def offerMentoring(self, user, team):
        """See `ICanBeMentored`."""
        # if an offer exists, then update the team
        mentoringoffer = MentoringOffer.selectOneBy(bug=self, owner=user)
        if mentoringoffer is not None:
            mentoringoffer.team = team
            return mentoringoffer
        # if no offer exists, create one from scratch
        mentoringoffer = MentoringOffer(owner=user, team=team,
            bug=self)
        notify(SQLObjectCreatedEvent(mentoringoffer, user=user))
        return mentoringoffer

    def retractMentoring(self, user):
        """See `ICanBeMentored`."""
        mentoringoffer = MentoringOffer.selectOneBy(bug=self, owner=user)
        if mentoringoffer is not None:
            notify(SQLObjectDeletedEvent(mentoringoffer, user=user))
            MentoringOffer.delete(mentoringoffer.id)

    def getMessageChunks(self):
        """See `IBug`."""
        query = """
            Message.id = MessageChunk.message AND
            BugMessage.message = Message.id AND
            BugMessage.bug = %s
            """ % sqlvalues(self)

        chunks = MessageChunk.select(query,
            clauseTables=["BugMessage", "Message"],
            # XXX: kiko 2006-09-16 bug=60745:
            # There is an issue that presents itself
            # here if we prejoin message.owner: because Message is
            # already in the clauseTables, the SQL generated joins
            # against message twice and that causes the results to
            # break.
            prejoinClauseTables=["Message"],
            # Note the ordering by Message.id here; while datecreated in
            # production is never the same, it can be in the test suite.
            orderBy=["Message.datecreated", "Message.id",
                     "MessageChunk.sequence"])
        chunks = list(chunks)

        # Since we can't prejoin, cache all people at once so we don't
        # have to do it while rendering, which is a big deal for bugs
        # with a million comments.
        owner_ids = set()
        for chunk in chunks:
            if chunk.message.ownerID:
                owner_ids.add(str(chunk.message.ownerID))
        list(Person.select("ID in (%s)" % ",".join(owner_ids)))

        return chunks

    def getNullBugTask(self, product=None, productseries=None,
                    sourcepackagename=None, distribution=None,
                    distroseries=None):
        """See `IBug`."""
        return NullBugTask(bug=self, product=product,
                           productseries=productseries,
                           sourcepackagename=sourcepackagename,
                           distribution=distribution,
                           distroseries=distroseries)

    def addNomination(self, owner, target):
        """See `IBug`."""
        distroseries = None
        productseries = None
        if IDistroSeries.providedBy(target):
            distroseries = target
            target_displayname = target.fullseriesname
            if target.status == DistroSeriesStatus.OBSOLETE:
                raise NominationSeriesObsoleteError(
                    "%s is an obsolete series." % target_displayname)
        else:
            assert IProductSeries.providedBy(target)
            productseries = target
            target_displayname = target.title

        if not self.canBeNominatedFor(target):
            raise NominationError(
                "This bug cannot be nominated for %s." % target_displayname)

        nomination = BugNomination(
            owner=owner, bug=self, distroseries=distroseries,
            productseries=productseries)
        if nomination.canApprove(owner):
            nomination.approve(owner)
        return nomination

    def canBeNominatedFor(self, nomination_target):
        """See `IBug`."""
        try:
            self.getNominationFor(nomination_target)
        except NotFoundError:
            # No nomination exists. Let's see if the bug is already
            # directly targeted to this nomination_target.
            if IDistroSeries.providedBy(nomination_target):
                target_getter = operator.attrgetter("distroseries")
            elif IProductSeries.providedBy(nomination_target):
                target_getter = operator.attrgetter("productseries")
            else:
                raise AssertionError(
                    "Expected IDistroSeries or IProductSeries target. "
                    "Got %r." % nomination_target)

            for task in self.bugtasks:
                if target_getter(task) == nomination_target:
                    # The bug is already targeted at this
                    # nomination_target.
                    return False

            # No nomination or tasks are targeted at this
            # nomination_target.
            return True
        else:
            # The bug is already nominated for this nomination_target.
            return False

    def getNominationFor(self, nomination_target):
        """See `IBug`."""
        if IDistroSeries.providedBy(nomination_target):
            filter_args = dict(distroseriesID=nomination_target.id)
        else:
            filter_args = dict(productseriesID=nomination_target.id)

        nomination = BugNomination.selectOneBy(bugID=self.id, **filter_args)

        if nomination is None:
            raise NotFoundError(
                "Bug #%d is not nominated for %s." % (
                self.id, nomination_target.displayname))

        return nomination

    def getNominations(self, target=None):
        """See `IBug`."""
        # Define the function used as a sort key.
        def by_bugtargetdisplayname(nomination):
            """Return the friendly sort key verson of displayname."""
            return nomination.target.bugtargetdisplayname.lower()

        nominations = BugNomination.selectBy(bugID=self.id)
        if IProduct.providedBy(target):
            filtered_nominations = []
            for nomination in shortlist(nominations):
                if (nomination.productseries and
                    nomination.productseries.product == target):
                    filtered_nominations.append(nomination)
            nominations = filtered_nominations
        elif IDistribution.providedBy(target):
            filtered_nominations = []
            for nomination in shortlist(nominations):
                if (nomination.distroseries and
                    nomination.distroseries.distribution == target):
                    filtered_nominations.append(nomination)
            nominations = filtered_nominations

        return sorted(nominations, key=by_bugtargetdisplayname)

    def getBugWatch(self, bugtracker, remote_bug):
        """See `IBug`."""
        # If the bug tracker is of BugTrackerType.EMAILADDRESS we can
        # never tell if a bug is already being watched upstream, since
        # the remotebug field for such bug watches contains either '' or
        # an RFC822 message ID. In these cases, then, we always return
        # None for the sake of sanity.
        if bugtracker.bugtrackertype == BugTrackerType.EMAILADDRESS:
            return None

        # XXX: BjornT 2006-10-11:
        # This matching is a bit fragile, since bugwatch.remotebug
        # is a user editable text string. We should improve the
        # matching so that for example '#42' matches '42' and so on.
        return BugWatch.selectFirstBy(
            bug=self, bugtracker=bugtracker, remotebug=remote_bug,
            orderBy='id')

    def setStatus(self, target, status, user):
        """See `IBug`."""
        bugtask = self.getBugTask(target)
        if bugtask is None:
            if IProductSeries.providedBy(target):
                bugtask = self.getBugTask(target.product)
            elif ISourcePackage.providedBy(target):
                current_distro_series = target.distribution.currentseries
                current_package = current_distro_series.getSourcePackage(
                    target.sourcepackagename.name)
                if self.getBugTask(current_package) is not None:
                    # The bug is targeted to the current series, don't
                    # fall back on the general distribution task.
                    return None
                distro_package = target.distribution.getSourcePackage(
                    target.sourcepackagename.name)
                bugtask = self.getBugTask(distro_package)
            else:
                return None

        if bugtask is None:
            return None

        if bugtask.conjoined_master is not None:
            bugtask = bugtask.conjoined_master

        if bugtask.status == status:
            return None

        bugtask_before_modification = Snapshot(
            bugtask, providing=providedBy(bugtask))
        bugtask.transitionToStatus(status, user)
        notify(SQLObjectModifiedEvent(
            bugtask, bugtask_before_modification, ['status'], user=user))

        return bugtask

    def setPrivate(self, private, who):
        """See `IBug`.

        We also record who made the change and when the change took
        place.
        """
        if self.private != private:
            if private:
                # Change indirect subscribers into direct subscribers
                # *before* setting private because
                # getIndirectSubscribers() behaves differently when
                # the bug is private.
                for person in self.getIndirectSubscribers():
                    self.subscribe(person, who)

            self.private = private

            if private:
                self.who_made_private = who
                self.date_made_private = UTC_NOW
            else:
                self.who_made_private = None
                self.date_made_private = None

            return True # Changed.
        else:
            return False # Not changed.

    def getBugTask(self, target):
        """See `IBug`."""
        for bugtask in self.bugtasks:
            if bugtask.target == target:
                return bugtask

        return None

    def _getTags(self):
        """Get the tags as a sorted list of strings."""
        tags = [
            bugtag.tag
            for bugtag in BugTag.selectBy(bug=self, orderBy='tag')
            ]
        return tags

    def _setTags(self, tags):
        """Set the tags from a list of strings."""
        # In order to preserve the ordering of the tags, delete all tags
        # and insert the new ones.
        new_tags = set([tag.lower() for tag in tags])
        old_tags = set(self.tags)
        added_tags = new_tags.difference(old_tags)
        removed_tags = old_tags.difference(new_tags)
        for removed_tag in removed_tags:
            tag = BugTag.selectOneBy(bug=self, tag=removed_tag)
            tag.destroySelf()
        for added_tag in added_tags:
            BugTag(bug=self, tag=added_tag)

    tags = property(_getTags, _setTags)


class BugSet:
    """See BugSet."""
    implements(IBugSet)

    valid_bug_name_re = re.compile(r'''^[a-z][a-z0-9\\+\\.\\-]+$''')

    def get(self, bugid):
        """See `IBugSet`."""
        try:
            return Bug.get(bugid)
        except SQLObjectNotFound:
            raise NotFoundError(
                "Unable to locate bug with ID %s." % str(bugid))

    def getByNameOrID(self, bugid):
        """See `IBugSet`."""
        if self.valid_bug_name_re.match(bugid):
            bug = Bug.selectOneBy(name=bugid)
            if bug is None:
                raise NotFoundError(
                    "Unable to locate bug with ID %s." % bugid)
        else:
            try:
                bug = self.get(bugid)
            except ValueError:
                raise NotFoundError(
                    "Unable to locate bug with nickname %s." % bugid)
        return bug

    def searchAsUser(self, user, duplicateof=None, orderBy=None, limit=None):
        """See `IBugSet`."""
        where_clauses = []
        if duplicateof:
            where_clauses.append("Bug.duplicateof = %d" % duplicateof.id)

        admins = getUtility(ILaunchpadCelebrities).admin
        if user:
            if not user.inTeam(admins):
                # Enforce privacy-awareness for logged-in, non-admin users,
                # so that they can only see the private bugs that they're
                # allowed to see.
                where_clauses.append("""
                    (Bug.private = FALSE OR
                     Bug.id in (
                         SELECT Bug.id
                         FROM Bug, BugSubscription, TeamParticipation
                         WHERE Bug.id = BugSubscription.bug AND
                             TeamParticipation.person = %(personid)s AND
                             BugSubscription.person = TeamParticipation.team))
                             """ % sqlvalues(personid=user.id))
        else:
            # Anonymous user; filter to include only public bugs in
            # the search results.
            where_clauses.append("Bug.private = FALSE")

        other_params = {}
        if orderBy:
            other_params['orderBy'] = orderBy
        if limit:
            other_params['limit'] = limit

        return Bug.select(
            ' AND '.join(where_clauses), **other_params)

    def queryByRemoteBug(self, bugtracker, remotebug):
        """See `IBugSet`."""
        bug = Bug.selectFirst("""
                bugwatch.bugtracker = %s AND
                bugwatch.remotebug = %s AND
                bugwatch.bug = bug.id
                """ % sqlvalues(bugtracker.id, str(remotebug)),
                distinct=True,
                clauseTables=['BugWatch'],
                orderBy=['datecreated'])
        return bug

    def createBug(self, bug_params):
        """See `IBugSet`."""
        # Make a copy of the parameter object, because we might modify some
        # of its attribute values below.
        params = Snapshot(
            bug_params, names=[
                "owner", "title", "comment", "description", "msg",
                "datecreated", "security_related", "private",
                "distribution", "sourcepackagename", "binarypackagename",
                "product", "status", "subscribers", "tags",
                "subscribe_reporter"])

        if not (params.comment or params.description or params.msg):
            raise AssertionError(
                'Method createBug requires a comment, msg, or description.')

        # make sure we did not get TOO MUCH information
        assert params.comment is None or params.msg is None, (
            "Expected either a comment or a msg, but got both.")
        if params.product and params.product.private_bugs:
            # If the private_bugs flag is set on a product, then
            # force the new bug report to be private.
            params.private = True

        # Store binary package name in the description, because
        # storing it as a separate field was a maintenance burden to
        # developers.
        if params.binarypackagename:
            params.comment = "Binary package hint: %s\n\n%s" % (
                params.binarypackagename.name, params.comment)

        # Create the bug comment if one was given.
        if params.comment:
            rfc822msgid = make_msgid('malonedeb')
            params.msg = Message(
                subject=params.title, distribution=params.distribution,
                rfc822msgid=rfc822msgid, owner=params.owner)
            MessageChunk(
                message=params.msg, sequence=1, content=params.comment,
                blob=None)

        # Extract the details needed to create the bug and optional msg.
        if not params.description:
            params.description = params.msg.text_contents

        if not params.datecreated:
            params.datecreated = UTC_NOW

        extra_params = {}
        if params.private:
            # We add some auditing information. After bug creation
            # time these attributes are updated by Bug.setPrivate().
            extra_params.update(
                date_made_private=params.datecreated,
                who_made_private=params.owner)

        bug = Bug(
            title=params.title, description=params.description,
            private=params.private, owner=params.owner,
            datecreated=params.datecreated,
            security_related=params.security_related,
            **extra_params)

        if params.subscribe_reporter:
            bug.subscribe(params.owner, params.owner)
        if params.tags:
            bug.tags = params.tags

        if params.security_related:
            assert params.private, (
                "A security related bug should always be private by default.")
            if params.product:
                context = params.product
            else:
                context = params.distribution

            if context.security_contact:
                bug.subscribe(context.security_contact, params.owner)
            else:
                bug.subscribe(context.owner, params.owner)
        # XXX: ElliotMurphy 2007-06-14: If we ever allow filing private
        # non-security bugs, this test might be simplified to checking
        # params.private.
        elif params.product and params.product.private_bugs:
            # Subscribe the bugcontact to all bugs,
            # because all their bugs are private by default
            # otherwise only subscribe the bug reporter by default.
            if params.product.bugcontact:
                bug.subscribe(params.product.bugcontact, params.owner)
            else:
                bug.subscribe(params.product.owner, params.owner)
        else:
            # nothing to do
            pass

        # Subscribe other users.
        for subscriber in params.subscribers:
            bug.subscribe(subscriber, params.owner)

        # Link the bug to the message.
        BugMessage(bug=bug, message=params.msg)

        # Create the task on a product if one was passed.
        if params.product:
            BugTaskSet().createTask(
                bug=bug, product=params.product, owner=params.owner,
                status=params.status)

        # Create the task on a source package name if one was passed.
        if params.distribution:
            BugTaskSet().createTask(
                bug=bug, distribution=params.distribution,
                sourcepackagename=params.sourcepackagename,
                owner=params.owner, status=params.status)

        return bug
<|MERGE_RESOLUTION|>--- conflicted
+++ resolved
@@ -24,19 +24,13 @@
 from sqlobject import SQLMultipleJoin, SQLRelatedJoin
 from sqlobject import SQLObjectNotFound
 
-from canonical.launchpad.mailnotification import (
-    get_bugtask_indirect_subscribers)
 from canonical.launchpad.interfaces import (
     BugAttachmentType, BugTaskStatus, BugTrackerType, DistroSeriesStatus,
     IBug, IBugAttachmentSet, IBugBecameQuestionEvent, IBugBranch, IBugSet,
     IBugTaskSet, IBugWatchSet, ICveSet, IDistribution, IDistroSeries,
     ILaunchpadCelebrities, ILibraryFileAliasSet, IMessage, IProduct,
-<<<<<<< HEAD
     IProductSeries, IQuestionTarget, ISourcePackage,
     IStructuralSubscriptionTarget, NominationError,
-=======
-    IProductSeries, IQuestionTarget, ISourcePackage, NominationError,
->>>>>>> 772dfb23
     NominationSeriesObsoleteError, NotFoundError, UNRESOLVED_BUGTASK_STATUSES)
 from canonical.launchpad.helpers import shortlist
 from canonical.database.sqlbase import cursor, SQLBase, sqlvalues
@@ -475,9 +469,29 @@
         also_notified_subscribers = set()
 
         for bugtask in self.bugtasks:
-            bugtask_subscribers = get_bugtask_indirect_subscribers(
-                bugtask, recipients=recipients)
-            also_notified_subscribers.update(bugtask_subscribers)
+            # Assignees are indirect subscribers.
+            if bugtask.assignee:
+                also_notified_subscribers.add(bugtask.assignee)
+                if recipients is not None:
+                    recipients.addAssignee(bugtask.assignee)
+
+            if IStructuralSubscriptionTarget.providedBy(bugtask.target):
+                also_notified_subscribers.update(
+                    bugtask.target.getBugNotificationsRecipients(recipients))
+
+            if bugtask.milestone is not None:
+                also_notified_subscribers.update(
+                    bugtask.milestone.getBugNotificationsRecipients(
+                    recipients))
+
+            # If the target's bug contact isn't set,
+            # we add the owner as a subscriber.
+            pillar = bugtask.pillar
+            if pillar.bugcontact is None:
+                also_notified_subscribers.add(pillar.owner)
+                if recipients is not None:
+                    recipients.addRegistrant(
+                        pillar.owner, pillar)
 
         # Direct subscriptions always take precedence over indirect
         # subscriptions.
