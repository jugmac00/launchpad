--- conflicted
+++ resolved
@@ -74,15 +74,9 @@
             'BugProductInfestation', joinColumn='bug', orderBy='id')
     packageinfestations = SQLMultipleJoin(
             'BugPackageInfestation', joinColumn='bug', orderBy='id')
-<<<<<<< HEAD
-    watches = MultipleJoin(
-        'BugWatch', joinColumn='bug', orderBy=['bugtracker', 'remotebug'])
-    externalrefs = MultipleJoin(
-=======
     watches = SQLMultipleJoin(
         'BugWatch', joinColumn='bug', orderBy=['bugtracker', 'remotebug'])
     externalrefs = SQLMultipleJoin(
->>>>>>> 896dae12
             'BugExternalRef', joinColumn='bug', orderBy='id')
     cves = RelatedJoin('Cve', intermediateTable='BugCve',
         orderBy='sequence', joinColumn='bug', otherColumn='cve')
