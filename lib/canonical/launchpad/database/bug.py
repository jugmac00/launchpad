# Copyright 2004-2007 Canonical Ltd.  All rights reserved.
"""Launchpad bug-related database table classes."""

__metaclass__ = type
__all__ = ['Bug', 'BugSet', 'get_bug_tags', 'get_bug_tags_open_count']

import operator
import re
from cStringIO import StringIO
from email.Utils import make_msgid

from zope.app.content_types import guess_content_type
from zope.component import getUtility
from zope.event import notify
from zope.interface import implements, providedBy

from sqlobject import ForeignKey, StringCol, BoolCol
from sqlobject import SQLMultipleJoin, SQLRelatedJoin
from sqlobject import SQLObjectNotFound

from canonical.launchpad.interfaces import (
    IBug, IBugSet, ICveSet, NotFoundError, ILaunchpadCelebrities,
    IDistroBugTask, IDistroSeriesBugTask, ILibraryFileAliasSet,
    IBugAttachmentSet, IMessage, IUpstreamBugTask, IDistroSeries,
    IProductSeries, IProductSeriesBugTask, NominationError,
<<<<<<< HEAD
    NominationReleaseObsoleteError, IProduct, IDistribution,
    UNRESOLVED_BUGTASK_STATUSES, ISourcePackage)
=======
    NominationSeriesObsoleteError, IProduct, IDistribution,
    UNRESOLVED_BUGTASK_STATUSES, BugNotificationRecipients,
    ISourcePackage)
>>>>>>> c1aa8f3d
from canonical.launchpad.helpers import shortlist
from canonical.database.sqlbase import cursor, SQLBase, sqlvalues
from canonical.database.constants import UTC_NOW
from canonical.database.datetimecol import UtcDateTimeCol
from canonical.launchpad.database.bugbranch import BugBranch
from canonical.launchpad.database.bugcve import BugCve
from canonical.launchpad.database.bugnomination import BugNomination
from canonical.launchpad.database.bugnotification import BugNotification
from canonical.launchpad.database.message import (
    MessageSet, Message, MessageChunk)
from canonical.launchpad.database.bugmessage import BugMessage
from canonical.launchpad.database.bugtask import (
    BugTask,
    BugTaskSet,
    bugtask_sort_key,
    get_bug_privacy_filter,
    NullBugTask,
    )
from canonical.launchpad.database.bugwatch import BugWatch
from canonical.launchpad.database.bugsubscription import BugSubscription
from canonical.launchpad.database.mentoringoffer import MentoringOffer
from canonical.launchpad.database.person import Person
from canonical.launchpad.database.pillar import pillar_sort_key
from canonical.launchpad.event.sqlobjectevent import (
    SQLObjectCreatedEvent, SQLObjectDeletedEvent, SQLObjectModifiedEvent)
from canonical.launchpad.mailnotification import BugNotificationRecipients
from canonical.launchpad.webapp.snapshot import Snapshot
from canonical.lp.dbschema import (
    BugAttachmentType, DistroSeriesStatus, BugTaskStatus)

_bug_tag_query_template = """
        SELECT %(columns)s FROM %(tables)s WHERE
            %(condition)s GROUP BY BugTag.tag ORDER BY BugTag.tag"""


def get_bug_tags(context_clause):
    """Return all the bug tags as a list of strings.

    context_clause is a SQL condition clause, limiting the tags to a
    specific context. The SQL clause can only use the BugTask table to
    choose the context.
    """
    from_tables = ['BugTag', 'BugTask']
    select_columns = ['BugTag.tag']
    conditions = ['BugTag.bug = BugTask.bug', '(%s)' % context_clause]

    cur = cursor()
    cur.execute(_bug_tag_query_template % dict(
            columns=', '.join(select_columns),
            tables=', '.join(from_tables),
            condition=' AND '.join(conditions)))
    return shortlist([row[0] for row in cur.fetchall()])


def get_bug_tags_open_count(maincontext_clause, user,
                            count_subcontext_clause=None):
    """Return all the used bug tags with their open bug count.

    maincontext_clause is a SQL condition clause, limiting the used tags
    to a specific context.
    count_subcontext_clause is a SQL condition clause, limiting the open bug
    count to a more limited context, for example a source package.

    Both SQL clauses may only use the BugTask table to choose the context.
    """
    from_tables = ['BugTag', 'BugTask', 'Bug']
    count_conditions = ['BugTask.status IN (%s)' % ','.join(
        sqlvalues(*UNRESOLVED_BUGTASK_STATUSES))]
    if count_subcontext_clause:
        count_conditions.append(count_subcontext_clause)
    select_columns = [
        'BugTag.tag',
        'COUNT (CASE WHEN %s THEN Bug.id ELSE NULL END)' %
            ' AND '.join(count_conditions),
        ]
    conditions = [
        'BugTag.bug = BugTask.bug',
        'Bug.id = BugTag.bug',
        '(%s)' % maincontext_clause]
    privacy_filter = get_bug_privacy_filter(user)
    if privacy_filter:
        conditions.append(privacy_filter)

    cur = cursor()
    cur.execute(_bug_tag_query_template % dict(
            columns=', '.join(select_columns),
            tables=', '.join(from_tables),
            condition=' AND '.join(conditions)))
    return shortlist([(row[0], row[1]) for row in cur.fetchall()])


class BugTag(SQLBase):
    """A tag belonging to a bug."""

    bug = ForeignKey(dbName='bug', foreignKey='Bug', notNull=True)
    tag = StringCol(notNull=True)


class Bug(SQLBase):
    """A bug."""

    implements(IBug)

    _defaultOrder = '-id'

    # db field names
    name = StringCol(unique=True, default=None)
    title = StringCol(notNull=True)
    description = StringCol(notNull=False,
                            default=None)
    owner = ForeignKey(dbName='owner', foreignKey='Person', notNull=True)
    duplicateof = ForeignKey(
        dbName='duplicateof', foreignKey='Bug', default=None)
    datecreated = UtcDateTimeCol(notNull=True, default=UTC_NOW)
    date_last_updated = UtcDateTimeCol(notNull=True, default=UTC_NOW)
    private = BoolCol(notNull=True, default=False)
    date_made_private = UtcDateTimeCol(notNull=False, default=None)
    who_made_private = ForeignKey(
        dbName='who_made_private', foreignKey='Person', default=None)
    security_related = BoolCol(notNull=True, default=False)

    # useful Joins
    activity = SQLMultipleJoin('BugActivity', joinColumn='bug', orderBy='id')
    messages = SQLRelatedJoin('Message', joinColumn='bug',
                           otherColumn='message',
                           intermediateTable='BugMessage',
                           prejoins=['owner'],
                           orderBy=['datecreated', 'id'])
    productinfestations = SQLMultipleJoin(
            'BugProductInfestation', joinColumn='bug', orderBy='id')
    packageinfestations = SQLMultipleJoin(
            'BugPackageInfestation', joinColumn='bug', orderBy='id')
    watches = SQLMultipleJoin(
        'BugWatch', joinColumn='bug', orderBy=['bugtracker', 'remotebug'])
    externalrefs = SQLMultipleJoin(
            'BugExternalRef', joinColumn='bug', orderBy='id')
    cves = SQLRelatedJoin('Cve', intermediateTable='BugCve',
        orderBy='sequence', joinColumn='bug', otherColumn='cve')
    cve_links = SQLMultipleJoin('BugCve', joinColumn='bug', orderBy='id')
    mentoring_offers = SQLMultipleJoin(
            'MentoringOffer', joinColumn='bug', orderBy='id')
    # XXX: why is subscriptions ordered by ID? -- kiko, 2006-09-23
    subscriptions = SQLMultipleJoin(
            'BugSubscription', joinColumn='bug', orderBy='id',
            prejoins=["person"])
    duplicates = SQLMultipleJoin('Bug', joinColumn='duplicateof', orderBy='id')
    attachments = SQLMultipleJoin('BugAttachment', joinColumn='bug',
        orderBy='id', prejoins=['libraryfile'])
    specifications = SQLRelatedJoin('Specification', joinColumn='bug',
        otherColumn='specification', intermediateTable='SpecificationBug',
        orderBy='-datecreated')
    questions = SQLRelatedJoin('Question', joinColumn='bug',
        otherColumn='question', intermediateTable='QuestionBug',
        orderBy='-datecreated')
    bug_branches = SQLMultipleJoin('BugBranch', joinColumn='bug', orderBy='id')

    @property
    def displayname(self):
        """See IBug."""
        dn = 'Bug #%d' % self.id
        if self.name:
            dn += ' ('+self.name+')'
        return dn

    @property
    def bugtasks(self):
        """See IBug."""
        result = BugTask.selectBy(bug=self)
        result.prejoin(["assignee"])
        return sorted(result, key=bugtask_sort_key)

    @property
    def is_complete(self):
        """See IBug."""
        for task in self.bugtasks:
            if not task.is_complete:
                return False
        return True

    @property
    def affected_pillars(self):
        """See IBug."""
        result = set()
        for task in self.bugtasks:
            result.add(task.pillar)
        return sorted(result, key=pillar_sort_key)

    @property
    def initial_message(self):
        """See IBug."""
        messages = sorted(self.messages, key=lambda ob: ob.id)
        return messages[0]

    def followup_subject(self):
        return 'Re: '+ self.title

    def subscribe(self, person):
        """See canonical.launchpad.interfaces.IBug."""
        # first look for an existing subscription
        for sub in self.subscriptions:
            if sub.person.id == person.id:
                return sub

        return BugSubscription(bug=self, person=person)

    def unsubscribe(self, person):
        """See canonical.launchpad.interfaces.IBug."""
        for sub in self.subscriptions:
            if sub.person.id == person.id:
                BugSubscription.delete(sub.id)
                return

    def unsubscribeFromDupes(self, person):
        """See canonical.launchpad.interfaces.IBug."""
        bugs_unsubscribed = []
        for dupe in self.duplicates:
            if dupe.isSubscribed(person):
                dupe.unsubscribe(person)
                bugs_unsubscribed.append(dupe)

        return bugs_unsubscribed

    def isSubscribed(self, person):
        """See canonical.launchpad.interfaces.IBug."""
        if person is None:
            return False

        bs = BugSubscription.selectBy(bug=self, person=person)
        return bool(bs)

    def isSubscribedToDupes(self, person):
        """See canonical.launchpad.interfaces.IBug."""
        return bool(
            BugSubscription.select("""
                bug IN (SELECT id FROM Bug WHERE duplicateof = %d) AND
                person = %d""" % (self.id, person.id)))

    def getDirectSubscribers(self, recipients=None):
        """See canonical.launchpad.interfaces.IBug.

        The recipients argument is private and not exposed in the
        inerface. If a BugNotificationRecipients instance is supplied,
        the relevant subscribers and rationales will be registered on
        it.
        """
        subscribers = list(
            Person.select("""
                Person.id = BugSubscription.person AND
                BugSubscription.bug = %d""" % self.id,
                orderBy="displayname", clauseTables=["BugSubscription"]))
        if recipients is not None:
            for subscriber in subscribers:
                recipients.addDirectSubscriber(subscriber)
        return subscribers

    def getIndirectSubscribers(self, recipients=None):
        """See canonical.launchpad.interfaces.IBug.

        See the comment in getDirectSubscribers for a description of the
        recipients argument.
        """
        # "Also notified" and duplicate subscribers are mutually
        # exclusive, so return both lists.
        indirect_subscribers = (
            self.getAlsoNotifiedSubscribers(recipients) +
            self.getSubscribersFromDuplicates(recipients))

        return sorted(
            indirect_subscribers, key=operator.attrgetter("displayname"))

    def getSubscribersFromDuplicates(self, recipients=None):
        """See canonical.launchpad.interfaces.IBug.

        See the comment in getDirectSubscribers for a description of the
        recipients argument.
        """
        if self.private:
            return []

        dupe_subscribers = set(
            Person.select("""
                Person.id = BugSubscription.person AND
                BugSubscription.bug = Bug.id AND
                Bug.duplicateof = %d""" % self.id,
                clauseTables=["Bug", "BugSubscription"]))

        # Direct and "also notified" subscribers take precedence over
        # subscribers from dupes. Note that we don't supply recipients
        # here because we are doing this to /remove/ subscribers.
        dupe_subscribers -= set(self.getDirectSubscribers())
        dupe_subscribers -= set(self.getAlsoNotifiedSubscribers())

        if recipients is not None:
            for subscriber in dupe_subscribers:
                recipients.addDupeSubscriber(subscriber)

        return sorted(dupe_subscribers, key=operator.attrgetter("displayname"))

    def getAlsoNotifiedSubscribers(self, recipients=None):
        """See canonical.launchpad.interfaces.IBug.

        See the comment in getDirectSubscribers for a description of the
        recipients argument.
        """
        if self.private:
            return []

        also_notified_subscribers = set()

        for bugtask in self.bugtasks:
            # Assignees are indirect subscribers.
            if bugtask.assignee:
                also_notified_subscribers.add(bugtask.assignee)
                if recipients is not None:
                    recipients.addAssignee(bugtask.assignee)

            # Bug contacts are indirect subscribers.
            if (IDistroBugTask.providedBy(bugtask) or
                IDistroSeriesBugTask.providedBy(bugtask)):
                if bugtask.distribution is not None:
                    distribution = bugtask.distribution
                else:
                    distribution = bugtask.distroseries.distribution

                if distribution.bugcontact:
                    also_notified_subscribers.add(distribution.bugcontact)
                    if recipients is not None:
                        recipients.addDistroBugContact(distribution.bugcontact,
                                                      distribution)

                if bugtask.sourcepackagename:
                    sourcepackage = distribution.getSourcePackage(
                        bugtask.sourcepackagename)
                    for pbc in sourcepackage.bugcontacts:
                        also_notified_subscribers.add(pbc.bugcontact)
                        if recipients is not None:
                            recipients.addPackageBugContact(pbc.bugcontact,
                                                           sourcepackage)
            else:
                if IUpstreamBugTask.providedBy(bugtask):
                    product = bugtask.product
                else:
                    assert IProductSeriesBugTask.providedBy(bugtask)
                    product = bugtask.productseries.product
                if product.bugcontact:
                    also_notified_subscribers.add(product.bugcontact)
                    if recipients is not None:
                        recipients.addUpstreamBugContact(product.bugcontact, product)
                else:
                    also_notified_subscribers.add(product.owner)
                    if recipients is not None:
                        recipients.addUpstreamRegistrant(product.owner, product)

        # Direct subscriptions always take precedence over indirect
        # subscriptions.
        direct_subscribers = set(self.getDirectSubscribers())
        return sorted(
            (also_notified_subscribers - direct_subscribers),
            key=operator.attrgetter('displayname'))

    def getBugNotificationRecipients(self, duplicateof=None):
        """See canonical.launchpad.interfaces.IBug."""
        recipients = BugNotificationRecipients(duplicateof=duplicateof)
        self.getDirectSubscribers(recipients)
        if self.private:
            assert self.getIndirectSubscribers() == [], (
                "Indirect subscribers found on private bug. "
                "A private bug should never have implicit subscribers!")
        else:
            self.getIndirectSubscribers(recipients)
            if self.duplicateof:
                # This bug is a public duplicate of another bug, so include
                # the dupe target's subscribers in the recipient list. Note
                # that we only do this for duplicate bugs that are public;
                # changes in private bugs are not broadcast to their dupe
                # targets.
                dupe_recipients = self.duplicateof.getBugNotificationRecipients(
                    duplicateof=self.duplicateof)
                recipients.update(dupe_recipients)
        return recipients

    def addChangeNotification(self, text, person, when=None):
        """See IBug."""
        if when is None:
            when = UTC_NOW
        message = MessageSet().fromText(
            self.followup_subject(), text, owner=person, datecreated=when)
        BugNotification(
            bug=self, is_comment=False, message=message, date_emailed=None)

    def addCommentNotification(self, message):
        """See IBug."""
        BugNotification(
            bug=self, is_comment=True, message=message, date_emailed=None)

    def expireNotifications(self):
        """See IBug."""
        for notification in BugNotification.selectBy(
                bug=self, date_emailed=None):
            notification.date_emailed = UTC_NOW
            notification.syncUpdate()

    def newMessage(self, owner=None, subject=None, content=None, parent=None):
        """Create a new Message and link it to this bug."""
        msg = Message(
            parent=parent, owner=owner, subject=subject,
            rfc822msgid=make_msgid('malone'))
        MessageChunk(message=msg, content=content, sequence=1)

        bugmsg = BugMessage(bug=self, message=msg)

        notify(SQLObjectCreatedEvent(bugmsg, user=owner))

        return bugmsg.message

    def linkMessage(self, message):
        """See IBug."""
        if message not in self.messages:
            return BugMessage(bug=self, message=message)

    def addWatch(self, bugtracker, remotebug, owner):
        """See IBug."""
        # We shouldn't add duplicate bug watches.
        bug_watch = self.getBugWatch(bugtracker, remotebug)
        if bug_watch is not None:
            return bug_watch
        else:
            return BugWatch(
                bug=self, bugtracker=bugtracker,
                remotebug=remotebug, owner=owner)

    def addAttachment(self, owner, file_, comment, filename,
                      is_patch=False, content_type=None, description=None):
        """See IBug."""
        filecontent = file_.read()

        if is_patch:
            attach_type = BugAttachmentType.PATCH
            content_type = 'text/plain'
        else:
            attach_type = BugAttachmentType.UNSPECIFIED
            if content_type is None:
                content_type, encoding = guess_content_type(
                    name=filename, body=filecontent)

        filealias = getUtility(ILibraryFileAliasSet).create(
            name=filename, size=len(filecontent),
            file=StringIO(filecontent), contentType=content_type)

        if description:
            title = description
        else:
            title = filename

        if IMessage.providedBy(comment):
            message = comment
        else:
            message = self.newMessage(
                owner=owner, subject=description, content=comment)

        attachment = getUtility(IBugAttachmentSet).create(
            bug=self, filealias=filealias, attach_type=attach_type,
            title=title, message=message)
        notify(SQLObjectCreatedEvent(attachment))
        return attachment

    def hasBranch(self, branch):
        """See canonical.launchpad.interfaces.IBug."""
        branch = BugBranch.selectOneBy(branch=branch, bug=self)

        return branch is not None

    def addBranch(self, branch, whiteboard=None):
        """See canonical.launchpad.interfaces.IBug."""
        for bug_branch in shortlist(self.bug_branches):
            if bug_branch.branch == branch:
                return bug_branch

        bug_branch = BugBranch(
            branch=branch, bug=self, whiteboard=whiteboard)

        notify(SQLObjectCreatedEvent(bug_branch))

        return bug_branch

    def linkCVE(self, cve, user=None):
        """See IBug."""
        if cve not in self.cves:
            bugcve = BugCve(bug=self, cve=cve)
            notify(SQLObjectCreatedEvent(bugcve, user=user))
            return bugcve

    def unlinkCVE(self, cve, user=None):
        """See IBug."""
        for cve_link in self.cve_links:
            if cve_link.cve.id == cve.id:
                notify(SQLObjectDeletedEvent(cve_link, user=user))
                BugCve.delete(cve_link.id)
                break

    def findCvesInText(self, text):
        """See IBug."""
        cves = getUtility(ICveSet).inText(text)
        for cve in cves:
            self.linkCVE(cve)

    # Several other classes need to generate lists of bugs, and
    # one thing they often have to filter for is completeness. We maintain
    # this single canonical query string here so that it does not have to be
    # cargo culted into Product, Distribution, ProductSeries etc
    completeness_clause =  """
        BugTask.bug = Bug.id AND """ + BugTask.completeness_clause

    def canMentor(self, user):
        """See ICanBeMentored."""
        return not (not user or
                    self.is_complete or
                    self.duplicateof is not None or
                    self.isMentor(user) or
                    not user.teams_participated_in)

    def isMentor(self, user):
        """See ICanBeMentored."""
        return MentoringOffer.selectOneBy(bug=self, owner=user) is not None

    def offerMentoring(self, user, team):
        """See ICanBeMentored."""
        # if an offer exists, then update the team
        mentoringoffer = MentoringOffer.selectOneBy(bug=self, owner=user)
        if mentoringoffer is not None:
                mentoringoffer.team = team
                return mentoringoffer
        # if no offer exists, create one from scratch
        mentoringoffer = MentoringOffer(owner=user, team=team,
            bug=self)
        notify(SQLObjectCreatedEvent(mentoringoffer, user=user))
        return mentoringoffer

    def retractMentoring(self, user):
        """See ICanBeMentored."""
        mentoringoffer = MentoringOffer.selectOneBy(bug=self, owner=user)
        if mentoringoffer is not None:
            notify(SQLObjectDeletedEvent(mentoringoffer, user=user))
            MentoringOffer.delete(mentoringoffer.id)

    def getMessageChunks(self):
        """See IBug."""
        chunks = MessageChunk.select("""
            Message.id = MessageChunk.message AND
            BugMessage.message = Message.id AND
            BugMessage.bug = %s
            """ % sqlvalues(self),
            clauseTables=["BugMessage", "Message"],
            # XXX: See bug 60745. There is an issue that presents itself
            # here if we prejoin message.owner: because Message is
            # already in the clauseTables, the SQL generated joins
            # against message twice and that causes the results to
            # break. -- kiko, 2006-09-16
            prejoinClauseTables=["Message"],
            # Note the ordering by Message.id here; while datecreated in
            # production is never the same, it can be in the test suite.
            orderBy=["Message.datecreated", "Message.id",
                     "MessageChunk.sequence"])
        return chunks

    def getNullBugTask(self, product=None, productseries=None,
                    sourcepackagename=None, distribution=None,
                    distroseries=None):
        """See IBug."""
        return NullBugTask(bug=self, product=product,
                           productseries=productseries, 
                           sourcepackagename=sourcepackagename,
                           distribution=distribution,
                           distroseries=distroseries)

    def addNomination(self, owner, target):
        """See IBug."""
        distroseries = None
        productseries = None
        if IDistroSeries.providedBy(target):
            distroseries = target
            target_displayname = target.fullseriesname
            if target.status == DistroSeriesStatus.OBSOLETE:
                raise NominationSeriesObsoleteError(
                    "%s is an obsolete series" % target_displayname)
        else:
            assert IProductSeries.providedBy(target)
            productseries = target
            target_displayname = target.title

        if not self.canBeNominatedFor(target):
            raise NominationError(
                "This bug cannot be nominated for %s" % target_displayname)

        nomination = BugNomination(
            owner=owner, bug=self, distroseries=distroseries,
            productseries=productseries)
        if nomination.canApprove(owner):
            nomination.approve(owner)
        return nomination

    def canBeNominatedFor(self, nomination_target):
        """See IBug."""
        try:
            self.getNominationFor(nomination_target)
        except NotFoundError:
            # No nomination exists. Let's see if the bug is already
            # directly targeted to this nomination_target.
            if IDistroSeries.providedBy(nomination_target):
                target_getter = operator.attrgetter("distroseries")
            elif IProductSeries.providedBy(nomination_target):
                target_getter = operator.attrgetter("productseries")
            else:
                raise AssertionError(
                    "Expected IDistroSeries or IProductSeries target. "
                    "Got %r." % nomination_target)

            for task in self.bugtasks:
                if target_getter(task) == nomination_target:
                    # The bug is already targeted at this
                    # nomination_target.
                    return False

            # No nomination or tasks are targeted at this
            # nomination_target.
            return True
        else:
            # The bug is already nominated for this nomination_target.
            return False

    def getNominationFor(self, nomination_target):
        """See IBug."""
        if IDistroSeries.providedBy(nomination_target):
            filter_args = dict(distroseriesID=nomination_target.id)
        else:
            filter_args = dict(productseriesID=nomination_target.id)

        nomination = BugNomination.selectOneBy(bugID=self.id, **filter_args)

        if nomination is None:
            raise NotFoundError(
                "Bug #%d is not nominated for %s" % (
                self.id, nomination_target.displayname))

        return nomination

    def getNominations(self, target=None):
        """See IBug."""
        # Define the function used as a sort key.
        def by_bugtargetname(nomination):
            return nomination.target.bugtargetname.lower()

        nominations = BugNomination.selectBy(bugID=self.id)
        if IProduct.providedBy(target):
            filtered_nominations = []
            for nomination in shortlist(nominations):
                if (nomination.productseries and
                    nomination.productseries.product == target):
                    filtered_nominations.append(nomination)
            nominations = filtered_nominations
        elif IDistribution.providedBy(target):
            filtered_nominations = []
            for nomination in shortlist(nominations):
                if (nomination.distroseries and
                    nomination.distroseries.distribution == target):
                    filtered_nominations.append(nomination)
            nominations = filtered_nominations

        return sorted(nominations, key=by_bugtargetname)

    def getBugWatch(self, bugtracker, remote_bug):
        """See IBug."""
        #XXX: This matching is a bit fragile, since
        #     bugwatch.remotebug is a user editable text string.
        #     We should improve the matching so that for example
        #     '#42' matches '42' and so on.
        #     -- Bjorn Tillenius, 2006-10-11
        return BugWatch.selectFirstBy(
            bug=self, bugtracker=bugtracker, remotebug=remote_bug,
            orderBy='id')

    def setStatus(self, target, status, user):
        """See IBug."""
        bugtask = self.getBugTask(target)
        if bugtask is None:
            if IProductSeries.providedBy(target):
                bugtask = self.getBugTask(target.product)
            elif ISourcePackage.providedBy(target):
                current_distro_series = target.distribution.currentseries
                current_package = current_distro_series.getSourcePackage(
                    target.sourcepackagename.name)
                if self.getBugTask(current_package) is not None:
                    # The bug is targeted to the current series, don't
                    # fall back on the general distribution task.
                    return None
                distro_package = target.distribution.getSourcePackage(
                    target.sourcepackagename.name)
                bugtask = self.getBugTask(distro_package)
            else:
                return None

        if bugtask is None:
            return None

        if bugtask.conjoined_master is not None:
            bugtask = bugtask.conjoined_master

        bugtask_before_modification = Snapshot(
            bugtask, providing=providedBy(bugtask))
        bugtask.transitionToStatus(status)
        if bugtask_before_modification.status != bugtask.status:
            notify(SQLObjectModifiedEvent(
                bugtask, bugtask_before_modification, ['status'], user=user))

        return bugtask

    def getBugTask(self, target):
        """See IBug."""
        for bugtask in self.bugtasks:
            if bugtask.target == target:
                return bugtask

        return None

    def _getTags(self):
        """Get the tags as a sorted list of strings."""
        tags = [
            bugtag.tag
            for bugtag in BugTag.selectBy(bug=self, orderBy='tag')
            ]
        return tags

    def _setTags(self, tags):
        """Set the tags from a list of strings."""
        # In order to preserve the ordering of the tags, delete all tags
        # and insert the new ones.
        new_tags = set([tag.lower() for tag in tags])
        old_tags = set(self.tags)
        added_tags = new_tags.difference(old_tags)
        removed_tags = old_tags.difference(new_tags)
        for removed_tag in removed_tags:
            tag = BugTag.selectOneBy(bug=self, tag=removed_tag)
            tag.destroySelf()
        for added_tag in added_tags:
            BugTag(bug=self, tag=added_tag)

    tags = property(_getTags, _setTags)


class BugSet:
    implements(IBugSet)

    valid_bug_name_re = re.compile(r'''^[a-z][a-z0-9\\+\\.\\-]+$''')

    def get(self, bugid):
        """See canonical.launchpad.interfaces.bug.IBugSet."""
        try:
            return Bug.get(bugid)
        except SQLObjectNotFound:
            raise NotFoundError(
                "Unable to locate bug with ID %s" % str(bugid))

    def getByNameOrID(self, bugid):
        """See canonical.launchpad.interfaces.bug.IBugSet."""
        if self.valid_bug_name_re.match(bugid):
            bug = Bug.selectOneBy(name=bugid)
            if bug is None:
                raise NotFoundError(
                    "Unable to locate bug with ID %s" % bugid)
        else:
            try:
                bug = self.get(bugid)
            except ValueError:
                raise NotFoundError(
                    "Unable to locate bug with nickname %s" % bugid)
        return bug

    def searchAsUser(self, user, duplicateof=None, orderBy=None, limit=None):
        """See canonical.launchpad.interfaces.bug.IBugSet."""
        where_clauses = []
        if duplicateof:
            where_clauses.append("Bug.duplicateof = %d" % duplicateof.id)

        admins = getUtility(ILaunchpadCelebrities).admin
        if user:
            if not user.inTeam(admins):
                # Enforce privacy-awareness for logged-in, non-admin users,
                # so that they can only see the private bugs that they're
                # allowed to see.
                where_clauses.append("""
                    (Bug.private = FALSE OR
                      Bug.id in (
                        SELECT Bug.id
                        FROM Bug, BugSubscription, TeamParticipation
                        WHERE Bug.id = BugSubscription.bug AND
                              TeamParticipation.person = %(personid)s AND
                              BugSubscription.person = TeamParticipation.team))
                              """ % sqlvalues(personid=user.id))
        else:
            # Anonymous user; filter to include only public bugs in
            # the search results.
            where_clauses.append("Bug.private = FALSE")

        other_params = {}
        if orderBy:
            other_params['orderBy'] = orderBy
        if limit:
            other_params['limit'] = limit

        return Bug.select(
            ' AND '.join(where_clauses), **other_params)

    def queryByRemoteBug(self, bugtracker, remotebug):
        """See IBugSet."""
        bug = Bug.selectFirst("""
                bugwatch.bugtracker = %s AND
                bugwatch.remotebug = %s AND
                bugwatch.bug = bug.id
                """ % sqlvalues(bugtracker.id, str(remotebug)),
                distinct=True,
                clauseTables=['BugWatch'],
                orderBy=['datecreated'])
        return bug

    def createBug(self, bug_params):
        """See IBugSet."""
        # Make a copy of the parameter object, because we might modify some of
        # its attribute values below.
        params = Snapshot(
            bug_params, names=[
                "owner", "title", "comment", "description", "msg",
                "datecreated", "security_related", "private",
                "distribution", "sourcepackagename", "binarypackagename",
                "product", "status", "subscribers", "tags"])

        if not (params.comment or params.description or params.msg):
            raise AssertionError(
                'createBug requires a comment, msg, or description')

        # make sure we did not get TOO MUCH information
        assert params.comment is None or params.msg is None, (
            "Expected either a comment or a msg, but got both")

        celebs = getUtility(ILaunchpadCelebrities)
        # XXX This list should be determined from a flag in the DB
        # with a way for LP admins to set the flag when a project
        # pays us for privacy features. -- elliot, 2007-04-19
        private_bug_products = (celebs.landscape, celebs.redfish)

        if params.product in private_bug_products:
            # These bugs are always private, because details of the
            # project, like bug reports, are not yet meant to be
            # publically disclosed.
            params.private = True

        # Store binary package name in the description, because
        # storing it as a separate field was a maintenance burden to
        # developers.
        if params.binarypackagename:
            params.comment = "Binary package hint: %s\n\n%s" % (
                params.binarypackagename.name, params.comment)

        # Create the bug comment if one was given.
        if params.comment:
            rfc822msgid = make_msgid('malonedeb')
            params.msg = Message(
                subject=params.title, distribution=params.distribution,
                rfc822msgid=rfc822msgid, owner=params.owner)
            MessageChunk(
                message=params.msg, sequence=1, content=params.comment,
                blob=None)

        # Extract the details needed to create the bug and optional msg.
        if not params.description:
            params.description = params.msg.text_contents

        if not params.datecreated:
            params.datecreated = UTC_NOW

        bug = Bug(
            title=params.title, description=params.description,
            private=params.private, owner=params.owner,
            datecreated=params.datecreated,
            security_related=params.security_related)

        bug.subscribe(params.owner)
        if params.tags:
            bug.tags = params.tags

        if params.product in private_bug_products:
            # Subscribe the bugcontact to all bugs,
            # because all their bugs are private by default
            # otherwise only subscribe the bug reporter by default.
            if params.product.bugcontact:
                bug.subscribe(params.product.bugcontact)
            else:
                bug.subscribe(params.product.owner)

        if params.security_related:
            assert params.private, (
                "A security related bug should always be private by default")
            if params.product:
                context = params.product
            else:
                context = params.distribution

            if context.security_contact:
                bug.subscribe(context.security_contact)
            else:
                bug.subscribe(context.owner)

        # Subscribe other users.
        for subscriber in params.subscribers:
            bug.subscribe(subscriber)

        # Link the bug to the message.
        BugMessage(bug=bug, message=params.msg)

        # Create the task on a product if one was passed.
        if params.product:
            BugTaskSet().createTask(
                bug=bug, product=params.product, owner=params.owner,
                status=params.status)

        # Create the task on a source package name if one was passed.
        if params.distribution:
            BugTaskSet().createTask(
                bug=bug, distribution=params.distribution,
                sourcepackagename=params.sourcepackagename,
                owner=params.owner, status=params.status)

        return bug
<|MERGE_RESOLUTION|>--- conflicted
+++ resolved
@@ -23,14 +23,9 @@
     IDistroBugTask, IDistroSeriesBugTask, ILibraryFileAliasSet,
     IBugAttachmentSet, IMessage, IUpstreamBugTask, IDistroSeries,
     IProductSeries, IProductSeriesBugTask, NominationError,
-<<<<<<< HEAD
-    NominationReleaseObsoleteError, IProduct, IDistribution,
-    UNRESOLVED_BUGTASK_STATUSES, ISourcePackage)
-=======
     NominationSeriesObsoleteError, IProduct, IDistribution,
-    UNRESOLVED_BUGTASK_STATUSES, BugNotificationRecipients,
+    UNRESOLVED_BUGTASK_STATUSES,
     ISourcePackage)
->>>>>>> c1aa8f3d
 from canonical.launchpad.helpers import shortlist
 from canonical.database.sqlbase import cursor, SQLBase, sqlvalues
 from canonical.database.constants import UTC_NOW
