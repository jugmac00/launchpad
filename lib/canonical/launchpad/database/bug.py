# Copyright 2004-2007 Canonical Ltd.  All rights reserved.
# pylint: disable-msg=E0611,W0212

"""Launchpad bug-related database table classes."""

__metaclass__ = type

__all__ = [
    'Bug', 'BugBecameQuestionEvent', 'BugSet', 'get_bug_tags',
    'get_bug_tags_open_count']


import operator
import re
from cStringIO import StringIO
from email.Utils import make_msgid

from zope.app.content_types import guess_content_type
from zope.component import getUtility
from zope.event import notify
from zope.interface import implements, providedBy

from sqlobject import BoolCol, IntCol, ForeignKey, StringCol
from sqlobject import SQLMultipleJoin, SQLRelatedJoin
from sqlobject import SQLObjectNotFound

from canonical.launchpad.interfaces import (
<<<<<<< HEAD
    BugAttachmentType, BugTaskStatus, DistroSeriesStatus, IBug,
    IBugAttachmentSet, IBugBecameQuestionEvent, IBugBranch, IBugSet,
    IBugTaskSet, IBugWatchSet, ICveSet, IDistribution, IDistroSeries,
    ILaunchpadCelebrities, ILibraryFileAliasSet, IMessage, IProduct,
    IProductSeries, IQuestionTarget, ISourcePackage,
    IStructuralSubscriptionTarget, NominationError,
    NominationSeriesObsoleteError, NotFoundError, UNRESOLVED_BUGTASK_STATUSES)
=======
    BugAttachmentType, BugTaskStatus, BugTrackerType,
    DistroSeriesStatus, IBug, IBugAttachmentSet,
    IBugBecameQuestionEvent, IBugBranch, IBugSet, IBugTaskSet,
    IBugWatchSet, ICveSet, IDistribution, IDistroBugTask, IDistroSeries,
    IDistroSeriesBugTask, ILaunchpadCelebrities, ILibraryFileAliasSet,
    IMessage, IProduct, IProductSeries, IProductSeriesBugTask,
    IQuestionTarget, ISourcePackage, IUpstreamBugTask, NominationError,
    NominationSeriesObsoleteError, NotFoundError,
    UNRESOLVED_BUGTASK_STATUSES)
>>>>>>> 3b41b84f
from canonical.launchpad.helpers import shortlist
from canonical.database.sqlbase import cursor, SQLBase, sqlvalues
from canonical.database.constants import UTC_NOW
from canonical.database.datetimecol import UtcDateTimeCol
from canonical.launchpad.database.bugbranch import BugBranch
from canonical.launchpad.database.bugcve import BugCve
from canonical.launchpad.database.bugnomination import BugNomination
from canonical.launchpad.database.bugnotification import BugNotification
from canonical.launchpad.database.message import (
    MessageSet, Message, MessageChunk)
from canonical.launchpad.database.bugmessage import BugMessage
from canonical.launchpad.database.bugtask import (
    BugTask,
    BugTaskSet,
    bugtask_sort_key,
    get_bug_privacy_filter,
    NullBugTask,
    )
from canonical.launchpad.database.bugwatch import BugWatch
from canonical.launchpad.database.bugsubscription import BugSubscription
from canonical.launchpad.database.mentoringoffer import MentoringOffer
from canonical.launchpad.database.person import Person
from canonical.launchpad.database.pillar import pillar_sort_key
from canonical.launchpad.event.sqlobjectevent import (
    SQLObjectCreatedEvent, SQLObjectDeletedEvent, SQLObjectModifiedEvent)
from canonical.launchpad.mailnotification import BugNotificationRecipients
from canonical.launchpad.webapp.snapshot import Snapshot


_bug_tag_query_template = """
        SELECT %(columns)s FROM %(tables)s WHERE
            %(condition)s GROUP BY BugTag.tag ORDER BY BugTag.tag"""


def get_bug_tags(context_clause):
    """Return all the bug tags as a list of strings.

    context_clause is a SQL condition clause, limiting the tags to a
    specific context. The SQL clause can only use the BugTask table to
    choose the context.
    """
    from_tables = ['BugTag', 'BugTask']
    select_columns = ['BugTag.tag']
    conditions = ['BugTag.bug = BugTask.bug', '(%s)' % context_clause]

    cur = cursor()
    cur.execute(_bug_tag_query_template % dict(
            columns=', '.join(select_columns),
            tables=', '.join(from_tables),
            condition=' AND '.join(conditions)))
    return shortlist([row[0] for row in cur.fetchall()])


def get_bug_tags_open_count(maincontext_clause, user,
                            count_subcontext_clause=None):
    """Return all the used bug tags with their open bug count.

    maincontext_clause is a SQL condition clause, limiting the used tags
    to a specific context.
    count_subcontext_clause is a SQL condition clause, limiting the open bug
    count to a more limited context, for example a source package.

    Both SQL clauses may only use the BugTask table to choose the context.
    """
    from_tables = ['BugTag', 'BugTask', 'Bug']
    count_conditions = ['BugTask.status IN (%s)' % ','.join(
        sqlvalues(*UNRESOLVED_BUGTASK_STATUSES))]
    if count_subcontext_clause:
        count_conditions.append(count_subcontext_clause)
    select_columns = [
        'BugTag.tag',
        'COUNT (CASE WHEN %s THEN Bug.id ELSE NULL END)' %
            ' AND '.join(count_conditions),
        ]
    conditions = [
        'BugTag.bug = BugTask.bug',
        'Bug.id = BugTag.bug',
        '(%s)' % maincontext_clause]
    privacy_filter = get_bug_privacy_filter(user)
    if privacy_filter:
        conditions.append(privacy_filter)

    cur = cursor()
    cur.execute(_bug_tag_query_template % dict(
            columns=', '.join(select_columns),
            tables=', '.join(from_tables),
            condition=' AND '.join(conditions)))
    return shortlist([(row[0], row[1]) for row in cur.fetchall()])


class BugTag(SQLBase):
    """A tag belonging to a bug."""

    bug = ForeignKey(dbName='bug', foreignKey='Bug', notNull=True)
    tag = StringCol(notNull=True)


class BugBecameQuestionEvent:
    """See `IBugBecameQuestionEvent`."""
    implements(IBugBecameQuestionEvent)

    def __init__(self, bug, question, user):
        self.bug = bug
        self.question = question
        self.user = user


class Bug(SQLBase):
    """A bug."""

    implements(IBug)

    _defaultOrder = '-id'

    # db field names
    name = StringCol(unique=True, default=None)
    title = StringCol(notNull=True)
    description = StringCol(notNull=False,
                            default=None)
    owner = ForeignKey(dbName='owner', foreignKey='Person', notNull=True)
    duplicateof = ForeignKey(
        dbName='duplicateof', foreignKey='Bug', default=None)
    datecreated = UtcDateTimeCol(notNull=True, default=UTC_NOW)
    date_last_updated = UtcDateTimeCol(notNull=True, default=UTC_NOW)
    private = BoolCol(notNull=True, default=False)
    date_made_private = UtcDateTimeCol(notNull=False, default=None)
    who_made_private = ForeignKey(
        dbName='who_made_private', foreignKey='Person', default=None)
    security_related = BoolCol(notNull=True, default=False)

    # useful Joins
    activity = SQLMultipleJoin('BugActivity', joinColumn='bug', orderBy='id')
    messages = SQLRelatedJoin('Message', joinColumn='bug',
                           otherColumn='message',
                           intermediateTable='BugMessage',
                           prejoins=['owner'],
                           orderBy=['datecreated', 'id'])
    productinfestations = SQLMultipleJoin(
            'BugProductInfestation', joinColumn='bug', orderBy='id')
    packageinfestations = SQLMultipleJoin(
            'BugPackageInfestation', joinColumn='bug', orderBy='id')
    watches = SQLMultipleJoin(
        'BugWatch', joinColumn='bug', orderBy=['bugtracker', 'remotebug'])
    cves = SQLRelatedJoin('Cve', intermediateTable='BugCve',
        orderBy='sequence', joinColumn='bug', otherColumn='cve')
    cve_links = SQLMultipleJoin('BugCve', joinColumn='bug', orderBy='id')
    mentoring_offers = SQLMultipleJoin(
            'MentoringOffer', joinColumn='bug', orderBy='id')
    # XXX: kiko 2006-09-23: Why is subscriptions ordered by ID?
    subscriptions = SQLMultipleJoin(
            'BugSubscription', joinColumn='bug', orderBy='id',
            prejoins=["person"])
    duplicates = SQLMultipleJoin(
        'Bug', joinColumn='duplicateof', orderBy='id')
    attachments = SQLMultipleJoin('BugAttachment', joinColumn='bug',
        orderBy='id', prejoins=['libraryfile'])
    specifications = SQLRelatedJoin('Specification', joinColumn='bug',
        otherColumn='specification', intermediateTable='SpecificationBug',
        orderBy='-datecreated')
    questions = SQLRelatedJoin('Question', joinColumn='bug',
        otherColumn='question', intermediateTable='QuestionBug',
        orderBy='-datecreated')
    bug_branches = SQLMultipleJoin(
        'BugBranch', joinColumn='bug', orderBy='id')
    date_last_message = UtcDateTimeCol(default=None)
    number_of_duplicates = IntCol(notNull=True, default=0)
    message_count = IntCol(notNull=True, default=0)

    @property
    def displayname(self):
        """See `IBug`."""
        dn = 'Bug #%d' % self.id
        if self.name:
            dn += ' ('+self.name+')'
        return dn

    @property
    def bugtasks(self):
        """See `IBug`."""
        result = BugTask.selectBy(bug=self)
        result.prejoin(["assignee"])
        return sorted(result, key=bugtask_sort_key)

    @property
    def is_complete(self):
        """See `IBug`."""
        for task in self.bugtasks:
            if not task.is_complete:
                return False
        return True

    @property
    def affected_pillars(self):
        """See `IBug`."""
        result = set()
        for task in self.bugtasks:
            result.add(task.pillar)
        return sorted(result, key=pillar_sort_key)

    @property
    def permits_expiration(self):
        """See `IBug`.

        This property checks the general state of the bug to determine if
        expiration is permitted *if* a bugtask were to qualify for expiration.
        This property does not check the bugtask preconditions to identify
        a specific bugtask that can expire.

        :See: `IBug.can_expire` or `BugTaskSet.findExpirableBugTasks` to
            check or get a list of bugs that can expire.
        """
        # Bugs cannot be expired if any bugtask is valid.
        expirable_status_list = [
            BugTaskStatus.INCOMPLETE, BugTaskStatus.INVALID,
            BugTaskStatus.WONTFIX]
        has_an_expirable_bugtask = False
        for bugtask in self.bugtasks:
            if bugtask.status not in expirable_status_list:
                # We found an unexpirable bugtask; the bug cannot expire.
                return False
            if (bugtask.status == BugTaskStatus.INCOMPLETE
                and bugtask.pillar.enable_bug_expiration):
                # This bugtasks meets the basic conditions to expire.
                has_an_expirable_bugtask = True

        return has_an_expirable_bugtask

    @property
    def can_expire(self):
        """See `IBug`.

        Only Incomplete bug reports that affect a single pillar with
        enabled_bug_expiration set to True can be expired. To qualify for
        expiration, the bug and its bugtasks meet the follow conditions:

        1. The bug is inactive; the last update of the is older than
            Launchpad expiration age.
        2. The bug is not a duplicate.
        3. The bug has at least one message (a request for more information).
        4. The bug does not have any other valid bugtasks.
        5. The bugtask belongs to a project with enable_bug_expiration set
           to True.
        6. The bugtask has the status Incomplete.
        7. The bugtask is not assigned to anyone.
        8. The bugtask does not have a milestone.
        """
        # IBugTaskSet.findExpirableBugTasks() is the authoritative determiner
        # if a bug can expire, but it is expensive. We do a general check
        # to verify the bug permits expiration before using IBugTaskSet to
        # determine if a bugtask can cause expiration.
        if not self.permits_expiration:
            return False

        # Do the search as the Janitor, to ensure that this bug can be
        # found, even if it's private. We don't have access to the user
        # calling this property. If the user has access to view this
        # property, he has permission to see the bug, so we're not
        # exposing something we shouldn't. The Janitor has access to
        # view all bugs.
        bugtasks = getUtility(IBugTaskSet).findExpirableBugTasks(
            0, getUtility(ILaunchpadCelebrities).janitor, bug=self)
        return len(bugtasks) > 0

    @property
    def initial_message(self):
        """See `IBug`."""
        messages = sorted(self.messages, key=lambda ob: ob.id)
        return messages[0]

    def followup_subject(self):
        """See `IBug`."""
        return 'Re: '+ self.title

    def subscribe(self, person, subscribed_by):
        """See `IBug`."""
        # first look for an existing subscription
        for sub in self.subscriptions:
            if sub.person.id == person.id:
                return sub

        return BugSubscription(
            bug=self, person=person, subscribed_by=subscribed_by)

    def unsubscribe(self, person):
        """See `IBug`."""
        for sub in self.subscriptions:
            if sub.person.id == person.id:
                BugSubscription.delete(sub.id)
                return

    def unsubscribeFromDupes(self, person):
        """See `IBug`."""
        bugs_unsubscribed = []
        for dupe in self.duplicates:
            if dupe.isSubscribed(person):
                dupe.unsubscribe(person)
                bugs_unsubscribed.append(dupe)

        return bugs_unsubscribed

    def isSubscribed(self, person):
        """See `IBug`."""
        if person is None:
            return False

        bs = BugSubscription.selectBy(bug=self, person=person)
        return bool(bs)

    def isSubscribedToDupes(self, person):
        """See `IBug`."""
        return bool(
            BugSubscription.select("""
                bug IN (SELECT id FROM Bug WHERE duplicateof = %d) AND
                person = %d""" % (self.id, person.id)))

    def getDirectSubscriptions(self):
        """See `IBug`."""
        return BugSubscription.select("""
            Person.id = BugSubscription.person AND
            BugSubscription.bug = %d""" % self.id,
            orderBy="displayname", clauseTables=["Person"])

    def getDirectSubscribers(self, recipients=None):
        """See `IBug`.

        The recipients argument is private and not exposed in the
        inerface. If a BugNotificationRecipients instance is supplied,
        the relevant subscribers and rationales will be registered on
        it.
        """
        subscribers = list(
            Person.select("""
                Person.id = BugSubscription.person AND
                BugSubscription.bug = %d""" % self.id,
                orderBy="displayname", clauseTables=["BugSubscription"]))
        if recipients is not None:
            for subscriber in subscribers:
                recipients.addDirectSubscriber(subscriber)
        return subscribers

    def getIndirectSubscribers(self, recipients=None):
        """See `IBug`.

        See the comment in getDirectSubscribers for a description of the
        recipients argument.
        """
        # "Also notified" and duplicate subscribers are mutually
        # exclusive, so return both lists.
        indirect_subscribers = (
            self.getAlsoNotifiedSubscribers(recipients) +
            self.getSubscribersFromDuplicates(recipients))

        return sorted(
            indirect_subscribers, key=operator.attrgetter("displayname"))

    def getSubscriptionsFromDuplicates(self, recipients=None):
        """See `IBug`."""
        if self.private:
            return []
        
        duplicate_subscriptions = set(
            BugSubscription.select("""
                BugSubscription.bug = Bug.id AND
                Bug.duplicateof = %d""" % self.id,
                clauseTables=["Bug"]))

        # Direct and "also notified" subscribers take precedence
        # over subscribers from duplicates.
        duplicate_subscriptions -= set(self.getDirectSubscriptions())
        also_notified_subscriptions = set()
        for also_notified_subscriber in self.getAlsoNotifiedSubscribers():
            for duplicate_subscription in duplicate_subscriptions:
                if also_notified_subscriber == duplicate_subscription.person:
                    also_notified_subscriptions.add(duplicate_subscription)
                    break
        duplicate_subscriptions -= also_notified_subscriptions

        # Only add a subscriber once to the list.
        duplicate_subscribers = set(
            sub.person for sub in duplicate_subscriptions)
        subscriptions = []
        for duplicate_subscriber in duplicate_subscribers:
            for duplicate_subscription in duplicate_subscriptions:
                if duplicate_subscription.person == duplicate_subscriber:
                    subscriptions.append(duplicate_subscription)
                    break

        def get_person_displayname(subscription):
            return subscription.person.displayname

        return sorted(subscriptions, key=get_person_displayname)

    def getSubscribersFromDuplicates(self, recipients=None):
        """See `IBug`.

        See the comment in getDirectSubscribers for a description of the
        recipients argument.
        """
        if self.private:
            return []

        dupe_subscribers = set(
            Person.select("""
                Person.id = BugSubscription.person AND
                BugSubscription.bug = Bug.id AND
                Bug.duplicateof = %d""" % self.id,
                clauseTables=["Bug", "BugSubscription"]))

        # Direct and "also notified" subscribers take precedence over
        # subscribers from dupes. Note that we don't supply recipients
        # here because we are doing this to /remove/ subscribers.
        dupe_subscribers -= set(self.getDirectSubscribers())
        dupe_subscribers -= set(self.getAlsoNotifiedSubscribers())

        if recipients is not None:
            for subscriber in dupe_subscribers:
                recipients.addDupeSubscriber(subscriber)

        return sorted(
            dupe_subscribers, key=operator.attrgetter("displayname"))

    def getAlsoNotifiedSubscribers(self, recipients=None):
        """See `IBug`.

        See the comment in getDirectSubscribers for a description of the
        recipients argument.
        """
        if self.private:
            return []

        also_notified_subscribers = set()

        for bugtask in self.bugtasks:
            # Assignees are indirect subscribers.
            if bugtask.assignee:
                also_notified_subscribers.add(bugtask.assignee)
                if recipients is not None:
                    recipients.addAssignee(bugtask.assignee)

            if IStructuralSubscriptionTarget.providedBy(bugtask.target):
                also_notified_subscribers.update(
                    bugtask.target.getBugNotificationsRecipients(recipients))

            if bugtask.milestone is not None:
                also_notified_subscribers.update(
                    bugtask.milestone.getBugNotificationsRecipients(
                    recipients))

            # If the target's bug contact isn't set,
            # we add the owner as a subscriber.
            pillar = bugtask.pillar
            if pillar.bugcontact is None:
                also_notified_subscribers.add(pillar.owner)
                if recipients is not None:
                    recipients.addRegistrant(
                        pillar.owner, pillar)

        # Direct subscriptions always take precedence over indirect
        # subscriptions.
        direct_subscribers = set(self.getDirectSubscribers())
        return sorted(
            (also_notified_subscribers - direct_subscribers),
            key=operator.attrgetter('displayname'))

    def getBugNotificationRecipients(self, duplicateof=None):
        """See `IBug`."""
        recipients = BugNotificationRecipients(duplicateof=duplicateof)
        self.getDirectSubscribers(recipients)
        if self.private:
            assert self.getIndirectSubscribers() == [], (
                "Indirect subscribers found on private bug. "
                "A private bug should never have implicit subscribers!")
        else:
            self.getIndirectSubscribers(recipients)
            if self.duplicateof:
                # This bug is a public duplicate of another bug, so include
                # the dupe target's subscribers in the recipient list. Note
                # that we only do this for duplicate bugs that are public;
                # changes in private bugs are not broadcast to their dupe
                # targets.
                dupe_recipients = (
                    self.duplicateof.getBugNotificationRecipients(
                        duplicateof=self.duplicateof))
                recipients.update(dupe_recipients)
        return recipients

    def addChangeNotification(self, text, person, when=None):
        """See `IBug`."""
        if when is None:
            when = UTC_NOW
        message = MessageSet().fromText(
            self.followup_subject(), text, owner=person, datecreated=when)
        BugNotification(
            bug=self, is_comment=False, message=message, date_emailed=None)

    def addCommentNotification(self, message):
        """See `IBug`."""
        BugNotification(
            bug=self, is_comment=True, message=message, date_emailed=None)

    def expireNotifications(self):
        """See `IBug`."""
        for notification in BugNotification.selectBy(
                bug=self, date_emailed=None):
            notification.date_emailed = UTC_NOW
            notification.syncUpdate()

    def newMessage(self, owner=None, subject=None, content=None, parent=None):
        """Create a new Message and link it to this bug."""
        msg = Message(
            parent=parent, owner=owner, subject=subject,
            rfc822msgid=make_msgid('malone'))
        MessageChunk(message=msg, content=content, sequence=1)

        bugmsg = self.linkMessage(msg)
        if not bugmsg:
            return

        notify(SQLObjectCreatedEvent(bugmsg, user=owner))

        return bugmsg.message

    def linkMessage(self, message, bugwatch=None):
        """See `IBug`."""
        if message not in self.messages:
            result = BugMessage(bug=self, message=message,
                bugwatch=bugwatch)
            getUtility(IBugWatchSet).fromText(
                message.text_contents, self, message.owner)
            self.findCvesInText(message.text_contents, message.owner)
            return result

    def addWatch(self, bugtracker, remotebug, owner):
        """See `IBug`."""
        # We shouldn't add duplicate bug watches.
        bug_watch = self.getBugWatch(bugtracker, remotebug)
        if bug_watch is not None:
            return bug_watch
        else:
            return BugWatch(
                bug=self, bugtracker=bugtracker,
                remotebug=remotebug, owner=owner)

    def addAttachment(self, owner, file_, comment, filename,
                      is_patch=False, content_type=None, description=None):
        """See `IBug`."""
        filecontent = file_.read()

        if is_patch:
            attach_type = BugAttachmentType.PATCH
            content_type = 'text/plain'
        else:
            attach_type = BugAttachmentType.UNSPECIFIED
            if content_type is None:
                content_type, encoding = guess_content_type(
                    name=filename, body=filecontent)

        filealias = getUtility(ILibraryFileAliasSet).create(
            name=filename, size=len(filecontent),
            file=StringIO(filecontent), contentType=content_type)

        if description:
            title = description
        else:
            title = filename

        if IMessage.providedBy(comment):
            message = comment
        else:
            message = self.newMessage(
                owner=owner, subject=description, content=comment)

        attachment = getUtility(IBugAttachmentSet).create(
            bug=self, filealias=filealias, attach_type=attach_type,
            title=title, message=message)
        notify(SQLObjectCreatedEvent(attachment))
        return attachment

    def hasBranch(self, branch):
        """See `IBug`."""
        branch = BugBranch.selectOneBy(branch=branch, bug=self)

        return branch is not None

    def addBranch(self, branch, registrant, whiteboard=None, status=None):
        """See `IBug`."""
        for bug_branch in shortlist(self.bug_branches):
            if bug_branch.branch == branch:
                return bug_branch
        if status is None:
            status = IBugBranch['status'].default

        bug_branch = BugBranch(
            branch=branch, bug=self, whiteboard=whiteboard, status=status,
            registrant=registrant)
        branch.date_last_modified = UTC_NOW

        notify(SQLObjectCreatedEvent(bug_branch))

        return bug_branch

    def linkCVE(self, cve, user):
        """See `IBug`."""
        if cve not in self.cves:
            bugcve = BugCve(bug=self, cve=cve)
            notify(SQLObjectCreatedEvent(bugcve, user=user))
            return bugcve

    def unlinkCVE(self, cve, user=None):
        """See `IBug`."""
        for cve_link in self.cve_links:
            if cve_link.cve.id == cve.id:
                notify(SQLObjectDeletedEvent(cve_link, user=user))
                BugCve.delete(cve_link.id)
                break

    def findCvesInText(self, text, user):
        """See `IBug`."""
        cves = getUtility(ICveSet).inText(text)
        for cve in cves:
            self.linkCVE(cve, user)

    # Several other classes need to generate lists of bugs, and
    # one thing they often have to filter for is completeness. We maintain
    # this single canonical query string here so that it does not have to be
    # cargo culted into Product, Distribution, ProductSeries etc
    completeness_clause =  """
        BugTask.bug = Bug.id AND """ + BugTask.completeness_clause

    def canBeAQuestion(self):
        """See `IBug`."""
        return (self._getQuestionTargetableBugTask() is not None
            and self.getQuestionCreatedFromBug() is None)

    def _getQuestionTargetableBugTask(self):
        """Return the only bugtask that can be a QuestionTarget, or None.

        Bugs that are also in external bug trackers cannot be converted
        to questions. This is also true for bugs that are being developed.
        None is returned when either of these conditions are true.

        The bugtask is selected by these rules:
        1. It's status is not Invalid.
        2. It is not a conjoined slave.
        Only one bugtask must meet both conditions to be return. When
        zero or many bugtasks match, None is returned.
        """
        # XXX sinzui 2007-10-19:
        # We may want to removed the bugtask.conjoined_master check
        # below. It is used to simplify the task of converting
        # conjoined bugtasks to question--since slaves cannot be
        # directly updated anyway.
        non_invalid_bugtasks = [
            bugtask for bugtask in self.bugtasks
            if (bugtask.status != BugTaskStatus.INVALID
                and bugtask.conjoined_master is None)]
        if len(non_invalid_bugtasks) != 1:
            return None
        [valid_bugtask] = non_invalid_bugtasks
        if valid_bugtask.pillar.official_malone:
            return valid_bugtask
        else:
            return None


    def convertToQuestion(self, person, comment=None):
        """See `IBug`."""
        question = self.getQuestionCreatedFromBug()
        assert question is None, (
            'This bug was already converted to question #%s.' % question.id)
        bugtask = self._getQuestionTargetableBugTask()
        assert bugtask is not None, (
            'A question cannot be created from this bug without a '
            'valid bugtask.')

        bugtask_before_modification = Snapshot(
            bugtask, providing=providedBy(bugtask))
        bugtask.transitionToStatus(BugTaskStatus.INVALID, person)
        edited_fields = ['status']
        if comment is not None:
            bugtask.statusexplanation = comment
            edited_fields.append('statusexplanation')
            self.newMessage(
                owner=person, subject=self.followup_subject(),
                content=comment)
        notify(
            SQLObjectModifiedEvent(
                object=bugtask,
                object_before_modification=bugtask_before_modification,
                edited_fields=edited_fields,
                user=person))

        question_target = IQuestionTarget(bugtask.target)
        question = question_target.createQuestionFromBug(self)

        notify(BugBecameQuestionEvent(self, question, person))
        return question

    def getQuestionCreatedFromBug(self):
        """See `IBug`."""
        for question in self.questions:
            if (question.owner == self.owner
                and question.datecreated == self.datecreated):
                return question
        return None

    def canMentor(self, user):
        """See `ICanBeMentored`."""
        return not (not user or
                    self.is_complete or
                    self.duplicateof is not None or
                    self.isMentor(user) or
                    not user.teams_participated_in)

    def isMentor(self, user):
        """See `ICanBeMentored`."""
        return MentoringOffer.selectOneBy(bug=self, owner=user) is not None

    def offerMentoring(self, user, team):
        """See `ICanBeMentored`."""
        # if an offer exists, then update the team
        mentoringoffer = MentoringOffer.selectOneBy(bug=self, owner=user)
        if mentoringoffer is not None:
            mentoringoffer.team = team
            return mentoringoffer
        # if no offer exists, create one from scratch
        mentoringoffer = MentoringOffer(owner=user, team=team,
            bug=self)
        notify(SQLObjectCreatedEvent(mentoringoffer, user=user))
        return mentoringoffer

    def retractMentoring(self, user):
        """See `ICanBeMentored`."""
        mentoringoffer = MentoringOffer.selectOneBy(bug=self, owner=user)
        if mentoringoffer is not None:
            notify(SQLObjectDeletedEvent(mentoringoffer, user=user))
            MentoringOffer.delete(mentoringoffer.id)

    def getMessageChunks(self):
        """See `IBug`."""
        query = """
            Message.id = MessageChunk.message AND
            BugMessage.message = Message.id AND
            BugMessage.bug = %s
            """ % sqlvalues(self)

        chunks = MessageChunk.select(query,
            clauseTables=["BugMessage", "Message"],
            # XXX: kiko 2006-09-16 bug=60745:
            # There is an issue that presents itself
            # here if we prejoin message.owner: because Message is
            # already in the clauseTables, the SQL generated joins
            # against message twice and that causes the results to
            # break.
            prejoinClauseTables=["Message"],
            # Note the ordering by Message.id here; while datecreated in
            # production is never the same, it can be in the test suite.
            orderBy=["Message.datecreated", "Message.id",
                     "MessageChunk.sequence"])
        chunks = list(chunks)

        # Since we can't prejoin, cache all people at once so we don't
        # have to do it while rendering, which is a big deal for bugs
        # with a million comments.
        owner_ids = set()
        for chunk in chunks:
            if chunk.message.ownerID:
                owner_ids.add(str(chunk.message.ownerID))
        list(Person.select("ID in (%s)" % ",".join(owner_ids)))

        return chunks

    def getNullBugTask(self, product=None, productseries=None,
                    sourcepackagename=None, distribution=None,
                    distroseries=None):
        """See `IBug`."""
        return NullBugTask(bug=self, product=product,
                           productseries=productseries,
                           sourcepackagename=sourcepackagename,
                           distribution=distribution,
                           distroseries=distroseries)

    def addNomination(self, owner, target):
        """See `IBug`."""
        distroseries = None
        productseries = None
        if IDistroSeries.providedBy(target):
            distroseries = target
            target_displayname = target.fullseriesname
            if target.status == DistroSeriesStatus.OBSOLETE:
                raise NominationSeriesObsoleteError(
                    "%s is an obsolete series." % target_displayname)
        else:
            assert IProductSeries.providedBy(target)
            productseries = target
            target_displayname = target.title

        if not self.canBeNominatedFor(target):
            raise NominationError(
                "This bug cannot be nominated for %s." % target_displayname)

        nomination = BugNomination(
            owner=owner, bug=self, distroseries=distroseries,
            productseries=productseries)
        if nomination.canApprove(owner):
            nomination.approve(owner)
        return nomination

    def canBeNominatedFor(self, nomination_target):
        """See `IBug`."""
        try:
            self.getNominationFor(nomination_target)
        except NotFoundError:
            # No nomination exists. Let's see if the bug is already
            # directly targeted to this nomination_target.
            if IDistroSeries.providedBy(nomination_target):
                target_getter = operator.attrgetter("distroseries")
            elif IProductSeries.providedBy(nomination_target):
                target_getter = operator.attrgetter("productseries")
            else:
                raise AssertionError(
                    "Expected IDistroSeries or IProductSeries target. "
                    "Got %r." % nomination_target)

            for task in self.bugtasks:
                if target_getter(task) == nomination_target:
                    # The bug is already targeted at this
                    # nomination_target.
                    return False

            # No nomination or tasks are targeted at this
            # nomination_target.
            return True
        else:
            # The bug is already nominated for this nomination_target.
            return False

    def getNominationFor(self, nomination_target):
        """See `IBug`."""
        if IDistroSeries.providedBy(nomination_target):
            filter_args = dict(distroseriesID=nomination_target.id)
        else:
            filter_args = dict(productseriesID=nomination_target.id)

        nomination = BugNomination.selectOneBy(bugID=self.id, **filter_args)

        if nomination is None:
            raise NotFoundError(
                "Bug #%d is not nominated for %s." % (
                self.id, nomination_target.displayname))

        return nomination

    def getNominations(self, target=None):
        """See `IBug`."""
        # Define the function used as a sort key.
        def by_bugtargetdisplayname(nomination):
            """Return the friendly sort key verson of displayname."""
            return nomination.target.bugtargetdisplayname.lower()

        nominations = BugNomination.selectBy(bugID=self.id)
        if IProduct.providedBy(target):
            filtered_nominations = []
            for nomination in shortlist(nominations):
                if (nomination.productseries and
                    nomination.productseries.product == target):
                    filtered_nominations.append(nomination)
            nominations = filtered_nominations
        elif IDistribution.providedBy(target):
            filtered_nominations = []
            for nomination in shortlist(nominations):
                if (nomination.distroseries and
                    nomination.distroseries.distribution == target):
                    filtered_nominations.append(nomination)
            nominations = filtered_nominations

        return sorted(nominations, key=by_bugtargetdisplayname)

    def getBugWatch(self, bugtracker, remote_bug):
        """See `IBug`."""
        # If the bug tracker is of BugTrackerType.EMAILADDRESS we can
        # never tell if a bug is already being watched upstream, since
        # the remotebug field for such bug watches contains either '' or
        # an RFC822 message ID. In these cases, then, we always return
        # None for the sake of sanity.
        if bugtracker.bugtrackertype == BugTrackerType.EMAILADDRESS:
            return None

        # XXX: BjornT 2006-10-11:
        # This matching is a bit fragile, since bugwatch.remotebug
        # is a user editable text string. We should improve the
        # matching so that for example '#42' matches '42' and so on.
        return BugWatch.selectFirstBy(
            bug=self, bugtracker=bugtracker, remotebug=remote_bug,
            orderBy='id')

    def setStatus(self, target, status, user):
        """See `IBug`."""
        bugtask = self.getBugTask(target)
        if bugtask is None:
            if IProductSeries.providedBy(target):
                bugtask = self.getBugTask(target.product)
            elif ISourcePackage.providedBy(target):
                current_distro_series = target.distribution.currentseries
                current_package = current_distro_series.getSourcePackage(
                    target.sourcepackagename.name)
                if self.getBugTask(current_package) is not None:
                    # The bug is targeted to the current series, don't
                    # fall back on the general distribution task.
                    return None
                distro_package = target.distribution.getSourcePackage(
                    target.sourcepackagename.name)
                bugtask = self.getBugTask(distro_package)
            else:
                return None

        if bugtask is None:
            return None

        if bugtask.conjoined_master is not None:
            bugtask = bugtask.conjoined_master

        if bugtask.status == status:
            return None

        bugtask_before_modification = Snapshot(
            bugtask, providing=providedBy(bugtask))
        bugtask.transitionToStatus(status, user)
        notify(SQLObjectModifiedEvent(
            bugtask, bugtask_before_modification, ['status'], user=user))

        return bugtask

    def setPrivate(self, private, who):
        """See `IBug`.

        We also record who made the change and when the change took
        place.
        """
        if self.private != private:
            if private:
                # Change indirect subscribers into direct subscribers
                # *before* setting private because
                # getIndirectSubscribers() behaves differently when
                # the bug is private.
                for person in self.getIndirectSubscribers():
                    self.subscribe(person, who)

            self.private = private

            if private:
                self.who_made_private = who
                self.date_made_private = UTC_NOW
            else:
                self.who_made_private = None
                self.date_made_private = None

            return True # Changed.
        else:
            return False # Not changed.

    def getBugTask(self, target):
        """See `IBug`."""
        for bugtask in self.bugtasks:
            if bugtask.target == target:
                return bugtask

        return None

    def _getTags(self):
        """Get the tags as a sorted list of strings."""
        tags = [
            bugtag.tag
            for bugtag in BugTag.selectBy(bug=self, orderBy='tag')
            ]
        return tags

    def _setTags(self, tags):
        """Set the tags from a list of strings."""
        # In order to preserve the ordering of the tags, delete all tags
        # and insert the new ones.
        new_tags = set([tag.lower() for tag in tags])
        old_tags = set(self.tags)
        added_tags = new_tags.difference(old_tags)
        removed_tags = old_tags.difference(new_tags)
        for removed_tag in removed_tags:
            tag = BugTag.selectOneBy(bug=self, tag=removed_tag)
            tag.destroySelf()
        for added_tag in added_tags:
            BugTag(bug=self, tag=added_tag)

    tags = property(_getTags, _setTags)


class BugSet:
    """See BugSet."""
    implements(IBugSet)

    valid_bug_name_re = re.compile(r'''^[a-z][a-z0-9\\+\\.\\-]+$''')

    def get(self, bugid):
        """See `IBugSet`."""
        try:
            return Bug.get(bugid)
        except SQLObjectNotFound:
            raise NotFoundError(
                "Unable to locate bug with ID %s." % str(bugid))

    def getByNameOrID(self, bugid):
        """See `IBugSet`."""
        if self.valid_bug_name_re.match(bugid):
            bug = Bug.selectOneBy(name=bugid)
            if bug is None:
                raise NotFoundError(
                    "Unable to locate bug with ID %s." % bugid)
        else:
            try:
                bug = self.get(bugid)
            except ValueError:
                raise NotFoundError(
                    "Unable to locate bug with nickname %s." % bugid)
        return bug

    def searchAsUser(self, user, duplicateof=None, orderBy=None, limit=None):
        """See `IBugSet`."""
        where_clauses = []
        if duplicateof:
            where_clauses.append("Bug.duplicateof = %d" % duplicateof.id)

        admins = getUtility(ILaunchpadCelebrities).admin
        if user:
            if not user.inTeam(admins):
                # Enforce privacy-awareness for logged-in, non-admin users,
                # so that they can only see the private bugs that they're
                # allowed to see.
                where_clauses.append("""
                    (Bug.private = FALSE OR
                     Bug.id in (
                         SELECT Bug.id
                         FROM Bug, BugSubscription, TeamParticipation
                         WHERE Bug.id = BugSubscription.bug AND
                             TeamParticipation.person = %(personid)s AND
                             BugSubscription.person = TeamParticipation.team))
                             """ % sqlvalues(personid=user.id))
        else:
            # Anonymous user; filter to include only public bugs in
            # the search results.
            where_clauses.append("Bug.private = FALSE")

        other_params = {}
        if orderBy:
            other_params['orderBy'] = orderBy
        if limit:
            other_params['limit'] = limit

        return Bug.select(
            ' AND '.join(where_clauses), **other_params)

    def queryByRemoteBug(self, bugtracker, remotebug):
        """See `IBugSet`."""
        bug = Bug.selectFirst("""
                bugwatch.bugtracker = %s AND
                bugwatch.remotebug = %s AND
                bugwatch.bug = bug.id
                """ % sqlvalues(bugtracker.id, str(remotebug)),
                distinct=True,
                clauseTables=['BugWatch'],
                orderBy=['datecreated'])
        return bug

    def createBug(self, bug_params):
        """See `IBugSet`."""
        # Make a copy of the parameter object, because we might modify some
        # of its attribute values below.
        params = Snapshot(
            bug_params, names=[
                "owner", "title", "comment", "description", "msg",
                "datecreated", "security_related", "private",
                "distribution", "sourcepackagename", "binarypackagename",
                "product", "status", "subscribers", "tags",
                "subscribe_reporter"])

        if not (params.comment or params.description or params.msg):
            raise AssertionError(
                'Method createBug requires a comment, msg, or description.')

        # make sure we did not get TOO MUCH information
        assert params.comment is None or params.msg is None, (
            "Expected either a comment or a msg, but got both.")
        if params.product and params.product.private_bugs:
            # If the private_bugs flag is set on a product, then
            # force the new bug report to be private.
            params.private = True

        # Store binary package name in the description, because
        # storing it as a separate field was a maintenance burden to
        # developers.
        if params.binarypackagename:
            params.comment = "Binary package hint: %s\n\n%s" % (
                params.binarypackagename.name, params.comment)

        # Create the bug comment if one was given.
        if params.comment:
            rfc822msgid = make_msgid('malonedeb')
            params.msg = Message(
                subject=params.title, distribution=params.distribution,
                rfc822msgid=rfc822msgid, owner=params.owner)
            MessageChunk(
                message=params.msg, sequence=1, content=params.comment,
                blob=None)

        # Extract the details needed to create the bug and optional msg.
        if not params.description:
            params.description = params.msg.text_contents

        if not params.datecreated:
            params.datecreated = UTC_NOW

        extra_params = {}
        if params.private:
            # We add some auditing information. After bug creation
            # time these attributes are updated by Bug.setPrivate().
            extra_params.update(
                date_made_private=params.datecreated,
                who_made_private=params.owner)

        bug = Bug(
            title=params.title, description=params.description,
            private=params.private, owner=params.owner,
            datecreated=params.datecreated,
            security_related=params.security_related,
            **extra_params)

        if params.subscribe_reporter:
            bug.subscribe(params.owner, params.owner)
        if params.tags:
            bug.tags = params.tags

        if params.security_related:
            assert params.private, (
                "A security related bug should always be private by default.")
            if params.product:
                context = params.product
            else:
                context = params.distribution

            if context.security_contact:
                bug.subscribe(context.security_contact, params.owner)
            else:
                bug.subscribe(context.owner, params.owner)
        # XXX: ElliotMurphy 2007-06-14: If we ever allow filing private
        # non-security bugs, this test might be simplified to checking
        # params.private.
        elif params.product and params.product.private_bugs:
            # Subscribe the bugcontact to all bugs,
            # because all their bugs are private by default
            # otherwise only subscribe the bug reporter by default.
            if params.product.bugcontact:
                bug.subscribe(params.product.bugcontact, params.owner)
            else:
                bug.subscribe(params.product.owner, params.owner)
        else:
            # nothing to do
            pass

        # Subscribe other users.
        for subscriber in params.subscribers:
            bug.subscribe(subscriber, params.owner)

        # Link the bug to the message.
        BugMessage(bug=bug, message=params.msg)

        # Create the task on a product if one was passed.
        if params.product:
            BugTaskSet().createTask(
                bug=bug, product=params.product, owner=params.owner,
                status=params.status)

        # Create the task on a source package name if one was passed.
        if params.distribution:
            BugTaskSet().createTask(
                bug=bug, distribution=params.distribution,
                sourcepackagename=params.sourcepackagename,
                owner=params.owner, status=params.status)

        return bug
<|MERGE_RESOLUTION|>--- conflicted
+++ resolved
@@ -25,25 +25,14 @@
 from sqlobject import SQLObjectNotFound
 
 from canonical.launchpad.interfaces import (
-<<<<<<< HEAD
-    BugAttachmentType, BugTaskStatus, DistroSeriesStatus, IBug,
-    IBugAttachmentSet, IBugBecameQuestionEvent, IBugBranch, IBugSet,
-    IBugTaskSet, IBugWatchSet, ICveSet, IDistribution, IDistroSeries,
-    ILaunchpadCelebrities, ILibraryFileAliasSet, IMessage, IProduct,
-    IProductSeries, IQuestionTarget, ISourcePackage,
-    IStructuralSubscriptionTarget, NominationError,
+    BugAttachmentType, BugTaskStatus, BugTrackerType, DistroSeriesStatus,
+    IBug, IBugAttachmentSet, IBugBecameQuestionEvent, IBugBranch, IBugSet,
+    IBugTaskSet, IBugWatchSet, ICveSet, IDistribution, IDistroBugTask,
+    IDistroSeries, IDistroSeriesBugTask, ILaunchpadCelebrities,
+    ILibraryFileAliasSet, IMessage, IProduct, IProductSeries,
+    IProductSeriesBugTask, IQuestionTarget, ISourcePackage,
+    IStructuralSubscriptionTarget, IUpstreamBugTask, NominationError,
     NominationSeriesObsoleteError, NotFoundError, UNRESOLVED_BUGTASK_STATUSES)
-=======
-    BugAttachmentType, BugTaskStatus, BugTrackerType,
-    DistroSeriesStatus, IBug, IBugAttachmentSet,
-    IBugBecameQuestionEvent, IBugBranch, IBugSet, IBugTaskSet,
-    IBugWatchSet, ICveSet, IDistribution, IDistroBugTask, IDistroSeries,
-    IDistroSeriesBugTask, ILaunchpadCelebrities, ILibraryFileAliasSet,
-    IMessage, IProduct, IProductSeries, IProductSeriesBugTask,
-    IQuestionTarget, ISourcePackage, IUpstreamBugTask, NominationError,
-    NominationSeriesObsoleteError, NotFoundError,
-    UNRESOLVED_BUGTASK_STATUSES)
->>>>>>> 3b41b84f
 from canonical.launchpad.helpers import shortlist
 from canonical.database.sqlbase import cursor, SQLBase, sqlvalues
 from canonical.database.constants import UTC_NOW
