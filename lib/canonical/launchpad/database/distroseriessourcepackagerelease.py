# Copyright 2005-2007 Canonical Ltd.  All rights reserved.

"""Classes to represent source package releases in a distribution series."""

__metaclass__ = type

__all__ = [
    'DistroSeriesSourcePackageRelease',
    ]

from zope.interface import implements

from canonical.database.sqlbase import sqlvalues
from canonical.launchpad.database.build import Build
from canonical.launchpad.database.binarypackagerelease import (
    BinaryPackageRelease)
from canonical.launchpad.database.publishing import (
    SourcePackagePublishingHistory)
from canonical.launchpad.database.queue import PackageUpload
from canonical.launchpad.interfaces import (
    IDistroSeriesSourcePackageRelease, ISourcePackageRelease,
    PackagePublishingStatus, PackageUploadStatus)
from canonical.launchpad.scripts.ftpmaster import ArchiveOverriderError
from canonical.lp import decorates


class DistroSeriesSourcePackageRelease:
    """This is a "Magic SourcePackageRelease in Distro Release". It is not
    an SQLObject but instead it describes the behaviour of a specific
    release of the package in the distroseries."""

    implements(IDistroSeriesSourcePackageRelease)

    decorates(ISourcePackageRelease, context='sourcepackagerelease')

    def __init__(self, distroseries, sourcepackagerelease):
        self.distroseries = distroseries
        self.sourcepackagerelease = sourcepackagerelease

    @property
    def distribution(self):
        """See IDistroSeriesSourcePackageRelease."""
        return self.distroseries.distribution

    @property
    def displayname(self):
        """See IDistroSeriesSourcePackageRelease."""
        return '%s %s' % (self.name, self.version)

    @property
    def title(self):
        """See IDistroSeriesSourcePackageRelease."""
        return '%s %s (source) in %s %s' % (
            self.name, self.version, self.distribution.name,
            self.distroseries.name)

    @property
    def version(self):
        """See IDistroSeriesSourcePackageRelease."""
        return self.sourcepackagerelease.version

    @property
    def pocket(self):
        """See IDistroSeriesSourcePackageRelease."""
        currpub = self.current_publishing_record
        if currpub is None:
            return None
        return currpub.pocket

    @property
    def section(self):
        """See IDistroSeriesSourcePackageRelease."""
        currpub = self.current_publishing_record
        if currpub is None:
            return None
        return currpub.section

    @property
    def component(self):
        """See IDistroSeriesSourcePackageRelease."""
        currpub = self.current_publishing_record
        if currpub is None:
            return None
        return currpub.component

    @property
<<<<<<< HEAD
    def publishing_history(self):
        """See IDistroSeriesSourcePackage."""
        return SourcePackagePublishingHistory.select("""
            distrorelease = %s AND
            archive IN %s AND
            sourcepackagerelease = %s
            """ % sqlvalues(
                    self.distroseries,
                    self.distroseries.distribution.all_distro_archive_ids,
                    self.sourcepackagerelease),
            orderBy=['-datecreated', '-id'])

    @property
=======
>>>>>>> 2837bb14
    def builds(self):
        """See IDistroSeriesSourcePackageRelease."""
        return Build.select("""
            Build.sourcepackagerelease = %s AND
            Build.distroarchrelease = DistroArchRelease.id AND
            DistroArchRelease.distrorelease = %s
            """ % sqlvalues(self.sourcepackagerelease.id,
                            self.distroseries.id),
            orderBy='-id',
            clauseTables=['DistroArchRelease'])

    @property
    def files(self):
        """See ISourcePackageRelease."""
        return self.sourcepackagerelease.files

    @property
    def binaries(self):
        """See IDistroSeriesSourcePackageRelease."""
        clauseTables = [
            'BinaryPackageRelease',
            'DistroArchRelease',
            'Build',
            'BinaryPackagePublishingHistory'
        ]

        query = """
        BinaryPackageRelease.build=Build.id AND
        DistroArchRelease.id =
            BinaryPackagePublishingHistory.distroarchrelease AND
        BinaryPackagePublishingHistory.binarypackagerelease=
            BinaryPackageRelease.id AND
        DistroArchRelease.distrorelease=%s AND
        BinaryPackagePublishingHistory.archive IN %s AND
        Build.sourcepackagerelease=%s
        """ % sqlvalues(self.distroseries,
                        self.distroseries.distribution.all_distro_archive_ids,
                        self.sourcepackagerelease)

        return BinaryPackageRelease.select(
                query, prejoinClauseTables=['Build'],
                clauseTables=clauseTables, distinct=True)

    @property
    def meta_binaries(self):
        """See IDistroSeriesSourcePackageRelease."""
        return [self.distroseries.getBinaryPackage(
                    binary.binarypackagename)
                for binary in self.binaries]

    @property
    def changesfile(self):
        """See IDistroSeriesSourcePackageRelease."""
        clauseTables = [
            'PackageUpload',
            'PackageUploadSource',
            ]
        query = """
        PackageUpload.id = PackageUploadSource.packageupload AND
        PackageUpload.distrorelease = %s AND
        PackageUploadSource.sourcepackagerelease = %s AND
        PackageUpload.status = %s
        """ % sqlvalues(self.distroseries, self.sourcepackagerelease,
                        PackageUploadStatus.DONE)
        queue_record = PackageUpload.selectOne(
            query, clauseTables=clauseTables)

        if not queue_record:
            return None

        return queue_record.changesfile

    @property
<<<<<<< HEAD
    def current_published(self):
        """See IDistroArchSeriesSourcePackage."""
        # Retrieve current publishing info
        current = SourcePackagePublishingHistory.selectFirst("""
        distrorelease = %s AND
        archive IN %s AND
        sourcepackagerelease = %s AND
        status = %s
        """ % sqlvalues(self.distroseries,
                        self.distroseries.distribution.all_distro_archive_ids,
                        self.sourcepackagerelease,
                        PackagePublishingStatus.PUBLISHED),
            orderBy=['-datecreated', '-id'])

        return current

    def changeOverride(self, new_component=None, new_section=None):
        """See `IDistroSeriesSourcePackageRelease`."""

        # Check we have been asked to do something
        if (new_component is None and
            new_section is None):
            raise AssertionError("changeOverride must be passed either a"
                                 " new component or new section")

        # Retrieve current publishing info
        current = self.current_published

        # Check there is a change to make
        if new_component is None:
            new_component = current.component
        if new_section is None:
            new_section = current.section

        if (new_component == current.component and
            new_section == current.section):
            return None

        # See if the archive has changed by virtue of the component
        # changing:
        new_archive = self.distribution.getArchiveByComponent(
            new_component.name)
        if new_archive != None and new_archive != current.archive:
            raise ArchiveOverriderError(
                "Overriding component to '%s' failed because it would "
                "require a new archive." % new_component.name)

        return SecureSourcePackagePublishingHistory(
            distroseries=current.distroseries,
            sourcepackagerelease=current.sourcepackagerelease,
            status=PackagePublishingStatus.PENDING,
            datecreated=UTC_NOW,
            embargo=False,
            pocket=current.pocket,
            component=new_component,
            section=new_section,
            archive=current.archive
        )

    def supersede(self):
        """See `IDistroSeriesSourcePackageRelease`."""
        # Retrieve current publishing info
        current = self.current_published
        current = SecureSourcePackagePublishingHistory.get(current.id)
        current.status = PackagePublishingStatus.SUPERSEDED
        current.datesuperseded = UTC_NOW

        return current

    def delete(self, removed_by, removal_comment=None):
        """See `IDistroSeriesSourcePackageRelease`."""
        # Retrieve current publishing info
        current = self.current_published
        current = SecureSourcePackagePublishingHistory.get(current.id)
        current.status = PackagePublishingStatus.DELETED
        current.datesuperseded = UTC_NOW
        current.removed_by = removed_by
        current.removal_comment = removal_comment

        return current

    def copyTo(self, distroseries, pocket):
        """See `IDistroSeriesSourcePackageRelease`."""
        current = self.current_published

        copy = SecureSourcePackagePublishingHistory(
            distroseries=distroseries,
            pocket=pocket,
            archive=current.archive,
            sourcepackagerelease=current.sourcepackagerelease,
            component=current.component,
            section=current.section,
            status=PackagePublishingStatus.PENDING,
            datecreated=UTC_NOW,
            embargo=False,
        )
        return copy

    @property
=======
>>>>>>> 2837bb14
    def published_binaries(self):
        """See `IDistroSeriesSourcePackageRelease`."""
        target_binaries = []

        # Get the binary packages in each distroarchseries and store them
        # in target_binaries for returning.  We are looking for *published*
        # binarypackagereleases in all arches for the 'source' and its
        # location.
        for binary in self.binaries:
            if binary.architecturespecific:
                considered_arches = [binary.build.distroarchseries]
            else:
                considered_arches = self.distroseries.architectures

            for distroarchseries in considered_arches:
                dasbpr = distroarchseries.getBinaryPackage(
                    binary.name)[binary.version]
                # Only include objects with published binaries.
                if dasbpr is None or dasbpr.current_publishing_record is None:
                    continue
                target_binaries.append(dasbpr)

        return target_binaries

#
# Publishing lookup methods.
#

    @property
    def publishing_history(self):
        """See IDistroSeriesSourcePackage."""
        return SourcePackagePublishingHistory.select("""
            distrorelease = %s AND
            archive IN %s AND
            sourcepackagerelease = %s
            """ % sqlvalues(
                    self.distroseries,
                    self.distroseries.distribution.all_distro_archive_ids,
                    self.sourcepackagerelease),
            orderBy='-datecreated')

    @property
    def current_publishing_record(self):
        """An internal property used by methods of this class to know where
        this release is or was published.
        """
        pub_hist = self.publishing_history
        if pub_hist.count() == 0:
            return None
        return pub_hist[0]

    @property
    def current_published(self):
        """See IDistroArchSeriesSourcePackage."""
        # Retrieve current publishing info
        current = SourcePackagePublishingHistory.selectFirst("""
        distrorelease = %s AND
        archive IN %s AND
        sourcepackagerelease = %s AND
        status = %s
        """ % sqlvalues(self.distroseries,
                        self.distroseries.distribution.all_distro_archive_ids,
                        self.sourcepackagerelease,
                        PackagePublishingStatus.PUBLISHED),
            orderBy='-datecreated')

        return current<|MERGE_RESOLUTION|>--- conflicted
+++ resolved
@@ -84,22 +84,6 @@
         return currpub.component
 
     @property
-<<<<<<< HEAD
-    def publishing_history(self):
-        """See IDistroSeriesSourcePackage."""
-        return SourcePackagePublishingHistory.select("""
-            distrorelease = %s AND
-            archive IN %s AND
-            sourcepackagerelease = %s
-            """ % sqlvalues(
-                    self.distroseries,
-                    self.distroseries.distribution.all_distro_archive_ids,
-                    self.sourcepackagerelease),
-            orderBy=['-datecreated', '-id'])
-
-    @property
-=======
->>>>>>> 2837bb14
     def builds(self):
         """See IDistroSeriesSourcePackageRelease."""
         return Build.select("""
@@ -173,108 +157,6 @@
         return queue_record.changesfile
 
     @property
-<<<<<<< HEAD
-    def current_published(self):
-        """See IDistroArchSeriesSourcePackage."""
-        # Retrieve current publishing info
-        current = SourcePackagePublishingHistory.selectFirst("""
-        distrorelease = %s AND
-        archive IN %s AND
-        sourcepackagerelease = %s AND
-        status = %s
-        """ % sqlvalues(self.distroseries,
-                        self.distroseries.distribution.all_distro_archive_ids,
-                        self.sourcepackagerelease,
-                        PackagePublishingStatus.PUBLISHED),
-            orderBy=['-datecreated', '-id'])
-
-        return current
-
-    def changeOverride(self, new_component=None, new_section=None):
-        """See `IDistroSeriesSourcePackageRelease`."""
-
-        # Check we have been asked to do something
-        if (new_component is None and
-            new_section is None):
-            raise AssertionError("changeOverride must be passed either a"
-                                 " new component or new section")
-
-        # Retrieve current publishing info
-        current = self.current_published
-
-        # Check there is a change to make
-        if new_component is None:
-            new_component = current.component
-        if new_section is None:
-            new_section = current.section
-
-        if (new_component == current.component and
-            new_section == current.section):
-            return None
-
-        # See if the archive has changed by virtue of the component
-        # changing:
-        new_archive = self.distribution.getArchiveByComponent(
-            new_component.name)
-        if new_archive != None and new_archive != current.archive:
-            raise ArchiveOverriderError(
-                "Overriding component to '%s' failed because it would "
-                "require a new archive." % new_component.name)
-
-        return SecureSourcePackagePublishingHistory(
-            distroseries=current.distroseries,
-            sourcepackagerelease=current.sourcepackagerelease,
-            status=PackagePublishingStatus.PENDING,
-            datecreated=UTC_NOW,
-            embargo=False,
-            pocket=current.pocket,
-            component=new_component,
-            section=new_section,
-            archive=current.archive
-        )
-
-    def supersede(self):
-        """See `IDistroSeriesSourcePackageRelease`."""
-        # Retrieve current publishing info
-        current = self.current_published
-        current = SecureSourcePackagePublishingHistory.get(current.id)
-        current.status = PackagePublishingStatus.SUPERSEDED
-        current.datesuperseded = UTC_NOW
-
-        return current
-
-    def delete(self, removed_by, removal_comment=None):
-        """See `IDistroSeriesSourcePackageRelease`."""
-        # Retrieve current publishing info
-        current = self.current_published
-        current = SecureSourcePackagePublishingHistory.get(current.id)
-        current.status = PackagePublishingStatus.DELETED
-        current.datesuperseded = UTC_NOW
-        current.removed_by = removed_by
-        current.removal_comment = removal_comment
-
-        return current
-
-    def copyTo(self, distroseries, pocket):
-        """See `IDistroSeriesSourcePackageRelease`."""
-        current = self.current_published
-
-        copy = SecureSourcePackagePublishingHistory(
-            distroseries=distroseries,
-            pocket=pocket,
-            archive=current.archive,
-            sourcepackagerelease=current.sourcepackagerelease,
-            component=current.component,
-            section=current.section,
-            status=PackagePublishingStatus.PENDING,
-            datecreated=UTC_NOW,
-            embargo=False,
-        )
-        return copy
-
-    @property
-=======
->>>>>>> 2837bb14
     def published_binaries(self):
         """See `IDistroSeriesSourcePackageRelease`."""
         target_binaries = []
