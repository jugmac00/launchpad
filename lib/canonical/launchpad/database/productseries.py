# Copyright 2004-2007 Canonical Ltd.  All rights reserved.

__metaclass__ = type

__all__ = [
    'ProductSeries',
    'ProductSeriesSet',
    ]

import datetime
from sqlobject import (
    IntervalCol, ForeignKey, StringCol, SQLMultipleJoin, SQLObjectNotFound)
from warnings import warn
from zope.interface import implements

from canonical.database.constants import UTC_NOW
from canonical.database.datetimecol import UtcDateTimeCol
from canonical.database.enumcol import EnumCol
from canonical.database.sqlbase import (
    SQLBase, quote, sqlvalues)
from canonical.launchpad.database.bugtarget import BugTargetBase
from canonical.launchpad.database.bug import (
    get_bug_tags, get_bug_tags_open_count)
from canonical.launchpad.database.bugtask import BugTaskSet
from canonical.launchpad.database.milestone import Milestone
from canonical.launchpad.database.packaging import Packaging
from canonical.launchpad.database.potemplate import POTemplate
from canonical.launchpad.database.specification import (
    HasSpecificationsMixin, Specification)
from canonical.launchpad.database.translationimportqueue import (
    HasTranslationImportsMixin)
from canonical.launchpad.interfaces import (
<<<<<<< HEAD
    PackagingType, IHasTranslationTemplates, IProductSeries,
    IProductSeriesSet, IProductSeriesSourceAdmin, NotFoundError,
    RevisionControlSystems)
from canonical.lp.dbschema import (
    ImportStatus, SpecificationSort,
=======
    IProductSeries, IProductSeriesSet, IProductSeriesSourceAdmin,
    NotFoundError, PackagingType, RevisionControlSystems, SpecificationSort,
>>>>>>> 7569b753
    SpecificationGoalStatus, SpecificationFilter,
    SpecificationDefinitionStatus, SpecificationImplementationStatus)
from canonical.lp.dbschema import ImportStatus


class NoImportBranchError(Exception):
    """Raised when ProductSeries.importUpdated finds not import branch.

    This exception should never be caught. It exists only for unit testing.
    """


class DatePublishedSyncError(Exception):
    """Raised by ProductSeries.importUpdated if datepublishedsync
    should not be set.

    If import_branch.date_last_mirrored is NULL, datepublishedsync should not
    have been set because the import has not been published yet.

    This exception should never be caught. It exists only for unit testing.
    """


class ProductSeries(SQLBase, BugTargetBase, HasSpecificationsMixin,
                    HasTranslationImportsMixin):
    """A series of product releases."""
    implements(
        IProductSeries, IProductSeriesSourceAdmin, IHasTranslationTemplates)

    _table = 'ProductSeries'

    product = ForeignKey(dbName='product', foreignKey='Product', notNull=True)
    name = StringCol(notNull=True)
    summary = StringCol(notNull=True)
    datecreated = UtcDateTimeCol(notNull=True, default=UTC_NOW)
    owner = ForeignKey(
        foreignKey="Person", dbName="owner", notNull=True)
    driver = ForeignKey(
        foreignKey="Person", dbName="driver", notNull=False, default=None)
    import_branch = ForeignKey(foreignKey='Branch', dbName='import_branch',
                               default=None)
    user_branch = ForeignKey(foreignKey='Branch', dbName='user_branch',
                             default=None)
    importstatus = EnumCol(dbName='importstatus', notNull=False,
        schema=ImportStatus, default=None)
    rcstype = EnumCol(dbName='rcstype', enum=RevisionControlSystems,
        notNull=False, default=None)
    cvsroot = StringCol(default=None)
    cvsmodule = StringCol(default=None)
    cvsbranch = StringCol(default=None)
    # where are the tarballs released from this branch placed?
    cvstarfileurl = StringCol(default=None)
    svnrepository = StringCol(default=None)
    releasefileglob = StringCol(default=None)
    releaseverstyle = StringCol(default=None)
    # key dates on the road to import happiness
    dateautotested = UtcDateTimeCol(default=None)
    datestarted = UtcDateTimeCol(default=None)
    datefinished = UtcDateTimeCol(default=None)
    dateprocessapproved = UtcDateTimeCol(default=None)
    datesyncapproved = UtcDateTimeCol(default=None)
    # controlling the freshness of an import
    syncinterval = IntervalCol(default=None)
    datelastsynced = UtcDateTimeCol(default=None)
    datepublishedsync = UtcDateTimeCol(
        dbName='date_published_sync', default=None)

    releases = SQLMultipleJoin('ProductRelease', joinColumn='productseries',
                            orderBy=['-datereleased'])
    packagings = SQLMultipleJoin('Packaging', joinColumn='productseries',
                            orderBy=['-id'])

    @property
    def release_files(self):
        """See IProductSeries."""
        files = set()
        for release in self.releases:
            files = files.union(release.files)
        return files

    @property
    def displayname(self):
        return self.name

    @property
    def all_milestones(self):
        """See IProductSeries."""
        return Milestone.selectBy(
            productseries=self, orderBy=['dateexpected', 'name'])

    @property
    def milestones(self):
        """See IProductSeries."""
        return Milestone.selectBy(
            productseries=self, visible=True, orderBy=['dateexpected', 'name'])

    @property
    def parent(self):
        """See IProductSeries."""
        return self.product

    @property
    def bugtargetdisplayname(self):
        """See IBugTarget."""
        return "%s %s" % (self.product.displayname, self.name)

    @property
    def bugtargetname(self):
        """See IBugTarget."""
        return "%s/%s" % (self.product.name, self.name)

    @property
    def drivers(self):
        """See IProductSeries."""
        drivers = set()
        drivers.add(self.driver)
        drivers = drivers.union(self.product.drivers)
        drivers.discard(None)
        return sorted(drivers, key=lambda x: x.browsername)

    @property
    def bugcontact(self):
        """See IProductSeries."""
        return self.product.bugcontact

    @property
    def security_contact(self):
        """See IProductSeries."""
        return self.product.security_contact

    @property
    def series_branch(self):
        """See IProductSeries."""
        if self.user_branch is not None:
            return self.user_branch
        return self.import_branch

    def getPOTemplate(self, name):
        """See IProductSeries."""
        return POTemplate.selectOne(
            "POTemplate.productseries = %s AND "
            "POTemplate.potemplatename = POTemplateName.id AND "
            "POTemplateName.name = %s" % sqlvalues(self.id, name),
            clauseTables=['POTemplateName'])

    @property
    def title(self):
        return self.product.displayname + ' Series: ' + self.displayname

    def shortdesc(self):
        warn('ProductSeries.shortdesc should be ProductSeries.summary',
             DeprecationWarning)
        return self.summary
    shortdesc = property(shortdesc)

    @property
    def sourcepackages(self):
        """See IProductSeries"""
        from canonical.launchpad.database.sourcepackage import SourcePackage
        ret = Packaging.selectBy(productseries=self)
        ret = [SourcePackage(sourcepackagename=r.sourcepackagename,
                             distroseries=r.distroseries)
                    for r in ret]
        ret.sort(key=lambda a: a.distribution.name + a.distroseries.version
                 + a.sourcepackagename.name)
        return ret

    @property
    def has_any_specifications(self):
        """See IHasSpecifications."""
        return self.all_specifications.count()

    @property
    def all_specifications(self):
        return self.specifications(filter=[SpecificationFilter.ALL])

    @property
    def valid_specifications(self):
        return self.specifications(filter=[SpecificationFilter.VALID])

    def specifications(self, sort=None, quantity=None, filter=None):
        """See IHasSpecifications.

        The rules for filtering are that there are three areas where you can
        apply a filter:

          - acceptance, which defaults to ACCEPTED if nothing is said,
          - completeness, which defaults to showing BOTH if nothing is said
          - informational, which defaults to showing BOTH if nothing is said

        """

        # Make a new list of the filter, so that we do not mutate what we
        # were passed as a filter
        if not filter:
            # filter could be None or [] then we decide the default
            # which for a productseries is to show everything accepted
            filter = [SpecificationFilter.ACCEPTED]

        # defaults for completeness: in this case we don't actually need to
        # do anything, because the default is ANY

        # defaults for acceptance: in this case, if nothing is said about
        # acceptance, we want to show only accepted specs
        acceptance = False
        for option in [
            SpecificationFilter.ACCEPTED,
            SpecificationFilter.DECLINED,
            SpecificationFilter.PROPOSED]:
            if option in filter:
                acceptance = True
        if acceptance is False:
            filter.append(SpecificationFilter.ACCEPTED)

        # defaults for informationalness: we don't have to do anything
        # because the default if nothing is said is ANY

        # sort by priority descending, by default
        if sort is None or sort == SpecificationSort.PRIORITY:
            order = ['-priority', 'definition_status', 'name']
        elif sort == SpecificationSort.DATE:
            # we are showing specs for a GOAL, so under some circumstances
            # we care about the order in which the specs were nominated for
            # the goal, and in others we care about the order in which the
            # decision was made.

            # we need to establish if the listing will show specs that have
            # been decided only, or will include proposed specs.
            show_proposed = set([
                SpecificationFilter.ALL,
                SpecificationFilter.PROPOSED,
                ])
            if len(show_proposed.intersection(set(filter))) > 0:
                # we are showing proposed specs so use the date proposed
                # because not all specs will have a date decided.
                order = ['-Specification.datecreated', 'Specification.id']
            else:
                # this will show only decided specs so use the date the spec
                # was accepted or declined for the sprint
                order = ['-Specification.date_goal_decided',
                         '-Specification.datecreated',
                         'Specification.id']

        # figure out what set of specifications we are interested in. for
        # productseries, we need to be able to filter on the basis of:
        #
        #  - completeness. by default, only incomplete specs shown
        #  - goal status. by default, only accepted specs shown
        #  - informational.
        #
        base = 'Specification.productseries = %s' % self.id
        query = base
        # look for informational specs
        if SpecificationFilter.INFORMATIONAL in filter:
            query += (' AND Specification.implementation_status = %s' %
              quote(SpecificationImplementationStatus.INFORMATIONAL))

        # filter based on completion. see the implementation of
        # Specification.is_complete() for more details
        completeness =  Specification.completeness_clause

        if SpecificationFilter.COMPLETE in filter:
            query += ' AND ( %s ) ' % completeness
        elif SpecificationFilter.INCOMPLETE in filter:
            query += ' AND NOT ( %s ) ' % completeness

        # look for specs that have a particular goalstatus (proposed,
        # accepted or declined)
        if SpecificationFilter.ACCEPTED in filter:
            query += ' AND Specification.goalstatus = %d' % (
                SpecificationGoalStatus.ACCEPTED.value)
        elif SpecificationFilter.PROPOSED in filter:
            query += ' AND Specification.goalstatus = %d' % (
                SpecificationGoalStatus.PROPOSED.value)
        elif SpecificationFilter.DECLINED in filter:
            query += ' AND Specification.goalstatus = %d' % (
                SpecificationGoalStatus.DECLINED.value)

        # Filter for validity. If we want valid specs only then we should
        # exclude all OBSOLETE or SUPERSEDED specs
        if SpecificationFilter.VALID in filter:
            query += (' AND Specification.definition_status NOT IN ( %s, %s ) '
                      % sqlvalues(SpecificationDefinitionStatus.OBSOLETE,
                                  SpecificationDefinitionStatus.SUPERSEDED))

        # ALL is the trump card
        if SpecificationFilter.ALL in filter:
            query = base

        # Filter for specification text
        for constraint in filter:
            if isinstance(constraint, basestring):
                # a string in the filter is a text search filter
                query += ' AND Specification.fti @@ ftq(%s) ' % quote(
                    constraint)

        # now do the query, and remember to prejoin to people
        results = Specification.select(query, orderBy=order, limit=quantity)
        return results.prejoin(['assignee', 'approver', 'drafter'])

    def searchTasks(self, search_params):
        """See IBugTarget."""
        search_params.setProductSeries(self)
        return BugTaskSet().search(search_params)

    def getUsedBugTags(self):
        """See IBugTarget."""
        return get_bug_tags("BugTask.productseries = %s" % sqlvalues(self))

    def getUsedBugTagsWithOpenCounts(self, user):
        """See IBugTarget."""
        return get_bug_tags_open_count(
            "BugTask.productseries = %s" % sqlvalues(self), user)

    def createBug(self, bug_params):
        """See IBugTarget."""
        raise NotImplementedError('Cannot file a bug against a productseries')

    def _getBugTaskContextClause(self):
        """See BugTargetBase."""
        return 'BugTask.productseries = %s' % sqlvalues(self)

    def getSpecification(self, name):
        """See ISpecificationTarget."""
        return self.product.getSpecification(name)

    def getRelease(self, version):
        for release in self.releases:
            if release.version == version:
                return release
        return None

    def getPackage(self, distroseries):
        """See IProductSeries."""
        for pkg in self.sourcepackages:
            if pkg.distroseries == distroseries:
                return pkg
        # XXX sabdfl 2005-06-23: This needs to search through the ancestry of
        # the distroseries to try to find a relevant packaging record
        raise NotFoundError(distroseries)

    def setPackaging(self, distroseries, sourcepackagename, owner):
        """See IProductSeries."""
        for pkg in self.packagings:
            if pkg.distroseries == distroseries:
                # we have found a matching Packaging record
                if pkg.sourcepackagename == sourcepackagename:
                    # and it has the same source package name
                    return pkg
                # ok, we need to update this pkging record
                pkg.sourcepackagename = sourcepackagename
                pkg.owner = owner
                pkg.datecreated = UTC_NOW
                pkg.sync()  # convert UTC_NOW to actual datetime
                return pkg

        # ok, we didn't find a packaging record that matches, let's go ahead
        # and create one
        pkg = Packaging(distroseries=distroseries,
            sourcepackagename=sourcepackagename, productseries=self,
            packaging=PackagingType.PRIME,
            owner=owner)
        pkg.sync()  # convert UTC_NOW to actual datetime
        return pkg

    def getPackagingInDistribution(self, distribution):
        """See IProductSeries."""
        history = []
        for pkging in self.packagings:
            if pkging.distroseries.distribution == distribution:
                history.append(pkging)
        return history

    def certifyForSync(self):
        """Enable the sync for processing."""
        self.dateprocessapproved = UTC_NOW
        if self.rcstype == RevisionControlSystems.CVS:
            self.syncinterval = datetime.timedelta(hours=12)
        elif self.rcstype == RevisionControlSystems.SVN:
            self.syncinterval = datetime.timedelta(hours=6)
        else:
            raise AssertionError(
                'Unknown default sync interval for rcs type: %s'
                % self.rcstype.title)
        self.importstatus = ImportStatus.PROCESSING

    def markTestFailed(self):
        """See `IProductSeriesSourceAdmin`."""
        self.importstatus = ImportStatus.TESTFAILED
        self.import_branch = None
        self.dateautotested = None
        self.dateprocessapproved = None
        self.datesyncapproved = None
        self.datelastsynced = None
        self.syncinterval = None

    def markDontSync(self):
        """See `IProductSeriesSourceAdmin`."""
        self.importstatus = ImportStatus.DONTSYNC
        self.import_branch = None
        self.dateautotested = None
        self.dateprocessapproved = None
        self.datesyncapproved = None
        self.datelastsynced = None
        self.datestarted = None
        self.datefinished = None
        self.syncinterval = None

    def deleteImport(self):
        """See `IProductSeriesSourceAdmin`."""
        self.importstatus = None
        self.import_branch = None
        self.dateautotested = None
        self.dateprocessapproved = None
        self.datesyncapproved = None
        self.datelastsynced = None
        self.datepublishedsync = None
        self.syncinterval = None
        self.datestarted = None
        self.datefinished = None
        self.rcstype = None
        self.cvsroot = None
        self.cvsmodule = None
        self.cvsbranch = None
        self.cvstarfileurl = None
        self.svnrepository = None

    def syncCertified(self):
        """Return true or false indicating if the sync is enabled"""
        return self.dateprocessapproved is not None

    def autoSyncEnabled(self):
        """Is the sync automatically scheduling?"""
        return self.importstatus == ImportStatus.SYNCING

    def enableAutoSync(self):
        """Enable autosyncing."""
        self.datesyncapproved = UTC_NOW
        self.importstatus = ImportStatus.SYNCING

    def autoTestFailed(self):
        """Has the series source failed automatic testing by roomba?"""
        return self.importstatus == ImportStatus.TESTFAILED

    def importUpdated(self):
        """See IProductSeries."""
        # Update the timestamps after an import has successfully completed, so
        # we can always know at what time the currently published branch was
        # last imported.
        #
        # Importd updates branches to match the foreign VCS, then uploads them
        # to an internal server. Then the branch-puller copies the branches
        # from the internal server to the public server.
        #
        # * datelastsynced: time when importd last updated the internal branch
        #   to match the foreign VCS.
        # * import_branch.last_mirrored: time when branch-puller last updated
        #   the published branch to match the internal branch.
        # * datepublishedsync: time when the /published/ branch was last
        #   updated from the foreign VCS, at the time when the /internal/
        #   branch was last updated from the foreign VCS.
        #
        # Sorry if that breaks your brain.
        if self.import_branch is None:
            raise NoImportBranchError(
                "importUpdated called for series %d,"
                " but import_branch is NULL." % (self.id,))
        if (self.import_branch.last_mirrored is None
                and self.datepublishedsync is not None):
            raise DatePublishedSyncError(
                "importUpdated called for series %d,"
                " where datepublishedsync is set,"
                " but import_branch.last_mirror is NULL."
                % (self.id,))
        if self.datelastsynced is None:
            # datepublishedsync SHOULD be None, but we reset it just in case.
            self.datepublishedsync = None
        if (self.datelastsynced is not None
                and self.import_branch.last_mirrored is not None
                and self.datelastsynced < self.import_branch.last_mirrored):
            self.datepublishedsync = self.datelastsynced
        self.datelastsynced = UTC_NOW
        self.import_branch.requestMirror()

    def newMilestone(self, name, dateexpected=None, description=None):
        """See IProductSeries."""
        return Milestone(
            name=name, dateexpected=dateexpected, description=description,
            product=self.product, productseries=self)

    def getTranslationTemplates(self):
        """See `IHasTranslationTemplates`."""
        result = POTemplate.selectBy(productseries=self)
        result = result.prejoin(['potemplatename'])
        return sorted(
            result, key=lambda x: (-x.priority, x.potemplatename.name))

    def getCurrentTranslationTemplates(self):
        """See `IHasTranslationTemplates`."""
        result = POTemplate.select('''
            productseries = %s AND
            productseries = ProductSeries.id AND
            iscurrent IS TRUE AND
            ProductSeries.product = Product.id AND
            Product.official_rosetta IS TRUE
            ''' % sqlvalues(self),
            clauseTables = ['ProductSeries', 'Product'])
        result = result.prejoin(['potemplatename'])
        return sorted(
            result, key=lambda x: (-x.priority, x.potemplatename.name))

    def getObsoleteTranslationTemplates(self):
        """See `IHasTranslationTemplates`."""
        result = POTemplate.select('''
            productseries = %s AND
            productseries = ProductSeries.id AND
            ProductSeries.product = Product.id AND
            (iscurrent IS FALSE OR Product.official_rosetta IS FALSE)
            ''' % sqlvalues(self),
            clauseTables = ['ProductSeries', 'Product'])
        result = result.prejoin(['potemplatename'])
        return sorted(
            result, key=lambda x: (-x.priority, x.potemplatename.name))


class ProductSeriesSet:
    """See IProductSeriesSet."""

    implements(IProductSeriesSet)

    def __getitem__(self, series_id):
        """See IProductSeriesSet."""
        series = self.get(series_id)
        if series is None:
            raise NotFoundError(series_id)
        return series

    def get(self, series_id, default=None):
        """See IProductSeriesSet."""
        try:
            return ProductSeries.get(series_id)
        except SQLObjectNotFound:
            return default

    def searchImports(self, text=None, importstatus=None):
        """See `IProductSeriesSet`."""
        query = self.composeQueryString(text, importstatus)
        return ProductSeries.select(
            query, distinct=True, clauseTables=['Product', 'Project'])

    def composeQueryString(self, text=None, importstatus=None):
        """Build SQL "where" clause for `ProductSeries` search.

        :param text: Text to search for in the product and project titles and
            descriptions.
        :param importstatus: If specified, limit the list to series which have
            the given import status; if not specified or None, limit to series
            with non-NULL import status.
        """
        conditions = []
        if text == u'':
            text = None

        # First filter on product: match text, if necessary, and only consider
        # active projects.
        if text is not None:
            conditions.append('Product.fti @@ ftq(%s)' % quote(text))
        conditions.append('Product.active IS TRUE')
        conditions.append("ProductSeries.product = Product.id")

        # Then filter on project in the same way, if any.
        product_match = "Product.project = Project.id AND Project.active"
        if text is not None:
            product_match += " AND Product.fti @@ ftq(%s)" % quote(text)
        conditions.append("((%s) OR project IS NULL)" % product_match)

        # Now just add the filter on import status.
        if importstatus is None:
            conditions.append('ProductSeries.importstatus IS NOT NULL')
        else:
            conditions.append('ProductSeries.importstatus = %s'
                              % sqlvalues(importstatus))

        query = " AND ".join(conditions)
        return query

    def getByCVSDetails(self, cvsroot, cvsmodule, cvsbranch, default=None):
        """See IProductSeriesSet."""
        result = ProductSeries.selectOneBy(
            cvsroot=cvsroot, cvsmodule=cvsmodule, cvsbranch=cvsbranch)
        if result is None:
            return default
        return result

    def getBySVNDetails(self, svnrepository, default=None):
        """See IProductSeriesSet."""
        result = ProductSeries.selectOneBy(svnrepository=svnrepository)
        if result is None:
            return default
        return result<|MERGE_RESOLUTION|>--- conflicted
+++ resolved
@@ -30,18 +30,11 @@
 from canonical.launchpad.database.translationimportqueue import (
     HasTranslationImportsMixin)
 from canonical.launchpad.interfaces import (
-<<<<<<< HEAD
-    PackagingType, IHasTranslationTemplates, IProductSeries,
-    IProductSeriesSet, IProductSeriesSourceAdmin, NotFoundError,
-    RevisionControlSystems)
-from canonical.lp.dbschema import (
-    ImportStatus, SpecificationSort,
-=======
-    IProductSeries, IProductSeriesSet, IProductSeriesSourceAdmin,
-    NotFoundError, PackagingType, RevisionControlSystems, SpecificationSort,
->>>>>>> 7569b753
-    SpecificationGoalStatus, SpecificationFilter,
-    SpecificationDefinitionStatus, SpecificationImplementationStatus)
+    IHasTranslationTemplates, IProductSeries, IProductSeriesSet,
+    IProductSeriesSourceAdmin, NotFoundError, PackagingType,
+    RevisionControlSystems, SpecificationSort, SpecificationGoalStatus,
+    SpecificationFilter, SpecificationDefinitionStatus,
+    SpecificationImplementationStatus)
 from canonical.lp.dbschema import ImportStatus
 
 
