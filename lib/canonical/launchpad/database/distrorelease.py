--- conflicted
+++ resolved
@@ -30,12 +30,8 @@
 from canonical.launchpad.interfaces import (
     IDistroRelease, IDistroReleaseSet, ISourcePackageName,
     IPublishedPackageSet, IHasBuildRecords, NotFoundError,
-<<<<<<< HEAD
-    ILibraryFileAliasSet, IBinaryPackageName, IBuildSet,
-=======
     IBinaryPackageName, ILibraryFileAliasSet, IBuildSet,
     ISourcePackage, ISourcePackageNameSet, IComponentSet, ISectionSet,
->>>>>>> d330cfb6
     UNRESOLVED_BUGTASK_STATUSES, RESOLVED_BUGTASK_STATUSES)
 
 from canonical.launchpad.components.bugtarget import BugTargetBase
@@ -476,52 +472,6 @@
 
         return result
 
-    def getBinaryPackagePublishing(self, name=None, version=None, archtag=None,
-                                   sourcename=None, orderBy=None):
-        """See IDistroRelease."""
-
-        clauseTables = ['BinaryPackagePublishing', 'DistroArchRelease',
-                        'BinaryPackageRelease', 'BinaryPackageName', 'Build',
-                        'SourcePackageRelease', 'SourcePackageName' ]
-
-        query = ['''BinaryPackagePublishing.binarypackagerelease =
-                        BinaryPackageRelease.id AND
-                    BinaryPackagePublishing.distroarchrelease =
-                        DistroArchRelease.id AND
-                    BinaryPackageRelease.binarypackagename = 
-                        BinaryPackageName.id AND
-                    BinaryPackageRelease.build =
-                        Build.id AND
-                    Build.sourcepackagerelease =
-                        SourcePackageRelease.id AND
-                    SourcePackageRelease.sourcepackagename =
-                        SourcePackageName.id AND
-                    DistroArchRelease.distrorelease = %s AND
-                    BinaryPackagePublishing.status = %s'''
-            % sqlvalues(self.id, PackagePublishingStatus.PUBLISHED)]
-
-        if name:
-            query.append('BinaryPackageName.name = %s' % sqlvalues(name))
-
-        if version:
-            query.append('BinaryPackageRelease.version = %s'
-                      % sqlvalues(version))
-
-        if archtag:
-            query.append('DistroArchRelease.architecturetag = %s'
-                      % sqlvalues(archtag))
-
-        if sourcename:
-            query.append('SourcePackageName.name = %s' % sqlvalues(sourcename))
-
-        query = " AND ".join(query)
-
-        result = BinaryPackagePublishing.select(query, distinct=False,
-                                                clauseTables=clauseTables,
-                                                orderBy=orderBy)
-
-        return result
-
     def publishedBinaryPackages(self, component=None):
         """See IDistroRelease."""
         # XXX sabdfl 04/07/05 this can become a utility when that works
@@ -704,11 +654,7 @@
         # deal with broken encodings in these files; this will allow us
         # to regenerate these files as necessary.
         #
-<<<<<<< HEAD
-        # The use of StringIO here should be safe: we do no encoding of
-=======
         # The use of StringIO here should be safe: we do not encoding of
->>>>>>> d330cfb6
         # the content in the changes file (as doing so would be guessing
         # at best, causing unpredictable corruption), and simply pass it
         # off to the librarian.
