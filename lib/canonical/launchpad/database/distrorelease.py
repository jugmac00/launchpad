# Copyright 2004-2005 Canonical Ltd.  All rights reserved.

"""Database classes for a distribution release."""

__metaclass__ = type

__all__ = [
    'DistroRelease',
    'DistroReleaseSet',
    ]

import logging
from cStringIO import StringIO

from zope.interface import implements
from zope.component import getUtility

from sqlobject import (
    StringCol, ForeignKey, SQLMultipleJoin, IntCol, SQLObjectNotFound,
    SQLRelatedJoin)

from canonical.cachedproperty import cachedproperty

from canonical.database.sqlbase import (quote_like, quote, SQLBase,
    sqlvalues, flush_database_updates, cursor, flush_database_caches)
from canonical.database.datetimecol import UtcDateTimeCol

from canonical.lp.dbschema import (
    PackagePublishingStatus, EnumCol, DistributionReleaseStatus,
    DistroReleaseQueueStatus, PackagePublishingPocket, SpecificationSort,
    SpecificationGoalStatus, SpecificationFilter)

from canonical.launchpad.interfaces import (
    IDistroRelease, IDistroReleaseSet, ISourcePackageName,
    IPublishedPackageSet, IHasBuildRecords, NotFoundError,
    IBinaryPackageName, ILibraryFileAliasSet, IBuildSet,
    ISourcePackage, ISourcePackageNameSet,
    IHasQueueItems, IPublishing)

from canonical.launchpad.components.bugtarget import BugTargetBase
from canonical.database.constants import DEFAULT, UTC_NOW
from canonical.launchpad.database.binarypackagename import (
    BinaryPackageName)
from canonical.launchpad.database.bug import get_bug_tags
from canonical.launchpad.database.distroreleasebinarypackage import (
    DistroReleaseBinaryPackage)
from canonical.launchpad.database.distroreleasesourcepackagerelease import (
    DistroReleaseSourcePackageRelease)
from canonical.launchpad.database.distroreleasepackagecache import (
    DistroReleasePackageCache)
from canonical.launchpad.database.milestone import Milestone
from canonical.launchpad.database.publishing import (
    BinaryPackagePublishingHistory, SourcePackagePublishingHistory)
from canonical.launchpad.database.distroarchrelease import DistroArchRelease
from canonical.launchpad.database.potemplate import POTemplate
from canonical.launchpad.database.language import Language
from canonical.launchpad.database.cve import CveSet
from canonical.launchpad.database.distroreleaselanguage import (
    DistroReleaseLanguage, DummyDistroReleaseLanguage)
from canonical.launchpad.database.sourcepackage import SourcePackage
from canonical.launchpad.database.sourcepackagename import SourcePackageName
from canonical.launchpad.database.packaging import Packaging
from canonical.launchpad.database.bugtask import BugTaskSet
from canonical.launchpad.database.binarypackagerelease import (
        BinaryPackageRelease)
from canonical.launchpad.database.component import Component
from canonical.launchpad.database.section import Section
from canonical.launchpad.database.sourcepackagerelease import (
    SourcePackageRelease)
from canonical.launchpad.database.specification import Specification
from canonical.launchpad.database.queue import DistroReleaseQueue
from canonical.launchpad.database.pofile import POFile
from canonical.launchpad.helpers import shortlist


class DistroRelease(SQLBase, BugTargetBase):
    """A particular release of a distribution."""
    implements(IDistroRelease, IHasBuildRecords, IHasQueueItems, IPublishing)

    _table = 'DistroRelease'
    _defaultOrder = ['distribution', 'version']

    distribution = ForeignKey(dbName='distribution',
                              foreignKey='Distribution', notNull=True)
    name = StringCol(notNull=True)
    displayname = StringCol(notNull=True)
    title = StringCol(notNull=True)
    summary = StringCol(notNull=True)
    description = StringCol(notNull=True)
    version = StringCol(notNull=True)
    releasestatus = EnumCol(notNull=True, schema=DistributionReleaseStatus)
    datereleased = UtcDateTimeCol(notNull=False, default=None)
    parentrelease =  ForeignKey(
        dbName='parentrelease', foreignKey='DistroRelease', notNull=False)
    owner = ForeignKey(
        dbName='owner', foreignKey='Person', notNull=True)
    driver = ForeignKey(
        foreignKey="Person", dbName="driver", notNull=False, default=None)
    lucilleconfig = StringCol(notNull=False, default=None)
    changeslist = StringCol(notNull=False, default=None)
    nominatedarchindep = ForeignKey(
        dbName='nominatedarchindep',foreignKey='DistroArchRelease',
        notNull=False, default=None)
    datelastlangpack = UtcDateTimeCol(dbName='datelastlangpack', notNull=False,
        default=None)
    messagecount = IntCol(notNull=True, default=0)
    binarycount = IntCol(notNull=True, default=DEFAULT)
    sourcecount = IntCol(notNull=True, default=DEFAULT)

    milestones = SQLMultipleJoin('Milestone', joinColumn = 'distrorelease',
                            orderBy=['dateexpected', 'name'])
    architectures = SQLMultipleJoin(
        'DistroArchRelease', joinColumn='distrorelease',
        orderBy='architecturetag')
    binary_package_caches = SQLMultipleJoin('DistroReleasePackageCache',
        joinColumn='distrorelease', orderBy='name')
    components = SQLRelatedJoin(
        'Component', joinColumn='distrorelease', otherColumn='component',
        intermediateTable='ComponentSelection')
    sections = SQLRelatedJoin(
        'Section', joinColumn='distrorelease', otherColumn='section',
        intermediateTable='SectionSelection')

    @property
    def drivers(self):
        """See IDistroRelease."""
        drivers = set()
        drivers.add(self.driver)
        drivers = drivers.union(self.distribution.drivers)
        drivers.discard(None)
        return sorted(drivers, key=lambda driver: driver.browsername)

    @property
    def sortkey(self):
        """A string to be used for sorting distro releases.

        This is designed to sort alphabetically by distro and release name,
        except that Ubuntu will be at the top of the listing.
        """
        result = ''
        if self.distribution.name == 'ubuntu':
            result += '-'
        result += self.distribution.name + self.name
        return result

    @property
    def packagings(self):
        # We join through sourcepackagename to be able to ORDER BY it,
        # and this code also uses prejoins to avoid fetching data later
        # on.
        packagings = Packaging.select(
            "Packaging.sourcepackagename = SourcePackageName.id "
            "AND DistroRelease.id = Packaging.distrorelease "
            "AND DistroRelease.id = %d" % self.id,
            prejoinClauseTables=["SourcePackageName", "DistroRelease"],
            clauseTables=["SourcePackageName", "DistroRelease"],
            prejoins=["productseries", "productseries.product"],
            orderBy=["SourcePackageName.name"]
            )
        return packagings

    @property
    def distroreleaselanguages(self):
        result = DistroReleaseLanguage.select(
            "DistroReleaseLanguage.language = Language.id AND"
            " DistroReleaseLanguage.distrorelease = %d AND"
            " Language.visible = TRUE" % self.id,
            prejoinClauseTables=["Language"],
            clauseTables=["Language"],
            prejoins=["distrorelease"],
            orderBy=["Language.englishname"])
        return result

    @cachedproperty('_previous_releases_cached')
    def previous_releases(self):
        """See IDistroRelease."""
        # This property is cached because it is used intensely inside
        # sourcepackage.py; avoiding regeneration reduces a lot of
        # count(*) queries.
        datereleased = self.datereleased
        # if this one is unreleased, use the last released one
        if not datereleased:
            datereleased = 'NOW'
        results = DistroRelease.select('''
                distribution = %s AND
                datereleased < %s
                ''' % sqlvalues(self.distribution.id, datereleased),
                orderBy=['-datereleased'])
        return list(results)

    @property
    def parent(self):
        """See IDistroRelease."""
        if self.parentrelease:
            return self.parentrelease.title
        return ''

    def canUploadToPocket(self, pocket):
        """See IDistroRelease."""
        # frozen/released states
        released_states = [
            DistributionReleaseStatus.FROZEN,
            DistributionReleaseStatus.SUPPORTED,
            DistributionReleaseStatus.CURRENT
            ]

        # deny uploads for released RELEASE pockets
        if (pocket == PackagePublishingPocket.RELEASE and
            self.releasestatus in released_states):
            return False

        # deny uploads for non-RELEASE unreleased pockets
        if (pocket != PackagePublishingPocket.RELEASE and
            self.releasestatus not in released_states):
            return False

        # allow anything else
        return True

    def updatePackageCount(self):
        """See IDistroRelease."""

        # first update the source package count
        query = """
            SourcePackagePublishingHistory.distrorelease = %s AND
            SourcePackagePublishingHistory.status = %s AND
            SourcePackagePublishingHistory.pocket = %s AND
            SourcePackagePublishingHistory.sourcepackagerelease =
                SourcePackageRelease.id AND
            SourcePackageRelease.sourcepackagename =
                SourcePackageName.id
            """ % sqlvalues(self.id,
                            PackagePublishingStatus.PUBLISHED,
                            PackagePublishingPocket.RELEASE)
        self.sourcecount = SourcePackageName.select(
            query, distinct=True,
            clauseTables=['SourcePackageRelease',
                          'SourcePackagePublishingHistory']).count()


        # next update the binary count
        clauseTables = ['DistroArchRelease', 'BinaryPackagePublishingHistory',
                        'BinaryPackageRelease']
        query = """
            BinaryPackagePublishingHistory.binarypackagerelease =
                BinaryPackageRelease.id AND
            BinaryPackageRelease.binarypackagename =
                BinaryPackageName.id AND
            BinaryPackagePublishingHistory.status = %s AND
            BinaryPackagePublishingHistory.pocket = %s AND
            BinaryPackagePublishingHistory.distroarchrelease =
                DistroArchRelease.id AND
            DistroArchRelease.distrorelease = %s
            """ % sqlvalues(
                PackagePublishingStatus.PUBLISHED,
                PackagePublishingPocket.RELEASE,
                self.id)
        ret = BinaryPackageName.select(
            query, distinct=True, clauseTables=clauseTables).count()
        self.binarycount = ret

    @property
    def architecturecount(self):
        """See IDistroRelease."""
        return self.architectures.count()

    # XXX: this is expensive and shouldn't be a property
    #   -- kiko, 2006-06-14
    @property
    def potemplates(self):
        result = POTemplate.selectBy(distrorelease=self)
        result = result.prejoin(['potemplatename'])
        return sorted(result,
            key=lambda x: (-x.priority, x.potemplatename.name))

    # XXX: this is expensive and shouldn't be a property
    #   -- kiko, 2006-06-14
    @property
    def currentpotemplates(self):
        result = POTemplate.selectBy(distrorelease=self, iscurrent=True)
        result = result.prejoin(['potemplatename'])
        return sorted(result,
            key=lambda x: (-x.priority, x.potemplatename.name))

    @property
    def fullreleasename(self):
        return "%s %s" % (
            self.distribution.name.capitalize(), self.name.capitalize())

    @property
    def bugtargetname(self):
        """See IBugTarget."""
        return self.fullreleasename

    def searchTasks(self, search_params):
        """See canonical.launchpad.interfaces.IBugTarget."""
        search_params.setDistributionRelease(self)
        return BugTaskSet().search(search_params)

    def getUsedBugTags(self):
        """See IBugTarget."""
        return get_bug_tags("BugTask.distrorelease = %s" % sqlvalues(self))

    @property
    def has_any_specifications(self):
        """See IHasSpecifications."""
        return self.all_specifications.count()

    @property
    def all_specifications(self):
        return self.specifications(filter=[SpecificationFilter.ALL])

    def specifications(self, sort=None, quantity=None, filter=None):
        """See IHasSpecifications.

        In this case the rules for the default behaviour cover three things:

          - acceptance: if nothing is said, ACCEPTED only
          - completeness: if nothing is said, ANY
          - informationalness: if nothing is said, ANY

        """

        # Make a new list of the filter, so that we do not mutate what we
        # were passed as a filter
        if not filter:
            # filter could be None or [] then we decide the default
            # which for a distrorelease is to show everything approved
            filter = [SpecificationFilter.ACCEPTED]

        # defaults for completeness: in this case we don't actually need to
        # do anything, because the default is ANY

        # defaults for acceptance: in this case, if nothing is said about
        # acceptance, we want to show only accepted specs
        acceptance = False
        for option in [
            SpecificationFilter.ACCEPTED,
            SpecificationFilter.DECLINED,
            SpecificationFilter.PROPOSED]:
            if option in filter:
                acceptance = True
        if acceptance is False:
            filter.append(SpecificationFilter.ACCEPTED)

        # defaults for informationalness: we don't have to do anything
        # because the default if nothing is said is ANY

        # sort by priority descending, by default
        if sort is None or sort == SpecificationSort.PRIORITY:
            order = ['-priority', 'Specification.status', 'Specification.name']
        elif sort == SpecificationSort.DATE:
            # we are showing specs for a GOAL, so under some circumstances
            # we care about the order in which the specs were nominated for
            # the goal, and in others we care about the order in which the
            # decision was made.

            # we need to establish if the listing will show specs that have
            # been decided only, or will include proposed specs.
            show_proposed = set([
                SpecificationFilter.ALL,
                SpecificationFilter.PROPOSED,
                ])
            if len(show_proposed.intersection(set(filter))) > 0:
                # we are showing proposed specs so use the date proposed
                # because not all specs will have a date decided.
                order = ['-Specification.datecreated', 'Specification.id']
            else:
                # this will show only decided specs so use the date the spec
                # was accepted or declined for the sprint
                order = ['-Specification.date_goal_decided',
                         '-Specification.datecreated',
                         'Specification.id']

        # figure out what set of specifications we are interested in. for
        # distroreleases, we need to be able to filter on the basis of:
        #
        #  - completeness.
        #  - goal status.
        #  - informational.
        #
        base = 'Specification.distrorelease = %s' % self.id
        query = base
        # look for informational specs
        if SpecificationFilter.INFORMATIONAL in filter:
            query += ' AND Specification.informational IS TRUE'

        # filter based on completion. see the implementation of
        # Specification.is_complete() for more details
        completeness =  Specification.completeness_clause

        if SpecificationFilter.COMPLETE in filter:
            query += ' AND ( %s ) ' % completeness
        elif SpecificationFilter.INCOMPLETE in filter:
            query += ' AND NOT ( %s ) ' % completeness

        # look for specs that have a particular goalstatus (proposed,
        # accepted or declined)
        if SpecificationFilter.ACCEPTED in filter:
            query += ' AND Specification.goalstatus = %d' % (
                SpecificationGoalStatus.ACCEPTED.value)
        elif SpecificationFilter.PROPOSED in filter:
            query += ' AND Specification.goalstatus = %d' % (
                SpecificationGoalStatus.PROPOSED.value)
        elif SpecificationFilter.DECLINED in filter:
            query += ' AND Specification.goalstatus = %d' % (
                SpecificationGoalStatus.DECLINED.value)

        # ALL is the trump card
        if SpecificationFilter.ALL in filter:
            query = base

        # Filter for specification text
        for constraint in filter:
            if isinstance(constraint, basestring):
                # a string in the filter is a text search filter
                query += ' AND Specification.fti @@ ftq(%s) ' % quote(
                    constraint)

        # now do the query, and remember to prejoin to people
        results = Specification.select(query, orderBy=order, limit=quantity)
        return results.prejoin(['assignee', 'approver', 'drafter'])

    def getSpecification(self, name):
        """See ISpecificationTarget."""
        return self.distribution.getSpecification(name)

    @cachedproperty
    def open_cve_bugtasks(self):
        """See IDistribution."""
        return list(CveSet().getOpenBugTasks(distrorelease=self))

    @cachedproperty
    def resolved_cve_bugtasks(self):
        """See IDistribution."""
        return list(CveSet().getResolvedBugTasks(distrorelease=self))

    def getDistroReleaseLanguage(self, language):
        """See IDistroRelease."""
        return DistroReleaseLanguage.selectOneBy(
            distrorelease=self, language=language)

    def getDistroReleaseLanguageOrDummy(self, language):
        """See IDistroRelease."""
        drl = self.getDistroReleaseLanguage(language)
        if drl is not None:
            return drl
        return DummyDistroReleaseLanguage(self, language)

    def updateStatistics(self, ztm):
        """See IDistroRelease."""
        # first find the set of all languages for which we have pofiles in
        # the distribution
        langidset = set(
            language.id for language in Language.select('''
                Language.visible = TRUE AND
                Language.id = POFile.language AND
                POFile.potemplate = POTemplate.id AND
                POTemplate.distrorelease = %s
                ''' % sqlvalues(self.id),
                orderBy=['code'],
                distinct=True,
                clauseTables=['POFile', 'POTemplate'])
            )
        # now run through the existing DistroReleaseLanguages for the
        # distrorelease, and update their stats, and remove them from the
        # list of languages we need to have stats for
        for distroreleaselanguage in self.distroreleaselanguages:
            distroreleaselanguage.updateStatistics(ztm)
            langidset.discard(distroreleaselanguage.language.id)
        # now we should have a set of languages for which we NEED
        # to have a DistroReleaseLanguage
        for langid in langidset:
            drl = DistroReleaseLanguage(distrorelease=self, languageID=langid)
            drl.updateStatistics(ztm)
        # lastly, we need to update the message count for this distro
        # release itself
        messagecount = 0
        for potemplate in self.potemplates:
            messagecount += potemplate.messageCount()
        self.messagecount = messagecount
        ztm.commit()

    def getSourcePackage(self, name):
        """See IDistroRelease."""
        if not ISourcePackageName.providedBy(name):
            try:
                name = SourcePackageName.byName(name)
            except SQLObjectNotFound:
                return None
        return SourcePackage(sourcepackagename=name, distrorelease=self)

    def getBinaryPackage(self, name):
        """See IDistroRelease."""
        if not IBinaryPackageName.providedBy(name):
            try:
                name = BinaryPackageName.byName(name)
            except SQLObjectNotFound:
                return None
        return DistroReleaseBinaryPackage(self, name)

    def getSourcePackageRelease(self, sourcepackagerelease):
        """See IDistroRelease."""
        return DistroReleaseSourcePackageRelease(self, sourcepackagerelease)

    def __getitem__(self, archtag):
        """See IDistroRelease."""
        item = DistroArchRelease.selectOneBy(
            distrorelease=self, architecturetag=archtag)
        if item is None:
            raise NotFoundError('Unknown architecture %s for %s %s' % (
                archtag, self.distribution.name, self.name))
        return item

    def getTranslatableSourcePackages(self):
        """See IDistroRelease."""
        query = """
            POTemplate.sourcepackagename = SourcePackageName.id AND
            POTemplate.distrorelease = %s""" % sqlvalues(self.id)
        result = SourcePackageName.select(query, clauseTables=['POTemplate'],
            orderBy=['name'])
        return [SourcePackage(sourcepackagename=spn, distrorelease=self) for
            spn in result]

    def getUnlinkedTranslatableSourcePackages(self):
        """See IDistroRelease."""
        # Note that both unlinked packages and
        # linked-with-no-productseries packages are considered to be
        # "unlinked translatables".
        query = """
            SourcePackageName.id NOT IN (SELECT DISTINCT
             sourcepackagename FROM Packaging WHERE distrorelease = %s) AND
            POTemplate.sourcepackagename = SourcePackageName.id AND
            POTemplate.distrorelease = %s""" % sqlvalues(self.id, self.id)
        unlinked = SourcePackageName.select(query, clauseTables=['POTemplate'],
              orderBy=['name'])
        query = """
            Packaging.sourcepackagename = SourcePackageName.id AND
            Packaging.productseries = NULL AND
            POTemplate.sourcepackagename = SourcePackageName.id AND
            POTemplate.distrorelease = %s""" % sqlvalues(self.id)
        linked_but_no_productseries = SourcePackageName.select(query,
            clauseTables=['POTemplate', 'Packaging'], orderBy=['name'])
        result = unlinked.union(linked_but_no_productseries)
        return [SourcePackage(sourcepackagename=spn, distrorelease=self) for
            spn in result]

    def getPublishedReleases(self, sourcepackage_or_name, pocket=None,
                             include_pending=False, exclude_pocket=None):
        """See IDistroRelease."""
        # XXX cprov 20060213: we need a standard and easy API, no need
        # to support multiple type arguments, only string name should be
        # the best choice in here, the call site will be clearer.
        # bug # 31317
        if ISourcePackage.providedBy(sourcepackage_or_name):
            spn = sourcepackage_or_name.name
        elif ISourcePackageName.providedBy(sourcepackage_or_name):
            spn = sourcepackage_or_name
        else:
            spns = getUtility(ISourcePackageNameSet)
            spn = spns.queryByName(sourcepackage_or_name)
            if spn is None:
                return []

        queries = ["""
        sourcepackagerelease=sourcepackagerelease.id AND
        sourcepackagerelease.sourcepackagename=%s AND
        distrorelease=%s
        """ % sqlvalues(spn.id, self.id)]

        if pocket is not None:
            queries.append("pocket=%s" % sqlvalues(pocket.value))

        if exclude_pocket is not None:
            queries.append("pocket!=%s" % sqlvalues(exclude_pocket.value))

        if include_pending:
            queries.append("status in (%s, %s)" % sqlvalues(
                PackagePublishingStatus.PUBLISHED,
                PackagePublishingStatus.PENDING))
        else:
            queries.append("status=%s" % sqlvalues(
                PackagePublishingStatus.PUBLISHED))

        published = SourcePackagePublishingHistory.select(
            " AND ".join(queries),
            clauseTables = ['SourcePackageRelease'])

        return shortlist(published)

    def isUnstable(self):
        """See IDistroRelease."""
        return self.releasestatus in [
            DistributionReleaseStatus.FROZEN,
            DistributionReleaseStatus.DEVELOPMENT,
            DistributionReleaseStatus.EXPERIMENTAL,
        ]

    def getAllReleasesByStatus(self, status):
        """See IDistroRelease."""
        queries = ['distrorelease=%s AND status=%s'
                   % sqlvalues(self.id, status)]

        if not self.isUnstable():
            queries.append(
                'pocket != %s' % sqlvalues(PackagePublishingPocket.RELEASE))

        return SourcePackagePublishingHistory.select(
            " AND ".join(queries), orderBy="-id")

    def getSourcePackagePublishing(self, status, pocket):
        """See IDistroRelease."""
        orderBy = ['SourcePackageName.name']

        clauseTables = ['SourcePackageRelease', 'SourcePackageName']

        clause = """
            SourcePackagePublishingHistory.sourcepackagerelease=
                SourcePackageRelease.id AND
            SourcePackageRelease.sourcepackagename=
                SourcePackageName.id AND
            SourcePackagePublishingHistory.distrorelease=%s AND
            SourcePackagePublishingHistory.status=%s AND
            SourcePackagePublishingHistory.pocket=%s
            """ %  sqlvalues(self.id, status, pocket)

        return SourcePackagePublishingHistory.select(
            clause, orderBy=orderBy, clauseTables=clauseTables)

    def getBinaryPackagePublishing(self, name=None, version=None, archtag=None,
                                   sourcename=None, orderBy=None):
        """See IDistroRelease."""

        clauseTables = ['BinaryPackagePublishingHistory', 'DistroArchRelease',
                        'BinaryPackageRelease', 'BinaryPackageName', 'Build',
                        'SourcePackageRelease', 'SourcePackageName' ]

        query = ["""
        BinaryPackagePublishingHistory.binarypackagerelease =
            BinaryPackageRelease.id AND
        BinaryPackagePublishingHistory.distroarchrelease =
            DistroArchRelease.id AND
        BinaryPackageRelease.binarypackagename =
            BinaryPackageName.id AND
        BinaryPackageRelease.build =
            Build.id AND
        Build.sourcepackagerelease =
            SourcePackageRelease.id AND
        SourcePackageRelease.sourcepackagename =
            SourcePackageName.id AND
        DistroArchRelease.distrorelease = %s AND
        BinaryPackagePublishingHistory.status = %s
        """ % sqlvalues(self.id, PackagePublishingStatus.PUBLISHED)]

        if name:
            query.append('BinaryPackageName.name = %s' % sqlvalues(name))

        if version:
            query.append('BinaryPackageRelease.version = %s'
                      % sqlvalues(version))

        if archtag:
            query.append('DistroArchRelease.architecturetag = %s'
                      % sqlvalues(archtag))

        if sourcename:
            query.append('SourcePackageName.name = %s' % sqlvalues(sourcename))

        query = " AND ".join(query)

        result = BinaryPackagePublishingHistory.select(
            query, distinct=False, clauseTables=clauseTables, orderBy=orderBy)

        return result

    def publishedBinaryPackages(self, component=None):
        """See IDistroRelease."""
        # XXX sabdfl 04/07/05 this can become a utility when that works
        # this is used by the debbugs import process, mkdebwatches
        pubpkgset = getUtility(IPublishedPackageSet)
        result = pubpkgset.query(distrorelease=self, component=component)
        return [BinaryPackageRelease.get(pubrecord.binarypackagerelease)
                for pubrecord in result]

    def getBuildRecords(self, status=None, name=None, pocket=None):
        """See IHasBuildRecords"""
        # find out the distroarchrelease in question
        arch_ids = [arch.id for arch in self.architectures]
        # use facility provided by IBuildSet to retrieve the records
        return getUtility(IBuildSet).getBuildsByArchIds(
            arch_ids, status, name, pocket)

    def createUploadedSourcePackageRelease(self, sourcepackagename,
            version, maintainer, dateuploaded, builddepends,
            builddependsindep, architecturehintlist, component,
            creator, urgency, changelog, dsc, dscsigningkey, section,
            manifest):
        """See IDistroRelease."""
        return SourcePackageRelease(uploaddistrorelease=self,
                                    sourcepackagename=sourcepackagename,
                                    version=version,
                                    maintainer=maintainer,
                                    dateuploaded=dateuploaded,
                                    builddepends=builddepends,
                                    builddependsindep=builddependsindep,
                                    architecturehintlist=architecturehintlist,
                                    component=component,
                                    creator=creator,
                                    urgency=urgency,
                                    changelog=changelog,
                                    dsc=dsc,
                                    dscsigningkey=dscsigningkey,
                                    section=section,
                                    manifest=manifest)

    def getComponentByName(self, name):
        """See IDistroRelease."""
        comp = Component.byName(name)
        if comp is None:
            raise NotFoundError(name)
        permitted = set(self.components)
        if comp in permitted:
            return comp
        raise NotFoundError(name)

    def getSectionByName(self, name):
        """See IDistroRelease."""
        section = Section.byName(name)
        if section is None:
            raise NotFoundError(name)
        permitted = set(self.sections)
        if section in permitted:
            return section
        raise NotFoundError(name)

    def removeOldCacheItems(self):
        """See IDistroRelease."""

        # get the set of package names that should be there
        bpns = set(BinaryPackageName.select("""
            BinaryPackagePublishingHistory.distroarchrelease =
                DistroArchRelease.id AND
            DistroArchRelease.distrorelease = %s AND
            BinaryPackagePublishingHistory.binarypackagerelease =
                BinaryPackageRelease.id AND
            BinaryPackageRelease.binarypackagename =
                BinaryPackageName.id AND
            BinaryPackagePublishingHistory.status != %s
            """ % sqlvalues(self, PackagePublishingStatus.REMOVED),
            distinct=True,
            clauseTables=['BinaryPackagePublishingHistory',
                          'DistroArchRelease',
                          'BinaryPackageRelease']))

        # remove the cache entries for binary packages we no longer want
        for cache in self.binary_package_caches:
            if cache.binarypackagename not in bpns:
                cache.destroySelf()

    def updateCompletePackageCache(self, ztm=None):
        """See IDistroRelease."""

        # get the set of package names to deal with
        bpns = list(BinaryPackageName.select("""
            BinaryPackagePublishingHistory.distroarchrelease =
                DistroArchRelease.id AND
            DistroArchRelease.distrorelease = %s AND
            BinaryPackagePublishingHistory.binarypackagerelease =
                BinaryPackageRelease.id AND
            BinaryPackageRelease.binarypackagename =
                BinaryPackageName.id AND
            BinaryPackagePublishingHistory.status != %s
            """ % sqlvalues(self, PackagePublishingStatus.REMOVED),
            distinct=True,
            clauseTables=['BinaryPackagePublishingHistory',
                          'DistroArchRelease',
                          'BinaryPackageRelease']))

        # now ask each of them to update themselves. commit every 100
        # packages
        counter = 0
        for bpn in bpns:
            self.updatePackageCache(bpn)
            counter += 1
            if counter > 99:
                counter = 0
                if ztm is not None:
                    ztm.commit()


    def updatePackageCache(self, binarypackagename):
        """See IDistroRelease."""

        # get the set of published binarypackagereleases
        bprs = BinaryPackageRelease.select("""
            BinaryPackageRelease.binarypackagename = %s AND
            BinaryPackageRelease.id =
                BinaryPackagePublishingHistory.binarypackagerelease AND
            BinaryPackagePublishingHistory.distroarchrelease =
                DistroArchRelease.id AND
            DistroArchRelease.distrorelease = %s AND
            BinaryPackagePublishingHistory.status != %s
            """ % sqlvalues(binarypackagename, self,
                            PackagePublishingStatus.REMOVED),
            orderBy='-datecreated',
            clauseTables=['BinaryPackagePublishingHistory',
                          'DistroArchRelease'],
            distinct=True)
        if bprs.count() == 0:
            return

        # find or create the cache entry
        cache = DistroReleasePackageCache.selectOne("""
            distrorelease = %s AND
            binarypackagename = %s
            """ % sqlvalues(self.id, binarypackagename.id))
        if cache is None:
            cache = DistroReleasePackageCache(
                distrorelease=self,
                binarypackagename=binarypackagename)

        # make sure the cached name, summary and description are correct
        cache.name = binarypackagename.name
        cache.summary = bprs[0].summary
        cache.description = bprs[0].description

        # get the sets of binary package summaries, descriptions. there is
        # likely only one, but just in case...

        summaries = set()
        descriptions = set()
        for bpr in bprs:
            summaries.add(bpr.summary)
            descriptions.add(bpr.description)

        # and update the caches
        cache.summaries = ' '.join(sorted(summaries))
        cache.descriptions = ' '.join(sorted(descriptions))

    def searchPackages(self, text):
        """See IDistroRelease."""
        drpcaches = DistroReleasePackageCache.select("""
            distrorelease = %s AND (
            fti @@ ftq(%s) OR
            DistroReleasePackageCache.name ILIKE '%%' || %s || '%%')
            """ % (quote(self.id), quote(text), quote_like(text)),
            selectAlso='rank(fti, ftq(%s)) AS rank' % sqlvalues(text),
            orderBy=['-rank'],
            prejoins=['binarypackagename'],
            distinct=True)
        return [DistroReleaseBinaryPackage(
            distrorelease=self,
            binarypackagename=drpc.binarypackagename) for drpc in drpcaches]

    def newArch(self, architecturetag, processorfamily, official, owner):
        """See IDistroRelease."""
        dar = DistroArchRelease(architecturetag=architecturetag,
            processorfamily=processorfamily, official=official,
            distrorelease=self, owner=owner)
        return dar

    def newMilestone(self, name, dateexpected=None):
        """See IDistroRelease."""
        return Milestone(name=name, dateexpected=dateexpected,
            distribution=self.distribution, distrorelease=self)

    def createQueueEntry(self, pocket, changesfilename, changesfilecontent):
        """See IDistroRelease."""
        # We store the changes file in the librarian to avoid having to
        # deal with broken encodings in these files; this will allow us
        # to regenerate these files as necessary.
        #
        # The use of StringIO here should be safe: we do not encoding of
        # the content in the changes file (as doing so would be guessing
        # at best, causing unpredictable corruption), and simply pass it
        # off to the librarian.
        file_alias_set = getUtility(ILibraryFileAliasSet)
        changes_file = file_alias_set.create(changesfilename,
            len(changesfilecontent), StringIO(changesfilecontent),
            'text/plain')
        return DistroReleaseQueue(distrorelease=self,
                                  status=DistroReleaseQueueStatus.NEW,
                                  pocket=pocket,
                                  changesfile=changes_file)

    def getQueueItems(self, status=None, name=None, version=None,
                      exact_match=False, pocket=None):
        """See IDistroRelease."""

        default_clauses = ["""
            distroreleasequeue.distrorelease = %s""" % sqlvalues(self.id)]

        # restrict result to a given pocket
        if pocket is not None:
            default_clauses.append(
                    "distroreleasequeue.pocket = %s" % sqlvalues(pocket))


        # XXX cprov 20060606: We may reorganise this code, creating
        # some new methods provided by IDistroReleaseQueueSet, as:
        # getByStatus and getByName.
        if not status:
            assert not version and not exact_match
            return DistroReleaseQueue.select(
                " AND ".join(default_clauses),
                orderBy=['-id'])

        default_clauses.append("""
        distroreleasequeue.status = %s""" % sqlvalues(status))

        if not name:
            assert not version and not exact_match
            return DistroReleaseQueue.select(
                " AND ".join(default_clauses),
                orderBy=['-id'])

        source_where_clauses = default_clauses + ["""
            distroreleasequeue.id = distroreleasequeuesource.distroreleasequeue
            """]

        build_where_clauses = default_clauses + ["""
            distroreleasequeue.id = distroreleasequeuebuild.distroreleasequeue
            """]

        custom_where_clauses = default_clauses + ["""
            distroreleasequeue.id = distroreleasequeuecustom.distroreleasequeue
            """]

        # modify source clause to lookup on sourcepackagerelease
        source_where_clauses.append("""
            distroreleasequeuesource.sourcepackagerelease =
            sourcepackagerelease.id""")
        source_where_clauses.append(
            "sourcepackagerelease.sourcepackagename = sourcepackagename.id")

        # modify build clause to lookup on binarypackagerelease
        build_where_clauses.append(
            "distroreleasequeuebuild.build = binarypackagerelease.build")
        build_where_clauses.append(
            "binarypackagerelease.binarypackagename = binarypackagename.id")

        # modify custom clause to lookup on libraryfilealias
        custom_where_clauses.append(
            "distroreleasequeuecustom.libraryfilealias = "
            "libraryfilealias.id")

        # attempt to exact or similar names in builds, sources and custom
        if exact_match:
            source_where_clauses.append("sourcepackagename.name = '%s'" % name)
            build_where_clauses.append("binarypackagename.name = '%s'" % name)
            custom_where_clauses.append(
                "libraryfilealias.filename='%s'" % name)
        else:
            source_where_clauses.append(
                "sourcepackagename.name LIKE '%%' || %s || '%%'"
                % quote_like(name))

            build_where_clauses.append(
                "binarypackagename.name LIKE '%%' || %s || '%%'"
                % quote_like(name))

            custom_where_clauses.append(
                "libraryfilealias.filename LIKE '%%' || %s || '%%'"
                % quote_like(name))

        # attempt for given version argument, except by custom
        if version:
            # exact or similar matches
            if exact_match:
                source_where_clauses.append(
                    "sourcepackagerelease.version = '%s'" % version)
                build_where_clauses.append(
                    "binarypackagerelease.version = '%s'" % version)
            else:
                source_where_clauses.append(
                    "sourcepackagerelease.version LIKE '%%' || %s || '%%'"
                    % quote_like(version))
                build_where_clauses.append(
                    "binarypackagerelease.version LIKE '%%' || %s || '%%'"
                    % quote_like(version))

        source_clauseTables = [
            'DistroReleaseQueueSource',
            'SourcePackageRelease',
            'SourcePackageName',
            ]
        source_orderBy = ['-sourcepackagerelease.dateuploaded']

        build_clauseTables = [
            'DistroReleaseQueueBuild',
            'BinaryPackageRelease',
            'BinaryPackageName',
            ]
        build_orderBy = ['-binarypackagerelease.datecreated']

        custom_clauseTables = [
            'DistroReleaseQueueCustom',
            'LibraryFileAlias',
            ]
        custom_orderBy = ['-LibraryFileAlias.id']

        source_where_clause = " AND ".join(source_where_clauses)
        source_results = DistroReleaseQueue.select(
            source_where_clause, clauseTables=source_clauseTables,
            orderBy=source_orderBy)

        build_where_clause = " AND ".join(build_where_clauses)
        build_results = DistroReleaseQueue.select(
            build_where_clause, clauseTables=build_clauseTables,
            orderBy=build_orderBy)

        custom_where_clause = " AND ".join(custom_where_clauses)
        custom_results = DistroReleaseQueue.select(
            custom_where_clause, clauseTables=custom_clauseTables,
            orderBy=custom_orderBy)

        return source_results.union(build_results.union(custom_results))

    def createBug(self, bug_params):
        """See canonical.launchpad.interfaces.IBugTarget."""
        # We don't currently support opening a new bug on an IDistroRelease,
        # because internally bugs are reported against IDistroRelease only when
        # targetted to be fixed in that release, which is rarely the case for a
        # brand new bug report.
        raise NotImplementedError(
            "A new bug cannot be filed directly on a distribution release, "
            "because releases are meant for \"targeting\" a fix to a specific "
            "release. It's possible that we may change this behaviour to "
            "allow filing a bug on a distribution release in the "
            "not-too-distant future. For now, you probably meant to file "
            "the bug on the distribution instead.")

    def initialiseFromParent(self):
        """See IDistroRelease."""
        assert self.parentrelease is not None, "Parent release must be present"
        assert SourcePackagePublishingHistory.selectBy(
            distrorelease=self).count() == 0, \
            "Source Publishing must be empty"
        for arch in self.architectures:
            assert BinaryPackagePublishingHistory.selectBy(
                distroarchrelease=arch).count() == 0, \
                "Binary Publishing must be empty"
            try:
                parent_arch = self.parentrelease[arch.architecturetag]
                assert parent_arch.processorfamily == arch.processorfamily, \
                       "The arch tags must match the processor families."
            except KeyError:
                raise AssertionError("Parent release lacks %s" % (
                    arch.architecturetag))
        assert self.nominatedarchindep is not None, \
               "Must have a nominated archindep architecture."
        assert self.components.count() == 0, \
               "Component selections must be empty."
        assert self.sections.count() == 0, \
               "Section selections must be empty."

        # MAINTAINER: dsilvers: 20051031
        # Here we go underneath the SQLObject caching layers in order to
        # generate what will potentially be tens of thousands of rows
        # in various tables. Thus we flush pending updates from the SQLObject
        # layer, perform our work directly in the transaction and then throw
        # the rest of the SQLObject cache away to make sure it hasn't cached
        # anything that is no longer true.

        # Prepare for everything by flushing updates to the database.
        flush_database_updates()
        cur = cursor()

        # Perform the copies
        self._copy_component_and_section_selections(cur)
        self._copy_source_publishing_records(cur)
        for arch in self.architectures:
            parent_arch = self.parentrelease[arch.architecturetag]
            self._copy_binary_publishing_records(cur, arch, parent_arch)
        self._copy_lucille_config(cur)
        self._copy_active_translations(cur)

        # Finally, flush the caches because we've altered stuff behind the
        # back of sqlobject.
        flush_database_caches()

    def _copy_lucille_config(self, cur):
        """Copy all lucille related configuration from our parent release."""
        cur.execute('''
            UPDATE DistroRelease SET lucilleconfig=(
                SELECT pdr.lucilleconfig FROM DistroRelease AS pdr
                WHERE pdr.id = %s)
            WHERE id = %s
            ''' % sqlvalues(self.parentrelease.id, self.id))

    def _copy_binary_publishing_records(self, cur, arch, parent_arch):
        """Copy the binary publishing records from the parent arch release
        to the given arch release in ourselves.

        We copy all PENDING and PUBLISHED records as PENDING into our own
        publishing records.

        We copy only the RELEASE pocket.
        """
        cur.execute('''
            INSERT INTO SecureBinaryPackagePublishingHistory (
                binarypackagerelease, distroarchrelease, status,
                component, section, priority, datecreated, datepublished,
                pocket, embargo)
            SELECT bpph.binarypackagerelease, %s as distroarchrelease,
                   bpph.status, bpph.component, bpph.section, bpph.priority,
                   %s as datecreated, %s as datepublished, %s as pocket,
                   false as embargo
            FROM BinaryPackagePublishingHistory AS bpph
            WHERE bpph.distroarchrelease = %s AND bpph.status in (%s, %s) AND
                  bpph.pocket = %s
            ''' % sqlvalues(arch.id, UTC_NOW, UTC_NOW,
                            PackagePublishingPocket.RELEASE,
                            parent_arch.id,
                            PackagePublishingStatus.PENDING,
                            PackagePublishingStatus.PUBLISHED,
                            PackagePublishingPocket.RELEASE))

    def _copy_source_publishing_records(self, cur):
        """Copy the source publishing records from our parent distro release.

        We copy all PENDING and PUBLISHED records as PENDING into our own
        publishing records.

        We copy only the RELEASE pocket.
        """
        cur.execute('''
            INSERT INTO SecureSourcePackagePublishingHistory (
                sourcepackagerelease, distrorelease, status, component,
                section, datecreated, datepublished, pocket, embargo)
            SELECT spph.sourcepackagerelease, %s as distrorelease,
                   spph.status, spph.component, spph.section,
                   %s as datecreated, %s as datepublished,
                   %s as pocket, false as embargo
            FROM SourcePackagePublishingHistory AS spph
            WHERE spph.distrorelease = %s AND spph.status in (%s, %s) AND
                  spph.pocket = %s
            ''' % sqlvalues(self.id, UTC_NOW, UTC_NOW,
                            PackagePublishingPocket.RELEASE,
                            self.parentrelease.id,
                            PackagePublishingStatus.PENDING,
                            PackagePublishingStatus.PUBLISHED,
                            PackagePublishingPocket.RELEASE))

    def _copy_component_and_section_selections(self, cur):
        """Copy the section and component selections from the parent distro
        release into this one.
        """
        # Copy the component selections
        cur.execute('''
            INSERT INTO ComponentSelection (distrorelease, component)
            SELECT %s AS distrorelease, cs.component AS component
            FROM ComponentSelection AS cs WHERE cs.distrorelease = %s
            ''' % sqlvalues(self.id, self.parentrelease.id))
        # Copy the section selections
        cur.execute('''
            INSERT INTO SectionSelection (distrorelease, section)
            SELECT %s as distrorelease, ss.section AS section
            FROM SectionSelection AS ss WHERE ss.distrorelease = %s
            ''' % sqlvalues(self.id, self.parentrelease.id))

    def _copy_active_translations(self, cur):
        """Copy active translations from the parent into this one.

        If this distrorelease doesn't have any translatable resource, this
        method will clone exactly the same translatable resources the parent
        has, otherwise, only the translations that are in the parent and this
        one lacks will be copied.
        If we got already another translation for this distrorelease different
        from upstream, we don't migrate anything from its parent.
        If there is a status change but no translation is changed for a given
        message, we don't have a way to figure whether the change was done in
        the parent or this distrorelease, so we don't migrate that.
        """
        if self.parent is None:
            # We don't have a parent from where we could copy translations.
            return

        logger_object = logging.getLogger('initialise')

        # This variable controls the way we migrate poselection rows from one
        # distribution to another. By default, we don't copy published
        # translations so we leave them as False.
        full_copy = False

        # Next block is the translation resources migration between
        # distributions. With the notation we are using, we have the number
        # '1' and the number '2' as a suffix to the table names. '1' means the
        # parent release and '2' means self.
        if len(self.potemplates) == 0 :
            # We have no potemplates at all, so we need to do a full copy.
            full_copy = True

            logger_object.info('Filling POTemplate table...')
            cur.execute('''
                INSERT INTO POTemplate (
                    description, path, iscurrent, messagecount, owner,
                    sourcepackagename, distrorelease, header, potemplatename,
                    binarypackagename, languagepack, from_sourcepackagename,
                    date_last_updated, priority)
                SELECT
                    pt.description AS description,
                    pt.path AS path,
                    pt.iscurrent AS iscurrent,
                    pt.messagecount AS messagecount,
                    pt.owner AS owner,
                    pt.sourcepackagename AS sourcepackagename,
                    %s AS distrorelease,
                    pt.header AS header,
                    pt.potemplatename AS potemplatename,
                    pt.binarypackagename AS binarypackagename,
                    pt.languagepack AS languagepack,
                    pt.from_sourcepackagename AS from_sourcepackagename,
                    pt.date_last_updated AS date_last_updated,
                    pt.priority AS priority
                FROM
                    POTemplate AS pt
                WHERE
                    pt.distrorelease = %s''' % sqlvalues(
                    self, self.parentrelease))

            logger_object.info('Filling POTMsgSet table...')
            cur.execute('''
                INSERT INTO POTMsgSet (
                    primemsgid, sequence, potemplate, commenttext,
                    filereferences, sourcecomment, flagscomment)
                SELECT
                    ptms.primemsgid AS primemsgid,
                    ptms.sequence AS sequence,
                    pt2.id AS potemplate,
                    ptms.commenttext AS commenttext,
                    ptms.filereferences AS filereferences,
                    ptms.sourcecomment AS sourcecomment,
                    ptms.flagscomment AS flagscomment
                FROM
                    POTemplate AS pt1
                    JOIN POTMsgSet AS ptms ON
                        ptms.potemplate = pt1.id AND
                        ptms.sequence > 0
                    JOIN POTemplate AS pt2 ON
                        pt2.distrorelease = %s AND
                        pt2.potemplatename = pt1.potemplatename AND
                        pt2.sourcepackagename = pt1.sourcepackagename
                WHERE
                    pt1.distrorelease = %s''' % sqlvalues(
                    self, self.parentrelease))

            logger_object.info('Filling POMsgIDSighting table...')
            cur.execute('''
                INSERT INTO POMsgIDSighting (
                    potmsgset, pomsgid, datefirstseen, datelastseen,
                    inlastrevision, pluralform)
                SELECT
                    ptms2.id AS potmsgset,
                    pmis.pomsgid AS pomsgid,
                    pmis.datefirstseen AS datefirstseen,
                    pmis.datelastseen AS datelastseen,
                    pmis.inlastrevision AS inlastrevision,
                    pmis.pluralform AS pluralform
                FROM
                    POTemplate AS pt1
                    JOIN POTMsgSet AS ptms1 ON
                        ptms1.potemplate = pt1.id
                    JOIN POTemplate AS pt2 ON
                        pt2.distrorelease = %s AND
                        pt2.potemplatename = pt1.potemplatename AND
                        pt2.sourcepackagename = pt1.sourcepackagename
                    JOIN POMsgIDSighting AS pmis ON
                        pmis.potmsgset = ptms1.id
                    JOIN POTMsgSet AS ptms2 ON
                        ptms2.potemplate = pt2.id AND
                        ptms1.primemsgid = ptms2.primemsgid
                WHERE
                    pt1.distrorelease = %s''' % sqlvalues(
                    self, self.parentrelease))


        logger_object.info('Filling POFile table...')
        cur.execute('''
            INSERT INTO POFile (
                potemplate, language, description, topcomment, header,
                fuzzyheader, lasttranslator, currentcount, updatescount,
                rosettacount, lastparsed, owner, pluralforms, variant, path,
                exportfile, exporttime, datecreated, latestsubmission,
                from_sourcepackagename)
            SELECT
                pt2.id AS potemplate,
                pf1.language AS language,
                pf1.description AS description,
                pf1.topcomment AS topcomment,
                pf1.header AS header,
                pf1.fuzzyheader AS fuzzyheader,
                pf1.lasttranslator AS lasttranslator,
                pf1.currentcount AS currentcount,
                pf1.updatescount AS updatescount,
                pf1.rosettacount AS rosettacount,
                pf1.lastparsed AS lastparsed,
                pf1.owner AS owner,
                pf1.pluralforms AS pluralforms,
                pf1.variant AS variant,
                pf1.path AS path,
                pf1.exportfile AS exportfile,
                pf1.exporttime AS exporttime,
                pf1.datecreated AS datecreated,
                pf1.latestsubmission AS latestsubmission,
                pf1.from_sourcepackagename AS from_sourcepackagename
            FROM
                POTemplate AS pt1
                JOIN POFile AS pf1 ON pf1.potemplate = pt1.id
                JOIN POTemplate AS pt2 ON
                    pt2.potemplatename = pt1.potemplatename AND
                    pt2.sourcepackagename = pt1.sourcepackagename AND
                    pt2.distrorelease = %s
                LEFT OUTER JOIN POFile AS pf2 ON
                    pf2.potemplate = pt2.id AND
                    pf2.language = pf1.language AND
                    (pf2.variant = pf1.variant OR
                     (pf2.variant IS NULL AND pf1.variant IS NULL))
            WHERE
                pt1.distrorelease = %s AND
                pf2.id IS NULL''' % sqlvalues(self, self.parentrelease))

        if not full_copy:
            # It's not a full copy what we are doing, that means that we would
            # need to update some of the already existing entries.
            logger_object.info('Updating POMsgSet table...')
            cur.execute('''
                UPDATE POMsgSet SET
                    iscomplete = pms1.iscomplete, isfuzzy = pms1.isfuzzy,
                    isupdated = pms1.isupdated
                FROM
                    POTemplate AS pt1
                    JOIN POFile AS pf1 ON pf1.potemplate = pt1.id
                    JOIN POTemplate AS pt2 ON
                        pt2.potemplatename = pt1.potemplatename AND
                        pt2.sourcepackagename = pt1.sourcepackagename AND
                        pt2.distrorelease = %s
                    JOIN POFile AS pf2 ON
                        pf2.potemplate = pt2.id AND
                        pf2.language = pf1.language AND
                        (pf2.variant = pf1.variant OR
                         (pf2.variant IS NULL AND pf1.variant IS NULL))
                    JOIN POTMsgSet AS ptms1 ON ptms1.potemplate = pt1.id
                    JOIN POMsgSet AS pms1 ON
                        pms1.potmsgset = ptms1.id AND
                        pms1.pofile = pf1.id
                    JOIN POTMsgSet AS ptms2 ON
                        ptms2.potemplate = pt2.id AND
                        ptms2.primemsgid = ptms1.primemsgid
                WHERE
                    pt1.distrorelease = %s AND
                    POMsgSet.potmsgset = ptms2.id AND
                    POMsgSet.pofile = pf2.id AND
                    POMsgSet.iscomplete = FALSE AND
                    pms1.iscomplete = TRUE
                    ''' % sqlvalues(self, self.parentrelease))

        logger_object.info('Filling POMsgSet table...')
        cur.execute('''
            INSERT INTO POMsgSet (
                sequence, pofile, iscomplete, obsolete, isfuzzy, commenttext,
                potmsgset, publishedfuzzy, publishedcomplete, isupdated)
            SELECT
                pms1.sequence AS sequence,
                pf2.id AS pofile,
                pms1.iscomplete AS iscomplete,
                pms1.obsolete AS obsolete,
                pms1.isfuzzy AS isfuzzy,
                pms1.commenttext AS commenttext,
                ptms2.id AS potmsgset,
                pms1.publishedfuzzy AS publishedfuzzy,
                pms1.publishedcomplete AS publishedcomplete,
                pms1.isupdated AS isupdated
            FROM
                POTemplate AS pt1
                JOIN POFile AS pf1 ON pf1.potemplate = pt1.id
                JOIN POTemplate AS pt2 ON
                    pt2.potemplatename = pt1.potemplatename AND
                    pt2.sourcepackagename = pt1.sourcepackagename AND
                    pt2.distrorelease = %s
                JOIN POFile AS pf2 ON
                    pf2.potemplate = pt2.id AND
                    pf2.language = pf1.language AND
                    (pf2.variant = pf1.variant OR
                     (pf2.variant IS NULL AND pf1.variant IS NULL))
                JOIN POTMsgSet AS ptms1 ON ptms1.potemplate = pt1.id
                JOIN POMsgSet AS pms1 ON
                    pms1.potmsgset = ptms1.id AND
                    pms1.pofile = pf1.id
                JOIN POTMsgSet AS ptms2 ON
                    ptms2.potemplate = pt2.id AND
                    ptms2.primemsgid = ptms1.primemsgid
                LEFT OUTER JOIN POMsgSet AS pms2 ON
                    pms2.potmsgset = ptms2.id AND
                    pms2.pofile = pf2.id
            WHERE
                pt1.distrorelease = %s AND
                pms2.id IS NULL''' % sqlvalues(self, self.parentrelease))

        if not full_copy:
            # At this point, we need to know the list of POFiles that we are
            # going to modify so we can recalculate later its statistics. We
            # do this before copying POSubmission table entries because
            # otherwise we will not know exactly which one are being updated.
            logger_object.info('Getting the list of POFiles with changes...')
            cur.execute('''
                SELECT
                    DISTINCT pf2.id
                FROM
                    POTemplate AS pt1
                    JOIN POFile AS pf1 ON pf1.potemplate = pt1.id
                    JOIN POTemplate AS pt2 ON
                        pt2.potemplatename = pt1.potemplatename AND
                        pt2.sourcepackagename = pt1.sourcepackagename AND
                        pt2.distrorelease = %s
                    JOIN POFile AS pf2 ON
                        pf2.potemplate = pt2.id AND
                        pf2.language = pf1.language AND
                        (pf2.variant = pf1.variant OR
                         (pf2.variant IS NULL AND pf1.variant IS NULL))
                    JOIN POTMsgSet AS ptms1 ON ptms1.potemplate = pt1.id
                    JOIN POMsgSet AS pms1 ON
                        pms1.potmsgset = ptms1.id AND
                        pms1.pofile = pf1.id
                    JOIN POTMsgSet AS ptms2 ON
                        ptms2.potemplate = pt2.id AND
                        ptms2.primemsgid = ptms1.primemsgid
                    JOIN POMsgSet AS pms2 ON
                        pms2.potmsgset = ptms2.id AND
                        pms2.pofile = pf2.id
                    JOIN POSubmission AS ps1 ON
                        ps1.pomsgset = pms1.id
                    JOIN POSelection AS psel1 ON
                        psel1.pomsgset = ps1.pomsgset AND
                        psel1.pluralform = ps1.pluralform AND
                        psel1.activesubmission = ps1.id
                    LEFT OUTER JOIN POSubmission AS ps2 ON
                        ps2.pomsgset = pms2.id AND
                        ps2.pluralform = ps1.pluralform AND
                        ps2.potranslation = ps1.potranslation
                    LEFT OUTER JOIN POSelection AS psel2 ON
                        psel2.pomsgset = pms2.id AND
                        psel2.pluralform = psel1.pluralform AND
                        (psel2.activesubmission = psel2.publishedsubmission OR
                         psel2.activesubmission IS NULL)
                WHERE
                    pt1.distrorelease = %s AND ps2.id IS NULL
                    ''' % sqlvalues(self, self.parentrelease))

            pofile_rows = cur.fetchall()
            pofile_ids = [row[0] for row in pofile_rows]
        else:
            # A full copy will have the same statistics so we don't need to
            # prepare the list of updated POFile objects, just leave it empty.
            pofile_ids = []

        logger_object.info('Filling POSubmission table with active submissions...')
        cur.execute('''
            INSERT INTO POSubmission (
                pomsgset, pluralform, potranslation, origin, datecreated,
                person, validationstatus)
            SELECT
                pms2.id AS pomsgset,
                ps1.pluralform AS pluralform,
                ps1.potranslation AS potranslation,
                ps1.origin AS origin,
                ps1.datecreated AS datecreated,
                ps1.person AS person,
                ps1.validationstatus AS validationstatus
            FROM
                POTemplate AS pt1
                JOIN POFile AS pf1 ON pf1.potemplate = pt1.id
                JOIN POTemplate AS pt2 ON
                    pt2.potemplatename = pt1.potemplatename AND
                    pt2.sourcepackagename = pt1.sourcepackagename AND
                    pt2.distrorelease = %s
                JOIN POFile AS pf2 ON
                    pf2.potemplate = pt2.id AND
                    pf2.language = pf1.language AND
                    (pf2.variant = pf1.variant OR
                     (pf2.variant IS NULL AND pf1.variant IS NULL))
                JOIN POTMsgSet AS ptms1 ON ptms1.potemplate = pt1.id
                JOIN POMsgSet AS pms1 ON
                    pms1.potmsgset = ptms1.id AND
                    pms1.pofile = pf1.id
                JOIN POTMsgSet AS ptms2 ON
                    ptms2.potemplate = pt2.id AND
                    ptms2.primemsgid = ptms1.primemsgid
                JOIN POMsgSet AS pms2 ON
                    pms2.potmsgset = ptms2.id AND
                    pms2.pofile = pf2.id
                JOIN POSubmission AS ps1 ON
                    ps1.pomsgset = pms1.id
                JOIN POSelection AS psel1 ON
                    psel1.pomsgset = ps1.pomsgset AND
                    psel1.pluralform = ps1.pluralform AND
                    psel1.activesubmission = ps1.id
                LEFT OUTER JOIN POSubmission AS ps2 ON
                    ps2.pomsgset = pms2.id AND
                    ps2.pluralform = ps1.pluralform AND
                    ps2.potranslation = ps1.potranslation
                LEFT OUTER JOIN POSelection AS psel2 ON
                    psel2.pomsgset = pms2.id AND
                    psel2.pluralform = psel1.pluralform AND
                    (psel2.activesubmission = psel2.publishedsubmission OR
                     psel2.activesubmission IS NULL)
            WHERE
                pt1.distrorelease = %s AND ps2.id IS NULL''' % sqlvalues(
            self, self.parentrelease))

        if full_copy:
            # We are doing a full copy, so we need to insert too the published
            # ones.
            logger_object.info(
                'Filling POSubmission table with published submissions...')
            cur.execute('''
            INSERT INTO POSubmission (
                pomsgset, pluralform, potranslation, origin, datecreated,
                person, validationstatus)
            SELECT
                pms2.id AS pomsgset,
                ps1.pluralform AS pluralform,
                ps1.potranslation AS potranslation,
                ps1.origin AS origin,
                ps1.datecreated AS datecreated,
                ps1.person AS person,
                ps1.validationstatus AS validationstatus
            FROM
                POTemplate AS pt1
                JOIN POFile AS pf1 ON pf1.potemplate = pt1.id
                JOIN POTemplate AS pt2 ON
                    pt2.potemplatename = pt1.potemplatename AND
                    pt2.sourcepackagename = pt1.sourcepackagename AND
                    pt2.distrorelease = %s
                JOIN POFile AS pf2 ON
                    pf2.potemplate = pt2.id AND
                    pf2.language = pf1.language AND
                    (pf2.variant = pf1.variant OR
                     (pf2.variant IS NULL AND pf1.variant IS NULL))
                JOIN POTMsgSet AS ptms1 ON ptms1.potemplate = pt1.id
                JOIN POMsgSet AS pms1 ON
                    pms1.potmsgset = ptms1.id AND
                    pms1.pofile = pf1.id
                JOIN POTMsgSet AS ptms2 ON
                    ptms2.potemplate = pt2.id AND
                    ptms2.primemsgid = ptms1.primemsgid
                JOIN POMsgSet AS pms2 ON
                    pms2.potmsgset = ptms2.id AND
                    pms2.pofile = pf2.id
                JOIN POSubmission AS ps1 ON
                    ps1.pomsgset = pms1.id
                JOIN POSelection AS psel1 ON
                    psel1.pomsgset = ps1.pomsgset AND
                    psel1.pluralform = ps1.pluralform AND
                    psel1.publishedsubmission = ps1.id AND
                    (psel1.activesubmission <> psel1.publishedsubmission OR
                     psel1.activesubmission IS NULL)
                LEFT OUTER JOIN POSubmission AS ps2 ON
                    ps2.pomsgset = pms2.id AND
                    ps2.pluralform = ps1.pluralform AND
                    ps2.potranslation = ps1.potranslation
                LEFT OUTER JOIN POSelection AS psel2 ON
                    psel2.pomsgset = pms2.id AND
                    psel2.pluralform = psel1.pluralform
            WHERE
                pt1.distrorelease = %s AND ps2.id IS NULL''' % sqlvalues(
            self, self.parentrelease))


        if not full_copy:
            # This query will be only useful if when we already have some
            # initial translations before this method call, because is the
            # only situation when we could have POSelection rows to update.
            logger_object.info('Updating POSelection table...')
            cur.execute('''
                UPDATE POSelection SET activesubmission = ps2.id
                    FROM
                        POTemplate AS pt1
                        JOIN POFile AS pf1 ON pf1.potemplate = pt1.id
                        JOIN POTemplate AS pt2 ON
                            pt2.potemplatename = pt1.potemplatename AND
                            pt2.sourcepackagename = pt1.sourcepackagename AND
                            pt2.distrorelease = %s
                        JOIN POFile AS pf2 ON
                            pf2.potemplate = pt2.id AND
                            pf2.language = pf1.language AND
                            (pf2.variant = pf1.variant OR
                             (pf2.variant IS NULL AND pf1.variant IS NULL))
                        JOIN POTMsgSet AS ptms1 ON ptms1.potemplate = pt1.id
                        JOIN POMsgSet AS pms1 ON
                            pms1.potmsgset = ptms1.id AND
                            pms1.pofile = pf1.id AND
                            pms1.iscomplete = TRUE
                        JOIN POTMsgSet AS ptms2 ON
                            ptms2.potemplate = pt2.id AND
                            ptms2.primemsgid = ptms1.primemsgid
                        JOIN POMsgSet AS pms2 ON
                            pms2.potmsgset = ptms2.id AND
                            pms2.pofile = pf2.id
                        JOIN POSubmission AS ps1 ON
                            ps1.pomsgset = pms1.id
                        JOIN POSelection AS psel1 ON
                            psel1.pomsgset = ps1.pomsgset AND
                            psel1.pluralform = ps1.pluralform AND
                            psel1.activesubmission = ps1.id
                        JOIN POSubmission AS ps2 ON
                            ps2.pomsgset = pms2.id AND
                            ps2.pluralform = ps1.pluralform AND
                            ps2.potranslation = ps1.potranslation
                    WHERE
                        pt1.distrorelease = %s AND
                        POSelection.pomsgset = pms2.id AND
                        POSelection.pluralform = psel1.pluralform AND
                        (POSelection.activesubmission = 
                             POSelection.publishedsubmission OR
                         POSelection.activesubmission IS NULL) AND
                        POSelection.activesubmission <> ps2.id
                    ''' % sqlvalues(self, self.parentrelease))

        if full_copy:
            # We should copy the ones published too.
            poselection_publishedsubmission_value = 'pspublished2.id'
        else:
            poselection_publishedsubmission_value = 'NULL'

        logger_object.info('Filling POSelection table...')
        cur.execute('''
            INSERT INTO POSelection (
                pomsgset, pluralform, activesubmission, publishedsubmission)
            SELECT
                pms2.id AS pomsgset,
                psel1.pluralform AS pluralform,
                psactive2.id AS activesubmission,
                %s AS publishedsubmission
            FROM
                POTemplate AS pt1
                JOIN POFile AS pf1 ON pf1.potemplate = pt1.id
                JOIN POTemplate AS pt2 ON
                    pt2.potemplatename = pt1.potemplatename AND
                    pt2.sourcepackagename = pt1.sourcepackagename AND
                    pt2.distrorelease = %s
                JOIN POFile AS pf2 ON
                    pf2.potemplate = pt2.id AND
                    pf2.language = pf1.language AND
                    (pf2.variant = pf1.variant OR
                     (pf2.variant IS NULL AND pf1.variant IS NULL))
                JOIN POTMsgSet AS ptms1 ON
                    ptms1.potemplate = pt1.id AND
                    ptms1.sequence > 0
                JOIN POMsgSet AS pms1 ON
                    pms1.potmsgset = ptms1.id AND
                    pms1.pofile = pf1.id
                JOIN POTMsgSet AS ptms2 ON
                    ptms2.potemplate = pt2.id AND
                    ptms2.primemsgid = ptms1.primemsgid
                JOIN POMsgSet AS pms2 ON
                    pms2.potmsgset = ptms2.id AND
                    pms2.pofile = pf2.id
                JOIN POSelection AS psel1 ON
                    psel1.pomsgset = pms1.id
                LEFT OUTER JOIN POSubmission AS psactive1 ON
                    psactive1.pomsgset = pms1.id AND
                    psactive1.pluralform = psel1.pluralform AND
                    psactive1.id = psel1.activesubmission
                LEFT OUTER JOIN POSubmission AS pspublished1 ON
                    pspublished1.pomsgset = pms1.id AND
                    pspublished1.pluralform = psel1.pluralform AND
                    pspublished1.id = psel1.publishedsubmission
                LEFT OUTER JOIN POSelection AS psel2 ON
                    psel2.pomsgset = pms2.id AND
                    psel2.pluralform = psel1.pluralform
                LEFT OUTER JOIN POSubmission AS psactive2 ON
                    psactive2.pomsgset = pms2.id AND
                    psactive2.potranslation = psactive1.potranslation AND
                    psactive2.pluralform = psactive1.pluralform
                LEFT OUTER JOIN POSubmission AS pspublished2 ON
                    pspublished2.pomsgset = pms2.id AND
                    pspublished2.potranslation = pspublished1.potranslation AND
                    pspublished2.pluralform = pspublished1.pluralform
            WHERE
                pt1.distrorelease = %s AND psel2.id IS NULL''' % (
            (poselection_publishedsubmission_value, ) +
            sqlvalues(self, self.parentrelease)))

        # We copied only some translations, that means that we need to
        # update the statistics cache for every POFile we touched.
        logger_object.info("Updating POFile's statistics")
        for pofile_id in pofile_ids:
            pofile = POFile.get(pofile_id)
            pofile.updateStatistics()

    def copyMissingTranslationsFromParent(self):
        """See IDistroRelease."""
        cur = cursor()
        # Request the translation copy.
        self._copy_active_translations(cur)

    def publish(self, diskpool, log, is_careful=False):
        """See IPublishing."""
        log.debug("Publishing %s" % self.title)
        dirty_pockets = set()

<<<<<<< HEAD
        spps = self.getAllReleasesByStatus(PackagePublishingStatus.PENDING)
        if is_careful:
            spps = spps.union(self.getAllReleasesByStatus(
                PackagePublishingStatus.PUBLISHED))

        log.debug("Attempting to publish pending sources.")
        for spp in spps.orderBy("-id"):
            if not is_careful and self.checkLegalPocket(spp, log):
                continue
            spp.publish(diskpool, log)
            dirty_pockets.add((self.name, spp.pocket))
=======
        spphs = self.getAllReleasesByStatus(PackagePublishingStatus.PENDING)
        if careful:
            spphs = spphs.union(self.getAllReleasesByStatus(
                PackagePublishingStatus.PUBLISHED))

        log.debug("Attempting to publish pending sources.")
        for spph in spphs:
            spph.publish(diskpool, log)
            if dirty_pockets is not None:
                release_pockets = dirty_pockets.setdefault(self.name, {})
                release_pockets[spph.pocket] = True
>>>>>>> 83ac8795

        # propagate publication request to each distroarchrelease.
        for dar in self.architectures:
            more_dirt = dar.publish(diskpool, log, is_careful)
            dirty_pockets.update(more_dirt)

        return dirty_pockets

    def checkLegalPocket(self, publication, log):
        # If we're not republishing, we want to make sure that
        # we're not publishing packages into the wrong pocket.
        # Unfortunately for careful mode that can't hold true
        # because we indeed need to republish everything.
        if (self.isUnstable() and
            publication.pocket != PackagePublishingPocket.RELEASE):
            log.error("Tried to publish %s (%s) into a non-release "
                      "pocket on unstable release %s, skipping" %
                      (publication.displayname, publication.id, 
                       self.displayname))
            return True
        if (not self.isUnstable() and
            publication.pocket == PackagePublishingPocket.RELEASE):
            log.error("Tried to publish %s (%s) into release pocket "
                      "on stable release %s, skipping" %
                      (publication.displayname, publication.id,
                       self.displayname))
            return True
        return False


class DistroReleaseSet:
    implements(IDistroReleaseSet)

    def get(self, distroreleaseid):
        """See IDistroReleaseSet."""
        return DistroRelease.get(distroreleaseid)

    def translatables(self):
        """See IDistroReleaseSet."""
        return DistroRelease.select(
            "POTemplate.distrorelease=DistroRelease.id",
            clauseTables=['POTemplate'], distinct=True)

    def findByName(self, name):
        """See IDistroReleaseSet."""
        return DistroRelease.selectBy(name=name)

    def queryByName(self, distribution, name):
        """See IDistroReleaseSet."""
        return DistroRelease.selectOneBy(distribution=distribution, name=name)

    def findByVersion(self, version):
        """See IDistroReleaseSet."""
        return DistroRelease.selectBy(version=version)

    def search(self, distribution=None, isreleased=None, orderBy=None):
        """See IDistroReleaseSet."""
        where_clause = ""
        if distribution is not None:
            where_clause += "distribution = %s" % sqlvalues(distribution.id)
        if isreleased is not None:
            if where_clause:
                where_clause += " AND "
            if isreleased:
                # The query is filtered on released releases.
                where_clause += "releasestatus in (%s, %s)" % sqlvalues(
                    DistributionReleaseStatus.CURRENT,
                    DistributionReleaseStatus.SUPPORTED)
            else:
                # XXX cprov 20060606: FROZEN is considered closed now
                # The query is filtered on unreleased releases.
                where_clause += "releasestatus in (%s, %s, %s)" % sqlvalues(
                    DistributionReleaseStatus.EXPERIMENTAL,
                    DistributionReleaseStatus.DEVELOPMENT,
                    DistributionReleaseStatus.FROZEN)
        if orderBy is not None:
            return DistroRelease.select(where_clause, orderBy=orderBy)
        else:
            return DistroRelease.select(where_clause)

    def new(self, distribution, name, displayname, title, summary, description,
            version, parentrelease, owner):
        """See IDistroReleaseSet."""
        return DistroRelease(
            distribution=distribution,
            name=name,
            displayname=displayname,
            title=title,
            summary=summary,
            description=description,
            version=version,
            releasestatus=DistributionReleaseStatus.EXPERIMENTAL,
            parentrelease=parentrelease,
            owner=owner)
<|MERGE_RESOLUTION|>--- conflicted
+++ resolved
@@ -1700,31 +1700,17 @@
         log.debug("Publishing %s" % self.title)
         dirty_pockets = set()
 
-<<<<<<< HEAD
-        spps = self.getAllReleasesByStatus(PackagePublishingStatus.PENDING)
+        spphs = self.getAllReleasesByStatus(PackagePublishingStatus.PENDING)
         if is_careful:
-            spps = spps.union(self.getAllReleasesByStatus(
-                PackagePublishingStatus.PUBLISHED))
-
-        log.debug("Attempting to publish pending sources.")
-        for spp in spps.orderBy("-id"):
-            if not is_careful and self.checkLegalPocket(spp, log):
-                continue
-            spp.publish(diskpool, log)
-            dirty_pockets.add((self.name, spp.pocket))
-=======
-        spphs = self.getAllReleasesByStatus(PackagePublishingStatus.PENDING)
-        if careful:
             spphs = spphs.union(self.getAllReleasesByStatus(
                 PackagePublishingStatus.PUBLISHED))
 
         log.debug("Attempting to publish pending sources.")
-        for spph in spphs:
+        for spph in spphs.orderBy("-id"):
+            if not is_careful and self.checkLegalPocket(spph, log):
+                continue
             spph.publish(diskpool, log)
-            if dirty_pockets is not None:
-                release_pockets = dirty_pockets.setdefault(self.name, {})
-                release_pockets[spph.pocket] = True
->>>>>>> 83ac8795
+            dirty_pockets.add((self.name, spph.pocket))
 
         # propagate publication request to each distroarchrelease.
         for dar in self.architectures:
