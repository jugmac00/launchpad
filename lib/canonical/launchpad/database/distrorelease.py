--- conflicted
+++ resolved
@@ -1717,7 +1717,6 @@
         dirty_pockets = set()
         log.debug("Publishing %s-%s" % (self.title, pocket.name))
 
-<<<<<<< HEAD
         # records for this distrorelease
         queries = ['distrorelease=%s ' % sqlvalues(self)]
 
@@ -1726,23 +1725,8 @@
 
         # only pending records in the normal mode and ALL (pending & published)
         # when in 'careful' mode.
-        states = [PackagePublishingStatus.PENDING]
-        if is_careful:
-            states.append(PackagePublishingStatus.PUBLISHED)
-        queries.append('status IN %s' % sqlvalues(states))
-
-        # exclude RELEASE pocket on stable distrorelease
-        # note that unstable releases have nothing published in
-        # post-release pockets (UPDATES, BACKPORTS, SECURITY, etc)
-        if not self.isUnstable():
-            queries.append(
-                'pocket != %s' % sqlvalues(PackagePublishingPocket.RELEASE))
-=======
-        queries = ['distrorelease = %s' % sqlvalues(self)]
-
-        # careful publishing should include all PUBLISHED rows, normal run
-        # only includes PENDING ones.
         statuses = [PackagePublishingStatus.PENDING]
+
         if is_careful:
             statuses.append(PackagePublishingStatus.PUBLISHED)
         queries.append('status IN %s' % sqlvalues(statuses))
@@ -1757,7 +1741,6 @@
             queries.append(
             'pocket != %s' % sqlvalues(PackagePublishingPocket.RELEASE))
 
->>>>>>> dbe72fb6
         spphs = SourcePackagePublishingHistory.select(
             " AND ".join(queries), orderBy="-id")
 
