--- conflicted
+++ resolved
@@ -55,19 +55,12 @@
     The string is properly escaped.
     """
     def __init__(self, expr, string):
-<<<<<<< HEAD
-        string = string.replace("!", "!!") \
-                       .replace("_", "!_") \
-                       .replace("%", "!%")
-        Like.__init__(self, expr, string+"%", SQLRaw("'!'"))
-=======
         # Escape instances of !, _, and % so they don't interfere with the
         # underlying LIKE operation.  Use ! as the escape character.
         string = string.replace("!", "!!") \
                        .replace("_", "!_") \
                        .replace("%", "!%")
         Like.__init__(self, expr, string+"%", escape=SQLRaw("'!'"))
->>>>>>> 1de997f7
 
 
 # Use Storm.__metaclass__ because storm.properties.PropertyPublisherMeta isn't
