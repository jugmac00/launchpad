--- conflicted
+++ resolved
@@ -511,17 +511,14 @@
             cache_contents.add(cache.binpkgnames)
             cache_contents.add(cache.binpkgsummaries)
 
-<<<<<<< HEAD
         # Cache distroseries names with binaries.
         binaries_cached = DistroSeriesPackageCache.select(
             "archive = %s" % sqlvalues(self), prejoins=["distroseries"])
         for cache in binaries_cached:
             cache_contents.add(cache.distroseries.name)
-=======
-        binaries_cached = DistroSeriesPackageCache.selectBy(
-            archive=self)
->>>>>>> 6d5a72d9
-
+
+        # Collapse all relevant terms in 'package_description_cache' and
+        # update the package counters.
         self.package_description_cache = " ".join(cache_contents)
         self.sources_cached = sources_cached.count()
         self.binaries_cached = binaries_cached.count()
