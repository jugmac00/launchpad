# Copyright 2006 Canonical Ltd.  All rights reserved.

"""Database class for table Archive."""

__metaclass__ = type

__all__ = ['Archive', 'ArchiveSet']

import os

from sqlobject import StringCol, ForeignKey, BoolCol, IntCol
from zope.component import getUtility
from zope.interface import implements


from canonical.archivepublisher.config import Config as PubConfig
from canonical.config import config
from canonical.database.enumcol import EnumCol
from canonical.database.sqlbase import SQLBase, sqlvalues, quote_like
from canonical.launchpad.database.publishing import (
    SourcePackagePublishingHistory, BinaryPackagePublishingHistory)
from canonical.launchpad.database.librarian import LibraryFileContent
from canonical.launchpad.interfaces import (
    IArchive, IArchiveSet, IHasOwner, IHasBuildRecords, IBuildSet,
    IDistributionSet)
from canonical.launchpad.webapp.url import urlappend
from canonical.lp.dbschema import ArchivePurpose


class Archive(SQLBase):
    implements(IArchive, IHasOwner, IHasBuildRecords)
    _table = 'Archive'
    _defaultOrder = 'id'

    owner = ForeignKey(foreignKey='Person', dbName='owner', notNull=False)

    description = StringCol(dbName='description', notNull=False, default=None)

    distribution = ForeignKey(
        foreignKey='Distribution', dbName='distribution', notNull=False)

    purpose = EnumCol(dbName='purpose', unique=False, notNull=True,
        schema=ArchivePurpose)

    enabled = BoolCol(dbName='enabled', notNull=False, default=True)

    authorized_size = IntCol(
        dbName='authorized_size', notNull=False, default=104857600)

    whiteboard = StringCol(dbName='whiteboard', notNull=False, default=None)

    @property
    def title(self):
        """See `IArchive`."""
<<<<<<< HEAD
        if self.purpose == ArchivePurpose.PPA:
            return 'PPA for %s' % self.owner.displayname
        return '%s for %s' % (self.purpose.title, self.distribution.title)
=======
        if self.owner is not None:
            return 'Personal Package Archive for %s' % self.owner.displayname
        return '%s main archive' % self.distribution.title

    @property
    def archive_url(self):
        """See `IArchive`."""
        return urlappend(
            config.personalpackagearchive.base_url, self.owner.name)
>>>>>>> a942c20b

    def getPubConfig(self):
        """See `IArchive`."""
        pubconf = PubConfig(self.distribution)

        if self.purpose == ArchivePurpose.PRIMARY:
            return pubconf

        if self.purpose == ArchivePurpose.PPA:
            pubconf.distroroot = config.personalpackagearchive.root
            pubconf.archiveroot = os.path.join(
                pubconf.distroroot, self.owner.name, self.distribution.name)
            pubconf.poolroot = os.path.join(pubconf.archiveroot, 'pool')
            pubconf.distsroot = os.path.join(pubconf.archiveroot, 'dists')
            pubconf.overrideroot = None
            pubconf.cacheroot = None
            pubconf.miscroot = None
            return pubconf

        if self.purpose == ArchivePurpose.COMMERCIAL:
            # Reset the list of components to commercial only.  This prevents
            # any publisher runs from generating components not related to
            # the commercial archive.
            for distroseries in pubconf._distroserieses.keys():
                pubconf._distroserieses[
                    distroseries]['components'] = ['commercial']

            pubconf.distroroot = config.archivepublisher.root
            pubconf.archiveroot = os.path.join(pubconf.distroroot,
                self.distribution.name + '-commercial')
            pubconf.poolroot = os.path.join(pubconf.archiveroot, 'pool')
            pubconf.distsroot = os.path.join(pubconf.archiveroot, 'dists')
            pubconf.overrideroot = None
            pubconf.cacheroot = None
            pubconf.miscroot = None
            return pubconf

        raise AssertionError(
            "Unknown archive purpose %s when getting publisher config.",
            self.purpose)

    @property
    def archive_url(self):
        """See `IArchive`."""
        archive_postfixes = {
            ArchivePurpose.PRIMARY : '',
            ArchivePurpose.COMMERCIAL : '-commercial',
        }

        if self.purpose == ArchivePurpose.PPA:
            return urlappend(
                config.personalpackagearchive.base_url, 
                self.owner.name + '/' + self.distribution.name)

        try:
            postfix = archive_postfixes[self.purpose]
        except KeyError:
            raise AssertionError("archive_url unknown for purpose: %s" %
                self.purpose)
        return urlappend(config.archivepublisher.base_url,
            self.distribution.name + postfix)

    def getBuildRecords(self, status=None, name=None, pocket=None):
        """See IHasBuildRecords"""
        return getUtility(IBuildSet).getBuildsForArchive(
            self, status, name, pocket)

    def getPublishedSources(self, name=None):
        """See `IArchive`."""
        clauses = [
            'SourcePackagePublishingHistory.archive = %s' % sqlvalues(self)]
        clauseTables = []

        if name is not None:
            clauses.append("""
                SourcePackagePublishingHistory.sourcepackagerelease =
                    SourcePackageRelease.id AND
                SourcePackageRelease.sourcepackagename =
                    SourcePackageName.id AND
                SourcePackageName.name LIKE '%%' || %s || '%%'
            """ % quote_like(name))
            clauseTables.extend(
                ['SourcePackageRelease', 'SourcePackageName'])

        query = ' AND '.join(clauses)
        return SourcePackagePublishingHistory.select(
            query, orderBy='-id', clauseTables=clauseTables)

    @property
    def number_of_sources(self):
        """See `IArchive`."""
        return self.getPublishedSources().count()

    @property
    def sources_size(self):
        """See `IArchive`."""
        query = """
            LibraryFileContent.id=LibraryFileAlias.content AND
            LibraryFileAlias.id=
                SourcePackageFilePublishing.libraryfilealias AND
            SourcePackageFilePublishing.archive=%s
        """ % sqlvalues(self)

        clauseTables = ['LibraryFileAlias', 'SourcePackageFilePublishing']
        result = LibraryFileContent.select(query, clauseTables=clauseTables)

        size = result.sum('filesize')
        if size is None:
            return 0
        return size

    def getPublishedBinaries(self, name=None):
        """See `IArchive`."""
        base_clauses = ["""
            BinaryPackagePublishingHistory.archive = %s AND
            BinaryPackagePublishingHistory.distroarchrelease =
                DistroArchRelease.id AND
            DistroArchRelease.distrorelease = DistroRelease.id AND
            BinaryPackagePublishingHistory.binarypackagerelease =
                BinaryPackageRelease.id
        """ % sqlvalues(self)]
        clauseTables = [
            'DistroArchRelease', 'DistroRelease', 'BinaryPackageRelease']

        if name is not None:
            base_clauses.append("""
                BinaryPackageRelease.binarypackagename =
                    BinaryPackageName.id AND
                BinaryPackageName.name LIKE '%%' || %s || '%%'
            """ % quote_like(name))
            clauseTables.extend(['BinaryPackageName'])

        # Retrieve only the binaries published for the 'nominated architecture
        # independent' (usually i386) in the distroseries in question.
        # It includes all architecture-independent binaries only once and the
        # architecture-specific built for 'nominatedarchindep'.
        nominated_arch_independent_clause = ["""
            DistroRelease.nominatedarchindep =
                BinaryPackagePublishingHistory.distroarchrelease
        """]
        nominated_arch_independent_query = ' AND '.join(
            base_clauses + nominated_arch_independent_clause)
        nominated_arch_independents = BinaryPackagePublishingHistory.select(
            nominated_arch_independent_query, orderBy='-id',
            clauseTables=clauseTables)

        # Retrieve all architecture-specific binary publications except
        # 'nominatedarchindep' (already included in the previous query).
        no_nominated_arch_independent_clause = ["""
            DistroRelease.nominatedarchindep !=
                BinaryPackagePublishingHistory.distroarchrelease AND
            BinaryPackageRelease.architecturespecific = true
        """]
        no_nominated_arch_independent_query = ' AND '.join(
            base_clauses + no_nominated_arch_independent_clause)
        no_nominated_arch_independents = BinaryPackagePublishingHistory.select(
            no_nominated_arch_independent_query, orderBy='-id',
            clauseTables=clauseTables)

        unique_binary_publications = nominated_arch_independents.union(
            no_nominated_arch_independents)

        return unique_binary_publications

    @property
    def number_of_binaries(self):
        """See `IArchive`."""
        return self.getPublishedBinaries().count()

    @property
    def binaries_size(self):
        """See `IArchive`."""
        query = """
             LibraryFileContent.id=LibraryFileAlias.content AND
             LibraryFileAlias.id=
                 BinaryPackageFilePublishing.libraryfilealias AND
             BinaryPackageFilePublishing.archive=%s
        """ % sqlvalues(self)

        clauseTables = ['LibraryFileAlias', 'BinaryPackageFilePublishing']
        result = LibraryFileContent.select(query, clauseTables=clauseTables)

        size = result.sum('filesize')
        if size is None:
            return 0
        return size

    @property
    def estimated_size(self):
        """See `IArchive`."""
        size = self.sources_size + self.binaries_size
        # 'cruft' represents the increase in the size of the archive
        # indexes related to each publication. We assume it is around 1K
        # but that's over-estimated.
        cruft = (self.number_of_sources + self.number_of_binaries) * 1024
        return size + cruft


class ArchiveSet:
    implements(IArchiveSet)
    title = "Archives registered in Launchpad"

    def get(self, archive_id):
        """See `IArchiveSet`."""
        return Archive.get(archive_id)

    def getByDistroPurpose(self, distribution, purpose):
        """See `IArchiveSet`."""
        return Archive.selectOneBy(distribution=distribution, purpose=purpose)

    def new(self, distribution=None, purpose=None, owner=None,
            description=None):
        """See `IArchiveSet`."""
        if purpose == ArchivePurpose.PPA:
            assert owner, "Owner required when purpose is PPA."

        if distribution is None:
            distribution = getUtility(IDistributionSet)['ubuntu']

        return Archive(owner=owner, distribution=distribution,
                       description=description, purpose=purpose)

    def ensure(self, owner, distribution, purpose):
        """See `IArchiveSet`."""
        archive = None
        if owner:
            archive = owner.archive
            if archive is None:
                archive = self.new(distribution=distribution, purpose=purpose,
                    owner=owner)
        else:
            archive = self.getByDistroPurpose(distribution, purpose)
            if not archive:
                archive = self.new(distribution, purpose)
        return archive

    def __iter__(self):
        """See `IArchiveSet`."""
        return iter(Archive.select())<|MERGE_RESOLUTION|>--- conflicted
+++ resolved
@@ -52,21 +52,30 @@
     @property
     def title(self):
         """See `IArchive`."""
-<<<<<<< HEAD
         if self.purpose == ArchivePurpose.PPA:
-            return 'PPA for %s' % self.owner.displayname
+            return 'Personal Package Archive for %s' % self.owner.displayname
         return '%s for %s' % (self.purpose.title, self.distribution.title)
-=======
-        if self.owner is not None:
-            return 'Personal Package Archive for %s' % self.owner.displayname
-        return '%s main archive' % self.distribution.title
 
     @property
     def archive_url(self):
         """See `IArchive`."""
-        return urlappend(
-            config.personalpackagearchive.base_url, self.owner.name)
->>>>>>> a942c20b
+        archive_postfixes = {
+            ArchivePurpose.PRIMARY : '',
+            ArchivePurpose.COMMERCIAL : '-commercial',
+        }
+
+        if self.purpose == ArchivePurpose.PPA:
+            return urlappend(
+                config.personalpackagearchive.base_url, 
+                self.owner.name + '/' + self.distribution.name)
+
+        try:
+            postfix = archive_postfixes[self.purpose]
+        except KeyError:
+            raise AssertionError("archive_url unknown for purpose: %s" %
+                self.purpose)
+        return urlappend(config.archivepublisher.base_url,
+            self.distribution.name + postfix)
 
     def getPubConfig(self):
         """See `IArchive`."""
@@ -107,27 +116,6 @@
         raise AssertionError(
             "Unknown archive purpose %s when getting publisher config.",
             self.purpose)
-
-    @property
-    def archive_url(self):
-        """See `IArchive`."""
-        archive_postfixes = {
-            ArchivePurpose.PRIMARY : '',
-            ArchivePurpose.COMMERCIAL : '-commercial',
-        }
-
-        if self.purpose == ArchivePurpose.PPA:
-            return urlappend(
-                config.personalpackagearchive.base_url, 
-                self.owner.name + '/' + self.distribution.name)
-
-        try:
-            postfix = archive_postfixes[self.purpose]
-        except KeyError:
-            raise AssertionError("archive_url unknown for purpose: %s" %
-                self.purpose)
-        return urlappend(config.archivepublisher.base_url,
-            self.distribution.name + postfix)
 
     def getBuildRecords(self, status=None, name=None, pocket=None):
         """See IHasBuildRecords"""
