--- conflicted
+++ resolved
@@ -279,16 +279,12 @@
 
     @notify_question_modified()
     def giveAnswer(self, user, answer, datecreated=None):
-<<<<<<< HEAD
         """See IQuestion."""
         return self._giveAnswer(user, answer, datecreated)
 
     def _giveAnswer(self, user, answer, datecreated):
         """Implementation of _giveAnswer that doesn't trigger notifications.
         """
-=======
-        """See `IQuestion`."""
->>>>>>> 73cbefa1
         if not self.can_give_answer:
             raise InvalidQuestionStateError(
             "Question status != OPEN, NEEDSINFO or ANSWERED")
