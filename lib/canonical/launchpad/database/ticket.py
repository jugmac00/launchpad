--- conflicted
+++ resolved
@@ -342,13 +342,8 @@
 
     @staticmethod
     def search(search_text=None, status=TICKET_STATUS_DEFAULT_SEARCH,
-<<<<<<< HEAD
-               sort=None, product=None, distribution=None,
+               sort=None, owner=None, product=None, distribution=None,
                sourcepackagename=None, languages=None):
-=======
-               sort=None, owner=None, product=None, distribution=None,
-               sourcepackagename=None):
->>>>>>> b813597f
         """Common implementation for ITicketTarget.searchTickets()."""
         constraints = TicketSet._contextConstraints(
             product, distribution, sourcepackagename)
@@ -367,12 +362,12 @@
             constraints.append('Ticket.owner = %s' % owner.id)
 
         return TicketSet._commonSearch(
-            constraints, prejoins, search_text, status, sort)
+            constraints, prejoins, search_text, status, sort, languages)
 
     @staticmethod
     def searchByPerson(
         person, search_text=None, status=TICKET_STATUS_DEFAULT_SEARCH,
-        participation=None, sort=None):
+        participation=None, sort=None, languages=None):
         """Implementation for ITicketActor.searchTickets()."""
 
         if participation is None:
@@ -391,7 +386,7 @@
         prejoins = ['product', 'distribution', 'sourcepackagename']
 
         return TicketSet._commonSearch(
-            constraints, prejoins, search_text, status, sort)
+            constraints, prejoins, search_text, status, sort, languages)
 
     queryByParticipationType = {
         TicketParticipation.ANSWERER:
@@ -409,7 +404,8 @@
             "SELECT id FROM Ticket WHERE assignee = %(personId)s"}
 
     @staticmethod
-    def _commonSearch(constraints, prejoins, search_text, status, sort):
+    def _commonSearch(
+            constraints, prejoins, search_text, status, sort, languages):
         """Implement search for the criteria common to search and
         searchByPerson.
         """
