--- conflicted
+++ resolved
@@ -508,7 +508,6 @@
             return Ticket.get(ticket_id)
         except SQLObjectNotFound:
             return default
-<<<<<<< HEAD
 
 
 class TicketSearch:
@@ -534,33 +533,6 @@
         self.distribution = distribution
         self.sourcepackagename = sourcepackagename
 
-=======
-
-
-class TicketSearch:
-    """Base object for searching tickets.
-
-    The search parameters are specified at creation time and getResults()
-    is used to retrieve the tickets matching the search criteria.
-    """
-
-    def __init__(self, search_text=None, status=TICKET_STATUS_DEFAULT_SEARCH,
-                 sort=None, product=None, distribution=None,
-                 sourcepackagename=None):
-        self.search_text = search_text
-
-        if zope_isinstance(status, Item):
-            self.status = [status]
-        else:
-            self.status = status
-
-        self.sort = sort
-
-        self.product = product
-        self.distribution = distribution
-        self.sourcepackagename = sourcepackagename
-
->>>>>>> 9da3c8e4
     def getTargetConstraints(self):
         """Return the constraints related to the ITicketTarget context."""
         if self.sourcepackagename:
