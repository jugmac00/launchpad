# Copyright 2004-2005 Canonical Ltd.  All rights reserved.

__metaclass__ = type
__all__ = [
    'SourcePackage',
    ]

import apt_pkg
# apt_pkg requires this sillyness
apt_pkg.InitSystem()

from warnings import warn

from zope.interface import implements

from sqlobject import SQLObjectNotFound

from sourcerer.deb.version import Version

from canonical.database.sqlbase import (
    sqlvalues, flush_database_updates)
from canonical.database.constants import UTC_NOW

from canonical.lp.dbschema import (
    PackagingType, PackagePublishingPocket, BuildStatus)

from canonical.launchpad.helpers import shortlist
from canonical.launchpad.interfaces import (
    ISourcePackage, IHasBuildRecords)
from canonical.launchpad.components.bugtarget import BugTargetBase

from canonical.launchpad.database.bugtask import BugTask, BugTaskSet
from canonical.launchpad.database.packaging import Packaging
from canonical.launchpad.database.publishing import SourcePackagePublishing
from canonical.launchpad.database.sourcepackagerelease import (
    SourcePackageRelease)
from canonical.launchpad.database.potemplate import POTemplate
from canonical.launchpad.database.ticket import Ticket
from canonical.launchpad.database.distributionsourcepackagerelease import \
    DistributionSourcePackageRelease
from canonical.launchpad.database.distroreleasesourcepackagerelease import \
    DistroReleaseSourcePackageRelease
from canonical.launchpad.database.build import Build


<<<<<<< HEAD
=======
def compare_version(a, b):
    """Safely compares the version of two source packages"""
    return apt_pkg.VersionCompare(a.version, b.version)


>>>>>>> 896dae12
class SourcePackage(BugTargetBase):
    """A source package, e.g. apache2, in a distrorelease.  This object
    implements the MagicSourcePackage specification. It is not a true
    database object, but rather attempts to represent the concept of a
    source package in a distro release, with links to the relevant database
    objects.
    """

    implements(ISourcePackage, IHasBuildRecords)

    def __init__(self, sourcepackagename, distrorelease):
        self.sourcepackagename = sourcepackagename
        self.distrorelease = distrorelease

        # XXX: jamesh, please check this.
        #      from stevea, 2006-01-28
        package = SourcePackagePublishing.selectFirst("""
            SourcePackagePublishing.sourcepackagerelease = 
                SourcePackageRelease.id AND
            SourcePackageRelease.sourcepackagename = %s AND
            SourcePackagePublishing.distrorelease = %s
            """ % sqlvalues(self.sourcepackagename.id,
                            self.distrorelease.id),
            orderBy='datepublished',
            clauseTables=['SourcePackageRelease'])
        if package is None:
            self.currentrelease = None
        else:
            self.currentrelease = DistroReleaseSourcePackageRelease(
                distrorelease=self.distrorelease,
                sourcepackagerelease=SourcePackageRelease.get(
                    package.sourcepackagerelease.id))

    def __getitem__(self, version):
        """See ISourcePackage."""
        # XXX: 20051219 jamesh
        # Is the orderBy clause here correct, or just to avoid the warning?
        pkg = SourcePackagePublishing.selectFirst("""
            SourcePackagePublishing.sourcepackagerelease =
                SourcePackageRelease.id AND
            SourcePackageRelease.version = %s AND
            SourcePackageRelease.sourcepackagename = %s AND
            SourcePackagePublishing.distrorelease = %s
            """ % sqlvalues(version, self.sourcepackagename.id,
                            self.distrorelease.id),
            orderBy='id',
            clauseTables=['SourcePackageRelease'])
        if pkg is None:
            return None
        return DistroReleaseSourcePackageRelease(
            self.distrorelease, pkg.sourcepackagerelease)

    def _get_ubuntu(self):
        """This is a temporary measure while
        getUtility(IlaunchpadCelebrities) is bustificated here."""
        # XXX: fix and get rid of this and clean up callsites
        #   -- kiko, 2005-09-23
        from canonical.launchpad.database.distribution import Distribution
        return Distribution.byName('ubuntu')

    @property
    def displayname(self):
        return "%s %s" % (
            self.distrorelease.displayname, self.sourcepackagename.name)

    @property
    def title(self):
        titlestr = self.sourcepackagename.name
        titlestr += ' in ' + self.distribution.displayname
        titlestr += ' ' + self.distrorelease.displayname
        return titlestr

    @property
    def distribution(self):
        return self.distrorelease.distribution

    @property
    def format(self):
        if not self.currentrelease:
            return None
        return self.currentrelease.format

    @property
    def changelog(self):
        """See ISourcePackage"""

        clauseTables = ('SourcePackageName', 'SourcePackageRelease',
                        'SourcePackagePublishing','DistroRelease')

        query = ('SourcePackageRelease.sourcepackagename = '
                 'SourcePackageName.id AND '
                 'SourcePackageName = %d AND '
                 'SourcePackagePublishing.distrorelease = '
                 'DistroRelease.Id AND '
                 'SourcePackagePublishing.distrorelease = %d AND '
                 'SourcePackagePublishing.sourcepackagerelease = '
                 'SourcePackageRelease.id'
                 % (self.sourcepackagename.id,
                    self.distrorelease.id)
                 )

        spreleases = SourcePackageRelease.select(query,
                                                 clauseTables=clauseTables,
                                                 orderBy='version').reversed()
        changelog = ''

        for spr in spreleases:
            changelog += '%s \n\n' % spr.changelog

        return changelog

    @property
    def manifest(self):
        """For the moment, the manifest of a SourcePackage is defined as the
        manifest of the .currentrelease of that SourcePackage in the
        distrorelease. In future, we might have a separate table for the
        current working copy of the manifest for a source package.
        """
        if not self.currentrelease:
            return None
        return self.currentrelease.manifest

    @property
    def releases(self):
        """See ISourcePackage."""
        ret = SourcePackageRelease.select('''
            SourcePackageRelease.sourcepackagename = %d AND
            SourcePackagePublishingHistory.distrorelease = %d AND
            SourcePackagePublishingHistory.sourcepackagerelease =
                SourcePackageRelease.id
            ''' % (self.sourcepackagename.id, self.distrorelease.id),
            clauseTables=['SourcePackagePublishingHistory'])

        # sort by version number
        releases = sorted(shortlist(ret, longest_expected=15),
                          cmp=compare_version)
        return [DistributionSourcePackageRelease(
            distribution=self.distribution,
            sourcepackagerelease=release) for release in releases]

    @property
    def releasehistory(self):
        """See ISourcePackage."""
        ret = SourcePackageRelease.select('''
            SourcePackageRelease.sourcepackagename = %d AND
            SourcePackagePublishingHistory.distrorelease =
                DistroRelease.id AND
            DistroRelease.distribution = %d AND
            SourcePackagePublishingHistory.sourcepackagerelease =
                SourcePackageRelease.id
            ''' % (self.sourcepackagename.id, self.distribution.id),
            clauseTables=['DistroRelease', 'SourcePackagePublishingHistory'])

        # sort by debian version number
        return sorted(list(ret), cmp=compare_version)

    @property
    def name(self):
        return self.sourcepackagename.name

    @property
    def potemplates(self):
        result = POTemplate.selectBy(
            distroreleaseID=self.distrorelease.id,
            sourcepackagenameID=self.sourcepackagename.id)
        return sorted(list(result), key=lambda x: x.potemplatename.name)

    @property
    def currentpotemplates(self):
        result = POTemplate.selectBy(
            distroreleaseID=self.distrorelease.id,
            sourcepackagenameID=self.sourcepackagename.id,
            iscurrent=True)
        return sorted(list(result), key=lambda x: x.potemplatename.name)

    @property
    def product(self):
        # we have moved to focusing on productseries as the linker
        warn('SourcePackage.product is deprecated, use .productseries',
             DeprecationWarning, stacklevel=2)
        ps = self.productseries
        if ps is not None:
            return ps.product
        return None

    @property
    def productseries(self):
        # See if we can find a relevant packaging record
        packaging = self.packaging
        if packaging is None:
            return None
        return packaging.productseries

    @property
    def direct_packaging(self):
        """See ISourcePackage."""
        # get any packagings matching this sourcepackage
        packagings = Packaging.selectBy(
            sourcepackagenameID=self.sourcepackagename.id,
            distroreleaseID=self.distrorelease.id,
            orderBy='packaging')
        # now, return any Primary Packaging's found
        for pkging in packagings:
            if pkging.packaging == PackagingType.PRIME:
                return pkging
        # ok, we're scraping the bottom of the barrel, send the first
        # packaging we have
        if packagings.count() > 0:
            return packagings[0]
        # capitulate
        return None

    @property
    def packaging(self):
        """See ISourcePackage.packaging"""
        # First we look to see if there is packaging data for this
        # distrorelease and sourcepackagename. If not, we look up through
        # parent distroreleases, and when we hit Ubuntu, we look backwards in
        # time through Ubuntu releases till we find packaging information or
        # blow past the Warty Warthog.

        # see if there is a direct packaging
        result = self.direct_packaging
        if result is not None:
            return result

        # ubuntu is used as a special case below
        #ubuntu = getUtility(ILaunchpadCelebrities).ubuntu
        ubuntu = self._get_ubuntu()

        # if we are an ubuntu sourcepackage, try the previous release of
        # ubuntu
        if self.distribution == ubuntu:
            ubuntureleases = self.distrorelease.previous_releases
            if ubuntureleases.count() > 0:
                previous_ubuntu_release = ubuntureleases[0]
                sp = SourcePackage(sourcepackagename=self.sourcepackagename,
                                   distrorelease=previous_ubuntu_release)
                return sp.packaging
        # if we have a parent distrorelease, try that
        if self.distrorelease.parentrelease is not None:
            sp = SourcePackage(sourcepackagename=self.sourcepackagename,
                               distrorelease=self.distrorelease.parentrelease)
            return sp.packaging
        # capitulate
        return None


    @property
    def shouldimport(self):
        """Note that this initial implementation of the method knows that we
        are only interested in importing ubuntu packages initially. Also, it
        knows that we should only import packages where the upstream
        revision control is in place and working.
        """

        # ubuntu is used as a special case below
        #ubuntu = getUtility(ILaunchpadCelebrities).ubuntu
        ubuntu = self._get_ubuntu()

        if self.distribution != ubuntu:
            return False
        ps = self.productseries
        if ps is None:
            return False
        return ps.branch is not None

    @property
    def published_by_pocket(self):
        """See ISourcePackage."""
        result = SourcePackagePublishing.select("""
            SourcePackagePublishing.distrorelease = %s AND
            SourcePackagePublishing.sourcepackagerelease =
                SourcePackageRelease.id AND
            SourcePackageRelease.sourcepackagename = %s
            """ % sqlvalues(
                self.distrorelease.id,
                self.sourcepackagename.id),
            clauseTables=['SourcePackageRelease'])
        # create the dictionary with the set of pockets as keys
        thedict = {}
        for pocket in PackagePublishingPocket.items:
            thedict[pocket] = []
        # add all the sourcepackagereleases in the right place
        for spr in result:
            thedict[spr.pocket].append(DistroReleaseSourcePackageRelease(
                spr.distrorelease, spr.sourcepackagerelease))
        return thedict

    def searchTasks(self, search_params):
        """See canonical.launchpad.interfaces.IBugTarget."""
        search_params.setSourcePackage(self)
        return BugTaskSet().search(search_params)

    def createBug(self, owner, title, comment, private=False):
        """See canonical.launchpad.interfaces.IBugTarget."""
        # We don't currently support opening a new bug directly on an
        # ISourcePackage, because internally ISourcePackage bugs mean bugs
        # targetted to be fixed in a specific distrorelease + sourcepackage.
        raise NotImplementedError(
            "A new bug cannot be filed directly on a source package in a "
            "specific distribution release, because releases are meant for "
            "\"targeting\" a fix to a specific release. It's possible that "
            "we may change this behaviour to allow filing a bug on a "
            "distribution release source package in the not-too-distant "
            "future. For now, you probably meant to file the bug on the "
            "distro-wide (i.e. not release-specific) source package.")

    def setPackaging(self, productseries, user):
        target = self.direct_packaging
        if target is not None:
            # we should update the current packaging
            target.productseries = productseries
            target.owner = user
            target.datecreated = UTC_NOW
        else:
            # ok, we need to create a new one
            Packaging(distrorelease=self.distrorelease,
            sourcepackagename=self.sourcepackagename,
            productseries=productseries, owner=user,
            packaging=PackagingType.PRIME)
        # and make sure this change is immediately available
        flush_database_updates()

    # ticket related interfaces
    def tickets(self, quantity=None):
        """See ITicketTarget."""
        ret = Ticket.select("""
            distribution = %s AND
            sourcepackagename = %s
            """ % sqlvalues(self.distribution.id,
                            self.sourcepackagename.id),
            orderBy='-datecreated',
            limit=quantity)
        return ret

    def newTicket(self, owner, title, description):
        """See ITicketTarget."""
        return Ticket(
            title=title, description=description, owner=owner,
            distribution=self.distribution,
            sourcepackagename=self.sourcepackagename)

    def getTicket(self, ticket_num):
        """See ITicketTarget."""
        # first see if there is a ticket with that number
        try:
            ticket = Ticket.get(ticket_num)
        except SQLObjectNotFound:
            return None
        # now verify that that ticket is actually for this target
        if ticket.distribution != self.distribution:
            return None
        if ticket.sourcepackagename != self.sourcepackagename:
            return None
        return ticket

    def __eq__(self, other):
        """See canonical.launchpad.interfaces.ISourcePackage."""
        return (
            (ISourcePackage.providedBy(other)) and
            (self.distrorelease.id == other.distrorelease.id) and
            (self.sourcepackagename.id == other.sourcepackagename.id))

    def __ne__(self, other):
        """See canonical.launchpad.interfaces.ISourcePackage."""
        return not self.__eq__(other)

    def getBuildRecords(self, status=None):
        """See IHasBuildRecords"""
        clauseTables = ['SourcePackageRelease',
                        'SourcePackagePublishingHistory']
        orderBy = ["-datebuilt"]

        condition_clauses = ["""
        Build.sourcepackagerelease = SourcePackageRelease.id AND
        SourcePackageRelease.sourcepackagename = %s AND
        SourcePackagePublishingHistory.distrorelease = %s AND
        SourcePackagePublishingHistory.sourcepackagerelease =
        SourcePackageRelease.id
        """ % sqlvalues(self.sourcepackagename.id, self.distrorelease.id)]

        # exclude gina-generated builds
        # buildstate == FULLYBUILT && datebuilt == null
        condition_clauses.append(
            "NOT (Build.buildstate=%s AND Build.datebuilt is NULL)"
            % sqlvalues(BuildStatus.FULLYBUILT))

        # XXX cprov 20060214: still not ordering ALL results (empty status)
        # properly, the pending builds will pre presented in the DESC
        # 'datebuilt' order. bug # 31392

        if status is not None:
            condition_clauses.append("Build.buildstate=%s"
                                     % sqlvalues(status))

        # Order NEEDSBUILD by lastscore, it should present the build
        # in a more natural order.
        if status == BuildStatus.NEEDSBUILD:
            orderBy = "-BuildQueue.lastscore"
            clauseTables.append('BuildQueue')
            condition_clauses.append('BuildQueue.build = Build.id')


        return Build.select(' AND '.join(condition_clauses),
                            clauseTables=clauseTables, orderBy=orderBy)<|MERGE_RESOLUTION|>--- conflicted
+++ resolved
@@ -14,8 +14,6 @@
 from zope.interface import implements
 
 from sqlobject import SQLObjectNotFound
-
-from sourcerer.deb.version import Version
 
 from canonical.database.sqlbase import (
     sqlvalues, flush_database_updates)
@@ -43,14 +41,11 @@
 from canonical.launchpad.database.build import Build
 
 
-<<<<<<< HEAD
-=======
 def compare_version(a, b):
     """Safely compares the version of two source packages"""
     return apt_pkg.VersionCompare(a.version, b.version)
 
 
->>>>>>> 896dae12
 class SourcePackage(BugTargetBase):
     """A source package, e.g. apache2, in a distrorelease.  This object
     implements the MagicSourcePackage specification. It is not a true
