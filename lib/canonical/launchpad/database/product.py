--- conflicted
+++ resolved
@@ -29,13 +29,9 @@
 from canonical.launchpad.helpers import shortlist
 
 from canonical.launchpad.database.answercontact import AnswerContact
-<<<<<<< HEAD
-from canonical.launchpad.database.branch import Branch
+from canonical.launchpad.database.branch import Branch, BranchSet
 from canonical.launchpad.database.branchvisibilitypolicy import (
     BranchVisibilityPolicyMixin)
-=======
-from canonical.launchpad.database.branch import BranchSet
->>>>>>> 0b451d6d
 from canonical.launchpad.database.bugtarget import BugTargetBase
 from canonical.launchpad.database.karma import KarmaContextMixin
 from canonical.launchpad.database.bug import (
@@ -616,6 +612,8 @@
     def newBranch(self, name, title, url, home_page, lifecycle_status,
                   summary, whiteboard):
         """See IProduct."""
+        # XXX thumper-angry - FIX THIS!!!!
+        # use BranchSet
         from canonical.launchpad.database import Branch
         return Branch(
             product=self, name=name, title=title, url=url, home_page=home_page,
