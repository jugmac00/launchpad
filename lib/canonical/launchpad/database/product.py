--- conflicted
+++ resolved
@@ -97,15 +97,9 @@
                 revision=0)
         return self.calendar
 
-<<<<<<< HEAD
-    branches = MultipleJoin('Branch', joinColumn='product',
-        orderBy='id')
-    serieslist = MultipleJoin('ProductSeries', joinColumn='product',
-=======
     branches = SQLMultipleJoin('Branch', joinColumn='product',
         orderBy='id')
     serieslist = SQLMultipleJoin('ProductSeries', joinColumn='product',
->>>>>>> 896dae12
         orderBy='name')
 
     @property
