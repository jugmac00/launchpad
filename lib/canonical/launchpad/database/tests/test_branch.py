--- conflicted
+++ resolved
@@ -1035,175 +1035,6 @@
             [(rev.revision_id, revision_number)])
 
 
-<<<<<<< HEAD
-class TestGetByUrl(TestCaseWithFactory):
-
-    layer = DatabaseFunctionalLayer
-
-    def makeProductBranch(self):
-        """Create a branch with aa/b/c as its unique name."""
-        # XXX: JonathanLange 2009-01-13 spec=package-branches: This test is
-        # bad because it assumes that the interesting branches for testing are
-        # product branches.
-        owner = self.factory.makePerson(name='aa')
-        product = self.factory.makeProduct('b')
-        return self.factory.makeProductBranch(
-            owner=owner, product=product, name='c')
-
-    def test_getByUrl_with_http(self):
-        """getByUrl recognizes LP branches for http URLs."""
-        branch = self.makeProductBranch()
-        branch_set = getUtility(IBranchSet)
-        branch2 = branch_set.getByUrl('http://bazaar.launchpad.dev/~aa/b/c')
-        self.assertEqual(branch, branch2)
-
-    def test_getByUrl_with_ssh(self):
-        """getByUrl recognizes LP branches for bzr+ssh URLs."""
-        branch = self.makeProductBranch()
-        branch_set = getUtility(IBranchSet)
-        branch2 = branch_set.getByUrl(
-            'bzr+ssh://bazaar.launchpad.dev/~aa/b/c')
-        self.assertEqual(branch, branch2)
-
-    def test_getByUrl_with_sftp(self):
-        """getByUrl recognizes LP branches for sftp URLs."""
-        branch = self.makeProductBranch()
-        branch_set = getUtility(IBranchSet)
-        branch2 = branch_set.getByUrl('sftp://bazaar.launchpad.dev/~aa/b/c')
-        self.assertEqual(branch, branch2)
-
-    def test_getByUrl_with_ftp(self):
-        """getByUrl does not recognize LP branches for ftp URLs.
-
-        This is because Launchpad doesn't currently support ftp.
-        """
-        branch = self.makeProductBranch()
-        branch_set = getUtility(IBranchSet)
-        branch2 = branch_set.getByUrl('ftp://bazaar.launchpad.dev/~aa/b/c')
-        self.assertIs(None, branch2)
-
-    def test_getByURL_with_lp_prefix(self):
-        """lp: URLs for the configured prefix are supported."""
-        branch_set = getUtility(IBranchSet)
-        url = '%s~aa/b/c' % config.codehosting.bzr_lp_prefix
-        self.assertRaises(NoSuchPerson, branch_set.getByUrl, url)
-        owner = self.factory.makePerson(name='aa')
-        product = self.factory.makeProduct('b')
-        branch2 = branch_set.getByUrl(url)
-        self.assertIs(None, branch2)
-        branch = self.factory.makeProductBranch(
-            owner=owner, product=product, name='c')
-        branch2 = branch_set.getByUrl(url)
-        self.assertEqual(branch, branch2)
-
-    def test_getByURL_for_production(self):
-        """test_getByURL works with production values."""
-        branch_set = getUtility(IBranchSet)
-        branch = self.makeProductBranch()
-        self.pushConfig('codehosting', lp_url_hosts='edge,production,,')
-        branch2 = branch_set.getByUrl('lp://staging/~aa/b/c')
-        self.assertIs(None, branch2)
-        branch2 = branch_set.getByUrl('lp://asdf/~aa/b/c')
-        self.assertIs(None, branch2)
-        branch2 = branch_set.getByUrl('lp:~aa/b/c')
-        self.assertEqual(branch, branch2)
-        branch2 = branch_set.getByUrl('lp://production/~aa/b/c')
-        self.assertEqual(branch, branch2)
-        branch2 = branch_set.getByUrl('lp://edge/~aa/b/c')
-        self.assertEqual(branch, branch2)
-
-    def test_URIToUniqueName(self):
-        """Ensure URIToUniqueName works.
-
-        Only codehosting-based using http, sftp or bzr+ssh URLs will
-        be handled. If any other URL gets passed the returned will be
-        None.
-        """
-        branch_set = getUtility(IBranchSet)
-        uri = URI(config.codehosting.supermirror_root)
-        uri.path = '/~foo/bar/baz'
-        # Test valid schemes
-        uri.scheme = 'http'
-        self.assertEqual('~foo/bar/baz', branch_set.URIToUniqueName(uri))
-        uri.scheme = 'sftp'
-        self.assertEqual('~foo/bar/baz', branch_set.URIToUniqueName(uri))
-        uri.scheme = 'bzr+ssh'
-        self.assertEqual('~foo/bar/baz', branch_set.URIToUniqueName(uri))
-        # Test invalid scheme
-        uri.scheme = 'ftp'
-        self.assertIs(None, branch_set.URIToUniqueName(uri))
-        # Test valid scheme, invalid domain
-        uri.scheme = 'sftp'
-        uri.host = 'example.com'
-        self.assertIs(None, branch_set.URIToUniqueName(uri))
-
-
-class TestGetByLPPath(TestCaseWithFactory):
-    """Ensure URLs are correctly expanded."""
-
-    layer = DatabaseFunctionalLayer
-
-    # XXX: JonathanLange 2009-01-13 spec=package-branches: All of these tests
-    # should be adjusted to assume less about the structure of branch names.
-    # In particular, they should not call factory.makeBranch unless they have
-    # to, instead calling the helper aliases.
-
-    def test_getByLPPath_with_three_parts(self):
-        """Test the behaviour with three-part names."""
-        branch_set = getUtility(IBranchSet)
-        self.assertRaises(
-            InvalidBranchIdentifier, branch_set.getByLPPath, 'a/b/c')
-        self.assertRaises(
-            NoSuchPerson, branch_set.getByLPPath, '~aa/bb/c')
-        owner = self.factory.makePerson(name='aa')
-        self.assertRaises(NoSuchProduct, branch_set.getByLPPath, '~aa/bb/c')
-        product = self.factory.makeProduct('bb')
-        self.assertRaises(NoSuchBranch, branch_set.getByLPPath, '~aa/bb/c')
-        branch = self.factory.makeProductBranch(
-            owner=owner, product=product, name='c')
-        self.assertEqual(
-            (branch, None, None), branch_set.getByLPPath('~aa/bb/c'))
-
-    def test_getByLPPath_with_junk_branch(self):
-        """Test the behaviour with junk branches."""
-        owner = self.factory.makePerson(name='aa')
-        branch_set = getUtility(IBranchSet)
-        self.assertRaises(NoSuchBranch, branch_set.getByLPPath, '~aa/+junk/c')
-        branch = self.factory.makePersonalBranch(owner=owner, name='c')
-        self.assertEqual(
-            (branch, None, None), branch_set.getByLPPath('~aa/+junk/c'))
-
-    def test_getByLPPath_with_two_parts(self):
-        """Test the behaviour with two-part names."""
-        branch_set = getUtility(IBranchSet)
-        self.assertRaises(NoSuchProduct, branch_set.getByLPPath, 'bb/dd')
-        product = self.factory.makeProduct('bb')
-        self.assertRaises(NoSuchSeries, branch_set.getByLPPath, 'bb/dd')
-        series = self.factory.makeSeries(name='dd', product=product)
-        self.assertRaises(NoBranchForSeries, branch_set.getByLPPath, 'bb/dd')
-        series.branch = self.factory.makeAnyBranch()
-        self.assertEqual(
-            (series.branch, None, series),
-            branch_set.getByLPPath('bb/dd'))
-
-    def test_getByLPPath_with_one_part(self):
-        """Test the behaviour with one names."""
-        branch_set = getUtility(IBranchSet)
-        self.assertRaises(
-            InvalidProductIdentifier, branch_set.getByLPPath, 'b')
-        self.assertRaises(NoSuchProduct, branch_set.getByLPPath, 'bb')
-        # We are not testing the security proxy here, so remove it.
-        product = removeSecurityProxy(self.factory.makeProduct('bb'))
-        self.assertRaises(NoBranchForSeries, branch_set.getByLPPath, 'bb')
-        branch = self.factory.makeAnyBranch()
-        product.development_focus.branch = branch
-        self.assertEqual(
-            (branch, None, product.development_focus),
-            branch_set.getByLPPath('bb'))
-
-
-=======
->>>>>>> fec073b1
 class TestCodebrowseURL(TestCaseWithFactory):
     """Tests for `Branch.codebrowse_url`."""
 
