--- conflicted
+++ resolved
@@ -71,7 +71,6 @@
         sourcepackage.setBranch(pocket, branch, registrant)
         self.assertEqual(branch, sourcepackage.getBranch(pocket))
 
-<<<<<<< HEAD
     def test_linked_branches(self):
         # ISourcePackage.linked_branches is a mapping of pockets to branches.
         sourcepackage = self.factory.makeSourcePackage()
@@ -102,7 +101,7 @@
             pocket.name.lower(),
             sourcepackage.name)
         self.assertEqual(path, sourcepackage.getPocketPath(pocket))
-=======
+
     def test_development_version(self):
         # ISourcePackage.development_version gets the development version of
         # the source package.
@@ -121,7 +120,6 @@
             dev_sourcepackage, other_sourcepackage.development_version)
         self.assertEqual(
             dev_sourcepackage, dev_sourcepackage.development_version)
->>>>>>> d2543cfb
 
 
 class TestSourcePackageSecurity(TestCaseWithFactory):
