# Copyright 2004-2007 Canonical Ltd.  All rights reserved.

"""Database class to handle translation export view."""

__metaclass__ = type

__all__ = [
    'VPOExportSet',
    'VPOExport'
    ]

from zope.interface import implements

from canonical.database.sqlbase import sqlvalues, cursor
from canonical.launchpad.database import Language
from canonical.launchpad.database import POFile
from canonical.launchpad.database import POTemplate
from canonical.launchpad.database import POTMsgSet
from canonical.launchpad.interfaces import IVPOExportSet, IVPOExport

class VPOExportSet:
    """Retrieve collections of VPOExport objects."""

    implements(IVPOExportSet)

    column_names = [
        'potemplate',
        'template_header',
        'pofile',
        'language',
        'variant',
        'translation_file_comment',
        'translation_header',
        'is_translation_header_fuzzy',
        'potmsgset',
        'sequence',
        'comment',
        'source_comment',
        'file_references',
        'flags_comment',
        'context',
        'msgid_singular',
        'msgid_plural',
        'is_fuzzy',
        'is_current',
        'is_imported',
        'translation0',
        'translation1',
        'translation2',
        'translation3',
    ]
    columns = ', '.join(['POExport.' + name for name in column_names])

    sort_column_names = [
        'potemplate',
        'language',
        'variant',
        'sequence',
        'id',
    ]
    sort_columns = ', '.join(
        ['POExport.' + name for name in sort_column_names])

    def _select(self, join=None, where=None):
        query = 'SELECT %s FROM POExport' % self.columns

        if join is not None:
            query += ''.join([' JOIN ' + s for s in join])

        if where is not None:
            query += ' WHERE %s' % where

        query += ' ORDER BY %s' % self.sort_columns

        cur = cursor()
        cur.execute(query)

        while True:
            row = cur.fetchone()

            if row is not None:
                yield VPOExport(*row)
            else:
                break

    def get_pofile_rows(self, pofile):
        """See IVPOExportSet."""
        where = ('potemplate = %s AND language = %s' %
            sqlvalues(pofile.potemplate, pofile.language))

        if pofile.variant:
            where += ' AND variant = %s' % sqlvalues(
                pofile.variant.encode('UTF-8'))
        else:
            where += ' AND variant is NULL'

        return self._select(where=where)

    def get_potemplate_rows(self, potemplate):
        """See IVPOExportSet."""
        where = 'potemplate = %s' % sqlvalues(potemplate.id)

        return self._select(where=where)

    def _get_distroseries_pofiles(self, series, date=None, component=None,
        languagepack=None):
        """Return a SQL query of PO files which would be contained in an
        export of a distribution series.

        The filtering is done based on the 'series', last modified 'date',
        archive 'component' and if it belongs to a 'languagepack'
        """
        join = '''
            FROM POFile
              JOIN POTemplate ON POTemplate.id = POFile.potemplate
              JOIN DistroSeries ON
                DistroSeries.id = POTemplate.distroseries'''

        where = '''
            WHERE
              DistroSeries.id = %s
              ''' % sqlvalues(series)

        if date is not None:
            join += '''
                  JOIN TranslationMessage ON
                    TranslationMessage.pofile = POFile.id AND
                    TranslationMessage.date_reviewed > %s AND
                    TranslationMessage.is_current IS TRUE''' % sqlvalues(date)

        if component is not None:
            join += '''
            JOIN SourcePackagePublishingHistory ON
                SourcePackagePublishingHistory.distroseries=DistroSeries.id
            JOIN SourcePackageRelease ON
                SourcePackagePublishingHistory.sourcepackagerelease=
                     SourcePackageRelease.id
                  JOIN Component ON
                    SourcePackagePublishingHistory.component=Component.id
            '''

            where += '''
            AND SourcePackageRelease.sourcepackagename =
                POTemplate.sourcepackagename AND
            Component.name = %s AND
            SourcePackagePublishingHistory.dateremoved is NULL AND
            SourcePackagePublishingHistory.archive = %s
            ''' % sqlvalues(component, series.main_archive)

        if languagepack:
            where += ' AND POTemplate.languagepack'

        return join + where

    def get_distroseries_pofiles(self, series, date=None, component=None,
        languagepack=None):
        """See IVPOExport."""
        query = self._get_distroseries_pofiles(
            series, date, component, languagepack)

        final_query = 'SELECT DISTINCT POFile.id\n' + query
        cur = cursor()
        cur.execute(final_query)
        for (id,) in cur.fetchall():
            yield POFile.get(id)

    def get_distroseries_potemplates(self, series, component=None,
        languagepack=None):
        """Return a SQL query of PO files which would be contained in an
        export of a distribtuion series.

        The filtering is done based on the 'series', last modified 'date',
        archive 'component' and if it belongs to a 'languagepack'
        """
        join = '''
            SELECT DISTINCT POTemplate.id
            FROM POTemplate
              JOIN DistroSeries ON
                DistroSeries.id = POTemplate.distroseries'''

        where = '''
            WHERE
              DistroSeries.id = %s
              ''' % sqlvalues(series)

        if component is not None:
            join += '''
            JOIN SourcePackagePublishingHistory ON
                SourcePackagePublishingHistory.distroseries =
                    DistroSeries.id
            JOIN SourcePackageRelease ON
                SourcePackagePublishingHistory.sourcepackagerelease =
                    SourcePackageRelease.id
            JOIN Component ON
                SourcePackagePublishingHistory.component=Component.id
            '''

            where += ''' AND
                SourcePackageRelease.sourcepackagename =
                    POTemplate.sourcepackagename AND
                Component.name = %s AND
                SourcePackagePublishingHistory.dateremoved is NULL AND
                SourcePackagePublishingHistory.archive = %s
                ''' % sqlvalues(component, series.main_archive)

        if languagepack:
            where += ' AND POTemplate.languagepack'

        cur = cursor()
        cur.execute(join + where)
        for (id,) in cur.fetchall():
            yield POTemplate.get(id)

    def get_distroseries_pofiles_count(self, series, date=None,
                                        component=None, languagepack=None):
        """See IVPOExport."""
        query = self._get_distroseries_pofiles(
            series, date, component, languagepack)

        final_query = 'SELECT COUNT(DISTINCT POFile.id)\n' + query
        cur = cursor()
        cur.execute(final_query)
        value = cur.fetchone()
        return value[0]

    def get_distroseries_rows(self, series, date=None):
        """See IVPOExportSet."""

        if date is None:
            join = None
<<<<<<< HEAD
            where = ('distrorelease = %s AND languagepack' %
=======
            where = ('distroseries = %s AND languagepack = True' %
>>>>>>> 8aac819c
                    sqlvalues(series.id))
        else:
            join = [
                'POFile ON POFile.id = POExport.pofile',
                'POTemplate ON POFile.potemplate = POTemplate.id',
                'TranslationMessage ON '
                    'TranslationMessage.pofile = POFile.id AND '
                    'TranslationMessage.date_reviewed > %s AND '
                    'TranslationMessage.is_current IS TRUE' % sqlvalues(date),
            ]
            where = 'POTemplate.distroseries = %s' % sqlvalues(series)

        return self._select(join=join, where=where)


class VPOExport:
    """Present Rosetta PO files in a form suitable for exporting them
    efficiently.
    """

    implements(IVPOExport)

    def __init__(self, *args):
        (potemplate,
         self.template_header,
         pofile,
         language,
         self.variant,
         self.translation_file_comment,
         self.translation_header,
         self.is_translation_header_fuzzy,
         potmsgset,
         self.sequence,
         self.comment,
         self.source_comment,
         self.file_references,
         self.flags_comment,
         self.context,
         self.msgid_singular,
         self.msgid_plural,
         self.is_fuzzy,
         self.is_current,
         self.is_imported,
         self.translation0,
         self.translation1,
         self.translation2,
         self.translation3) = args

        self.potemplate = POTemplate.get(potemplate)
        self.potmsgset = POTMsgSet.get(potmsgset)
        self.language = Language.get(language)
        if pofile is None:
            self.pofile = None
        else:
            self.pofile = POFile.get(pofile)
            if self.potmsgset.is_translation_credit:
                # Translation credits doesn't have plural forms so we only
                # update the singular one.
                self.translation0 = self.pofile.prepareTranslationCredits(
                    self.potmsgset)<|MERGE_RESOLUTION|>--- conflicted
+++ resolved
@@ -228,11 +228,7 @@
 
         if date is None:
             join = None
-<<<<<<< HEAD
-            where = ('distrorelease = %s AND languagepack' %
-=======
-            where = ('distroseries = %s AND languagepack = True' %
->>>>>>> 8aac819c
+            where = ('distroseries = %s AND languagepack' %
                     sqlvalues(series.id))
         else:
             join = [
