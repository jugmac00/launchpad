--- conflicted
+++ resolved
@@ -5,27 +5,7 @@
 from canonical.authserver.interfaces import (
     IBranchDetailsStorage, IHostedBranchStorage, IUserDetailsStorage,
     IUserDetailsStorageV2)
-<<<<<<< HEAD
-from canonical.twistedsupport import defer_to_thread
-
-
-def get_method_names_in_interface(interface):
-    for attribute_name in interface:
-        if isinstance(interface[attribute_name], Method):
-            yield attribute_name
-
-
-def defer_methods_to_threads(obj, *interfaces):
-    used_names = set()
-    for interface in interfaces:
-        for name in get_method_names_in_interface(interface):
-            if name in used_names:
-                continue
-            setattr(obj, name, defer_to_thread(getattr(obj, name)))
-            used_names.add(name)
-=======
 from canonical.twistedsupport import MethodDeferrer
->>>>>>> b555b5a5
 
 
 class UserDetailsResource(xmlrpc.XMLRPC):
@@ -72,14 +52,8 @@
 
     def __init__(self, storage, debug=False):
         xmlrpc.XMLRPC.__init__(self)
-<<<<<<< HEAD
-        self.storage = storage
-        defer_methods_to_threads(
-            self.storage, IUserDetailsStorageV2, IHostedBranchStorage)
-=======
         self.storage = MethodDeferrer(
             storage, IUserDetailsStorageV2, IHostedBranchStorage)
->>>>>>> b555b5a5
         self.debug = debug
 
     def xmlrpc_getUser(self, loginID):
