--- conflicted
+++ resolved
@@ -215,11 +215,7 @@
     #        con = self.connect()
     #        cur = con.cursor()
     #        if mode != 'replay':
-<<<<<<< HEAD
-    #            cur.execute("SELECT name FROM Person WHERE name='sabdfl'")
-=======
     #            cur.execute("SELECT name FROM Person WHERE name='mark'")
->>>>>>> 61651ec7
     #        else:
                 # Issue an unexpected query in replay mode. A RetryTest
                 # exception should be raised.
@@ -235,11 +231,7 @@
     #        cur = con.cursor()
     #        query = "SELECT name FROM Person WHERE name=%s"
     #        if mode != 'replay':
-<<<<<<< HEAD
-    #            cur.execute(query, ('sabdfl',))
-=======
     #            cur.execute(query, ('mark',))
->>>>>>> 61651ec7
     #        else:
                 # Issue a query with unexpected bound parameters in replay
                 # mode. A RetryTest should be raised.
