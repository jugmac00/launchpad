# Copyright 2006 Canonical Ltd.  All rights reserved.

"""Layers used by Canonical tests.

Layers are the mechanism used by the Zope3 test runner to efficiently
provide environments for tests and are documented in the lib/zope/testing.

Note that every Layer should define all of setUp, tearDown, testSetUp
and testTearDown. If you don't do this, a base class' method will be called
instead probably breaking something.

TODO: Make the Zope3 test runner handle multiple layers per test instead
of one, forcing us to attempt to make some sort of layer tree.
-- StuartBishop 20060619
"""

__metaclass__ = type

__all__ = [
    'BaseLayer', 'DatabaseLayer', 'LibrarianLayer', 'FunctionalLayer',
    'LaunchpadLayer', 'ZopelessLayer', 'LaunchpadFunctionalLayer',
    'LaunchpadZopelessLayer', 'LaunchpadScriptLayer', 'PageTestLayer',
    'LayerConsistencyError', 'LayerIsolationError', 'TwistedLayer',
    'BzrlibZopelessLayer', 'BzrlibLayer'
    ]

import shutil
import sys
from urllib import urlopen

import psycopg
import transaction
from zope.component import getUtility, getGlobalSiteManager
from zope.component.interfaces import ComponentLookupError
from zope.security.management import getSecurityPolicy
from zope.security.simplepolicies import PermissiveSecurityPolicy

from bzrlib.tests import TestCaseInTempDir, TestCaseWithMemoryTransport

from canonical.config import config
from canonical.database.sqlbase import ZopelessTransactionManager
from canonical.launchpad.interfaces import IMailBox, IOpenLaunchBag
from canonical.launchpad.ftests import ANONYMOUS, login, logout, is_logged_in
import canonical.launchpad.mail.stub
from canonical.launchpad.mail.mailbox import TestMailBox
from canonical.launchpad.scripts import execute_zcml_for_scripts
from canonical.lp import initZopeless
from canonical.librarian.ftests.harness import LibrarianTestSetup
from canonical.testing import reset_logging
from canonical.testing.profiled import profiled


class LayerError(Exception):
    pass


class LayerInvariantError(LayerError):
    """Layer self checks have detected a fault. Invariant has been violated.

    This indicates the Layer infrastructure has messed up. The test run
    should be aborted.
    """
    pass


class LayerIsolationError(LayerError):
    """Test isolation has been broken, probably by the test we just ran.

    This generally indicates a test has screwed up by not resetting
    something correctly to the default state.

    The test suite should abort as further test failures may well
    be spurious.
    """


def is_ca_available():
    """Returns true if the component architecture has been loaded"""
    try:
        getUtility(IOpenLaunchBag)
    except ComponentLookupError:
        return False
    else:
        return True


class BaseLayer:
    """Base layer.

    All out layers should subclass Base, as this is where we will put
    test isolation checks to ensure that tests to not leave global
    resources in a mess.

    XXX: Unit tests (tests with no layer) will not get this checks.
    The Z3 test runner should be updated so that a layer can be specified
    to use for unit tests. -- StuartBishop 20060712
    """
    # Set to True when we are running tests in this layer.
    isSetUp = False

    @classmethod
    @profiled
    def setUp(cls):
        cls.isSetUp = True

        # Kill any Librarian left running from a previous test run.
        LibrarianTestSetup().killTac()

        # Kill any database left lying around from a previous test run.
        try:
            DatabaseLayer.connect().close()
        except psycopg.Error:
            pass
        else:
            DatabaseLayer._dropDb()

    @classmethod
    @profiled
    def tearDown(cls):
        cls.isSetUp = False

    @classmethod
    @profiled
    def testSetUp(cls):
        cls.check()

    @classmethod
    @profiled
    def testTearDown(cls):
        reset_logging()
        del canonical.launchpad.mail.stub.test_emails[:]
        cls.check()

    @classmethod
    @profiled
    def check(cls):
        """Check that the environment is working as expected.

        We check here so we can detect tests that, for example,
        initialize the Zopeless or Functional environments and
        are using the incorrect layer.
        """
        if FunctionalLayer.isSetUp and ZopelessLayer.isSetUp:
            raise LayerInvariantError(
                "Both Zopefull and Zopeless CA environments setup"
                )

        # Detect a test that causes the component architecture to be loaded.
        # This breaks test isolation, as it cannot be torn down.
        if (is_ca_available() and not FunctionalLayer.isSetUp
                and not ZopelessLayer.isSetUp):
            raise LayerIsolationError(
                "Component architecture should not be loaded by tests. "
                "This should only be loaded by the Layer."
                )

        # Detect a test that installed the Zopeless database adapter
        # but failed to unregister it. This could be done automatically,
        # but it is better for the tear down to be explicit.
        if ZopelessTransactionManager._installed is not None:
            raise LayerIsolationError(
                    "Zopeless environment was setup and not torn down."
                    )


class LibrarianLayer(BaseLayer):
    """Provides tests access to a Librarian instance.

    Calls to the Librarian will fail unless there is also a Launchpad
    database available.
    """
    _reset_between_tests = True

    @classmethod
    @profiled
    def setUp(cls):
        if not cls._reset_between_tests:
            raise LayerInvariantError(
                    "_reset_between_tests changed before LibrarianLayer "
                    "was actually used."
                    )
        LibrarianTestSetup().setUp()
        cls._check_and_reset()

    @classmethod
    @profiled
    def tearDown(cls):
        if not cls._reset_between_tests:
            raise LayerInvariantError(
                    "_reset_between_tests not reset before LibrarianLayer "
                    "shutdown"
                    )
        cls._check_and_reset()
        LibrarianTestSetup().tearDown()

    @classmethod
    @profiled
    def _check_and_reset(cls):
        """Raise an exception if the Librarian has been killed.
        Reset the storage unless this has been disabled.
        """
        try:
            f = urlopen(config.librarian.download_url)
            f.read()
        except Exception, e:
            raise LayerIsolationError(
                    "Librarian has been killed or has hung."
                    "Tests should use LibrarianLayer.hide() and "
                    "LibrarianLayer.reveal() where possible, and ensure "
                    "the Librarian is restarted if it absolutetly must be "
                    "shutdown: " + str(e)
                    )
        if cls._reset_between_tests:
            LibrarianTestSetup().clear()

    @classmethod
    @profiled
    def testSetUp(cls):
        cls._check_and_reset()

    @classmethod
    @profiled
    def testTearDown(cls):
        if cls._hidden:
            cls.reveal()
        cls._check_and_reset()

    # The hide and reveal methods mess with the config. Store the
    # original values so things can be recovered.
    _orig_librarian_port = config.librarian.upload_port

    # Flag maintaining state of hide()/reveal() calls
    _hidden = False

    @classmethod
    @profiled
    def hide(cls):
        """Hide the Librarian so nothing can find it. We don't want to
        actually shut it down because starting it up again is expensive.

        We do this by altering the configuration so the Librarian client
        looks for the Librarian server on the wrong port.
        """
        cls._hidden = True
        config.librarian.upload_port = 58091

    @classmethod
    @profiled
    def reveal(cls):
        """Reveal a hidden Librarian.

        This just involves restoring the config to the original value.
        """
        cls._hidden = False
        config.librarian.upload_port = cls._orig_librarian_port


class DatabaseLayer(BaseLayer):
    """Provides tests access to the Launchpad sample database."""

    # If set to False, database will not be reset between tests. It is
    # your responsibility to set it back to True and call
    # Database.force_dirty_database() when you do so.
    _reset_between_tests = True

    @classmethod
    @profiled
    def setUp(cls):
        cls.force_dirty_database()

    @classmethod
    @profiled
    def tearDown(cls):
        # Don't leave the DB lying around or it might break tests
        # that depend on it not being there on startup, such as found
        # in test_layers.py
        cls.force_dirty_database()
        # Imported here to avoid circular import issues. This
        # functionality should be migrated into this module at some
        # point. -- StuartBishop 20060712
        from canonical.launchpad.ftests.harness import LaunchpadTestSetup
        LaunchpadTestSetup().tearDown()

    @classmethod
    @profiled
    def testSetUp(cls):
        # Imported here to avoid circular import issues. This
        # functionality should be migrated into this module at some
        # point. -- StuartBishop 20060712
        from canonical.launchpad.ftests.harness import LaunchpadTestSetup
        if cls._reset_between_tests:
            LaunchpadTestSetup().setUp()
        # Ensure that the database is connectable. Because we might have
        # just created it, keep trying for a few seconds incase PostgreSQL
        # is taking its time getting its house in order.
        for count in range(0,10):
            try:
                cls.connect().close()
            except psycopg.Error:
                if count == 9:
                    raise
                time.sleep(1)
            else:
                break

    @classmethod
    @profiled
    def testTearDown(cls):
        # Ensure that the database is connectable
        cls.connect().close()

        # Imported here to avoid circular import issues. This
        # functionality should be migrated into this module at some
        # point. -- StuartBishop 20060712
        from canonical.launchpad.ftests.harness import LaunchpadTestSetup
        if cls._reset_between_tests:
            LaunchpadTestSetup().tearDown()

    @classmethod
    @profiled
    def force_dirty_database(cls):
        from canonical.launchpad.ftests.harness import LaunchpadTestSetup
        LaunchpadTestSetup().force_dirty_database()

    @classmethod
    @profiled
    def connect(cls):
        from canonical.launchpad.ftests.harness import LaunchpadTestSetup
        return LaunchpadTestSetup().connect()

    @classmethod
    @profiled
    def _dropDb(cls):
        from canonical.launchpad.ftests.harness import LaunchpadTestSetup
        return LaunchpadTestSetup().dropDb()


class LaunchpadLayer(DatabaseLayer, LibrarianLayer):
    """Provides access to the Launchpad database and daemons.

    We need to ensure that the database setup runs before the daemon
    setup, or the database setup will fail because the daemons are
    already connected to the database.

    This layer is mainly used by tests that call initZopeless() themselves.
    """
    @classmethod
    @profiled
    def setUp(cls):
        pass

    @classmethod
    @profiled
    def tearDown(cls):
        pass

    @classmethod
    @profiled
    def testSetUp(cls):
        pass

    @classmethod
    @profiled
    def testTearDown(cls):
        pass


class FunctionalLayer(BaseLayer):
    """Loads the Zope3 component architecture in appserver mode."""

    # Set to True if tests using the Functional layer are currently being run.
    isSetUp = False

    @classmethod
    @profiled
    def setUp(cls):
        cls.isSetUp = True
        from canonical.functional import FunctionalTestSetup
        FunctionalTestSetup().setUp()

        # Assert that FunctionalTestSetup did what it says it does
        if not is_ca_available():
            raise LayerInvariantError("Component architecture failed to load")

    @classmethod
    @profiled
    def tearDown(cls):
        cls.isSetUp = False
        # Signal Layer cannot be torn down fully
        raise NotImplementedError

    @classmethod
    @profiled
    def testSetUp(cls):
        transaction.abort()
        transaction.begin()

        # Should be impossible, as the CA cannot be unloaded. Something
        # mighty nasty has happened if this is triggered.
        if not is_ca_available():
            raise LayerInvariantError(
                "Component architecture not loaded or totally screwed"
                )

    @classmethod
    @profiled
    def testTearDown(cls):
        # Should be impossible, as the CA cannot be unloaded. Something
        # mighty nasty has happened if this is triggered.
        if not is_ca_available():
            raise LayerInvariantError(
                "Component architecture not loaded or totally screwed"
                )

        transaction.abort()


class ZopelessLayer(BaseLayer):
    """Layer for tests that need the Zopeless component architecture
    loaded using execute_zcml_for_scrips()
    """

    # Set to True if tests in the Zopeless layer are currently being run.
    isSetUp = False

    @classmethod
    @profiled
    def setUp(cls):
        cls.isSetUp = True
        execute_zcml_for_scripts()

        # Assert that execute_zcml_for_scripts did what it says it does.
        if not is_ca_available():
            raise LayerInvariantError(
                "Component architecture not loaded by execute_zcml_for_scripts"
                )

    @classmethod
    @profiled
    def tearDown(cls):
        cls.isSetUp = False
        # Signal Layer cannot be torn down fully
        raise NotImplementedError

    @classmethod
    @profiled
    def testSetUp(cls):
        # Should be impossible, as the CA cannot be unloaded. Something
        # mighty nasty has happened if this is triggered.
        if not is_ca_available():
            raise LayerInvariantError(
                "Component architecture not loaded or totally screwed"
                )
        # This should not happen here, it should be caught by the
        # testTearDown() method. If it does, something very nasty
        # happened.
        if getSecurityPolicy() != PermissiveSecurityPolicy:
            raise LayerInvariantError(
                "Previous test removed the PermissiveSecurityPolicy.")

        # execute_zcml_for_scripts() sets up an interaction for the
        # anonymous user. A previous script may have changed or removed
        # the interaction, so set it up again
        login(ANONYMOUS)

    @classmethod
    @profiled
    def testTearDown(cls):
        # Should be impossible, as the CA cannot be unloaded. Something
        # mighty nasty has happened if this is triggered.
        if not is_ca_available():
            raise LayerInvariantError(
                "Component architecture not loaded or totally screwed"
                )
        # Make sure that a test that changed the security policy, reset it
        # back to its default value.
        if getSecurityPolicy() != PermissiveSecurityPolicy:
            raise LayerInvariantError(
                "This test removed the PermissiveSecurityPolicy and didn't "
                "restore it.")
        logout()


class LaunchpadFunctionalLayer(LaunchpadLayer, FunctionalLayer):
    """Provides the Launchpad Zope3 application server environment."""
    @classmethod
    @profiled
    def setUp(cls):
        pass

    @classmethod
    @profiled
    def tearDown(cls):
        pass

    @classmethod
    @profiled
    def testSetUp(cls):
        # Reset any statistics
        from canonical.launchpad.webapp.opstats import OpStats
        OpStats.resetStats()
        from canonical.launchpad.ftests.harness import _reconnect_sqlos

        # Connect SQLOS
        _reconnect_sqlos()

    @classmethod
    @profiled
    def testTearDown(cls):
        getUtility(IOpenLaunchBag).clear()

        # If tests forget to logout, we can do it for them.
        if is_logged_in():
            logout()

        # Reset any statistics
        from canonical.launchpad.webapp.opstats import OpStats
        OpStats.resetStats()

        # Disconnect SQLOS so it doesn't get in the way of database resets
        from canonical.launchpad.ftests.harness import _disconnect_sqlos
        _disconnect_sqlos()


class LaunchpadZopelessLayer(ZopelessLayer, LaunchpadLayer):
    """Full Zopeless environment including Component Architecture and
    database connections initialized.
    """
    @classmethod
    @profiled
    def setUp(cls):
        # Make a TestMailBox available
        # This is registered via ZCML in the LaunchpadFunctionalLayer
        # XXX flacoste 2006/10/25 This should be configured from ZCML
        # but execute_zcml_for_scripts() doesn't cannot support a different
        # testing configuration (bug #68189).
        getGlobalSiteManager().provideUtility(IMailBox, TestMailBox())

    @classmethod
    @profiled
    def tearDown(cls):
        # Signal Layer cannot be torn down fully
        raise NotImplementedError

    @classmethod
    @profiled
    def testSetUp(cls):
        from canonical.launchpad.ftests.harness import (
                LaunchpadZopelessTestSetup
                )
        if ZopelessTransactionManager._installed is not None:
            raise LayerIsolationError(
                "Last test using Zopeless failed to tearDown correctly"
                )
        cls.txn = initZopeless()
        LaunchpadZopelessTestSetup.txn = cls.txn

        # Connect SQLOS
        from canonical.launchpad.ftests.harness import _reconnect_sqlos
        _reconnect_sqlos()

    @classmethod
    @profiled
    def testTearDown(cls):
        cls.txn.abort()
        cls.txn.uninstall()
        if ZopelessTransactionManager._installed is not None:
            raise LayerInvariantError(
                "Failed to uninstall ZopelessTransactionManager"
                )
        from canonical.launchpad.ftests.harness import _disconnect_sqlos
        _disconnect_sqlos()

    @classmethod
    @profiled
    def commit(cls):
        cls.txn.commit()

    @classmethod
    @profiled
    def abort(cls):
        cls.txn.abort()

    @classmethod
    @profiled
    def switchDbUser(cls, dbuser):
        cls.alterConnection(dbuser=dbuser)

    @classmethod
    @profiled
    def alterConnection(cls, **kw):
        """Reset the connection, and reopen the connection by calling
        initZopeless with the given keyword arguments.
        """
        from canonical.launchpad.ftests.harness import (
                LaunchpadZopelessTestSetup
                )
        cls.txn.abort()
        cls.txn.uninstall()
        cls.txn = initZopeless(**kw)
        LaunchpadZopelessTestSetup.txn = cls.txn


class LaunchpadScriptLayer(ZopelessLayer, LaunchpadLayer):
    """Testing layer for scripts using the main Launchpad database adapter"""
    
    @classmethod
    @profiled
    def setUp(cls):
        # Make a TestMailBox available
        # This is registered via ZCML in the LaunchpadFunctionalLayer
        # XXX flacoste 2006/10/25 This should be configured from ZCML
        # but execute_zcml_for_scripts() doesn't cannot support a different
        # testing configuration (bug #68189).
        getGlobalSiteManager().provideUtility(IMailBox, TestMailBox())

    @classmethod
    @profiled
    def tearDown(cls):
        # Signal Layer cannot be torn down fully
        raise NotImplementedError

    @classmethod
    @profiled
    def testSetUp(cls):
        from canonical.launchpad.ftests.harness import _reconnect_sqlos
        # Connect SQLOS
        _reconnect_sqlos()

    @classmethod
    @profiled
    def testTearDown(cls):
        # Disconnect SQLOS so it doesn't get in the way of database resets
        from canonical.launchpad.ftests.harness import _disconnect_sqlos
        _disconnect_sqlos()

    @classmethod
    @profiled
    def switchDbConfig(cls, database_config_section):
        from canonical.launchpad.ftests.harness import _reconnect_sqlos
        # Connect SQLOS
        _reconnect_sqlos(database_config_section=database_config_section)


class PageTestLayer(LaunchpadFunctionalLayer):
    """Environment for page tests.
    """
    @classmethod
    @profiled
    def resetBetweenTests(cls, flag):
        LibrarianLayer._reset_between_tests = flag
        DatabaseLayer._reset_between_tests = flag

    @classmethod
    @profiled
    def setUp(cls):
        cls.resetBetweenTests(True)

    @classmethod
    @profiled
    def tearDown(cls):
        cls.resetBetweenTests(True)

    @classmethod
    @profiled
    def startStory(cls):
        DatabaseLayer.testSetUp()
        LibrarianLayer.testSetUp()
        cls.resetBetweenTests(False)

    @classmethod
    @profiled
    def endStory(cls):
        cls.resetBetweenTests(True)
        LibrarianLayer.testTearDown()
        DatabaseLayer.testTearDown()

    @classmethod
    @profiled
    def testSetUp(cls):
        pass

    @classmethod
    @profiled
    def testTearDown(cls):
        pass


class TwistedLayer(LaunchpadZopelessLayer):
    """A layer for cleaning up the Twisted thread pool."""

    @classmethod
    @profiled
    def setUp(cls):
        pass

    @classmethod
    @profiled
    def tearDown(cls):
        pass

    @classmethod
    @profiled
    def testSetUp(cls):
        from twisted.internet import interfaces, reactor
        from twisted.python import threadpool
        if interfaces.IReactorThreads.providedBy(reactor):
            pool = getattr(reactor, 'threadpool', None)
            # If the Twisted threadpool has been obliterated (probably by
            # testTearDown), then re-build it using the values that Twisted
            # uses.
            if pool is None:
                reactor.threadpool = threadpool.ThreadPool(0, 10)
                reactor.threadpool.start()

    @classmethod
    @profiled
    def testTearDown(cls):
        # Shutdown and obliterate the Twisted threadpool, to plug up leaking
        # threads.
        from twisted.internet import interfaces, reactor
        if interfaces.IReactorThreads.providedBy(reactor):
            reactor.suggestThreadPoolSize(0)
            pool = getattr(reactor, 'threadpool', None)
            if pool is not None:
                reactor.threadpool.stop()
                reactor.threadpool = None


class BzrlibLayer(BaseLayer):
    """Clean up the test directory created by TestCaseInTempDir tests."""

    @classmethod
    @profiled
    def setUp(cls):
        pass

    @classmethod
    @profiled
    def tearDown(cls):
        # Remove the test directory created by TestCaseInTempDir.
        # Copied from bzrlib.tests.TextTestRunner.run.
        test_root = TestCaseInTempDir.TEST_ROOT
        if test_root is not None:
            test_root = test_root.encode(sys.getfilesystemencoding())
            shutil.rmtree(test_root)
        TestCaseWithMemoryTransport.TEST_ROOT = None


    @classmethod
    @profiled
    def testSetUp(cls):
        pass

    @classmethod
    @profiled
    def testTearDown(cls):
        pass
<<<<<<< HEAD


# XXX: JonathanLange 2007-06-13, It seems that this layer behaves erroneously
# if it is a subclass of LaunchpadZopelessLayer and BzrlibLayer.
class BzrlibZopelessLayer(BzrlibLayer, LaunchpadZopelessLayer):
    """Clean up the test directory created by TestCaseInTempDir tests."""
=======
>>>>>>> d1026940
<|MERGE_RESOLUTION|>--- conflicted
+++ resolved
@@ -756,12 +756,9 @@
     @profiled
     def testTearDown(cls):
         pass
-<<<<<<< HEAD
 
 
 # XXX: JonathanLange 2007-06-13, It seems that this layer behaves erroneously
-# if it is a subclass of LaunchpadZopelessLayer and BzrlibLayer.
+# if it is a subclass of (LaunchpadZopelessLayer, BzrlibLayer).
 class BzrlibZopelessLayer(BzrlibLayer, LaunchpadZopelessLayer):
-    """Clean up the test directory created by TestCaseInTempDir tests."""
-=======
->>>>>>> d1026940
+    """Clean up the test directory created by TestCaseInTempDir tests."""