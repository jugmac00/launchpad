--- conflicted
+++ resolved
@@ -93,135 +93,3 @@
                 raise self._error
             else:
                 raise
-<<<<<<< HEAD
-
-
-class FileBugTargetWidget(BrowserWidget, InputWidget):
-    """Widget for selecting a bug target in +filebug."""
-
-    implements(IAlwaysSubmittedWidget, IMultiLineWidgetLayout, IInputWidget)
-
-    template = ViewPageTemplateFile('templates/filebug-target.pt')
-    default_option = "package"
-
-    def __init__(self, field, request):
-        BrowserWidget.__init__(self, field, request)
-        fields = [
-            Choice(
-                __name__='product', title=u'Product',
-                required=True, vocabulary='Product'),
-            Choice(
-                __name__='distribution', title=u"Distribution",
-                required=True, vocabulary='Distribution'),
-            Choice(
-                __name__='package', title=u"Package",
-                required=False, vocabulary='SourcePackageName'),
-            ]
-        self.distribution_widget = CustomWidgetFactory(LaunchpadDropdownWidget)
-        for field in fields:
-            setUpWidget(
-                self, field.__name__, field, IInputWidget, prefix=self.name)
-
-    def setUpOptions(self):
-        """Set up options to be rendered."""
-        self.options = {}
-        for option in ['package', 'product']:
-            attributes = dict(
-                type='radio', name=self.name, value=option,
-                id='%s.option.%s' % (self.name, option))
-            if self.request.form.get(self.name, self.default_option) == option:
-                attributes['checked'] = 'checked'
-            self.options[option] = renderElement('input', **attributes)
-        self.package_widget.onKeyPress = (
-            "selectWidget('%s.option.package', event)" % self.name)
-        self.product_widget.onKeyPress = (
-            "selectWidget('%s.option.product', event)" % self.name)
-
-    def hasInput(self):
-        return self.name in self.request.form
-
-    def hasValidInput(self):
-        """See zope.app.form.interfaces.IInputWidget."""
-        try:
-            self.getInputValue()
-            return True
-        except (InputErrors, UnexpectedFormData):
-            return False
-
-    def getInputValue(self):
-        """See zope.app.form.interfaces.IInputWidget."""
-        form_value = self.request.form.get(self.name)
-        if form_value == 'product':
-            try:
-                return self.product_widget.getInputValue()
-            except MissingInputError:
-                raise LaunchpadValidationError('Please enter a project name')
-            except ConversionError:
-                entered_name = self.request.form.get("%s.product" % self.name)
-                raise LaunchpadValidationError(
-                    "There is no project named '%s' registered in"
-                    " Launchpad", entered_name)
-        elif form_value == 'package':
-            try:
-                distribution = self.distribution_widget.getInputValue()
-            except ConversionError:
-                entered_name = self.request.form.get(
-                    "%s.distribution" % self.name)
-                raise LaunchpadValidationError(
-                    "There is no distribution named '%s' registered in"
-                    " Launchpad", entered_name)
-
-            if self.package_widget.hasInput():
-                try:
-                    package_name = self.package_widget.getInputValue()
-                except ConversionError:
-                    entered_name = self.request.form.get(
-                        '%s.package' % self.name)
-                    raise LaunchpadValidationError(
-                        "There is no source package name '%s' published in %s",
-                        entered_name, distribution.displayname)
-                if package_name is None:
-                    return distribution
-                try:
-                    source_name, binary_name = distribution.guessPackageNames(
-                        package_name.name)
-                except NotFoundError:
-                    raise LaunchpadValidationError(
-                        "There is no source package name '%s' published in %s",
-                        package_name.name, distribution.displayname)
-                return distribution.getSourcePackage(source_name)
-            else:
-                return distribution
-        else:
-            raise UnexpectedFormData("No valid option was selected.")
-
-    def setRenderedValue(self, value):
-        """See IWidget."""
-        if IProduct.providedBy(value):
-            self.default_option = 'product'
-            self.product_widget.setRenderedValue(value)
-        elif IDistribution.providedBy(value):
-            self.default_option = 'package'
-            self.distribution_widget.setRenderedValue(value)
-        elif IDistributionSourcePackage.providedBy(value):
-            self.default_option = 'package'
-            self.distribution_widget.setRenderedValue(value.distribution)
-            self.package_widget.setRenderedValue(value.sourcepackagename)
-        else:
-            raise AssertionError('Not a valid value: %r' % value)
-
-    def error(self):
-        """See zope.app.form.interfaces.IBrowserWidget."""
-        try:
-            if self.hasInput():
-                self.getInputValue()
-        except InputErrors, error:
-            self._error = error
-        return super(FileBugTargetWidget, self).error()
-
-    def __call__(self):
-        """See zope.app.form.interfaces.IBrowserWidget."""
-        self.setUpOptions()
-        return self.template()
-=======
->>>>>>> 19b6e360
