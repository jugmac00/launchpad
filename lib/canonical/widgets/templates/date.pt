--- conflicted
+++ resolved
@@ -5,21 +5,10 @@
   omit-tag="">
 <input size="10" type="text" class="yui2-calendar"
        tal:attributes="name view/name; id view/name; value view/formvalue;
-<<<<<<< HEAD
                        disabled python:view.disabled_flag or None;" />
-<a href="javascript:void(0)"
-   tal:attributes="
-     onclick string:pickDate('${view/name}', ${view/daterange});"
-   ><span class="PopcalTrigger"
-    ><img name="popcal" align="absmiddle"
-          src="/+popcalxp/calbtn.gif"
-          width="34" height="22" border="0" alt="(choose)" /></span></a>
-=======
-                       disabled view/disabled_flag;" />
 <tal:daterange condition="view/daterange">
   <span style="display:none;"
         tal:attributes="id string:${view/name}-daterange"
         tal:content="view/daterange" />
 </tal:daterange>
->>>>>>> 3de7d248
 </tal:root>