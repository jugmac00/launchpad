# Copyright 2010 Canonical Ltd.  This software is licensed under the
# GNU Affero General Public License version 3 (see the file LICENSE).

__metaclass__ = type

import os

from canonical.buildd.debian import DebianBuildManager, DebianBuildState

class TranslationTemplatesBuildState(DebianBuildState):
    INSTALL = "INSTALL"
    GENERATE = "GENERATE"


class TranslationTemplatesBuildManager(DebianBuildManager):
    """Generate translation templates from branch.

    This is the implementation of `TranslationTemplatesBuildJob`.  The
    latter runs on the master server; TranslationTemplatesBuildManager
    runs on the build slave.
    """

    initial_build_state = TranslationTemplatesBuildState.INSTALL

    def __init__(self, slave, buildid):
        super(TranslationTemplatesBuildManager, self).__init__(slave, buildid)
        self._generatepath = slave._config.get(
            "translationtemplatesmanager", "generatepath")
<<<<<<< HEAD
=======
        self._resultname = slave._config.get(
            "translationtemplatesmanager", "resultarchive")
>>>>>>> 060e9d9a

    def initiate(self, files, chroot, extra_args):
        """See `BuildManager`."""
        self._branch_url = extra_args['branch_url']
        self._chroot_path = os.path.join(
            self.home, 'build-' + self._buildid, 'chroot-autobuild')

        super(TranslationTemplatesBuildManager, self).initiate(
            files, chroot, extra_args)

    def doInstall(self):
        """Install packages required."""
        required_packages = [
            'bzr',
            'intltool',
            ]
        command = ['apt-get', 'install', '-y'] + required_packages
        chroot = ['sudo', 'chroot', self._chroot_path]
        self.runSubProcess('/usr/bin/sudo', chroot + command)

    # To satisfy DebianPackageManagers needs without having a misleading
    # method name here.
    doRunBuild = doInstall

    def doGenerate(self):
        """Generate templates."""
<<<<<<< HEAD
        command = [self._generatepath, self._buildid, self._branch_url]
        self.runSubProcess(self._generatepath, command)
=======
        command = [
            self._generatepath,
            self._buildid, self._branch_url, self._resultname]
        self.runSubProcess(self._generatepath, command)

    def gatherResults(self):
        """Gather the results of the build and add them to the file cache."""
        # The file is inside the chroot, in the home directory of the buildd
        # user. Should be safe to assume the home dirs are named identically.
        path = os.path.join(self._chroot_path, self.home, self._resultname)
        if os.access(path, os.F_OK):
            self._slave.addWaiting(path)
>>>>>>> 060e9d9a

    def iterate_INSTALL(self, success):
        """Installation was done."""
        if success == 0:
            self._state = TranslationTemplatesBuildState.GENERATE
            self.doGenerate()
        else:
            if not self.alreadyfailed:
                self._slave.chrootFail()
                self.alreadyfailed = True
            self._state = TranslationTemplatesBuildState.UMOUNT
            self.doUnmounting()

    def iterate_GENERATE(self, success):
        """Template generation finished."""
        if success == 0:
<<<<<<< HEAD
=======
            # It worked! Now let's bring in the harvest.
            self.gatherResults()
>>>>>>> 060e9d9a
            self._state = TranslationTemplatesBuildState.REAP
            self.doReapProcesses()
        else:
            if not self.alreadyfailed:
                self._slave.buildFail()
                self.alreadyfailed = True
            self._state = TranslationTemplatesBuildState.REAP
            self.doReapProcesses()
<|MERGE_RESOLUTION|>--- conflicted
+++ resolved
@@ -26,11 +26,8 @@
         super(TranslationTemplatesBuildManager, self).__init__(slave, buildid)
         self._generatepath = slave._config.get(
             "translationtemplatesmanager", "generatepath")
-<<<<<<< HEAD
-=======
         self._resultname = slave._config.get(
             "translationtemplatesmanager", "resultarchive")
->>>>>>> 060e9d9a
 
     def initiate(self, files, chroot, extra_args):
         """See `BuildManager`."""
@@ -57,10 +54,6 @@
 
     def doGenerate(self):
         """Generate templates."""
-<<<<<<< HEAD
-        command = [self._generatepath, self._buildid, self._branch_url]
-        self.runSubProcess(self._generatepath, command)
-=======
         command = [
             self._generatepath,
             self._buildid, self._branch_url, self._resultname]
@@ -73,7 +66,6 @@
         path = os.path.join(self._chroot_path, self.home, self._resultname)
         if os.access(path, os.F_OK):
             self._slave.addWaiting(path)
->>>>>>> 060e9d9a
 
     def iterate_INSTALL(self, success):
         """Installation was done."""
@@ -90,11 +82,8 @@
     def iterate_GENERATE(self, success):
         """Template generation finished."""
         if success == 0:
-<<<<<<< HEAD
-=======
             # It worked! Now let's bring in the harvest.
             self.gatherResults()
->>>>>>> 060e9d9a
             self._state = TranslationTemplatesBuildState.REAP
             self.doReapProcesses()
         else:
