<!--*- mode: nxml; xml-child-indent: 4; indent-tabs-mode: nil -*-->
<schema extends="../../zope/app/server/schema.xml">

    <!--
    The syntax of this file is documented in lib/ZConfig/doc/zconfig.pdf

    I think we should avoid using anything except strings as configuration
    items. Although we could stick complex objects into the configuration,
    this will make using the configuration complex and surprising. Instead,
    I suggest that the complex objects kept as utilities that use the
    configuration to set themselves up.

    It would be possible to split this file up into a number of smaller
    components, tieing the configuration to particular areas.
    -->

    <!-- First we define all the section types. -->

    <sectiontype name="database_options">
<<<<<<< HEAD
	<key name="dbhost" datatype="ipaddr-or-hostname" required="no" />
=======
        <key name="dbhost" datatype="ipaddr-or-hostname" required="no" />
>>>>>>> a3455611
        <key name="dbname" datatype="string" required="no" />
        <key name="db_statement_timeout" datatype="integer" required="no">
            <description>
                SQL statement timeout in milliseconds. If a statement
                takes longer than this to execute, then it will be aborted.
                A value of 0 turns off the timeout. If this value is not set,
                PostgreSQL's default setting is used.
            </description>
        </key>
        <key name="soft_request_timeout" datatype="integer" required="no">
            <description>
                A soft request timeout in milliseconds.  If a request
                takes longer than this timeout, an oops will be logged.

                If unset, requests will not cause soft timeouts.
            </description>
        </key>
        <key name="randomise_select_results" datatype="boolean"
             required="no" default="false" />
    </sectiontype>

    <sectiontype name="launchpad_session">
        <key name="dbuser" datatype="string" default="session" />
        <key name="dbhost" datatype="ipaddr-or-hostname" required="no" />
        <key name="dbname" datatype="string" default="session_prod" />
        <key name="cookie" datatype="string" default="launchpad" />
    </sectiontype>

    <sectiontype name="virtual_host">
        <key name="hostname" datatype="string" required="yes">
            <description>
                Host name of this virtual host.
                This is matched from the incoming Host header, and
                also used to put together URLs if rooturl is not provided.
                Example: launchpad.net
            </description>
        </key>
        <key name="althostnames" datatype="string" required="no">
            <description>
                Alternative host names to match, in addition to
                the one given in hostname, comma separated.
                Example: wwwww.launchpad.net, www.launchpad.net
            </description>
        </key>
        <key name="rooturl" datatype="string" required="no">
            <description>
                Explicit root URL for this virtual host.
                If this is not provided, the root URL is calculated
                based on the host name.
                Example: https://launchpad.net/
            </description>
        </key>
    </sectiontype>

    <sectiontype name="mainsite" extends="virtual_host" />
    <sectiontype name="blueprints" extends="virtual_host" />
    <sectiontype name="code" extends="virtual_host" />
    <sectiontype name="translations" extends="virtual_host" />
    <sectiontype name="bugs" extends="virtual_host" />
    <sectiontype name="answers" extends="virtual_host" />
    <sectiontype name="openid" extends="virtual_host" />
    <sectiontype name="shipitubuntu" extends="virtual_host" />
    <sectiontype name="shipitkubuntu" extends="virtual_host" />
    <sectiontype name="shipitedubuntu" extends="virtual_host" />
    <sectiontype name="xmlrpc" extends="virtual_host" />

    <sectiontype name="virtual_hosts">
        <key name="use_https" datatype="boolean" required="yes">
            <description>
                When true, use https URLs unless explicitly overridden.
                When false, use http URLs unless explicitly overridden.
            </description>
        </key>
        <section name="*" type="mainsite" attribute="mainsite" required="yes" />
        <section name="*" type="blueprints" attribute="blueprints" required="yes" />
        <section name="*" type="code" attribute="code" required="yes" />
        <section name="*" type="translations" attribute="translations" required="yes" />
        <section name="*" type="bugs" attribute="bugs" required="yes" />
        <section name="*" type="answers" attribute="answers" required="yes" />
        <section name="*" type="openid" attribute="openid" required="yes" />
        <section name="*" type="shipitubuntu" attribute="shipitubuntu" required="yes" />
        <section name="*" type="shipitkubuntu" attribute="shipitkubuntu" required="yes" />
        <section name="*" type="shipitedubuntu" attribute="shipitedubuntu" required="yes" />
        <section name="*" type="xmlrpc" attribute="xmlrpc" required="yes" />
    </sectiontype>

    <sectiontype name="launchpad_errorreports">
        <!-- Not 'existing-directory' because the test runner needs to
        create it. Not 'existing-dirpath' because ZConfig will enforce it
        for all sections, not just the one we are using -->
        <key name="errordir" datatype="string" required="yes">
            <description>
                Directory to write error reports to.
            </description>
        </key>
        <key name="oops_prefix" datatype="string" required="yes">
            <description>
                A prefix for "OOPS" codes for this Launchpad instance.
                This is used to allow storing the reports from different
                Launchpad instances in the same directory structure.
            </description>
        </key>
        <key name="copy_to_zlog" datatype="boolean" default="false">
            <description>
                Should exceptions be sent to the log as well as being
                saved to disk?
            </description>
        </key>
    </sectiontype>

    <sectiontype name="script_errorreports">
        <key name="errordir" datatype="string" required="no">
            <description>
                Directory to write error reports to.
            </description>
        </key>
        <key name="oops_prefix" datatype="string" required="yes">
            <description>
                A prefix for "OOPS" codes for this script.
k            </description>
        </key>
        <key name="copy_to_zlog" datatype="boolean">
            <description>
                Should exceptions be sent to the log as well as being
                saved to disk?
            </description>
        </key>
    </sectiontype>


    <sectiontype name="launchpad" extends="database_options">
        <key name="dbuser" datatype="string" default="launchpad" />
        <key name="cookie_domains" datatype="canonical.config.commalist"
            default="demo.launchpad.net, staging.launchpad.net, launchpad.net, launchpad.dev">
            <description>
                Session cookies being sent to a subdomain of the parent
                domains listed here will be sent to the parent domain,
                allowing sessions to be shared between vhosts.
                Domains should not start with a leading '.'.
            </description>
        </key>
        <key name="errors_address" datatype="string" required="no"
            default="launchpad-error-reports@lists.canonical.com" />
        <key name="bugs_domain" datatype="string" required="no"
            default="bugs.launchpad.net" />
        <key name="specs_domain" datatype="string" required="no"
            default="specs.launchpad.net" />
        <key name="oops_root_url" datatype="canonical.config.urlbase"
            default="https://devpad.canonical.com/~jamesh/oops.cgi/" />
        <key name="default_batch_size" datatype="integer" required="no"
            default="50" />
        <key name="branchlisting_batch_size" datatype="integer" required="no"
            default="100" />
        <key name="max_bug_attachment_size" datatype="integer" required="no"
            default="0">
            <description>
                Maximum size of bug attachments in bytes. A value of 0 means
                no limit.
            </description>
        </key>
        <key name="max_productrelease_file_size" datatype="integer" required="no"
            default="0">
            <description>
                Maximum size of product release download files in bytes. A value
                of 0 means no limit.
            </description>
        </key>
        <key name="browser_notification_level" required="no"
            datatype="canonical.config.loglevel" default="info" />
        <key name="supermirror_root" datatype="canonical.config.urlbase"
            default="http://bazaar.launchpad.net/">
            <description>
                The prefix of the URL for the public area of the Supermirror.
                This value is usually not meaningful to change, so it should
                generally not be set explicitly so the default value is used.

                This should end with a slash.

                If that value is changed in production, the
                branch_url_constraint_not_supermirror database constraint
                should be updated.
            </description>
            <example>http://bazaar.launchpad.net/</example>
        </key>
        <key name="bzr_imports_root_url" datatype="canonical.config.urlbase"
            default="http://escudero.ubuntu.com:680/">
            <description>
                The URL prefix for importd's bzr branches that it imports from
                other RCSes like CVS.  Used to generate URLs for the branch
                puller to use, not for public URLs.
            </description>
        </key>
        <key name="codebrowse_root" datatype="canonical.config.urlbase"
             default="http://codebrowse.launchpad.net/">
            <description>
                The URL prefix for links to the Bazaar code browser.
                Links are formed by appending the branch's unique name
                to the root URL.
            </description>
            <example>http://codebrowse.launchpad.net/</example>
        </key>
        <key name="default_blob_expiry" datatype="integer" default="10800">
            <description>
                Number of seconds a blob stored in the temporary blob storage
                must remain before it may be garbage collected.
            </description>
        </key>
        <key name="max_blob_size" datatype="integer" default="0">
            <description>
                Maximum size of blobs that can be stored in the temporary
                blob storage. Set to 0 for unlimited.
            </description>
        </key>
        <section name="*" type="virtual_hosts" attribute="vhosts" required="no"
            />
        <key name="restrict_to_team" datatype="string" default="">
            <description>
            If this is provided, only members of the given team, and
            launchpad admins, may access the site.  Anonymous access is
            not allowed.  If this is provided, but not a known team name,
            only launchpad admins may access the site.
            </description>
        </key>
        <key name="http_proxy" datatype="string" default="http://squid.internal:3128/">
            <description>
                Proxy to be used when issuing HTTP requests.

                XXX: This should be in the canonical section, not the
                Launchpad section? At the moment, there are only scripts
                using this. -- StuartBishop 20070609
            </description>
        </key>
        <key name="is_demo" datatype="boolean" default="false">
            <description>
                If true, the main template will be styled so that it is
                obvious to the end user that they are using a demo system
                and that any changes they make will be lost at some point.
                This should not be true for any systems talking to the
                production database.
            </description>
        </key>
        <key name="site_message" datatype="string" default="">
            <description>
            If this is provided, the message given in the string will appear
            in the site status bar at the top of every page.
            </description>
        </key>
        <section name="*" type="launchpad_session" attribute="session"
            required="no" />
        <section name="*" type="launchpad_errorreports" attribute="errorreports"
            required="no" />
        <key name="beta_testers_redirection_host" datatype="string"
             required="no">
            <description>
                If set, the host name to redirect beta testers to.
            </description>
            <example>beta.launchpad.net</example>
        </key>
        <key name="openid_users" datatype="string"
            default="launchpad">
            <description>
                The team that can use Launchpad as an OpenID provider.
                Set to 'all' for open access.
            </description>
        </key>
        <key name="openid_sreg_trustroots"
             datatype="canonical.config.commalist" default="">
            <description>
                A list of OpenID trust roots for which we will send
                simple registration information.
            </description>
        </key>
        <key name="non_restricted_hostname" datatype="string"
             default="launchpad.net">
            <description>
                If restrict_to_team is set (such as on the beta
                website), then this indicates the hostname suffix for
                the non-restricted version of Launchpad.  Replacing
                config.launchpad.vhosts.mainsite.hostname with this
                value in a URI should give a valid host.

                This is intended to provide a way for non beta-testers
                to get back to the production instance if they are
                given a beta URL.
            </description>
        </key>
    </sectiontype>
    <sectiontype name="gina_target">
        <description>
            Gina will run against the target specified on the command line.
        </description>
        <key name="distro" datatype="string" required="yes">
            <description>
                The distribution name (e.g. ubuntu) from where the packages
                will be taken and to where they will be imported into
                launchpad. A distribution with name DISTRO must be created
                on launchpad before been used because gina is not able to
                create distributions.
            </description>
        </key>
        <key name="distrorelease" datatype="string" required="yes">
            <description>
                The distrorelease name (e.g. hoary) from where the packages
                will be taken and to where they will be imported (published)
                into launchpad. A distrorelease with name DISTRORELEASE inside
                the distrobution DISTRO must be created on launchpad before
                been used because gina is not able to create distroreleases.
            </description>
        </key>
        <key name="architectures" datatype="string"
            default="i386,powerpc,amd64">
            <description>
                A comma separated list with the architectures that should
                be imported into Launchpad. DistroArchRelease entries for
                this architectures having the architecturetag equal to each
                element in ARCHS should be created previously for the given
                DISTRORELEASE.
            </description>
            <example>i386,powerpc,amd64</example>
        </key>
        <key name="components" datatype="string"
            default="main,universe,restricted,multiverse">
            <description>
                A comma separated list with the component names
                that should be imported into launchpad. As well as in
                distribution and distrorelease the components must already
                exists inside launchpad. Currently the componentselection
                table is not checked but ideally it too should be populated.
            </description>
            <example>
                main,universe,restricted
            </example>
        </key>
        <!-- datatype really should be existing-directory, but keyrings
        are not installed on all production servers and they shouldn't need
        it installed if they are not running Gina. -->
        <key name="keyrings" datatype="string" default="/usr/share/keyrings">
            <description>
                A full path to where the keyrings files are
                available. These keyrings are used to look up who signed
                what wherever possible.
            </description>
        </key>
        <key name="root" datatype="string" required="yes">
            <description>
                ROOT is the full path to a debian-style archive from where
                the packages and its info will be read. This directory
                should contain a pool and dists pair of trees.
            </description>
        </key>
        <key name="pocket" datatype="string" default="release">
            <description>
                The pocket where this import should go. A "pocket" is a
                sub-archive for a distribution release. The default pocket
                is called "release", others are "security", "updates" and
                "proposed". There may be more. Packages can be published in
                a specific pocket after the release is made, before that
                they will always be published in the "release" pocket.
            </description>
            <metadefault>
                The "release" pocket is where packages are published
                before release.
            </metadefault>
            <example>updates</example>
        </key>

        <key name="pocketrelease" datatype="string" required="yes">
            <description>
                The distrorelease name to where packages should be published
                when working with pockets. Thats because on debian model
                hoary-updates can be seen as another distrorelease but it
                does not happens on launchpad.
            </description>
        </key>

        <key name="katie_dbname" datatype="string" required="no">
            <description>
                The Katie database that should be used to extract extra
                information from.
            </description>
        </key>

        <key name="source_only" datatype="boolean" default="false">
            <description>
                If true, only the source packages are imported and the
                binary packages ignored.
            </description>
        </key>

        <key name="sourcepackagenames_only" datatype="boolean" default="false">
            <description>
                If true, only the source package names are imported into
                Launchpad
            </description>
        </key>

    </sectiontype>

    <sectiontype name="gina" extends="database_options">
        <key name="dbuser" datatype="string" default="gina">
            <description>
                The database user which will be used to make the
                package imports.
            </description>
        </key>
        <multisection name="+" type="gina_target"
            attribute="target" required="no" />
    </sectiontype>

    <sectiontype name="librarian_server">
        <!-- Not 'existing-directory' because the test runner needs to
        create it. Not 'existing-dirpath' because ZConfig will enforce it
        for all sections, not just the one we are using -->
        <key name="root" datatype="string" required="yes" />
        <key name="launch" datatype="boolean" required="no" default="no" />
        <key name="spew" datatype="boolean" required="no" default="no" />
        <key name="upstream_host" datatype="ipaddr-or-hostname"
            required="no" />
        <key name="upstream_port" datatype="port-number" required="no"
            default="80" />
        <key name="logfile" datatype="string" required="no" default="-" />
    </sectiontype>

    <sectiontype name="librarian_gc" extends="database_options">
        <key name="dbuser" datatype="string" default="librariangc">
            <description>
                The user the librarian-gc.py garbage collection script connects
                as.
            </description>
        </key>
    </sectiontype>

    <sectiontype name="librarian" extends="database_options">
        <key name="dbuser" datatype="string" default="librarian" />

        <key name="upload_port" datatype="port-number" required="yes">
            <description>
                Port number Librarian listens for storage requests on
            </description>
        </key>

        <key name="download_port" datatype="port-number" required="yes">
            <description>
                Port number Librarian listens for HTTP GET and
                HEAD requests on
            </description>
        </key>

        <key name="upload_host" datatype="ipaddr-or-hostname" required="yes">
            <description>
                Host Librarian is listening on for storage requests
            </description>
        </key>

        <key name="download_host" datatype="ipaddr-or-hostname" required="yes">
            <description>
                Host Librarian is listening on for HTTP requests
            </description>
        </key>

        <key name="download_url" datatype="canonical.config.urlbase"
            default="http://librarian.launchpad.net/">
            <description>
                The base URL used to generate URLs to the Library contents.
                Note that this might be on a different host or port to what is
                specified above if access to the Library is via Apache
                redirects.
            </description>
        </key>

        <!-- This is present because the buildd master uses download_url for
             itself and passes buildd_download_url to the slaves. -->
        <key name="buildd_download_url" datatype="canonical.config.urlbase"
            default="http://librarian.launchpad.net/">
            <description>
                The base URL used to generate URLs to the Library contents
                when passing URLs to the build daemons. This is likely to be
                a different host and port to the download url provided to
                external clients and is also likely to be proxied via Apache.
            </description>
        </key>

        <section name="*" type="librarian_server" attribute="server"
            required="no" />
        <section name="*" type="librarian_gc" attribute="gc"
            required="no" />
    </sectiontype>

    <sectiontype name="zopeless">
        <description>
            Clusters zopeless specific configuration. Ideally, this section
            will disappear as Zope3 land and Python land grow closer
        </description>
        <key name="send_email" datatype="boolean" required="yes" />
        <key name="smtp_host" datatype="ipaddr-or-hostname" required="no"
            default="localhost" />
        <key name="smtp_port" datatype="port-number" required="no"
            default="25" />
    </sectiontype>

    <sectiontype name="malone">
        <description>
            Malone-specific configuration options.
        </description>
        <key name="bugmail_error_from_address" datatype="string"
            required="yes" />
        <key name="buglist_batch_size" datatype="integer"
            required="no" default="20" />
        <key name="bugnotification_dbuser"
             datatype="string" required="no" default="bugnotification">
            <description>
                The database user which will be used to send bug
                notifications.
            </description>
        </key>
        <key name="bugnotification_interval" datatye="integer"
            required="no" default="5">
          <description>
              The number of minutes that at most should pass between
              changes to a bug to cause them to be grouped together into a
              single notification.
          </description>
        </key>
        <key name="debbugs_db_location" datatype="string"
            required="no" default="/srv/bugs-mirror.debian.org/" />
        <key name="max_comment_size" datatype="integer"
            required="no" default="3200">
          <description>
              The maximum number of characters a bug comment can be
              without being truncated when displayed on the main bug
              page.
          </description>
        </key>
    </sectiontype>

    <sectiontype name="shipit" extends="database_options">
        <description>
            Shipit-specific configuration options.
        </description>
        <key name="dbuser" datatype="string" default="shipit" />
        <key name="admins_email_address" datatype="string"
             default="info@shipit.ubuntu.com"/>
        <key name="ubuntu_from_email_address" datatype="string"
             default="noreply@shipit.ubuntu.com" />
        <key name="edubuntu_from_email_address" datatype="string"
             default="noreply@shipit.edubuntu.com" />
        <key name="kubuntu_from_email_address" datatype="string"
             default="noreply@shipit.kubuntu.com" />
    </sectiontype>

    <sectiontype name="rosettaadmin" extends="database_options">
        <description>
            Configuration for Rosetta admin tools
        </description>
        <key name="dbuser" datatype="string" default="rosettaadmin" />
        <key name="email" datatype="string" default="rosetta@launchpad.net">
            <description>
                From-address used in PO import, export and language pack
                notifications.
            </description>
        </key>
    </sectiontype>

    <sectiontype name="poimport" extends="database_options">
        <description>
            Configuration for cronscripts/rosetta-poimport
        </description>
        <key name="dbuser" datatype="string" default="poimport" />
    </sectiontype>

    <sectiontype name="poattach" extends="database_options">
        <description>
            Configuration for cronscripts/rosetta-package-po-attach
        </description>
        <key name="dbuser" datatype="string" default="poattach" />
    </sectiontype>

    <sectiontype name="rosetta">
        <description>
            Rosetta-specific configuration options
        </description>
        <section name="*" type="rosettaadmin" attribute="rosettaadmin" required="no" />
        <section name="*" type="poimport" attribute="poimport" required="no" />
        <section name="*" type="poattach" attribute="poattach" required="no" />
    </sectiontype>

    <sectiontype name="gpghandler">
        <description>
            This utility is resposible for GPG operations like:
        sign/verify and encrypt/decrypt. it needs a "home" to allocate
        the runtime build configuration file and keyring and an
        address, "host:port",  pointing a reliable keyserver.
        </description>
        <key name="host" datatype="ipaddr-or-hostname" required="yes">
            <description>
                Host running PKS-like (SKS) keyserver Application.
            </description>
        </key>
        <key name="public_host" datatype="ipaddr-or-hostname" required="yes">
            <description>
                A public host running PKS-like (SKS) keyserver Application.
                This option is used to display links in the UI referring to
                the public keyserver.
            </description>
        </key>
        <key name="port" datatype="port-number" required="yes">
            <description>
                Port number on Host to access the keyserver
            </description>
        </key>
    </sectiontype>

    <sectiontype name="zeca">
        <description>
            Stubed Key server for test proposes, it's able to server
        in SKS fortmat, a restricted set of keys. (fixed address at
        localhost:11371)
        </description>
        <!-- Not 'existing-directory' because the test runner needs to
            create it  as librarian one-->
        <key name="root" datatype="string" required="no">
            <description>
                Directory to be created to store the pre-installed key-files
            </description>
        </key>
    </sectiontype>

    <sectiontype name="statistician" extends="database_options">
      <key name="dbuser" datatype="string" default="statistician" />
    </sectiontype>

    <sectiontype name="productreleasefinder" extends="database_options">
        <key name="dbuser" datatype="string" default="productreleasefinder" />
    </sectiontype>

    <sectiontype name="distributionmirrorprober" extends="database_options">
        <key name="dbuser" datatype="string" default="distributionmirror">
            <description>
                The database user which will be used to probe distribution
                mirrors.
            </description>
        </key>
        <key name="cdimage_file_list_url" datatype="string"
             default="http://releases.ubuntu.com/.manifest">
            <description>
                The URL to the file containing the list of ISO images that a
                mirror must contain.
            </description>
        </key>
        <key name="timeout" datatype="integer" default="30">
            <description>
                The time in seconds that the mirror prober will wait for a
                reply.
            </description>
        </key>
        <key name="use_proxy" datatype="boolean" default="true">
            <description>
                Should we set an http_proxy environment variable before
                running the prober?
            </description>
        </key>
        <key name="localhost_only" datatype="boolean" default="false">
            <description>
                If true, the mirror prober will only try to connect to
                localhost; all other hosts it'll return a success without
                even trying to connect.
            </description>
        </key>
    </sectiontype>

    <sectiontype name="expiredmembershipsflagger" extends="database_options">
        <key name="dbuser" datatype="string" default="teammembership">
            <description>
                The database user which will be used to flag expired team
                memberships.
            </description>
        </key>
    </sectiontype>

    <sectiontype name="karmacacheupdater" extends="database_options">
        <key name="dbuser" datatype="string" default="karma">
            <description>
                The database user which will be used to update the karmacache
                table.
            </description>
        </key>
        <key name="max_scaling" datatype="integer" default="500">
            <description>
                When calculating karma, if a categories scaling factor is
                larger than this it is reduced down to this maximum. This is
                to stop ridiculous spikes when a new category is added and
                there is little karma in the category's pool.
            </description>
        </key>
    </sectiontype>

    <sectiontype name="targetnamecacheupdater" extends="database_options">
        <key name="dbuser" datatype="string" default="targetnamecacheupdater">
            <description>
                The database user which will be used to update the
                targetnamecache column of bugtasks.
            </description>
        </key>
    </sectiontype>

    <sectiontype name="cveupdater" extends="database_options">
        <key name="cve_db_url" datatype="string" required="no"
             default="http://cve.mitre.org/cve/downloads/allitems.xml.gz" />
        <key name="dbuser" datatype="string" default="cve">
            <description>
                The database user which will be used to update the CVE
                database.
            </description>
        </key>
    </sectiontype>

    <sectiontype name="answertracker" extends="database_options">
        <key name="dbuser" datatype="string" default="answertracker">
            <description>
                The database user which will be used to expire questions.
            </description>
        </key>
        <key name="email_domain" datatype="string"
            default="answers.launchpad.net" >
            <description>
                The email domain, to which incomings emails should be
                sent.
            </description>
        </key>
        <key name="days_before_expiration" datatype="integer"
             default="15">
            <description>
                The number of days of inactivity required before a question in
                the open or needs information state is expired.
            </description>
        </key>
    </sectiontype>

    <sectiontype name="buildsequencer_job">
        <key name="command" datatype="string">
            <description>
                The subprocess to run. You can assume LPCONFIG will be set
                and that PYTHONPATH will be set to include the launchpad/lib
                directory and that CWD will be the top level of the launchpad
                tree itself. But that is all.
            </description>
        </key>
        <key name="mindelay" datatype="integer" default="1">
            <description>
                The minimum delay between invocations of this job type. The
                slavescanner probably wants to be set to 5 seconds or so but
                the queue builder probably wants 5 minutes or so (900 seconds).
                Other tasks will have varying requirements placed on them.
            </description>
        </key>
        <key name="alwayslog" datatype="boolean" default="false">
            <description>
                If set to true, the output of this job will always be logged to
                the sequencer log file.
            </description>
        </key>
    </sectiontype>

    <sectiontype name="buildsequencer">
        <key name="mailproblemsto" datatype="string" default="">
            <description>
                If one of the subprocesses exits with a failure code then the
                build sequencer will email this address with the output of
                the subprocess. If this variable is set to a single dash then
                the output will simply be logged instead.
            </description>
        </key>
        <key name="launch" datatype="boolean" default="false">
            <description>
                If true, the buildsequencer will be started by the startup
                scripts.
            </description>
        </key>
        <key name="logfile" datatype="string">
            <description>
                The name of the log file for the sequencer (passed to twistd)
            </description>
        </key>
        <key name="spew" datatype="boolean" required="no" default="no" />
        <key name="smtphost" datatype="string" default="localhost"
            required="no" />
        <key name="fromaddress" datatype="string"
            default="launchpad@lists.canonical.com"
            required="no" />
        <multisection name="+" type="buildsequencer_job"
            attribute="jobs" required="no" />
    </sectiontype>

    <sectiontype name="uploader" extends="database_options">
        <key name="dbuser" datatype="string" required="yes" />
        <key name="default_recipient_name" datatype="string" required="yes" />
        <key name="default_sender_name" datatype="string" required="yes" />
        <key name="default_recipient_address" datatype="string"
             required="yes" />
        <key name="default_sender_address" datatype="string" required="yes" />
    </sectiontype>

    <sectiontype name="uploadqueue" extends="database_options">
        <key name="dbuser" datatype="string" required="yes" />
    </sectiontype>

    <sectiontype name="builddmaster" extends="database_options">
        <key name="dbuser" datatype="string" required="yes">
            <description>
                BuilddMaster Datatbase user.
            </description>
        </key>
        <key name="socket_timeout" datatype="integer" default="600">
            <description>
                The time in seconds that the builddmaster will wait for a
                reply from buildd slave.
            </description>
        </key>
        <key name="uploader" datatype="string" required="yes">
            <description>
                This is the command invoked by the buildd master when it wants
                to process a package upload into the launchpad. The buildd
                master splits the command on spaces so no escaping is allowed.
                If the token BUILDID is present, the build master will replace
                it with the ID of the build record for the upload.
                The build master will append the directory containing the files
                to the command before executing it.
            </description>
        </key>
        <key name="root" datatype="string" required="yes">
            <description>
                Directory to be created to store build results.
            </description>
        </key>
        <key name="crondaily_lockfile" datatype="string"
             default="/srv/launchpad.net/ubuntu-archive/cron.daily.lock">
            <description>
             cron.daily lockfile path, it's probed in order to suppress
             buildd-queue-builder runs during the publication process.
            </description>
        </key>
        <key name="send_build_notification" datatype="boolean"
             default="yes">
            <description>
             Activate the Build Notification system.
            </description>
        </key>
        <key name="notify_owner" datatype="boolean"
             default="yes">
            <description>
             Controls the notification of sourcepackagerelease.creator.
             If disable only the default_recipient will be notified.
            </description>
        </key>
        <key name="default_sender_name" datatype="string"
             default="Launchpad Buildd System"/>
        <key name="default_sender_address" datatype="string"
             default="noreply@launchpad.net"/>
    </sectiontype>

    <sectiontype name="mirror_puller_errorreports" extends="script_errorreports" />
    <sectiontype name="upload_puller_errorreports" extends="script_errorreports" />
    <sectiontype name="import_puller_errorreports" extends="script_errorreports" />

    <sectiontype name="supermirror" extends="database_options">
        <key name="dbuser" datatype="string" default="supermirror" />
        <key name="branchesdest" datatype="string" default="/var/tmp/sm-ng/mirrors" />
        <key name="masterlock" datatype="string" default="/var/tmp/sm-ng/masterlock" />
        <key name="branchlistsource" datatype="string"
             default="http://gangotri.ubuntu.com:9000/supermirror-pull-list.txt" />
        <key name="authserver_url" datatype="canonical.config.urlbase"
             default="http://localhost:8999/branch/">
            <description>
                The XML-RPC endpoint URL for talking to the auth server
                to update branch mirror details.
            </description>
        </key>
        <key name="warehouse_root_url" datatype="canonical.config.urlbase">
            <description>
                URL prepended to branch ids to obtain internal branch URLs.
            </description>
        </key>
        <section name="*" type="mirror_puller_errorreports"
            attribute="mirror_errorreports" required="no" />
        <section name="*" type="upload_puller_errorreports"
            attribute="upload_errorreports" required="no" />
        <section name="*" type="import_puller_errorreports"
            attribute="import_errorreports" required="no" />
    </sectiontype>

    <sectiontype name="branchscanner" extends="database_options">
        <key name="dbuser" datatype="string" default="branchscanner">
            <description>
                The database user for the branch-scanner to update branches.
            </description>
        </key>
        <section name="*" type="script_errorreports" attribute="errorreports"
            required="no" />
    </sectiontype>

    <sectiontype name="codehosting">
        <key name="authserver" datatype="string" />
        <key name="host_key_pair_path" datatype="string" />
        <key name="branches_root" datatype="string" />
        <key name="port" datatype="string" default="tcp:5022" />
        <key name="launch" datatype="boolean" required="no" default="no" />
        <key name="spew" datatype="boolean" required="no" default="no" />
        <key name="logfile" datatype="string" required="no" default="-" />
    </sectiontype>

    <sectiontype name="authserver" extends="database_options">
        <key name="dbuser" datatype="string" default="authserver" />
        <key name="port" datatype="string" default="tcp:8999" />
        <key name="launch" datatype="boolean" required="no" default="no" />
        <key name="spew" datatype="boolean" required="no" default="no" />
        <key name="logfile" datatype="string" required="no" default="-" />
    </sectiontype>

    <sectiontype name="production_errorreports" extends="script_errorreports" />
    <sectiontype name="autotest_errorreports" extends="script_errorreports" />

    <sectiontype name="importd" extends="database_options">
        <key name="dbuser" datatype="string">
            <description>
                The database user for importd and associated scripts.
            </description>
        </key>
        <section name="*" type="production_errorreports"
            attribute="production_errorreports" required="no" />
        <section name="*" type="autotest_errorreports"
            attribute="autotest_errorreports" required="no" />
    </sectiontype>

    <sectiontype name="personalpackagearchive">
        <key name="root" datatype="string" required="yes">
            <description>
                Directory to be created to store PPAs.
            </description>
        </key>
        <key name="base_url" datatype="string" required="no"
             default="http://ppa.launchpad.dev">
            <description>
                External base URL for PPAs.
            </description>
        </key>
    </sectiontype>

    <sectiontype name="mailman-build"
                 prefix="canonical.launchpad.mailman.config">
        <key name="build"           datatype="boolean"      default="false" />
        <key name="prefix"          datatype=".prefix"      default=""      />
        <key name="var_dir"         datatype="string"
             default="/var/mailman"  />
        <key name="user_group"      datatype=".usergroup"   default="" />
        <key name="site_list_owner" datatype=".siteowner"   default="" />
        <key name="host_name"       datatype=".hostname"    default="" />
    </sectiontype>

    <sectiontype name="mailman" prefix="canonical.mailman.config">
        <section name="*" type="mailman-build"
                 attribute="build" required="yes" />

        <key name="launch" datatype="boolean"  default="false" />
        <key name="smtp"   datatype="inet-address"   default="localhost:25" />
    </sectiontype>

    <sectiontype name="canonical" extends="database_options">
        <key name="chunkydiff" datatype="boolean"
            required="no" default="true" />
        <key name="show_tracebacks" datatype="boolean"
            required="no" default="false" />
        <key name="bounce_address" datatype="string" required="no"
            default="bounces@canonical.com" />
        <key name="noreply_from_address" datatype="string"
            required="no" default="noreply@launchpad.net" />
        <key name="admin_address" datatype="string" required="no"
            default="system-error@launchpad.net" />
        <key name="pid_dir" datatype="existing-directory" required="no"
            default="/tmp" />
        <section name="*" type="launchpad" attribute="launchpad" />
        <section name="*" type="malone" attribute="malone" />
        <section name="*" type="shipit" attribute="shipit" />
        <section name="*" type="rosetta" attribute="rosetta" />
        <section name="*" type="librarian" attribute="librarian" />
        <section name="*" type="zopeless" attribute="zopeless" />
        <section name="*" type="gpghandler" attribute="gpghandler" />
        <section name="*" type="zeca" attribute="zeca" />
        <section name="*" type="statistician" attribute="statistician" />
        <section name="*" type="productreleasefinder"
                 attribute="productreleasefinder" />
        <section name="*" type="gina" attribute="gina" />
        <section name="*" type="karmacacheupdater"
            attribute="karmacacheupdater" />
        <section name="*" type="expiredmembershipsflagger"
            attribute="expiredmembershipsflagger" />
        <section name="*" type="distributionmirrorprober"
            attribute="distributionmirrorprober" />
        <section name="*" type="targetnamecacheupdater"
            attribute="targetnamecacheupdater" />
        <section name="*" type="cveupdater" attribute="cveupdater" />
        <section name="*" type="answertracker" attribute="answertracker" />
        <section name="*" type="buildsequencer" attribute="buildsequencer" />
        <section name="*" type="uploader" attribute="uploader" />
        <section name="*" type="uploadqueue" attribute="uploadqueue" />
        <section name="*" type="supermirror" attribute="supermirror" />
        <section name="*" type="branchscanner" attribute="branchscanner" />
        <section name="*" type="builddmaster" attribute="builddmaster" />
        <section name="*" type="codehosting" attribute="codehosting" />
        <section name="*" type="authserver" attribute="authserver" />
        <section name="*" type="importd" attribute="importd" />
        <section name="*" type="personalpackagearchive"
            attribute="personalpackagearchive" />
        <section name="*" type="mailman" attribute="mailman" />
    </sectiontype>

    <!-- Now specify where the section types may be rooted in the config file
    -->
    <multisection name="+" type="canonical" attribute="canonical" />
</schema><|MERGE_RESOLUTION|>--- conflicted
+++ resolved
@@ -17,11 +17,7 @@
     <!-- First we define all the section types. -->
 
     <sectiontype name="database_options">
-<<<<<<< HEAD
-	<key name="dbhost" datatype="ipaddr-or-hostname" required="no" />
-=======
         <key name="dbhost" datatype="ipaddr-or-hostname" required="no" />
->>>>>>> a3455611
         <key name="dbname" datatype="string" required="no" />
         <key name="db_statement_timeout" datatype="integer" required="no">
             <description>
