<schema extends="../../zope/app/server/schema.xml">

    <!--
    The syntax of this file is documented in lib/ZConfig/doc/zconfig.pdf

    I think we should avoid using anything except strings as configuration
    items. Although we could stick complex objects into the configuration,
    this will make using the configuration complex and surprising. Instead,
    I suggest that the complex objects kept as utilities that use the
    configuration to set themselves up.

    It would be possible to split this file up into a number of smaller
    components, tieing the configuration to particular areas.
    -->

    <!-- First we define all the section types. -->

    <sectiontype name="launchpad_session">
        <key name="dbuser" datatype="string" default="session" />
        <key name="dbhost" datatype="ipaddr-or-hostname" required="no" />
        <key name="dbname" datatype="string" default="session_prod" />
        <key name="cookie" datatype="string" default="launchpad" />
    </sectiontype>

    <sectiontype name="launchpad_errorreports">
        <!-- Not 'existing-directory' because the test runner needs to
        create it. Not 'existing-dirpath' because ZConfig will enforce it
        for all sections, not just the one we are using -->
        <key name="errordir" datatype="string" required="yes">
            <description>
                Directory to write error reports to.
            </description>
        </key>
        <key name="oops_prefix" datatype="string" required="yes">
            <description>
                A prefix for "OOPS" codes for this Launchpad instance.
                This is used to allow storing the reports from different
                Launchpad instances in the same directory structure.
            </description>
        </key>
        <key name="copy_to_zlog" datatype="boolean" default="false">
            <description>
                Should exceptions be sent to the log as well as being
                saved to disk?
            </description>
        </key>
    </sectiontype>

    <sectiontype name="launchpad">
        <key name="dbuser" datatype="string" default="launchpad" />
        <key name="root_url" datatype="canonical.config.urlbase"
            default="https://launchpad.net/" />
        <key name="errors_address" datatype="string" required="no"
            default="launchpad-error-reports@lists.canonical.com" />
        <key name="bugs_domain" datatype="string" required="no"
            default="bugs.launchpad.net" />
        <key name="specs_domain" datatype="string" required="no"
            default="specs.launchpad.net" />
        <key name="oops_root_url" datatype="canonical.config.urlbase"
            default="https://chinstrap.ubuntu.com/~jamesh/oops.cgi/" />
        <key name="default_batch_size" datatype="integer" required="no"
            default="50" />
        <key name="max_bug_attachment_size" datatype="integer" required="no"
            default="0">
            <description>
                Maximum size of bug attachments in bytes. A value of 0 means
                no limit.
            </description>
        </key>
        <key name="db_statement_timeout" datatype="integer" required="no">
            <description>
                SQL statement timeout in milliseconds. If a statement
                takes longer than this to execute, then it will be aborted.
                A value of 0 turns off the timeout. If this value is not set,
                PostgreSQL's default setting is used.
            </description>
        </key>
        <key name="soft_request_timeout" datatype="integer" required="no">
            <description>
                A soft request timeout in milliseconds.  If a request
                takes longer than this timeout, an oops will be logged.

                If unset, requests will not cause soft timeouts.
            </description>
        </key>
        <key name="browser_notification_level" required="no"
            datatype="canonical.config.loglevel" default="info" />
        <key name="supermirror_root" datatype="canonical.config.urlbase"
            default="http://bazaar.launchpad.net/">
            <description>
                The prefix of the URL for the public area of the Supermirror.
                This value is usually not meaningful to change, so it should
                generally not be set explicitly so the default value is used.

                This should end with a slash.

                If that value is changed in production, the
                branch_url_constraint_not_supermirror database constraint
                should be updated.
            </description>
            <example>http://bazaar.launchpad.net/</example>
        </key>
        <key name="bzr_imports_root_url" datatype="canonical.config.urlbase"
            default="http://escudero.ubuntu.com:680/">
            <description>
                The URL prefix for importd's bzr branches that it imports from
                other RCSes like CVS.  Used to generate URLs for the branch
                puller to use, not for public URLs.
            </description>
        </key>
        <key name="main_hostname" datatype="string" required="no"
             default="launchpad.net,shipit.ubuntu.com,shipit.kubuntu.org,shipit.edubuntu.org,localhost">
            <description>
            The host name for the main Launchpad site.
            </description>
        </key>
        <key name="blueprint_hostname" datatype="string"
            default="launchpad.net">
            <description>
            The host name for the Blueprint site.
            </description>
        </key>
<<<<<<< HEAD
        <key name="xmlrpc_hostname" datatype="string" required="yes">
            <description>
            The host name for the XMLRPC site.
=======
        <key name="blueprint_root_url" datatype="canonical.config.urlbase"
            default="https://launchpad.net/">
            <description>
            The root url for Blueprint, used when constructing canonical urls.
>>>>>>> 84c526d7
            </description>
        </key>

        <section name="*" type="launchpad_session" attribute="session"
            required="no" />
        <section name="*" type="launchpad_errorreports" attribute="errorreports"
            required="no" />
    </sectiontype>

    <sectiontype name="gina_target">
        <description>
            Gina will run against the target specified on the command line.
        </description>
        <key name="distro" datatype="string" required="yes">
            <description>
                The distribution name (e.g. ubuntu) from where the packages
                will be taken and to where they will be imported into
                launchpad. A distribution with name DISTRO must be created
                on launchpad before been used because gina is not able to
                create distributions.
            </description>
        </key>
        <key name="distrorelease" datatype="string" required="yes">
            <description>
                The distrorelease name (e.g. hoary) from where the packages
                will be taken and to where they will be imported (published)
                into launchpad. A distrorelease with name DISTRORELEASE inside
                the distrobution DISTRO must be created on launchpad before
                been used because gina is not able to create distroreleases.
            </description>
        </key>
        <key name="architectures" datatype="string"
            default="i386,powerpc,amd64">
            <description>
                A comma separated list with the architectures that should
                be imported into Launchpad. DistroArchRelease entries for
                this architectures having the architecturetag equal to each
                element in ARCHS should be created previously for the given
                DISTRORELEASE.
            </description>
            <example>i386,powerpc,amd64</example>
        </key>
        <key name="components" datatype="string"
            default="main,universe,restricted,multiverse">
            <description>
                A comma separated list with the component names
                that should be imported into launchpad. As well as in
                distribution and distrorelease the components must already
                exists inside launchpad. Currently the componentselection
                table is not checked but ideally it too should be populated.
            </description>
            <example>
                main,universe,restricted
            </example>
        </key>
        <!-- datatype really should be existing-directory, but keyrings
        are not installed on all production servers and they shouldn't need
        it installed if they are not running Gina. -->
        <key name="keyrings" datatype="string" default="/usr/share/keyrings">
            <description>
                A full path to where the keyrings files are
                available. These keyrings are used to look up who signed
                what wherever possible.
            </description>
        </key>
        <key name="root" datatype="string" required="yes">
            <description>
                ROOT is the full path to a debian-style archive from where
                the packages and its info will be read. This directory
                should contain a pool and dists pair of trees.
            </description>
        </key>
        <key name="pocket" datatype="string" default="release">
            <description>
                The pocket where this import should go. A "pocket" is a
                sub-archive for a distribution release. The default pocket
                is called "release", others are "security", "updates" and
                "proposed". There may be more. Packages can be published in
                a specific pocket after the release is made, before that
                they will always be published in the "release" pocket.
            </description>
            <metadefault>
                The "release" pocket is where packages are published
                before release.
            </metadefault>
            <example>updates</example>
        </key>

        <key name="pocketrelease" datatype="string" required="yes">
            <description>
                The distrorelease name to where packages should be published
                when working with pockets. Thats because on debian model
                hoary-updates can be seen as another distrorelease but it
                does not happens on launchpad.
            </description>
        </key>

        <key name="katie_dbname" datatype="string" required="no">
            <description>
                The Katie database that should be used to extract extra
                information from.
            </description>
        </key>

        <key name="source_only" datatype="boolean" default="false">
            <description>
                If true, only the source packages are imported and the
                binary packages ignored.
            </description>
        </key>

        <key name="sourcepackagenames_only" datatype="boolean" default="false">
            <description>
                If true, only the source package names are imported into
                Launchpad
            </description>
        </key>

    </sectiontype>

    <sectiontype name="gina">
        <key name="dbuser" datatype="string" default="gina">
            <description>
                The database user wich will be used to make the
                package imports.
            </description>
        </key>
        <multisection name="+" type="gina_target"
            attribute="target" required="no" />
    </sectiontype>

    <sectiontype name="librarian_server">
        <!-- Not 'existing-directory' because the test runner needs to
        create it. Not 'existing-dirpath' because ZConfig will enforce it
        for all sections, not just the one we are using -->
        <key name="root" datatype="string" required="yes" />
        <key name="launch" datatype="boolean" required="no" default="no" />
        <key name="spew" datatype="boolean" required="no" default="no" />
        <key name="upstream_host" datatype="ipaddr-or-hostname"
            required="no" />
        <key name="upstream_port" datatype="port-number" required="no"
            default="80" />
        <key name="logfile" datatype="string" required="no" default="-" />
    </sectiontype>

    <sectiontype name="librarian_gc">
        <key name="dbuser" datatype="string" default="librariangc">
            <description>
                The user the librarian-gc.py garbage collection script connects
                as.
            </description>
        </key>
    </sectiontype>

    <sectiontype name="librarian">
        <key name="dbuser" datatype="string" default="librarian" />

        <key name="upload_port" datatype="port-number" required="yes">
            <description>
                Port number Librarian listens for storage requests on
            </description>
        </key>

        <key name="download_port" datatype="port-number" required="yes">
            <description>
                Port number Librarian listens for HTTP GET and
                HEAD requests on
            </description>
        </key>

        <key name="upload_host" datatype="ipaddr-or-hostname" required="yes">
            <description>
                Host Librarian is listening on for storage requests
            </description>
        </key>

        <key name="download_host" datatype="ipaddr-or-hostname" required="yes">
            <description>
                Host Librarian is listening on for HTTP requests
            </description>
        </key>

        <key name="download_url" datatype="canonical.config.urlbase"
            default="http://librarian.launchpad.net/">
            <description>
                The base URL used to generate URLs to the Library contents.
                Note that this might be on a different host or port to what is
                specified above if access to the Library is via Apache
                redirects.
            </description>
        </key>

        <!-- This is present because the buildd master uses download_url for
             itself and passes buildd_download_url to the slaves. -->
        <key name="buildd_download_url" datatype="canonical.config.urlbase"
            default="http://librarian.launchpad.net/">
            <description>
                The base URL used to generate URLs to the Library contents
                when passing URLs to the build daemons. This is likely to be
                a different host and port to the download url provided to
                external clients and is also likely to be proxied via Apache.
            </description>
        </key>

        <section name="*" type="librarian_server" attribute="server"
            required="no" />
        <section name="*" type="librarian_gc" attribute="gc"
            required="no" />
    </sectiontype>

    <sectiontype name="zopeless">
        <description>
            Clusters zopeless specific configuration. Ideally, this section
            will disappear as Zope3 land and Python land grow closer
        </description>
        <key name="send_email" datatype="boolean" required="yes" />
        <key name="smtp_host" datatype="ipaddr-or-hostname" required="no"
            default="localhost" />
        <key name="smtp_port" datatype="port-number" required="no"
            default="25" />
    </sectiontype>

    <sectiontype name="malone">
        <description>
            Malone-specific configuration options.
        </description>
        <key name="bugmail_error_from_address" datatype="string"
            required="yes" />
        <key name="buglist_batch_size" datatype="integer"
            required="no" default="20" />
        <key name="bugnotification_dbuser"
             datatype="string" required="no" default="bugnotification">
            <description>
                The database user wich will be used to send bug
                notifications.
            </description>
        </key>
        <key name="bugnotification_interval" datatye="integer"
            required="no" default="5">
          <description>
              The number of minutes that at most should pass between
              changes to a bug to cause them to be grouped together into a
              single notification.
          </description>
        </key>
        <key name="debbugs_db_location" datatype="string"
            required="no" default="/srv/bugs-mirror.debian.org/" />
        <key name="max_comment_size" datatype="integer"
            required="no" default="3200">
          <description>
              The maximum number of characters a bug comment can be
              without being truncated when displayed on the main bug
              page.
          </description>
        </key>
    </sectiontype>

    <sectiontype name="shipit">
        <description>
            Shipit-specific configuration options.
        </description>
        <key name="exporter_dbuser" datatype="string" default="shipit" />
        <key name="admins_email_address" datatype="string"
             default="info@shipit.ubuntu.com"/>
        <key name="ubuntu_from_email_address" datatype="string"
             default="noreply@shipit.ubuntu.com" />
        <key name="edubuntu_from_email_address" datatype="string" 
             default="noreply@shipit.edubuntu.com" />
        <key name="kubuntu_from_email_address" datatype="string" 
             default="noreply@shipit.kubuntu.com" />
    </sectiontype>

    <sectiontype name="rosettaadmin">
        <description>
            Configuration for Rosetta admin tools
        </description>
        <key name="dbuser" datatype="string" default="rosettaadmin" />
    </sectiontype>

    <sectiontype name="poimport">
        <description>
            Configuration for cronscripts/rosetta-poimport
        </description>
        <key name="dbuser" datatype="string" default="poimport" />
    </sectiontype>

    <sectiontype name="poattach">
        <description>
            Configuration for cronscripts/rosetta-package-po-attach
        </description>
        <key name="dbuser" datatype="string" default="poattach" />
    </sectiontype>

    <sectiontype name="rosetta">
        <description>
            Rosetta-specific configuration options
        </description>
        <section name="*" type="rosettaadmin" attribute="rosettaadmin" required="no" />
        <section name="*" type="poimport" attribute="poimport" required="no" />
        <section name="*" type="poattach" attribute="poattach" required="no" />
    </sectiontype>

    <sectiontype name="gpghandler">
        <description>
            This utility is resposible for GPG operations like:
        sign/verify and encrypt/decrypt. it needs a "home" to allocate
        the runtime build configuration file and keyring and an
        addresss, "host:port",  pointing a reliable keyserver.
        </description>
        <key name="host" datatype="ipaddr-or-hostname" required="yes">
            <description>
                Host running PKS-like (SKS) keyserver Application.
            </description>
        </key>
        <key name="port" datatype="port-number" required="yes">
            <description>
                Port number on Host to access the keyserver
            </description>
        </key>
    </sectiontype>

    <sectiontype name="zeca">
        <description>
            Stubed Key server for test proposes, it's able to server
        in SKS fortmat, a restricted set of keys. (fixed address at
        localhost:11371)
        </description>
        <!-- Not 'existing-directory' because the test runner needs to
            create it  as librarian one-->
        <key name="root" datatype="string" required="no">
            <description>
                Directory to be created to store the pre-installed key-files
            </description>
        </key>
    </sectiontype>

    <sectiontype name="statistician">
      <key name="dbuser" datatype="string" default="statistician" />
    </sectiontype>

    <sectiontype name="dyson">
        <key name="dbuser" datatype="string" default="dyson" />

       <!-- Not 'existing-directory' because dyson will create it -->
       <key name="cache_path" datatype="string" required="yes">
            <description>
              Location on disk to store the visited URL cache, used to
              avoid utterly killing remote sites each time and play
              nice with the world.
            </description>
        </key>
    </sectiontype>

    <sectiontype name="distributionmirrorprober">
        <key name="dbuser" datatype="string" default="distributionmirror">
            <description>
                The database user wich will be used to probe distribution
                mirrors.
            </description>
        </key>
        <key name="releases_file_list_url" datatype="string" 
             default="http://releases.ubuntu.com/.manifest">
            <description>
                The URL to the file containing the list of ISO images that a
                mirror must contain.
            </description>
        </key>
        <key name="timeout" datatype="integer" default="30">
            <description>
                The time in seconds that the mirror prober will wait for a
                reply.
            </description>
        </key>
    </sectiontype>

    <sectiontype name="expiredmembershipsflagger">
        <key name="dbuser" datatype="string" default="teammembership">
            <description>
                The database user wich will be used to flag expired team 
                memberships.
            </description>
        </key>
    </sectiontype>

    <sectiontype name="karmacacheupdater">
        <key name="dbuser" datatype="string" default="karma">
            <description>
                The database user wich will be used to update the karmacache
                table.
            </description>
        </key>
    </sectiontype>

    <sectiontype name="targetnamecacheupdater">
        <key name="dbuser" datatype="string" default="targetnamecacheupdater">
            <description>
                The database user wich will be used to update the
                targetnamecache column of bugtasks.
            </description>
        </key>
    </sectiontype>

    <sectiontype name="cveupdater">
        <key name="dbuser" datatype="string" default="cve">
            <description>
                The database user wich will be used to update the CVE
                database.
            </description>
        </key>
    </sectiontype>

    <sectiontype name="tickettracker">
        <key name="dbuser" datatype="string" default="tickettracker">
            <description>
                The database user wich will be used to send reminders
                regarding answered tickets.
            </description>
        </key>
        <key name="email_domain" datatype="string"
            default="support.launchpad.net" >
            <description>
                The email domain, to which incomings emails should be
                sent.
            </description>
        </key>
    </sectiontype>

    <sectiontype name="trebuchet_server">
        <!-- Not 'existing-directory' because the test runner needs to
        create it. Not 'existing-dirpath' because ZConfig will enforce it
        for all sections, not just the one we are using -->
        <key name="root" datatype="string" required="yes" />
        <key name="launch" datatype="boolean" required="no" default="no" />
        <key name="spew" datatype="boolean" required="no" default="no" />
        <key name="logfile" datatype="string" required="no" default="-" />
    </sectiontype>

    <sectiontype name="trebuchet">
        <key name="dbuser" datatype="string" default="trebuchet" />

        <key name="port" datatype="port-number" default="4280">
            <description>
                Port number Trebuchet listens for XML-RPC requests on.
            </description>
        </key>

        <section name="*" type="trebuchet_server" attribute="server"
            required="no" />
    </sectiontype>

    <sectiontype name="buildsequencer_job">
        <key name="command" datatype="string">
            <description>
                The subprocess to run. You can assume LPCONFIG will be set
                and that PYTHONPATH will be set to include the launchpad/lib
                directory and that CWD will be the top level of the launchpad
                tree itself. But that is all.
            </description>
        </key>
        <key name="mindelay" datatype="integer" default="1">
            <description>
                The minimum delay between invocations of this job type. The
                slavescanner probably wants to be set to 5 seconds or so but
                the queue builder probably wants 5 minutes or so (900 seconds).
                Other tasks will have varying requirements placed on them.
            </description>
        </key>
        <key name="alwayslog" datatype="boolean" default="false">
            <description>
                If set to true, the output of this job will always be logged to
                the sequencer log file.
            </description>
        </key>
    </sectiontype>    

    <sectiontype name="buildsequencer">
        <key name="mailproblemsto" datatype="string" default="">
            <description>
                If one of the subprocesses exits with a failure code then the
                build sequencer will email this address with the output of
                the subprocess. If this variable is set to a single dash then
                the output will simply be logged instead.
            </description>
        </key>
        <key name="launch" datatype="boolean" default="false">
            <description>
                If true, the buildsequencer will be started by the startup
                scripts. This is similar to trebuchet_server/launch.
            </description>
        </key>
        <key name="logfile" datatype="string">
            <description>
                The name of the log file for the sequencer (passed to twistd)
            </description>
        </key>
        <key name="spew" datatype="boolean" required="no" default="no" />
        <key name="smtphost" datatype="string" default="localhost" 
            required="no" />
        <key name="fromaddress" datatype="string" 
            default="launchpad@lists.canonical.com" 
            required="no" />
        <multisection name="+" type="buildsequencer_job"
            attribute="jobs" required="no" />
    </sectiontype>

    <sectiontype name="uploader">
        <key name="dbuser" datatype="string" required="yes" />
        <key name="default_recipient_name" datatype="string" required="yes" />
        <key name="default_sender_name" datatype="string" required="yes" />
        <key name="default_recipient_address" datatype="string" 
             required="yes" />
        <key name="default_sender_address" datatype="string" required="yes" />
    </sectiontype>

    <sectiontype name="uploadqueue">
        <key name="dbuser" datatype="string" required="yes" />
    </sectiontype>

    <sectiontype name="builddmaster">
        <key name="dbuser" datatype="string" required="yes">
            <description>
                BuilddMaster Datatbase user.
            </description>
        </key>
        <key name="socket_timeout" datatype="integer" default="600">
            <description>
                The time in seconds that the builddmaster will wait for a
                reply from buildd slave.
            </description>
        </key>
        <key name="uploader" datatype="string" required="yes">
            <description>
                This is the command invoked by the buildd master when it wants
                to process a package upload into the launchpad. The buildd
                master splits the command on spaces so no escaping is allowed.
                If the token BUILDID is present, the build master will replace
                it with the ID of the build record for the upload.
                The build master will append the directory containing the files
                to the command before executing it.
            </description>
        </key>
        <key name="root" datatype="string" required="yes">
            <description>
                Directory to be created to store build results.
            </description>
        </key>
    </sectiontype>

    <sectiontype name="supermirror">
        <key name="dbuser" datatype="string" default="supermirror" />
        <key name="branchesdest" datatype="string" default="/var/tmp/sm-ng/mirrors" />
        <key name="masterlock" datatype="string" default="/var/tmp/sm-ng/masterlock" />
        <key name="branchlistsource" datatype="string" 
             default="http://gangotri.ubuntu.com:9000/supermirror-pull-list.txt" />
        <key name="authserver_url" datatype="canonical.config.urlbase"
             default="http://localhost:8999/branch/">
            <description>
                The XML-RPC endpoint URL for talking to the auth server
                to update branch mirror details.
            </description>
        </key>
        <key name="warehouse_root_url" datatype="canonical.config.urlbase">
            <description>
                URL prepended to branch ids to obtain internal branch URLs.
            </description>
        </key>
    </sectiontype>

    <sectiontype name="branchscanner">
        <key name="dbuser" datatype="string" default="branchscanner">
            <description>
                The database user for the branch-scanner to update branches.
            </description>
        </key>
    </sectiontype>

    <sectiontype name="supermirrorsftp">
        <key name="authserver" datatype="string" />
        <key name="host_key_pair_path" datatype="string" />
        <key name="branches_root" datatype="string" />
        <key name="port" datatype="string" default="tcp:5022" />
    </sectiontype>

    <sectiontype name="authserver">
        <key name="dbuser" datatype="string" default="authserver" />
        <key name="port" datatype="string" default="tcp:8999" />
    </sectiontype>

    <sectiontype name="canonical">
        <key name="dbhost" datatype="ipaddr-or-hostname" required="no" />
        <key name="dbname" datatype="string" required="yes" />
        <key name="chunkydiff" datatype="boolean"
            required="no" default="true" />
        <key name="show_tracebacks" datatype="boolean"
            required="no" default="false" />
        <key name="bounce_address" datatype="string" required="no"
            default="bounces@canonical.com" />
        <key name="noreply_from_address" datatype="string" 
            required="no" default="noreply@launchpad.net" />
        <key name="admin_address" datatype="string" required="no"
            default="system-error@launchpad.ubuntu.com" />
        <key name="pid_dir" datatype="existing-directory" required="no"
            default="/tmp" />
        <section name="*" type="launchpad" attribute="launchpad" />
        <section name="*" type="malone" attribute="malone" />
        <section name="*" type="shipit" attribute="shipit" />
        <section name="*" type="rosetta" attribute="rosetta" />
        <section name="*" type="librarian" attribute="librarian" />
        <section name="*" type="zopeless" attribute="zopeless" />
        <section name="*" type="gpghandler" attribute="gpghandler" />
        <section name="*" type="zeca" attribute="zeca" />
        <section name="*" type="statistician" attribute="statistician" />
        <section name="*" type="dyson" attribute="dyson" />
        <section name="*" type="gina" attribute="gina" />
        <section name="*" type="trebuchet" attribute="trebuchet" />
        <section name="*" type="karmacacheupdater"
            attribute="karmacacheupdater" />
        <section name="*" type="expiredmembershipsflagger"
            attribute="expiredmembershipsflagger" />
        <section name="*" type="distributionmirrorprober"
            attribute="distributionmirrorprober" />
        <section name="*" type="targetnamecacheupdater"
            attribute="targetnamecacheupdater" />
        <section name="*" type="cveupdater" attribute="cveupdater" />
        <section name="*" type="tickettracker" attribute="tickettracker" />
        <section name="*" type="buildsequencer" attribute="buildsequencer" />
        <section name="*" type="uploader" attribute="uploader" />
        <section name="*" type="uploadqueue" attribute="uploadqueue" />
        <section name="*" type="supermirror" attribute="supermirror" />
        <section name="*" type="branchscanner" attribute="branchscanner" />
        <section name="*" type="builddmaster" attribute="builddmaster" />
        <section name="*" type="supermirrorsftp" attribute="supermirrorsftp" />
        <section name="*" type="authserver" attribute="authserver" />
    </sectiontype>

    <!-- Now specify where the section types may be rooted in the config file
    -->
    <multisection name="+" type="canonical" attribute="canonical" />
</schema><|MERGE_RESOLUTION|>--- conflicted
+++ resolved
@@ -120,16 +120,15 @@
             The host name for the Blueprint site.
             </description>
         </key>
-<<<<<<< HEAD
-        <key name="xmlrpc_hostname" datatype="string" required="yes">
-            <description>
-            The host name for the XMLRPC site.
-=======
         <key name="blueprint_root_url" datatype="canonical.config.urlbase"
             default="https://launchpad.net/">
             <description>
             The root url for Blueprint, used when constructing canonical urls.
->>>>>>> 84c526d7
+            </description>
+        </key>
+        <key name="xmlrpc_hostname" datatype="string" required="yes">
+            <description>
+            The host name for the XMLRPC site.
             </description>
         </key>
 
