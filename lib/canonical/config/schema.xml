--- conflicted
+++ resolved
@@ -15,12 +15,12 @@
 
     <!-- First we define all the section types. -->
 
-<<<<<<< HEAD
     <sectiontype name="launchpad_session">
         <key name="dbuser" datatype="string" default="session" />
         <key name="dbhost" datatype="ipaddr-or-hostname" required="no" />
         <key name="dbname" datatype="string" default="session_prod" />
-=======
+    </sectiontype>
+
     <sectiontype name="launchpad_errorreports">
         <!-- Not 'existing-directory' because the test runner needs to
         create it. Not 'existing-dirpath' because ZConfig will enforce it
@@ -43,7 +43,6 @@
 		saved to disk?
 	    </description>
 	</key>
->>>>>>> 1c215256
     </sectiontype>
 
     <sectiontype name="launchpad">
@@ -69,13 +68,10 @@
         </key>
         <key name="browser_notification_level" required="no"
             datatype="canonical.config.loglevel" default="info" />
-<<<<<<< HEAD
         <section name="*" type="launchpad_session" attribute="session"
             required="yes" />
-=======
         <section name="*" type="launchpad_errorreports" attribute="errorreports"
             required="no" />
->>>>>>> 1c215256
     </sectiontype>
 
     <sectiontype name="gina_target">
