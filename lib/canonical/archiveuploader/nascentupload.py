# Copyright 2004-2005 Canonical Ltd.  All rights reserved.
"""The processing of nascent uploads.

Documentation on general design
  - want to log all possible errors to the end-user
  - changes file holds all uploaded files in a tree
  - changes.files and changes.dsc
  - DSC represents a source upload, and creates sources
  - but DSC holds DSCUploadedFiles, weirdly
  - binary represents a binary upload, and creates binaries
  - source files only exist for verify() purposes
  - NascentUpload is a motor that creates the changes file, does
    verifications, gets overrides, triggers creation or rejection and
    prepares the email message
"""

__metaclass__ = type

import apt_pkg
import os

from zope.component import getUtility

from canonical.archiveuploader.changesfile import ChangesFile
from canonical.archiveuploader.dscfile import DSCFile
from canonical.archiveuploader.nascentuploadfile import (
    UploadError, UploadWarning, CustomUploadFile, SourceUploadFile,
    BaseBinaryUploadFile)
from canonical.launchpad.interfaces import (
    ISourcePackageNameSet, IBinaryPackageNameSet, ILibraryFileAliasSet,
<<<<<<< HEAD
    NotFoundError, IDistributionSet, IArchiveSet)
from canonical.lp.dbschema import (PackagePublishingPocket, ArchivePurpose)
=======
    NotFoundError, IDistributionSet, QueueInconsistentStateError)
from canonical.launchpad.scripts.processaccepted import closeBugsForQueueItem
from canonical.lp.dbschema import PackagePublishingPocket
>>>>>>> a83b479f


class FatalUploadError(Exception):
    """A fatal error occurred processing the upload; processing aborted."""


class NascentUpload:
    """Represents an upload being born. NascentUpload's responsibilities
    are:

        1. Instantiating the ChangesFile and supplying to it the relevant
           context.
        2. Checking consistency of the upload in overall terms: given all
           present binaries, sources and other bits and pieces, does this
           upload "make sense"?
        2. Collecting errors and warnings that occurred while processing
           the upload.
        3. Checking signer ACL and keyring constraints.
        4. Creating state in the database once we've decided the upload
           is good, and throwing it away otherwise.
        5. Sending email to concerned individuals.

    The collaborative international dictionary of English defines nascent as:

     1. Commencing, or in process of development; beginning to
        exist or to grow; coming into being; as, a nascent germ.
        [1913 Webster +PJC]

    A nascent upload is thus in the process of coming into being. Specifically
    a nascent upload is something we're trying to get into a shape we can
    insert into the database as a queued upload to be processed.
    """
    recipients = None

    # Defined in check_changes_consistency()
    sourceful = False
    binaryful = False
    archindep = False
    archdep = False

    # Defined in check_sourceful_consistency()
    native = False
    hasorig = False

    # Defined if we successfully do_accept() and storeObjectsInDatabase()
    queue_root = None

    def __init__(self, changesfile_path, policy, logger):
        """Setup a ChangesFile based on given changesfile path.

        May raise FatalUploadError due to unrecoverable problems building
        the ChangesFile object.
        Also store given and initialized Upload Policy, as 'policy'
        """
        self.changesfile_path = changesfile_path
        self.policy = policy
        self.logger = logger

        self.rejections = []
        self.warnings = []

        self.librarian = getUtility(ILibraryFileAliasSet)
        try:
            self.changes = ChangesFile(
                changesfile_path, self.policy, self.logger)
        except UploadError, e:
            # We can't run reject() because unfortunately we don't have
            # the address of the uploader to notify -- we broke in that
            # exact step.
            # XXX cprov 20070326: we should really be emailing this
            # rejection to the archive admins. For now, this will end
            # up in the script log.
            raise FatalUploadError(str(e))

    def process(self):
        """Process this upload, checking it against policy, loading it into
        the database if it seems okay.

        No exceptions should be raised. In a few very unlikely events, an
        UploadError will be raised and sent up to the caller. If this happens
        the caller should call the reject method and process a rejection.
        """
        self.logger.debug("Beginning processing.")

        try:
            self.policy.setDistroSeriesAndPocket(self.changes.suite_name)
        except NotFoundError:
            self.reject(
                "Unable to find distroseries: %s" % self.changes.suite_name)

        # We need to process changesfile addresses at this point because
        # we depend on an already initialised policy (distroseries
        # and pocket set) to have proper person 'creation rationale'.
        self.run_and_collect_errors(self.changes.processAddresses)

        self.run_and_collect_errors(self.changes.processFiles)

        for uploaded_file in self.changes.files:
            self.run_and_check_error(uploaded_file.checkNameIsTaintFree)
            self.run_and_check_error(uploaded_file.checkSizeAndCheckSum)

        self._check_overall_consistency()
        if self.sourceful:
            self._check_sourceful_consistency()
        if self.binaryful:
            self._check_binaryful_consistency()

        self.run_and_collect_errors(self.changes.verify)

        self.logger.debug("Verifying files in upload.")
        for uploaded_file in self.changes.files:
            self.run_and_collect_errors(uploaded_file.verify)

        if (len(self.changes.files) == 1 and
            isinstance(self.changes.files[0], CustomUploadFile)):
            self.logger.debug("Single Custom Upload detected.")
        else:
            if self.sourceful and not self.policy.can_upload_source:
                self.reject("Upload is sourceful, but policy refuses "
                            "sourceful uploads.")

            if self.binaryful and not self.policy.can_upload_binaries:
                self.reject("Upload is binaryful, but policy refuses "
                            "binaryful uploads.")

            if (self.sourceful and self.binaryful and
                not self.policy.can_upload_mixed):
                self.reject("Upload is source/binary but policy refuses "
                            "mixed uploads.")

            if self.sourceful and not self.changes.dsc:
                self.reject(
                    "Unable to find the dsc file in the sourceful upload?")

            # Apply the overrides from the database. This needs to be done
            # before doing component verifications because the component
            # actually comes from overrides for packages that are not NEW.
            # XXX cprov 20070611: temporally disabling 'auto-overrides' for
            # PPAs, because users can't perform post-publications overrides
            # by themselves yet. It's better to assume that they will get
            # the attributes right when packaging the source then to block
            # them on immutable state.
            if not self.is_ppa:
                self.find_and_apply_overrides()

        signer_components = self.getAutoAcceptedComponents()
        if not self.is_new:
            # check rights for OLD packages, the NEW ones goes straight to queue
            self.verify_acl(signer_components)

        # Check to see if the archive location should be over-ridden.
        self.overrideArchive()

        # Perform policy checks
        self.policy.checkUpload(self)

        # That's all folks.
        self.logger.debug("Finished checking upload.")

    #
    # Minor helpers
    #
    @property
    def filename(self):
        """Return the changesfile name."""
        return os.path.basename(self.changesfile_path)

    @property
    def is_new(self):
        """Return true if any portion of the upload is NEW."""
        for uploaded_file in self.changes.files:
            if uploaded_file.new:
                return True
        return False

    #
    # Overall consistency checks
    #

    def _check_overall_consistency(self):
        """Heuristics checks on upload contents and declared architecture.

        An upload may list 'powerpc' and 'all' in its architecture line
        and yet only upload 'powerpc' because of being built -B by a
        buildd.  As a result, we use the think_* variables as a screen.
        If the files_X value is true then think_X must also be true.
        However nothing useful can be said of the other cases.
        """
        think_sourceful = False
        think_binaryful = False
        think_archindep = False
        think_archdep = False

        changes_architectures = self.changes.architectures
        if 'source' in changes_architectures:
            think_sourceful = True
            changes_architectures.remove('source')

        if changes_architectures:
            think_binaryful = True

        if 'all' in changes_architectures:
            think_archindep = True
            changes_architectures.remove('all')

        if think_binaryful and len(changes_architectures) > 0:
            think_archdep = True

        files_sourceful = False
        files_binaryful = False
        files_archindep = False
        files_archdep = False

        for uploaded_file in self.changes.files:
            if isinstance(uploaded_file, CustomUploadFile):
                files_binaryful = files_binaryful or True
            elif isinstance(uploaded_file, BaseBinaryUploadFile):
                files_binaryful = files_binaryful or True
                files_archindep = files_archindep or uploaded_file.is_archindep
                files_archdep = files_archdep or not uploaded_file.is_archindep
            elif isinstance(uploaded_file, SourceUploadFile):
                files_sourceful = True
            else:
                # This is already caught in ChangesFile.__init__
                raise AssertionError("Unknown uploaded file type.")

        if files_sourceful != think_sourceful:
            self.reject("Mismatch in sourcefulness. (arch) %s != (files) %s"
                 % (think_sourceful, files_sourceful))
        if files_binaryful != think_binaryful:
            self.reject("Mismatch in binaryfulness. (arch) %s != (files) %s"
                 % (think_binaryful, files_binaryful))

        if files_archindep and not think_archindep:
            self.reject("One or more files uploaded with architecture "
                        "'all' but changes file does not list 'all'.")

        if files_archdep and not think_archdep:
            self.reject("One or more files uploaded with specific "
                        "architecture but changes file does not list it.")

        # Remember the information for later use in properties.
        self.sourceful = think_sourceful
        self.binaryful = think_binaryful
        self.archindep = think_archindep
        self.archdep = think_archdep

    def _check_sourceful_consistency(self):
        """Heuristic checks on a sourceful upload.

        Raises AssertionError when called for a non-sourceful upload.
        Ensures a sourceful upload has, at least:

         * One DSC
         * One or none DIFF
         * One or none ORIG
         * One or none TAR
         * If no DIFF is present it must have a TAR (native)

        'hasorig' and 'native' attributes are set when an ORIG and/or an
        TAR file, respectively, are present.
        """
        assert self.sourceful, (
            "Source consistency check called for a non-source upload")

        dsc = 0
        diff = 0
        orig = 0
        tar = 0

        for uploaded_file in self.changes.files:
            if uploaded_file.filename.endswith(".dsc"):
                dsc += 1
            elif uploaded_file.filename.endswith(".diff.gz"):
                diff += 1
            elif uploaded_file.filename.endswith(".orig.tar.gz"):
                orig += 1
            elif (uploaded_file.filename.endswith(".tar.gz")
                  and not isinstance(uploaded_file, CustomUploadFile)):
                tar += 1

        # Okay, let's check the sanity of the upload.
        if dsc > 1:
            self.reject("Changes file lists more than one .dsc")
        if diff > 1:
            self.reject("Changes file lists more than one .diff.gz")
        if orig > 1:
            self.reject("Changes file lists more than one orig.tar.gz")
        if tar > 1:
            self.reject("Changes file lists more than one native tar.gz")

        if dsc == 0:
            self.reject("Sourceful upload without a .dsc")
        if diff == 0 and tar == 0:
            self.reject("Sourceful upload without a diff or native tar")

        self.native = bool(tar)
        self.hasorig = bool(orig)

    def _check_binaryful_consistency(self):
        """Heuristic checks on a binaryful upload.

        It copes with mixed_uploads (source + binaries).

        Check if the declared number of architectures corresponds to the
        upload contents.
        """
        considered_archs = [arch_name for arch_name in self.changes.architectures
                            if not arch_name.endswith("_translations")]
        max = 1
        if self.sourceful:
            # When sourceful, the tools add 'source' to the architecture
            # list in the upload.
            max = self.policy.distroseries.architecturecount + 1
        if 'all' in considered_archs:
            # Sometimes we get 'i386 all' which would count as two archs
            # so if 'all' is present, we bump the permitted number up
            # by one.
            max += 1
        if len(considered_archs) > max:
            self.reject("Upload has more architetures than it is supported.")

    #
    # Helpers for warnings and rejections
    #

    def run_and_check_error(self, callable):
        """Run the given callable and process errors and warnings.

        UploadError(s) and UploadWarnings(s) are handled.
        """
        try:
            callable()
        except UploadError, error:
            self.reject(str(error))
        except UploadWarning, error:
            self.warn(str(error))

    def run_and_collect_errors(self, callable):
        """Run 'special' callable that generates a list of errors/warnings.

        The so called 'special' callables returns a generator containing all
        exceptions occurring during it's process.

        Currently it is used for {NascentUploadFile, ChangesFile}.verify()
        method.

        The rationale for this is that we want to collect as many
        errors/warnings as possible, instead of interrupting the checks
        when we find the first problem, when processing an upload.

        This methodology helps to avoid retrying an upload multiple times
        because there are multiple problems.
        """
        for error in callable():
            if isinstance(error, UploadError):
                self.reject(str(error))
            elif isinstance(error, UploadWarning):
                self.warn(str(error))
            else:
                raise AssertionError("Unknown error occurred: %s" % str(error))

    @property
    def is_ppa(self):
        """Whether or not the current upload is target for a PPA."""
        # XXX julian 2007-05-29 When self.policy.distroseries is None, this
        # will causes a rejection for the wrong reasons (a code exception
        # instead of a bad distro).  Bug reported as #117557.
        if not self.policy.distroseries:
            # Greasy hack until above bug is fixed.
            return False
        return self.policy.archive.purpose == ArchivePurpose.PPA

    def reject(self, msg):
        """Add the provided message to the rejection message."""
        self.rejections.append(msg)

    @property
    def rejection_message(self):
        """Aggregates rejection messages."""
        return '\n'.join(self.rejections)

    @property
    def is_rejected(self):
        """Returns whether or not this upload was rejected."""
        return len(self.rejections) > 0

    def warn(self, msg):
        """Add the provided message to the warning message."""
        self.warnings.append(msg)

    @property
    def warning_message(self):
        """Aggregates warning messages."""
        return '\n'.join(self.warnings)

    #
    # Signature and ACL stuff
    #

    def _components_valid_for(self, person):
        """Return the set of components this person could upload to."""

        possible_components = set(
            acl.component.name for acl in self.policy.distro.uploaders
            if person in acl)

        if possible_components:
            self.logger.debug("%s (%d) is an uploader for %s." % (
                person.displayname, person.id,
                ', '.join(sorted(possible_components))))

        return possible_components

    def is_person_in_keyring(self, person):
        """Return whether or not the specified person is in the keyring."""
        self.logger.debug("Attempting to decide if %s is in the keyring." % (
            person.displayname))
        in_keyring = len(self._components_valid_for(person)) > 0
        self.logger.debug("Decision: %s" % in_keyring)
        return in_keyring

    def getAutoAcceptedComponents(self):
        """Check rights of the current upload submmiter.

        Work out what components the signer is permitted to upload to and
        verify that all files are either NEW or are targetted at those
        components only for normal distribution uploads.

        Ensure the signer is the onwer of the targeted archive for PPA
        uploads.
        """
        # If we have no signer, there's no ACL we can apply
        if self.changes.signer is None:
            self.logger.debug("No signer, therefore ACL not processed")
            return

        # verify PPA uploads
        if self.is_ppa:
            if not self.changes.signer.inTeam(self.policy.archive.owner):
                self.reject("Signer has no upload rights to this PPA")
            return

        possible_components = self._components_valid_for(self.changes.signer)

        if not possible_components:
            self.reject(
                "Signer has no upload rights at all to this distribution.")

        return possible_components

    def verify_acl(self, signer_components):
        """Verify that the uploaded files are okay for their named components
        by the provided signer.
        """
        if self.is_ppa:
            self.logger.debug("Do verify signer ACL for PPA")
            return

        if self.changes.signer is None:
            self.logger.debug(
                "No signer, therefore no point verifying signer against ACL")
            return

        for uploaded_file in self.changes.files:
            if not isinstance(uploaded_file, (DSCFile, BaseBinaryUploadFile)):
                # The only things that matter here are sources and
                # binaries, because they are the only objects that get
                # overridden and created in the database.
                continue
            if (uploaded_file.component_name not in signer_components and
                uploaded_file.new == False):
                self.reject(
                    "Signer is not permitted to upload to the component "
                    "'%s' of file '%s'" % (
                    uploaded_file.component.name, uploaded_file.filename))

    #
    # Handling checking of versions and overrides
    #

    def getSourceAncestry(self, uploaded_file):
        """Return the last published source (ancestry) for a given file.

        Return the most recent ISPPH instance matching the uploaded file
        package name or None.
        """
        # Only lookup uploads ancestries in target pocket and fallback
        # to RELEASE pocket
        # Upload ancestries found here will guide the auto-override
        # procedure and the version consistency check:
        #
        #  * uploaded_version > ancestry_version
        #
        # which is the *only right* check we can do automatically.
        # Post-release history and proposed content may diverge and can't
        # be properly automatically overridden.
        #
        # We are relaxing version constraints when processing uploads since
        # there are many corner cases when checking version consistency
        # against post-release pockets, like:
        #
        #  * SECURITY/UPDATES can be lower than PROPOSED/BACKPORTS
        #  * UPDATES can be lower than SECURITY
        #  * ...
        #
        # And they really depends more on the package contents than the
        # version number itself.
        # Version inconsistencies will (should) be identified during the
        # mandatory review in queue, anyway.
        # See bug #83976
        source_name = getUtility(
            ISourcePackageNameSet).queryByName(uploaded_file.package)

        if source_name is None:
            return None

        lookup_pockets = [self.policy.pocket, PackagePublishingPocket.RELEASE]

        for pocket in lookup_pockets:
            candidates = self.policy.distroseries.getPublishedReleases(
                source_name, include_pending=True, pocket=pocket,
                archive=self.policy.archive)
            if candidates:
                return candidates[0]

        return None

    def getBinaryAncestry(self, uploaded_file, try_other_archs=True):
        """Return the last published binary (ancestry) for given file.

        Return the most recent IBPPH instance matching the uploaded file
        package name or None.

        This method may raise NotFoundError if it is dealing with an
        uploaded file targeted to an architecture not present in the
        distroseries in context. So callsites needs to be aware.
        """
        binary_name = getUtility(
            IBinaryPackageNameSet).queryByName(uploaded_file.package)

        if binary_name is None:
            return None

        if uploaded_file.architecture == "all":
            arch_indep = self.policy.distroseries.nominatedarchindep
            archtag = arch_indep.architecturetag
        else:
            archtag = uploaded_file.architecture

        # XXX cprov 20070213: it raises NotFoundError for unknown
        # architectures. For now, it is treated in find_and_apply_overrides().
        # But it should be refactored ASAP.
        dar = self.policy.distroseries[archtag]

        # See the comment below, in getSourceAncestry
        lookup_pockets = [self.policy.pocket, PackagePublishingPocket.RELEASE]
        for pocket in lookup_pockets:
            candidates = dar.getReleasedPackages(
                binary_name, include_pending=True, pocket=pocket,
                archive=self.policy.archive)

            if candidates:
                return candidates[0]

            if not try_other_archs:
                continue

            # Try the other architectures...
            dars = self.policy.distroseries.architectures
            other_dars = [other_dar for other_dar in dars
                          if other_dar.id != dar.id]
            for other_dar in other_dars:
                candidates = other_dar.getReleasedPackages(
                    binary_name, include_pending=True, pocket=pocket,
                    archive=self.policy.archive)

                if candidates:
                    return candidates[0]
        return None

    def _checkVersion(self, proposed_version, archive_version, filename):
        """Check if the proposed version is higher than that in the archive."""
        if apt_pkg.VersionCompare(proposed_version, archive_version) < 0:
            self.reject("%s: Version older than that in the archive. %s <= %s"
                        % (filename, proposed_version, archive_version))

    def checkSourceVersion(self, uploaded_file, ancestry):
        """Check if the uploaded source version is higher than the ancestry.

        Automatically mark the package as 'rejected' using _checkVersion().
        """
        # At this point DSC.version should be equal Changes.version.
        # Anyway, we trust more in DSC.
        proposed_version = self.changes.dsc.dsc_version
        archive_version = ancestry.sourcepackagerelease.version
        filename = uploaded_file.filename
        self._checkVersion(proposed_version, archive_version, filename)

    def checkBinaryVersion(self, uploaded_file, ancestry):
        """Check if the uploaded binary version is higher than the ancestry.

        Automatically mark the package as 'rejected' using _checkVersion().
        """
        # We only trust in the control version, specially because the
        # 'version' from changesfile may not include epoch for binaries.
        # This is actually something that needs attention in our buildfarm,
        # because debuild does build the binary changesfile with a version
        # that includes epoch.
        proposed_version = uploaded_file.control_version
        archive_version = ancestry.binarypackagerelease.version
        filename = uploaded_file.filename
        self._checkVersion(proposed_version, archive_version, filename)

    def overrideSource(self, uploaded_file, override):
        """Overrides the uploaded source based on its override information.

        Override target component and section.
        """
        self.logger.debug("%s: (source) exists in %s" % (
            uploaded_file.package, override.pocket.name))

        uploaded_file.component_name = override.component.name
        uploaded_file.section_name = override.section.name

    def overrideBinary(self, uploaded_file, override):
        """Overrides the uploaded binary based on its override information.

        Override target component, section and priority.
        """
        self.logger.debug("%s: (binary) exists in %s/%s" % (
            uploaded_file.package, override.distroarchseries.architecturetag,
            override.pocket.name))

        uploaded_file.component_name = override.component.name
        uploaded_file.section_name = override.section.name
        # Both, changesfiles and nascentuploadfile local maps, reffer to
        # priority in lower-case names, but the DBSCHEMA name is upper-case.
        # That's why we need this conversion here.
        uploaded_file.priority_name = override.priority.name.lower()

    def find_and_apply_overrides(self):
        """Look for ancestry and overrides information.

        Anything not yet in the DB gets tagged as 'new' and won't count
        towards the permission check.
        """
        self.logger.debug("Finding and applying overrides.")

        for uploaded_file in self.changes.files:
            if isinstance(uploaded_file, DSCFile):
                self.logger.debug(
                    "Checking for %s/%s source ancestry"
                    %(uploaded_file.package, uploaded_file.version))
                ancestry = self.getSourceAncestry(uploaded_file)
                if ancestry is not None:
                    self.checkSourceVersion(uploaded_file, ancestry)
                    # XXX cprov 20070212: The current override mechanism is
                    # broken, since it modifies original contents of SPR/BPR.
                    # We could do better by having a specific override table
                    # that relates a SPN/BPN to a specific DR/DAR and carries
                    # the respective information to be overridden.
                    self.overrideSource(uploaded_file, ancestry)
                    uploaded_file.new = False
                else:
                    if not self.is_ppa:
                        self.logger.debug(
                            "%s: (source) NEW" % (uploaded_file.package))
                        uploaded_file.new = True

            elif isinstance(uploaded_file, BaseBinaryUploadFile):
                self.logger.debug(
                    "Checking for %s/%s/%s binary ancestry"
                    %(uploaded_file.package, uploaded_file.version,
                      uploaded_file.architecture))
                try:
                    ancestry = self.getBinaryAncestry(uploaded_file)
                except NotFoundError:
                    self.reject("%s: Unable to find arch: %s"
                                % (uploaded_file.package,
                                   uploaded_file.architecture))
                    ancestry = None
                if ancestry is not None:
                    # XXX cprov 20070212: see above.
                    self.overrideBinary(uploaded_file, ancestry)
                    uploaded_file.new = False
                    # For binary versions verification we should only
                    # use ancestries in the same architecture. If none
                    # was found we can go w/o any checks, since it's
                    # a NEW binary in this architecture, any version is
                    # fine. See bug #89846 for further info.
                    ancestry = self.getBinaryAncestry(
                        uploaded_file, try_other_archs=False)
                    if ancestry is not None:
                        self.checkBinaryVersion(uploaded_file, ancestry)
                else:
                    if not self.is_ppa:
                        self.logger.debug(
                            "%s: (binary) NEW" % (uploaded_file.package))
                        uploaded_file.new = True

    #
    # Actually processing accepted or rejected uploads -- and mailing people
    #

    def do_accept(self, notify=True):
        """Accept the upload into the queue.

        This *MAY* in extreme cases cause a database error and thus
        actually end up with a rejection being issued. This could
        occur, for example, if we have failed to validate the input
        sufficiently and something trips a database validation
        constraint.

        :param notify: True to send an email, False to not send one.
        """
        if self.is_rejected:
            self.reject("Alas, someone called do_accept when we're rejected")
            self.do_reject(notify)
            return False
        try:
            maintainerfrom = None
            if self.changes.signer:
                maintainerfrom = self.changes.changed_by['rfc2047']

            self.storeObjectsInDatabase()

            # Send the email.
            # There is also a small corner case here where the DB transaction
            # may fail yet this email will be sent.  The chances of this are
            # very small, and at some point the script infrastructure will
            # only send emails when the script exits successfully.
            if notify:
                changes_file_object = open(self.changes.filepath, "r")
                self.queue_root.notify(
                    announce_list=self.policy.announcelist,
                    changes_file_object=changes_file_object,
                    logger=self.logger)
                changes_file_object.close()
            return True

        except (SystemExit, KeyboardInterrupt):
            raise
        except Exception, e:
            # Any exception which occurs while processing an accept will
            # cause a rejection to occur. The exception is logged in the
            # reject message rather than being swallowed up.
            self.reject("%s" % e)
            # Let's log tracebacks for uncaught exceptions ...
            self.logger.error(
                'Exception while accepting:\n %s' % e, exc_info=True)
            self.do_reject(notify)
            return False

    def do_reject(self, notify=True):
        """Reject the current upload given the reason provided."""
        assert self.is_rejected, "The upload is not rejected."

        # Bail out immediately if no email is really required.
        if not notify:
            return

        # We need to check that the queue_root object has been fully
        # initialised first, because policy checks or even a code exception
        # may have caused us to bail out early and not create one.  If it
        # doesn't exist then we can create a dummy one that contains just
        # enough context to be able to generate a rejection email.  Nothing
        # will end up in the DB as the transaction will get rolled back.

        if not self.queue_root:
            self.queue_root = self._createQueueEntry()

        try:
            self.queue_root.setRejected()
        except QueueInconsistentStateError:
            # These exceptions are ignored, we want to force the rejected
            # state.
            pass

        changes_file_object = open(self.changes.filepath, "r")
        self.queue_root.notify(summary_text=self.rejection_message,
            changes_file_object=changes_file_object, logger=self.logger)
        changes_file_object.close()

    def _createQueueEntry(self):
        """Return a PackageUpload object."""
        distroseries = self.policy.distroseries
        if not distroseries:
            # Upload was probably rejected with a bad distroseries, so we
            # can create a dummy one for the purposes of a rejection email.
            assert self.is_rejected, (
                "The upload is not rejected but distroseries is None.")
            distroseries = getUtility(
                IDistributionSet)['ubuntu'].currentseries
            return distroseries.createQueueEntry(
                PackagePublishingPocket.RELEASE, self.changes.filename,
                self.changes.filecontents, distroseries.main_archive,
                self.changes.signingkey)
        else:
            return distroseries.createQueueEntry(
                self.policy.pocket, self.changes.filename,
                self.changes.filecontents, self.policy.archive,
                self.changes.signingkey)

    #
    # Inserting stuff in the database
    #

    def storeObjectsInDatabase(self):
        """Insert this nascent upload into the database."""

        # Queue entries are created in the NEW state by default; at the
        # end of this method we cope with uploads that aren't new.
        self.logger.debug("Creating queue entry")
        distroseries = self.policy.distroseries
        self.queue_root = self._createQueueEntry()

        # When binaryful and sourceful, we have a mixed-mode upload.
        # Mixed-mode uploads need special handling, and the spr here is
        # short-circuited into the binary. See the docstring in
        # UBinaryUploadFile.verify_sourcepackagerelease() for details.
        spr = None
        if self.sourceful:
            assert self.changes.dsc, "Sourceful upload lacks DSC."
            spr = self.changes.dsc.storeInDatabase()
            self.queue_root.addSource(spr)

        if self.binaryful:

            for custom_file in self.changes.custom_files:
                libraryfile = custom_file.storeInDatabase()
                self.queue_root.addCustom(
                    libraryfile, custom_file.custom_type)

            # Container for the build that will be processed.
            processed_builds = []

            for binary_package_file in self.changes.binary_package_files:
                if self.sourceful:
                    # The reason we need to do this verification
                    # so late in the game is that in the
                    # mixed-upload case we only have a
                    # sourcepackagerelease to verify here!
                    assert self.policy.can_upload_mixed, (
                        "Current policy does not allow mixed uploads.")
                    assert spr, "No sourcepackagerelease was found."
                    binary_package_file.verifySourcePackageRelease(spr)
                else:
                    spr = binary_package_file.findSourcePackageRelease()

                build = binary_package_file.findBuild(spr)
                assert self.queue_root.pocket == build.pocket, (
                    "Binary was not build for the claimed pocket.")
                binary_package_file.storeInDatabase(build)
                processed_builds.append(build)

            # Store the related builds after verifying they were built
            # from the same source.
            for considered_build in processed_builds:
                attached_builds = [build.build.id
                                   for build in self.queue_root.builds]
                if considered_build.id in attached_builds:
                    continue
                assert (considered_build.sourcepackagerelease.id == spr.id), (
                    "Upload contains binaries of different sources.")
                self.queue_root.addBuild(considered_build)

        # PPA uploads are Auto-Accepted by default
        if self.is_ppa:
            self.logger.debug("Setting it to ACCEPTED")
            self.queue_root.setAccepted()
            return

        if not self.is_new:
            # if it is known (already overridden properly), move it to
            # ACCEPTED state automatically
            if self.policy.autoApprove(self):
                self.logger.debug("Setting it to ACCEPTED")
                self.queue_root.setAccepted()
                # If it is a pure-source upload we can further process it
                # in order to have a pending publishing record in place.
                # This change is based on discussions for bug #77853 and aims
                # to fix a deficiency on published file lookup system.
                if ((self.queue_root.sources.count() == 1) and
                    (self.queue_root.builds.count() == 0) and
                    (self.queue_root.customfiles.count() == 0)):
                    self.logger.debug("Creating PENDING publishing record.")
                    self.queue_root.realiseUpload()
                    # Closing bugs.
                    changesfile_object = open(self.changes.filepath, 'r')
                    closeBugsForQueueItem(
                        self.queue_root, changesfile_object=changesfile_object)
                    changesfile_object.close()
            else:
                self.logger.debug("Setting it to UNAPPROVED")
<<<<<<< HEAD
                self.queue_root.setUnapproved()

    def overrideArchive(self):
        """Override the archive set on the policy as necessary.

        In some circumstances we may wish to change the archive that the
        uploaded package is placed into based on various criteria.  This
        includes decisions such as moving the package to the commercial
        archive if the package's component is 'commercial'.
        """

        # Firstly, we don't want to override PPAs:
        if self.is_ppa:
            return

        # There needs to be some files in the package if we're going to
        # override the component.
        if len(self.changes.files) == 0:
            return

        # Is this a commercial package?  Check the component on the first
        # file in the package (they all have the same component so checking
        # just the first is fine).
        if self.changes.files[0].component_name == "commercial":
            # Reset the archive in the policy to the commercial archive.
            self.policy.archive = getUtility(IArchiveSet).getByDistroPurpose(
                self.policy.distroseries.distribution, 
                ArchivePurpose.COMMERCIAL
                )
            # Check for data problems:
            assert (self.policy.archive, 
                "Commercial archive for distro '%s' not found" % (
                    self.policy.distroseries.distribution.name))
=======
                self.queue_root.setUnapproved()
>>>>>>> a83b479f
<|MERGE_RESOLUTION|>--- conflicted
+++ resolved
@@ -28,14 +28,9 @@
     BaseBinaryUploadFile)
 from canonical.launchpad.interfaces import (
     ISourcePackageNameSet, IBinaryPackageNameSet, ILibraryFileAliasSet,
-<<<<<<< HEAD
-    NotFoundError, IDistributionSet, IArchiveSet)
+    NotFoundError, IDistributionSet, IArchiveSet, QueueInconsistentStateError)
+from canonical.launchpad.scripts.processaccepted import closeBugsForQueueItem
 from canonical.lp.dbschema import (PackagePublishingPocket, ArchivePurpose)
-=======
-    NotFoundError, IDistributionSet, QueueInconsistentStateError)
-from canonical.launchpad.scripts.processaccepted import closeBugsForQueueItem
-from canonical.lp.dbschema import PackagePublishingPocket
->>>>>>> a83b479f
 
 
 class FatalUploadError(Exception):
@@ -931,7 +926,6 @@
                     changesfile_object.close()
             else:
                 self.logger.debug("Setting it to UNAPPROVED")
-<<<<<<< HEAD
                 self.queue_root.setUnapproved()
 
     def overrideArchive(self):
@@ -965,6 +959,3 @@
             assert (self.policy.archive, 
                 "Commercial archive for distro '%s' not found" % (
                     self.policy.distroseries.distribution.name))
-=======
-                self.queue_root.setUnapproved()
->>>>>>> a83b479f
