# Copyright 2004-2007 Canonical Ltd.  All rights reserved.
#
"""Database schemas

Use them like this:

  from canonical.lp.dbschema import BugTaskImportance

  print "SELECT * FROM Bug WHERE Bug.importance='%d'" % BugTaskImportance.CRITICAL

"""
__metaclass__ = type

# MAINTAINER:
#
# When you add a new DBSchema subclass, add its name to the __all__ tuple
# below.
#
# If you do not do this, from canonical.lp.dbschema import * will not
# work properly, and the thing/lp:SchemaClass will not work properly.
<<<<<<< HEAD
__all__ = [
    'ArchivePurpose',
    'BinaryPackageFileType',
    'BinaryPackageFormat',
    'BranchReviewStatus',
    'BuildStatus',
    'DistroSeriesStatus',
    'MirrorContent',
    'MirrorPulseType',
    'MirrorSpeed',
    'MirrorStatus',
    'PackagePublishingPriority',
    'PackagePublishingStatus',
    'PackagePublishingPocket',
    'ShippingRequestStatus',
    'ShippingService',
    'SourcePackageFileType',
    'SourcePackageFormat',
    'SourcePackageRelationships',
    'SourcePackageUrgency',
    'PackageUploadStatus',
    'PackageUploadCustomFormat',
    ]
=======
__all__ = (
'ArchivePurpose',
'BinaryPackageFileType',
'BinaryPackageFormat',
'BugNominationStatus',
'BugAttachmentType',
'BugTrackerType',
'BugExternalReferenceType',
'BugInfestationStatus',
'BugRelationship',
'BugTaskImportance',
'BuildStatus',
'CveStatus',
'DistroSeriesStatus',
'PackagePublishingPriority',
'PackagePublishingStatus',
'PackagePublishingPocket',
'SourcePackageFileType',
'SourcePackageFormat',
'SourcePackageRelationships',
'SourcePackageUrgency',
'PackageUploadStatus',
'PackageUploadCustomFormat',
)
>>>>>>> 35316702

from canonical.lazr import DBEnumeratedType as DBSchema
from canonical.lazr import DBItem as Item


class BuildStatus(DBSchema):
    """Build status type

    Builds exist in the database in a number of states such as 'complete',
    'needs build' and 'dependency wait'. We need to track these states in
    order to correctly manage the autobuilder queues in the BuildQueue table.
    """

    NEEDSBUILD = Item(0, """
        Needs building

        Build record is fresh and needs building. Nothing is yet known to
        block this build and it is a candidate for building on any free
        builder of the relevant architecture
        """)

    FULLYBUILT = Item(1, """
        Successfully built

        Build record is an historic account of the build. The build is complete
        and needs no further work to complete it. The build log etc are all
        in place if available.
        """)

    FAILEDTOBUILD = Item(2, """
        Failed to build

        Build record is an historic account of the build. The build failed and
        cannot be automatically retried. Either a new upload will be needed
        or the build will have to be manually reset into 'NEEDSBUILD' when
        the issue is corrected
        """)

    MANUALDEPWAIT = Item(3, """
        Dependency wait

        Build record represents a package whose build dependencies cannot
        currently be satisfied within the relevant DistroArchRelease. This
        build will have to be manually given back (put into 'NEEDSBUILD') when
        the dependency issue is resolved.
        """)

    CHROOTWAIT = Item(4, """
        Chroot problem

        Build record represents a build which needs a chroot currently known
        to be damaged or bad in some way. The buildd maintainer will have to
        reset all relevant CHROOTWAIT builds to NEEDSBUILD after the chroot
        has been fixed.
        """)

    SUPERSEDED = Item(5, """
        Build for superseded Source

        Build record represents a build which never got to happen because the
        source package release for the build was superseded before the job
        was scheduled to be run on a builder. Builds which reach this state
        will rarely if ever be reset to any other state.
        """)

    BUILDING = Item(6, """
        Currently building

        Build record represents a build which is being build by one of the
        available builders.
        """)

    FAILEDTOUPLOAD = Item(7, """
        Failed to upload

        Build record is an historic account of a build that could not be
        uploaded correctly. It's mainly genereated by failures in
        process-upload which quietly rejects the binary upload resulted
        by the build procedure.
        In those cases all the build historic information will be stored (
        buildlog, datebuilt, duration, builder, etc) and the buildd admins
        will be notified via process-upload about the reason of the rejection.
        """)


class ArchivePurpose(DBSchema):
    """The purpose, or type, of an archive.

    A distribution can be associated with different archives and this
    schema item enumerates the different archive types and their purpose.
    For example, old distro releases may need to be obsoleted so their
    archive would be OBSOLETE_ARCHIVE.
    """

    PRIMARY = Item(1, """
        Primary Archive

        This is the primary Ubuntu archive.
        """)

    PPA = Item(2, """
        PPA Archive

        This is a Personal Package Archive.
        """)

    EMBARGOED = Item(3, """
        Embargoed Archive

        This is the archive for embargoed packages.
        """)

    PARTNER = Item(4, """
        Partner Archive

        This is the archive for partner packages.
        """)

    OBSOLETE = Item(5, """
        Obsolete Archive

        This is the archive for obsolete packages.
        """)


class BinaryPackageFormat(DBSchema):
    """Binary Package Format

    Launchpad tracks a variety of binary package formats. This schema
    documents the list of binary package formats that are supported
    in Launchpad.
    """

    DEB = Item(1, """
        Ubuntu Package

        This is the binary package format used by Ubuntu and all similar
        distributions. It includes dependency information to allow the
        system to ensure it always has all the software installed to make
        any new package work correctly.  """)

    UDEB = Item(2, """
        Ubuntu Installer Package

        This is the binary package format use by the installer in Ubuntu and
        similar distributions.  """)

    EBUILD = Item(3, """
        Gentoo Ebuild Package

        This is the Gentoo binary package format. While Gentoo is primarily
        known for being a build-it-from-source-yourself kind of
        distribution, it is possible to exchange binary packages between
        Gentoo systems.  """)

    RPM = Item(4, """
        RPM Package

        This is the format used by Mandrake and other similar distributions.
        It does not include dependency tracking information.  """)


class DistroSeriesStatus(DBSchema):
    """Distribution Release Status

    A DistroSeries (warty, hoary, or grumpy for example) changes state
    throughout its development. This schema describes the level of
    development of the distroseries. The typical sequence for a
    distroseries is to progress from experimental to development to
    frozen to current to supported to obsolete, in a linear fashion.
    """

    EXPERIMENTAL = Item(1, """
        Experimental

        This distroseries contains code that is far from active
        release planning or management. Typically, distroseriess
        that are beyond the current "development" release will be
        marked as "experimental". We create those so that people
        have a place to upload code which is expected to be part
        of that distant future release, but which we do not want
        to interfere with the current development release.
        """)

    DEVELOPMENT = Item(2, """
        Active Development

        The distroseries that is under active current development
        will be tagged as "development". Typically there is only
        one active development release at a time. When that freezes
        and releases, the next release along switches from "experimental"
        to "development".
        """)

    FROZEN = Item(3, """
        Pre-release Freeze

        When a distroseries is near to release the administrators
        will freeze it, which typically means that new package uploads
        require significant review before being accepted into the
        release.
        """)

    CURRENT = Item(4, """
        Current Stable Release

        This is the latest stable release. Normally there will only
        be one of these for a given distribution.
        """)

    SUPPORTED = Item(5, """
        Supported

        This distroseries is still supported, but it is no longer
        the current stable release. In Ubuntu we normally support
        a distroseries for 2 years from release.
        """)

    OBSOLETE = Item(6, """
        Obsolete

        This distroseries is no longer supported, it is considered
        obsolete and should not be used on production systems.
        """)


class SourcePackageFormat(DBSchema):
    """Source Package Format

    Launchpad supports distributions that use source packages in a variety
    of source package formats. This schema documents the types of source
    package format that we understand.
    """

    DPKG = Item(1, """
        The DEB Format

        This is the source package format used by Ubuntu, Debian, Linspire
        and similar distributions.
        """)

    RPM = Item(2, """
        The RPM Format

        This is the format used by Red Hat, Mandrake, SUSE and other similar
        distributions.
        """)

    EBUILD = Item(3, """
        The Ebuild Format

        This is the source package format used by Gentoo.
        """)


class SourcePackageUrgency(DBSchema):
    """Source Package Urgency

    When a source package is released it is given an "urgency" which tells
    distributions how important it is for them to consider bringing that
    package into their archives. This schema defines the possible values
    for source package urgency.
    """

    LOW = Item(1, """
        Low Urgency

        This source package release does not contain any significant or
        important updates, it might be a cleanup or documentation update
        fixing typos and speling errors, or simply a minor upstream
        update.
        """)

    MEDIUM = Item(2, """
        Medium Urgency

        This package contains updates that are worth considering, such
        as new upstream or packaging features, or significantly better
        documentation.
        """)

    HIGH = Item(3, """
        Very Urgent

        This update contains updates that fix security problems or major
        system stability problems with previous releases of the package.
        Administrators should urgently evaluate the package for inclusion
        in their archives.
        """)

    EMERGENCY = Item(4, """
        Critically Urgent

        This release contains critical security or stability fixes that
        affect the integrity of systems using previous releases of the
        source package, and should be installed in the archive as soon
        as possible after appropriate review.
        """)


class SourcePackageFileType(DBSchema):
    """Source Package File Type

    Launchpad tracks files associated with a source package release. These
    files are stored on one of the inner servers, and a record is kept in
    Launchpad's database of the file's name and location. This schema
    documents the files we know about.
    """

    EBUILD = Item(1, """
        Ebuild File

        This is a Gentoo Ebuild, the core file that Gentoo uses as a source
        package release. Typically this is a shell script that pulls in the
        upstream tarballs, configures them and builds them into the
        appropriate locations.  """)

    SRPM = Item(2, """
        Source RPM

        This is a Source RPM, a normal RPM containing the needed source code
        to build binary packages. It would include the Spec file as well as
        all control and source code files.  """)

    DSC = Item(3, """
        DSC File

        This is a DSC file containing the Ubuntu source package description,
        which in turn lists the orig.tar.gz and diff.tar.gz files used to
        make up the package.  """)

    ORIG = Item(4, """
        Orig Tarball

        This file is an Ubuntu "orig" file, typically an upstream tarball or
        other lightly-modified upstreamish thing.  """)

    DIFF = Item(5, """
        Diff File

        This is an Ubuntu "diff" file, containing changes that need to be
        made to upstream code for the packaging on Ubuntu. Typically this
        diff creates additional directories with patches and documentation
        used to build the binary packages for Ubuntu.  """)

    TARBALL = Item(6, """
        Tarball

        This is a tarball, usually of a mixture of Ubuntu and upstream code,
        used in the build process for this source package.  """)


class PackageUploadStatus(DBSchema):
    """Distro Release Queue Status

    An upload has various stages it must pass through before becoming part
    of a DistroSeries. These are managed via the Upload table
    and related tables and eventually (assuming a successful upload into the
    DistroSeries) the effects are published via the PackagePublishing and
    SourcePackagePublishing tables.  """

    NEW = Item(0, """
        New

        This upload is either a brand-new source package or contains a
        binary package with brand new debs or similar. The package must sit
        here until someone with the right role in the DistroSeries checks
        and either accepts or rejects the upload. If the upload is accepted
        then entries will be made in the overrides tables and further
        uploads will bypass this state """)

    UNAPPROVED = Item(1, """
        Unapproved

        If a DistroSeries is frozen or locked out of ordinary updates then
        this state is used to mean that while the package is correct from a
        technical point of view; it has yet to be approved for inclusion in
        this DistroSeries. One use of this state may be for security
        releases where you want the security team of a DistroSeries to
        approve uploads.  """)

    ACCEPTED = Item(2, """
        Accepted

        An upload in this state has passed all the checks required of it and
        is ready to have its publishing records created.  """)

    DONE = Item(3, """
        Done

        An upload in this state has had its publishing records created if it
        needs them and is fully processed into the DistroSeries. This state
        exists so that a logging and/or auditing tool can pick up accepted
        uploads and create entries in a journal or similar before removing
        the queue item.  """)

    REJECTED = Item(4, """
        Rejected

        An upload which reaches this state has, for some reason or another
        not passed the requirements (technical or human) for entry into the
        DistroSeries it was targetting. As for the 'done' state, this state
        is present to allow logging tools to record the rejection and then
        clean up any subsequently unnecessary records.  """)


# If you change this (add items, change the meaning, whatever) search for
# the token ##CUSTOMFORMAT## e.g. database/queue.py or nascentupload.py and
# update the stuff marked with it.
class PackageUploadCustomFormat(DBSchema):
    """Custom formats valid for the upload queue

    An upload has various files potentially associated with it, from source
    package releases, through binary builds, to specialist upload forms such
    as a debian-installer tarball or a set of translations.
    """

    DEBIAN_INSTALLER = Item(0, """
        raw-installer

        A raw-installer file is a tarball. This is processed as a version
        of the debian-installer to be unpacked into the archive root.
        """)

    ROSETTA_TRANSLATIONS = Item(1, """
        raw-translations

        A raw-translations file is a tarball. This is passed to the rosetta
        import queue to be incorporated into that package's translations.
        """)

    DIST_UPGRADER = Item(2, """
        raw-dist-upgrader

        A raw-dist-upgrader file is a tarball. It is simply published into
        the archive.
        """)

    DDTP_TARBALL = Item(3, """
        raw-ddtp-tarball

        A raw-ddtp-tarball contains all the translated package description
        indexes for a component.
        """)


class PackagePublishingStatus(DBSchema):
    """Package Publishing Status

     A package has various levels of being published within a DistroSeries.
     This is important because of how new source uploads dominate binary
     uploads bit-by-bit. Packages (source or binary) enter the publishing
     tables as 'Pending', progress through to 'Published' eventually become
     'Superseded' and then become 'PendingRemoval'. Once removed from the
     DistroSeries the publishing record is also removed.
     """

    PENDING = Item(1, """
        Pending

        This [source] package has been accepted into the DistroSeries and
        is now pending the addition of the files to the published disk area.
        In due course, this source package will be published.
        """)

    PUBLISHED = Item(2, """
        Published

        This package is currently published as part of the archive for that
        distroseries. In general there will only ever be one version of any
        source/binary package published at any one time. Once a newer
        version becomes published the older version is marked as superseded.
        """)

    SUPERSEDED = Item(3, """
        Superseded

        When a newer version of a [source] package is published the existing
        one is marked as "superseded".
        """)

    DELETED = Item(4, """
        Deleted

        When a publication was "deleted" from the archive by user request.
        Records in this state contain a reference to the Launchpad user
        responsible for the deletion and a text comment with the removal
        reason.
        """)


class PackagePublishingPriority(DBSchema):
    """Package Publishing Priority

    Binary packages have a priority which is related to how important
    it is to have that package installed in a system. Common priorities
    range from required to optional and various others are available.
    """

    REQUIRED = Item(50, """
        Required

        This priority indicates that the package is required. This priority
        is likely to be hard-coded into various package tools. Without all
        the packages at this priority it may become impossible to use dpkg.
        """)

    IMPORTANT = Item(40, """
        Important

        If foo is in a package; and "What is going on?! Where on earth is
        foo?!?!" would be the reaction of an experienced UNIX hacker were
        the package not installed, then the package is important.
        """)

    STANDARD = Item(30, """
        Standard

        Packages at this priority are standard ones you can rely on to be in
        a distribution. They will be installed by default and provide a
        basic character-interface userland.
        """)

    OPTIONAL = Item(20, """
        Optional

        This is the software you might reasonably want to install if you did
        not know what it was or what your requiredments were. Systems such
        as X or TeX will live here.
        """)

    EXTRA = Item(10, """
        Extra

        This contains all the packages which conflict with those at the
        other priority levels; or packages which are only useful to people
        who have very specialised needs.
        """)


class PackagePublishingPocket(DBSchema):
    """Package Publishing Pocket

    A single distroseries can at its heart be more than one logical
    distroseries as the tools would see it. For example there may be a
    distroseries called 'hoary' and a SECURITY pocket subset of that would
    be referred to as 'hoary-security' by the publisher and the distro side
    tools.
    """

    RELEASE = Item(0, """
        Release

        The package versions that were published
        when the distribution release was made.
        For releases that are still under development,
        packages are published here only.
        """)

    SECURITY = Item(10, """
        Security

        Package versions containing security fixes for the released
        distribution.
        It is a good idea to have security updates turned on for your system.
        """)

    UPDATES = Item(20, """
        Updates

        Package versions including new features after the distribution
        release has been made.
        Updates are usually turned on by default after a fresh install.
        """)

    PROPOSED = Item(30, """
        Proposed

        Package versions including new functions that should be widely
        tested, but that are not yet part of a default installation.
        People who "live on the edge" will test these packages before they
        are accepted for use in "Updates".
        """)

    BACKPORTS = Item(40, """
        Backports

        Backported packages.
        """)


class SourcePackageRelationships(DBSchema):
    """Source Package Relationships

    Launchpad tracks many source packages. Some of these are related to one
    another. For example, a source package in Ubuntu called "apache2" might
    be related to a source package in Mandrake called "httpd". This schema
    defines the relationships that Launchpad understands.
    """

    REPLACES = Item(1, """
        Replaces

        The subject source package was designed to replace the object source
        package.  """)

    REIMPLEMENTS = Item(2, """
        Reimplements

        The subject source package is a completely new packaging of the same
        underlying products as the object package.  """)

    SIMILARTO = Item(3, """
        Similar To

        The subject source package is similar, in that it packages software
        that has similar functionality to the object package.  For example,
        postfix and exim4 would be "similarto" one another.  """)

    DERIVESFROM = Item(4, """
        Derives From

        The subject source package derives from and tracks the object source
        package. This means that new uploads of the object package should
        trigger a notification to the maintainer of the subject source
        package.  """)

    CORRESPONDSTO = Item(5, """
        Corresponds To

        The subject source package includes the same products as the object
        source package, but for a different distribution. For example, the
        "apache2" Ubuntu package "correspondsto" the "httpd2" package in Red
        Hat.  """)


class BinaryPackageFileType(DBSchema):
    """Binary Package File Type

    Launchpad handles a variety of packaging systems and binary package
    formats. This schema documents the known binary package file types.
    """

    DEB = Item(1, """
        DEB Format

        This format is the standard package format used on Ubuntu and other
        similar operating systems.
        """)

    UDEB = Item(3, """
        UDEB Format

        This format is the standard package format used on Ubuntu and other
        similar operating systems for the installation system.
        """)

    RPM = Item(2, """
        RPM Format

        This format is used on mandrake, Red Hat, Suse and other similar
        distributions.
        """)


class BuildStatus(DBSchema):
    """Build status type

    Builds exist in the database in a number of states such as 'complete',
    'needs build' and 'dependency wait'. We need to track these states in
    order to correctly manage the autobuilder queues in the BuildQueue table.
    """

    NEEDSBUILD = Item(0, """
        Needs building

        Build record is fresh and needs building. Nothing is yet known to
        block this build and it is a candidate for building on any free
        builder of the relevant architecture
        """)

    FULLYBUILT = Item(1, """
        Successfully built

        Build record is an historic account of the build. The build is complete
        and needs no further work to complete it. The build log etc are all
        in place if available.
        """)

    FAILEDTOBUILD = Item(2, """
        Failed to build

        Build record is an historic account of the build. The build failed and
        cannot be automatically retried. Either a new upload will be needed
        or the build will have to be manually reset into 'NEEDSBUILD' when
        the issue is corrected
        """)

    MANUALDEPWAIT = Item(3, """
        Dependency wait

        Build record represents a package whose build dependencies cannot
        currently be satisfied within the relevant DistroArchRelease. This
        build will have to be manually given back (put into 'NEEDSBUILD') when
        the dependency issue is resolved.
        """)

    CHROOTWAIT = Item(4, """
        Chroot problem

        Build record represents a build which needs a chroot currently known
        to be damaged or bad in some way. The buildd maintainer will have to
        reset all relevant CHROOTWAIT builds to NEEDSBUILD after the chroot
        has been fixed.
        """)

    SUPERSEDED = Item(5, """
        Build for superseded Source

        Build record represents a build which never got to happen because the
        source package release for the build was superseded before the job
        was scheduled to be run on a builder. Builds which reach this state
        will rarely if ever be reset to any other state.
        """)

    BUILDING = Item(6, """
        Currently building

        Build record represents a build which is being build by one of the
        available builders.
        """)

    FAILEDTOUPLOAD = Item(7, """
        Failed to upload

        Build record is an historic account of a build that could not be
        uploaded correctly. It's mainly genereated by failures in
        process-upload which quietly rejects the binary upload resulted
        by the build procedure.
        In those cases all the build historic information will be stored (
        buildlog, datebuilt, duration, builder, etc) and the buildd admins
        will be notified via process-upload about the reason of the rejection.
        """)


class ArchivePurpose(DBSchema):
    """The purpose, or type, of an archive.

    A distribution can be associated with different archives and this
    schema item enumerates the different archive types and their purpose.
    For example, old distro releases may need to be obsoleted so their
    archive would be OBSOLETE_ARCHIVE.
    """

    PRIMARY = Item(1, """
        Primary Archive

        This is the primary Ubuntu archive.
        """)

    PPA = Item(2, """
        PPA Archive

        This is a Personal Package Archive.
        """)

    EMBARGOED = Item(3, """
        Embargoed Archive

        This is the archive for embargoed packages.
        """)

    PARTNER = Item(4, """
        Partner Archive

        This is the archive for partner packages.
        """)

    OBSOLETE = Item(5, """
        Obsolete Archive

        This is the archive for obsolete packages.
        """)
<|MERGE_RESOLUTION|>--- conflicted
+++ resolved
@@ -18,23 +18,14 @@
 #
 # If you do not do this, from canonical.lp.dbschema import * will not
 # work properly, and the thing/lp:SchemaClass will not work properly.
-<<<<<<< HEAD
 __all__ = [
     'ArchivePurpose',
     'BinaryPackageFileType',
     'BinaryPackageFormat',
-    'BranchReviewStatus',
-    'BuildStatus',
     'DistroSeriesStatus',
-    'MirrorContent',
-    'MirrorPulseType',
-    'MirrorSpeed',
-    'MirrorStatus',
     'PackagePublishingPriority',
     'PackagePublishingStatus',
     'PackagePublishingPocket',
-    'ShippingRequestStatus',
-    'ShippingService',
     'SourcePackageFileType',
     'SourcePackageFormat',
     'SourcePackageRelationships',
@@ -42,32 +33,6 @@
     'PackageUploadStatus',
     'PackageUploadCustomFormat',
     ]
-=======
-__all__ = (
-'ArchivePurpose',
-'BinaryPackageFileType',
-'BinaryPackageFormat',
-'BugNominationStatus',
-'BugAttachmentType',
-'BugTrackerType',
-'BugExternalReferenceType',
-'BugInfestationStatus',
-'BugRelationship',
-'BugTaskImportance',
-'BuildStatus',
-'CveStatus',
-'DistroSeriesStatus',
-'PackagePublishingPriority',
-'PackagePublishingStatus',
-'PackagePublishingPocket',
-'SourcePackageFileType',
-'SourcePackageFormat',
-'SourcePackageRelationships',
-'SourcePackageUrgency',
-'PackageUploadStatus',
-'PackageUploadCustomFormat',
-)
->>>>>>> 35316702
 
 from canonical.lazr import DBEnumeratedType as DBSchema
 from canonical.lazr import DBItem as Item
