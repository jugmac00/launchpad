--- conflicted
+++ resolved
@@ -212,215 +212,6 @@
         """)
 
 
-<<<<<<< HEAD
-class ProjectStatus(DBSchema):
-    """A Project Status
-
-    This is an enum of the values that Project.status can assume.
-    Essentially it indicates whether or not this project has been reviewed,
-    and if it has whether or not it passed review and should be considered
-    active.
-    """
-
-    NEW = Item(1, """
-        New
-
-        This project is new and has not been reviewed.
-        """)
-
-    ACTIVE = Item(2, """
-        Active
-
-        This Project has been reviewed and is considered active in the
-        launchpad.""")
-
-    DISABLED = Item(3, """
-        Disabled
-
-        This project has been reviewed, and has been disabled. Typically
-        this is because the contents appear to be bogus. Such a project
-        should not show up in searches etc.""")
-
-
-class ManifestEntryType(DBSchema):
-    """A Sourcerer Manifest.
-
-    This is a list of branches that are brought together to make up a source
-    package. Each branch can be included in the package in a number of
-    different ways, and the Manifest Entry Type tells sourcerer how to bring
-    that branch into the package.
-    """
-
-    DIR = Item(1, """
-        A Directory
-
-        This is a special case of Manifest Entry Type, and tells
-        sourcerer simply to create an empty directory with the given name.
-        """)
-
-    COPY = Item(2, """
-        Copied Source code
-
-        This branch will simply be copied into the source package at
-        a specified location. Typically this is used where a source
-        package includes chunks of code such as libraries or reference
-        implementation code, and builds it locally for static linking
-        rather than depending on a system-installed shared library.
-        """)
-
-    FILE = Item(3, """
-        Binary file
-
-        This is another special case of Manifest Entry Type that tells
-        sourcerer to create a branch containing just the file given.
-        """)
-
-    TAR = Item(4, """
-        A Tar File
-
-        This branch will be tarred up and installed in the source
-        package as a tar file. Typically, the package build system
-        will know how to untar that code and use it during the build.
-        """)
-
-    ZIP = Item(5, """
-        A Zip File
-
-        This branch will be zipped up and installed in the source
-        package as a zip file. Typically, the package build system
-        will know how to unzip that code and use it during the build.
-        """)
-
-    PATCH = Item(6, """
-        Patch File
-
-        This branch will be brought into the source file as a patch
-        against another branch. Usually, the patch is stored in the
-        "patches" directory, then applied at build time by the source
-        package build scripts.
-        """)
-
-
-class ManifestEntryHint(DBSchema):
-    """Hint as to purpose of a ManifestEntry.
-
-    Manifests, used by both HCT and Sourcerer, are made up of a collection
-    of Manifest Entries.  Each entry refers to a particular component of
-    the source package built by the manifest, usually each having a different
-    branch or changeset.  A Manifest Entry Hint can be assigned to suggest
-    what the purpose of the entry is.
-    """
-
-    ORIGINAL_SOURCE = Item(1, """
-        Original Source
-
-        This is the original source code of the source package, and in the
-        absence of any Patch Base, the parent of any new patch branches
-        created.
-        """)
-
-    PATCH_BASE = Item(2, """
-        Patch Base
-
-        This is an entry intended to serve as the base for any new patches
-        created and added to the source package.  It is often a patch itself,
-        or a virtual branch.  If not present, the Original Source is used
-        instead.
-        """)
-
-    PACKAGING = Item(3, """
-        Packaging
-
-        This is the packaging meta-data for the source package, usually
-        the entry that becomes the debian/ directory in the case of Debian
-        source packages or the spec file in the case of RPMs.
-        """)
-
-
-class PackagingType(DBSchema):
-    """Source packages.
-
-    Source packages include software from one or more Upstream open source
-    projects. This schema shows the relationship between a source package
-    and the upstream open source products that it might incorporate. This
-    schema is used in the Packaging table.
-    """
-
-    PRIME = Item(1, """
-        Primary Product
-
-        This is the primary product packaged in this source package. For
-        example, a source package "apache2" would have a "prime" Packaging
-        relationship with the "apache2" product from the Apache Project.
-        The product and package don't have to have the same name.
-        """)
-
-    INCLUDES = Item(2, """
-        SourcePackage Includes Product
-
-        This source package includes some part or all of the product. For
-        example, the "cadaver" source package has an "includes" Packaging
-        relationship with the libneon product.
-        """)
-
-
-class ProjectRelationship(DBSchema):
-    """Project Relationship
-
-    Launchpad tracks different open source projects, and the relationships
-    between them. This schema is used to describe the relationship between
-    two open source projects.
-    """
-
-    AGGREGATES = Item(1, """
-        Subject Project Aggregates Object Project
-
-        Some open source projects are in fact an aggregation of several
-        other projects. For example, the Gnome Project aggregates
-        Gnumeric, Abiword, EOG, and many other open source projects.
-        """)
-
-    SIMILAR = Item(2, """
-        Subject Project is Similar to Object Project
-
-        Often two different groups will start open source projects
-        that are similar to one another. This relationship is used
-        to describe projects that are similar to other projects in
-        the system.
-=======
-class BugBranchStatus(DBSchema):
-    """The status of a bugfix branch."""
-
-    ABANDONED = Item(10, """
-        Abandoned Attempt
-
-        A fix for this bug is no longer being worked on in this
-        branch.
-        """)
-
-    INPROGRESS = Item(20, """
-        Fix In Progress
-
-        Development to fix this bug is currently going on in this
-        branch.
-        """)
-
-    FIXAVAILABLE = Item(30, """
-        Fix Available
-
-        This branch contains a potentially useful fix for this bug.
-        """)
-
-    BESTFIX = Item(40, """
-        Best Fix Available
-
-        This branch contains a fix agreed upon by the community as
-        being the best available branch from which to merge to fix
-        this bug.
->>>>>>> 50b7d9b9
-        """)
-
-
 class DistroSeriesStatus(DBSchema):
     """Distribution Release Status
 
