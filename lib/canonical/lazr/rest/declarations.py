# Copyright 2008 Canonical Ltd.  All rights reserved.

"""Declaration helpers to define a web service."""

__metaclass__ = type
__all__ = [
    'COLLECTION_TYPE',
    'ENTRY_TYPE',
    'FIELD_TYPE',
    'LAZR_WEBSERVICE_EXPORTED',
    'LAZR_WEBSERVICE_NS',
    'OPERATION_TYPES',
    'REQUEST_USER',
    'call_with',
    'collection_default_content',
    'exported',
    'export_as_webservice_collection',
    'export_as_webservice_entry',
    'export_factory_operation',
    'export_operation_as',
    'export_read_operation',
    'export_write_operation',
    'generate_collection_adapter',
    'generate_entry_adapter',
    'generate_entry_interface',
    'generate_operation_adapter',
    'operation_parameters',
    'rename_parameters_as',
    'webservice_error',
    'WebServiceExceptionView',
    ]

import simplejson
import sys

from zope.app.zapi import getGlobalSiteManager
from zope.component import getUtility
from zope.interface import classImplements
from zope.interface.advice import addClassAdvisor
from zope.interface.interface import TAGGED_DATA, InterfaceClass
from zope.interface.interfaces import IInterface, IMethod
from zope.schema import getFields
from zope.schema.interfaces import IField, IText
from zope.security.checker import CheckerPublic

# XXX flacoste 2008-01-25 bug=185958:
# canonical_url and ILaunchBag code should be moved into lazr.
from canonical.launchpad.webapp.interfaces import ILaunchBag
from canonical.launchpad.webapp import canonical_url

from canonical.lazr.decorates import Passthrough
from canonical.lazr.interface import copy_attribute
from canonical.lazr.interfaces.rest import (
    ICollection, IEntry, IResourceGETOperation, IResourcePOSTOperation)
from canonical.lazr.rest.resource import Collection, Entry
from canonical.lazr.rest.operation import ResourceOperation
from canonical.lazr.security import protect_schema

LAZR_WEBSERVICE_NS = 'lazr.webservice'
LAZR_WEBSERVICE_EXPORTED = '%s.exported' % LAZR_WEBSERVICE_NS
COLLECTION_TYPE = 'collection'
ENTRY_TYPE = 'entry'
FIELD_TYPE = 'field'
OPERATION_TYPES = ('factory', 'read_operation', 'write_operation')

# Marker to specify that a parameter should contain the request user.
REQUEST_USER = object()


def _check_called_from_interface_def(name):
    """Make sure that the declaration was used from within a class definition.
    """
    # 2 is our caller's caller.
    frame = sys._getframe(2)
    f_locals = frame.f_locals

    # Try to make sure we were called from a class def.
    if (f_locals is frame.f_globals) or ('__module__' not in f_locals):
        raise TypeError(
            "%s can only be used from within an interface definition." % name)


def _check_interface(name, interface):
    """Check that interface provides IInterface or raise a TypeError."""
    if not IInterface.providedBy(interface):
        raise TypeError("%s can only be used on an interface." % name)


def _get_interface_tags():
    """Retrieve the dictionary containing tagged values for the interface.

    This will create it, if it hasn't been defined yet.
    """
    # Our caller is contained within the interface definition.
    f_locals = sys._getframe(2).f_locals
    return f_locals.setdefault(TAGGED_DATA, {})


def export_as_webservice_entry():
    """Mark the content interface as exported on the web service as an entry.
    """
    _check_called_from_interface_def('export_as_webservice_entry()')
    def mark_entry(interface):
        """Class advisor that tags the interface once it is created."""
        _check_interface('export_as_webservice_entry()', interface)
        interface.setTaggedValue(
            LAZR_WEBSERVICE_EXPORTED, dict(type=ENTRY_TYPE))

        # Set the name of the fields that didn't specify it using the
        # 'export_as' parameter in exported(). This must be done here,
        # because the field's __name__ attribute is only set when the
        # interface is created.
        for name, field in getFields(interface).items():
            tag = field.queryTaggedValue(LAZR_WEBSERVICE_EXPORTED)
            if tag is None:
                continue
            if tag['type'] != FIELD_TYPE:
                continue
            if tag['as'] is None:
                tag['as'] = name

        annotate_exported_methods(interface)
        return interface
    addClassAdvisor(mark_entry)


def exported(field, exported_as=None):
    """Mark the field as part of the entry data model.

    :param exported_as: the name under which the field is published in the
        entry. By default, the same name is used.
    :raises TypeError: if called on an object which doesn't provide IField.
    :returns: The field with an added tagged value.
    """
    if not IField.providedBy(field):
        raise TypeError("exported() can only be used on IFields.")
    field.setTaggedValue(
        LAZR_WEBSERVICE_EXPORTED, {'type': FIELD_TYPE, 'as': exported_as})
    return field


<<<<<<< HEAD
def export_collection(entry_schema):
=======
def export_as_webservice_collection():
>>>>>>> 4e6137e2
    """Mark the interface as exported on the web service as a collection.

    :raises TypeError: if the interface doesn't have a method decorated with
        @collection_default_content.
    """
    _check_called_from_interface_def('export_as_webservice_collection()')

    if not IInterface.providedBy(entry_schema):
        raise TypeError("entry_schema must be an interface.")

    # Set the tags at this point, so that future declarations can
    # check it.
    tags = _get_interface_tags()
    tags[LAZR_WEBSERVICE_EXPORTED] = dict(
        type=COLLECTION_TYPE, collection_entry_schema=entry_schema)

    def mark_collection(interface):
        """Class advisor that tags the interface once it is created."""
        _check_interface('export_as_webservice_collection()', interface)

        tag = interface.getTaggedValue(LAZR_WEBSERVICE_EXPORTED)
        if 'collection_default_content' not in tag:
            raise TypeError(
                "export_as_webservice_collection() is missing a method "
                "tagged with @collection_default_content.")

        annotate_exported_methods(interface)
        return interface

    addClassAdvisor(mark_collection)

<<<<<<< HEAD
def collection_default_content(f):
=======

class collection_default_content:
>>>>>>> 4e6137e2
    """Decorates the method that provides the default values of a collection.

    :raises TypeError: if not called from within an interface exported as a
        collection, or if used more than once in the same interface.
    """

    def __init__(self, **params):
        """Create the decorator marking the default collection method.

        :param params: Optional parameter values to use when calling the
            method. This is to be used when the method has required
            parameters.
        """
        _check_called_from_interface_def('@collection_default_content')

        tags = _get_interface_tags()
        tag = tags.get(LAZR_WEBSERVICE_EXPORTED)
        if tag is None or tag['type'] != COLLECTION_TYPE:
            raise TypeError(
                "@collection_default_content can only be used from within an "
                "interface exported as a collection.")

        if 'collection_default_content' in tag:
            raise TypeError(
                "only one method should be marked with "
                "@collection_default_content.")

        tag['collection_default_content_params'] = params

    def __call__(self, f):
        """Annotates the collection with the name of the method to call."""
        tag = _get_interface_tags()[LAZR_WEBSERVICE_EXPORTED]
        tag['collection_default_content'] = f.__name__
        return f


def webservice_error(status):
    """Mark the exception with the HTTP status code to use.

    That status code will be used by the view used to handle that kind of
    exceptions on the web service.
    """
    frame = sys._getframe(1)
    f_locals = frame.f_locals

    # Try to make sure we were called from a class def.
    if (f_locals is frame.f_globals) or ('__module__' not in f_locals):
        raise TypeError(
            "webservice_error() can only be used from within an exception "
            "definition.")

    f_locals['__lazr_webservice_error__'] = int(status)


class _method_annotator:
    """Base class for decorators annotating a method.

    The actual method will be wrapped in an IMethod specification once the
    Interface is complete. So we save the annotations in an attribute of the
    method, and the class advisor invoked by export_as_webservice_entry() and
    export_as_webservice_collection() will do the final tagging.
    """

    def __call__(self, method):
        """Annotates the function with the fixed arguments."""
        # Everything in the function dictionary ends up as tagged value
        # in the interface method specification.
        annotations = method.__dict__.setdefault(LAZR_WEBSERVICE_EXPORTED, {})
        self.annotate_method(method, annotations)
        return method

    def annotate_method(self, method, annotations):
        """Add annotations for method.

        This method must be implemented by subclasses.

        :param f: the method being annotated.
        :param annotations: the dict containing the method annotations.

        The annotations will copied to the lazr.webservice.exported tag
        by a class advisor.
        """
        raise NotImplemented


def annotate_exported_methods(interface):
    """Sets the 'lazr.webservice.exported' tag on exported method."""

    for name, method in interface.namesAndDescriptions(True):
        if not IMethod.providedBy(method):
            continue
        annotations = method.queryTaggedValue(LAZR_WEBSERVICE_EXPORTED)
        if annotations is None:
            continue

        # Method is exported under its own name by default.
        if 'as' not in annotations:
            annotations['as'] = method.__name__

        # It's possible that call_with or operation_parameters weren't used.
        annotations.setdefault('call_with', {})
        annotations.setdefault('params', {})

        # Make sure that all parameters exists and that we miss none.
        info = method.getSignatureInfo()
        defined_params = set(info['optional'])
        defined_params.update(info['required'])
        exported_params = set(annotations['params'])
        exported_params.update(annotations['call_with'])
        undefined_params = exported_params.difference(defined_params)
        if undefined_params and info['kwargs'] is None:
            raise TypeError(
                'method "%s" doesn\'t have the following exported '
                'parameters: %s.' % (
                    method.__name__, ", ".join(sorted(undefined_params))))
        missing_params = set(
            info['required']).difference(exported_params)
        if missing_params:
            raise TypeError(
                'method "%s" needs more parameters definitions to be '
                'exported: %s' % (
                    method.__name__, ", ".join(sorted(missing_params))))

        _update_default_and_required_params(annotations['params'], info)


def _update_default_and_required_params(params, method_info):
    """Set missing default/required based on the method signature."""
    optional = method_info['optional']
    required = method_info['required']
    for name, param_def in params.items():
        # If the method parameter is optional and the param didn't have
        # a default, set it to the same as the method.
        if name in optional and param_def.default is None:
            default = optional[name]

            # This is to work around the fact that all strings in
            # zope schema are expected to be unicode, whereas it's
            # really possible that the method's default is a simple
            # string.
            if isinstance(default, str) and IText.providedBy(param_def):
                default = unicode(default)
            param_def.default = default
            param_def.required = False
        elif name in required and param_def.default is not None:
            # A default was provided, so the parameter isn't required.
            param_def.required = False
        else:
            # Nothing to do for that case.
            pass


class call_with(_method_annotator):
    """Decorator specifying fixed parameters for exported methods."""

    def __init__(self, **params):
        """Specify fixed values for parameters."""
        _check_called_from_interface_def('%s()' % self.__class__.__name__)
        self.params = params

    def annotate_method(self, method, annotations):
        """See `_method_annotator`."""
        annotations['call_with'] = self.params


class export_operation_as(_method_annotator):
    """Decorator specifying the name to export the method as."""

    def __init__(self, name):
        _check_called_from_interface_def('%s()' % self.__class__.__name__)
        self.name = name

    def annotate_method(self, method, annotations):
        """See `_method_annotator`."""
        annotations['as'] = self.name


class rename_parameters_as(_method_annotator):
    """Decorator specifying the name to export the method parameters as."""

    def __init__(self, **params):
        """params is of the form method_parameter_name=webservice_name."""
        _check_called_from_interface_def('%s()' % self.__class__.__name__)
        self.params = params

    def annotate_method(self, method, annotations):
        """See `_method_annotator`."""
        param_defs = annotations.get('params')
        if param_defs is None:
            raise TypeError(
                '"%s" isn\'t exported on the webservice.' % method.__name__)
        for name, export_as in self.params.items():
            if name not in param_defs:
                raise TypeError(
                    'rename_parameters_as(): no "%s" parameter is exported.' %
                        name)
            param_defs[name].__name__ = export_as


class operation_parameters(_method_annotator):
    """Specify the parameters taken by the exported operation.

    The decorator takes a list of `IField` describing the parameters. The name
    of the underlying method parameter is taken from the argument name.
    """
    def __init__(self, **params):
        """params is of the form method_parameter_name=Field()."""
        _check_called_from_interface_def('%s()' % self.__class__.__name__)
        self.params = params

    def annotate_method(self, method, annotations):
        """See `_method_annotator`."""
        # It's possible that another decorator already created the params
        # annotation.
        params = annotations.setdefault('params', {})
        for name, param in self.params.items():
            if not IField.providedBy(param):
                raise TypeError(
                    'export definition of "%s" in method "%s" must '
                    'provide IField: %r' % (name, method.__name__, param))
            if name in params:
                raise TypeError(
                    "'%s' parameter is already defined." % name)

            # By default, parameters are exported under their own name.
            param.__name__ = name

            params[name] = param


class _export_operation(_method_annotator):
    """Basic implementation for the webservice operation method decorators."""

    # Should be overriden in subclasses with the string to use as 'type'.
    type = None

    def __init__(self):
        _check_called_from_interface_def('%s()' % self.__class__.__name__)

    def annotate_method(self, method, annotations):
        """See `_method_annotator`."""
        annotations['type'] = self.type


class export_factory_operation(_export_operation):
    """Decorator marking a method as being a factory on the webservice."""
    type = 'factory'

    def __init__(self, interface, field_names):
        """Creates a factory decorator.

        :param interface: The interface where fields specified in field_names
            are looked-up.
        :param field_names: The names of the fields in the schema that
            are used as parameters by this factory.
        """
        # pylint: disable-msg=W0231
        _check_called_from_interface_def('%s()' % self.__class__.__name__)
        self.interface = interface
        self.params = {}
        for name in field_names:
            field = interface.get(name)
            if field is None:
                raise TypeError("%s doesn't define '%s'." % (
                                interface.__name__, name))
            if not IField.providedBy(field):
                raise TypeError("%s.%s doesn't provide IField." % (
                                interface.__name__, name))
            self.params[name] = copy_attribute(field)

    def annotate_method(self, method, annotations):
        """See `_method_annotator`."""
        super(export_factory_operation, self).annotate_method(
            method, annotations)
        annotations['creates'] = self.interface
        annotations['params'] = self.params


class export_read_operation(_export_operation):
    """Decorator marking a method for export as a read operation."""
    type = 'read_operation'


class export_write_operation(_export_operation):
    """Decorator marking a method for export as a write operation."""
    type = "write_operation"


def _check_tagged_interface(interface, type):
    """Make sure that the interface is exported under the proper type."""
    if not isinstance(interface, InterfaceClass):
        raise TypeError('not an interface.')

    tag = interface.queryTaggedValue(LAZR_WEBSERVICE_EXPORTED)
    if tag is None:
        raise TypeError(
            "'%s' isn't tagged for webservice export." % interface.__name__)
    elif tag['type'] != type:
        art = 'a'
        if type == 'entry':
            art = 'an'
        raise TypeError(
            "'%s' isn't exported as %s %s." % (interface.__name__, art, type))


def generate_entry_interface(interface):
    """Create an IEntry subinterface based on the tags in interface."""

    _check_tagged_interface(interface, 'entry')
    attrs = {}
    for name, field in getFields(interface).items():
        tag = field.queryTaggedValue(LAZR_WEBSERVICE_EXPORTED)
        if tag is None:
            continue
        attrs[tag['as']] = copy_attribute(field)

    return InterfaceClass(
        "%sEntry" % interface.__name__, bases=(IEntry, ), attrs=attrs,
        __doc__=interface.__doc__, __module__=interface.__module__)


def generate_entry_adapter(content_interface, webservice_interface):
    """Create a class adapting from content_interface to webservice_interface.
    """
    _check_tagged_interface(content_interface, 'entry')

    if not isinstance(webservice_interface, InterfaceClass):
        raise TypeError('webservice_interface is not an interface.')

    class_dict = {'schema': webservice_interface}
    for name, field in getFields(content_interface).items():
        tag = field.queryTaggedValue(LAZR_WEBSERVICE_EXPORTED)
        if tag is None:
            continue
        class_dict[tag['as']] = Passthrough(name, 'context')

    classname = "%sAdapter" % webservice_interface.__name__[1:]
    factory = type(classname, bases=(Entry,), dict=class_dict)

    classImplements(factory, webservice_interface)

    protect_schema(
        factory, webservice_interface, write_permission=CheckerPublic)
    return factory


<<<<<<< HEAD
class CollectionEntrySchema:
    """A descriptor for converting a model schema into an entry schema.

    The entry schema class for a resource may not have been defined at
    the time the collection adapter is generated, but the data model
    class certainly will have been. This descriptor performs the lookup
    as needed, at runtime.
    """

    def __init__(self, model_schema):
        """Initialize with a model schema."""
        self.model_schema = model_schema

    def __get__(self, instance, owner):
        """Look up the entry schema that adapts the model schema."""
        return getGlobalSiteManager().adapters.lookup1(
            self.model_schema, IEntry)
=======
class BaseCollectionAdapter(Collection):
    """Base for generated ICollection adapter."""

    # These attributes will be set in the generated subclass.
    method_name = None
    params = None

    def find(self):
        """See `ICollection`."""
        method = getattr(self.context, self.method_name)
        params = self.params.copy()
        # Handle the REQUEST_USER marker.
        for name, value in self.params.items():
            if value is REQUEST_USER:
                params[name] = getUtility(ILaunchBag).user
        return method(**params)
>>>>>>> 4e6137e2


def generate_collection_adapter(interface):
    """Create a class adapting from interface to ICollection."""
    _check_tagged_interface(interface, 'collection')

    tag = interface.getTaggedValue(LAZR_WEBSERVICE_EXPORTED)
<<<<<<< HEAD
    method_name = tag['collection_default_content']
    entry_schema = tag['collection_entry_schema']
    class_dict = {
        'find': lambda self: (getattr(self.context, method_name)()),
        'entry_schema' : CollectionEntrySchema(entry_schema)
=======
    class_dict = {
        'method_name': tag['collection_default_content'],
        'params': tag['collection_default_content_params'],
>>>>>>> 4e6137e2
        }
    classname = "%sCollectionAdapter" % interface.__name__[1:]
    factory = type(classname, bases=(BaseCollectionAdapter,), dict=class_dict)

    protect_schema(factory, ICollection)
    return factory


class WebServiceExceptionView:
    """Generic view handling exceptions on the web service."""

    def __init__(self, context, request):
        self.context = context
        self.request = request

    def __call__(self):
        """Generate the HTTP response describing the exception."""
        response = self.request.response
        response.setStatus(self.context.__lazr_webservice_error__)
        response.setHeader('Content-Type', 'text/plain')

        return str(self.context)


class BaseResourceOperationAdapter(ResourceOperation):
    """Base class for generated operation adapters."""

    def _getMethodParameters(self, kwargs):
        """Return the method parameters.

        This takes the validated parameters list and handle any possible
        renames, and adds the parameters fixed using @call_with.

        :returns: a dictionary.
        """
        # Handle renames.
        renames = dict(
            (param_def.__name__, orig_name)
            for orig_name, param_def in self._export_info['params'].items()
            if param_def.__name__ != orig_name)
        params = {}
        for name, value in kwargs.items():
            name = renames.get(name, name)
            params[name] = value

        # Handle fixed parameters.
        for name, value in self._export_info['call_with'].items():
            if value is REQUEST_USER:
                value = getUtility(ILaunchBag).user
            params[name] = value
        return params

    def call(self, **kwargs):
        """See `ResourceOperation`."""
        params = self._getMethodParameters(kwargs)
        result = getattr(self.context, self._method_name)(**params)

        # The webservice assumes that the request is complete when the
        # operation returns a string. So we take care of marshalling the
        # result to json.
        if isinstance(result, basestring):
            response = self.request.response
            response.setHeader('Content-Type', 'application/json')
            return simplejson.dumps(result)
        else:
            # Use the default webservice encoding.
            return result


class BaseFactoryResourceOperationAdapter(BaseResourceOperationAdapter):
    """Base adapter class for factory operations."""

    def call(self, **kwargs):
        """See `ResourceOperation`.

        Factory uses the 201 status code on success and sets the Location
        header to the URL to the created object.
        """
        params = self._getMethodParameters(kwargs)
        result = getattr(self.context, self._method_name)(**params)
        response = self.request.response
        response.setStatus(201)
        response.setHeader('Location', canonical_url(result))
        return u''


def generate_operation_adapter(method):
    """Create an IResourceOperation adapter for the exported method."""

    if not IMethod.providedBy(method):
        raise TypeError("%r doesn't provide IMethod." % method)
    tag = method.queryTaggedValue(LAZR_WEBSERVICE_EXPORTED)
    if tag is None:
        raise TypeError(
            "'%s' isn't tagged for webservice export." % method.__name__)

    bases = (BaseResourceOperationAdapter, )
    if tag['type'] == 'read_operation':
        prefix = 'GET'
        provides = IResourceGETOperation
    elif tag['type'] in ('factory', 'write_operation'):
        provides = IResourcePOSTOperation
        prefix = 'POST'
        if tag['type'] == 'factory':
            bases = (BaseFactoryResourceOperationAdapter,)
    else:
        raise AssertionError('Unknown method export type: %s' % tag['type'])

    name = '%s_%s_%s' % (prefix, method.interface.__name__, tag['as'])
    class_dict = {'params' : tuple(tag['params'].values()),
             '_export_info': tag,
             '_method_name': method.__name__}
    factory = type(name, bases, class_dict)
    classImplements(factory, provides)
    protect_schema(factory, provides)

    return factory
<|MERGE_RESOLUTION|>--- conflicted
+++ resolved
@@ -139,11 +139,7 @@
     return field
 
 
-<<<<<<< HEAD
-def export_collection(entry_schema):
-=======
-def export_as_webservice_collection():
->>>>>>> 4e6137e2
+def export_as_webservice_collection(entry_schema):
     """Mark the interface as exported on the web service as a collection.
 
     :raises TypeError: if the interface doesn't have a method decorated with
@@ -175,12 +171,8 @@
 
     addClassAdvisor(mark_collection)
 
-<<<<<<< HEAD
-def collection_default_content(f):
-=======
 
 class collection_default_content:
->>>>>>> 4e6137e2
     """Decorates the method that provides the default values of a collection.
 
     :raises TypeError: if not called from within an interface exported as a
@@ -527,7 +519,6 @@
     return factory
 
 
-<<<<<<< HEAD
 class CollectionEntrySchema:
     """A descriptor for converting a model schema into an entry schema.
 
@@ -545,7 +536,8 @@
         """Look up the entry schema that adapts the model schema."""
         return getGlobalSiteManager().adapters.lookup1(
             self.model_schema, IEntry)
-=======
+
+
 class BaseCollectionAdapter(Collection):
     """Base for generated ICollection adapter."""
 
@@ -562,7 +554,6 @@
             if value is REQUEST_USER:
                 params[name] = getUtility(ILaunchBag).user
         return method(**params)
->>>>>>> 4e6137e2
 
 
 def generate_collection_adapter(interface):
@@ -570,17 +561,12 @@
     _check_tagged_interface(interface, 'collection')
 
     tag = interface.getTaggedValue(LAZR_WEBSERVICE_EXPORTED)
-<<<<<<< HEAD
     method_name = tag['collection_default_content']
     entry_schema = tag['collection_entry_schema']
     class_dict = {
-        'find': lambda self: (getattr(self.context, method_name)()),
-        'entry_schema' : CollectionEntrySchema(entry_schema)
-=======
-    class_dict = {
+        'entry_schema' : CollectionEntrySchema(entry_schema),
         'method_name': tag['collection_default_content'],
         'params': tag['collection_default_content_params'],
->>>>>>> 4e6137e2
         }
     classname = "%sCollectionAdapter" % interface.__name__[1:]
     factory = type(classname, bases=(BaseCollectionAdapter,), dict=class_dict)
