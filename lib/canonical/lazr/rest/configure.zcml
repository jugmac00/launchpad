<configure
    xmlns="http://namespaces.zope.org/zope"
    xmlns:browser="http://namespaces.zope.org/browser"
    i18n_domain="lazr">

    <class class="canonical.lazr.rest.CollectionResource">
        <allow interface='canonical.lazr.interfaces.ICollectionResource' />
    </class>

    <class class="canonical.lazr.rest.EntryResource">
        <allow interface='canonical.lazr.interfaces.IEntryResource' />
        <allow interface='canonical.lazr.interfaces.IJSONPublishable' />
    </class>

    <!-- Generic adapter for scoped collection -->
    <adapter
        for="* *"
        provides="canonical.lazr.interfaces.IScopedCollection"
        factory="canonical.lazr.rest.ScopedCollection"
        />

    <adapter
        for="canonical.lazr.enum.BaseItem"
        provides="canonical.lazr.interfaces.IJSONPublishable"
        factory="canonical.lazr.rest.JSONItem"
        />

<<<<<<< HEAD
    <!-- Byte storage resources -->
    <adapter
        for="canonical.lazr.interfaces.IByteStorage
             zope.publisher.interfaces.http.IHTTPApplicationRequest"
        provides="canonical.lazr.interfaces.IHTTPResource"
        factory="canonical.lazr.rest.ByteStorageResource"
        />

    <class class="canonical.lazr.rest.ByteStorageResource">
        <allow interface='canonical.lazr.interfaces.IByteStorageResource' />
    </class>
=======
    <!-- IFieldDeserializer adapters -->
    <adapter
        for="zope.schema.interfaces.IField
             canonical.lazr.interfaces.rest.WebServiceLayer"
        provides="canonical.lazr.interfaces.IFieldDeserializer"
        factory="canonical.lazr.rest.SimpleFieldDeserializer"
        />

    <adapter
        for="zope.schema.interfaces.IDatetime
             canonical.lazr.interfaces.rest.WebServiceLayer"
        provides="canonical.lazr.interfaces.IFieldDeserializer"
        factory="canonical.lazr.rest.DateTimeFieldDeserializer"
        />

    <adapter
        for="zope.schema.interfaces.Int
             canonical.lazr.interfaces.rest.WebServiceLayer"
        provides="canonical.lazr.interfaces.IFieldDeserializer"
        factory="canonical.lazr.rest.IntFieldDeserializer"
        />

    <adapter
        for="zope.schema.interfaces.IChoice
             canonical.lazr.interfaces.rest.WebServiceLayer"
        provides="canonical.lazr.interfaces.IFieldDeserializer"
        factory="canonical.lazr.rest.VocabularyLookupFieldDeserializer"
        />

    <adapter
        for="zope.schema.interfaces.IChoice
             canonical.lazr.interfaces.rest.WebServiceLayer
             canonical.lazr.enum.IEnumeratedType"
        provides="canonical.lazr.interfaces.IFieldDeserializer"
        factory="canonical.lazr.rest.SimpleVocabularyLookupFieldDeserializer"
        />

    <adapter
        for="zope.schema.interfaces.IChoice
             canonical.lazr.interfaces.rest.WebServiceLayer
             canonical.launchpad.webapp.vocabulary.SQLObjectVocabularyBase"
        provides="canonical.lazr.interfaces.IFieldDeserializer"
        factory="canonical.lazr.rest.ObjectLookupFieldDeserializer"
        />

    <adapter
        for="zope.schema.interfaces.IObject
             canonical.lazr.interfaces.rest.WebServiceLayer"
        provides="canonical.lazr.interfaces.IFieldDeserializer"
        factory="canonical.lazr.rest.ObjectLookupFieldDeserializer"
        />

    <adapter
        for="canonical.lazr.interfaces.ICollectionField
             canonical.lazr.interfaces.rest.WebServiceLayer"
        provides="canonical.lazr.interfaces.IFieldDeserializer"
        factory="canonical.lazr.rest.SimpleFieldDeserializer"
        />
>>>>>>> 8c3d3227

</configure><|MERGE_RESOLUTION|>--- conflicted
+++ resolved
@@ -25,7 +25,6 @@
         factory="canonical.lazr.rest.JSONItem"
         />
 
-<<<<<<< HEAD
     <!-- Byte storage resources -->
     <adapter
         for="canonical.lazr.interfaces.IByteStorage
@@ -37,7 +36,7 @@
     <class class="canonical.lazr.rest.ByteStorageResource">
         <allow interface='canonical.lazr.interfaces.IByteStorageResource' />
     </class>
-=======
+
     <!-- IFieldDeserializer adapters -->
     <adapter
         for="zope.schema.interfaces.IField
@@ -96,6 +95,5 @@
         provides="canonical.lazr.interfaces.IFieldDeserializer"
         factory="canonical.lazr.rest.SimpleFieldDeserializer"
         />
->>>>>>> 8c3d3227
 
 </configure>