# Copyright 2008 Canonical Ltd.  All rights reserved.

"""Schema extensions for HTTP resources."""

__metaclass__ = type
__all__ = [
    'CollectionField',
    'CollectionFieldMarshaller',
    'DateTimeFieldMarshaller',
    'IntFieldMarshaller',
    'ObjectLookupFieldMarshaller',
    'Reference',
    'SimpleFieldMarshaller',
    'SimpleVocabularyLookupFieldMarshaller',
    'TimezoneFieldMarshaller',
    'URLDereferencingMixin',
    'VocabularyLookupFieldMarshaller',
    ]

from datetime import datetime
import pytz
import urllib
import urlparse
from StringIO import StringIO

from zope.app.datetimeutils import (
    DateError, DateTimeError, DateTimeParser, SyntaxError)
from zope.component import getMultiAdapter
from zope.interface import implements
from zope.publisher.interfaces import NotFound
from zope.schema import Field, Object
from zope.schema._field import AbstractCollection
from zope.schema.interfaces import SchemaNotProvided
from zope.security.proxy import removeSecurityProxy

from canonical.config import config

from canonical.launchpad.layers import WebServiceLayer, setFirstLayer
from canonical.launchpad.webapp import canonical_url

from canonical.lazr.interfaces.rest import ICollectionField
from canonical.lazr.interfaces.field import IFieldMarshaller


class CollectionField(AbstractCollection):
    """A collection associated with an entry."""
    # We subclass AbstractCollection instead of List because List
    # has a _type of list, and we don't want to have to implement list
    # semantics for this class.
    implements(ICollectionField)

    def __init__(self, *args, **kwargs):
        """A generic collection field.

        The readonly property defaults to True since these fields are usually
        for collections of things linked to an object, and these collections
        are managed through a dedicated API.
        """
        kwargs.setdefault('readonly', True)
        super(CollectionField, self).__init__(*args, **kwargs)


class URLDereferencingMixin:
    """A mixin for any class that dereferences URLs into objects."""

    def dereference_url(self, url):
        """Look up a resource in the web service by URL.

        Representations and custom operations use URLs to refer to
        resources in the web service. When processing an incoming
        representation or custom operation it's often necessary to see
        which object a URL refers to. This method calls the URL
        traversal code to dereference a URL into a published object.

        :param url: The URL to a resource.
        :raise NotFoundError: If the URL does not designate a
            published object.
        """
        (protocol, host, path, query, fragment) = urlparse.urlsplit(url)

        request_host = self.request.get('HTTP_HOST')
        if config.vhosts.use_https:
            site_protocol = 'https'
        else:
            site_protocol = 'http'

        if (host != request_host or protocol != site_protocol or
            query != '' or fragment != ''):
            raise NotFound(self, url, self.request)

        path_parts = [urllib.unquote(part) for part in path.split('/')]
        path_parts.pop(0)
        path_parts.reverse()

        # Import here is neccessary to avoid circular import.
        from canonical.launchpad.webapp.servers import WebServiceClientRequest
        request = WebServiceClientRequest(StringIO(), {'PATH_INFO' : path})
        setFirstLayer(request, WebServiceLayer)
        request.setTraversalStack(path_parts)

        publication = self.request.publication
        request.setPublication(publication)
        return request.traverse(publication.getApplication(self.request))


class SimpleFieldMarshaller:
    """A marshaller that returns the same value it's served.

    The only exception is that the empty string is treated as the lack
    of a value; i.e. None.
    """
    implements(IFieldMarshaller)

    def __init__(self, field, request):
        self.field = field
        self.request = request

    def marshall(self, value):
        if value is None:
            return None
        return self._marshall(value)

    def representationName(self, field_name):
        "Return the field name as is."
        return field_name

    def unmarshall(self, entry, field_name, value):
        "Return the value as is."
        return value

    def _marshall(self, value):
        """Return the value as is, unless it's empty; then return None."""
        if value == "":
            return None
        return value


class IntFieldMarshaller(SimpleFieldMarshaller):
    """A marshaller that transforms its value into an integer."""

    def _marshall(self, value):
        """Try to convert the value into an integer."""
        return int(value)


class TimezoneFieldMarshaller(SimpleFieldMarshaller):

    def __init__(self, field, request, vocabulary):
        super(TimezoneFieldMarshaller, self).__init__(field, request)


class DateTimeFieldMarshaller(SimpleFieldMarshaller):
    """A marshaller that transforms its value into datetime object."""

    def _marshall(self, value):
        try:
            value = DateTimeParser().parse(value)
            (year, month, day, hours, minutes, secondsAndMicroseconds,
             timezone) = value
            seconds = int(secondsAndMicroseconds)
            microseconds = int(
                round((secondsAndMicroseconds - seconds) * 1000000))
            if timezone not in ['Z', '+0000', '-0000']:
                raise ValueError("Time not in UTC.")
            return datetime(year, month, day, hours, minutes,
                            seconds, microseconds, pytz.utc)
        except (DateError, DateTimeError, SyntaxError):
            raise ValueError("Value doesn't look like a date.")


class CollectionFieldMarshaller(SimpleFieldMarshaller):

    def representationName(self, field_name):
        "Make it clear that the value is a link to a collection."
        return field_name + '_collection_link'

    def unmarshall(self, entry, field_name, value):
        return "%s/%s" % (canonical_url(entry.context), field_name)


def VocabularyLookupFieldMarshaller(field, request):
    """A marshaller that uses the underlying vocabulary.

    This is just a factory function that does another adapter lookup
    for a marshaller, one that can take into account the vocabulary
    in addition to the field type (presumably Choice) and the request.
    """
    return getMultiAdapter((field, request, field.vocabulary),
                           IFieldMarshaller)


class SimpleVocabularyLookupFieldMarshaller(SimpleFieldMarshaller):
    """A marshaller for vocabulary lookup by title."""

    def __init__(self, field, request, vocabulary):
        """Initialize the marshaller with the vocabulary it'll use."""
        super(SimpleVocabularyLookupFieldMarshaller, self).__init__(
            field, request)
        self.vocabulary = vocabulary

    def _marshall(self, value):
        """Find an item in the vocabulary by title."""
        valid_titles = []
        for item in self.field.vocabulary.items:
            if item.title == value:
                return item
            valid_titles.append(item.title)
        raise ValueError(
            'Invalid value "%s". Acceptable values are: %s' %
            (value, ', '.join(valid_titles)))

    def unmarshall(self, entry, field_name, value):
        if value is None:
            return None
        return value.title


class ObjectLookupFieldMarshaller(SimpleFieldMarshaller,
                                  URLDereferencingMixin):
    """A marshaller that turns URLs into data model objects.

    This marshaller can be used with a IChoice field (initialized
    with a vocabulary) or with an IObject field (no vocabulary).
    """

    def __init__(self, field, request, vocabulary=None):
        super(ObjectLookupFieldMarshaller, self).__init__(field, request)
        self.vocabulary = vocabulary

    def representationName(self, field_name):
        "Make it clear that the value is a link to an object, not an object."
        return field_name + '_link'

    def unmarshall(self, entry, field_name, value):
        "Represent an object as the URL to that object"
        repr_value = None
        if value is not None:
            repr_value = canonical_url(value)
        return repr_value

    def _marshall(self, value):
        """Look up the data model object by URL."""
        try:
            resource = self.dereference_url(value)
        except NotFound:
            # The URL doesn't correspond to any real object.
            raise ValueError('No such object "%s".' % value)
        # We looked up the URL and got the thing at the other end of
        # the URL: a resource. But internally, a resource isn't a
        # valid value for any schema field. Instead we want the object
        # that serves as a resource's context. Any time we want to get
        # to the object underlying a resource, we need to strip its
        # security proxy.
        return removeSecurityProxy(resource).context


class Reference(Object):
    """An Object-like field which doesn't validate all fields of the schema.

    Unlike Object, which does call _validate_fields(self.schema, value) to
    validate all fields, this field will simply call the _validate() method of
    the Field class and then check that the given value provides the specified
    schema.
    """

    def _validate(self, value):
        Field._validate(self, value)
        if not self.schema.providedBy(value):
<<<<<<< HEAD
            raise SchemaNotProvided()
=======
            raise SchemaNotProvided()
>>>>>>> 451db18e
<|MERGE_RESOLUTION|>--- conflicted
+++ resolved
@@ -266,8 +266,4 @@
     def _validate(self, value):
         Field._validate(self, value)
         if not self.schema.providedBy(value):
-<<<<<<< HEAD
             raise SchemaNotProvided()
-=======
-            raise SchemaNotProvided()
->>>>>>> 451db18e
