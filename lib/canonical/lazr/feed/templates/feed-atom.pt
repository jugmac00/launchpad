--- conflicted
+++ resolved
@@ -2,51 +2,23 @@
 <!DOCTYPE feed [
 <!ENTITY nbsp "&#160;">
 ]>
-<<<<<<< HEAD
-=======
-
-<!--
-XXX: Edwin 2007-10-15 bug=153406 Doctype not working for some reason.
-XXX: bac   2007-10-17 Since the 'xmlns:tal' has not been declared yet this
-     comment defies the standard by using the unrecommended comment
-     delimiter.
-<!DOCTYPE feed [
-<!ENTITY % HTMLlat1 PUBLIC
-    "-//W3C//ENTITIES Latin 1 for XHTML//EN"
-    "http://www.w3.org/TR/xhtml1/DTD/xhtml-lat1.ent">
-%HTMLlat1;
-]>
--->
->>>>>>> fc8626e5
 
 <feed xmlns="http://www.w3.org/2005/Atom"
       xmlns:tal="http://xml.zope.org/namespaces/tal"
       xmlns:metal="http://xml.zope.org/namespaces/metal">
 
-  <tal:comment condition="nothing">
-  <!--
-  XXX: Edwin 2007-10-15 bug=153406 Doctype not working for some reason.
-  <!DOCTYPE feed [
-  <!ENTITY % HTMLlat1 PUBLIC
-      "-//W3C//ENTITIES Latin 1 for XHTML//EN"
-      "http://www.w3.org/TR/xhtml1/DTD/xhtml-lat1.ent">
-  %HTMLlat1;
-  ]>
-  -->
-  </tal:comment>
+    <title tal:content="view/getTitle">Recently opened bugs</title>
 
-  <title tal:content="view/getTitle">Recently opened bugs</title>
-
-  <id tal:content="view/getURL">http://feeds.launchpad.net/bugs/</id>
-  <link rel="self" tal:attributes="href view/getURL" />
-  <link rel="alternate" tal:attributes="href view/getSiteURL" />
-  <logo tal:condition="view/getLogo"
-        tal:content="view/getLogo" />
-  <icon tal:condition="view/getIcon"
-        tal:content="view/getIcon" />
-  <updated tal:condition="view/getUpdated"
-            tal:content="view/getUpdated">2007-05-26T12:45:01Z</updated>
-  <entry tal:repeat="entry view/getItems">
-    <metal:entry metal:use-macro="entry/@@feed-entry-atom/feed-entry" />
-  </entry>
+    <id tal:content="view/getURL">http://feeds.launchpad.net/bugs/</id>
+    <link rel="self" tal:attributes="href view/getURL" />
+    <link rel="alternate" tal:attributes="href view/getSiteURL" />
+    <logo tal:condition="view/getLogo"
+          tal:content="view/getLogo" />
+    <icon tal:condition="view/getIcon"
+          tal:content="view/getIcon" />
+    <updated tal:condition="view/getUpdated"
+             tal:content="view/getUpdated">2007-05-26T12:45:01Z</updated>
+    <entry tal:repeat="entry view/getItems">
+       <metal:entry metal:use-macro="entry/@@feed-entry-atom/feed-entry" />
+    </entry>
 </feed>