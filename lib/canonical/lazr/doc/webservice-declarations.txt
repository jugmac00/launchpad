--- conflicted
+++ resolved
@@ -138,11 +138,7 @@
     ...     REQUEST_USER)
     >>> class IBookSet(Interface):
     ...     """Set of all the books in the system."""
-<<<<<<< HEAD
-    ...     export_collection(IBook)
-=======
-    ...     export_as_webservice_collection()
->>>>>>> 4e6137e2
+    ...     export_as_webservice_collection(IBook)
     ...
     ...     @collection_default_content()
     ...     def getAllBooks():
@@ -155,7 +151,7 @@
 
     >>> class ICheckedOutBookSet(Interface):
     ...     """Give access to the checked out books."""
-    ...     export_as_webservice_collection()
+    ...     export_as_webservice_collection(IBook)
     ...
     ...     @collection_default_content(user=REQUEST_USER, title='')
     ...     def getByTitle(title, user):
@@ -170,30 +166,28 @@
 
     >>> print_export_tag(IBookSet)
     collection_default_content: 'getAllBooks'
-<<<<<<< HEAD
+    collection_default_content_params: {}
     collection_entry_schema: <InterfaceClass __builtin__.IBook>
-=======
-    collection_default_content_params: {}
     type: 'collection'
 
     >>> print_export_tag(ICheckedOutBookSet)
     collection_default_content: 'getByTitle'
-    collection_default_content_params: {'user': <object...>,
-    'title': ''}
->>>>>>> 4e6137e2
+    collection_default_content_params: {'user': <object...>, 'title': ''}
+    collection_entry_schema: <InterfaceClass __builtin__.IBook>
     type: 'collection'
 
 The entry schema for a collection must be provided and must be an
 interface:
 
     >>> class MissingEntrySchema(Interface):
-    ...     export_collection()
-    Traceback (most recent call last):
-      ...
-    TypeError: export_collection() takes exactly 1 argument (0 given)
+    ...     export_as_webservice_collection()
+    Traceback (most recent call last):
+      ...
+    TypeError: export_as_webservice_collection() takes exactly 1
+    argument (0 given)
 
     >>> class InvalidEntrySchema(Interface):
-    ...     export_collection("not an interface")
+    ...     export_as_webservice_collection("not an interface")
     Traceback (most recent call last):
       ...
     TypeError: entry_schema must be an interface.
@@ -205,11 +199,7 @@
     ...     pass
 
     >>> class MissingDefaultContent(Interface):
-<<<<<<< HEAD
-    ...     export_collection(IDummyInterface)
-=======
-    ...     export_as_webservice_collection()
->>>>>>> 4e6137e2
+    ...     export_as_webservice_collection(IDummyInterface)
     Traceback (most recent call last):
       ...
     TypeError: export_as_webservice_collection() is missing a method
@@ -218,13 +208,8 @@
 As it is an error, to mark more than one methods:
 
     >>> class TwoDefaultContent(Interface):
-<<<<<<< HEAD
-    ...     export_collection(IDummyInterface)
-    ...     @collection_default_content
-=======
-    ...     export_as_webservice_collection()
+    ...     export_as_webservice_collection(IDummyInterface)
     ...     @collection_default_content()
->>>>>>> 4e6137e2
     ...     def getAll1():
     ...         """A first getAll()."""
     ...     @collection_default_content()
@@ -238,11 +223,7 @@
 export_as_webservice_collection() can only be used on Interface.
 
     >>> class NotAnInterface(object):
-<<<<<<< HEAD
-    ...     export_collection(IDummyInterface)
-=======
-    ...     export_as_webservice_collection()
->>>>>>> 4e6137e2
+    ...     export_as_webservice_collection(IDummyInterface)
     Traceback (most recent call last):
       ...
     TypeError: export_as_webservice_collection() can only be used on an
@@ -250,11 +231,7 @@
 
 And from within a class declaration.
 
-<<<<<<< HEAD
-    >>> export_collection(IDummyInterface)
-=======
-    >>> export_as_webservice_collection()
->>>>>>> 4e6137e2
+    >>> export_as_webservice_collection(IDummyInterface)
     Traceback (most recent call last):
       ...
     TypeError: export_as_webservice_collection() can only be used from
@@ -322,11 +299,7 @@
     >>> from canonical.lazr.interface import copy_field
     >>> class IBookSetOnSteroids(IBookSet):
     ...     """IBookSet supporting some methods."""
-<<<<<<< HEAD
-    ...     export_collection(IBook)
-=======
-    ...     export_as_webservice_collection()
->>>>>>> 4e6137e2
+    ...     export_as_webservice_collection(IBook)
     ...
     ...     @collection_default_content()
     ...     @operation_parameters(
