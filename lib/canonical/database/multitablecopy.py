--- conflicted
+++ resolved
@@ -175,12 +175,8 @@
     that rows that the data refers to by foreign keys must not be deleted
     while the multi-table copy is running, for instance.
     """
-<<<<<<< HEAD
-    # XXX: JeroenVermeulen 2007-05-24, More quoting, fewer assumptions!
-    # XXX: JeroenVermeulen 2007-07-06, Test case for inert_where feature
-=======
     # XXX: JeroenVermeulen 2007-05-24: More quoting, fewer assumptions!
->>>>>>> 7a216b93
+    # XXX: JeroenVermeulen 2007-07-06: Test case for inert_where feature
 
     def __init__(self, name, tables, seconds_per_batch=2.0,
             minimum_batch_size=500, restartable=True):
