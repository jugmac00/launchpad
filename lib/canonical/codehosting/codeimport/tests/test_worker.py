# Copyright 2008 Canonical Ltd.  All rights reserved.

"""Tests for the code import worker."""

__metaclass__ = type

import os
import shutil
import tempfile
import time
import unittest

from bzrlib.bzrdir import BzrDir
from bzrlib.errors import NoSuchFile
from bzrlib.tests import TestCaseWithTransport
from bzrlib.transport import get_transport
from bzrlib.urlutils import join as urljoin

from canonical.cachedproperty import cachedproperty
from canonical.codehosting.codeimport.worker import (
    BazaarBranchStore, ForeignBranchStore, ImportWorker,
    get_default_bazaar_branch_store, get_default_foreign_branch_store)
from canonical.codehosting.codeimport.tests.test_foreigntree import (
    CVSServer, SubversionServer)
from canonical.codehosting.tests.helpers import (
    create_branch_with_one_revision)
from canonical.config import config
from canonical.launchpad.interfaces import BranchType, BranchTypeError
from canonical.launchpad.testing import LaunchpadObjectFactory
from canonical.testing import LaunchpadScriptLayer

<<<<<<< HEAD
import pysvn

=======
>>>>>>> 9ccc090d

class WorkerTest(TestCaseWithTransport):
    """Base test case for things that test the code import worker.

    Provides Bazaar testing features, access to Launchpad objects and
    factories for some code import objects.
    """

    layer = LaunchpadScriptLayer

    def assertDirectoryTreesEqual(self, directory1, directory2):
        """Assert that `directory1` has the same structure as `directory2`.

        That is, assert that all of the files and directories beneath
        `directory1` are laid out in the same way as `directory2`.
        """
        def list_files(directory):
            return [
                path[len(directory1):] for path, _, _ in os.walk(directory1)]
        self.assertEqual(list_files(directory1), list_files(directory2))

    @cachedproperty
    def factory(self):
        return LaunchpadObjectFactory()

    def makeCodeImport(self, svn_branch_url=None, cvs_root=None,
                       cvs_module=None):
        return self.factory.makeCodeImport(
            svn_branch_url=svn_branch_url, cvs_root=cvs_root,
            cvs_module=cvs_module)

    def makeCodeImportJob(self, code_import):
        # I'm not sure, is this how we spell "reviewed"?
        # I still hate this API. (jml)
        return self.factory.makeCodeImportJob(code_import)

    def makeTemporaryDirectory(self):
        directory = tempfile.mkdtemp()
        self.addCleanup(lambda: shutil.rmtree(directory))
        return directory


class TestBazaarBranchStore(WorkerTest):
    """Tests for `BazaarBranchStore`."""

    def setUp(self):
        super(TestBazaarBranchStore, self).setUp()
        code_import = self.factory.makeCodeImport()
        self.temp_dir = self.makeTemporaryDirectory()
        self.branch = code_import.branch

    def makeBranchStore(self):
        return BazaarBranchStore(self.get_transport())

    def test_defaultStore(self):
        # The default store is at config.codeimport.bazaar_branch_store.
        store = get_default_bazaar_branch_store()
        self.assertEqual(
            store.transport.base.rstrip('/'),
            config.codeimport.bazaar_branch_store.rstrip('/'))

    def test_getNewBranch(self):
        # If there's no Bazaar branch for the code import object, then pull
        # creates a new Bazaar working tree.
        store = self.makeBranchStore()
        bzr_working_tree = store.pull(self.branch, self.temp_dir)
        self.assertEqual([], bzr_working_tree.branch.revision_history())

    def test_pushBranchThenPull(self):
        # After we've pushed up a branch to the store, we can then pull it
        # from the store.
        store = self.makeBranchStore()
        tree = create_branch_with_one_revision('original')
        store.push(self.branch, tree)
        new_tree = store.pull(self.branch, self.temp_dir)
        self.assertEqual(
            tree.branch.last_revision(), new_tree.branch.last_revision())

    def test_pushTwiceThenPull(self):
        # We can push up a branch to the store twice and then pull it from the
        # store.
        store = self.makeBranchStore()
        tree = create_branch_with_one_revision('original')
        store.push(self.branch, tree)
        store.push(self.branch, tree)
        new_tree = store.pull(self.branch, self.temp_dir)
        self.assertEqual(
            tree.branch.last_revision(), new_tree.branch.last_revision())

    def test_pushNonImportBranch(self):
        # push() raises a BranchTypeError if you try to push a non-imported
        # branch.
        store = self.makeBranchStore()
        tree = create_branch_with_one_revision('original')
        db_branch = self.factory.makeBranch(BranchType.HOSTED)
        self.assertRaises(BranchTypeError, store.push, db_branch, tree)

    def test_pullNonImportBranch(self):
        # pull() raises a BranchTypeError if you try to pull a non-imported
        # branch.
        store = self.makeBranchStore()
        db_branch = self.factory.makeBranch(BranchType.HOSTED)
        self.assertRaises(BranchTypeError, store.pull, db_branch, 'tree')

    def fetchBranch(self, from_url, target_path):
        """Pull a branch from `from_url` to `target_path`.

        This uses the Bazaar API for pulling a branch, and is used to test
        that `push` indeed pushes a branch to a specific location.

        :return: The working tree of the branch.
        """
        bzr_dir = BzrDir.open(from_url)
        bzr_dir.sprout(target_path)
        return BzrDir.open(target_path).open_workingtree()

    def test_makesDirectories(self):
        # push() tries to create the base directory of the branch store if it
        # doesn't already exist.
        store = BazaarBranchStore(self.get_transport('doesntexist'))
        tree = create_branch_with_one_revision('original')
        store.push(self.branch, tree)
        self.assertIsDirectory('doesntexist', self.get_transport())

    def test_storedLocation(self):
        # push() puts the branch in a directory named after the branch ID on
        # the BazaarBranchStore's transport.
        store = self.makeBranchStore()
        tree = create_branch_with_one_revision('original')
        store.push(self.branch, tree)
        new_tree = self.fetchBranch(
            urljoin(store.transport.base, '%08x' % self.branch.id),
            'new_tree')
        self.assertEqual(
            tree.branch.last_revision(), new_tree.branch.last_revision())

    def test_sftpPrefix(self):
        # Since branches are mirrored by importd via sftp, _getMirrorURL must
        # support sftp urls. There was once a bug that made it incorrect with
        # sftp.
        sftp_prefix = 'sftp://example/base/'
        store = BazaarBranchStore(get_transport(sftp_prefix))
        self.assertEqual(
            store._getMirrorURL(self.branch),
            sftp_prefix + '%08x' % self.branch.id)

    def test_sftpPrefixNoSlash(self):
        # If the prefix has no trailing slash, one should be added. It's very
        # easy to forget a trailing slash in the importd configuration.
        sftp_prefix_noslash = 'sftp://example/base'
        store = BazaarBranchStore(get_transport(sftp_prefix_noslash))
        self.assertEqual(
            store._getMirrorURL(self.branch),
            sftp_prefix_noslash + '/' + '%08x' % self.branch.id)


class MockForeignWorkingTree:
    """Working tree that records calls to checkout and update."""

    def __init__(self, local_path):
        self.local_path = local_path
        self.log = []

    def checkout(self):
        self.log.append('checkout')

    def update(self):
        self.log.append('update')


class TestForeignBranchStore(WorkerTest):

    def assertCheckedOut(self, tree):
        self.assertEqual(['checkout'], tree.log)

<<<<<<< HEAD
=======
    def assertDirectoryTreesEqual(self, directory1, directory2):
        """Assert that `directory1` has the same structure as `directory2`.

        That is, assert that all of the files and directories beneath
        `directory1` are laid out in the same way as `directory2`.
        """
        def list_files(directory):
            for path, ignored, ignored in os.walk(directory):
                yield path[len(directory):]
        self.assertEqual(
            list(list_files(directory1)), list(list_files(directory2)))

>>>>>>> 9ccc090d
    def assertUpdated(self, tree):
        self.assertEqual(['update'], tree.log)

    def setUp(self):
        """Set up a code import job to import a SVN branch."""
        super(TestForeignBranchStore, self).setUp()
        self.code_import = self.makeCodeImport()
        self.temp_dir = self.makeTemporaryDirectory()
        self._log = []

    def makeForeignBranchStore(self, transport=None):
        """Make a foreign branch store.

        The store is in a different directory to the local working directory.
        """
        def _getForeignBranch(code_import, target_path):
            return MockForeignWorkingTree(target_path)
        if transport is None:
            transport = self.get_transport('remote')
        store = ForeignBranchStore(transport)
        store._getForeignBranch = _getForeignBranch
        return store

    def test_getForeignBranchSubversion(self):
        # _getForeignBranch() returns a Subversion working tree for Subversion
        # code imports.
        store = ForeignBranchStore(None)
        svn_import = self.makeCodeImport(
            svn_branch_url=self.factory.getUniqueURL())
        working_tree = store._getForeignBranch(svn_import, 'path')
        self.assertIsSameRealPath(working_tree.local_path, 'path')
        self.assertEqual(working_tree.remote_url, svn_import.svn_branch_url)

    def test_getForeignBranchCVS(self):
        # _getForeignBranch() returns a CVS working tree for CVS code imports.
        store = ForeignBranchStore(None)
        cvs_import = self.makeCodeImport(cvs_root='root', cvs_module='module')
        working_tree = store._getForeignBranch(cvs_import, 'path')
        self.assertIsSameRealPath(working_tree.local_path, 'path')
        self.assertEqual(working_tree.root, cvs_import.cvs_root)
        self.assertEqual(working_tree.module, cvs_import.cvs_module)

    def test_defaultStore(self):
        # The default store is at config.codeimport.foreign_branch_store.
        store = get_default_foreign_branch_store()
        self.assertEqual(
            store.transport.base.rstrip('/'),
            config.codeimport.foreign_branch_store.rstrip('/'))

    def test_getNewBranch(self):
        # If the branch store doesn't have an archive of the foreign branch,
        # then fetching the branch actually pulls in from the original site.
        store = self.makeForeignBranchStore()
        tree = store.fetchFromSource(self.code_import, self.temp_dir)
        self.assertCheckedOut(tree)

    def test_archiveBranch(self):
        # Once we have a checkout of a foreign branch, we can archive it so
        # that we can retrieve it more reliably in the future.
        store = self.makeForeignBranchStore()
        foreign_branch = store.fetchFromSource(
            self.code_import, self.temp_dir)
        store.archive(self.code_import, foreign_branch)
        self.assertTrue(
            store.transport.has('%08x.tar.gz' % self.code_import.branch.id),
            "Couldn't find '%08x.tar.gz'" % self.code_import.branch.id)

    def test_makeDirectories(self):
        # archive() tries to create the base directory of the branch store if
        # it doesn't already exist.
        store = self.makeForeignBranchStore(self.get_transport('doesntexist'))
        foreign_branch = store.fetchFromSource(
            self.code_import, self.temp_dir)
        store.archive(self.code_import, foreign_branch)
        self.assertIsDirectory('doesntexist', self.get_transport())

    def test_fetchFromArchiveFailure(self):
        # If a branch has not been archived yet, but we try to retrieve it
        # from the archive, then we get a NoSuchFile error.
        store = self.makeForeignBranchStore()
        self.assertRaises(
            NoSuchFile,
            store.fetchFromArchive, self.code_import, self.temp_dir)

    def test_fetchFromArchive(self):
        # After archiving a branch, we can retrieve it from the store -- the
        # tarball gets downloaded and extracted.
        store = self.makeForeignBranchStore()
        foreign_branch = store.fetchFromSource(
            self.code_import, self.temp_dir)
        store.archive(self.code_import, foreign_branch)
        new_temp_dir = self.makeTemporaryDirectory()
        foreign_branch2 = store.fetchFromArchive(
            self.code_import, new_temp_dir)
        self.assertEqual(new_temp_dir, foreign_branch2.local_path)
        self.assertDirectoryTreesEqual(self.temp_dir, new_temp_dir)

    def test_fetchFromArchiveUpdates(self):
        # The local working tree is updated with changes from the remote
        # branch after it has been fetched from the archive.
        store = self.makeForeignBranchStore()
        foreign_branch = store.fetchFromSource(
            self.code_import, self.temp_dir)
        store.archive(self.code_import, foreign_branch)
        new_temp_dir = self.makeTemporaryDirectory()
        foreign_branch2 = store.fetchFromArchive(
            self.code_import, new_temp_dir)
        self.assertUpdated(foreign_branch2)


class FakeForeignBranchStore(ForeignBranchStore):
    """A ForeignBranchStore that always fetches fake foreign branches."""

    def __init__(self):
        ForeignBranchStore.__init__(self, None)

    def fetch(self, code_import, target_path):
        return MockForeignWorkingTree(target_path)


class TestWorkerCore(WorkerTest):
    """Tests for the core (VCS-independent) part of the code import worker."""

    def setUp(self):
        WorkerTest.setUp(self)
        code_import = self.makeCodeImport()
        self.job = self.makeCodeImportJob(code_import)

    def makeBazaarBranchStore(self):
        """Make a Bazaar branch store."""
        return BazaarBranchStore(self.get_transport('bazaar_branches'))

    def makeImportWorker(self):
        """Make an ImportWorker that only uses fake branches."""
        return ImportWorker(
            self.job.id, FakeForeignBranchStore(),
            self.makeBazaarBranchStore())

    def test_construct(self):
        # When we construct an ImportWorker, it has a CodeImportJob and a
        # working directory.
        worker = self.makeImportWorker()
        self.assertEqual(self.job.id, worker.job.id)
        self.assertEqual(True, os.path.isdir(worker.working_directory))

    def test_getBazaarWorkingTreeMakesEmptyTree(self):
        # getBazaarWorkingTree returns a brand-new working tree for an initial
        # import.
        worker = self.makeImportWorker()
        bzr_working_tree = worker.getBazaarWorkingTree()
        self.assertEqual([], bzr_working_tree.branch.revision_history())

    def test_bazaarWorkingTreeLocation(self):
        # getBazaarWorkingTree makes the working tree under the job's working
        # directory.
        worker = self.makeImportWorker()
        bzr_working_tree = worker.getBazaarWorkingTree()
        self.assertIsSameRealPath(
            os.path.join(
                worker.working_directory, worker.BZR_WORKING_TREE_PATH),
            os.path.abspath(bzr_working_tree.basedir))

    def test_getForeignBranch(self):
        # getForeignBranch returns an object that represents the 'foreign'
        # branch (i.e. a CVS or Subversion branch).
        worker = self.makeImportWorker()
        branch = worker.getForeignBranch()
        self.assertIsSameRealPath(
            os.path.join(
                worker.working_directory, worker.FOREIGN_WORKING_TREE_PATH),
            branch.local_path)


class TestCVSImport(WorkerTest):

    def makeImportWorker(self):
        return ImportWorker(
            self.job.id, self.foreign_store, self.bazaar_store)

    def setUp(self):
        WorkerTest.setUp(self)

        repository_path = tempfile.mkdtemp()
        self.addCleanup(lambda: shutil.rmtree(repository_path))

        self.bazaar_store = BazaarBranchStore(
            self.get_transport('bazaar_store'))
        self.foreign_store = ForeignBranchStore(
            self.get_transport('foreign_store'))

        self.cvs_server = CVSServer(repository_path)
        self.cvs_server.setUp()
        self.addCleanup(self.cvs_server.tearDown)

        self.cvs_server.makeModule('trunk', [('README', 'original\n')])

        # Construct a CodeImportJob
        self.code_import = self.makeCodeImport(
            cvs_root=self.cvs_server.getRoot(), cvs_module='trunk')
        self.job = self.makeCodeImportJob(self.code_import)

    def test_import(self):
        # Running the worker on a branch that hasn't been imported yet imports
        # the branch.
        worker = self.makeImportWorker()
        worker.run()
        bazaar_tree = worker.getBazaarWorkingTree()
        # XXX: Mystery guest!
        self.assertEqual(2, len(bazaar_tree.branch.revision_history()))

    def test_sync(self):
        # Do an import.
        worker = self.makeImportWorker()
        worker.run()
        bazaar_tree = worker.getBazaarWorkingTree()
        self.assertEqual(2, len(bazaar_tree.branch.revision_history()))

        # Change the remote branch.
        foreign_tree = worker.getForeignBranch()

        # If you write to a file in the same second as the previous commit,
        # CVS will not think that it has changed.
        time.sleep(1)
        self.build_tree_contents(
            [(os.path.join(foreign_tree.local_path, 'README'),
              'New content')])
        foreign_tree.commit()

        # Run the same worker again.
        worker.run()

        # Check that the new revisions are in the Bazaar branch.
        bazaar_tree = worker.getBazaarWorkingTree()
        self.assertEqual(3, len(bazaar_tree.branch.revision_history()))


class TestSubversionImport(WorkerTest):

    def makeImportWorker(self):
        return ImportWorker(
            self.job.id, self.foreign_store, self.bazaar_store)

    def removeSubversionURLConstraint(self):
        """Remove the constraint that prevents SVN URLs from using file:///.

        For these tests, we want to check out Subversion branches without
        necessarily going through the overhead of running a server. The
        easiest way to do this is make branches available at file:/// URLs.

        To do this, we need to remove the database constraint
        """
        import psycopg
        from canonical.launchpad.ftests.harness import LaunchpadTestSetup

        con = psycopg.connect(
            LaunchpadTestSetup()._connectionString(
                LaunchpadTestSetup().dbname, 'postgres'))
        cur = con.cursor()
        cur.execute(
            "ALTER TABLE codeimport DROP CONSTRAINT valid_vcs_details")
        con.commit()
        con.close()

    def setUp(self):
        WorkerTest.setUp(self)
        self.removeSubversionURLConstraint()

        repository_path = tempfile.mkdtemp()
        self.addCleanup(lambda: shutil.rmtree(repository_path))

        self.bazaar_store = BazaarBranchStore(
            self.get_transport('bazaar_store'))
        self.foreign_store = ForeignBranchStore(
            self.get_transport('foreign_store'))

        self.svn_server = SubversionServer(repository_path)
        self.svn_server.setUp()
        self.addCleanup(self.svn_server.tearDown)

        self.svn_branch_url = self.svn_server.makeBranch(
            'trunk', [('README', 'original\n')])

        # Construct a CodeImportJob
        self.code_import = self.makeCodeImport(self.svn_branch_url)
        self.job = self.makeCodeImportJob(self.code_import)

    def test_import(self):
        # Running the worker on a branch that hasn't been imported yet imports
        # the branch.
        worker = self.makeImportWorker()
        worker.run()
        bazaar_tree = worker.getBazaarWorkingTree()
        # XXX: Mystery guest!
        self.assertEqual(2, len(bazaar_tree.branch.revision_history()))

    def test_bazaarBranchStored(self):
        # The worker stores the Bazaar branch after it has imported the new
        # revisions.
        worker = self.makeImportWorker()
        worker.run()

        bazaar_tree = worker.bazaar_branch_store.pull(
            worker.job.code_import.branch, 'tmp-bazaar-tree')
        self.assertEqual(
            bazaar_tree.branch.last_revision(),
            worker.getBazaarWorkingTree().last_revision())

    def test_foreignTreeStored(self):
        # The worker archives the foreign tree after it has imported the new
        # revisions.
        worker = self.makeImportWorker()
        worker.run()

        os.mkdir('tmp-foreign-tree')
        foreign_tree = worker.foreign_branch_store.fetchFromArchive(
            worker.job.code_import, 'tmp-foreign-tree')
        self.assertDirectoryTreesEqual(
            foreign_tree.local_path, worker.getForeignBranch().local_path)

    def test_sync(self):
        # Do an import.
        worker = self.makeImportWorker()
        worker.run()
        bazaar_tree = worker.getBazaarWorkingTree()
        self.assertEqual(2, len(bazaar_tree.branch.revision_history()))

        # Change the remote branch.
        foreign_tree = worker.getForeignBranch()
        svn_url = foreign_tree.remote_url
        client = pysvn.Client()
        client.checkout(svn_url, 'working_tree')
        file = open('working_tree/newfile', 'w')
        file.write('No real content\n')
        file.close()
        client.add('working_tree/newfile')
        client.checkin('working_tree', 'Add a file', recurse=True)
        shutil.rmtree('working_tree')

        # Run the same worker again.
        worker.run()

        # Check that the new revisions are in the Bazaar branch.
        bazaar_tree = worker.getBazaarWorkingTree()
        self.assertEqual(3, len(bazaar_tree.branch.revision_history()))


def test_suite():
    return unittest.TestLoader().loadTestsFromName(__name__)<|MERGE_RESOLUTION|>--- conflicted
+++ resolved
@@ -29,11 +29,8 @@
 from canonical.launchpad.testing import LaunchpadObjectFactory
 from canonical.testing import LaunchpadScriptLayer
 
-<<<<<<< HEAD
 import pysvn
 
-=======
->>>>>>> 9ccc090d
 
 class WorkerTest(TestCaseWithTransport):
     """Base test case for things that test the code import worker.
@@ -51,9 +48,10 @@
         `directory1` are laid out in the same way as `directory2`.
         """
         def list_files(directory):
-            return [
-                path[len(directory1):] for path, _, _ in os.walk(directory1)]
-        self.assertEqual(list_files(directory1), list_files(directory2))
+            for path, ignored, ignored in os.walk(directory):
+                yield path[len(directory):]
+        self.assertEqual(
+            list(list_files(directory1)), list(list_files(directory2)))
 
     @cachedproperty
     def factory(self):
@@ -209,21 +207,6 @@
     def assertCheckedOut(self, tree):
         self.assertEqual(['checkout'], tree.log)
 
-<<<<<<< HEAD
-=======
-    def assertDirectoryTreesEqual(self, directory1, directory2):
-        """Assert that `directory1` has the same structure as `directory2`.
-
-        That is, assert that all of the files and directories beneath
-        `directory1` are laid out in the same way as `directory2`.
-        """
-        def list_files(directory):
-            for path, ignored, ignored in os.walk(directory):
-                yield path[len(directory):]
-        self.assertEqual(
-            list(list_files(directory1)), list(list_files(directory2)))
-
->>>>>>> 9ccc090d
     def assertUpdated(self, tree):
         self.assertEqual(['update'], tree.log)
 
