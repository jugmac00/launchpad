--- conflicted
+++ resolved
@@ -21,24 +21,31 @@
 from canonical.codehosting.sshserver import accesslog
 from canonical.codehosting.sshserver.auth import get_portal, SSHUserAuthServer
 from canonical.config import config
-from canonical.twistedsupport.loggingsupport import set_up_oops_reporting
 
 
 class Factory(SSHFactory):
-<<<<<<< HEAD
-    """SSH factory that uses our authentication service."""
+    """SSH factory that uses the codehosting custom authentication.
 
-    def __init__(self, hostPublicKey, hostPrivateKey, portal):
-        self.publicKeys = {
-            'ssh-rsa': hostPublicKey
-        }
-        self.privateKeys = {
-            'ssh-rsa': hostPrivateKey
-        }
+    This class tells the SSH service to use our custom authentication service
+    and configures the host keys for the SSH server. It also logs connection
+    to and disconnection from the SSH server.
+    """
+
+    def __init__(self, portal):
+        SSHFactory.__init__(self)
+        # Although 'portal' isn't part of the defined interface for
+        # `SSHFactory`, defining it here is how the `SSHUserAuthServer` gets
+        # at it. (Look for the beautiful line "self.portal =
+        # self.transport.factory.portal").
+        self.portal = portal
         self.services['ssh-userauth'] = SSHUserAuthServer
-        self.portal = portal
 
     def buildProtocol(self, address):
+        """Build an SSH protocol instance, logging the event.
+
+        The protocol object we return is slightly modified so that we can hook
+        into the 'connectionLost' event and log the disconnection.
+        """
         transport = SSHFactory.buildProtocol(self, address)
         transport._realConnectionLost = transport.connectionLost
         transport.connectionLost = (
@@ -47,34 +54,11 @@
         return transport
 
     def connectionLost(self, transport, reason):
+        """Call 'connectionLost' on 'transport', logging the event."""
         try:
             return transport._realConnectionLost(reason)
         finally:
             accesslog.log_event(accesslog.UserDisconnected(transport))
-
-    def startFactory(self):
-        SSHFactory.startFactory(self)
-        accesslog.log_event(accesslog.ServerStarting())
-        os.umask(0022)
-=======
-    """SSH factory that uses the codehosting custom authentication.
-
-    This class tells the SSH service to use our custom authentication service
-    and configures the host keys for the SSH server.
-    """
-
-    services = {
-        'ssh-userauth': SSHUserAuthServer,
-        'ssh-connection': SSHConnection
-    }
-
-    def __init__(self, portal):
-        SSHFactory.__init__(self)
-        # Although 'portal' isn't part of the defined interface for
-        # `SSHFactory`, defining it here is how the `SSHUserAuthServer` gets
-        # at it. (Look for the beautiful line "self.portal =
-        # self.transport.factory.portal").
-        self.portal = portal
 
     def _loadKey(self, key_filename):
         key_directory = config.codehosting.host_key_pair_path
@@ -96,10 +80,6 @@
         """
         private_key = self._loadKey('ssh_host_key_rsa')
         return {'ssh-rsa': private_key}
->>>>>>> 6f18237f
-
-    def stopFactory(self):
-        accesslog.log_event(accesslog.ServerStopping())
 
 
 class SSHService(service.Service):
@@ -117,15 +97,7 @@
         authentication_proxy = Proxy(
             config.codehosting.authentication_endpoint)
         branchfs_proxy = Proxy(config.codehosting.branchfs_endpoint)
-<<<<<<< HEAD
-        portal = get_portal(authentication_proxy, branchfs_proxy)
-        return Factory(hostPublicKey, hostPrivateKey, portal)
-=======
-        portal = Portal(Realm(authentication_proxy, branchfs_proxy))
-        portal.registerChecker(
-            PublicKeyFromLaunchpadChecker(authentication_proxy))
-        return portal
->>>>>>> 6f18237f
+        return get_portal(authentication_proxy, branchfs_proxy)
 
     def makeService(self):
         """Return a service that provides an SFTP server. This is called in
@@ -135,38 +107,20 @@
         return strports.service(config.codehosting.port, ssh_factory)
 
     def startService(self):
-<<<<<<< HEAD
-        """Start the SFTP service."""
+        """Start the SSH service."""
         accesslog.set_up_logging(configure_oops_reporting=False)
-=======
-        """Start the SSH service."""
-        set_up_logging()
+        accesslog.log_event(accesslog.ServerStarting())
         # By default, only the owner of files should be able to write to them.
         # Perhaps in the future this line will be deleted and the umask
         # managed by the startup script.
         os.umask(0022)
->>>>>>> 6f18237f
         service.Service.startService(self)
         self.service.startService()
 
     def stopService(self):
         """Stop the SSH service."""
         service.Service.stopService(self)
-<<<<<<< HEAD
-        return self.service.stopService()
-=======
-        return self.service.stopService()
-
-
-def set_up_logging(configure_oops_reporting=False):
-    """Set up and return the codehosting logger.
-
-    If configure_oops_reporting is True, install a Twisted log observer that
-    ensures unhandled exceptions get reported as OOPSes.
-    """
-    log = logging.getLogger('codehosting')
-    log.setLevel(logging.CRITICAL)
-    if configure_oops_reporting:
-        set_up_oops_reporting('codehosting')
-    return log
->>>>>>> 6f18237f
+        try:
+            return self.service.stopService()
+        finally:
+            accesslog.log_event(accesslog.ServerStopping())
