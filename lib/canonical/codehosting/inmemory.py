# Copyright 2008, 2009 Canonical Ltd.  All rights reserved.

"""In-memory doubles of core codehosting objects."""

__metaclass__ = type
__all__ = [
    'InMemoryFrontend',
    'XMLRPCWrapper'
    ]

from xmlrpclib import Fault

from bzrlib.urlutils import escape, unescape

from zope.component import adapter, getSiteManager
from zope.interface import implementer

from canonical.database.constants import UTC_NOW
from canonical.launchpad.database.branchnamespace import BranchNamespaceSet
from canonical.launchpad.database.branchtarget import ProductBranchTarget
from canonical.launchpad.interfaces.branch import BranchType, IBranch
from canonical.launchpad.interfaces.branchtarget import IBranchTarget
from canonical.launchpad.interfaces.codehosting import (
    BRANCH_TRANSPORT, CONTROL_TRANSPORT, LAUNCHPAD_ANONYMOUS,
    LAUNCHPAD_SERVICES)
from canonical.launchpad.testing import ObjectFactory
from canonical.launchpad.validators import LaunchpadValidationError
from canonical.launchpad.xmlrpc.codehosting import (
    datetime_from_tuple, iter_split)
from canonical.launchpad.xmlrpc import faults


class FakeStore:
    """Fake store that implements find well enough to pass tests.

    This is needed because some of the `test_codehosting` tests use
    assertSqlAttributeEqualsDate, which relies on ORM behaviour. Here, we fake
    enough of the ORM to pass the tests.
    """

    def __init__(self, object_set):
        self._object_set = object_set

    def find(self, cls, **kwargs):
        """Implement Store.find that takes two attributes: id and one other.

        This is called by `assertSqlAttributeEqualsDate`, which relies on
        `find` returning either a single match or None. Returning a match
        implies that the given attribute has the expected value. Returning
        None implies the opposite.
        """
        branch_id = kwargs.pop('id')
        assert len(kwargs) == 1, (
            'Expected only id and one other. Got %r' % kwargs)
        attribute = kwargs.keys()[0]
        expected_value = kwargs[attribute]
        branch = self._object_set.get(branch_id)
        if branch is None:
            return None
        if expected_value is getattr(branch, attribute):
            return branch
        return None


class FakeDatabaseObject:
    """Base class for fake database objects."""

    def _set_object_set(self, object_set):
        self.__storm_object_info__ = {'store': FakeStore(object_set)}


class ObjectSet:
    """Generic set of database objects."""

    def __init__(self):
        self._objects = {}
        self._next_id = 1

    def _add(self, db_object):
        self._objects[self._next_id] = db_object
        db_object.id = self._next_id
        self._next_id += 1
        db_object._set_object_set(self)
        return db_object

    def _delete(self, db_object):
        del self._objects[db_object.id]

    def __iter__(self):
        return self._objects.itervalues()

    def _find(self, **kwargs):
        [(key, value)] = kwargs.items()
        for obj in self:
            if getattr(obj, key) == value:
                return obj

    def get(self, id):
        return self._objects.get(id, None)

    def getByName(self, name):
        return self._find(name=name)


class FakeSourcePackage:
    """Fake ISourcePackage."""

    def __init__(self, sourcepackagename, distroseries):
        self.sourcepackagename = sourcepackagename
        self.distroseries = distroseries

    @property
    def distribution(self):
        if self.distroseries is not None:
            return self.distroseries.distribution
        else:
            return None


class FakeBranch(FakeDatabaseObject):
    """Fake branch object."""

    def __init__(self, branch_type, name, owner, url=None, product=None,
                 stacked_on=None, private=False, registrant=None,
                 distroseries=None, sourcepackagename=None):
        self.branch_type = branch_type
        self.last_mirror_attempt = None
        self.last_mirrored = None
        self.last_mirrored_id = None
        self.next_mirror_time = None
        self.url = url
        self.mirror_failures = 0
        self.name = name
        self.owner = owner
        self.stacked_on = None
        self.mirror_status_message = None
        self.stacked_on = stacked_on
        self.private = private
        self.product = product
        self.registrant = registrant
        self._mirrored = False
        self.distroseries = distroseries
        self.sourcepackagename = sourcepackagename

    @property
    def unique_name(self):
        if self.product is None:
            if self.distroseries is None:
                product = '+junk'
            else:
                product = '%s/%s/%s' % (
                    self.distroseries.distribution.name,
                    self.distroseries.name,
                    self.sourcepackagename.name)
        else:
            product = self.product.name
        return '~%s/%s/%s' % (self.owner.name, product, self.name)

    def getPullURL(self):
        pass

    def requestMirror(self):
        self.next_mirror_time = UTC_NOW


class FakePerson(FakeDatabaseObject):
    """Fake person object."""

    def __init__(self, name):
        self.name = self.displayname = name

    def isTeam(self):
        return False

    def inTeam(self, person_or_team):
        if self is person_or_team:
            return True
        if not person_or_team.isTeam():
            return False
        return self in person_or_team._members


class FakeTeam(FakePerson):
    """Fake team."""

    def __init__(self, name, members=None):
        super(FakeTeam, self).__init__(name)
        if members is None:
            self._members = []
        else:
            self._members = list(members)

    def isTeam(self):
        return True


class FakeProduct(FakeDatabaseObject):
    """Fake product."""

    def __init__(self, name):
        self.name = name
        self.development_focus = FakeProductSeries()

<<<<<<< HEAD
    @property
    def default_stacked_on_branch(self):
        b = self.development_focus.branch
        if b is None:
            return None
        elif b._mirrored:
            return b
        else:
            return None
=======

@adapter(FakeProduct)
@implementer(IBranchTarget)
def fake_product_to_branch_target(fake_product):
    """Adapt a `FakeProduct` to `IBranchTarget`."""
    return ProductBranchTarget(fake_product)
>>>>>>> 35ec22cf


class FakeProductSeries(FakeDatabaseObject):
    """Fake product series."""

    branch = None

    @property
    def series_branch(self):
        return self.branch

    def _get_user_branch(self):
        return self.branch

    def _set_user_branch(self, branch):
        self.branch = branch

    user_branch = property(_get_user_branch, _set_user_branch)

    @property
    def series_branch(self):
        """See `IProductSeries`."""
        return self.user_branch


class FakeScriptActivity(FakeDatabaseObject):
    """Fake script activity."""

    def __init__(self, name, hostname, date_started, date_completed):
        self.id = self.name = name
        self.hostname = hostname
        self.date_started = datetime_from_tuple(date_started)
        self.date_completed = datetime_from_tuple(date_completed)


class FakeDistribution(FakeDatabaseObject):

    def __init__(self, name):
        self.name = name


class FakeDistroSeries(FakeDatabaseObject):
    """Fake distroseries."""

    def __init__(self, name, distribution):
        self.name = name
        self.distribution = distribution


class FakeSourcePackageName(FakeDatabaseObject):
    """Fake SourcePackageName."""

    def __init__(self, name):
        self.name = name


DEFAULT_PRODUCT = object()


class FakeObjectFactory(ObjectFactory):

    def __init__(self, branch_set, person_set, product_set, distribution_set,
                 distroseries_set, sourcepackagename_set):
        super(FakeObjectFactory, self).__init__()
        self._branch_set = branch_set
        self._person_set = person_set
        self._product_set = product_set
        self._distribution_set = distribution_set
        self._distroseries_set = distroseries_set
        self._sourcepackagename_set = sourcepackagename_set

    def makeBranch(self, branch_type=None, stacked_on=None, private=False,
                   product=DEFAULT_PRODUCT, owner=None, name=None,
                   registrant=None, sourcepackage=None):
        if branch_type == BranchType.MIRRORED:
            url = self.getUniqueURL()
        else:
            url = None
        if name is None:
            name = self.getUniqueString()
        if owner is None:
            owner = self.makePerson()
        if product is DEFAULT_PRODUCT:
            product = self.makeProduct()
        if registrant is None:
            registrant = self.makePerson()
        if sourcepackage is None:
            sourcepackagename = None
            distroseries = None
        else:
            sourcepackagename = sourcepackage.sourcepackagename
            distroseries = sourcepackage.distroseries
        IBranch['name'].validate(unicode(name))
        branch = FakeBranch(
            branch_type, name=name, owner=owner, url=url,
            stacked_on=stacked_on, product=product, private=private,
            registrant=registrant, distroseries=distroseries,
            sourcepackagename=sourcepackagename)
        self._branch_set._add(branch)
        return branch

    def makeAnyBranch(self, **kwargs):
        return self.makeProductBranch(**kwargs)

    def makePersonalBranch(self, owner=None, **kwargs):
        if owner is None:
            owner = self.makePerson()
        return self.makeBranch(
            owner=owner, product=None, sourcepackage=None, **kwargs)

    def makeProductBranch(self, product=None, **kwargs):
        if product is None:
            product = self.makeProduct()
        return self.makeBranch(product=product, sourcepackage=None, **kwargs)

    def makeDistribution(self):
        distro = FakeDistribution(self.getUniqueString())
        self._distribution_set._add(distro)
        return distro

    def makeDistroRelease(self):
        distro = self.makeDistribution()
        distroseries_name = self.getUniqueString()
        distroseries = FakeDistroSeries(distroseries_name, distro)
        self._distroseries_set._add(distroseries)
        return distroseries

    def makeSourcePackageName(self):
        sourcepackagename = FakeSourcePackageName(self.getUniqueString())
        self._sourcepackagename_set._add(sourcepackagename)
        return sourcepackagename

    def makeSourcePackage(self, distroseries=None, sourcepackagename=None):
        if distroseries is None:
            distroseries = self.makeDistroRelease()
        if sourcepackagename is None:
            sourcepackagename = self.makeSourcePackageName()
        return FakeSourcePackage(sourcepackagename, distroseries)

    def makeTeam(self, owner):
        team = FakeTeam(name=self.getUniqueString(), members=[owner])
        self._person_set._add(team)
        return team

    def makePerson(self):
        person = FakePerson(name=self.getUniqueString())
        self._person_set._add(person)
        return person

    def makeProduct(self):
        product = FakeProduct(self.getUniqueString())
        self._product_set._add(product)
        return product

    def enableDefaultStackingForProduct(self, product, branch=None):
        """Give 'product' a default stacked-on branch.

        :param product: The product to give a default stacked-on branch to.
        :param branch: The branch that should be the default stacked-on
            branch.  If not supplied, a fresh branch will be created.
        """
        if branch is None:
            branch = self.makeBranch(product=product)
        branch._mirrored = True
<<<<<<< HEAD
        product.development_focus.branch = branch
=======
        product.development_focus.user_branch = branch
        branch.last_mirrored = 'rev1'
>>>>>>> 35ec22cf
        return branch


class FakeBranchPuller:

    def __init__(self, branch_set, script_activity_set):
        self._branch_set = branch_set
        self._script_activity_set = script_activity_set

    def _getBranchPullInfo(self, branch):
        default_branch = ''
        if branch.product is not None:
            series = branch.product.development_focus
            user_branch = series.branch
            if (user_branch is not None
                and not (
                    user_branch.private
                    and branch.branch_type == BranchType.MIRRORED)):
                default_branch = '/' + user_branch.unique_name
        return (
            branch.id, branch.getPullURL(), branch.unique_name,
            default_branch)

    def getBranchPullQueue(self, branch_type):
        queue = []
        branch_type = BranchType.items[branch_type]
        for branch in self._branch_set:
            if (branch.branch_type == branch_type
                and branch.next_mirror_time < UTC_NOW):
                queue.append(self._getBranchPullInfo(branch))
        return queue

    def startMirroring(self, branch_id):
        branch = self._branch_set.get(branch_id)
        if branch is None:
            return faults.NoBranchWithID(branch_id)
        branch.last_mirror_attempt = UTC_NOW
        branch.next_mirror_time = None
        return True

    def mirrorComplete(self, branch_id, last_revision_id):
        branch = self._branch_set.get(branch_id)
        if branch is None:
            return faults.NoBranchWithID(branch_id)
        branch.last_mirrored_id = last_revision_id
        branch.last_mirrored = UTC_NOW
        branch.mirror_failures = 0
        for stacked_branch in self._branch_set:
            if stacked_branch.stacked_on is branch:
                stacked_branch.requestMirror()
        return True

    def mirrorFailed(self, branch_id, reason):
        branch = self._branch_set.get(branch_id)
        if branch is None:
            return faults.NoBranchWithID(branch_id)
        branch.mirror_failures += 1
        branch.mirror_status_message = reason
        return True

    def recordSuccess(self, name, hostname, date_started, date_completed):
        self._script_activity_set._add(
            FakeScriptActivity(name, hostname, date_started, date_completed))
        return True

    def setStackedOn(self, branch_id, stacked_on_location):
        branch = self._branch_set.get(branch_id)
        if branch is None:
            return faults.NoBranchWithID(branch_id)
        if stacked_on_location == '':
            branch.stacked_on = None
            return True
        stacked_on_location = stacked_on_location.rstrip('/')
        for stacked_on_branch in self._branch_set:
            if stacked_on_location == stacked_on_branch.url:
                branch.stacked_on = stacked_on_branch
                break
            if stacked_on_location == '/' + stacked_on_branch.unique_name:
                branch.stacked_on = stacked_on_branch
                break
        else:
            return faults.NoSuchBranch(stacked_on_location)
        return True


class FakeBranchFilesystem:

    def __init__(self, branch_set, person_set, product_set, distribution_set,
                 distroseries_set, sourcepackagename_set, factory):
        self._branch_set = branch_set
        self._person_set = person_set
        self._product_set = product_set
        self._distribution_set = distribution_set
        self._distroseries_set = distroseries_set
        self._sourcepackagename_set = sourcepackagename_set
        self._factory = factory

    def createBranch(self, requester_id, branch_path):
        if not branch_path.startswith('/'):
            return faults.InvalidPath(branch_path)
        escaped_path = unescape(branch_path.strip('/')).encode('utf-8')
        try:
            namespace_path, branch_name = escaped_path.rsplit('/', 1)
        except ValueError:
            return faults.PermissionDenied(
                "Cannot create branch at '%s'" % branch_path)
        data = BranchNamespaceSet().parse(namespace_path)
        owner = self._person_set.getByName(data['person'])
        if owner is None:
            return faults.NotFound(
                "User/team %r does not exist." % (data['person'],))
        registrant = self._person_set.get(requester_id)
        # The real code consults the branch creation policy of the product. We
        # don't need to do so here, since the tests above this layer never
        # encounter that behaviour. If they *do* change to rely on the branch
        # creation policy, the observed behaviour will be failure to raise
        # exceptions.
        if not registrant.inTeam(owner):
            return faults.PermissionDenied(
                ('%s cannot create branches owned by %s'
                 % (registrant.displayname, owner.displayname)))
        product = sourcepackage = None
        if data['product'] == '+junk':
            product = None
        elif data['product'] is not None:
            product = self._product_set.getByName(data['product'])
            if product is None:
                return faults.NotFound(
                    "Project %r does not exist." % (data['product'],))
        elif data['distribution'] is not None:
            distro = self._distribution_set.getByName(data['distribution'])
            if distro is None:
                return faults.NotFound(
                    "No such distribution: '%s'." % (data['distribution'],))
            distroseries = self._distroseries_set.getByName(
                data['distroseries'])
            if distroseries is None:
                return faults.NotFound(
                    "No such distribution series: '%s'."
                    % (data['distroseries'],))
            sourcepackagename = self._sourcepackagename_set.getByName(
                data['sourcepackagename'])
            if sourcepackagename is None:
                return faults.NotFound(
                    "No such source package: '%s'."
                    % (data['sourcepackagename'],))
            sourcepackage = FakeSourcePackage(sourcepackagename, distroseries)
        else:
            return faults.PermissionDenied(
                "Cannot create branch at '%s'" % branch_path)
        try:
            return self._factory.makeBranch(
                owner=owner, name=branch_name, product=product,
                sourcepackage=sourcepackage, registrant=registrant,
                branch_type=BranchType.HOSTED).id
        except LaunchpadValidationError, e:
            return faults.PermissionDenied(str(e))

    def requestMirror(self, requester_id, branch_id):
        self._branch_set.get(branch_id).requestMirror()

    def _canRead(self, person_id, branch):
        """Can the person 'person_id' see 'branch'?"""
        # This is a substitute for an actual launchpad.View check on the
        # branch. It doesn't have to match the behaviour exactly, as long as
        # it's stricter than the real implementation (that way, mismatches in
        # behaviour should generate explicit errors.)
        if person_id == LAUNCHPAD_SERVICES:
            return True
        if person_id == LAUNCHPAD_ANONYMOUS:
            return not branch.private
        if not branch.private:
            return True
        person = self._person_set.get(person_id)
        return person.inTeam(branch.owner)

    def _canWrite(self, person_id, branch):
        """Can the person 'person_id' write to 'branch'?"""
        if person_id in [LAUNCHPAD_ANONYMOUS, LAUNCHPAD_SERVICES]:
            return False
        if branch.branch_type != BranchType.HOSTED:
            return False
        person = self._person_set.get(person_id)
        return person.inTeam(branch.owner)

    def _serializeControlDirectory(self, requester, product_path,
                                   trailing_path):
        try:
            owner_name, product_name, bazaar = product_path.split('/')
        except ValueError:
            # Wrong number of segments -- can't be a product.
            return
        if bazaar != '.bzr':
            return
        product = self._product_set.getByName(product_name)
        if product is None:
            return
        default_branch = IBranchTarget(product).default_stacked_on_branch
        if default_branch is None:
            return
        if not self._canRead(requester, default_branch):
            return
        return (
            CONTROL_TRANSPORT,
            {'default_stack_on': escape('/' + default_branch.unique_name)},
            '/'.join([bazaar, trailing_path]))

    def _serializeBranch(self, requester_id, branch, trailing_path):
        if not self._canRead(requester_id, branch):
            return faults.PermissionDenied()
        elif branch.branch_type == BranchType.REMOTE:
            return None
        else:
            return (
                BRANCH_TRANSPORT,
                {'id': branch.id,
                 'writable': self._canWrite(requester_id, branch),
                 }, trailing_path)

    def translatePath(self, requester_id, path):
        if not path.startswith('/'):
            return faults.InvalidPath(path)
        stripped_path = path.strip('/')
        for first, second in iter_split(stripped_path, '/'):
            first = unescape(first).encode('utf-8')
            # Is it a branch?
            branch = self._branch_set._find(unique_name=first)
            if branch is not None:
                branch = self._serializeBranch(requester_id, branch, second)
                if isinstance(branch, Fault):
                    return branch
                elif branch is None:
                    break
                return branch

            # Is it a product?
            product = self._serializeControlDirectory(
                requester_id, first, second)
            if product:
                return product
        return faults.PathTranslationError(path)


class InMemoryFrontend:
    """A in-memory 'frontend' to Launchpad's branch services.

    This is an in-memory version of `LaunchpadDatabaseFrontend`.
    """

    def __init__(self):
        self._branch_set = ObjectSet()
        self._script_activity_set = ObjectSet()
        self._person_set = ObjectSet()
        self._product_set = ObjectSet()
        self._distribution_set = ObjectSet()
        self._distroseries_set = ObjectSet()
        self._sourcepackagename_set = ObjectSet()
        self._factory = FakeObjectFactory(
            self._branch_set, self._person_set, self._product_set,
            self._distribution_set, self._distroseries_set,
            self._sourcepackagename_set)
        self._puller = FakeBranchPuller(
            self._branch_set, self._script_activity_set)
        self._branchfs = FakeBranchFilesystem(
            self._branch_set, self._person_set, self._product_set,
            self._distribution_set, self._distroseries_set,
            self._sourcepackagename_set, self._factory)
        sm = getSiteManager()
        sm.registerAdapter(fake_product_to_branch_target)

    def getFilesystemEndpoint(self):
        """See `LaunchpadDatabaseFrontend`.

        Return an in-memory implementation of IBranchFileSystem that passes
        the tests in `test_codehosting`.
        """
        return self._branchfs

    def getPullerEndpoint(self):
        """See `LaunchpadDatabaseFrontend`.

        Return an in-memory implementation of IBranchPuller that passes the
        tests in `test_codehosting`.
        """
        return self._puller

    def getLaunchpadObjectFactory(self):
        """See `LaunchpadDatabaseFrontend`.

        Returns a partial, in-memory implementation of LaunchpadObjectFactory
        -- enough to pass the tests.
        """
        return self._factory

    def getBranchLookup(self):
        """See `LaunchpadDatabaseFrontend`.

        Returns a partial implementation of `IBranchLookup` -- enough to pass
        the tests.
        """
        return self._branch_set

    def getLastActivity(self, activity_name):
        """Get the last script activity with 'activity_name'."""
        return self._script_activity_set.getByName(activity_name)


class XMLRPCWrapper:
    """Wrapper around the endpoints that emulates an XMLRPC client."""

    def __init__(self, endpoint):
        self.endpoint = endpoint

    def callRemote(self, method_name, *args):
        result = getattr(self.endpoint, method_name)(*args)
        if isinstance(result, Fault):
            raise result
        return result<|MERGE_RESOLUTION|>--- conflicted
+++ resolved
@@ -201,24 +201,12 @@
         self.name = name
         self.development_focus = FakeProductSeries()
 
-<<<<<<< HEAD
-    @property
-    def default_stacked_on_branch(self):
-        b = self.development_focus.branch
-        if b is None:
-            return None
-        elif b._mirrored:
-            return b
-        else:
-            return None
-=======
 
 @adapter(FakeProduct)
 @implementer(IBranchTarget)
 def fake_product_to_branch_target(fake_product):
     """Adapt a `FakeProduct` to `IBranchTarget`."""
     return ProductBranchTarget(fake_product)
->>>>>>> 35ec22cf
 
 
 class FakeProductSeries(FakeDatabaseObject):
@@ -383,12 +371,8 @@
         if branch is None:
             branch = self.makeBranch(product=product)
         branch._mirrored = True
-<<<<<<< HEAD
-        product.development_focus.branch = branch
-=======
         product.development_focus.user_branch = branch
         branch.last_mirrored = 'rev1'
->>>>>>> 35ec22cf
         return branch
 
 
