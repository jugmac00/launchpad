import unittest

from bzrlib.urlutils import local_path_to_url

from bzrlib.branch import Branch, BzrBranchFormat7
from bzrlib.bzrdir import BzrDirFormat6, BzrDirMetaFormat1
from bzrlib.repofmt.knitrepo import RepositoryFormatKnit1
from bzrlib.repofmt.pack_repo import RepositoryFormatPackDevelopment1
from bzrlib.repofmt.weaverepo import RepositoryFormat6, RepositoryFormat7

from bzrlib.tests.repository_implementations.test_repository import (
            TestCaseWithRepository)


from canonical.codehosting.puller.tests import PullerWorkerMixin
from canonical.codehosting.tests.helpers import LoomTestMixin
from canonical.testing import reset_logging


class TestPullerWorkerFormats(TestCaseWithRepository, PullerWorkerMixin,
                              LoomTestMixin):

    def setUp(self):
        TestCaseWithRepository.setUp(self)
        # make_bzrdir relies on this being a relative filesystem path.
        self._source_branch_path = 'source-branch'
        self.worker = self.makePullerWorker(
            self.get_transport(self._source_branch_path).base)

    def tearDown(self):
        TestCaseWithRepository.tearDown(self)
        reset_logging()

    def _createSourceBranch(self, repository_format, bzrdir_format,
                            branch_format=None):
        """Make a source branch with the given formats."""
        if branch_format is not None:
            bzrdir_format.set_branch_format(branch_format)
        bd = self.make_bzrdir(self._source_branch_path, format=bzrdir_format)
        repository_format.initialize(bd)
        branch = bd.create_branch()
        tree = branch.create_checkout('source-checkout')
        tree.commit('Commit message')
        self.get_transport().delete_tree('source-checkout')
        return branch

    def assertMirrored(self, source_branch, dest_branch):
        """Assert that `dest_branch` is a mirror of `src_branch`."""
        self.assertEqual(
            source_branch.last_revision(), dest_branch.last_revision())
        # Assert that the mirrored branch is in source's format
        # XXX AndrewBennetts 2006-05-18: comparing format objects is ugly.
        # See bug 45277.
        self.assertEqual(
            source_branch.repository._format.get_format_description(),
            dest_branch.repository._format.get_format_description())
        self.assertEqual(
            source_branch.bzrdir._format.get_format_description(),
            dest_branch.bzrdir._format.get_format_description())

    def _testMirrorFormat(self, repository_format, bzrdir_format):
        """Mirror a branch and assert that its got the right format."""
        src_branch = self._createSourceBranch(
            repository_format, bzrdir_format)
        self.worker.mirror()
        dest_branch = Branch.open(self.worker.dest)
        self.assertMirrored(src_branch, dest_branch)

<<<<<<< HEAD
    def _makeStackedBranch(self, relpath, base_branch):
        """Make and return a stacked branch."""
        revision_id = base_branch.last_revision()
        stacked_branch_url = self.get_transport(relpath).base
        stacked_bzrdir = base_branch.bzrdir.sprout(
            stacked_branch_url, revision_id, stacked=True)
        return stacked_bzrdir.open_branch()

    def test_stackedBranch(self):
        # When we mirror a stacked branch for the first time, the mirrored
        # branch has the same stacked-on branch.
        base_branch = self._createSourceBranch(
            RepositoryFormatPackDevelopment1(),
            BzrDirMetaFormat1(),
            branch_format=BzrBranchFormat7())
        stacked_branch = self._makeStackedBranch(
            'stacked-branch', base_branch)
        worker = self.makePullerWorker(stacked_branch.base)
        worker.mirror()
        mirrored_branch = Branch.open(worker.dest)
        self.assertMirrored(stacked_branch, mirrored_branch)
        orig = stacked_branch.get_stacked_on()
        mirrored = mirrored_branch.get_stacked_on()
        self.assertEqual(orig, mirrored)

    def test_loomBranch(self):
        # When we mirror a loom branch for the first time....
        branch = self._createSourceBranch(
            RepositoryFormatPackDevelopment1(),
            BzrDirMetaFormat1())
        self.loomify(branch)
        self.worker.mirror()
        mirrored_branch = Branch.open(self.worker.dest)
        self.assertMirrored(branch, mirrored_branch)

    # XXX: These next three tests should be implemented against all supported
    # repository formats using bzrlib's test adaptation APIs. Unfortunately,
    # this API changes between 1.5 and 1.6, so it'd be a bit silly to do the
    # work now.
=======
    # XXX: JonathanLange 2008-06-25: These next three tests should be
    # implemented against all supported repository formats using bzrlib's test
    # adaptation APIs. Unfortunately, this API changes between 1.5 and 1.6, so
    # it'd be a bit silly to do the work now.
>>>>>>> 586a409a
    def testMirrorKnitAsKnit(self):
        # Create a source branch in knit format, and check that the mirror is
        # in knit format.
        self._testMirrorFormat(RepositoryFormatKnit1(), BzrDirMetaFormat1())

    def testMirrorMetaweaveAsMetaweave(self):
        # Create a source branch in metaweave format, and check that the
        # mirror is in metaweave format.
        self._testMirrorFormat(RepositoryFormat7(), BzrDirMetaFormat1())

    def testMirrorWeaveAsWeave(self):
        # Create a source branch in weave format, and check that the mirror is
        # in weave format.
        self._testMirrorFormat(RepositoryFormat6(), BzrDirFormat6())

    def testSourceFormatChange(self):
        # If a branch that has already been mirrored changes format, then we
        # when we re-mirror the branch, the mirror will acquire the new
        # format.

        # Create and mirror a branch in weave format.
        self._createSourceBranch(RepositoryFormat7(), BzrDirMetaFormat1())
        self.worker.mirror()

        # Change the branch to knit format and mirror again.
        self.get_transport().delete_tree(self._source_branch_path)
        self._createSourceBranch(RepositoryFormatKnit1(), BzrDirMetaFormat1())
        self.worker.mirror()

        # The mirrored branch should now be in knit format.
        self.assertMirrored(
            Branch.open(self.worker.source), Branch.open(self.worker.dest))


def test_suite():
    return unittest.TestLoader().loadTestsFromName(__name__)<|MERGE_RESOLUTION|>--- conflicted
+++ resolved
@@ -66,7 +66,6 @@
         dest_branch = Branch.open(self.worker.dest)
         self.assertMirrored(src_branch, dest_branch)
 
-<<<<<<< HEAD
     def _makeStackedBranch(self, relpath, base_branch):
         """Make and return a stacked branch."""
         revision_id = base_branch.last_revision()
@@ -102,16 +101,10 @@
         mirrored_branch = Branch.open(self.worker.dest)
         self.assertMirrored(branch, mirrored_branch)
 
-    # XXX: These next three tests should be implemented against all supported
-    # repository formats using bzrlib's test adaptation APIs. Unfortunately,
-    # this API changes between 1.5 and 1.6, so it'd be a bit silly to do the
-    # work now.
-=======
     # XXX: JonathanLange 2008-06-25: These next three tests should be
     # implemented against all supported repository formats using bzrlib's test
     # adaptation APIs. Unfortunately, this API changes between 1.5 and 1.6, so
     # it'd be a bit silly to do the work now.
->>>>>>> 586a409a
     def testMirrorKnitAsKnit(self):
         # Create a source branch in knit format, and check that the mirror is
         # in knit format.
