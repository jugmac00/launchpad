--- conflicted
+++ resolved
@@ -192,19 +192,7 @@
 
         to_mirror.mirror()
         mirrored_branch = bzrlib.branch.Branch.open(to_mirror.dest)
-<<<<<<< HEAD
         self.assertEqual(NULL_REVISION, mirrored_branch.last_revision())
-
-        # make sure that the last mirrored revision is recorded as a string
-        transaction.abort()
-        branch = database.Branch.get(1)
-        self.assertNotEqual(None, branch.last_mirrored_id)
-        self.assertEqual(NULL_REVISION, branch.last_mirrored_id)
-
-=======
-        self.assertEqual(
-            NULL_REVISION, ensure_null(mirrored_branch.last_revision()))
->>>>>>> c78d3fef
 
 
 class TestPullerWorkerFormats(TestCaseWithRepository, PullerWorkerMixin):
