# Copyright 2008 Canonical Ltd.  All rights reserved.


import os
import unittest
import shutil

from bzrlib.tests import TestCase, TestCaseInTempDir
from bzrlib import errors as bzr_errors
from bzrlib import urlutils

<<<<<<< HEAD
=======
from canonical.codehosting.sftp import (FatLocalTransport,
    TransportSFTPServer, FileIsADirectory)
>>>>>>> 72f8552a
from twisted.conch.ssh import filetransfer
from twisted.conch.interfaces import ISFTPServer
from twisted.internet import defer
from twisted.python import failure
from twisted.python.util import mergeFunctionMetadata
from twisted.trial.unittest import TestCase as TrialTestCase

from canonical.config import config
from canonical.codehosting.sftp import FatLocalTransport, TransportSFTPServer
from canonical.codehosting.sshserver import LaunchpadAvatar
from canonical.codehosting.tests.helpers import FakeLaunchpad
from canonical.codehosting.transport import BlockingProxy


class AsyncTransport:
    """Why are you even looking at this?

    This wraps around a Bazaar transport and makes all of its methods return
    Deferreds using maybeDeferred.

    In addition to normal Bazaar transport methods, this also supports
    writeChunk and local_realPath.
    """

    def __init__(self, transport):
        self._transport = transport

    def __getattr__(self, name):
        maybe_method = getattr(self._transport, name)
        if not callable(maybe_method):
            return maybe_method
        def defer_it(*args, **kwargs):
            return defer.maybeDeferred(maybe_method, *args, **kwargs)
        return mergeFunctionMetadata(maybe_method, defer_it)


class TestSFTPAdapter(TrialTestCase):

    def makeLaunchpadAvatar(self):
        fake_launchpad = FakeLaunchpad()
        user_dict = fake_launchpad.getUser(1)
        user_dict['initialBranches'] = []
        authserver = BlockingProxy(fake_launchpad)
        return LaunchpadAvatar(user_dict['name'], None, user_dict, authserver)

    def test_canAdaptToSFTPServer(self):
        server = ISFTPServer(self.makeLaunchpadAvatar())
        self.assertIsInstance(server, TransportSFTPServer)
        deferred = server.makeDirectory('~testuser/firefox/baz/.bzr', 0777)
        self.addCleanup(shutil.rmtree, config.codehosting.branches_root)
        return deferred


class TestSFTPServer(TrialTestCase, TestCaseInTempDir):

    def setUp(self):
        TrialTestCase.setUp(self)
        TestCaseInTempDir.setUp(self)
        transport = AsyncTransport(
            FatLocalTransport(urlutils.local_path_to_url('.')))
        self.sftp_server = TransportSFTPServer(transport)

    def test_writeChunk(self):
        handle = self.sftp_server.openFile('foo', 0, {})
        handle.writeChunk(0, 'bar')
        handle.close()
        self.failUnlessExists('foo')
        self.assertFileEqual('bar', 'foo')

    def test_writeChunkError(self):
        os.mkdir('foo')
        handle = self.sftp_server.openFile('foo', 0, {})
        deferred = handle.writeChunk(0, 'bar')
        return self.assertFailure(deferred, filetransfer.SFTPError)

    def test_readChunk(self):
        self.build_tree_contents([('foo', 'bar')])
        handle = self.sftp_server.openFile('foo', 0, {})
        deferred = handle.readChunk(1, 2)
        return deferred.addCallback(self.assertEqual, 'ar')

    def test_readChunkError(self):
        handle = self.sftp_server.openFile('foo', 0, {})
        deferred = handle.readChunk(1, 2)
        return self.assertFailure(deferred, filetransfer.SFTPError)

    def test_setAttrs(self):
        self.build_tree_contents([('foo', 'bar')])
        self.sftp_server.openFile('foo', 0, {}).setAttrs({})

    def test_getAttrs(self):
        self.build_tree_contents([('foo', 'bar')])
        self.assertEqual({}, self.sftp_server.openFile('foo', 0,
                         {}).getAttrs())

    def test_ServersetAttrs(self):
        self.build_tree_contents([('foo', 'bar')])
        self.sftp_server.setAttrs('foo', {})

    def test_ServergetAttrs(self):
        self.build_tree_contents([('foo', 'bar')])
        self.assertEqual({}, self.sftp_server.getAttrs('foo', False))

    def test_removeFile(self):
        self.build_tree_contents([('foo', 'bar')])
        self.sftp_server.removeFile('foo')
        self.failIfExists('foo')

    def test_removeFileError(self):
        deferred = self.sftp_server.removeFile('foo')
        return self.assertFailure(deferred, filetransfer.SFTPError)

    def test_renameFile(self):
        self.build_tree_contents([('foo', 'bar')])
        self.sftp_server.renameFile('foo', 'baz')
        self.failIfExists('foo')
        self.failUnlessExists('baz')

    def test_renameFileError(self):
        deferred = self.sftp_server.renameFile('foo', 'baz')
        return self.assertFailure(deferred, filetransfer.SFTPError)

    def test_makeDirectory(self):
        self.sftp_server.makeDirectory('foo', {'permissions': 0777})
        self.assertTrue(os.path.isdir('foo'), 'foo is not a directory')

    def test_makeDirectoryError(self):
        deferred = self.sftp_server.makeDirectory(
            'foo/bar', {'permissions': 0777})
        return self.assertFailure(deferred, filetransfer.SFTPError)

    def test_removeDirectory(self):
        os.mkdir('foo')
        self.sftp_server.removeDirectory('foo')
        self.failIfExists('foo')

    def test_removeDirectoryError(self):
        deferred = self.sftp_server.removeDirectory('foo')
        return self.assertFailure(deferred, filetransfer.SFTPError)

    def test_gotVersion(self):
        extended = self.sftp_server.gotVersion('version', {})
        self.assertEqual({}, extended)

    def test_extendedRequest(self):
        # We don't support any extensions.
        self.assertRaises(
            NotImplementedError, self.sftp_server.extendedRequest,
            'foo', 'bar')

    def test_realPath(self):
        os.symlink('foo', 'bar')
        deferred = self.sftp_server.realPath('bar')
        return deferred.addCallback(self.assertEqual, os.path.abspath('foo'))

    def test_makeLink(self):
        self.assertRaises(NotImplementedError, self.sftp_server.makeLink,
                          'foo', 'bar')

    def test_readLink(self):
        self.assertRaises(NotImplementedError, self.sftp_server.readLink,
                          'foo')

    def test_openDirectory(self):
        self.build_tree(['foo/', 'foo/bar/', 'foo/baz'])
        deferred = self.sftp_server.openDirectory('foo')
        def check_open_directory(directory):
            self.assertEqual(set(['baz', 'bar']), set(directory))
            directory.close()
<<<<<<< HEAD
        deferred.addCallback(check_open_directory)
        return deferred
=======
        return deferred.addCallback(assertAndStuff)

    def test_openDirectoryError(self):
        deferred = self.sftp_server.openDirectory('foo')
        return self.assertFailure(deferred, filetransfer.SFTPError)
>>>>>>> 72f8552a

    def test_translatePermissionDenied(self):
        exception = bzr_errors.PermissionDenied('foo')
        self.do_translation_test(exception, filetransfer.FX_PERMISSION_DENIED)

    def test_translateNoSuchFile(self):
        exception = bzr_errors.NoSuchFile('foo')
        self.do_translation_test(exception, filetransfer.FX_NO_SUCH_FILE)

    def test_translateFileExists(self):
        exception = bzr_errors.FileExists('foo')
        self.do_translation_test(
            exception, filetransfer.FX_FILE_ALREADY_EXISTS)

    def test_translateFileIsADirectory(self):
        exception = FileIsADirectory('foo')
        self.do_translation_test(
            exception, filetransfer.FX_FILE_IS_A_DIRECTORY)

    def test_translateRandomError(self):
        exception = KeyboardInterrupt()
        result = self.assertRaises(KeyboardInterrupt,
            self.sftp_server.translateError,
            failure.Failure(exception))
        self.assertIs(result, exception)

    def do_translation_test(self, exception, sftp_code):
        result = self.assertRaises(filetransfer.SFTPError,
            self.sftp_server.translateError,
            failure.Failure(exception))
        self.assertEqual(sftp_code, result.code)
        self.assertEqual(str(exception), result.message)


def test_suite():
    return unittest.TestLoader().loadTestsFromName(__name__)<|MERGE_RESOLUTION|>--- conflicted
+++ resolved
@@ -9,11 +9,8 @@
 from bzrlib import errors as bzr_errors
 from bzrlib import urlutils
 
-<<<<<<< HEAD
-=======
 from canonical.codehosting.sftp import (FatLocalTransport,
     TransportSFTPServer, FileIsADirectory)
->>>>>>> 72f8552a
 from twisted.conch.ssh import filetransfer
 from twisted.conch.interfaces import ISFTPServer
 from twisted.internet import defer
@@ -183,16 +180,11 @@
         def check_open_directory(directory):
             self.assertEqual(set(['baz', 'bar']), set(directory))
             directory.close()
-<<<<<<< HEAD
-        deferred.addCallback(check_open_directory)
-        return deferred
-=======
-        return deferred.addCallback(assertAndStuff)
+        return deferred.addCallback(check_open_directory)
 
     def test_openDirectoryError(self):
         deferred = self.sftp_server.openDirectory('foo')
         return self.assertFailure(deferred, filetransfer.SFTPError)
->>>>>>> 72f8552a
 
     def test_translatePermissionDenied(self):
         exception = bzr_errors.PermissionDenied('foo')
