# Copyright 2008 Canonical Ltd.  All rights reserved.


import os
import unittest
import shutil

from bzrlib.tests import TestCase, TestCaseInTempDir
from bzrlib import errors as bzr_errors
from bzrlib import urlutils

from twisted.conch.ssh import filetransfer
from twisted.internet import defer
from twisted.python import failure
<<<<<<< HEAD
from twisted.conch.interfaces import ISFTPServer
from twisted.internet import defer
from twisted.python.util import mergeFunctionMetadata
from twisted.trial.unittest import TestCase as TrialTestCase

from canonical.config import config
from canonical.codehosting.sftp import FatLocalTransport, TransportSFTPServer
from canonical.codehosting.sshserver import LaunchpadAvatar
from canonical.codehosting.tests.helpers import FakeLaunchpad
from canonical.codehosting.transport import BlockingProxy


class AsyncTransport:
    """Why are you even looking at this?

    This wraps around a Bazaar transport and makes all of its methods return
    Deferreds using maybeDeferred.

    In addition to normal Bazaar transport methods, this also supports
    writeChunk and local_realPath.
    """

    def __init__(self, transport):
        self._transport = transport

    def __getattr__(self, name):
        maybe_method = getattr(self._transport, name)
        if not callable(maybe_method):
            return maybe_method
        def defer_it(*args, **kwargs):
            return defer.maybeDeferred(maybe_method, *args, **kwargs)
        return mergeFunctionMetadata(maybe_method, defer_it)


class TestSFTPAdapter(TrialTestCase):

    def makeLaunchpadAvatar(self):
        fake_launchpad = FakeLaunchpad()
        user_dict = fake_launchpad.getUser(1)
        user_dict['initialBranches'] = []
        authserver = BlockingProxy(fake_launchpad)
        return LaunchpadAvatar(user_dict['name'], None, user_dict, authserver)

    def test_canAdaptToSFTPServer(self):
        server = ISFTPServer(self.makeLaunchpadAvatar())
        self.assertIsInstance(server, TransportSFTPServer)
        deferred = server.makeDirectory('~testuser/firefox/baz/.bzr', 0777)
        self.addCleanup(shutil.rmtree, config.codehosting.branches_root)
        return deferred
=======
from twisted.python.util import mergeFunctionMetadata
from twisted.trial.unittest import TestCase as TrialTestCase
>>>>>>> f7721926


class AsyncTransport:
    """Why are you even looking at this?

    This wraps around a Bazaar transport and makes all of its methods return
    Deferreds using maybeDeferred.

    In addition to normal Bazaar transport methods, this also supports
    writeChunk and local_realPath.
    """

    def __init__(self, transport):
        self._transport = transport

    def __getattr__(self, name):
        maybe_method = getattr(self._transport, name)
        if not callable(maybe_method):
            return maybe_method
        def defer_it(*args, **kwargs):
            return defer.maybeDeferred(maybe_method, *args, **kwargs)
        return mergeFunctionMetadata(maybe_method, defer_it)


class TestSFTPServer(TrialTestCase, TestCaseInTempDir):

    def setUp(self):
        TrialTestCase.setUp(self)
        TestCaseInTempDir.setUp(self)
        transport = AsyncTransport(
            FatLocalTransport(urlutils.local_path_to_url('.')))
        self.sftp_server = TransportSFTPServer(transport)

    def test_writeChunk(self):
        handle = self.sftp_server.openFile('foo', 0, {})
        handle.writeChunk(0, 'bar')
        handle.close()
        self.failUnlessExists('foo')
        self.assertFileEqual('bar', 'foo')

    def test_readChunk(self):
        self.build_tree_contents([('foo', 'bar')])
        handle = self.sftp_server.openFile('foo', 0, {})
        deferred = handle.readChunk(1, 2)
        return deferred.addCallback(self.assertEqual, 'ar')
<<<<<<< HEAD
=======

    def test_readChunkError(self):
        handle = self.sftp_server.openFile('foo', 0, {})
        deferred = handle.readChunk(1, 2)
        return self.assertFailure(deferred, filetransfer.SFTPError)
>>>>>>> f7721926

    def test_setAttrs(self):
        self.build_tree_contents([('foo', 'bar')])
        self.sftp_server.openFile('foo', 0, {}).setAttrs({})

    def test_getAttrs(self):
        self.build_tree_contents([('foo', 'bar')])
        self.assertEqual({}, self.sftp_server.openFile('foo', 0,
                         {}).getAttrs())

    def test_ServersetAttrs(self):
        self.build_tree_contents([('foo', 'bar')])
        self.sftp_server.setAttrs('foo', {})

    def test_ServergetAttrs(self):
        self.build_tree_contents([('foo', 'bar')])
        self.assertEqual({}, self.sftp_server.getAttrs('foo', False))

    def test_removeFile(self):
        self.build_tree_contents([('foo', 'bar')])
        self.sftp_server.removeFile('foo')
        self.failIfExists('foo')

    def test_renameFile(self):
        self.build_tree_contents([('foo', 'bar')])
        self.sftp_server.renameFile('foo', 'baz')
        self.failIfExists('foo')
        self.failUnlessExists('baz')

    def test_makeDirectory(self):
        self.sftp_server.makeDirectory('foo', {'permissions': 0777})
        self.assertTrue(os.path.isdir('foo'), 'foo is not a directory')

    def test_removeDirectory(self):
        os.mkdir('foo')
        self.sftp_server.removeDirectory('foo')
        self.failIfExists('foo')

    def test_gotVersion(self):
        extended = self.sftp_server.gotVersion('version', {})
        self.assertEqual({}, extended)

    def test_extendedRequest(self):
        # We don't support any extensions.
        self.assertRaises(
            NotImplementedError, self.sftp_server.extendedRequest,
            'foo', 'bar')

    def test_realPath(self):
        os.symlink('foo', 'bar')
        deferred = self.sftp_server.realPath('bar')
        return deferred.addCallback(self.assertEqual, os.path.abspath('foo'))

    def test_makeLink(self):
        self.assertRaises(NotImplementedError, self.sftp_server.makeLink,
                          'foo', 'bar')

    def test_readLink(self):
        self.assertRaises(NotImplementedError, self.sftp_server.readLink,
                          'foo')

    def test_openDirectory(self):
        self.build_tree(['foo/', 'foo/bar/', 'foo/baz'])
        deferred = self.sftp_server.openDirectory('foo')
<<<<<<< HEAD
        def check_open_directory(directory):
            self.assertEqual(set(['baz', 'bar']), set(directory))
            directory.close()
        deferred.addCallback(check_open_directory)
        return deferred
=======
        def assertAndStuff(directory):
            self.assertEqual(set(['baz', 'bar']), set(directory))
            directory.close()
        deferred.addCallback(assertAndStuff)
>>>>>>> f7721926

    def test_translatePermissionDenied(self):
        exception = bzr_errors.PermissionDenied('foo')
        self.do_translation_test(exception, filetransfer.FX_PERMISSION_DENIED)

    def test_translateNoSuchFile(self):
        exception = bzr_errors.NoSuchFile('foo')
        self.do_translation_test(exception, filetransfer.FX_NO_SUCH_FILE)

    def test_translateFileExists(self):
        exception = bzr_errors.FileExists('foo')
        self.do_translation_test(
            exception, filetransfer.FX_FILE_ALREADY_EXISTS)

    def test_translateRandomError(self):
        exception = KeyboardInterrupt()
        result = self.assertRaises(KeyboardInterrupt,
            self.sftp_server.translateError,
            failure.Failure(exception))
        self.assertIs(result, exception)

    def do_translation_test(self, exception, sftp_code):
        result = self.assertRaises(filetransfer.SFTPError,
            self.sftp_server.translateError,
            failure.Failure(exception))
        self.assertEqual(sftp_code, result.code)
        self.assertEqual(str(exception), result.message)


def test_suite():
    return unittest.TestLoader().loadTestsFromName(__name__)<|MERGE_RESOLUTION|>--- conflicted
+++ resolved
@@ -10,11 +10,9 @@
 from bzrlib import urlutils
 
 from twisted.conch.ssh import filetransfer
+from twisted.conch.interfaces import ISFTPServer
 from twisted.internet import defer
 from twisted.python import failure
-<<<<<<< HEAD
-from twisted.conch.interfaces import ISFTPServer
-from twisted.internet import defer
 from twisted.python.util import mergeFunctionMetadata
 from twisted.trial.unittest import TestCase as TrialTestCase
 
@@ -62,32 +60,6 @@
         deferred = server.makeDirectory('~testuser/firefox/baz/.bzr', 0777)
         self.addCleanup(shutil.rmtree, config.codehosting.branches_root)
         return deferred
-=======
-from twisted.python.util import mergeFunctionMetadata
-from twisted.trial.unittest import TestCase as TrialTestCase
->>>>>>> f7721926
-
-
-class AsyncTransport:
-    """Why are you even looking at this?
-
-    This wraps around a Bazaar transport and makes all of its methods return
-    Deferreds using maybeDeferred.
-
-    In addition to normal Bazaar transport methods, this also supports
-    writeChunk and local_realPath.
-    """
-
-    def __init__(self, transport):
-        self._transport = transport
-
-    def __getattr__(self, name):
-        maybe_method = getattr(self._transport, name)
-        if not callable(maybe_method):
-            return maybe_method
-        def defer_it(*args, **kwargs):
-            return defer.maybeDeferred(maybe_method, *args, **kwargs)
-        return mergeFunctionMetadata(maybe_method, defer_it)
 
 
 class TestSFTPServer(TrialTestCase, TestCaseInTempDir):
@@ -111,14 +83,11 @@
         handle = self.sftp_server.openFile('foo', 0, {})
         deferred = handle.readChunk(1, 2)
         return deferred.addCallback(self.assertEqual, 'ar')
-<<<<<<< HEAD
-=======
 
     def test_readChunkError(self):
         handle = self.sftp_server.openFile('foo', 0, {})
         deferred = handle.readChunk(1, 2)
         return self.assertFailure(deferred, filetransfer.SFTPError)
->>>>>>> f7721926
 
     def test_setAttrs(self):
         self.build_tree_contents([('foo', 'bar')])
@@ -183,18 +152,11 @@
     def test_openDirectory(self):
         self.build_tree(['foo/', 'foo/bar/', 'foo/baz'])
         deferred = self.sftp_server.openDirectory('foo')
-<<<<<<< HEAD
         def check_open_directory(directory):
             self.assertEqual(set(['baz', 'bar']), set(directory))
             directory.close()
         deferred.addCallback(check_open_directory)
         return deferred
-=======
-        def assertAndStuff(directory):
-            self.assertEqual(set(['baz', 'bar']), set(directory))
-            directory.close()
-        deferred.addCallback(assertAndStuff)
->>>>>>> f7721926
 
     def test_translatePermissionDenied(self):
         exception = bzr_errors.PermissionDenied('foo')
