--- conflicted
+++ resolved
@@ -488,30 +488,12 @@
         print error
         return failure
 
-<<<<<<< HEAD
-    def makePullerMaster(self):
+    def makePullerMaster(self, cls=scheduler.PullerMaster):
         """Construct a PullerMaster suited to the test environment."""
-        puller_master = scheduler.PullerMaster(
-            self.db_branch.id, local_path_to_url('src-branch'),
-            self.db_branch.unique_name, self.db_branch.branch_type,
-            logging.getLogger(), self.client)
-=======
-    def makePullerMaster(self, cls=scheduler.PullerMaster):
-        """XXX."""
         return cls(
             self.db_branch.id, local_path_to_url('src-branch'),
             self.db_branch.unique_name, self.db_branch.branch_type,
             logging.getLogger(), self.client)
-
-    def test_mirror(self):
-        """Actually mirror a branch using a worker sub-process.
-
-        This test actually launches a worker process and makes sure that it
-        runs successfully and that we report the successful run.
-        """
-        revision_id = self.bzr_tree.branch.last_revision()
-        puller_master = self.makePullerMaster()
->>>>>>> 4ba09d76
         puller_master.destination_url = os.path.abspath('dest-branch')
         return puller_master
 
@@ -541,8 +523,25 @@
         deferred.addCallback(check_branch_mirrored)
 
         return deferred
-
-<<<<<<< HEAD
+    def test_lock_with_magic_id(self):
+        """When the subprocess locks a branch, it is locked with the right ID.
+        """
+        puller_master = self.makePullerMaster(PullerMasterWithLockID)
+        puller_master.destination_url = os.path.abspath('dest-branch')
+        puller_master.lock_ids = []
+        script = open('script.py', 'w')
+        script.write(check_lock_id_script)
+        script.close()
+        puller_master.path_to_script = os.path.abspath('script.py')
+
+        deferred = puller_master.mirror().addErrback(self._dumpError)
+
+        def checkID(ignored):
+            self.assertEqual(
+                puller_master.lock_ids, [puller_master.getLockID()])
+
+        return deferred.addCallback(checkID)
+
     def test_mirror_with_destination_locked(self):
         # If the destination branch is locked, the worker should break the
         # lock and mirror the branch regardless.
@@ -574,26 +573,6 @@
         deferred.addCallback(check_branch_mirrored)
 
         return deferred
-
-=======
-    def test_lock_with_magic_id(self):
-        """When the subprocess locks a branch, it is locked with the right ID.
-        """
-        puller_master = self.makePullerMaster(PullerMasterWithLockID)
-        puller_master.destination_url = os.path.abspath('dest-branch')
-        puller_master.lock_ids = []
-        script = open('script.py', 'w')
-        script.write(check_lock_id_script)
-        script.close()
-        puller_master.path_to_script = os.path.abspath('script.py')
-
-        deferred = puller_master.mirror().addErrback(self._dumpError)
-
-        def checkID(ignored):
-            self.assertEqual(
-                puller_master.lock_ids, [puller_master.getLockID()])
-
-        return deferred.addCallback(checkID)
 
 
 class PullerMasterProtocolWithLockID(scheduler.PullerMasterProtocol):
@@ -629,7 +608,6 @@
 protocol.sendEvent('lock_id', b.control_files._lock.peek()['user'])
 b.unlock()
 """
->>>>>>> 4ba09d76
 
 def test_suite():
     return unittest.TestLoader().loadTestsFromName(__name__)