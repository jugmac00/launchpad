#!/usr/bin/python
# Copyright 2004-2006 Canonical Ltd.  All rights reserved.

"""Import version control metadata from a Bazaar branch into the database."""

__metaclass__ = type

__all__ = [
    "BzrSync",
    ]

import logging
from StringIO import StringIO
import urlparse

import pytz
from zope.component import getUtility
from bzrlib.branch import BzrBranchFormat4
from bzrlib.diff import show_diff_trees
from bzrlib.log import log_formatter, show_log
from bzrlib.revision import NULL_REVISION
from bzrlib.repofmt.weaverepo import (
    RepositoryFormat4, RepositoryFormat5, RepositoryFormat6)
import transaction

from canonical.codehosting.puller.worker import BranchOpener
from canonical.config import config
from canonical.launchpad.interfaces import (
    BranchFormat, BranchSubscriptionNotificationLevel, BugBranchStatus,
    ControlFormat, IBranchRevisionSet, IBugBranchSet, IBugSet,
    IStaticDiffJobSource, IRevisionSet, NotFoundError, RepositoryFormat)
from canonical.launchpad.mailout.branch import (
    send_branch_revision_notifications)
from canonical.launchpad.webapp.uri import URI


UTC = pytz.timezone('UTC')
# Use at most the first 100 characters of the commit message.
SUBJECT_COMMIT_MESSAGE_LENGTH = 100


class BadLineInBugsProperty(Exception):
    """Raised when the scanner encounters a bad line in a bug property."""


class RevisionModifiedError(Exception):
    """An error indicating that a revision has been modified."""
    pass


class InvalidStackedBranchURL(Exception):
    """Raised when we try to scan a branch stacked on an invalid URL."""


def set_bug_branch_status(bug, branch, status):
    """Ensure there's a BugBranch for 'bug' and 'branch' set to 'status'.

    This creates a BugBranch if one doesn't exist, and changes the status if
    it does. If a BugBranch is created, the registrant is the branch owner.

    :return: The updated BugBranch.
    """
    bug_branch_set = getUtility(IBugBranchSet)
    bug_branch = bug_branch_set.getBugBranch(bug, branch)
    if bug_branch is None:
        return bug_branch_set.new(
            bug=bug, branch=branch, status=status, registrant=branch.owner)
    if bug_branch.status != BugBranchStatus.BESTFIX:
        bug_branch.status = status
    return bug_branch


def get_diff(db_branch, bzr_branch, bzr_revision):
    """Return the diff for `bzr_revision` on `bzr_branch`.

    :param db_branch: A `canonical.launchpad.databse.Branch` object.
    :param bzr_branch: A `bzrlib.branch.Branch` object.
    :param bzr_revision: A Bazaar `Revision` object.
    :return: A byte string that is the diff of the changes introduced by
        `bzr_revision` on `bzr_branch`.
    """
    if len(bzr_revision.parent_ids) > 0:
        basis = bzr_revision.parent_ids[0]
    else:
<<<<<<< HEAD
        basis = NULL_REVISION
    basis_spec = 'revid:%s' % basis
    revision_spec = 'revid:%s' % bzr_revision.revision_id
    diff_job = getUtility(IStaticDiffJobSource).create(
        db_branch, basis_spec, revision_spec)
    static_diff = diff_job.run()
    transaction.commit()
    lfa = static_diff.diff.diff_text
    lfa.open()
    revision_diff = lfa.read().decode('utf8', 'replace')
    static_diff.destroySelf()
    return revision_diff
=======
        # can't get both trees at once, so one at a time
        tree_new = repo.revision_tree(bzr_revision.revision_id)
        tree_old = repo.revision_tree(NULL_REVISION)

    diff_content = StringIO()
    show_diff_trees(tree_old, tree_new, diff_content)
    raw_diff = diff_content.getvalue()
    return raw_diff.decode('utf8', 'replace')
>>>>>>> 2ddde858


def get_revision_message(bzr_branch, bzr_revision):
    """Return the log message for `bzr_revision` on `bzr_branch`.

    :param bzr_branch: A `bzrlib.branch.Branch` object.
    :param bzr_revision: A Bazaar `Revision` object.
    :return: The commit message entered for `bzr_revision`.
    """
    outf = StringIO()
    lf = log_formatter('long', to_file=outf)
    rev_id = bzr_revision.revision_id
    rev1 = rev2 = bzr_branch.revision_id_to_revno(rev_id)
    if rev1 == 0:
        rev1 = None
        rev2 = None

    show_log(bzr_branch,
             lf,
             start_revision=rev1,
             end_revision=rev2,
             verbose=True)
    return outf.getvalue()


class BugBranchLinker:
    """Links branches to bugs based on revision metadata."""

    def __init__(self, db_branch):
        self.db_branch = db_branch

    def _parseBugLine(self, line):
        """Parse a line from a bug property.

        :param line: A line from a Bazaar bug property.
        :raise BadLineInBugsProperty: if the line is invalid.
        :return: (bug_url, bug_id) if the line is good, None if the line
            should be skipped.
        """
        valid_statuses = {'fixed': BugBranchStatus.FIXAVAILABLE}
        line = line.strip()

        # Skip blank lines.
        if len(line) == 0:
            return None

        # Lines must be <url> <status>.
        try:
            url, status = line.split(None, 2)
        except ValueError:
            raise BadLineInBugsProperty('Invalid line: %r' % line)
        protocol, host, path, ignored, ignored = urlparse.urlsplit(url)

        # Skip URLs that don't point to Launchpad.
        if host != 'launchpad.net':
            return None

        # Don't allow Launchpad URLs that aren't /bugs/<integer>.
        try:
            # Remove empty path segments.
            bug_segment, bug_id = [
                segment for segment in path.split('/') if len(segment) > 0]
            if bug_segment != 'bugs':
                raise ValueError('Bad path segment')
            bug = int(path.split('/')[-1])
        except ValueError:
            raise BadLineInBugsProperty('Invalid bug reference: %s' % url)

        # Make sure the status is acceptable.
        try:
            status = valid_statuses[status.lower()]
        except KeyError:
            raise BadLineInBugsProperty('Invalid bug status: %r' % status)
        return bug, status

    def extractBugInfo(self, bug_property):
        """Parse bug information out of the given revision property.

        :param bug_status_prop: A string containing lines of
            '<bug_url> <status>'.
        :return: dict mapping bug IDs to BugBranchStatuses.
        """
        bug_statuses = {}
        for line in bug_property.splitlines():
            try:
                parsed_line = self._parseBugLine(line)
                if parsed_line is None:
                    continue
                bug, status = parsed_line
            except BadLineInBugsProperty, e:
                continue
            bug_statuses[bug] = status
        return bug_statuses

    def createBugBranchLinksForRevision(self, bzr_revision):
        """Create bug-branch links for a revision.

        This looks inside the 'bugs' property of the given Bazaar revision and
        creates a BugBranch record for each bug mentioned.
        """
        bug_property = bzr_revision.properties.get('bugs', None)
        if bug_property is None:
            return
        bug_set = getUtility(IBugSet)
        for bug_id, status in self.extractBugInfo(bug_property).iteritems():
            try:
                bug = bug_set.get(bug_id)
            except NotFoundError:
                pass
            else:
                set_bug_branch_status(bug, self.db_branch, status)


class BranchMailer:
    """Handles mail notifications for changes to the code in a branch."""

    def __init__(self, trans_manager, db_branch):
        self.trans_manager = trans_manager
        self.db_branch = db_branch
        self.pending_emails = []
        self.subscribers_want_notification = False
        self.initial_scan = None
        self.email_from = config.canonical.noreply_from_address

    def initializeEmailQueue(self, initial_scan):
        """Create an email queue and determine whether to create diffs.

        In order to avoid creating diffs when no one is interested in seeing
        it, we check all the branch subscriptions first, and decide here
        whether or not to generate the revision diffs as the branch is scanned.

        See XXX comment in `sendRevisionNotificationEmails` for the reason
        behind the queue itself.
        """
        self.pending_emails = []
        self.subscribers_want_notification = False

        diff_levels = (BranchSubscriptionNotificationLevel.DIFFSONLY,
                       BranchSubscriptionNotificationLevel.FULL)

        subscriptions = self.db_branch.getSubscriptionsByLevel(diff_levels)
        self.subscribers_want_notification = (subscriptions.count() > 0)

        # If db_history is empty, then this is the initial scan of the
        # branch.  We only want to send one email for the initial scan
        # of a branch, not one for each revision.
        self.initial_scan = initial_scan

    def generateEmailForRemovedRevisions(self, removed_history):
        """Notify subscribers of removed revisions.

        When the history is shortened, and email is sent that says this. This
        will never happen for a newly scanned branch, so not checking that
        here.
        """
        if not self.subscribers_want_notification:
            return
        number_removed = len(removed_history)
        if number_removed > 0:
            if number_removed == 1:
                contents = '1 revision was removed from the branch.'
            else:
                contents = ('%d revisions were removed from the branch.'
                            % number_removed)
            # No diff is associated with the removed email.
            self.pending_emails.append((contents, '', None))

    def generateEmailForRevision(self, bzr_branch, bzr_revision, sequence):
        """Generate an email for a revision for later sending.

        :param bzr_branch: The branch being scanned.
        :param bzr_revision: The revision that we are sending the email about.
            This is assumed to be in the main-line history of the branch. (Not
            just the ancestry).
        :param sequence: The revision number of `bzr_revision`.
        """
        if (not self.initial_scan
            and self.subscribers_want_notification):
            message = get_revision_message(bzr_branch, bzr_revision)
            revision_diff = get_diff(self.db_branch, bzr_branch, bzr_revision)
            # Use the first (non blank) line of the commit message
            # as part of the subject, limiting it to 100 characters
            # if it is longer.
            message_lines = [
                line.strip() for line in bzr_revision.message.split('\n')
                if len(line.strip()) > 0]
            if len(message_lines) == 0:
                first_line = 'no commit message given'
            else:
                first_line = message_lines[0]
                if len(first_line) > SUBJECT_COMMIT_MESSAGE_LENGTH:
                    offset = SUBJECT_COMMIT_MESSAGE_LENGTH - 3
                    first_line = first_line[:offset] + '...'
            subject = '[Branch %s] Rev %s: %s' % (
                self.db_branch.unique_name, sequence, first_line)
            self.pending_emails.append(
                (message, revision_diff, subject))

    def sendRevisionNotificationEmails(self, bzr_history):
        """Send out the pending emails.

        If this is the first scan of a branch, then we send out a simple
        notification email saying that the branch has been scanned.
        """
        # XXX: thumper 2007-03-28 bug=29744:
        # The whole reason that this method exists is due to
        # emails being sent immediately in a zopeless environment.
        # When bug #29744 is fixed, this method will no longer be
        # necessary, and the emails should be sent at the source
        # instead of appending them to the pending_emails.
        # This method is enclosed in a transaction so emails will
        # continue to be sent out when the bug is closed without
        # immediately having to fix this method.
        # Now that these changes have been committed, send the pending emails.
        if not self.subscribers_want_notification:
            return
        self.trans_manager.begin()

        if self.initial_scan:
            assert len(self.pending_emails) == 0, (
                'Unexpected pending emails on new branch.')
            revision_count = len(bzr_history)
            if revision_count == 1:
                revisions = '1 revision'
            else:
                revisions = '%d revisions' % revision_count
            message = ('First scan of the branch detected %s'
                       ' in the revision history of the branch.' %
                       revisions)
            send_branch_revision_notifications(
                self.db_branch, self.email_from, message, '', None)
        else:
            for message, diff, subject in self.pending_emails:
                send_branch_revision_notifications(
                    self.db_branch, self.email_from, message, diff,
                    subject)

        self.trans_manager.commit()


class WarehouseBranchOpener(BranchOpener):

    def checkOneURL(self, url):
        """See `BranchOpener.checkOneURL`.

        If the URLs we are mirroring from are anything but a
        lp-mirrored:///~user/project/branch URLs, we don't want to scan them.
        Opening branches on remote systems takes too long, and we want all of
        our local access to be channelled through this transport.
        """
        uri = URI(url)
        if uri.scheme != 'lp-mirrored':
            raise InvalidStackedBranchURL(url)


def iter_list_chunks(a_list, size):
    """Iterate over `a_list` in chunks of size `size`.

    I'm amazed this isn't in itertools (mwhudson).
    """
    for i in range(0, len(a_list), size):
        yield a_list[i:i+size]


class BzrSync:
    """Import version control metadata from a Bazaar branch into the database.
    """

    def __init__(self, trans_manager, branch, logger=None):
        self.trans_manager = trans_manager
        self.email_from = config.canonical.noreply_from_address

        if logger is None:
            logger = logging.getLogger(self.__class__.__name__)
        self.logger = logger

        self.db_branch = branch
        self._bug_linker = BugBranchLinker(self.db_branch)
        self._branch_mailer = BranchMailer(self.trans_manager, self.db_branch)

    def syncBranchAndClose(self, bzr_branch=None):
        """Synchronize the database with a Bazaar branch, handling locking.
        """
        if bzr_branch is None:
            bzr_branch = WarehouseBranchOpener().open(
                self.db_branch.warehouse_url)
        bzr_branch.lock_read()
        try:
            self.syncBranch(bzr_branch)
        finally:
            bzr_branch.unlock()

    def syncBranch(self, bzr_branch):
        """Synchronize the database view of a branch with Bazaar data.

        `bzr_branch` must be read locked.

        Several tables must be updated:

        * Revision: there must be one Revision row for each revision in the
          branch ancestry. If the row for a revision that has just been added
          to the branch is already present, it must be checked for consistency.

        * BranchRevision: there must be one BrancheRevision row for each
          revision in the branch ancestry. If history revisions became merged
          revisions, the corresponding rows must be changed.

        * Branch: the branch-scanner status information must be updated when
          the sync is complete.
        """
        self.logger.info("Scanning branch: %s", self.db_branch.unique_name)
        self.logger.info("    from %s", bzr_branch.base)
        # Get the history and ancestry from the branch first, to fail early
        # if something is wrong with the branch.
        bzr_ancestry, bzr_history = self.retrieveBranchDetails(bzr_branch)
        # The BranchRevision, Revision and RevisionParent tables are only
        # written to by the branch-scanner, so they are not subject to
        # write-lock contention. Update them all in a single transaction to
        # improve the performance and allow garbage collection in the future.
        self.trans_manager.begin()
        self.setFormats(bzr_branch)
        db_ancestry, db_history, db_branch_revision_map = (
            self.retrieveDatabaseAncestry())

        (added_ancestry, branchrevisions_to_delete,
            branchrevisions_to_insert) = self.planDatabaseChanges(
            bzr_ancestry, bzr_history, db_ancestry, db_history,
            db_branch_revision_map)
        added_ancestry.difference_update(
            getUtility(IRevisionSet).onlyPresent(added_ancestry))
        self.logger.info("Adding %s new revisions.", len(added_ancestry))
        for revids in iter_list_chunks(list(added_ancestry), 1000):
            revisions = self.getBazaarRevisions(bzr_branch, revids)
            for revision in revisions:
                # This would probably go much faster if we found some way to
                # bulk-load multiple revisions at once, but as this is only
                # executed for revisions new to Launchpad, it doesn't seem
                # worth it at this stage.
                self.syncOneRevision(revision, branchrevisions_to_insert)
        self.deleteBranchRevisions(branchrevisions_to_delete)
        self.insertBranchRevisions(bzr_branch, branchrevisions_to_insert)
        self.trans_manager.commit()

        self._branch_mailer.sendRevisionNotificationEmails(bzr_history)
        # The Branch table is modified by other systems, including the web UI,
        # so we need to update it in a short transaction to avoid causing
        # timeouts in the webapp. This opens a small race window where the
        # revision data is updated in the database, but the Branch table has
        # not been updated. Since this has no ill-effect, and can only err on
        # the pessimistic side (tell the user the data has not yet been
        # updated although it has), the race is acceptable.
        self.trans_manager.begin()
        self.updateBranchStatus(bzr_history)
        self.trans_manager.commit()

    def retrieveDatabaseAncestry(self):
        """Efficiently retrieve ancestry from the database."""
        self.logger.info("Retrieving ancestry from database.")
        db_ancestry, db_history, db_branch_revision_map = (
            self.db_branch.getScannerData())
        initial_scan = (len(db_history) == 0)
        self._branch_mailer.initializeEmailQueue(initial_scan)
        return db_ancestry, db_history, db_branch_revision_map

    def retrieveBranchDetails(self, bzr_branch):
        """Retrieve ancestry from the the bzr branch on disk."""
        self.logger.info("Retrieving ancestry from bzrlib.")
        last_revision = bzr_branch.last_revision()
        # Make bzr_ancestry a set for consistency with db_ancestry.
        bzr_ancestry_ordered = (
            bzr_branch.repository.get_ancestry(last_revision))
        first_ancestor = bzr_ancestry_ordered.pop(0)
        assert first_ancestor is None, 'history horizons are not supported'
        bzr_ancestry = set(bzr_ancestry_ordered)
        bzr_history = bzr_branch.revision_history()
        return bzr_ancestry, bzr_history

    def setFormats(self, bzr_branch):
        """Record the stored formats in the database object.

        The previous value is unconditionally overwritten.

        Note that the strings associated with the formats themselves are used,
        not the strings on disk.
        """
        def match_title(enum, title, default):
            for value in enum.items:
                if value.title == title:
                    return value
            else:
                return default

        # XXX: Aaron Bentley 2008-06-13
        # Bazaar does not provide a public API for learning about format
        # markers.  Fix this in Bazaar, then here.
        control_string = bzr_branch.bzrdir._format.get_format_string()
        if bzr_branch._format.__class__ is BzrBranchFormat4:
            branch_string = BranchFormat.BZR_BRANCH_4.title
        else:
            branch_string = bzr_branch._format.get_format_string()
        repository_format = bzr_branch.repository._format
        if repository_format.__class__ is RepositoryFormat6:
            repository_string = RepositoryFormat.BZR_REPOSITORY_6.title
        elif repository_format.__class__ is RepositoryFormat5:
            repository_string = RepositoryFormat.BZR_REPOSITORY_5.title
        elif repository_format.__class__ is RepositoryFormat4:
            repository_string = RepositoryFormat.BZR_REPOSITORY_4.title
        else:
            repository_string = repository_format.get_format_string()
        self.db_branch.control_format = match_title(
            ControlFormat, control_string, ControlFormat.UNRECOGNIZED)
        self.db_branch.branch_format = match_title(
            BranchFormat, branch_string, BranchFormat.UNRECOGNIZED)
        self.db_branch.repository_format = match_title(
            RepositoryFormat, repository_string,
            RepositoryFormat.UNRECOGNIZED)

    def planDatabaseChanges(self, bzr_ancestry, bzr_history, db_ancestry,
                            db_history, db_branch_revision_map):
        """Plan database changes to synchronize with bzrlib data.

        Use the data retrieved by `retrieveDatabaseAncestry` and
        `retrieveBranchDetails` to plan the changes to apply to the database.
        """
        self.logger.info("Planning changes.")
        # Find the length of the common history.
        common_len = min(len(bzr_history), len(db_history))
        while common_len > 0:
            # The outer conditional improves efficiency. Without it, the
            # algorithm is O(history-size * change-size), which can be
            # excessive if a long branch is replaced by another long branch
            # with a distant (or no) common mainline parent. The inner
            # conditional is needed for correctness with branches where the
            # history does not follow the line of leftmost parents.
            if db_history[common_len - 1] == bzr_history[common_len - 1]:
                if db_history[:common_len] == bzr_history[:common_len]:
                    break
            common_len -= 1

        # Revisions added to the branch's ancestry.
        added_ancestry = bzr_ancestry.difference(db_ancestry)

        # Revision added or removed from the branch's history. These lists may
        # include revisions whose history position has merely changed.
        removed_history = db_history[common_len:]
        added_history = bzr_history[common_len:]

        self._branch_mailer.generateEmailForRemovedRevisions(removed_history)

        # Merged (non-history) revisions in the database and the bzr branch.
        old_merged = db_ancestry.difference(db_history)
        new_merged = bzr_ancestry.difference(bzr_history)

        # Revisions added or removed from the set of merged revisions.
        removed_merged = old_merged.difference(new_merged)
        added_merged = new_merged.difference(old_merged)

        # We must delete BranchRevision rows for all revisions which where
        # removed from the ancestry or whose sequence value has changed.
        branchrevisions_to_delete = set(
            db_branch_revision_map[revid]
            for revid in removed_merged.union(removed_history))

        # We must insert BranchRevision rows for all revisions which were
        # added to the ancestry or whose sequence value has changed.
        branchrevisions_to_insert = dict(
            self.getRevisions(
                bzr_history, added_merged.union(added_history)))

        return (added_ancestry, branchrevisions_to_delete,
                branchrevisions_to_insert)

    def getBazaarRevisions(self, bzr_branch, revisions):
        """Like ``get_revisions(revisions)`` but filter out ghosts first.

        :param revisions: the set of Bazaar revision IDs to return bzrlib
            Revision objects for.
        """
        revisions = bzr_branch.repository.get_parent_map(revisions)
        return bzr_branch.repository.get_revisions(revisions.keys())

    def syncOneRevision(self, bzr_revision, branchrevisions_to_insert):
        """Import the revision with the given revision_id.

        :param bzr_revision: the revision to import
        :type bzr_revision: bzrlib.revision.Revision
        :param branchrevisions_to_insert: a dict of revision ids to integer
            revno.  (Non-mainline revisions will not be present).
        """
        revision_id = bzr_revision.revision_id
        revision_set = getUtility(IRevisionSet)
        # Revision not yet in the database. Load it.
        self.logger.debug("Inserting revision: %s", revision_id)
        revision_set.newFromBazaarRevision(bzr_revision)
        # If a mainline revision, add the bug branch link.
        if branchrevisions_to_insert[revision_id] is not None:
            self._bug_linker.createBugBranchLinksForRevision(bzr_revision)

    def getRevisions(self, bzr_history, revision_subset):
        """Generate revision IDs that make up the branch's ancestry.

        Generate a sequence of (revision-id, sequence) pairs to be inserted
        into the branchrevision table.
        """
        for (index, revision_id) in enumerate(bzr_history):
            if revision_id in revision_subset:
                # sequence numbers start from 1
                yield revision_id, index + 1
        for revision_id in revision_subset.difference(set(bzr_history)):
            yield revision_id, None

    def deleteBranchRevisions(self, branchrevisions_to_delete):
        """Delete a batch of BranchRevision rows."""
        self.logger.info("Deleting %d branchrevision records.",
            len(branchrevisions_to_delete))
        branch_revision_set = getUtility(IBranchRevisionSet)
        for branchrevision in sorted(branchrevisions_to_delete):
            branch_revision_set.delete(branchrevision)

    def insertBranchRevisions(self, bzr_branch, branchrevisions_to_insert):
        """Insert a batch of BranchRevision rows."""
        self.logger.info("Inserting %d branchrevision records.",
            len(branchrevisions_to_insert))
        revision_set = getUtility(IRevisionSet)
        revid_seq_pairs = branchrevisions_to_insert.items()
        for revid_seq_pair_chunk in iter_list_chunks(revid_seq_pairs, 1000):
            self.db_branch.createBranchRevisionFromIDs(revid_seq_pair_chunk)

        # Generate emails for the revisions in the revision_history
        # for the branch.
        mainline_revids = [
            revid for (revid, sequence)
            in branchrevisions_to_insert.iteritems() if sequence is not None]

        for revid_chunk in iter_list_chunks(mainline_revids, 1000):
            present_mainline_revisions = self.getBazaarRevisions(
                bzr_branch, revid_chunk)
            for revision in present_mainline_revisions:
                sequence = branchrevisions_to_insert[revision.revision_id]
                assert sequence is not None
                self._branch_mailer.generateEmailForRevision(
                    bzr_branch, revision, sequence)

    def updateBranchStatus(self, bzr_history):
        """Update the branch-scanner status in the database Branch table."""
        # Record that the branch has been updated.
        self.logger.info("Updating branch scanner status.")
        if len(bzr_history) > 0:
            last_revision = bzr_history[-1]
        else:
            last_revision = NULL_REVISION

        # FIXME: move that conditional logic down to updateScannedDetails.
        # -- DavidAllouche 2007-02-22
        revision_count = len(bzr_history)
        if ((last_revision != self.db_branch.last_scanned_id)
                or (revision_count != self.db_branch.revision_count)):
            self.db_branch.updateScannedDetails(
                last_revision, revision_count)<|MERGE_RESOLUTION|>--- conflicted
+++ resolved
@@ -82,7 +82,6 @@
     if len(bzr_revision.parent_ids) > 0:
         basis = bzr_revision.parent_ids[0]
     else:
-<<<<<<< HEAD
         basis = NULL_REVISION
     basis_spec = 'revid:%s' % basis
     revision_spec = 'revid:%s' % bzr_revision.revision_id
@@ -95,16 +94,6 @@
     revision_diff = lfa.read().decode('utf8', 'replace')
     static_diff.destroySelf()
     return revision_diff
-=======
-        # can't get both trees at once, so one at a time
-        tree_new = repo.revision_tree(bzr_revision.revision_id)
-        tree_old = repo.revision_tree(NULL_REVISION)
-
-    diff_content = StringIO()
-    show_diff_trees(tree_old, tree_new, diff_content)
-    raw_diff = diff_content.getvalue()
-    return raw_diff.decode('utf8', 'replace')
->>>>>>> 2ddde858
 
 
 def get_revision_message(bzr_branch, bzr_revision):
