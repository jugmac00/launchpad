--- conflicted
+++ resolved
@@ -6,12 +6,9 @@
 
 import unittest
 
-<<<<<<< HEAD
 from bzrlib.revision import Revision
-=======
 # This non-standard import is necessary to hook up the event system.
 import zope.component.event
->>>>>>> 2ebd97c6
 from zope.component import getUtility
 
 from canonical.codehosting.scanner.buglinks import (
@@ -47,18 +44,12 @@
     considered authoritative.
     """
 
-<<<<<<< HEAD
     def extractBugInfo(self, bug_property):
         revision = Revision(
             self.factory.getUniqueString(),
             properties=dict(bugs=bug_property))
         bug_linker = BugBranchLinker(None)
         return bug_linker.extractBugInfo(revision)
-=======
-    def setUp(self):
-        TestCase.setUp(self)
-        self.bug_linker = BugBranchLinker(None)
->>>>>>> 2ebd97c6
 
     def test_single(self):
         # Parsing a single line should give a dict with a single entry,
