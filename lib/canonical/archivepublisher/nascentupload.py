--- conflicted
+++ resolved
@@ -208,73 +208,6 @@
         return "%s <%s>" % (
             config.uploader.default_sender_name,
             config.uploader.default_sender_address)
-<<<<<<< HEAD
-=======
-        self.default_recipient = (
-            "%s <%s>" % (config.uploader.default_recipient_name,
-                         config.uploader.default_recipient_address))
-        self.recipients = []
-        self.dsc_signing_key = None
-
-        self.logger = logger
-        self.rejection_message = ""
-        self.warnings = ""
-        self.librarian = getUtility(ILibraryFileAliasSet)
-        self.signer = None
-        self.signing_key = None
-        self.permitted_components = self.policy.getDefaultPermittedComponents()
-        self._arch_verified = False
-        self._native_checked = False
-
-    def reject(self, msg):
-        """Add the provided message to the rejection message."""
-        if len(self.rejection_message) > 0:
-            self.rejection_message += "\n"
-        self.rejection_message += msg
-
-    def warn(self, msg):
-        """Add the provided message to the warning message."""
-        if len(self.warnings) > 0:
-            self.warnings += "\n"
-        self.warnings += msg
-
-    @cachedproperty("_cached_changes")
-    def changes(self):
-        """A dict of the parsed changes file."""
-        changes = parse_tagfile(
-            self.changes_filename,
-            allow_unsigned = self.policy.unsigned_changes_ok)
-
-        try:
-            format = float(changes["format"])
-        except KeyError:
-            # If format is missing, pretend it's 1.5
-            format = 1.5
-
-        if format < 1.5 or format > 2.0:
-            raise UploadError(
-                "Format out of acceptable range for changes file. Range "
-                "1.5 - 2.0, format %g" % format)
-        return changes
-
-    @cachedproperty('_parsed_files')
-    def files(self):
-        """The set of NascentUploadedFile instances which comprise the Files
-        field in the changes file.
-        """
-        return self._parse_files(self.changes['files'])
-
-    def _parse_files(self, filelist, is_dsc=False):
-        """Parse the provided file list and return a list of
-        NascentUploadedFile instances.
-
-        If is_dsc is true then we parse the files lines as though they are from
-        a .dsc file, otherwise we assume they're from a .changes file.
-        The specific fields looked for by NascentUploadedFile's constructor
-        varies based on whether or not it is a dsc file line. See the
-        __init__ method of NascentUploadedFile for more information about the
-        format.
->>>>>>> 446c800c
 
     @property
     def default_recipient(self):
@@ -402,600 +335,8 @@
         if diff == 0 and tar == 0:
             self.reject("Sourceful upload without a diff or native tar")
 
-<<<<<<< HEAD
         self.native = bool(tar)
         self.hasorig = bool(orig)
-=======
-        self._native = tar != 0
-        self._has_orig = orig != 0
-        self._native_checked = True
-
-    def verify_sig(self, filename):
-        """Verify the signature on the filename.
-
-        We return both the fingerprint and the Person record if the key is
-        found and the signature verified. If the signature is bad, we raise
-        a failure to verify which will end up translated into a rejection
-        of the upload.
-
-        Raise UploadError if the signing key cannot be found in launchpad
-        or if the GPG verification failed for any other reason.
-
-        Returns the key owner (person object), the key (gpgkey object) and
-        the pyme signature as a three-tuple
-        """
-        self.logger.debug("Verifying signature on %s" % filename)
-
-        try:
-            sig = getUtility(IGPGHandler).getVerifiedSignatureResilient(
-                file(os.path.join(self.fsroot, filename), "rb").read())
-        except GPGVerificationError, e:
-            raise UploadError(
-                "GPG verification of %s failed: %s" % (filename, str(e)))
-
-        key = getUtility(IGPGKeySet).getByFingerprint(sig.fingerprint)
-
-        if key is None:
-            raise UploadError("Signing key not found within launchpad.")
-
-        if key.active == False:
-            raise UploadError(
-                "File %s is signed with a deactivated key %s"
-                % (filename, key.keyid))
-
-        return key.owner, key, sig
-
-
-    def _find_signer(self):
-        """Find the signer and signing key for the .changes file.
-
-        While this returns nothing itself, it has the side effect of setting
-        self.signer and self.signing_key (and if availabile,
-        self.signer_address also)
-
-        If on exit from this, self.signer is None, you cannot trust the rest
-        of the values about the signer of the changes file. This is the case
-        when the policy permits unsigned changes. Policies such as the buildd
-        policy do this.
-        """
-        if self.policy.unsigned_changes_ok:
-            self.logger.debug("Changes file can be unsigned, storing None")
-            self.signer = None
-            self.signing_key = None
-        else:
-            self.logger.debug("Checking signature on changes file.")
-            self.signer, self.signing_key, unwanted_sig = self.verify_sig(
-                self.changes_basename)
-            self.signer_address = self.parse_address("%s <%s>" % (
-                self.signer.displayname, self.signer.preferredemail.email))
-            assert self.signer_address['person'] == self.signer
-
-    def parse_address(self, addr, fieldname="Maintainer"):
-        """Parse an address, using the policy to decide if we should add a
-        non-existent person or not.
-
-        Raise an UploadError if the parsing of the maintainer string fails
-        for any reason, or if the email address then cannot be found within
-        the launchpad database.
-
-        Return a dict containing the rfc822 and rfc2047 formatted forms of
-        the address, the person's name, email address and person record within
-        the launchpad database.
-        """
-        try:
-            (rfc822, rfc2047, name, email) = safe_fix_maintainer(
-                addr, fieldname)
-        except ParseMaintError, e:
-            raise UploadError(str(e))
-
-        if self.policy.create_people:
-            package = self.changes['source']
-            # XXX: The distrorelease property may raise an UploadError in case
-            # there's no distrorelease with a name equal to
-            # self.changes['distribution'] or even a raw Exception in some
-            # tests, but we don't want the upload to fail at this point nor
-            # catch the exception here, so we'll hardcode the distro here for
-            # now and leave the rationale without a specific release.
-            # -- Guilherme Salgado, 2006-10-03
-            release = 'Ubuntu'
-            person = getUtility(IPersonSet).ensurePerson(
-                email, name, PersonCreationRationale.SOURCEPACKAGEUPLOAD,
-                comment=('when the %s package was uploaded to %s'
-                         % (package, release)))
-        else:
-            person = getUtility(IPersonSet).getByEmail(email)
-
-        if person is None:
-            raise UploadError("Unable to identify '%s':<%s> in launchpad" % (
-                name, email))
-
-        return {
-            "rfc822": rfc822,
-            "rfc2047": rfc2047,
-            "name": name,
-            "email": email,
-            "person": person
-            }
-
-    @cachedproperty
-    def closes(self):
-        """A list of the bug numbers closed (if any) by this upload.
-
-        Raise UploadErorr if any of the entries in the Closes line do
-        not parse as numbers.
-        """
-        bugs = []
-        if 'closes' in self.changes:
-            for elem in self.changes['closes'].strip().split():
-                if not elem.isdigit():
-                    raise UploadError("'%s' is not a number when parsing "
-                                      "Closes line in the changes." % elem)
-                bugs.append(int(elem))
-        return bugs
-
-    @property
-    def binaries(self):
-        """Extract the list of binaries and return them as a set."""
-        return set(self.changes['binary'].strip().split())
-
-    def verify_changes(self):
-        """Run all the verification checks on the changes data.
-
-        This may raise UploadError if something very bad is wrong with the
-        changes file. Otherwise self.reject will have been called with
-        what could be termed non-fatal errors.
-        """
-
-        self.logger.debug("Verifying the changes file.")
-
-        # Prove we can parse.
-        changes = self.changes
-        # And extract the files
-        files = self.files
-        # And that there's > 0 files
-        if len(files) == 0:
-            raise UploadError("No files found in the changes")
-        # Verify that the mandatory fields are present.
-        for mandatory_field in changes_mandatory_fields:
-            if mandatory_field not in changes:
-                raise UploadError(
-                    "Unable to find mandatory field '%s' in the changes "
-                    "file." % mandatory_field)
-        # Verify we can parse the maintainer.
-        self.changes_maintainer = self.parse_address(changes['maintainer'])
-        # Verify we can parse the changed-by
-        self.changed_by = self.parse_address(changes['changed-by'])
-        # Confirm that the 'closes' line is valid
-        closes = self.closes
-        # Prepare the no-epoch and no-epoch-no-revision version numbers
-        changes["chopversion"] = re_no_epoch.sub('', changes["version"])
-        changes["chopversion2"] = re_no_revision.sub(
-            '', changes["chopversion"])
-        # Verify we can translate the urgency.
-        if not urgency_map.has_key(changes['urgency'].lower()):
-            self.warn("Unable to grok urgency %s, overriding it with 'low'" % (
-                changes['urgency']))
-            changes['urgency'] = "low"
-        # Store the architecture of the changes file away for later.
-        m = re_changes_file_name.match(self.changes_basename)
-        if m is None:
-            raise UploadError(
-                '%s -> missapplied changesfile name, '
-                'should follow "<pkg>_<version>_<arch>.changes" format'
-                % self.changes_basename)
-        self.changes_filename_archtag = m.group(3)
-        # If this upload is purely a custom upload then we never interrogate
-        # the distrorelease and so the policy never gets initialised. Thus
-        # here we ask the policy to initialise itself given our changes file.
-        # This has the side-effect of checking that the distrorelease is valid
-        # and causing a reject nice and early if it isn't.
-        try:
-            self.policy.setDistroReleaseAndPocket(changes["distribution"])
-        except NotFoundError:
-            raise UploadError(
-                "Unable to find distrorelease: %s" % changes["distribution"])
-
-    @cachedproperty
-    def distro(self):
-        """Simply propogate the distro of the policy."""
-        return self.policy.distro
-
-    @cachedproperty
-    def distrorelease(self):
-        """The distrorelease pertaining to this upload.
-
-        If the policy has not yet had its distrorelease set, resolving this
-        property will set it.
-        """
-        dr_name = self.changes['distribution']
-        try:
-            self.policy.setDistroReleaseAndPocket(dr_name)
-        except NotFoundError:
-            raise UploadError("Unable to find distrorelease: %s" % dr_name)
-        return self.policy.distrorelease
-
-    @cachedproperty
-    def pocket(self):
-        """The pocket pertaining to this upload.
-
-        If the policy has not yet had its distrorelease set, resolving this
-        property will set it.
-        """
-        dr_name = self.changes['distribution']
-        try:
-            self.policy.setDistroReleaseAndPocket(dr_name)
-        except NotFoundError:
-            raise UploadError("Unable to find distrorelease: %s" % dr_name)
-        return self.policy.pocket
-
-    def verify_uploaded_deb_or_udeb(self, uploaded_file):
-        """Verify the contents of the .deb or .udeb as best we can.
-
-        Should not raise anything itself but makes little effort to catch
-        exceptions raised in anything it calls apart from where apt_pkg or
-        apt_inst may go bonkers. Those are generally caught and swallowed.
-        """
-        self.logger.debug("Verifying binary %s" % uploaded_file.filename)
-        if not self.binaryful:
-            self.reject("Found %s in an allegedly non-binaryful upload." % (
-                uploaded_file.filename))
-        deb_file = open(uploaded_file.full_filename, "r")
-        # Extract the control information
-        try:
-            control_file = apt_inst.debExtractControl(deb_file)
-            control = apt_pkg.ParseSection(control_file)
-        except:
-            # Swallow everything apt_pkg and apt_inst throw at us because they
-            # are not desperately pythonic and can raise odd or confusing
-            # exceptions at times and are out of our control.
-            deb_file.close();
-            self.reject("%s: debExtractControl() raised %s." % (
-                uploaded_file.filename, sys.exc_type));
-            return
-
-        # Check for mandatory control fields
-        for mandatory_field in deb_mandatory_fields:
-            if control.Find(mandatory_field) is None:
-                self.reject("%s: control file lacks %s field." % (
-                    uploaded_file.filename, mandatory_field))
-
-        # Ensure the package name matches one in the changes file
-        if control.Find("Package", "") not in self.binaries:
-            self.reject(
-                "%s: control file lists name as `%s', which isn't in changes "
-                "file." % (uploaded_file.filename,
-                           control.Find("Package", "")))
-
-        # Cache the control information for later.
-        uploaded_file.control = {}
-        for key in control.keys():
-            uploaded_file.control[key] = control.Find(key)
-
-        # Validate the package field
-        package = control.Find("Package");
-        if not re_valid_pkg_name.match(package):
-            self.reject("%s: invalid package name '%s'." % (
-                uploaded_file.filename, package));
-
-        # Validate the version field
-        version = control.Find("Version");
-        if not re_valid_version.match(version):
-            self.reject("%s: invalid version number '%s'." % (
-                uploaded_file.filename, version));
-
-        # Ensure the architecture of the .deb is valid in the target
-        # distrorelease
-        arch = control.Find('Architecture', "")
-        valid_archs = self.distrorelease.architectures
-        found_arch = False
-        for valid_arch in valid_archs:
-            if valid_arch.architecturetag == arch:
-                found_arch = True
-        if not found_arch and arch != "all":
-            self.reject("%s: Unknown architecture: '%s'." % (
-                uploaded_file.filename, arch))
-
-        # Ensure the arch of the .deb is listed in the changes file
-        if arch not in self.archs:
-            self.reject("%s: control file lists arch as '%s' which isn't "
-                        "in the changes file." % (uploaded_file.filename,
-                                                  arch))
-
-        # Sanity check the depends field.
-        depends = control.Find('Depends')
-        if depends == '':
-            self.reject("%s: Depends field present and empty." % (
-                uploaded_file.filename))
-
-        # Check the section & priority match those in the .changes Files entry
-        control_component, control_section = split_section(
-            control.Find("Section"))
-        if ((control_component, control_section) !=
-            (uploaded_file.component, uploaded_file.section)):
-            self.reject(
-                "%s control file lists section as %s/%s but changes file "
-                "has %s/%s." % (uploaded_file.filename, control_component,
-                                control_section, uploaded_file.component,
-                                uploaded_file.section))
-
-        if (control.Find("Priority") and
-            uploaded_file.priority != "" and
-            uploaded_file.priority != control.Find("Priority")):
-            self.reject("%s control file lists priority as %s but changes file"
-                        " has %s." % (uploaded_file.filename,
-                                      control.Find("Priority"),
-                                      uploaded_file.priority))
-
-        # Check the filename ends with .deb or .udeb
-        if not (uploaded_file.filename.endswith(".deb") or
-                uploaded_file.filename.endswith(".udeb")):
-            self.reject(
-                "%s is neither a .deb or a .udeb" % uploaded_file.filename)
-
-        uploaded_file.package = package
-        uploaded_file.architecture = arch
-        uploaded_file.version = version
-        uploaded_file.maintainer = control.Find("Maintainer", "")
-        uploaded_file.source = control.Find("Source", package)
-
-        # Find the source version for the package.
-        source = uploaded_file.source
-        source_version = ""
-        if "(" in source:
-            src_match = re_extract_src_version.match(source)
-            source = src_match.group(1)
-            source_version = src_match.group(2)
-        if not source_version:
-            source_version = version
-
-        uploaded_file.source_package = source
-        uploaded_file.source_version = source_version
-        if uploaded_file.filename.endswith(".udeb"):
-            uploaded_file.type = "udeb"
-        else:
-            uploaded_file.type = "deb"
-
-        # Ensure the filename matches the contents of the .deb
-        deb_match = re_isadeb.match(uploaded_file.filename)
-        # First check the file package name matches the deb contents.
-        file_package = deb_match.group(1)
-        if package != file_package:
-            self.reject(
-                "%s: package part of filename (%s) does not match "
-                "package name in the control fields (%s)." % (
-                uploaded_file.filename,
-                file_package,
-                package))
-
-        # Next check the version matches.
-        epochless_version = re_no_epoch.sub('', version)
-        file_version = deb_match.group(2)
-        if epochless_version != file_version:
-            self.reject(
-                "%s: version part of the filename (%s) does not match "
-                "the version in the control fields (%s)." % (
-                uploaded_file.filename,
-                file_version,
-                epochless_version))
-
-        # Verify that the source versions match if present.
-        if 'source' in self.archs:
-            if source_version != self.changes['version']:
-                self.reject(
-                    "source version (%s) for %s does not match changes "
-                    "version %s" % (
-                    source_version,
-                    uploaded_file.filename,
-                    self.changes['version']))
-        else:
-            found = False
-
-            # Try and find the source in the distrorelease.
-            dr = self.policy.distrorelease
-            spn = getUtility(ISourcePackageNameSet).getOrCreateByName(source)
-            # Check published source in any pocket
-            releases = dr.getPublishedReleases(spn, include_pending=True)
-            for spr in releases:
-                if spr.sourcepackagerelease.version == source_version:
-                    self.policy.sourcepackagerelease = spr.sourcepackagerelease
-                    found = True
-
-            # If we didn't find it, try to find it in the queues...
-            if not found:
-                # Obtain the ACCEPTED queue
-
-                # XXX cprov 20060809: Building from ACCEPTED is special
-                # condition, not really used in production. We should
-                # remove the support for this use case, see further
-                # info in bug #55774.
-                self.logger.debug("Checking in the ACCEPTED queue")
-                q = dr.getQueueItems(status=DistroReleaseQueueStatus.ACCEPTED)
-                for qitem in q:
-                    self.logger.debug("Looking at qitem %s/%s" % (
-                        qitem.sourcepackagerelease.name,
-                        qitem.sourcepackagerelease.version))
-                    if (qitem.sourcepackagerelease.name == spn.name and
-                        qitem.sourcepackagerelease.version == source_version):
-                        self.policy.sourcepackagerelease = (
-                            qitem.sourcepackagerelease )
-                        found = True
-
-            if not found:
-                # XXX: dsilvers: 20051012: Perhaps check the NEW queue too?
-                # bug 3138
-                self.reject("Unable to find source package %s/%s in %s" % (
-                    source, source_version, dr.name))
-
-        # Debian packages are in fact 'ar' files. Thus we run '/usr/bin/ar'
-        # to look at the contents of the deb files to confirm they make sense.
-        ar_process = subprocess.Popen(
-            ["/usr/bin/ar", "t", uploaded_file.full_filename],
-            stdout=subprocess.PIPE)
-        output = ar_process.stdout.read()
-        result = ar_process.wait()
-        if result != 0:
-            self.reject("%s: 'ar t' invocation failed." % (
-                uploaded_file.filename))
-            self.reject(prefix_multi_line_string(output, " [ar output:] "))
-        chunks = output.strip().split("\n")
-        if len(chunks) != 3:
-            self.reject("%s: found %d chunks, expecting 3. %r" % (
-                uploaded_file.filename, len(chunks), chunks))
-
-        debian_binary, control_tar, data_tar = chunks
-        if debian_binary != "debian-binary":
-            self.reject("%s: first chunk is %s, expected debian-binary" % (
-                uploaded_file.filename, debian_binary))
-        if control_tar != "control.tar.gz":
-            self.reject("%s: second chunk is %s, expected control.tar.gz" % (
-                uploaded_file.filename, control_tar))
-        if data_tar == "data.tar.bz2":
-            # Packages using bzip2 must Pre-Depend on dpkg >= 1.10.24
-            apt_pkg.InitSystem()
-            found = False
-            for parsed_dep in apt_pkg.ParseDepends(
-                control.Find("Pre-Depends", "")):
-                if len(parsed_dep) > 1:
-                    continue
-                for dep, version, constraint in parsed_dep:
-                    if dep != "dpkg" or (constraint not in ('>=', '>>')):
-                        continue
-                    if ((constraint == ">=" and
-                         apt_pkg.VersionCompare(version, "1.10.24") < 0) or
-                        (constraint == ">>" and
-                         apt_pkg.VersionCompare(version, "1.10.23") < 0)):
-                        continue
-                    found = True
-            if not found:
-                self.reject("%s uses bzip2 compression but doesn't Pre-Depend "
-                            "on dpkg (>= 1.10.24)" % uploaded_file.filename)
-        elif data_tar != "data.tar.gz":
-            self.reject("%s: third chunk is %s, expected data.tar.gz or "
-                        "data.tar.bz2" % (uploaded_file.filename, data_tar))
-
-        # cache IBinaryPackageName instance.
-        bpn_set = getUtility(IBinaryPackageNameSet)
-        uploaded_file.bpn = bpn_set.getOrCreateByName(uploaded_file.package)
-
-        # That's all folks.
-
-    def verify_uploaded_source_file(self, uploaded_file):
-        """Verify the uploaded source file.
-
-        Should not raise anything unless something unexpected happens. All
-        errors should be accumulated in the rejection message.
-        """
-        self.logger.debug("Verifying source file %s" % uploaded_file.filename)
-        if not self.sourceful:
-            self.reject("Found file %s but upload allegedly non-sourceful" % (
-                uploaded_file.filename))
-
-        source_match = re_issource.match(uploaded_file.filename)
-        uploaded_file.package = source_match.group(1)
-        uploaded_file.version = source_match.group(2)
-        uploaded_file.type = source_match.group(3)
-
-        if self.changes['source'] != uploaded_file.package:
-            self.reject("%s: changes file doesn't say %s for Source" % (
-                uploaded_file.filename, uploaded_file.package))
-
-        if uploaded_file.type == "orig.tar.gz":
-            changes_version = self.changes['chopversion2']
-        else:
-            changes_version = self.changes['chopversion']
-        if changes_version != uploaded_file.version:
-            self.reject("%s: should be %s according to changes file." % (
-                uploaded_file.filename, changes_version))
-
-        if 'source' not in self.archs:
-            self.reject("%s: changes file doesn't list 'source' in "
-                        "Architecture field." % (uploaded_file.filename))
-
-        if uploaded_file.type == 'dsc' and not self.policy.unsigned_dsc_ok:
-            try:
-                who, key, sig = self.verify_sig(uploaded_file.full_filename)
-                uploaded_file.fingerprint = sig.fingerprint
-                self.dsc_signing_key = key
-            except UploadError, e:
-                self.reject("%s: %s" % (uploaded_file.filename, str(e)))
-
-    def verify_uploaded_files(self):
-        """Verify each file provided in the upload passes some checks.
-
-        No exceptions should be raised unless something unexpected happens.
-        All errors should be accumulated in the rejection message.
-
-        As a side effect, various attributes are set on the uploaded files
-        such as whether or not they are sourceful, what their type is (deb,
-        dsc, udeb, tar.gz, byhand etc) and also priorities are mapped to
-        dbschemas.
-        """
-        self.logger.debug("Verifying files in upload.")
-        for uploaded_file in self.files:
-            # Verify the filename doesn't contain invalid chars.
-            if not re_taint_free.match(uploaded_file.filename):
-                self.reject("!!WARNING!! tainted filename: '%s'." % (file));
-            # Can we read the file, does its md5/size match?
-            uploaded_file.checkValues()
-
-            if uploaded_file.section == "byhand":
-                uploaded_file.is_source = False
-                uploaded_file.type = "byhand"
-                continue
-
-            if uploaded_file.custom:
-                # Don't verify custom packages -- they aren't normal
-                uploaded_file.is_source = False
-                continue
-
-            if re_isadeb.match(uploaded_file.filename):
-                uploaded_file.is_source = False
-                self.verify_uploaded_deb_or_udeb(uploaded_file)
-            elif re_issource.match(uploaded_file.filename):
-                uploaded_file.is_source = True
-                self.verify_uploaded_source_file(uploaded_file)
-            else:
-                # Don't know how to handle this thing -- consider it
-                # byhand.
-                uploaded_file.is_source = False
-                uploaded_file.type = "byhand"
-                continue
-
-            self.convert_priority(uploaded_file)
-            self.verify_components_and_sections(uploaded_file)
-
-        # Identify single file CustomUpload, refuse further checks
-        if self.single_custom:
-            self.logger.debug("Single Custom Upload detected.")
-            return
-
-        # Finally verify that sourceful/binaryful match the policy
-        if self.sourceful and not self.policy.can_upload_source:
-            self.reject(
-                "Upload is sourceful, but policy refuses sourceful uploads.")
-
-        if self.binaryful and not self.policy.can_upload_binaries:
-            self.reject(
-                "Upload is binaryful, but policy refuses binaryful uploads.")
-
-        if (self.sourceful and self.binaryful and
-            not self.policy.can_upload_mixed):
-            self.reject(
-                "Upload is source/binary but policy refuses mixed uploads.")
-
-    def convert_priority(self, uploaded_file):
-        """Checks whether the priority indicated is valid"""
-        assert uploaded_file.is_source is not None
-
-        if uploaded_file.priority in priority_map:
-            # map priority tag to dbschema
-            priority = priority_map[uploaded_file.priority]
-        else:
-            default_priority = priority_map['extra']
-            self.warn("Unable to grok priority %r, overriding it with %s"
-                      % (uploaded_file.priority, default_priority))
-            priority = default_priority
->>>>>>> 446c800c
 
     def _check_binaryful_consistency(self):
         """Heuristic checks on a binaryful upload.
@@ -1357,397 +698,9 @@
                         "%s: (binary) NEW" % (uploaded_file.package))
                     uploaded_file.new = True
 
-<<<<<<< HEAD
     #
     # Actually processing accepted or rejected uploads -- and mailing people
     #
-=======
-    def verify_acl(self):
-        """Verify that the uploaded files are okay for their named components
-        by the provided signer.
-        """
-        if self.signer is None:
-            self.logger.debug("No signer, therefore no point verifying signer "
-                              "against ACL")
-            return
-
-        for uploaded_file in self.files:
-            if uploaded_file.is_source and uploaded_file.type != "dsc":
-                # We don't do overrides on diff/tar
-                continue
-            if (uploaded_file.component not in self.permitted_components and
-                uploaded_file.new == False):
-                self.reject("Signer is not permitted to upload to the "
-                            "component '%s' of file '%s'" % (
-                    uploaded_file.component, uploaded_file.filename))
-
-    def process(self):
-        """Process this upload, checking it against policy, loading it into
-        the database if it seems okay.
-
-        No exceptions should be raised. In a few very unlikely events, an
-        UploadError will be raised and sent up to the caller. If this happens
-        the caller should call the reject method and process a rejection.
-        """
-        self.logger.debug("Beginning processing.")
-
-        # Verify the changes information.
-        self._find_signer()
-        if self.signer is not None:
-            self.policy.considerSigner(self.signer, self.signing_key)
-
-        self.verify_changes()
-        self.verify_uploaded_files()
-
-        if self.sourceful:
-            self.verify_uploaded_dsc()
-
-        if self.binaryful:
-            self.verify_deb_timestamps()
-
-        # Apply the overrides from the database.
-        self.find_and_apply_overrides()
-
-        # If there are no possible components, then this uploader simply does
-        # not have any rights on this distribution so stop now before we
-        # go processing crap.
-        if not self.permitted_components:
-            self.reject("Unable to find a component acl OK for the uploader")
-            return
-
-        # check rights for OLD packages, the NEW ones goes straight to queue
-        self.process_signer_acl()
-        if not self.is_new():
-            self.verify_acl()
-
-        # And finally, check that the policy is happy overall
-        self.policy.checkUpload(self)
-
-        # That's all folks.
-        self.logger.debug("Finished checking upload.")
-
-    @property
-    def rejected(self):
-        """Returns whether or not this upload was rejected."""
-        return len(self.rejection_message) > 0
-
-    def build_recipients(self):
-        """Build self.recipients up to include every address we trust."""
-        recipients = []
-        self.logger.debug("Building recipients list.")
-        maintainer = self.changes_maintainer['person']
-        changer = self.changed_by['person']
-
-        if self.signer:
-            recipients.append(self.signer_address['person'])
-
-            if (maintainer != self.signer and
-                self.is_person_in_keyring(maintainer)):
-                self.logger.debug("Adding maintainer to recipients")
-                recipients.append(maintainer)
-
-            if (changer != self.signer and changer != maintainer
-                and self.is_person_in_keyring(changer)):
-                self.logger.debug("Adding changed-by to recipients")
-                recipients.append(changer)
-        else:
-            # Only autosync policy allow unsigned changes
-            # We rely on the person running sync-tool about the identity
-            # of the changer.
-            self.logger.debug(
-                "Changes file is unsigned, adding changer as recipient")
-            recipients.append(changer)
-
-        recipients = self.policy.filterRecipients(self, recipients)
-        for person in recipients:
-            # We should only actually send mail to people that are
-            # registered Launchpad user with preferred email;
-            # this is a sanity check to avoid spamming the innocent.
-            # Not that we do that sort of thing.
-            if person is None:
-                self.logger.debug("Could not find a person for <%r> or that "
-                                  "person has no preferred email address set "
-                                  "in launchpad" % recipients)
-            elif person.preferredemail is not None:
-                recipient = format_address(person.displayname,
-                                           person.preferredemail.email)
-                self.logger.debug("Adding recipient: '%s'" % recipient)
-                self.recipients.append(recipient)
-
-    def do_reject(self, template=rejection_template):
-        """Reject the current upload given the reason provided."""
-        assert self.rejected
-
-        interpolations = {
-            "SENDER": self.sender,
-            "CHANGES": self.changes_basename,
-            "SUMMARY": self.rejection_message,
-            "CHANGESFILE": guess_encoding(self.changes['filecontents'])
-            }
-        self.build_recipients()
-        interpolations['RECIPIENT'] = ", ".join(self.recipients)
-        interpolations['DEFAULT_RECIPIENT'] = self.default_recipient
-        interpolations = self.policy.filterInterpolations(self,
-                                                          interpolations)
-        outgoing_msg = template % interpolations
-
-        return [outgoing_msg]
-
-    def build_summary(self):
-        """List the files and build a summary as needed."""
-        summary = []
-        for uploaded_file in self.files:
-            if uploaded_file.new:
-                summary.append("NEW: %s" % uploaded_file.filename)
-            else:
-                summary.append(" OK: %s" % uploaded_file.filename)
-                if uploaded_file.type == 'dsc':
-                    summary.append("     -> Component: %s Section: %s" % (
-                        uploaded_file.component,
-                        uploaded_file.section))
-
-        return "\n".join(summary)
-
-    def is_new(self):
-        """Return true if any portion of the upload is NEW."""
-        for uploaded_file in self.files:
-            if uploaded_file.new:
-                return True
-        return False
-
-    def insert_source_into_db(self):
-        """Insert the source into the database and inform the policy."""
-        component_name = self._find_dsc().component
-        section_name = self._find_dsc().section
-        # rebuild the changes author line as specified in bug # 30621,
-        # new line containing:
-        # ' -- <CHANGED-BY>  <DATE>'
-        changes_author = (
-            '\n -- %s   %s' %
-            (self.changes['changed-by'], self.changes['date']))
-        changes_content = self.changes['changes'] + changes_author
-
-        arg_sourcepackagename = self.spn
-        arg_version = self.changes['version']
-        arg_maintainer = self.dsc_maintainer['person']
-        arg_dateuploaded = UTC_NOW
-        arg_builddepends = guess_encoding(
-            self.dsc_contents.get('build-depends', ''))
-        arg_builddependsindep = guess_encoding(
-            self.dsc_contents.get('build-depends-indep', ''))
-        arg_architecturehintlist = guess_encoding(
-            self.dsc_contents.get('architecture', ''))
-        arg_component = getUtility(IComponentSet)[component_name]
-        arg_section = getUtility(ISectionSet)[section_name]
-        arg_creator = self.changed_by['person'].id
-        arg_urgency = urgency_map[self.changes['urgency'].lower()]
-        arg_changelog = guess_encoding(changes_content)
-
-        arg_dsc = guess_encoding(self.dsc_contents['filecontents'])
-        arg_dscsigningkey = self.dsc_signing_key
-        arg_manifest = None
-        # extra fields required to generate archive indexes in future.
-        arg_dsc_maintainer_rfc822 = guess_encoding(
-            self.dsc_contents['maintainer'])
-        arg_dsc_format = guess_encoding(
-            self.dsc_contents['format'])
-        arg_dsc_binaries = guess_encoding(
-            self.dsc_contents['binary'])
-        # Standards version do not apply for installer uploads
-        # see bug #75874 for further information.
-        if self.dsc_contents.has_key('standards-version'):
-            arg_dsc_standards_version = guess_encoding(
-                self.dsc_contents['standards-version'])
-        else:
-            arg_dsc_standards_version = None
-
-        self.policy.sourcepackagerelease = (
-            self.distrorelease.createUploadedSourcePackageRelease(
-            sourcepackagename=arg_sourcepackagename,
-            version=arg_version,
-            maintainer=arg_maintainer,
-            dateuploaded=arg_dateuploaded,
-            builddepends=arg_builddepends,
-            builddependsindep=arg_builddependsindep,
-            architecturehintlist=arg_architecturehintlist,
-            component=arg_component,
-            creator=arg_creator,
-            urgency=arg_urgency,
-            changelog=arg_changelog,
-            dsc=arg_dsc,
-            dscsigningkey=arg_dscsigningkey,
-            section=arg_section,
-            manifest=arg_manifest,
-            dsc_maintainer_rfc822=arg_dsc_maintainer_rfc822,
-            dsc_standards_version=arg_dsc_standards_version,
-            dsc_format=arg_dsc_format,
-            dsc_binaries=arg_dsc_binaries,
-            ))
-
-        for uploaded_file in self.dsc_files:
-            library_file = self.librarian.create(
-                uploaded_file.filename,
-                uploaded_file.size,
-                open(uploaded_file.full_filename, "rb"),
-                uploaded_file.content_type)
-
-            self.policy.sourcepackagerelease.addFile(library_file)
-
-    def find_build(self, archtag):
-        """Find and return a build for the given archtag, cached on policy.
-
-        To find the right build, we try these steps, in order, until we have
-        one:
-        - Check first if a build id was provided. If it was, load that build.
-        - Try to locate an existing suitable build, and use that. We also,
-        in this case, change this build to be FULLYBUILT.
-        - Create a new build in FULLYBUILT status.
-        """
-        if getattr(self.policy, 'build', None) is not None:
-            self.logger.debug("Using cached build: %s" % self.policy.build.id)
-            return self.policy.build
-
-        spr = self.policy.sourcepackagerelease
-        dar = self.distrorelease[archtag]
-
-        build_id = getattr(self.policy.options, 'buildid', None)
-        if build_id is None:
-            # Check if there's a suitable existing build.
-            build = spr.getBuildByArch(dar)
-            if build is not None:
-                build.buildstate = BuildStatus.FULLYBUILT
-                self.logger.debug("Updating build for %s: %s" % (
-                    dar.architecturetag, build.id))
-            else:
-                # No luck. Make one.
-                build = spr.createBuild(
-                    dar, self.pocket, status=BuildStatus.FULLYBUILT)
-                self.logger.debug("Build %s created" % build.id)
-        else:
-            build = getUtility(IBuildSet).getByBuildID(build_id)
-            # XXX cprov 20070302: builddmaster will update the build.
-            # This is unfortunate because doing it here would fix the
-            # the problem mentioned #32261, since it would be only updated
-            # if this transaction got commited.
-            self.logger.debug("Build %s found" % build.id)
-
-        # Sanity check; raise an error if the build we've been
-        # told to link to makes no sense (ie. is not for the right
-        # source package).
-        if (build.sourcepackagerelease != spr or
-            build.pocket != self.pocket or
-            build.distroarchrelease != dar):
-            raise UploadError("Attempt to upload binaries specifying "
-                              "build %s, where they don't fit" % build_id)
-
-        # cache build instance in policy.
-        self.policy.build = build
-
-        return build
-
-    def insert_binary_into_db(self):
-        """Insert this nascent upload's builds into the database."""
-        for uploaded_file in self.files:
-            if uploaded_file.is_source or uploaded_file.custom:
-                continue
-            desclines = uploaded_file.control['Description'].split("\n")
-            summary = desclines[0]
-            description = "\n".join(desclines[1:])
-            format=BinaryPackageFormat.DEB
-            if uploaded_file.type == "udeb":
-                format=BinaryPackageFormat.UDEB
-            archtag = uploaded_file.architecture
-            if archtag == 'all':
-                archtag = self.changes_filename_archtag
-            build = self.find_build(archtag)
-            component = getUtility(IComponentSet)[uploaded_file.component].id
-            section = getUtility(ISectionSet)[uploaded_file.section].id
-            # Also remember the control data for the uploaded file
-            control = uploaded_file.control
-            binary = build.createBinaryPackageRelease(
-                binarypackagename=uploaded_file.bpn.id,
-                version=uploaded_file.control['Version'],
-                summary=guess_encoding(summary),
-                description=guess_encoding(description),
-                binpackageformat=format,
-                component=component,
-                section=section,
-                priority=uploaded_file.priority,
-                # XXX: dsilvers: 20051014: erm, need to work shlibdeps out
-                # bug 3160
-                shlibdeps='',
-                depends=guess_encoding(control.get('Depends', '')),
-                recommends=guess_encoding(control.get('Recommends', '')),
-                suggests=guess_encoding(control.get('Suggests', '')),
-                conflicts=guess_encoding(control.get('Conflicts', '')),
-                replaces=guess_encoding(control.get('Replaces', '')),
-                provides=guess_encoding(control.get('Provides', '')),
-                essential=uploaded_file.control.get('Essential',
-                                                    '').lower()=='yes',
-                installedsize=int(control.get('Installed-Size','0')),
-                # XXX: dsilvers: 20051014: erm, source should have a copyright
-                # but not binaries. bug 3161
-                copyright='',
-                licence='',
-                architecturespecific=control.get("Architecture",
-                                                 "").lower()!='all'
-                ) # the binarypackagerelease constructor
-
-            library_file = self.librarian.create(
-                uploaded_file.filename,
-                uploaded_file.size,
-                open(uploaded_file.full_filename, "rb"),
-                uploaded_file.content_type)
-            binary.addFile(library_file)
-
-    def insert_into_queue(self):
-        """Insert this nascent upload into the database."""
-        if self.sourceful:
-            self.insert_source_into_db()
-        if self.binaryful and not self.single_custom:
-            self.insert_binary_into_db()
-
-        # create a DRQ entry in new state
-        self.logger.debug("Creating a New queue entry")
-        self.queue_root = self.distrorelease.createQueueEntry(
-            pocket=self.policy.pocket,
-            changesfilename=self.changes_basename,
-            changesfilecontent=self.changes["filecontents"],
-            signing_key=self.signing_key)
-
-        # Next, if we're sourceful, add a source to the queue
-        if self.sourceful:
-            self.queue_root.addSource(self.policy.sourcepackagerelease)
-
-        # If we're binaryful, add the build
-        if self.binaryful and not self.single_custom:
-            # We cannot rely on the distrorelease coming in for a binary
-            # release because it is always set to 'autobuild' by the builder.
-            # We instead have to take it from the policy which gets instructed
-            # by the buildd master during the upload.
-            self.queue_root.pocket = self.policy.build.pocket
-            self.queue_root.addBuild(self.policy.build)
-
-        # Finally, add any custom files.
-        for uploaded_file in self.files:
-            if uploaded_file.custom:
-                custom_file = self.librarian.create(
-                    uploaded_file.filename, uploaded_file.size,
-                    open(uploaded_file.full_filename, "rb"),
-                    uploaded_file.content_type)
-                self.queue_root.addCustom(
-                    custom_file, uploaded_file.custom_type)
-
-        # if it is known (already overridden properly), move it
-        # to ACCEPTED state automatically
-        if not self.is_new():
-            if self.policy.autoApprove(self):
-                self.logger.debug("Setting it to ACCEPTED")
-                self.queue_root.setAccepted()
-            else:
-                self.logger.debug("Setting it to UNAPPROVED")
-                self.queue_root.setUnapproved()
->>>>>>> 446c800c
 
     def do_accept(self, new_msg=new_template, accept_msg=accepted_template,
                   announce_msg=announce_template):
@@ -1826,7 +779,6 @@
             # Any exception which occurs while processing an accept will
             # cause a rejection to occur. The exception is logged in the
             # reject message rather than being swallowed up.
-            self.logger.error("duhhhh", exc_info=True)
             self.reject("Exception while accepting: %s" % e)
             return False, self.do_reject()
 
@@ -1917,8 +869,9 @@
         # end of this method we cope with uploads that aren't new.
         self.logger.debug("Creating queue entry")
         distrorelease = self.policy.distrorelease
-        queue_root = distrorelease.createQueueEntry(self.policy.pocket,
-            self.changes.filename, self.changes.filecontents)
+        queue_root = distrorelease.createQueueEntry(
+            self.policy.pocket, self.changes.filename,
+            self.changes.filecontents, self.changes.signingkey)
 
         # When binaryful and sourceful, we have a mixed-mode upload.
         # Mixed-mode uploads need special handling, and the spr here is
@@ -1947,18 +900,10 @@
                     binary_package_file.verify_sourcepackagerelease(spr)
                 else:
                     spr = binary_package_file.find_sourcepackagerelease()
-                    build = binary_package_file.find_build(spr)
-                    binary_package_file.store_in_database(build)
-
-                # XXX: two questions: did we mean distrorelease or
-                # pocket here, and can we assert build.pocket ==
-                # self.policy.pocket?
-                #
-                # We cannot rely on the distrorelease coming in for a binary
-                # release because it is always set to 'autobuild' by the builder.
-                # We instead have to take it from the policy which gets
-                # instructed by the buildd master during the upload.
-                queue_root.pocket = build.pocket
+
+                build = binary_package_file.find_build(spr)
+                assert queue_root.pocket == build.pocket
+                binary_package_file.store_in_database(build)
                 queue_root.addBuild(build)
 
         if not self.is_new:
