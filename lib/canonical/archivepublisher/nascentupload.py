--- conflicted
+++ resolved
@@ -1730,12 +1730,7 @@
             self.insert_source_into_db()
         if self.binaryful:
             self.insert_binary_into_db()
-<<<<<<< HEAD
-
-        filecontents = guess_encoding(self.changes["filecontents"])
-=======
-            
->>>>>>> 8294ed8e
+
         # create a DRQ entry in new state
         self.logger.debug("Creating a New queue entry")
         queue_root = self.distrorelease.createQueueEntry(self.policy.pocket,
