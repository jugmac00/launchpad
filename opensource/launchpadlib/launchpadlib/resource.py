# Copyright 2008 Canonical Ltd.

# This file is part of launchpadlib.
#
# launchpadlib is free software: you can redistribute it and/or modify it
# under the terms of the GNU General Public License as published by the Free
# Software Foundation, either version 3 of the License, or (at your option)
# any later version.
#
# launchpadlib is distributed in the hope that it will be useful, but WITHOUT
# ANY WARRANTY; without even the implied warranty of MERCHANTABILITY or
# FITNESS FOR A PARTICULAR PURPOSE.  See the GNU General Public License for
# more details.
#
# You should have received a copy of the GNU General Public License along with
# launchpadlib.  If not, see <http://www.gnu.org/licenses/>.

"""Common support for web service collections."""

__metaclass__ = type
__all__ = [
    'Collection',
    'Entry',
    'NamedOperation',
    'Resource',
    ]


import simplejson
from urlparse import urlparse

from launchpadlib._utils.uri import URI
from launchpadlib.errors import HTTPError
from wadllib.application import Resource as WadlResource

<<<<<<< HEAD

class HeaderDictionary:
    """A dictionary that bridges httplib2's and wadllib's expectations.

    httplib2 expects all header dictionary access to give lowercase
    header names. wadllib expects to access the header exactly as it's
    specified in the WADL file, which means the official HTTP header name.

    This class transforms keys to lowercase before doing a lookup on
    the underlying dictionary. That way wadllib can pass in the
    official header name and httplib2 will get the lowercased name.
    """
    def __init__(self, wrapped_dictionary):
        self.wrapped_dictionary = wrapped_dictionary

    def get(self, key, default=None):
        """Retrieve a value, converting the key to lowercase."""
        return self.wrapped_dictionary.get(key.lower())

    def __getitem__(self, key):
        """Retrieve a value, converting the key to lowercase."""
        missing = object()
        value = self.get(key, missing)
        if value is missing:
            raise KeyError(key)
        return value


class LaunchpadBase:
    """Base class for classes that know about Launchpad."""

    def _transform_resources_to_links(self, dictionary):
        new_dictionary = {}
        for key, value in dictionary.items():
            if isinstance(value, Resource):
                value = value.self_link
            new_dictionary[self._external_param_name(key)] = value
        return new_dictionary

    def _external_param_name(self, param_name):
        """Turn a launchpadlib name into something to be sent over HTTP.

        For resources this may involve sticking '_link' or
        '_collection_link' on the end of the parameter name. For
        arguments to named operations, the parameter name is returned
        as is.
        """
        return param_name


class Resource(LaunchpadBase):
    """Base class for Launchpad's HTTP resources."""
=======
>>>>>>> e0650f7c

class HeaderDictionary:
    """A dictionary that bridges httplib2's and wadllib's expectations.

<<<<<<< HEAD
    def lp_has_parameter(self, param_name):
        """Does this resource have a parameter with the given name?"""
        return self._external_param_name(param_name) is not None
=======
    httplib2 expects all header dictionary access to give lowercase
    header names. wadllib expects to access the header exactly as it's
    specified in the WADL file, which means the official HTTP header name.
>>>>>>> e0650f7c

    This class transforms keys to lowercase before doing a lookup on
    the underlying dictionary. That way wadllib can pass in the
    official header name and httplib2 will get the lowercased name.
    """
    def __init__(self, wrapped_dictionary):
        self.wrapped_dictionary = wrapped_dictionary

    def get(self, key, default=None):
        """Retrieve a value, converting the key to lowercase."""
        return self.wrapped_dictionary.get(key.lower())

    def __getitem__(self, key):
        """Retrieve a value, converting the key to lowercase."""
        missing = object()
        value = self.get(key, missing)
        if value is missing:
            raise KeyError(key)
        return value


class LaunchpadBase:
    """Base class for classes that know about Launchpad."""

    def __init__(self, root):
        """Initialize with respect to a Launchpad object.

        :param root: A Launchpad object.
        """
<<<<<<< HEAD
        for suffix in ['_link', '_collection_link']:
            param = self._wadl_resource.get_parameter(param_name + suffix)
            if param is not None:
                return Resource._wrap_resource(
                    self._root, param.linked_resource, param_name=param.name)
        param = self._wadl_resource.get_parameter(param_name)
        if param is None:
            raise KeyError("No such parameter: %s" % param_name)
        return param.get_value()
=======
        self._root = root

    def _transform_resources_to_links(self, dictionary):
        """Replace Resource objects with their URLs.

        In a web service, resources are identified by their
        URLs. Sending URLs over the wire avoids the need for any
        custom way of identifying objects.
        """
        new_dictionary = {}
        for key, value in dictionary.items():
            if isinstance(value, Resource):
                value = value.self_link
            new_dictionary[self._get_external_param_name(key)] = value
        return new_dictionary

    def _get_external_param_name(self, param_name):
        """Turn a launchpadlib name into something to be sent over HTTP."""
        raise NotImplementedError
>>>>>>> e0650f7c

    def lp_get_named_operation(self, operation_name):
        """Get a custom operation with the given name.

        :return: A NamedOperation instance that can be called with
                 appropriate arguments to invoke the operation.
        """
        params = { 'ws.op' : operation_name }
        method = self._wadl_resource.get_method('get', query_params=params)
        if method is None:
            method = self._wadl_resource.get_method(
                'post', representation_params=params)
        if method is None:
            raise KeyError("No operation with name: %s" % operation_name)
        return NamedOperation(self._root, method)

    @classmethod
    def _wrap_resource(cls, root, resource, representation=None,
                       representation_media_type='application/json',
                       representation_needs_processing=True,
                       representation_definition=None, param_name=None):
        """Create a launchpadlib Resource from a wadllib Resource.

        :param resource: The wadllib Resource to wrap.
        :param representation: A previously fetched representation of
            this resource, to be reused.
        :param representation_media_type: The media type of the previously
            fetched representation.
        :param representation_needs_processing: Set to False if the
            'representation' parameter should be used as
            is.
        :param representation_definition: A wadllib
            RepresentationDefinition object describing the structure
            of this representation. Used in cases when the representation
            isn't the result of sending a standard GET to the resource.
        :param param_name: The name of the link that was followed to get
            to this resource.
        :return: An instance of the appropriate launchpadlib Resource
            subclass.
        """
        if representation is None:
            # Get a representation of the linked resource.
            representation = root._browser.get(resource)
            representation_media_type = 'application/json'

        # We happen to know that all Launchpad resource types are
        # defined in a single document. Turn the resource's type_url
        # into an anchor into that document: this is its resource
        # type. Then look up a client-side class that corresponds to
        # the resource type.
        type_url = resource.type_url
        resource_type = urlparse(type_url)[-1]
        default = Entry
        if (type_url.endswith('-page')
            or (param_name is not None
                and param_name.endswith('_collection_link'))):
                default = Collection
        r_class = RESOURCE_TYPE_CLASSES.get(resource_type, default)
        return r_class(
            root, resource.bind(
                representation, representation_media_type,
                representation_needs_processing,
                representation_definition=representation_definition))


class Resource(LaunchpadBase):
    """Base class for Launchpad's HTTP resources."""

    def __init__(self, root, wadl_resource):
        """Initialize with respect to a wadllib Resource object."""
        if root is None:
            # This _is_ the root.
            root = self
        # These values need to be put directly into __dict__ to avoid
        # calling __setattr__, which would cause an infinite recursion.
        self.__dict__['_root'] = root
        self.__dict__['_wadl_resource'] = wadl_resource

    def lp_has_parameter(self, param_name):
        """Does this resource have a parameter with the given name?"""
        return self._get_external_param_name(param_name) is not None

    def lp_get_parameter(self, param_name):
        """Get the value of one of the resource's parameters.

        :return: A scalar value if the parameter is not a link. A new
                 Resource object, whose resource is bound to a
                 representation, if the parameter is a link.
        """
        for suffix in ['_link', '_collection_link']:
            param = self._wadl_resource.get_parameter(param_name + suffix)
            if param is not None:
                return self._wrap_resource(
                    param.linked_resource, param_name=param.name)
        param = self._wadl_resource.get_parameter(param_name)
        if param is None:
            raise KeyError("No such parameter: %s" % param_name)
        return param.get_value()

    def lp_get_named_operation(self, operation_name):
        """Get a custom operation with the given name.

        :return: A NamedOperation instance that can be called with
                 appropriate arguments to invoke the operation.
        """
        params = { 'ws.op' : operation_name }
        method = self._wadl_resource.get_method('get', query_params=params)
        if method is None:
            method = self._wadl_resource.get_method(
                'post', representation_params=params)
        if method is None:
            raise KeyError("No operation with name: %s" % operation_name)
        return NamedOperation(self._root, self, method)

    def lp_refresh(self, new_url=None):
        """Update this resource's representation."""
        if new_url is not None:
            self._wadl_resource._url = new_url
        representation = self._root._browser.get(self._wadl_resource)
        # __setattr__ assumes we're setting an attribute of the resource,
        # so we manipulate __dict__ directly.
        self.__dict__['_wadl_resource'] = self._wadl_resource.bind(
            representation, 'application/json')

    def __getattr__(self, attr):
        """Try to retrive a named operation or parameter of the given name."""
        try:
            return self.lp_get_parameter(attr)
        except KeyError:
            pass
        try:
            return self.lp_get_named_operation(attr)
        except KeyError:
            raise AttributeError("'%s' object has no attribute '%s'"
                                 % (self.__class__.__name__, attr))

<<<<<<< HEAD
    def _external_param_name(self, param_name):
=======
    def _get_external_param_name(self, param_name):
>>>>>>> e0650f7c
        """What's this parameter's name in the underlying representation?"""
        for suffix in ['_link', '_collection_link', '']:
            name = param_name + suffix
            if self._wadl_resource.get_parameter(name):
                return name
        return None


class NamedOperation(LaunchpadBase):
    """A class for a named operation to be invoked with GET or POST."""

<<<<<<< HEAD
    def __init__(self, root, wadl_method):
        """Initialize with respect to a WADL Method object"""
        self.root = root
=======
    def __init__(self, root, resource, wadl_method):
        """Initialize with respect to a WADL Method object"""
        super(NamedOperation, self).__init__(root)
        self.resource = resource
>>>>>>> e0650f7c
        self.wadl_method = wadl_method

    def __call__(self, **kwargs):
        """Invoke the method and process the result."""
        http_method = self.wadl_method.name
        args = self._transform_resources_to_links(kwargs)
        if http_method in ('get', 'head', 'delete'):
            url = self.wadl_method.build_request_url(**args)
            in_representation = ''
            extra_headers = {}
        else:
            url = self.wadl_method.build_request_url()
            (media_type,
             in_representation) = self.wadl_method.build_representation(
                **args)
            extra_headers = { 'Content-type' : media_type }
<<<<<<< HEAD
        response, content = self.root._browser._request(
            url, in_representation, http_method, extra_headers=extra_headers)

        if response.status == 201:
            return self._handle_201_response(url, response, content)
        else:
            return self._handle_200_response(url, response, content)

    def _handle_201_response(self, url, response, content):
        """Handle the creation of a new resource by fetching it."""
        wadl_response = self.wadl_method.response.bind(
            HeaderDictionary(response))
        wadl_parameter = wadl_response.get_parameter('Location')
        wadl_resource = wadl_parameter.linked_resource
            # Fetch a representation of the new resource.
        response, content = self.root._browser._request(
            wadl_resource.url)
        # Return an instance of the appropriate launchpadlib
        # Resource subclass.
        return Resource._wrap_resource(
            self.root, wadl_resource, content, response['content-type'])

    def _handle_200_response(self, url, response, content):
        """Process the return value of an operation."""
        content_type = response['content-type']
        # Process the returned content, assuming we know how.
        response_definition = self.wadl_method.response
        representation_definition = (
            response_definition.get_representation_definition(
                content_type))

        if representation_definition is None:
            # The operation returned a document with nothing
            # special about it.
            if content_type == 'application/json':
                return simplejson.loads(content)
            # We don't know how to process the content.
            return content

        # The operation returned a representation of some
        # resource. Instantiate a Resource object for it.
        document = simplejson.loads(content)
        if "self_link" in document and "resource_type_link" in document:
            # The operation returned an entry. Use the self_link and
            # resource_type_link of the entry representation to build
            # a Resource object of the appropriate type. That way this
            # object will support all of the right named operations.
            url = document["self_link"]
            resource_type = self.root._wadl.get_resource_type(
                document["resource_type_link"])
            wadl_resource = WadlResource(self.root._wadl, url,
                                         resource_type.tag)
        else:
            # The operation returned a collection. It's probably an ad
            # hoc collection that doesn't correspond to any resource
            # type.  Instantiate it as a resource backed by the
            # representation type defined in the return value, instead
            # of a resource type tag.
            representation_definition = (
                representation_definition.resolve_definition())
            wadl_resource = WadlResource(
                self.root._wadl, url, representation_definition.tag)

        return Resource._wrap_resource(
            self.root, wadl_resource, document, content_type,
            representation_needs_processing=False,
            representation_definition=representation_definition)
=======
        response, content = self._root._browser._request(
            url, in_representation, http_method, extra_headers=extra_headers)

        if response.status == 201:
            # The operation may have resulted in the creation of a new
            # resource. If so, fetch it.
            wadl_response = self.wadl_method.response.bind(
                HeaderDictionary(response))
            wadl_parameter = wadl_response.get_parameter('Location')
            wadl_resource = wadl_parameter.linked_resource
            # Fetch a representation of the new resource.
            response, content = self._root._browser._request(
                wadl_resource.url)
            # Return an instance of the appropriate launchpadlib
            # Resource subclass.
            return self._wrap_resource(
                wadl_resource, content, response['content-type'])
        else:
            if http_method == 'post':
                # The method call probably modified this resource in
                # an unknown way. Refresh its representation.
                self.resource.lp_refresh()
            # Process the returned content, assuming we know how.
            if response['content-type'] == 'application/json':
                return simplejson.loads(content)
            return content

    def _get_external_param_name(self, param_name):
        """Named operation parameter names are sent as is."""
        return param_name
>>>>>>> e0650f7c


class Entry(Resource):
    """A class for an entry-type resource that can be updated with PATCH."""

    def __init__(self, root, wadl_resource):
        super(Entry, self).__init__(root, wadl_resource)
        # Initialize this here in a semi-magical way so as to stop a
        # particular infinite loop that would follow.  Setting
        # self._dirty_attributes would call __setattr__(), which would
        # turn around immediately and get self._dirty_attributes.  If
        # this latter was not in the instance dictionary, that would
        # end up calling __getattr__(), which would again reference
        # self._dirty_attributes.  This is where the infloop would
        # occur.  Poking this directly into self.__dict__ means that
        # the check for self._dirty_attributes won't call __getattr__(),
        # breaking the cycle.
        self.__dict__['_dirty_attributes'] = {}
        super(Entry, self).__init__(root, wadl_resource)

    def __repr__(self):
        """Return the WADL resource type and the URL to the resource."""
        return '<%s at %s>' % (
            URI(self.resource_type_link).fragment, self.self_link)

    def __str__(self):
        """Return the URL to the resource."""
        return self.self_link

    def __getattr__(self, name):
        """Try to retrive a parameter of the given name."""
        if name != '_dirty_attributes':
            if name in self._dirty_attributes:
                return self._dirty_attributes[name]
        return super(Entry, self).__getattr__(name)

    def __setattr__(self, name, value):
        """Set the parameter of the given name."""
        if not self.lp_has_parameter(name):
            raise AttributeError("'%s' object has no attribute '%s'" %
                                 (self.__class__.__name__, name))
        self._dirty_attributes[name] = value

    def lp_refresh(self, new_url=None):
        """Update this resource's representation."""
        super(Entry, self).lp_refresh(new_url)
        self._dirty_attributes.clear()

    def lp_save(self):
        """Save changes to the entry."""
        representation = self._transform_resources_to_links(
            self._dirty_attributes)

        # PATCH the new representation to the 'self' link.  It's possible that
        # this will cause the object to be permanently moved.  Catch that
        # exception and refresh our representation.
        try:
            self._root._browser.patch(URI(self.self_link), representation)
        except HTTPError, error:
            if error.response.status == 301:
                self.lp_refresh(error.response['location'])
            else:
                raise
        self._dirty_attributes.clear()
        self.lp_refresh()


class Collection(Resource):
    """A collection-type resource that supports pagination."""

    def __init__(self, root, wadl_resource):
        """Create a collection object."""
        super(Collection, self).__init__(root, wadl_resource)

    def __len__(self):
        """The number of items in the collection.

        :return: length of the collection
        :rtype: int
        """
        try:
            return int(self.total_size)
        except AttributeError:
            raise TypeError('collection size is not available')

    def __iter__(self):
        """Iterate over the items in the collection.

        :return: iterator
        :rtype: sequence of `Person`
        """
        current_page = self._wadl_resource.representation
        while True:
            for entry_dict in current_page.get('entries', {}):
                resource_url = entry_dict['self_link']
                resource_type_link = entry_dict['resource_type_link']
                wadl_application = self._wadl_resource.application
                resource_type = wadl_application.get_resource_type(
                    resource_type_link)
                resource = WadlResource(
                    self._wadl_resource.application, resource_url,
                    resource_type.tag)
                yield Resource._wrap_resource(
                    self._root, resource, entry_dict, 'application/json',
                    False)
            next_link = current_page.get('next_collection_link')
            if next_link is None:
                break
            current_page = simplejson.loads(
                self._root._browser.get(URI(next_link)))

    def __getitem__(self, key):
        """Look up a subordinate resource by unique ID."""
        try:
            url = self._get_url_from_id(key)
        except NotImplementedError:
            raise TypeError("unsubscriptable object")
        if url is None:
            raise KeyError(key)

        # We don't know what kind of resource this is. Even the
        # subclass doesn't necessarily know, because some resources
        # (the person list) are gateways to more than one kind of
        # resource (people, and teams). The only way to know for sure
        # is to retrieve a representation of the resource and see how
        # the resource describes itself.
        try:
            representation = simplejson.loads(self._root._browser.get(url))
        except HTTPError, error:
            # There's no resource corresponding to the given ID.
            if error.response.status == 404:
                raise KeyError(key)
            raise
        # We know that every Launchpad resource has a 'resource_type_link'
        # in its representation.
        resource_type_link = representation['resource_type_link']
        resource = WadlResource(self._root._wadl, url, resource_type_link)
        return Resource._wrap_resource(
            self._root, resource, representation=representation,
            representation_needs_processing=False)

    def _get_url_from_id(self, key):
        """Transform the unique ID of an object into its URL."""
        raise NotImplementedError()


class PersonSet(Collection):
    """A custom subclass capable of person lookup by username."""

    def _get_url_from_id(self, key):
        """Transform a username into the URL to a person resource."""
        return self._root.SERVICE_ROOT + '~' + str(key)


class BugSet(Collection):
    """A custom subclass capable of person lookup by bug ID."""

    def _get_url_from_id(self, key):
        """Transform a username into the URL to a person resource."""
        return self._root.SERVICE_ROOT + '/bugs/' + str(key)


# A mapping of resource type IDs to the client-side classes that handle
# those resource types.
RESOURCE_TYPE_CLASSES = { 'bugs' : BugSet,
                          'people' : PersonSet }<|MERGE_RESOLUTION|>--- conflicted
+++ resolved
@@ -33,7 +33,6 @@
 from launchpadlib.errors import HTTPError
 from wadllib.application import Resource as WadlResource
 
-<<<<<<< HEAD
 
 class HeaderDictionary:
     """A dictionary that bridges httplib2's and wadllib's expectations.
@@ -70,10 +69,10 @@
         for key, value in dictionary.items():
             if isinstance(value, Resource):
                 value = value.self_link
-            new_dictionary[self._external_param_name(key)] = value
+            new_dictionary[self._get_external_param_name(key)] = value
         return new_dictionary
 
-    def _external_param_name(self, param_name):
+    def _get_external_param_name(self, param_name):
         """Turn a launchpadlib name into something to be sent over HTTP.
 
         For resources this may involve sticking '_link' or
@@ -86,51 +85,28 @@
 
 class Resource(LaunchpadBase):
     """Base class for Launchpad's HTTP resources."""
-=======
->>>>>>> e0650f7c
-
-class HeaderDictionary:
-    """A dictionary that bridges httplib2's and wadllib's expectations.
-
-<<<<<<< HEAD
+
+    def __init__(self, root, wadl_resource):
+        """Initialize with respect to a wadllib Resource object."""
+        if root is None:
+            # This _is_ the root.
+            root = self
+        # These values need to be put directly into __dict__ to avoid
+        # calling __setattr__, which would cause an infinite recursion.
+        self.__dict__['_root'] = root
+        self.__dict__['_wadl_resource'] = wadl_resource
+
     def lp_has_parameter(self, param_name):
         """Does this resource have a parameter with the given name?"""
-        return self._external_param_name(param_name) is not None
-=======
-    httplib2 expects all header dictionary access to give lowercase
-    header names. wadllib expects to access the header exactly as it's
-    specified in the WADL file, which means the official HTTP header name.
->>>>>>> e0650f7c
-
-    This class transforms keys to lowercase before doing a lookup on
-    the underlying dictionary. That way wadllib can pass in the
-    official header name and httplib2 will get the lowercased name.
-    """
-    def __init__(self, wrapped_dictionary):
-        self.wrapped_dictionary = wrapped_dictionary
-
-    def get(self, key, default=None):
-        """Retrieve a value, converting the key to lowercase."""
-        return self.wrapped_dictionary.get(key.lower())
-
-    def __getitem__(self, key):
-        """Retrieve a value, converting the key to lowercase."""
-        missing = object()
-        value = self.get(key, missing)
-        if value is missing:
-            raise KeyError(key)
-        return value
-
-
-class LaunchpadBase:
-    """Base class for classes that know about Launchpad."""
-
-    def __init__(self, root):
-        """Initialize with respect to a Launchpad object.
-
-        :param root: A Launchpad object.
-        """
-<<<<<<< HEAD
+        return self._get_external_param_name(param_name) is not None
+
+    def lp_get_parameter(self, param_name):
+        """Get the value of one of the resource's parameters.
+
+        :return: A scalar value if the parameter is not a link. A new
+                 Resource object, whose resource is bound to a
+                 representation, if the parameter is a link.
+        """
         for suffix in ['_link', '_collection_link']:
             param = self._wadl_resource.get_parameter(param_name + suffix)
             if param is not None:
@@ -140,27 +116,6 @@
         if param is None:
             raise KeyError("No such parameter: %s" % param_name)
         return param.get_value()
-=======
-        self._root = root
-
-    def _transform_resources_to_links(self, dictionary):
-        """Replace Resource objects with their URLs.
-
-        In a web service, resources are identified by their
-        URLs. Sending URLs over the wire avoids the need for any
-        custom way of identifying objects.
-        """
-        new_dictionary = {}
-        for key, value in dictionary.items():
-            if isinstance(value, Resource):
-                value = value.self_link
-            new_dictionary[self._get_external_param_name(key)] = value
-        return new_dictionary
-
-    def _get_external_param_name(self, param_name):
-        """Turn a launchpadlib name into something to be sent over HTTP."""
-        raise NotImplementedError
->>>>>>> e0650f7c
 
     def lp_get_named_operation(self, operation_name):
         """Get a custom operation with the given name.
@@ -175,7 +130,7 @@
                 'post', representation_params=params)
         if method is None:
             raise KeyError("No operation with name: %s" % operation_name)
-        return NamedOperation(self._root, method)
+        return NamedOperation(self._root, self, method)
 
     @classmethod
     def _wrap_resource(cls, root, resource, representation=None,
@@ -217,63 +172,13 @@
         if (type_url.endswith('-page')
             or (param_name is not None
                 and param_name.endswith('_collection_link'))):
-                default = Collection
+            default = Collection
         r_class = RESOURCE_TYPE_CLASSES.get(resource_type, default)
         return r_class(
             root, resource.bind(
                 representation, representation_media_type,
                 representation_needs_processing,
                 representation_definition=representation_definition))
-
-
-class Resource(LaunchpadBase):
-    """Base class for Launchpad's HTTP resources."""
-
-    def __init__(self, root, wadl_resource):
-        """Initialize with respect to a wadllib Resource object."""
-        if root is None:
-            # This _is_ the root.
-            root = self
-        # These values need to be put directly into __dict__ to avoid
-        # calling __setattr__, which would cause an infinite recursion.
-        self.__dict__['_root'] = root
-        self.__dict__['_wadl_resource'] = wadl_resource
-
-    def lp_has_parameter(self, param_name):
-        """Does this resource have a parameter with the given name?"""
-        return self._get_external_param_name(param_name) is not None
-
-    def lp_get_parameter(self, param_name):
-        """Get the value of one of the resource's parameters.
-
-        :return: A scalar value if the parameter is not a link. A new
-                 Resource object, whose resource is bound to a
-                 representation, if the parameter is a link.
-        """
-        for suffix in ['_link', '_collection_link']:
-            param = self._wadl_resource.get_parameter(param_name + suffix)
-            if param is not None:
-                return self._wrap_resource(
-                    param.linked_resource, param_name=param.name)
-        param = self._wadl_resource.get_parameter(param_name)
-        if param is None:
-            raise KeyError("No such parameter: %s" % param_name)
-        return param.get_value()
-
-    def lp_get_named_operation(self, operation_name):
-        """Get a custom operation with the given name.
-
-        :return: A NamedOperation instance that can be called with
-                 appropriate arguments to invoke the operation.
-        """
-        params = { 'ws.op' : operation_name }
-        method = self._wadl_resource.get_method('get', query_params=params)
-        if method is None:
-            method = self._wadl_resource.get_method(
-                'post', representation_params=params)
-        if method is None:
-            raise KeyError("No operation with name: %s" % operation_name)
-        return NamedOperation(self._root, self, method)
 
     def lp_refresh(self, new_url=None):
         """Update this resource's representation."""
@@ -297,11 +202,7 @@
             raise AttributeError("'%s' object has no attribute '%s'"
                                  % (self.__class__.__name__, attr))
 
-<<<<<<< HEAD
-    def _external_param_name(self, param_name):
-=======
     def _get_external_param_name(self, param_name):
->>>>>>> e0650f7c
         """What's this parameter's name in the underlying representation?"""
         for suffix in ['_link', '_collection_link', '']:
             name = param_name + suffix
@@ -313,16 +214,10 @@
 class NamedOperation(LaunchpadBase):
     """A class for a named operation to be invoked with GET or POST."""
 
-<<<<<<< HEAD
-    def __init__(self, root, wadl_method):
+    def __init__(self, root, resource, wadl_method):
         """Initialize with respect to a WADL Method object"""
         self.root = root
-=======
-    def __init__(self, root, resource, wadl_method):
-        """Initialize with respect to a WADL Method object"""
-        super(NamedOperation, self).__init__(root)
         self.resource = resource
->>>>>>> e0650f7c
         self.wadl_method = wadl_method
 
     def __call__(self, **kwargs):
@@ -339,13 +234,16 @@
              in_representation) = self.wadl_method.build_representation(
                 **args)
             extra_headers = { 'Content-type' : media_type }
-<<<<<<< HEAD
         response, content = self.root._browser._request(
             url, in_representation, http_method, extra_headers=extra_headers)
 
         if response.status == 201:
             return self._handle_201_response(url, response, content)
         else:
+            if http_method == 'post':
+                # The method call probably modified this resource in
+                # an unknown way. Refresh its representation.
+                self.resource.lp_refresh()
             return self._handle_200_response(url, response, content)
 
     def _handle_201_response(self, url, response, content):
@@ -407,38 +305,10 @@
             self.root, wadl_resource, document, content_type,
             representation_needs_processing=False,
             representation_definition=representation_definition)
-=======
-        response, content = self._root._browser._request(
-            url, in_representation, http_method, extra_headers=extra_headers)
-
-        if response.status == 201:
-            # The operation may have resulted in the creation of a new
-            # resource. If so, fetch it.
-            wadl_response = self.wadl_method.response.bind(
-                HeaderDictionary(response))
-            wadl_parameter = wadl_response.get_parameter('Location')
-            wadl_resource = wadl_parameter.linked_resource
-            # Fetch a representation of the new resource.
-            response, content = self._root._browser._request(
-                wadl_resource.url)
-            # Return an instance of the appropriate launchpadlib
-            # Resource subclass.
-            return self._wrap_resource(
-                wadl_resource, content, response['content-type'])
-        else:
-            if http_method == 'post':
-                # The method call probably modified this resource in
-                # an unknown way. Refresh its representation.
-                self.resource.lp_refresh()
-            # Process the returned content, assuming we know how.
-            if response['content-type'] == 'application/json':
-                return simplejson.loads(content)
-            return content
 
     def _get_external_param_name(self, param_name):
         """Named operation parameter names are sent as is."""
         return param_name
->>>>>>> e0650f7c
 
 
 class Entry(Resource):
